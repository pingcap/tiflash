--- conflicted
+++ resolved
@@ -97,11 +97,7 @@
 source $HOME/.cargo/env
 
 # Install compilers and dependencies
-<<<<<<< HEAD
-sudo pacman -S clang libc++ libc++abi compiler-rt openmp lcov cmake ninja curl openssl zlib
-=======
 sudo pacman -S clang lld libc++ libc++abi compiler-rt openmp lcov cmake ninja curl openssl zlib
->>>>>>> 97de3c51
 ```
 
 </details>
@@ -308,11 +304,7 @@
    tiup playground nightly --tiflash.binpath ./dbms/src/Server/tiflash
 
    # Or using a more stable cluster version:
-<<<<<<< HEAD
-   # tiup playground v6.1.0 --tiflash.binpath dbms/src/Server/tiflash
-=======
    # tiup playground v6.1.0 --tiflash.binpath ./dbms/src/Server/tiflash
->>>>>>> 97de3c51
    ```
 
    [TiUP](https://tiup.io) is the TiDB component manager. If you don't have one, you can install it via:
