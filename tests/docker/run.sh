#!/bin/bash

set -xe

# TAG:        tiflash hash, default to `master`
# XYZ_BRANCH: pd/tikv/tidb hash, default to `master`
# BRANCH:     hash short cut, default to `master`
if [ -n "$BRANCH" ]; then
  [ -z "$PD_BRANCH" ] && export PD_BRANCH="$BRANCH"
  [ -z "$TIKV_BRANCH" ] && export TIKV_BRANCH="$BRANCH"
  [ -z "$TIDB_BRANCH" ] && export TIDB_BRANCH="$BRANCH"
fi


# Stop all docker instances if exist.
# tiflash-dt && tiflash-tmt share the same name "tiflash0", we just need one here
<<<<<<< HEAD
docker-compose -f gtest.yaml -f cluster.yaml -f cluster_new_collation.yaml -f cluster_clustered_index.yaml -f tiflash-dt.yaml -f mock-test-dt.yaml down
=======
docker-compose -f gtest.yaml -f cluster.yaml -f cluster_new_collation.yaml -f tiflash-dt.yaml -f mock-test-dt.yaml down
rm -rf ./data ./log
>>>>>>> 1e0dfbe6


#################################### TIDB-CI ONLY ####################################
# run fullstack-tests (for engine DeltaTree)
docker-compose -f cluster.yaml -f tiflash-dt.yaml up -d
sleep 20
docker-compose -f cluster.yaml -f tiflash-dt.yaml exec -T tiflash0 bash -c 'cd /tests ; ./run-test.sh tidb-ci/fullstack-test true && ./run-test.sh tidb-ci/fullstack-test-dt'
docker-compose -f cluster.yaml -f tiflash-dt.yaml down
rm -rf ./data ./log

[[ "$TIDB_CI_ONLY" -eq 1 ]] && exit
#################################### TIDB-CI ONLY ####################################


# run gtest cases. (only tics-gtest up)
docker-compose -f gtest.yaml up -d
docker-compose -f gtest.yaml exec -T tics-gtest bash -c 'cd /tests && ./run-gtest.sh'
docker-compose -f gtest.yaml down
rm -rf ./data ./log


# run fullstack-tests (for engine DeltaTree)
docker-compose -f cluster.yaml -f tiflash-dt.yaml up -d
<<<<<<< HEAD
sleep 60
docker-compose -f cluster.yaml -f tiflash-dt.yaml up -d --build
sleep 10
docker-compose -f cluster.yaml -f tiflash-dt.yaml exec -T tiflash0 bash -c 'cd /tests ; ./run-test.sh fullstack-test true && ./run-test.sh fullstack-test-dt && ./run-test.sh clustered_index_fullstack'
=======
sleep 20
docker-compose -f cluster.yaml -f tiflash-dt.yaml exec -T tiflash0 bash -c 'cd /tests ; ./run-test.sh fullstack-test true && ./run-test.sh fullstack-test-dt'
>>>>>>> 1e0dfbe6
docker-compose -f cluster.yaml -f tiflash-dt.yaml down
rm -rf ./data ./log


# We need to separate mock-test for dt and tmt, since this behavior
# is different in some tests
# * "tmt" engine ONLY support disable_bg_flush = false.
# * "dt"  engine ONLY support disable_bg_flush = true.
# (only tics0 up) (for engine DetlaTree)
docker-compose -f mock-test-dt.yaml up -d
docker-compose -f mock-test-dt.yaml exec -T tics0 bash -c 'cd /tests ; ./run-test.sh delta-merge-test'
docker-compose -f mock-test-dt.yaml down
rm -rf ./data ./log


# run fullstack-tests (for engine TxnMergeTree)
docker-compose -f cluster.yaml -f tiflash-tmt.yaml up -d
sleep 20
docker-compose -f cluster.yaml -f tiflash-tmt.yaml exec -T tiflash0 bash -c 'cd /tests ; ./run-test.sh fullstack-test true'
docker-compose -f cluster.yaml -f tiflash-tmt.yaml down
rm -rf ./data ./log


# (only tics0 up) (for engine TxnMergeTree)
docker-compose -f mock-test-tmt.yaml up -d
docker-compose -f mock-test-tmt.yaml exec -T tics0 bash -c 'cd /tests ; ./run-test.sh mutable-test'
docker-compose -f mock-test-tmt.yaml down
rm -rf ./data ./log


# run new_collation_fullstack tests
docker-compose -f cluster_new_collation.yaml -f tiflash-dt.yaml up -d
sleep 20
docker-compose -f cluster_new_collation.yaml -f tiflash-dt.yaml exec -T tiflash0 bash -c 'cd /tests ; ./run-test.sh new_collation_fullstack'
docker-compose -f cluster_new_collation.yaml -f tiflash-dt.yaml down
<<<<<<< HEAD

rm -rf ./data ./log
# run clustered index tests 
docker-compose -f cluster_clustered_index.yaml -f tiflash-dt.yaml up -d
sleep 60
docker-compose -f cluster_clustered_index.yaml -f tiflash-dt.yaml up -d --build
sleep 10
docker-compose -f cluster_clustered_index.yaml -f tiflash-dt.yaml exec -T tiflash0 bash -c 'cd /tests ; ./run-test.sh clustered_index_fullstack'
docker-compose -f cluster_clustered_index.yaml -f tiflash-dt.yaml down
=======
rm -rf ./data ./log
>>>>>>> 1e0dfbe6
<|MERGE_RESOLUTION|>--- conflicted
+++ resolved
@@ -14,12 +14,8 @@
 
 # Stop all docker instances if exist.
 # tiflash-dt && tiflash-tmt share the same name "tiflash0", we just need one here
-<<<<<<< HEAD
 docker-compose -f gtest.yaml -f cluster.yaml -f cluster_new_collation.yaml -f cluster_clustered_index.yaml -f tiflash-dt.yaml -f mock-test-dt.yaml down
-=======
-docker-compose -f gtest.yaml -f cluster.yaml -f cluster_new_collation.yaml -f tiflash-dt.yaml -f mock-test-dt.yaml down
 rm -rf ./data ./log
->>>>>>> 1e0dfbe6
 
 
 #################################### TIDB-CI ONLY ####################################
@@ -43,15 +39,8 @@
 
 # run fullstack-tests (for engine DeltaTree)
 docker-compose -f cluster.yaml -f tiflash-dt.yaml up -d
-<<<<<<< HEAD
-sleep 60
-docker-compose -f cluster.yaml -f tiflash-dt.yaml up -d --build
-sleep 10
+sleep 20
 docker-compose -f cluster.yaml -f tiflash-dt.yaml exec -T tiflash0 bash -c 'cd /tests ; ./run-test.sh fullstack-test true && ./run-test.sh fullstack-test-dt && ./run-test.sh clustered_index_fullstack'
-=======
-sleep 20
-docker-compose -f cluster.yaml -f tiflash-dt.yaml exec -T tiflash0 bash -c 'cd /tests ; ./run-test.sh fullstack-test true && ./run-test.sh fullstack-test-dt'
->>>>>>> 1e0dfbe6
 docker-compose -f cluster.yaml -f tiflash-dt.yaml down
 rm -rf ./data ./log
 
@@ -87,16 +76,11 @@
 sleep 20
 docker-compose -f cluster_new_collation.yaml -f tiflash-dt.yaml exec -T tiflash0 bash -c 'cd /tests ; ./run-test.sh new_collation_fullstack'
 docker-compose -f cluster_new_collation.yaml -f tiflash-dt.yaml down
-<<<<<<< HEAD
+rm -rf ./data ./log
 
-rm -rf ./data ./log
 # run clustered index tests 
 docker-compose -f cluster_clustered_index.yaml -f tiflash-dt.yaml up -d
-sleep 60
-docker-compose -f cluster_clustered_index.yaml -f tiflash-dt.yaml up -d --build
-sleep 10
+sleep 20
 docker-compose -f cluster_clustered_index.yaml -f tiflash-dt.yaml exec -T tiflash0 bash -c 'cd /tests ; ./run-test.sh clustered_index_fullstack'
 docker-compose -f cluster_clustered_index.yaml -f tiflash-dt.yaml down
-=======
-rm -rf ./data ./log
->>>>>>> 1e0dfbe6
+rm -rf ./data ./log