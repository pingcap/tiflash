--- conflicted
+++ resolved
@@ -30,11 +30,7 @@
       - ./_env.sh:/tests/_env.sh
     entrypoint: sleep infinity # just wait
   pd0:
-<<<<<<< HEAD
-    image: hub.pingcap.net/qa/pd:${TAG:-master}
-=======
     image: hub.pingcap.net/qa/pd:${BRANCH:-master}
->>>>>>> a33cbaa8
     ports:
       - "2379:2379"
     volumes:
@@ -53,11 +49,7 @@
       - --log-file=/log/pd.log
     restart: on-failure
   tikv0:
-<<<<<<< HEAD
-    image: hub.pingcap.net/qa/tikv:${TAG:-master}
-=======
     image: hub.pingcap.net/qa/tikv:${BRANCH:-master}
->>>>>>> a33cbaa8
     ports:
       - "20160:20160"
     volumes:
@@ -75,11 +67,7 @@
       - "pd0"
     restart: on-failure
   tidb0:
-<<<<<<< HEAD
-    image: hub.pingcap.net/qa/tidb:${TAG:-master}
-=======
     image: hub.pingcap.net/qa/tidb:${BRANCH:-master}
->>>>>>> a33cbaa8
     ports:
       - "4000:4000"
       - "10080:10080"
