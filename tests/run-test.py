# -*- coding:utf-8 -*-

import os
import sys
import time

CMD_PREFIX = '>> '
CMD_PREFIX_ALTER = '=> '
CMD_PREFIX_TIDB = 'mysql> '
RETURN_PREFIX = '#RETURN'
SLEEP_PREFIX = 'SLEEP '
TODO_PREFIX = '#TODO'
COMMENT_PREFIX = '#'
UNFINISHED_1_PREFIX = '\t'
UNFINISHED_2_PREFIX = '   '
WORD_PH = '{#WORD}'

verbose = False

class Executor:
    def __init__(self, dbc):
        self.dbc = dbc
    def exe(self, cmd):
        return os.popen((self.dbc + ' "' + cmd + '" 2>&1').strip()).readlines()

def parse_line(line):
    words = [w.strip() for w in line.split("│") if w.strip() != ""]
    return "@".join(words)

def parse_table_parts(lines, fuzz):
    parts = set()
    if not fuzz:
        curr = []
        for line in lines:
            if line.startswith('┌'):
                if len(curr) != 0:
                    parts.add('\n'.join(curr))
                    curr = []
            curr.append(parse_line(line))
        if len(curr) != 0:
            parts.add('\n'.join(curr))
    else:
        for line in lines:
            if not line.startswith('┌') and not line.startswith('└'):
                line = parse_line(line)
                if line in parts:
                    line += '-extra'
                parts.add(line)
    return parts

def is_blank_char(c):
    return c in [' ', '\n', '\t']

def is_brace_char(c):
    return c in ['{', '[', '(', ')', ']', '}']

def is_break_char(c):
    return (c in [',', ';']) or is_brace_char(c) or is_blank_char(c)

def match_ph_word(line):
    i = 0
    while is_blank_char(line[i]):
        i += 1
    found = False
    while not is_break_char(line[i]):
        i += 1
        found = True
    if not found:
        return 0
    return i

# TODO: Support more place holders, eg: {#NUMBER}
def compare_line(line, template):
    while True:
        i = template.find(WORD_PH)
        if i < 0:
            return line == template
        else:
            if line[:i] != template[:i]:
                return False
            j = match_ph_word(line[i:])
            if j == 0:
                return False
            template = template[i + len(WORD_PH):]
            line = line[i + j:]

class MySQLCompare:
    @staticmethod
    def parse_output_line(line):
        words = [w.strip() for w in line.split("\t") if w.strip() != ""]
        return "@".join(words)
    @staticmethod
    def parse_mysql_line(line):
        words = [w.strip() for w in line.split("|") if w.strip() != ""]
        return "@".join(words)
    @staticmethod
    def parse_mysql_outputs(outputs):
        results = set()
        for output_line in outputs:
            parsed_line = MySQLCompare.parse_output_line(output_line)
            while parsed_line in results:
                parsed_line += '-extra'
            results.add(parsed_line)
        return results
    @staticmethod
    def parse_excepted_outputs(outputs):
        results = set()
        for output_line in outputs:
            if not output_line.startswith('+'):
                parsed_line = MySQLCompare.parse_mysql_line(output_line)
                while parsed_line in results:
                    parsed_line += '-extra'
                results.add(parsed_line)
        return results
    @staticmethod
    def matched(outputs, matches):
        if len(outputs) == 0 and len(matches) == 0:
            return True
        is_table_parts = len(matches) > 0 and matches[0].startswith('+')
        if is_table_parts:
            a = MySQLCompare.parse_mysql_outputs(outputs)
            b = MySQLCompare.parse_excepted_outputs(matches)
            return a == b
        else:
            if len(outputs) != len(matches):
                return False
            for i in range(0, len(outputs)):
                if not compare_line(outputs[i], matches[i]):
                    return False
            return True

def matched(outputs, matches, fuzz):
    if len(outputs) == 0 and len(matches) == 0:
        return True

    is_table_parts = len(matches) > 0 and matches[0].startswith('┌')
    if is_table_parts:
        a = parse_table_parts(outputs, fuzz)
        b = parse_table_parts(matches, fuzz)
        return a == b
    else:
        if len(outputs) != len(matches):
            return False
        for i in range(0, len(outputs)):
            if not compare_line(outputs[i], matches[i]):
                return False
        return True

class Matcher:
    def __init__(self, executor, executor_tidb, fuzz):
        self.executor = executor
        self.executor_tidb = executor_tidb
        self.fuzz = fuzz
        self.query = None
        self.outputs = None
        self.matches = []
        self.is_mysql = False

    def on_line(self, line):
        if line.startswith(SLEEP_PREFIX):
            time.sleep(float(line[len(SLEEP_PREFIX):]))
        elif line.startswith(CMD_PREFIX_TIDB):
            if self.outputs != None and ((not self.is_mysql and not matched(self.outputs, self.matches, self.fuzz)) or (self.is_mysql and not MySQLCompare.matched(self.outputs, self.matches))):
                return False
            self.is_mysql = True 
            self.query = line[len(CMD_PREFIX_TIDB):]
            self.outputs = self.executor_tidb.exe(self.query)
            self.outputs = map(lambda x: x.strip(), self.outputs)
            self.outputs = filter(lambda x: len(x) != 0, self.outputs)
            self.matches = []
        elif line.startswith(CMD_PREFIX) or line.startswith(CMD_PREFIX_ALTER):
<<<<<<< HEAD
            if verbose: print 'running', line
            if self.outputs != None and not matched(self.outputs, self.matches, self.fuzz):
=======
            if self.outputs != None and ((not self.is_mysql and not matched(self.outputs, self.matches, self.fuzz)) or (self.is_mysql and not MySQLCompare.matched(self.outputs, self.matches))):
>>>>>>> 02ebe5e2
                return False
            self.is_mysql = False
            self.query = line[len(CMD_PREFIX):]
            self.outputs = self.executor.exe(self.query)
            self.outputs = map(lambda x: x.strip(), self.outputs)
            self.outputs = filter(lambda x: len(x) != 0, self.outputs)
            self.matches = []
        else:
            self.matches.append(line)
        return True

    def on_finish(self):
        if self.outputs != None and not matched(self.outputs, self.matches, self.fuzz):
            return False
        return True

def parse_exe_match(path, executor, executor_tidb, fuzz):
    todos = []
    with open(path) as file:
        matcher = Matcher(executor, executor_tidb, fuzz)
        cached = None
        for origin in file:
            line = origin.strip()
            if line.startswith(RETURN_PREFIX):
                break
            if line.startswith(TODO_PREFIX):
                todos.append(line[len(TODO_PREFIX):].strip())
                continue
            if line.startswith(COMMENT_PREFIX) or len(line) == 0:
                continue
            if origin.startswith(UNFINISHED_1_PREFIX) or origin.startswith(UNFINISHED_2_PREFIX):
                if cached[-1] == ',':
                    cached += ' '
                cached += line
                continue
            if cached != None and not matcher.on_line(cached):
                return False, matcher, todos
            cached = line
        if (cached != None and not matcher.on_line(cached)) or not matcher.on_finish():
            return False, matcher, todos
        return True, matcher, todos

def run():
    if len(sys.argv) not in (5, 6):
        print 'usage: <bin> tiflash-client-cmd test-file-path fuzz-check tidb-client-cmd [verbose]'
        sys.exit(1)

    dbc = sys.argv[1]
    path = sys.argv[2]
    fuzz = (sys.argv[3] == 'true')
    mysql_client = sys.argv[4]
    global verbose
    if len(sys.argv) == 6:
        verbose = (sys.argv[5] == 'true')
    if verbose: print 'parsing file: `{}`'.format(path)

    matched, matcher, todos = parse_exe_match(path, Executor(dbc), Executor(mysql_client), fuzz)

    def display(lines):
        if len(lines) == 0:
            print ' ' * 4 + '<nothing>'
        else:
            for it in lines:
                print ' ' * 4 + it

    if not matched:
        print '  File:', path
        print '  Error:', matcher.query
        print '  Result:'
        display(matcher.outputs)
        print '  Expected:'
        display(matcher.matches)
        sys.exit(1)
    if len(todos) != 0:
        print '  TODO:'
        for it in todos:
            print ' ' * 4 + it

def main():
    try:
        run()
    except KeyboardInterrupt:
        print 'KeyboardInterrupted'
        sys.exit(1)

main()<|MERGE_RESOLUTION|>--- conflicted
+++ resolved
@@ -169,12 +169,8 @@
             self.outputs = filter(lambda x: len(x) != 0, self.outputs)
             self.matches = []
         elif line.startswith(CMD_PREFIX) or line.startswith(CMD_PREFIX_ALTER):
-<<<<<<< HEAD
             if verbose: print 'running', line
-            if self.outputs != None and not matched(self.outputs, self.matches, self.fuzz):
-=======
             if self.outputs != None and ((not self.is_mysql and not matched(self.outputs, self.matches, self.fuzz)) or (self.is_mysql and not MySQLCompare.matched(self.outputs, self.matches))):
->>>>>>> 02ebe5e2
                 return False
             self.is_mysql = False
             self.query = line[len(CMD_PREFIX):]
