=> DBGInvoke __enable_schema_sync_service('true')

=> DBGInvoke __drop_tidb_table(default, test)
=> drop table if exists default.test

=> DBGInvoke __set_flush_threshold(100000, 20000000)
=> DBGInvoke mock_schema_syncer('true')
┌─mock_schema_syncer("true")─┐
│ mock schema syncer enabled │
└────────────────────────────┘

=> DBGInvoke __mock_tidb_table(default, test, 'col_1 String, col_2 Int64')
=> DBGInvoke __put_region(4, 0, 100, default, test)

=> DBGInvoke __raft_insert_row(default, test, 4, 50, 'test1', -1)
=> DBGInvoke __raft_insert_row(default, test, 4, 51, 'test2', -2)
=> DBGInvoke __raft_insert_row(default, test, 4, 52, 'test3', -3)
=> DBGInvoke __raft_insert_row(default, test, 4, 53, 'test3', -4)

=> DBGInvoke raft_insert_rows(default, test, 4, 30, 10, 1, 1)
┌─raft_insert_rows(default, test, 4, 30, 10, 1, 1)──┐
│ wrote 1200 row to default.test with raft commands │
└───────────────────────────────────────────────────┘

=> select count(*) from default.test " --schema_version "100
┌─count()─┐
│    1204 │
└─────────┘

=> selraw count(*) from default.test
┌─count()─┐
│    1204 │
└─────────┘

=> selraw nokvstore count(*) from default.test
┌─count()─┐
│       0 │
└─────────┘

<<<<<<< HEAD
=======
=> DBGInvoke __raft_insert_row_full(default, test, 4, 1, 10000000, 0, 'f1', -5)
=> DBGInvoke __raft_insert_row_full(default, test, 4, 2, 10000002, 0, 'f2', -6)
=> select (*) from default.test " --read_tso "10000001
┌─col_1─┬─col_2─┬─_tidb_rowid─┐
│ f1    │    -5 │           1 │
└───────┴───────┴─────────────┘

=> select (*) from default.test " --read_tso "10000003
┌─col_1─┬─col_2─┬─_tidb_rowid─┐
│ f1    │    -5 │           1 │
│ f2    │    -6 │           2 │
└───────┴───────┴─────────────┘

=> DBGInvoke __raft_insert_row_full(default, test, 4, 2, 10000005, 1, 'f2', -6)
=> select (*) from default.test " --read_tso "10000003
┌─col_1─┬─col_2─┬─_tidb_rowid─┐
│ f1    │    -5 │           1 │
│ f2    │    -6 │           2 │
└───────┴───────┴─────────────┘

=> select (*) from default.test " --read_tso "10000005
┌─col_1─┬─col_2─┬─_tidb_rowid─┐
│ f1    │    -5 │           1 │
└───────┴───────┴─────────────┘

=> selraw count(*) from default.test
┌─count()─┐
│    1207 │
└─────────┘

=> select count(*) from default.test
┌─count()─┐
│    1205 │
└─────────┘

>>>>>>> 2f8ee1b2
=> DBGInvoke __drop_tidb_table(default, test)
=> drop table if exists default.test<|MERGE_RESOLUTION|>--- conflicted
+++ resolved
@@ -37,8 +37,6 @@
 │       0 │
 └─────────┘
 
-<<<<<<< HEAD
-=======
 => DBGInvoke __raft_insert_row_full(default, test, 4, 1, 10000000, 0, 'f1', -5)
 => DBGInvoke __raft_insert_row_full(default, test, 4, 2, 10000002, 0, 'f2', -6)
 => select (*) from default.test " --read_tso "10000001
@@ -74,6 +72,5 @@
 │    1205 │
 └─────────┘
 
->>>>>>> 2f8ee1b2
 => DBGInvoke __drop_tidb_table(default, test)
 => drop table if exists default.test