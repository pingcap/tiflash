--- conflicted
+++ resolved
@@ -13,11 +13,7 @@
 	local ext=${path##*.}
 
 	if [ "$ext" == "test" ]; then
-<<<<<<< HEAD
-		python run-test.py "$dbc" "$path" "$fuzz" "$mysql_client" "$verbose"
-=======
-		python2 run-test.py "$dbc" "$path" "$fuzz" "$mysql_client"
->>>>>>> 03429e1e
+		python2 run-test.py "$dbc" "$path" "$fuzz" "$mysql_client" "$verbose"
 	else
 		if [ "$ext" == "visual" ]; then
 			python run-test-gen-from-visual.py "$path" "$skip_raw_test" "$verbose"
