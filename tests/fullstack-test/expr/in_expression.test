--- conflicted
+++ resolved
@@ -242,43 +242,35 @@
 
 mysql> drop table if exists test.tidb_58370;
 mysql> CREATE TABLE test.tidb_58370 ( c1 int(16) NOT NULL, c2 varchar(255) NOT NULL, c3 timestamp NOT NULL, PRIMARY KEY ( c1, c2, c3));
-<<<<<<< HEAD
-mysql> SET time_zone = "+8:00"; INSERT INTO test.tidb_58370 ( c1, c2, c3) VALUES (212, 'Cindy', '2021-10-29 00:00:00'), (1104, 'George', '2022-07-27 00:00:00');
-=======
+
 mysql> SET time_zone = '+8:00'; INSERT INTO test.tidb_58370 ( c1, c2, c3) VALUES (212, 'Cindy', '2021-10-29 00:00:00'), (1104, 'George', '2022-07-27 00:00:00');
->>>>>>> 6229cd53
+
 mysql> ALTER TABLE test.tidb_58370 SET TIFLASH REPLICA 1; 
 
 func> wait_table test tidb_58370
 
 mysql> analyze table test.tidb_58370;
-<<<<<<< HEAD
-mysql> SET time_zone = "+8:00"; set session tidb_isolation_read_engines='tiflash'; SELECT MAX(test.tidb_58370. c1) AS r1, MIN(test.tidb_58370. c2) AS r2 FROM test.tidb_58370 WHERE test.tidb_58370. c3 IN ('2021-10-29', '2004-05-14') GROUP BY test.tidb_58370. c3 HAVING test.tidb_58370. c3 <= '9999-1-1';
-=======
+
 mysql> SET time_zone = '+8:00'; set session tidb_isolation_read_engines='tiflash'; SELECT MAX(test.tidb_58370. c1) AS r1, MIN(test.tidb_58370. c2) AS r2 FROM test.tidb_58370 WHERE test.tidb_58370. c3 IN ('2021-10-29', '2004-05-14') GROUP BY test.tidb_58370. c3 HAVING test.tidb_58370. c3 <= '9999-1-1';
->>>>>>> 6229cd53
+
 +------+-------+
 | r1   | r2    |
 +------+-------+
 |  212 | Cindy |
 +------+-------+
 
-<<<<<<< HEAD
-mysql> SET time_zone = "Asia/Shanghai"; set session tidb_isolation_read_engines='tiflash'; SELECT MAX(test.tidb_58370. c1) AS r1, MIN(test.tidb_58370. c2) AS r2 FROM test.tidb_58370 WHERE test.tidb_58370. c3 IN ('2021-10-29', '2004-05-14') GROUP BY test.tidb_58370. c3 HAVING test.tidb_58370. c3 <= '9999-1-1';
-=======
+
 mysql> SET time_zone = 'Asia/Shanghai'; set session tidb_isolation_read_engines='tiflash'; SELECT MAX(test.tidb_58370. c1) AS r1, MIN(test.tidb_58370. c2) AS r2 FROM test.tidb_58370 WHERE test.tidb_58370. c3 IN ('2021-10-29', '2004-05-14') GROUP BY test.tidb_58370. c3 HAVING test.tidb_58370. c3 <= '9999-1-1';
->>>>>>> 6229cd53
+
 +------+-------+
 | r1   | r2    |
 +------+-------+
 |  212 | Cindy |
 +------+-------+
 
-<<<<<<< HEAD
-mysql> SET time_zone = "UTC"; set session tidb_isolation_read_engines='tiflash'; SELECT MAX(test.tidb_58370. c1) AS r1, MIN(test.tidb_58370. c2) AS r2 FROM test.tidb_58370 WHERE test.tidb_58370. c3 IN ('2021-10-28 16:0:0', '2004-05-13 16:0:0') GROUP BY test.tidb_58370. c3 HAVING test.tidb_58370. c3 <= '9999-1-1';
-=======
+
 mysql> SET time_zone = 'UTC'; set session tidb_isolation_read_engines='tiflash'; SELECT MAX(test.tidb_58370. c1) AS r1, MIN(test.tidb_58370. c2) AS r2 FROM test.tidb_58370 WHERE test.tidb_58370. c3 IN ('2021-10-28 16:0:0', '2004-05-13 16:0:0') GROUP BY test.tidb_58370. c3 HAVING test.tidb_58370. c3 <= '9999-1-1';
->>>>>>> 6229cd53
+
 +------+-------+
 | r1   | r2    |
 +------+-------+
