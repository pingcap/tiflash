--- conflicted
+++ resolved
@@ -9,15 +9,12 @@
 # Issue https://github.com/pingcap/tics/issues/1469
 
 mysql> set @@tidb_isolation_read_engines='tiflash'; select * from test.t where cast(a as signed) = -123
-<<<<<<< HEAD
-=======
 +------+
 | a    |
 +------+
 | -123 |
 +------+
 mysql> set @@tidb_isolation_read_engines='tiflash'; select * from test.t where cast(a as unsigned) = cast(-123 as unsigned)
->>>>>>> 256c9b19
 +------+
 | a    |
 +------+
