#!/bin/bash

set -ueo pipefail

SCRIPTPATH="$( cd "$(dirname "$0")" ; pwd -P )"
SRCPATH=${1:-$(cd $SCRIPTPATH/../..; pwd -P)}
NPROC=${NPROC:-$(nproc || grep -c ^processor /proc/cpuinfo)}

ENABLE_TEST=${ENABLE_TEST:-1}
ENABLE_EMBEDDED_COMPILER="FALSE"
CMAKE_BUILD_TYPE=${CMAKE_BUILD_TYPE:-Debug}

if [[ "${CMAKE_BUILD_TYPE}" != "Debug" ]]; then
    ENABLE_TEST=0
fi

set -xe

install_dir="$SRCPATH/release-centos7/tiflash"
if [ -d "$install_dir" ]; then rm -rf "$install_dir"/*; else mkdir -p "$install_dir"; fi

cp -r /flash_cluster_manager "$install_dir"

if [ -d "$SRCPATH/contrib/kvproto" ]; then
  cd "$SRCPATH/contrib/kvproto"
  rm -rf cpp/kvproto
  ./generate_cpp.sh
  cd -
fi

if [ -d "$SRCPATH/contrib/tipb" ]; then
  cd "$SRCPATH/contrib/tipb"
  rm -rf cpp/tipb
  ./generate-cpp.sh
  cd -
fi

rm -rf ${SRCPATH}/libs/libtiflash-proxy
# ln -s /libtiflash-proxy ${SRCPATH}/libs/libtiflash-proxy

# hacked by solotzg. update bin of proxy after pr is merged.
ln -s /libtiflash-proxy2 ${SRCPATH}/libs/libtiflash-proxy

build_dir="$SRCPATH/release-centos7/build-release"
mkdir -p $build_dir && cd $build_dir
cmake "$SRCPATH" \
    -DENABLE_EMBEDDED_COMPILER=$ENABLE_EMBEDDED_COMPILER \
    -DENABLE_TESTS=$ENABLE_TEST \
    -DCMAKE_BUILD_TYPE=$CMAKE_BUILD_TYPE
make -j $NPROC

cp -f "$build_dir/dbms/src/Server/tiflash" "$install_dir/tiflash"
cp -f "${SRCPATH}/libs/libtiflash-proxy/libtiflash_proxy.so" "$install_dir/libtiflash_proxy.so"

# copy gtest binary under Debug mode
if [[ "${CMAKE_BUILD_TYPE}" = "Debug" && ${ENABLE_TEST} -ne 0 ]]; then
    #ctest -V -j $(nproc || grep -c ^processor /proc/cpuinfo)
    make -j ${NPROC} gtests_dbms gtests_libcommon
    cp -f "$build_dir/dbms/gtests_dbms" "$install_dir/"
    cp -f "$build_dir/libs/libcommon/src/tests/gtests_libcommon" "$install_dir/"
<<<<<<< HEAD
fi
=======
    cp -f "$build_dir/dbms/src/Storages/Transaction/tests/gtests_tmt" "$install_dir/"
fi

ldd "$install_dir/tiflash"
cd "$install_dir"
chrpath -d libtiflash_proxy.so "$install_dir/tiflash"
ldd "$install_dir/tiflash"
>>>>>>> b76baf77
<|MERGE_RESOLUTION|>--- conflicted
+++ resolved
@@ -58,14 +58,9 @@
     make -j ${NPROC} gtests_dbms gtests_libcommon
     cp -f "$build_dir/dbms/gtests_dbms" "$install_dir/"
     cp -f "$build_dir/libs/libcommon/src/tests/gtests_libcommon" "$install_dir/"
-<<<<<<< HEAD
-fi
-=======
-    cp -f "$build_dir/dbms/src/Storages/Transaction/tests/gtests_tmt" "$install_dir/"
 fi
 
 ldd "$install_dir/tiflash"
 cd "$install_dir"
 chrpath -d libtiflash_proxy.so "$install_dir/tiflash"
-ldd "$install_dir/tiflash"
->>>>>>> b76baf77
+ldd "$install_dir/tiflash"