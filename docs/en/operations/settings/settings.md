# Settings

<a name="settings-distributed_product_mode"></a>

## distributed_product_mode

Changes the behavior of [distributed subqueries](../../query_language/queries.md#queries-distributed-subrequests), i.e. in cases when the query contains the product of distributed tables.

ClickHouse applies the configuration if the subqueries on any level have a distributed table that exists on the local server and has more than one shard.

Restrictions:

- Only applied for IN and JOIN subqueries.
- Used only if a distributed table is used in the FROM clause.
- Not used for a table-valued [ remote](../../table_functions/remote.md#table_functions-remote) function.

The possible values ​​are:

<a name="settings-settings-fallback_to_stale_replicas_for_distributed_queries"></a>

## fallback_to_stale_replicas_for_distributed_queries

Forces a query to an out-of-date replica if updated data is not available. See "[Replication](../../table_engines/replication.md#table_engines-replication)".

ClickHouse selects the most relevant from the outdated replicas of the table.

Used when performing ` SELECT`  from a distributed table that points to replicated tables.

By default, 1 (enabled).

<a name="settings-settings-force_index_by_date"></a>

## force_index_by_date

Disables query execution if the index can't be used by date.

Works with tables in the MergeTree family.

If `force_index_by_date=1`,  ClickHouse checks whether the query has a date key condition that can be used for restricting data ranges. If there is no suitable condition, it throws an exception. However, it does not check whether the condition actually reduces the amount of data to read. For example, the condition `Date != ' 2000-01-01 '` is acceptable even when it matches all the data in the table (i.e., running the query requires a full scan). For more information about ranges of data in MergeTree tables, see "[MergeTree](../../table_engines/mergetree.md#table_engines-mergetree)".

<a name="settings-settings-force_primary_key"></a>

## force_primary_key

Disables query execution if indexing by the primary key is not possible.

Works with tables in the MergeTree family.

If `force_primary_key=1`,  ClickHouse checks to see if the query has a primary key condition that can be used for restricting data ranges. If there is no suitable condition, it throws an exception. However, it does not check whether the condition actually reduces the amount of data to read. For more information about data ranges in MergeTree tables, see "[MergeTree](../../table_engines/mergetree.md#table_engines-mergetree)".

<a name="settings_settings_fsync_metadata"></a>

## fsync_metadata

Enable or disable fsync when writing .sql files. By default, it is enabled.

It makes sense to disable it if the server has millions of tiny table chunks that are constantly being created and destroyed.

## input_format_allow_errors_num

Sets the maximum number of acceptable errors when reading from text formats (CSV, TSV, etc.).

The default value is 0.

Always pair it with `input_format_allow_errors_ratio`. To skip errors, both settings must be greater than 0.

If an error occurred while reading rows but the error counter is still less than `input_format_allow_errors_num`, ClickHouse ignores the row and moves on to the next one.

If `input_format_allow_errors_num`is exceeded, ClickHouse throws an exception.

## input_format_allow_errors_ratio

Sets the maximum percentage of errors allowed when reading from text formats (CSV, TSV, etc.).
The percentage of errors is set as a floating-point number between 0 and 1.

The default value is 0.

Always pair it with `input_format_allow_errors_num`. To skip errors, both settings must be greater than 0.

If an error occurred while reading rows but the error counter is still less than `input_format_allow_errors_ratio`, ClickHouse ignores the row and moves on to the next one.

If `input_format_allow_errors_ratio` is exceeded, ClickHouse throws an exception.

## max_block_size

In ClickHouse, data is processed by blocks (sets of column parts). The internal processing cycles for a single block are efficient enough, but there are noticeable expenditures on each block. `max_block_size` is a recommendation for what size of block (in number of rows) to load from tables. The block size shouldn't be too small, so that the expenditures on each block are still noticeable, but not too large, so that the query with LIMIT that is completed after the first block is processed quickly, so that too much memory isn't consumed when extracting a large number of columns in multiple threads, and so that at least some cache locality is preserved.

By default, 65,536.

Blocks the size of `max_block_size` are not always loaded from the table. If it is obvious that less data needs to be retrieved, a smaller block is processed.

## preferred_block_size_bytes

Used for the same purpose as `max_block_size`, but it sets the recommended block size in bytes by adapting it to the number of rows in the block.
However, the block size cannot be more than `max_block_size` rows.
Disabled by default (set to 0). It only works when reading from MergeTree engines.

<a name="settings_settings-log_queries"></a>

## log_queries

Setting up query the logging.

Queries sent to ClickHouse with this setup are logged according to the rules in the [query_log](../server_settings/settings.md#server_settings-query_log) server configuration parameter.

**Example**:

    log_queries=1

<a name="settings-settings-max_insert_block_size"></a>

## max_insert_block_size

The size of blocks to form for insertion into a table.
This setting only applies in cases when the server forms the blocks.
For example, for an INSERT via the HTTP interface, the server parses the data format and forms blocks of the specified size.
But when using clickhouse-client, the client parses the data itself, and the 'max_insert_block_size' setting on the server doesn't affect the size of the inserted blocks.
The setting also doesn't have a purpose when using INSERT SELECT, since data is inserted using the same blocks that are formed after SELECT.

By default, it is 1,048,576.

This is slightly more than `max_block_size`. The reason for this is because certain table engines (`*MergeTree`) form a data part on the disk for each inserted block, which is a fairly large entity. Similarly, `*MergeTree` tables sort data during insertion, and a large enough block size allows sorting more data in RAM.

<a name="settings_settings_max_replica_delay_for_distributed_queries"></a>

## max_replica_delay_for_distributed_queries

Disables lagging replicas for distributed queries. See "[Replication](../../table_engines/replication.md#table_engines-replication)".

Sets the time in seconds. If a replica lags more than the set value, this replica is not used.

Default value: 0 (off).

Used when performing ` SELECT`  from a distributed table that points to replicated tables.

## max_threads

The maximum number of query processing threads

- excluding threads for retrieving data from remote servers (see the 'max_distributed_connections' parameter).

This parameter applies to threads that perform the same stages of the query processing pipeline in parallel.
For example, if reading from a table, evaluating expressions with functions, filtering with WHERE and pre-aggregating for GROUP BY can all be done in parallel using at least 'max_threads' number of threads, then 'max_threads' are used.

By default, 8.

If less than one SELECT query is normally run on a server at a time, set this parameter to a value slightly less than the actual number of processor cores.

For queries that are completed quickly because of a LIMIT, you can set a lower 'max_threads'. For example, if the necessary number of entries are located in every block and max_threads = 8, 8 blocks are retrieved, although it would have been enough to read just one.

The smaller the `max_threads` value, the less memory is consumed.

## max_compress_block_size

The maximum size of blocks of uncompressed data before compressing for writing to a table. By default, 1,048,576 (1 MiB). If the size is reduced, the compression rate is significantly reduced, the compression and decompression speed increases slightly due to cache locality, and memory consumption is reduced. There usually isn't any reason to change this setting.

Don't confuse blocks for compression (a chunk of memory consisting of bytes) and blocks for query processing (a set of rows from a table).

## min_compress_block_size

For [MergeTree](../../table_engines/mergetree.md#table_engines-mergetree)" tables. In order to reduce latency when processing queries, a block is compressed when writing the next mark if its size is at least 'min_compress_block_size'. By default, 65,536.

The actual size of the block, if the uncompressed data is less than 'max_compress_block_size', is no less than this value and no less than the volume of data for one mark.

Let's look at an example. Assume that 'index_granularity' was set to 8192 during table creation.

We are writing a UInt32-type column (4 bytes per value). When writing 8192 rows, the total will be 32 KB of data. Since min_compress_block_size = 65,536, a compressed block will be formed for every two marks.

We are writing a URL column with the String type (average size of 60 bytes per value). When writing 8192 rows, the average will be slightly less than 500 KB of data. Since this is more than 65,536, a compressed block will be formed for each mark. In this case, when reading data from the disk in the range of a single mark, extra data won't be decompressed.

There usually isn't any reason to change this setting.

## max_query_size

The maximum part of a query that can be taken to RAM for parsing with the SQL parser.
The INSERT query also contains data for INSERT that is processed by a separate stream parser (that consumes O(1) RAM), which is not included in this restriction.

The default is 256 KiB.

## interactive_delay

The interval in microseconds for checking whether request execution has been canceled and sending the progress.

By default, 100,000 (check for canceling and send progress ten times per second).

## connect_timeout

## receive_timeout

## send_timeout

Timeouts in seconds on the socket used for communicating with the client.

By default, 10, 300, 300.

## poll_interval

Lock in a wait loop for the specified number of seconds.

By default, 10.

## max_distributed_connections

The maximum number of simultaneous connections with remote servers for distributed processing of a single query to a single Distributed table. We recommend setting a value no less than the number of servers in the cluster.

By default, 100.

The following parameters are only used when creating Distributed tables (and when launching a server), so there is no reason to change them at runtime.

## distributed_connections_pool_size

The maximum number of simultaneous connections with remote servers for distributed processing of all queries to a single Distributed table. We recommend setting a value no less than the number of servers in the cluster.

By default, 128.

## connect_timeout_with_failover_ms

The timeout in milliseconds for connecting to a remote server for a Distributed table engine, if the 'shard' and 'replica' sections are used in the cluster definition.
If unsuccessful, several attempts are made to connect to various replicas.

By default, 50.

## connections_with_failover_max_tries

The maximum number of connection attempts with each replica, for the Distributed table engine.

By default, 3.

## extremes

Whether to count extreme values (the minimums and maximums in columns of a query result). Accepts 0 or 1. By default, 0 (disabled).
For more information, see the section "Extreme values".

<a name="settings-use_uncompressed_cache"></a>

## use_uncompressed_cache

Whether to use a cache of uncompressed blocks. Accepts 0 or 1. By default, 0 (disabled).
The uncompressed cache (only for tables in the MergeTree family) allows significantly reducing latency and increasing throughput when working with a large number of short queries. Enable this setting for users who send frequent short requests. Also pay attention to the 'uncompressed_cache_size' configuration parameter (only set in the config file) – the size of uncompressed cache blocks. By default, it is 8 GiB. The uncompressed cache is filled in as needed; the least-used data is automatically deleted.

For queries that read at least a somewhat large volume of data (one million rows or more), the uncompressed cache is disabled automatically in order to save space for truly small queries. So you can keep the 'use_uncompressed_cache' setting always set to 1.

## replace_running_query

When using the HTTP interface, the 'query_id' parameter can be passed. This is any string that serves as the query identifier.
If a query from the same user with the same 'query_id' already exists at this time, the behavior depends on the 'replace_running_query' parameter.

`0` (default) – Throw an exception (don't allow the query to run if a query with the same 'query_id' is already running).

`1` – Cancel the old query and start running the new one.

Yandex.Metrica uses this parameter set to 1 for implementing suggestions for segmentation conditions. After entering the next character, if the old query hasn't finished yet, it should be canceled.

## schema

This parameter is useful when you are using formats that require a schema definition, such as [Cap'n Proto](https://capnproto.org/). The value depends on the format.

<a name="settings-settings_stream_flush_interval_ms"></a>

## stream_flush_interval_ms

Works for tables with streaming in the case of a timeout, or when a thread generates[max_insert_block_size](#settings-settings-max_insert_block_size) rows.

The default value is 7500.

The smaller the value, the more often data is flushed into the table. Setting the value too low leads to poor performance.

<a name="settings-load_balancing"></a>

## load_balancing

Which replicas (among healthy replicas) to preferably send a query to (on the first attempt) for distributed processing.

### random (default)

The number of errors is counted for each replica. The query is sent to the replica with the fewest errors, and if there are several of these, to any one of them.
Disadvantages: Server proximity is not accounted for; if the replicas have different data, you will also get different data.

### nearest_hostname

The number of errors is counted for each replica. Every 5 minutes, the number of errors is integrally divided by 2. Thus, the number of errors is calculated for a recent time with exponential smoothing. If there is one replica with a minimal number of errors (i.e. errors occurred recently on the other replicas), the query is sent to it. If there are multiple replicas with the same minimal number of errors, the query is sent to the replica with a host name that is most similar to the server's host name in the config file (for the number of different characters in identical positions, up to the minimum length of both host names).

For instance, example01-01-1 and example01-01-2.yandex.ru are different in one position, while example01-01-1 and example01-02-2 differ in two places.
This method might seem a little stupid, but it doesn't use external data about network topology, and it doesn't compare IP addresses, which would be complicated for our IPv6 addresses.

Thus, if there are equivalent replicas, the closest one by name is preferred.
We can also assume that when sending a query to the same server, in the absence of failures, a distributed query will also go to the same servers. So even if different data is placed on the replicas, the query will return mostly the same results.

### in_order

Replicas are accessed in the same order as they are specified. The number of errors does not matter.
This method is appropriate when you know exactly which replica is preferable.

## totals_mode

How to calculate TOTALS when HAVING is present, as well as when max_rows_to_group_by and group_by_overflow_mode = 'any' are present.
See the section "WITH TOTALS modifier".

## totals_auto_threshold

The threshold for ` totals_mode = 'auto'`.
See the section "WITH TOTALS modifier".

## default_sample

Floating-point number from 0 to 1. By default, 1.
Allows you to set the default sampling ratio for all SELECT queries.
(For tables that do not support sampling, it throws an exception.)
If set to 1, sampling is not performed by default.

## max_parallel_replicas

The maximum number of replicas for each shard when executing a query.
For consistency (to get different parts of the same data split), this option only works when the sampling key is set.
Replica lag is not controlled.

## compile

Enable compilation of queries. By default, 0 (disabled).

Compilation is only used for part of the query-processing pipeline: for the first stage of aggregation (GROUP BY).
If this portion of the pipeline was compiled, the query may run faster due to  deployment of short cycles and inlining aggregate function calls. The maximum performance improvement (up to four times faster in rare cases) is seen for queries with multiple simple aggregate functions. Typically, the performance gain is insignificant. In very rare cases, it may slow down query execution.

## min_count_to_compile

How many times to potentially use a compiled chunk of code before running compilation. By default, 3.
If the value is zero, then compilation runs synchronously and the query waits for the end of the compilation process before continuing execution. This can be used for testing; otherwise, use values ​​starting with 1. Compilation normally takes about 5-10 seconds.
If the value is 1 or more, compilation occurs asynchronously in a separate thread. The result will be used as soon as it is ready, including by queries that are currently running.

Compiled code is required for each different combination of aggregate functions used in the query and the type of keys in the GROUP BY clause.
The results of compilation are saved in the build directory in the form of .so files. There is no restriction on the number of compilation results, since they don't use very much space. Old results will be used after server restarts, except in the case of a server upgrade – in this case, the old results are deleted.

## input_format_skip_unknown_fields

If the value is true, running INSERT skips input data from columns with unknown names. Otherwise, this situation will generate an exception.
It works for JSONEachRow and TSKV formats.

## output_format_json_quote_64bit_integers

<<<<<<< HEAD
If the value is true, integers appear in quotes when using JSON\* Int64 and UInt64 formats  (for compatibility with most JavaScript implementations); otherwise, integers are output without the quotes.

<a name="settings-strict_insert_defaults"></a>

## strict_insert_defaults

Strictly assigns default values when adding data.

If data is not specified for a column when running an [ INSERT](../../query_language/queries.md#queries-insert) query, ClickHouse assigns default values to the fields. Default values are defined in the ` DEFAULT` property for each column in the table settings. If ` DEFAULT` is not defined for a column:

- `If strict_insert_defaults = 0`, column fields are assigned zeros and empty strings.
- `If strict_insert_defaults = 1`, ClickHouse throws an exception and requires the user to pass data to the column.
=======
If the value is true, integers appear in quotes when using JSON\* Int64 and UInt64 formats  (for compatibility with most JavaScript implementations); otherwise, integers are output without the quotes.
>>>>>>> 405ad39c
<|MERGE_RESOLUTION|>--- conflicted
+++ resolved
@@ -337,19 +337,4 @@
 
 ## output_format_json_quote_64bit_integers
 
-<<<<<<< HEAD
-If the value is true, integers appear in quotes when using JSON\* Int64 and UInt64 formats  (for compatibility with most JavaScript implementations); otherwise, integers are output without the quotes.
-
-<a name="settings-strict_insert_defaults"></a>
-
-## strict_insert_defaults
-
-Strictly assigns default values when adding data.
-
-If data is not specified for a column when running an [ INSERT](../../query_language/queries.md#queries-insert) query, ClickHouse assigns default values to the fields. Default values are defined in the ` DEFAULT` property for each column in the table settings. If ` DEFAULT` is not defined for a column:
-
-- `If strict_insert_defaults = 0`, column fields are assigned zeros and empty strings.
-- `If strict_insert_defaults = 1`, ClickHouse throws an exception and requires the user to pass data to the column.
-=======
-If the value is true, integers appear in quotes when using JSON\* Int64 and UInt64 formats  (for compatibility with most JavaScript implementations); otherwise, integers are output without the quotes.
->>>>>>> 405ad39c
+If the value is true, integers appear in quotes when using JSON\* Int64 and UInt64 formats  (for compatibility with most JavaScript implementations); otherwise, integers are output without the quotes.