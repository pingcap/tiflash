#pragma once

#include "DayNum.h"
#include "defines.h"
#include "types.h"

#include <ctime>
#include <cassert>
#include <string>
#include <type_traits>


#define DATE_LUT_MIN_YEAR 1925 /// 1925 since wast majority of timezones changed to 15-minute aligned offsets somewhere in 1924 or earlier.
#define DATE_LUT_MAX_YEAR 2283 /// Last supported year (complete)
#define DATE_LUT_YEARS (1 + DATE_LUT_MAX_YEAR - DATE_LUT_MIN_YEAR) /// Number of years in lookup table

#define DATE_LUT_SIZE 0x20000

#define DATE_LUT_MAX (0xFFFFFFFFU - 86400)
#define DATE_LUT_MAX_DAY_NUM 0xFFFF

#define SECONDS_PER_DAY (3600 * 24)

/// A constant to add to time_t so every supported time point becomes non-negative and still has the same remainder of division by 3600.
/// If we treat "remainder of division" operation in the sense of modular arithmetic (not like in C++).
#define DATE_LUT_ADD ((1970 - DATE_LUT_MIN_YEAR) * 366 * 86400)


#if defined(__PPC__)
#if !defined(__clang__)
#pragma GCC diagnostic ignored "-Wmaybe-uninitialized"
#endif
#endif


/// Flags for toYearWeek() function.
enum class WeekModeFlag : UInt8
{
    MONDAY_FIRST = 1,
    YEAR = 2,
    FIRST_WEEKDAY = 4,
    NEWYEAR_DAY = 8
};
using YearWeek = std::pair<UInt16, UInt8>;

/** Lookup table to conversion of time to date, and to month / year / day of week / day of month and so on.
  * First time was implemented for OLAPServer, that needed to do billions of such transformations.
  */
class DateLUTImpl
{
private:
    friend class DateLUT;
    explicit DateLUTImpl(const std::string & time_zone);

    DateLUTImpl(const DateLUTImpl &) = delete;
    DateLUTImpl & operator=(const DateLUTImpl &) = delete;
    DateLUTImpl(const DateLUTImpl &&) = delete;
    DateLUTImpl & operator=(const DateLUTImpl &&) = delete;

    // Normalized and bound-checked index of element in lut,
    // has to be a separate type to support overloading
    // TODO: make sure that any arithmetic on LUTIndex actually results in valid LUTIndex.
    STRONG_TYPEDEF(UInt32, LUTIndex)

    template <typename T>
    friend inline LUTIndex operator+(const LUTIndex & index, const T v)
    {
        return LUTIndex{(index.toUnderType() + UInt32(v)) & date_lut_mask};
    }

    template <typename T>
    friend inline LUTIndex operator+(const T v, const LUTIndex & index)
    {
        return LUTIndex{(v + index.toUnderType()) & date_lut_mask};
    }

    friend inline LUTIndex operator+(const LUTIndex & index, const LUTIndex & v)
    {
        return LUTIndex{(index.toUnderType() + v.toUnderType()) & date_lut_mask};
    }

    template <typename T>
    friend inline LUTIndex operator-(const LUTIndex & index, const T v)
    {
        return LUTIndex{(index.toUnderType() - UInt32(v)) & date_lut_mask};
    }

    template <typename T>
    friend inline LUTIndex operator-(const T v, const LUTIndex & index)
    {
        return LUTIndex{(v - index.toUnderType()) & date_lut_mask};
    }

    friend inline LUTIndex operator-(const LUTIndex & index, const LUTIndex & v)
    {
        return LUTIndex{(index.toUnderType() - v.toUnderType()) & date_lut_mask};
    }

    template <typename T>
    friend inline LUTIndex operator*(const LUTIndex & index, const T v)
    {
        return LUTIndex{(index.toUnderType() * UInt32(v)) & date_lut_mask};
    }

    template <typename T>
    friend inline LUTIndex operator*(const T v, const LUTIndex & index)
    {
        return LUTIndex{(v * index.toUnderType()) & date_lut_mask};
    }

    template <typename T>
    friend inline LUTIndex operator/(const LUTIndex & index, const T v)
    {
        return LUTIndex{(index.toUnderType() / UInt32(v)) & date_lut_mask};
    }

    template <typename T>
    friend inline LUTIndex operator/(const T v, const LUTIndex & index)
    {
        return LUTIndex{(UInt32(v) / index.toUnderType()) & date_lut_mask};
    }

public:
    /// The order of fields matters for alignment and sizeof.
    struct Values
    {
        /// time_t at beginning of the day.
        Int64 date;

        /// Properties of the day.
        UInt16 year;
        UInt8 month;
        UInt8 day_of_month;
        UInt8 day_of_week;

        /// Total number of days in current month. Actually we can use separate table that is independent of time zone.
        /// But due to alignment, this field is totally zero cost.
        UInt8 days_in_month;

        /// For days, when offset from UTC was changed due to daylight saving time or permanent change, following values could be non zero.
        /// All in OffsetChangeFactor (15 minute) intervals.
        Int8 amount_of_offset_change_value; /// Usually -4 or 4, but look at Lord Howe Island. Multiply by OffsetChangeFactor
        UInt8 time_at_offset_change_value; /// In seconds from beginning of the day. Multiply by OffsetChangeFactor

        inline Int32 amount_of_offset_change() const
        {
            return static_cast<Int32>(amount_of_offset_change_value) * OffsetChangeFactor;
        }

        inline UInt32 time_at_offset_change() const
        {
            return static_cast<UInt32>(time_at_offset_change_value) * OffsetChangeFactor;
        }

        /// Since most of the modern timezones have a DST change aligned to 15 minutes, to save as much space as possible inside Value,
        /// we are dividing any offset change related value by this factor before setting it to Value,
        /// hence it has to be explicitly multiplied back by this factor before being used.
        static constexpr UInt16 OffsetChangeFactor = 900;
    };

    static_assert(sizeof(Values) == 16);

private:

    /// Mask is all-ones to allow efficient protection against overflow.
    static constexpr UInt32 date_lut_mask = 0x1ffff;
    static_assert(date_lut_mask == DATE_LUT_SIZE - 1);

    /// Offset to epoch in days (ExtendedDayNum) of the first day in LUT.
    /// "epoch" is the Unix Epoch (starts at unix timestamp zero)
    static constexpr UInt32 daynum_offset_epoch = 16436;
    static_assert(daynum_offset_epoch == (1970 - DATE_LUT_MIN_YEAR) * 365 + (1970 - DATE_LUT_MIN_YEAR / 4 * 4) / 4);

    /// Lookup table is indexed by LUTIndex.
    /// Day nums are the same in all time zones. 1970-01-01 is 0 and so on.
    /// Table is relatively large, so better not to place the object on stack.
    /// In comparison to std::vector, plain array is cheaper by one indirection.
    Values lut[DATE_LUT_SIZE + 1];

    /// Year number after DATE_LUT_MIN_YEAR -> LUTIndex in lut for start of year.
    LUTIndex years_lut[DATE_LUT_YEARS];

    /// Year number after DATE_LUT_MIN_YEAR * month number starting at zero -> day num for first day of month
    LUTIndex years_months_lut[DATE_LUT_YEARS * 12];

    /// UTC offset at beginning of the Unix epoch. The same as unix timestamp of 1970-01-01 00:00:00 local time.
    time_t offset_at_start_of_epoch;
    /// UTC offset at the beginning of the first supported year.
    time_t offset_at_start_of_lut;
    bool offset_is_whole_number_of_hours_during_epoch;

    /// Time zone name.
    std::string time_zone;

    inline LUTIndex findIndex(time_t t) const
    {
        /// First guess.
        Int64 guess = (t / 86400) + daynum_offset_epoch;

        /// For negative time_t the integer division was rounded up, so the guess is offset by one.
        if (unlikely(t < 0))
            --guess;

        if (guess < 0)
            return LUTIndex(0);
        if (guess >= DATE_LUT_SIZE)
            return LUTIndex(DATE_LUT_SIZE - 1);

        /// UTC offset is from -12 to +14 in all known time zones. This requires checking only three indices.

        if (t >= lut[guess].date)
        {
            if (guess + 1 >= DATE_LUT_SIZE || t < lut[guess + 1].date)
                return LUTIndex(guess);
<<<<<<< HEAD

            return LUTIndex(guess + 1);
        }

        return LUTIndex(guess ? guess - 1 : 0);
    }

    inline LUTIndex toLUTIndex(DayNum d) const
    {
        return LUTIndex{(d + daynum_offset_epoch) & date_lut_mask};
    }

    inline LUTIndex toLUTIndex(ExtendedDayNum d) const
    {
        return LUTIndex{static_cast<UInt32>(d + daynum_offset_epoch) & date_lut_mask};
    }

    inline LUTIndex toLUTIndex(time_t t) const
    {
        return findIndex(t);
    }

    inline LUTIndex toLUTIndex(LUTIndex i) const
    {
        return i;
    }

    template <typename DateOrTime>
    inline const Values & find(DateOrTime v) const
    {
        return lut[toLUTIndex(v)];
    }

    template <typename T, typename Divisor>
    static inline T roundDown(T x, Divisor divisor)
    {
=======

            return LUTIndex(guess + 1);
        }

        return LUTIndex(guess ? guess - 1 : 0);
    }

    inline LUTIndex toLUTIndex(DayNum d) const
    {
        return LUTIndex{(d + daynum_offset_epoch) & date_lut_mask};
    }

    inline LUTIndex toLUTIndex(ExtendedDayNum d) const
    {
        return LUTIndex{static_cast<UInt32>(d + daynum_offset_epoch) & date_lut_mask};
    }

    inline LUTIndex toLUTIndex(time_t t) const
    {
        return findIndex(t);
    }

    inline LUTIndex toLUTIndex(LUTIndex i) const
    {
        return i;
    }

    template <typename DateOrTime>
    inline const Values & find(DateOrTime v) const
    {
        return lut[toLUTIndex(v)];
    }

    template <typename T, typename Divisor>
    static inline T roundDown(T x, Divisor divisor)
    {
>>>>>>> 22a5f35a
        static_assert(std::is_integral_v<T> && std::is_integral_v<Divisor>);
        assert(divisor > 0);

        if (likely(x >= 0))
            return x / divisor * divisor;

        /// Integer division for negative numbers rounds them towards zero (up).
        /// We will shift the number so it will be rounded towards -inf (down).

        return (x + 1 - divisor) / divisor * divisor;
    }

public:
    const std::string & getTimeZone() const { return time_zone; }

    // Methods only for unit-testing, it makes very little sense to use it from user code.
    auto getOffsetAtStartOfEpoch() const { return offset_at_start_of_epoch; }
    auto getTimeOffsetAtStartOfLUT() const { return offset_at_start_of_lut; }

    /// All functions below are thread-safe; arguments are not checked.

    inline ExtendedDayNum toDayNum(ExtendedDayNum d) const
    {
        return d;
    }

    template <typename DateOrTime>
    inline ExtendedDayNum toDayNum(DateOrTime v) const
    {
        return ExtendedDayNum{static_cast<ExtendedDayNum::UnderlyingType>(toLUTIndex(v).toUnderType() - daynum_offset_epoch)};
    }

    /// Round down to start of monday.
    template <typename DateOrTime>
    inline time_t toFirstDayOfWeek(DateOrTime v) const
    {
        const LUTIndex i = toLUTIndex(v);
        return lut[i - (lut[i].day_of_week - 1)].date;
    }

    template <typename DateOrTime>
    inline ExtendedDayNum toFirstDayNumOfWeek(DateOrTime v) const
    {
        const LUTIndex i = toLUTIndex(v);
        return toDayNum(i - (lut[i].day_of_week - 1));
    }

    /// Round down to start of month.
    template <typename DateOrTime>
    inline time_t toFirstDayOfMonth(DateOrTime v) const
    {
        const LUTIndex i = toLUTIndex(v);
        return lut[i - (lut[i].day_of_month - 1)].date;
    }

    template <typename DateOrTime>
    inline ExtendedDayNum toFirstDayNumOfMonth(DateOrTime v) const
    {
        const LUTIndex i = toLUTIndex(v);
        return toDayNum(i - (lut[i].day_of_month - 1));
    }

    /// Round down to start of quarter.
    template <typename DateOrTime>
    inline ExtendedDayNum toFirstDayNumOfQuarter(DateOrTime v) const
    {
        return toDayNum(toFirstDayOfQuarterIndex(v));
    }

    template <typename DateOrTime>
    inline LUTIndex toFirstDayOfQuarterIndex(DateOrTime v) const
    {
        LUTIndex index = toLUTIndex(v);
        size_t month_inside_quarter = (lut[index].month - 1) % 3;

        index -= lut[index].day_of_month;
        while (month_inside_quarter)
        {
            index -= lut[index].day_of_month;
            --month_inside_quarter;
        }

        return index + 1;
    }

    template <typename DateOrTime>
    inline time_t toFirstDayOfQuarter(DateOrTime v) const
    {
        return toDate(toFirstDayOfQuarterIndex(v));
    }

    /// Round down to start of year.
    inline time_t toFirstDayOfYear(time_t t) const
    {
        return lut[years_lut[lut[findIndex(t)].year - DATE_LUT_MIN_YEAR]].date;
    }

    template <typename DateOrTime>
    inline LUTIndex toFirstDayNumOfYearIndex(DateOrTime v) const
    {
        return years_lut[lut[toLUTIndex(v)].year - DATE_LUT_MIN_YEAR];
    }

    template <typename DateOrTime>
    inline ExtendedDayNum toFirstDayNumOfYear(DateOrTime v) const
    {
        return toDayNum(toFirstDayNumOfYearIndex(v));
    }

    inline time_t toFirstDayOfNextMonth(time_t t) const
    {
        LUTIndex index = findIndex(t);
        index += 32 - lut[index].day_of_month;
        return lut[index - (lut[index].day_of_month - 1)].date;
    }

    inline time_t toFirstDayOfPrevMonth(time_t t) const
    {
        LUTIndex index = findIndex(t);
        index -= lut[index].day_of_month;
        return lut[index - (lut[index].day_of_month - 1)].date;
    }

    template <typename DateOrTime>
    inline UInt8 daysInMonth(DateOrTime value) const
    {
        const LUTIndex i = toLUTIndex(value);
        return lut[i].days_in_month;
    }

    inline UInt8 daysInMonth(Int16 year, UInt8 month) const
    {
        UInt16 idx = year - DATE_LUT_MIN_YEAR;
        if (unlikely(idx >= DATE_LUT_YEARS))
            return 31;  /// Implementation specific behaviour on overflow.

        /// 32 makes arithmetic more simple.
        const auto any_day_of_month = years_lut[year - DATE_LUT_MIN_YEAR] + 32 * (month - 1);
        return lut[any_day_of_month].days_in_month;
    }

    /** Round to start of day, then shift for specified amount of days.
      */
    inline time_t toDateAndShift(time_t t, Int32 days) const
    {
        return lut[findIndex(t) + days].date;
    }

    inline time_t toTime(time_t t) const
    {
        const LUTIndex index = findIndex(t);

        time_t res = t - lut[index].date;

        if (res >= lut[index].time_at_offset_change())
            res += lut[index].amount_of_offset_change();

        return res - offset_at_start_of_epoch; /// Starting at 1970-01-01 00:00:00 local time.
    }

    inline unsigned toHour(time_t t) const
    {
        const LUTIndex index = findIndex(t);

        time_t time = t - lut[index].date;

        if (time >= lut[index].time_at_offset_change())
            time += lut[index].amount_of_offset_change();

        unsigned res = time / 3600;

        /// In case time was changed backwards at the start of next day, we will repeat the hour 23.
        return res <= 23 ? res : 23;
    }

    /** Calculating offset from UTC in seconds.
      * which means Using the same literal time of "t" to get the corresponding timestamp in UTC,
      * then subtract the former from the latter to get the offset result.
      * The boundaries when meets DST(daylight saving time) change should be handled very carefully.
      */
    inline time_t timezoneOffset(time_t t) const
    {
        const LUTIndex index = findIndex(t);

        /// Calculate daylight saving offset first.
        /// Because the "amount_of_offset_change" in LUT entry only exists in the change day, it's costly to scan it from the very begin.
        /// but we can figure out all the accumulated offsets from 1970-01-01 to that day just by get the whole difference between lut[].date,
        /// and then, we can directly subtract multiple 86400s to get the real DST offsets for the leap seconds is not considered now.
        time_t res = (lut[index].date - lut[daynum_offset_epoch].date) % 86400;

        /// As so far to know, the maximal DST offset couldn't be more than 2 hours, so after the modulo operation the remainder
        /// will sits between [-offset --> 0 --> offset] which respectively corresponds to moving clock forward or backward.
        res = res > 43200 ? (86400 - res) : (0 - res);

        /// Check if has a offset change during this day. Add the change when cross the line
        if (lut[index].amount_of_offset_change() != 0 && t >= lut[index].date + lut[index].time_at_offset_change())
            res += lut[index].amount_of_offset_change();
<<<<<<< HEAD

        return res + offset_at_start_of_epoch;
    }


=======

        return res + offset_at_start_of_epoch;
    }

>>>>>>> 22a5f35a
    inline unsigned toSecond(time_t t) const
    {
        auto res = t % 60;
        if (likely(res >= 0))
            return res;
        return res + 60;
    }

    inline unsigned toMinute(time_t t) const
    {
        if (t >= 0 && offset_is_whole_number_of_hours_during_epoch)
            return (t / 60) % 60;

        /// To consider the DST changing situation within this day
        /// also make the special timezones with no whole hour offset such as 'Australia/Lord_Howe' been taken into account.

        LUTIndex index = findIndex(t);
        UInt32 time = t - lut[index].date;

        if (time >= lut[index].time_at_offset_change())
            time += lut[index].amount_of_offset_change();

        return time / 60 % 60;
    }

    /// NOTE: Assuming timezone offset is a multiple of 15 minutes.
    inline time_t toStartOfMinute(time_t t) const { return roundDown(t, 60); }
    inline time_t toStartOfFiveMinute(time_t t) const { return roundDown(t, 300); }
    inline time_t toStartOfFifteenMinutes(time_t t) const { return roundDown(t, 900); }

    inline time_t toStartOfTenMinutes(time_t t) const
    {
        if (t >= 0 && offset_is_whole_number_of_hours_during_epoch)
            return t / 600 * 600;

        /// More complex logic is for Nepal - it has offset 05:45. Australia/Eucla is also unfortunate.
        Int64 date = find(t).date;
        return date + (t - date) / 600 * 600;
    }

    /// NOTE: Assuming timezone transitions are multiple of hours. Lord Howe Island in Australia is a notable exception.
    inline time_t toStartOfHour(time_t t) const
    {
        if (t >= 0 && offset_is_whole_number_of_hours_during_epoch)
            return t / 3600 * 3600;

        Int64 date = find(t).date;
        return date + (t - date) / 3600 * 3600;
    }

    /** Number of calendar day since the beginning of UNIX epoch (1970-01-01 is zero)
      * We use just two bytes for it. It covers the range up to 2105 and slightly more.
      *
      * This is "calendar" day, it itself is independent of time zone
      * (conversion from/to unix timestamp will depend on time zone,
      *  because the same calendar day starts/ends at different timestamps in different time zones)
      */

    inline time_t fromDayNum(DayNum d) const { return lut[toLUTIndex(d)].date; }
    inline time_t fromDayNum(ExtendedDayNum d) const { return lut[toLUTIndex(d)].date; }

    template <typename DateOrTime>
    inline time_t toDate(DateOrTime v) const { return lut[toLUTIndex(v)].date; }

    template <typename DateOrTime>
    inline unsigned toMonth(DateOrTime v) const { return lut[toLUTIndex(v)].month; }

    template <typename DateOrTime>
    inline unsigned toQuarter(DateOrTime v) const { return (lut[toLUTIndex(v)].month - 1) / 3 + 1; }

    template <typename DateOrTime>
    inline Int16 toYear(DateOrTime v) const { return lut[toLUTIndex(v)].year; }

    template <typename DateOrTime>
    inline unsigned toDayOfWeek(DateOrTime v) const { return lut[toLUTIndex(v)].day_of_week; }

    template <typename DateOrTime>
    inline unsigned toDayOfMonth(DateOrTime v) const { return lut[toLUTIndex(v)].day_of_month; }

    template <typename DateOrTime>
    inline unsigned toDayOfYear(DateOrTime v) const
    {
        // TODO: different overload for ExtendedDayNum
        const LUTIndex i = toLUTIndex(v);
        return i + 1 - toFirstDayNumOfYearIndex(i);
    }

    /// Number of week from some fixed moment in the past. Week begins at monday.
    /// (round down to monday and divide DayNum by 7; we made an assumption,
    ///  that in domain of the function there was no weeks with any other number of days than 7)
    template <typename DateOrTime>
    inline unsigned toRelativeWeekNum(DateOrTime v) const
    {
        const LUTIndex i = toLUTIndex(v);
        /// We add 8 to avoid underflow at beginning of unix epoch.
        return toDayNum(i + 8 - toDayOfWeek(i)) / 7;
    }

    /// Get year that contains most of the current week. Week begins at monday.
    template <typename DateOrTime>
    inline unsigned toISOYear(DateOrTime v) const
    {
        const LUTIndex i = toLUTIndex(v);
        /// That's effectively the year of thursday of current week.
        return toYear(toLUTIndex(i + 4 - toDayOfWeek(i)));
    }

    /// ISO year begins with a monday of the week that is contained more than by half in the corresponding calendar year.
    /// Example: ISO year 2019 begins at 2018-12-31. And ISO year 2017 begins at 2017-01-02.
    /// https://en.wikipedia.org/wiki/ISO_week_date
    template <typename DateOrTime>
    inline LUTIndex toFirstDayNumOfISOYearIndex(DateOrTime v) const
    {
        const LUTIndex i = toLUTIndex(v);
        auto iso_year = toISOYear(i);

        const auto first_day_of_year = years_lut[iso_year - DATE_LUT_MIN_YEAR];
        auto first_day_of_week_of_year = lut[first_day_of_year].day_of_week;

        return LUTIndex{first_day_of_week_of_year <= 4
            ? first_day_of_year + 1 - first_day_of_week_of_year
            : first_day_of_year + 8 - first_day_of_week_of_year};
    }

    template <typename DateOrTime>
    inline ExtendedDayNum toFirstDayNumOfISOYear(DateOrTime v) const
    {
        return toDayNum(toFirstDayNumOfISOYearIndex(v));
    }

    inline time_t toFirstDayOfISOYear(time_t t) const
    {
        return lut[toFirstDayNumOfISOYearIndex(t)].date;
    }

    /// ISO 8601 week number. Week begins at monday.
    /// The week number 1 is the first week in year that contains 4 or more days (that's more than half).
    template <typename DateOrTime>
    inline unsigned toISOWeek(DateOrTime v) const
    {
        return 1 + (toFirstDayNumOfWeek(v) - toFirstDayNumOfISOYear(v)) / 7;
    }

    /*
      The bits in week_mode has the following meaning:
       WeekModeFlag::MONDAY_FIRST (0)  If not set Sunday is first day of week
                      If set Monday is first day of week
       WeekModeFlag::YEAR (1) If not set Week is in range 0-53

        Week 0 is returned for the the last week of the previous year (for
        a date at start of january) In this case one can get 53 for the
        first week of next year.  This flag ensures that the week is
        relevant for the given year. Note that this flag is only
        relevant if WeekModeFlag::JANUARY is not set.

                  If set Week is in range 1-53.

        In this case one may get week 53 for a date in January (when
        the week is that last week of previous year) and week 1 for a
        date in December.

      WeekModeFlag::FIRST_WEEKDAY (2) If not set Weeks are numbered according
                        to ISO 8601:1988
                  If set The week that contains the first
                        'first-day-of-week' is week 1.

      WeekModeFlag::NEWYEAR_DAY (3) If not set no meaning
                  If set The week that contains the January 1 is week 1.
                            Week is in range 1-53.
                            And ignore WeekModeFlag::YEAR, WeekModeFlag::FIRST_WEEKDAY

        ISO 8601:1988 means that if the week containing January 1 has
        four or more days in the new year, then it is week 1;
        Otherwise it is the last week of the previous year, and the
        next week is week 1.
    */
    template <typename DateOrTime>
    inline YearWeek toYearWeek(DateOrTime v, UInt8 week_mode) const
    {
        const bool newyear_day_mode = week_mode & static_cast<UInt8>(WeekModeFlag::NEWYEAR_DAY);
        week_mode = check_week_mode(week_mode);
        const bool monday_first_mode = week_mode & static_cast<UInt8>(WeekModeFlag::MONDAY_FIRST);
        bool week_year_mode = week_mode & static_cast<UInt8>(WeekModeFlag::YEAR);
        const bool first_weekday_mode = week_mode & static_cast<UInt8>(WeekModeFlag::FIRST_WEEKDAY);

        const LUTIndex i = toLUTIndex(v);

        // Calculate week number of WeekModeFlag::NEWYEAR_DAY mode
        if (newyear_day_mode)
        {
            return toYearWeekOfNewyearMode(i, monday_first_mode);
        }

        YearWeek yw(toYear(i), 0);
        UInt16 days = 0;
        const auto daynr = makeDayNum(yw.first, toMonth(i), toDayOfMonth(i));
        auto first_daynr = makeDayNum(yw.first, 1, 1);

        // 0 for monday, 1 for tuesday ...
        // get weekday from first day in year.
        UInt16 weekday = calc_weekday(first_daynr, !monday_first_mode);

        if (toMonth(i) == 1 && toDayOfMonth(i) <= static_cast<UInt32>(7 - weekday))
        {
            if (!week_year_mode && ((first_weekday_mode && weekday != 0) || (!first_weekday_mode && weekday >= 4)))
                return yw;
            week_year_mode = 1;
            (yw.first)--;
            first_daynr -= (days = calc_days_in_year(yw.first));
            weekday = (weekday + 53 * 7 - days) % 7;
        }

        if ((first_weekday_mode && weekday != 0) || (!first_weekday_mode && weekday >= 4))
            days = daynr - (first_daynr + (7 - weekday));
        else
            days = daynr - (first_daynr - weekday);

        if (week_year_mode && days >= 52 * 7)
        {
            weekday = (weekday + calc_days_in_year(yw.first)) % 7;
            if ((!first_weekday_mode && weekday < 4) || (first_weekday_mode && weekday == 0))
            {
                (yw.first)++;
                yw.second = 1;
                return yw;
            }
        }
        yw.second = days / 7 + 1;
        return yw;
    }

    /// Calculate week number of WeekModeFlag::NEWYEAR_DAY mode
    /// The week number 1 is the first week in year that contains January 1,
    template <typename DateOrTime>
    inline YearWeek toYearWeekOfNewyearMode(DateOrTime v, bool monday_first_mode) const
    {
        YearWeek yw(0, 0);
        UInt16 offset_day = monday_first_mode ? 0U : 1U;

        const LUTIndex i = LUTIndex(v);

        // Checking the week across the year
        yw.first = toYear(i + 7 - toDayOfWeek(i + offset_day));

        auto first_day = makeLUTIndex(yw.first, 1, 1);
        auto this_day = i;

        // TODO: do not perform calculations in terms of DayNum, since that would under/overflow for extended range.
        if (monday_first_mode)
        {
            // Rounds down a date to the nearest Monday.
            first_day = toFirstDayNumOfWeek(first_day);
            this_day = toFirstDayNumOfWeek(i);
        }
        else
        {
            // Rounds down a date to the nearest Sunday.
            if (toDayOfWeek(first_day) != 7)
                first_day = ExtendedDayNum(first_day - toDayOfWeek(first_day));
            if (toDayOfWeek(i) != 7)
                this_day = ExtendedDayNum(i - toDayOfWeek(i));
        }
        yw.second = (this_day - first_day) / 7 + 1;
        return yw;
    }

    /// Get first day of week with week_mode, return Sunday or Monday
    template <typename DateOrTime>
    inline ExtendedDayNum toFirstDayNumOfWeek(DateOrTime v, UInt8 week_mode) const
    {
        bool monday_first_mode = week_mode & static_cast<UInt8>(WeekModeFlag::MONDAY_FIRST);
        if (monday_first_mode)
        {
            return toFirstDayNumOfWeek(v);
        }
        else
        {
            return (toDayOfWeek(v) != 7) ? ExtendedDayNum(v - toDayOfWeek(v)) : toDayNum(v);
        }
    }

    /// Check and change mode to effective.
    inline UInt8 check_week_mode(UInt8 mode) const
    {
        UInt8 week_format = (mode & 7);
        if (!(week_format & static_cast<UInt8>(WeekModeFlag::MONDAY_FIRST)))
            week_format ^= static_cast<UInt8>(WeekModeFlag::FIRST_WEEKDAY);
        return week_format;
    }

    /** Calculate weekday from d.
      * Returns 0 for monday, 1 for tuesday...
      */
    template <typename DateOrTime>
    inline unsigned calc_weekday(DateOrTime v, bool sunday_first_day_of_week) const
    {
        const LUTIndex i = toLUTIndex(v);
        if (!sunday_first_day_of_week)
            return toDayOfWeek(i) - 1;
        else
            return toDayOfWeek(i + 1) - 1;
    }

    /// Calculate days in one year.
    inline unsigned calc_days_in_year(Int32 year) const
    {
        return ((year & 3) == 0 && (year % 100 || (year % 400 == 0 && year)) ? 366 : 365);
    }

    /// Number of month from some fixed moment in the past (year * 12 + month)
    template <typename DateOrTime>
    inline unsigned toRelativeMonthNum(DateOrTime v) const
    {
        const LUTIndex i = toLUTIndex(v);
        return lut[i].year * 12 + lut[i].month;
    }

    template <typename DateOrTime>
    inline unsigned toRelativeQuarterNum(DateOrTime v) const
    {
        const LUTIndex i = toLUTIndex(v);
        return lut[i].year * 4 + (lut[i].month - 1) / 3;
    }

    /// We count all hour-length intervals, unrelated to offset changes.
    inline time_t toRelativeHourNum(time_t t) const
    {
        if (t >= 0 && offset_is_whole_number_of_hours_during_epoch)
            return t / 3600;

        /// Assume that if offset was fractional, then the fraction is the same as at the beginning of epoch.
        /// NOTE This assumption is false for "Pacific/Pitcairn" and "Pacific/Kiritimati" time zones.
        return (t + DATE_LUT_ADD + 86400 - offset_at_start_of_epoch) / 3600 - (DATE_LUT_ADD / 3600);
    }

    template <typename DateOrTime>
    inline time_t toRelativeHourNum(DateOrTime v) const
    {
        return toRelativeHourNum(lut[toLUTIndex(v)].date);
    }

    inline time_t toRelativeMinuteNum(time_t t) const
    {
        return (t + DATE_LUT_ADD) / 60 - (DATE_LUT_ADD / 60);
    }

    template <typename DateOrTime>
    inline time_t toRelativeMinuteNum(DateOrTime v) const
    {
        return toRelativeMinuteNum(lut[toLUTIndex(v)].date);
    }

    template <typename DateOrTime>
    inline ExtendedDayNum toStartOfYearInterval(DateOrTime v, UInt64 years) const
    {
        if (years == 1)
            return toFirstDayNumOfYear(v);

        const LUTIndex i = toLUTIndex(v);

        UInt16 year = lut[i].year / years * years;

        /// For example, rounding down 1925 to 100 years will be 1900, but it's less than min supported year.
        if (unlikely(year < DATE_LUT_MIN_YEAR))
            year = DATE_LUT_MIN_YEAR;

        return toDayNum(years_lut[year - DATE_LUT_MIN_YEAR]);
    }

    inline ExtendedDayNum toStartOfQuarterInterval(ExtendedDayNum d, UInt64 quarters) const
    {
        if (quarters == 1)
            return toFirstDayNumOfQuarter(d);
        return toStartOfMonthInterval(d, quarters * 3);
    }

    inline ExtendedDayNum toStartOfMonthInterval(ExtendedDayNum d, UInt64 months) const
    {
        if (months == 1)
            return toFirstDayNumOfMonth(d);
        const Values & values = lut[toLUTIndex(d)];
        UInt32 month_total_index = (values.year - DATE_LUT_MIN_YEAR) * 12 + values.month - 1;
        return toDayNum(years_months_lut[month_total_index / months * months]);
    }

    inline ExtendedDayNum toStartOfWeekInterval(ExtendedDayNum d, UInt64 weeks) const
    {
        if (weeks == 1)
            return toFirstDayNumOfWeek(d);
        UInt64 days = weeks * 7;
        // January 1st 1970 was Thursday so we need this 4-days offset to make weeks start on Monday.
        return ExtendedDayNum(4 + (d - 4) / days * days);
    }

    inline time_t toStartOfDayInterval(ExtendedDayNum d, UInt64 days) const
    {
        if (days == 1)
            return toDate(d);
        return lut[toLUTIndex(ExtendedDayNum(d / days * days))].date;
    }

    inline time_t toStartOfHourInterval(time_t t, UInt64 hours) const
    {
        if (hours == 1)
            return toStartOfHour(t);

        /** We will round the hour number since the midnight.
          * It may split the day into non-equal intervals.
          * For example, if we will round to 11-hour interval,
          * the day will be split to the intervals 00:00:00..10:59:59, 11:00:00..21:59:59, 22:00:00..23:59:59.
          * In case of daylight saving time or other transitions,
          * the intervals can be shortened or prolonged to the amount of transition.
          */

        UInt64 seconds = hours * 3600;

        const LUTIndex index = findIndex(t);
        const Values & values = lut[index];

        time_t time = t - values.date;
        if (time >= values.time_at_offset_change())
        {
            /// Align to new hour numbers before rounding.
            time += values.amount_of_offset_change();
            time = time / seconds * seconds;

            /// Should subtract the shift back but only if rounded time is not before shift.
            if (time >= values.time_at_offset_change())
            {
                time -= values.amount_of_offset_change();

                /// With cutoff at the time of the shift. Otherwise we may end up with something like 23:00 previous day.
                if (time < values.time_at_offset_change())
                    time = values.time_at_offset_change();
            }
        }
        else
        {
            time = time / seconds * seconds;
        }

        return values.date + time;
    }

    inline time_t toStartOfMinuteInterval(time_t t, UInt64 minutes) const
    {
        if (minutes == 1)
            return toStartOfMinute(t);

        /** In contrast to "toStartOfHourInterval" function above,
          * the minute intervals are not aligned to the midnight.
          * You will get unexpected results if for example, you round down to 60 minute interval
          * and there was a time shift to 30 minutes.
          *
          * But this is not specified in docs and can be changed in future.
          */

        UInt64 seconds = 60 * minutes;
        return roundDown(t, seconds);
    }

    inline time_t toStartOfSecondInterval(time_t t, UInt64 seconds) const
    {
        if (seconds == 1)
            return t;

        return roundDown(t, seconds);
    }

    inline LUTIndex makeLUTIndex(Int16 year, UInt8 month, UInt8 day_of_month) const
    {
        if (unlikely(year < DATE_LUT_MIN_YEAR || year > DATE_LUT_MAX_YEAR || month < 1 || month > 12 || day_of_month < 1 || day_of_month > 31))
            return LUTIndex(0);

        return LUTIndex{years_months_lut[(year - DATE_LUT_MIN_YEAR) * 12 + month - 1] + day_of_month - 1};
    }

    /// Create DayNum from year, month, day of month.
    inline ExtendedDayNum makeDayNum(Int16 year, UInt8 month, UInt8 day_of_month) const
    {
        if (unlikely(year < DATE_LUT_MIN_YEAR || year > DATE_LUT_MAX_YEAR || month < 1 || month > 12 || day_of_month < 1 || day_of_month > 31))
            return ExtendedDayNum(0);

        return toDayNum(makeLUTIndex(year, month, day_of_month));
    }

    inline time_t makeDate(Int16 year, UInt8 month, UInt8 day_of_month) const
    {
        return lut[makeLUTIndex(year, month, day_of_month)].date;
    }

    /** Does not accept daylight saving time as argument: in case of ambiguity, it choose greater timestamp.
      */
    inline time_t makeDateTime(Int16 year, UInt8 month, UInt8 day_of_month, UInt8 hour, UInt8 minute, UInt8 second) const
    {
        size_t index = makeLUTIndex(year, month, day_of_month);
        UInt32 time_offset = hour * 3600 + minute * 60 + second;

        if (time_offset >= lut[index].time_at_offset_change())
            time_offset -= lut[index].amount_of_offset_change();

        return lut[index].date + time_offset;
    }

    template <typename DateOrTime>
    inline const Values & getValues(DateOrTime v) const { return lut[toLUTIndex(v)]; }

    template <typename DateOrTime>
    inline UInt32 toNumYYYYMM(DateOrTime v) const
    {
        const Values & values = getValues(v);
        return values.year * 100 + values.month;
    }

    template <typename DateOrTime>
    inline UInt32 toNumYYYYMMDD(DateOrTime v) const
    {
        const Values & values = getValues(v);
        return values.year * 10000 + values.month * 100 + values.day_of_month;
    }

    inline time_t YYYYMMDDToDate(UInt32 num) const
    {
        return makeDate(num / 10000, num / 100 % 100, num % 100);
    }

    inline ExtendedDayNum YYYYMMDDToDayNum(UInt32 num) const
    {
        return makeDayNum(num / 10000, num / 100 % 100, num % 100);
    }


    struct DateComponents
    {
        uint16_t year;
        uint8_t month;
        uint8_t day;
    };

    struct TimeComponents
    {
        uint8_t hour;
        uint8_t minute;
        uint8_t second;
    };

    struct DateTimeComponents
    {
        DateComponents date;
        TimeComponents time;
    };

    inline DateComponents toDateComponents(time_t t) const
    {
        const Values & values = getValues(t);
        return { values.year, values.month, values.day_of_month };
    }

    inline DateTimeComponents toDateTimeComponents(time_t t) const
    {
        const LUTIndex index = findIndex(t);
        const Values & values = lut[index];

        DateTimeComponents res;

        res.date.year = values.year;
        res.date.month = values.month;
        res.date.day = values.day_of_month;

        time_t time = t - values.date;
        if (time >= values.time_at_offset_change())
            time += values.amount_of_offset_change();

        if (unlikely(time < 0))
        {
            res.time.second = 0;
            res.time.minute = 0;
            res.time.hour = 0;
        }
        else
        {
            res.time.second = time % 60;
            res.time.minute = time / 60 % 60;
            res.time.hour = time / 3600;
        }

        /// In case time was changed backwards at the start of next day, we will repeat the hour 23.
        if (unlikely(res.time.hour > 23))
            res.time.hour = 23;

        return res;
    }


    inline UInt64 toNumYYYYMMDDhhmmss(time_t t) const
    {
        DateTimeComponents components = toDateTimeComponents(t);

        return
              components.time.second
            + components.time.minute * 100
            + components.time.hour * 10000
            + UInt64(components.date.day) * 1000000
            + UInt64(components.date.month) * 100000000
            + UInt64(components.date.year) * 10000000000;
    }

    inline time_t YYYYMMDDhhmmssToTime(UInt64 num) const
    {
        return makeDateTime(
            num / 10000000000,
            num / 100000000 % 100,
            num / 1000000 % 100,
            num / 10000 % 100,
            num / 100 % 100,
            num % 100);
    }

    /// Adding calendar intervals.
    /// Implementation specific behaviour when delta is too big.

    inline NO_SANITIZE_UNDEFINED time_t addDays(time_t t, Int64 delta) const
    {
        const LUTIndex index = findIndex(t);
        const Values & values = lut[index];

        time_t time = t - values.date;
        if (time >= values.time_at_offset_change())
            time += values.amount_of_offset_change();

        const LUTIndex new_index = index + delta;

        if (time >= lut[new_index].time_at_offset_change())
            time -= lut[new_index].amount_of_offset_change();

        return lut[new_index].date + time;
    }

    inline NO_SANITIZE_UNDEFINED time_t addWeeks(time_t t, Int64 delta) const
    {
        return addDays(t, delta * 7);
    }

    inline UInt8 saturateDayOfMonth(Int16 year, UInt8 month, UInt8 day_of_month) const
    {
        if (likely(day_of_month <= 28))
            return day_of_month;

        UInt8 days_in_month = daysInMonth(year, month);

        if (day_of_month > days_in_month)
            day_of_month = days_in_month;

        return day_of_month;
    }

    template <typename DateOrTime>
    inline LUTIndex NO_SANITIZE_UNDEFINED addMonthsIndex(DateOrTime v, Int64 delta) const
    {
        const Values & values = lut[toLUTIndex(v)];

        Int64 month = values.month + delta;

        if (month > 0)
        {
            auto year = values.year + (month - 1) / 12;
            month = ((month - 1) % 12) + 1;
            auto day_of_month = saturateDayOfMonth(year, month, values.day_of_month);

            return makeLUTIndex(year, month, day_of_month);
        }
        else
        {
            auto year = values.year - (12 - month) / 12;
            month = 12 - (-month % 12);
            auto day_of_month = saturateDayOfMonth(year, month, values.day_of_month);

            return makeLUTIndex(year, month, day_of_month);
        }
    }

    /// If resulting month has less deys than source month, then saturation can happen.
    /// Example: 31 Aug + 1 month = 30 Sep.
    inline time_t NO_SANITIZE_UNDEFINED addMonths(time_t t, Int64 delta) const
    {
        const auto result_day = addMonthsIndex(t, delta);

        const LUTIndex index = findIndex(t);
        const Values & values = lut[index];

        time_t time = t - values.date;
        if (time >= values.time_at_offset_change())
            time += values.amount_of_offset_change();

        if (time >= lut[result_day].time_at_offset_change())
            time -= lut[result_day].amount_of_offset_change();

        return lut[result_day].date + time;
    }

    inline ExtendedDayNum NO_SANITIZE_UNDEFINED addMonths(ExtendedDayNum d, Int64 delta) const
    {
        return toDayNum(addMonthsIndex(d, delta));
    }

    inline time_t NO_SANITIZE_UNDEFINED addQuarters(time_t t, Int64 delta) const
    {
        return addMonths(t, delta * 3);
    }

    inline ExtendedDayNum addQuarters(ExtendedDayNum d, Int64 delta) const
    {
        return addMonths(d, delta * 3);
    }

    template <typename DateOrTime>
    inline LUTIndex NO_SANITIZE_UNDEFINED addYearsIndex(DateOrTime v, Int64 delta) const
    {
        const Values & values = lut[toLUTIndex(v)];

        auto year = values.year + delta;
        auto month = values.month;
        auto day_of_month = values.day_of_month;

        /// Saturation to 28 Feb can happen.
        if (unlikely(day_of_month == 29 && month == 2))
            day_of_month = saturateDayOfMonth(year, month, day_of_month);

        return makeLUTIndex(year, month, day_of_month);
    }

    /// Saturation can occur if 29 Feb is mapped to non-leap year.
    inline time_t addYears(time_t t, Int64 delta) const
    {
        auto result_day = addYearsIndex(t, delta);

        const LUTIndex index = findIndex(t);
        const Values & values = lut[index];

        time_t time = t - values.date;
        if (time >= values.time_at_offset_change())
            time += values.amount_of_offset_change();

        if (time >= lut[result_day].time_at_offset_change())
            time -= lut[result_day].amount_of_offset_change();

        return lut[result_day].date + time;
    }

    inline ExtendedDayNum addYears(ExtendedDayNum d, Int64 delta) const
    {
        return toDayNum(addYearsIndex(d, delta));
    }


    inline std::string timeToString(time_t t) const
    {
        DateTimeComponents components = toDateTimeComponents(t);

        std::string s {"0000-00-00 00:00:00"};

        s[0] += components.date.year / 1000;
        s[1] += (components.date.year / 100) % 10;
        s[2] += (components.date.year / 10) % 10;
        s[3] += components.date.year % 10;
        s[5] += components.date.month / 10;
        s[6] += components.date.month % 10;
        s[8] += components.date.day / 10;
        s[9] += components.date.day % 10;

        s[11] += components.time.hour / 10;
        s[12] += components.time.hour % 10;
        s[14] += components.time.minute / 10;
        s[15] += components.time.minute % 10;
        s[17] += components.time.second / 10;
        s[18] += components.time.second % 10;

        return s;
    }

    inline std::string dateToString(time_t t) const
    {
        const Values & values = getValues(t);

        std::string s {"0000-00-00"};

        s[0] += values.year / 1000;
        s[1] += (values.year / 100) % 10;
        s[2] += (values.year / 10) % 10;
        s[3] += values.year % 10;
        s[5] += values.month / 10;
        s[6] += values.month % 10;
        s[8] += values.day_of_month / 10;
        s[9] += values.day_of_month % 10;

        return s;
    }

    inline std::string dateToString(ExtendedDayNum d) const
    {
        const Values & values = getValues(d);

        std::string s {"0000-00-00"};

        s[0] += values.year / 1000;
        s[1] += (values.year / 100) % 10;
        s[2] += (values.year / 10) % 10;
        s[3] += values.year % 10;
        s[5] += values.month / 10;
        s[6] += values.month % 10;
        s[8] += values.day_of_month / 10;
        s[9] += values.day_of_month % 10;

        return s;
    }
};

#if defined(__PPC__)
#if !defined(__clang__)
#pragma GCC diagnostic pop
#endif
#endif<|MERGE_RESOLUTION|>--- conflicted
+++ resolved
@@ -212,7 +212,6 @@
         {
             if (guess + 1 >= DATE_LUT_SIZE || t < lut[guess + 1].date)
                 return LUTIndex(guess);
-<<<<<<< HEAD
 
             return LUTIndex(guess + 1);
         }
@@ -249,44 +248,6 @@
     template <typename T, typename Divisor>
     static inline T roundDown(T x, Divisor divisor)
     {
-=======
-
-            return LUTIndex(guess + 1);
-        }
-
-        return LUTIndex(guess ? guess - 1 : 0);
-    }
-
-    inline LUTIndex toLUTIndex(DayNum d) const
-    {
-        return LUTIndex{(d + daynum_offset_epoch) & date_lut_mask};
-    }
-
-    inline LUTIndex toLUTIndex(ExtendedDayNum d) const
-    {
-        return LUTIndex{static_cast<UInt32>(d + daynum_offset_epoch) & date_lut_mask};
-    }
-
-    inline LUTIndex toLUTIndex(time_t t) const
-    {
-        return findIndex(t);
-    }
-
-    inline LUTIndex toLUTIndex(LUTIndex i) const
-    {
-        return i;
-    }
-
-    template <typename DateOrTime>
-    inline const Values & find(DateOrTime v) const
-    {
-        return lut[toLUTIndex(v)];
-    }
-
-    template <typename T, typename Divisor>
-    static inline T roundDown(T x, Divisor divisor)
-    {
->>>>>>> 22a5f35a
         static_assert(std::is_integral_v<T> && std::is_integral_v<Divisor>);
         assert(divisor > 0);
 
@@ -484,18 +445,10 @@
         /// Check if has a offset change during this day. Add the change when cross the line
         if (lut[index].amount_of_offset_change() != 0 && t >= lut[index].date + lut[index].time_at_offset_change())
             res += lut[index].amount_of_offset_change();
-<<<<<<< HEAD
 
         return res + offset_at_start_of_epoch;
     }
 
-
-=======
-
-        return res + offset_at_start_of_epoch;
-    }
-
->>>>>>> 22a5f35a
     inline unsigned toSecond(time_t t) const
     {
         auto res = t % 60;
