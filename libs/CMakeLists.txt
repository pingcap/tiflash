--- conflicted
+++ resolved
@@ -27,12 +27,4 @@
     add_subdirectory (libglibc-compatibility)
 endif ()
 
-<<<<<<< HEAD
-add_subdirectory (libconsistent-hashing)
-=======
-if (USE_MYSQL)
-    add_subdirectory (libmysqlxx)
-endif ()
-
->>>>>>> 37ed64f6
 add_subdirectory (libsymbolization)