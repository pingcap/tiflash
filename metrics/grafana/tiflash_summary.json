--- conflicted
+++ resolved
@@ -1452,7 +1452,7 @@
           "timeFrom": null,
           "timeRegions": [],
           "timeShift": null,
-          "title": "Request Handle Duration",
+          "title": "Request Handle",
           "tooltip": {
             "shared": true,
             "sort": 0,
@@ -1582,30 +1582,13 @@
           "dashLength": 10,
           "dashes": false,
           "datasource": "${DS_TEST-CLUSTER}",
-<<<<<<< HEAD
-          "fill": 0,
-=======
           "fill": 1,
->>>>>>> f619e0b4
           "gridPos": {
             "h": 7,
             "w": 12,
             "x": 0,
             "y": 23
           },
-<<<<<<< HEAD
-          "id": 77,
-          "legend": {
-            "alignAsTable": true,
-            "avg": false,
-            "current": true,
-            "max": true,
-            "min": false,
-            "rightSide": true,
-            "show": true,
-            "total": false,
-            "values": true
-=======
           "id": 63,
           "legend": {
             "avg": false,
@@ -1615,18 +1598,13 @@
             "show": true,
             "total": false,
             "values": false
->>>>>>> f619e0b4
           },
           "lines": true,
           "linewidth": 1,
           "links": [],
           "nullPointMode": "null as zero",
           "percentage": false,
-<<<<<<< HEAD
-          "pointradius": 5,
-=======
           "pointradius": 2,
->>>>>>> f619e0b4
           "points": false,
           "renderer": "flot",
           "seriesOverrides": [],
@@ -1635,13 +1613,6 @@
           "steppedLine": false,
           "targets": [
             {
-<<<<<<< HEAD
-              "expr": "sum(tiflash_coprocessor_handling_request_count{instance=~\"$instance\"}) by (type)",
-              "format": "time_series",
-              "intervalFactor": 1,
-              "legendFormat": "{{type}}",
-              "refId": "A"
-=======
               "expr": "histogram_quantile(0.999, sum(rate(tiflash_coprocessor_request_memory_usage_bucket{instance=~\"$instance\"}[1m])) by (le, type))",
               "format": "time_series",
               "intervalFactor": 1,
@@ -1668,18 +1639,13 @@
               "intervalFactor": 1,
               "legendFormat": "80-{{type}}",
               "refId": "D"
->>>>>>> f619e0b4
             }
           ],
           "thresholds": [],
           "timeFrom": null,
           "timeRegions": [],
           "timeShift": null,
-<<<<<<< HEAD
-          "title": "Handling Request Number",
-=======
           "title": "Cop task memory usage",
->>>>>>> f619e0b4
           "tooltip": {
             "shared": true,
             "sort": 0,
@@ -1695,12 +1661,7 @@
           },
           "yaxes": [
             {
-<<<<<<< HEAD
-              "decimals": null,
-              "format": "none",
-=======
               "format": "bytes",
->>>>>>> f619e0b4
               "label": null,
               "logBase": 1,
               "max": null,
@@ -1708,11 +1669,7 @@
               "show": true
             },
             {
-<<<<<<< HEAD
-              "format": "none",
-=======
               "format": "short",
->>>>>>> f619e0b4
               "label": null,
               "logBase": 1,
               "max": null,
