{
  "__inputs": [
    {
      "name": "DS_TEST-CLUSTER",
      "label": "Test-Cluster",
      "description": "",
      "type": "datasource",
      "pluginId": "prometheus",
      "pluginName": "Prometheus"
    }
  ],
  "__requires": [
    {
      "type": "grafana",
      "id": "grafana",
      "name": "Grafana",
      "version": "7.5.11"
    },
    {
      "type": "panel",
      "id": "graph",
      "name": "Graph",
      "version": ""
    },
    {
      "type": "panel",
      "id": "heatmap",
      "name": "Heatmap",
      "version": ""
    },
    {
      "type": "datasource",
      "id": "prometheus",
      "name": "Prometheus",
      "version": "1.0.0"
    }
  ],
  "annotations": {
    "list": [
      {
        "builtIn": 1,
        "datasource": "${DS_TEST-CLUSTER}",
        "enable": true,
        "hide": true,
        "iconColor": "rgba(0, 211, 255, 1)",
        "name": "Annotations & Alerts",
        "type": "dashboard"
      }
    ]
  },
  "editable": true,
  "gnetId": null,
  "graphTooltip": 1,
  "iteration": 1670904884485,
  "links": [],
  "panels": [
    {
      "collapsed": true,
      "datasource": null,
      "gridPos": {
        "h": 1,
        "w": 24,
        "x": 0,
        "y": 0
      },
      "id": 4,
      "panels": [
        {
          "aliasColors": {},
          "bars": false,
          "dashLength": 10,
          "dashes": false,
          "datasource": "${DS_TEST-CLUSTER}",
          "decimals": 1,
          "description": "The storage size per TiFlash instance.\n(Not including some disk usage of TiFlash-Proxy by now)",
          "editable": true,
          "error": false,
          "fieldConfig": {
            "defaults": {},
            "overrides": []
          },
          "fill": 5,
          "fillGradient": 0,
          "grid": {},
          "gridPos": {
            "h": 8,
            "w": 8,
            "x": 0,
            "y": 1
          },
          "hiddenSeries": false,
          "id": 53,
          "legend": {
            "alignAsTable": true,
            "avg": false,
            "current": true,
            "max": false,
            "min": false,
            "rightSide": true,
            "show": true,
            "sideWidth": null,
            "sort": "current",
            "sortDesc": true,
            "total": false,
            "values": true
          },
          "lines": true,
          "linewidth": 0,
          "links": [],
          "nullPointMode": "null",
          "options": {
            "alertThreshold": true
          },
          "percentage": false,
          "pluginVersion": "7.5.11",
          "pointradius": 5,
          "points": false,
          "renderer": "flot",
          "seriesOverrides": [],
          "spaceLength": 10,
          "stack": true,
          "steppedLine": false,
          "targets": [
            {
              "expr": "sum(tiflash_system_current_metric_StoreSizeUsed{k8s_cluster=\"$k8s_cluster\", tidb_cluster=\"$tidb_cluster\", instance=~\"$instance\"}) by (instance)",
              "format": "time_series",
              "intervalFactor": 2,
              "legendFormat": "{{instance}}",
              "refId": "A",
              "step": 10
            }
          ],
          "thresholds": [],
          "timeFrom": null,
          "timeRegions": [],
          "timeShift": null,
          "title": "Store size",
          "tooltip": {
            "msResolution": false,
            "shared": true,
            "sort": 0,
            "value_type": "individual"
          },
          "type": "graph",
          "xaxis": {
            "buckets": null,
            "mode": "time",
            "name": null,
            "show": true,
            "values": []
          },
          "yaxes": [
            {
              "format": "bytes",
              "label": null,
              "logBase": 1,
              "max": null,
              "min": "0",
              "show": true
            },
            {
              "format": "short",
              "label": null,
              "logBase": 1,
              "max": null,
              "min": null,
              "show": true
            }
          ],
          "yaxis": {
            "align": false,
            "alignLevel": null
          }
        },
        {
          "aliasColors": {},
          "bars": false,
          "dashLength": 10,
          "dashes": false,
          "datasource": "${DS_TEST-CLUSTER}",
          "decimals": 1,
          "description": "The available capacity size per TiFlash instance",
          "editable": true,
          "error": false,
          "fieldConfig": {
            "defaults": {},
            "overrides": []
          },
          "fill": 5,
          "fillGradient": 0,
          "grid": {},
          "gridPos": {
            "h": 8,
            "w": 8,
            "x": 8,
            "y": 1
          },
          "hiddenSeries": false,
          "id": 54,
          "legend": {
            "alignAsTable": true,
            "avg": false,
            "current": true,
            "max": false,
            "min": false,
            "rightSide": true,
            "show": true,
            "sideWidth": null,
            "sort": "current",
            "sortDesc": true,
            "total": false,
            "values": true
          },
          "lines": true,
          "linewidth": 0,
          "links": [],
          "nullPointMode": "null",
          "options": {
            "alertThreshold": true
          },
          "percentage": false,
          "pluginVersion": "7.5.11",
          "pointradius": 5,
          "points": false,
          "renderer": "flot",
          "seriesOverrides": [],
          "spaceLength": 10,
          "stack": true,
          "steppedLine": false,
          "targets": [
            {
              "expr": "sum(tiflash_system_current_metric_StoreSizeAvailable{k8s_cluster=\"$k8s_cluster\", tidb_cluster=\"$tidb_cluster\", instance=~\"$instance\"}) by (instance)",
              "format": "time_series",
              "intervalFactor": 2,
              "legendFormat": "{{instance}}",
              "refId": "A",
              "step": 10
            }
          ],
          "thresholds": [],
          "timeFrom": null,
          "timeRegions": [],
          "timeShift": null,
          "title": "Available size",
          "tooltip": {
            "msResolution": false,
            "shared": true,
            "sort": 0,
            "value_type": "individual"
          },
          "type": "graph",
          "xaxis": {
            "buckets": null,
            "mode": "time",
            "name": null,
            "show": true,
            "values": []
          },
          "yaxes": [
            {
              "format": "bytes",
              "label": null,
              "logBase": 1,
              "max": null,
              "min": "0",
              "show": true
            },
            {
              "format": "short",
              "label": null,
              "logBase": 1,
              "max": null,
              "min": null,
              "show": true
            }
          ],
          "yaxis": {
            "align": false,
            "alignLevel": null
          }
        },
        {
          "aliasColors": {},
          "bars": false,
          "dashLength": 10,
          "dashes": false,
          "datasource": "${DS_TEST-CLUSTER}",
          "decimals": 1,
          "description": "The capacity size per TiFlash instance",
          "editable": true,
          "error": false,
          "fieldConfig": {
            "defaults": {},
            "overrides": []
          },
          "fill": 5,
          "fillGradient": 0,
          "grid": {},
          "gridPos": {
            "h": 8,
            "w": 8,
            "x": 16,
            "y": 1
          },
          "hiddenSeries": false,
          "id": 55,
          "legend": {
            "alignAsTable": true,
            "avg": false,
            "current": true,
            "max": false,
            "min": false,
            "rightSide": true,
            "show": true,
            "sideWidth": null,
            "sort": "current",
            "sortDesc": true,
            "total": false,
            "values": true
          },
          "lines": true,
          "linewidth": 0,
          "links": [],
          "nullPointMode": "null",
          "options": {
            "alertThreshold": true
          },
          "percentage": false,
          "pluginVersion": "7.5.11",
          "pointradius": 5,
          "points": false,
          "renderer": "flot",
          "seriesOverrides": [],
          "spaceLength": 10,
          "stack": true,
          "steppedLine": false,
          "targets": [
            {
              "expr": "sum(tiflash_system_current_metric_StoreSizeCapacity{k8s_cluster=\"$k8s_cluster\", tidb_cluster=\"$tidb_cluster\", instance=~\"$instance\"}) by (instance)",
              "format": "time_series",
              "intervalFactor": 2,
              "legendFormat": "{{instance}}",
              "refId": "A",
              "step": 10
            }
          ],
          "thresholds": [],
          "timeFrom": null,
          "timeRegions": [],
          "timeShift": null,
          "title": "Capacity size",
          "tooltip": {
            "msResolution": false,
            "shared": true,
            "sort": 0,
            "value_type": "individual"
          },
          "type": "graph",
          "xaxis": {
            "buckets": null,
            "mode": "time",
            "name": null,
            "show": true,
            "values": []
          },
          "yaxes": [
            {
              "format": "bytes",
              "label": null,
              "logBase": 1,
              "max": null,
              "min": "0",
              "show": true
            },
            {
              "format": "short",
              "label": null,
              "logBase": 1,
              "max": null,
              "min": null,
              "show": true
            }
          ],
          "yaxis": {
            "align": false,
            "alignLevel": null
          }
        },
        {
          "aliasColors": {},
          "bars": false,
          "cacheTimeout": null,
          "dashLength": 10,
          "dashes": false,
          "datasource": "${DS_TEST-CLUSTER}",
          "decimals": null,
          "description": "TiFlash uptime since last restart",
          "editable": true,
          "error": false,
          "fieldConfig": {
            "defaults": {},
            "overrides": []
          },
          "fill": 0,
          "fillGradient": 0,
          "grid": {},
          "gridPos": {
            "h": 8,
            "w": 12,
            "x": 0,
            "y": 9
          },
          "hiddenSeries": false,
          "id": 21,
          "legend": {
            "alignAsTable": true,
            "avg": false,
            "current": true,
            "max": false,
            "min": false,
            "rightSide": true,
            "show": true,
            "sideWidth": 250,
            "sort": "current",
            "sortDesc": true,
            "total": false,
            "values": true
          },
          "lines": true,
          "linewidth": 1,
          "links": [],
          "nullPointMode": "null as zero",
          "options": {
            "alertThreshold": true
          },
          "percentage": false,
          "pluginVersion": "7.5.11",
          "pointradius": 5,
          "points": false,
          "renderer": "flot",
          "seriesOverrides": [
            {
              "alias": "total",
              "fill": 0,
              "lines": false
            }
          ],
          "spaceLength": 10,
          "stack": false,
          "steppedLine": false,
          "targets": [
            {
              "expr": "tiflash_system_asynchronous_metric_Uptime{k8s_cluster=\"$k8s_cluster\", tidb_cluster=\"$tidb_cluster\", instance=~\"$instance\"}",
              "format": "time_series",
              "hide": false,
              "intervalFactor": 2,
              "legendFormat": "{{instance}}",
              "refId": "A",
              "step": 40
            }
          ],
          "thresholds": [],
          "timeFrom": null,
          "timeRegions": [],
          "timeShift": null,
          "title": "Uptime",
          "tooltip": {
            "msResolution": false,
            "shared": true,
            "sort": 0,
            "value_type": "individual"
          },
          "type": "graph",
          "xaxis": {
            "buckets": null,
            "mode": "time",
            "name": null,
            "show": true,
            "values": []
          },
          "yaxes": [
            {
              "format": "dtdurations",
              "label": null,
              "logBase": 1,
              "max": null,
              "min": "0",
              "show": true
            },
            {
              "format": "short",
              "label": null,
              "logBase": 1,
              "max": null,
              "min": null,
              "show": true
            }
          ],
          "yaxis": {
            "align": false,
            "alignLevel": null
          }
        },
        {
          "aliasColors": {},
          "bars": false,
          "dashLength": 10,
          "dashes": false,
          "datasource": "${DS_TEST-CLUSTER}",
          "description": "The memory usage per TiFlash instance",
          "fieldConfig": {
            "defaults": {},
            "overrides": []
          },
          "fill": 1,
          "fillGradient": 0,
          "gridPos": {
            "h": 8,
            "w": 12,
            "x": 12,
            "y": 9
          },
          "hiddenSeries": false,
          "id": 10,
          "legend": {
            "alignAsTable": true,
            "avg": false,
            "current": true,
            "max": true,
            "min": false,
            "rightSide": true,
            "show": true,
            "sideWidth": 250,
            "sort": "max",
            "sortDesc": true,
            "total": false,
            "values": true
          },
          "lines": true,
          "linewidth": 1,
          "links": [],
          "nullPointMode": "null",
          "options": {
            "alertThreshold": true
          },
          "percentage": false,
          "pluginVersion": "7.5.11",
          "pointradius": 5,
          "points": false,
          "renderer": "flot",
          "seriesOverrides": [
            {
              "alias": "/limit/",
              "color": "#C4162A",
              "fill": 0,
              "nullPointMode": "null"
            }
          ],
          "spaceLength": 10,
          "stack": false,
          "steppedLine": false,
          "targets": [
            {
              "expr": "sum(tiflash_system_asynchronous_metric_jemalloc_retained{k8s_cluster=\"$k8s_cluster\", tidb_cluster=\"$tidb_cluster\", instance=~\"$instance\"})",
              "format": "time_series",
              "hide": true,
              "intervalFactor": 1,
              "legendFormat": "retained",
              "refId": "A"
            },
            {
              "expr": "sum(tiflash_system_asynchronous_metric_jemalloc_mapped{k8s_cluster=\"$k8s_cluster\", tidb_cluster=\"$tidb_cluster\", instance=~\"$instance\"})",
              "format": "time_series",
              "hide": true,
              "intervalFactor": 1,
              "legendFormat": "mapped",
              "refId": "B"
            },
            {
              "expr": "sum(tiflash_system_asynchronous_metric_jemalloc_resident{k8s_cluster=\"$k8s_cluster\", tidb_cluster=\"$tidb_cluster\", instance=~\"$instance\"})",
              "format": "time_series",
              "hide": true,
              "intervalFactor": 1,
              "legendFormat": "resident",
              "refId": "C"
            },
            {
              "expr": "sum(tiflash_system_asynchronous_metric_jemalloc_allocated{k8s_cluster=\"$k8s_cluster\", tidb_cluster=\"$tidb_cluster\", instance=~\"$instance\"})",
              "format": "time_series",
              "hide": true,
              "intervalFactor": 1,
              "legendFormat": "allocated",
              "refId": "D"
            },
            {
              "expr": "sum(tiflash_system_asynchronous_metric_jemalloc_active{k8s_cluster=\"$k8s_cluster\", tidb_cluster=\"$tidb_cluster\", instance=~\"$instance\"})",
              "format": "time_series",
              "hide": true,
              "intervalFactor": 1,
              "legendFormat": "active",
              "refId": "E"
            },
            {
              "expr": "sum(tiflash_system_asynchronous_metric_jemalloc_metadata_thp{k8s_cluster=\"$k8s_cluster\", tidb_cluster=\"$tidb_cluster\", instance=~\"$instance\"})",
              "format": "time_series",
              "hide": true,
              "intervalFactor": 1,
              "legendFormat": "metadata_thp",
              "refId": "F"
            },
            {
              "expr": "sum(tiflash_system_asynchronous_metric_jemalloc_metadata{k8s_cluster=\"$k8s_cluster\", tidb_cluster=\"$tidb_cluster\", instance=~\"$instance\"})",
              "format": "time_series",
              "hide": true,
              "intervalFactor": 1,
              "legendFormat": "metadata",
              "refId": "G"
            },
            {
              "expr": "sum(tiflash_system_asynchronous_metric_mimalloc_current_rss{k8s_cluster=\"$k8s_cluster\", tidb_cluster=\"$tidb_cluster\", job=\"tiflash\"})",
              "format": "time_series",
              "hide": true,
              "intervalFactor": 1,
              "legendFormat": "mimalloc_rss",
              "refId": "H"
            },
            {
              "expr": "sum(tiflash_system_asynchronous_metric_mimalloc_current_commit{k8s_cluster=\"$k8s_cluster\", tidb_cluster=\"$tidb_cluster\", job=\"tiflash\"})",
              "format": "time_series",
              "hide": true,
              "intervalFactor": 1,
              "legendFormat": "mimalloc_commit",
              "refId": "I"
            },
            {
              "expr": "sum(tiflash_system_asynchronous_metric_mmap_alive{k8s_cluster=\"$k8s_cluster\", tidb_cluster=\"$tidb_cluster\", job=\"tiflash\"})",
              "format": "time_series",
              "hide": true,
              "intervalFactor": 1,
              "legendFormat": "mmap",
              "refId": "J"
            },
            {
              "expr": "tiflash_proxy_process_resident_memory_bytes{k8s_cluster=\"$k8s_cluster\", tidb_cluster=\"$tidb_cluster\", job=\"tiflash\"}",
              "format": "time_series",
              "intervalFactor": 1,
              "legendFormat": "{{instance}}",
              "refId": "K"
            },
            {
              "exemplar": true,
              "expr": "sum(tiflash_system_current_metric_MemoryCapacity{k8s_cluster=\"$k8s_cluster\", tidb_cluster=\"$tidb_cluster\", instance=~\"$instance\"}) by (instance)",
              "hide": false,
              "legendFormat": "limit-{{instance}}",
              "refId": "L"
            }
          ],
          "thresholds": [],
          "timeFrom": null,
          "timeRegions": [],
          "timeShift": null,
          "title": "Memory",
          "tooltip": {
            "shared": true,
            "sort": 0,
            "value_type": "individual"
          },
          "type": "graph",
          "xaxis": {
            "buckets": null,
            "mode": "time",
            "name": null,
            "show": true,
            "values": []
          },
          "yaxes": [
            {
              "format": "bytes",
              "label": null,
              "logBase": 1,
              "max": null,
              "min": "0",
              "show": true
            },
            {
              "format": "short",
              "label": null,
              "logBase": 1,
              "max": null,
              "min": null,
              "show": false
            }
          ],
          "yaxis": {
            "align": false,
            "alignLevel": null
          }
        },
        {
          "aliasColors": {},
          "bars": false,
          "dashLength": 10,
          "dashes": false,
          "datasource": "${DS_TEST-CLUSTER}",
          "description": "TiFlash CPU usage calculated with process CPU running seconds.",
          "editable": true,
          "error": false,
          "fieldConfig": {
            "defaults": {},
            "overrides": []
          },
          "fill": 1,
          "fillGradient": 0,
          "grid": {},
          "gridPos": {
            "h": 7,
            "w": 12,
            "x": 0,
            "y": 17
          },
          "hiddenSeries": false,
          "id": 51,
          "legend": {
            "alignAsTable": true,
            "avg": false,
            "current": true,
            "max": true,
            "min": false,
            "rightSide": true,
            "show": true,
            "sideWidth": 250,
            "sort": "max",
            "sortDesc": true,
            "total": false,
            "values": true
          },
          "lines": true,
          "linewidth": 1,
          "links": [],
          "nullPointMode": "null",
          "options": {
            "alertThreshold": true
          },
          "percentage": false,
          "pluginVersion": "7.5.11",
          "pointradius": 5,
          "points": false,
          "renderer": "flot",
          "seriesOverrides": [
            {
              "alias": "total",
              "fill": 0,
              "lines": false
            },
            {
              "alias": "/limit/",
              "color": "#C4162A",
              "fill": 0,
              "nullPointMode": "null"
            }
          ],
          "spaceLength": 10,
          "stack": false,
          "steppedLine": false,
          "targets": [
            {
              "expr": "rate(tiflash_proxy_process_cpu_seconds_total{k8s_cluster=\"$k8s_cluster\", tidb_cluster=\"$tidb_cluster\", job=\"tiflash\"}[1m])",
              "format": "time_series",
              "hide": false,
              "intervalFactor": 2,
              "legendFormat": "{{instance}}",
              "refId": "A",
              "step": 40
            },
            {
              "exemplar": true,
              "expr": "sum(tiflash_system_current_metric_LogicalCPUCores{k8s_cluster=\"$k8s_cluster\", tidb_cluster=\"$tidb_cluster\", instance=~\"$instance\"}) by (instance)",
              "interval": "",
              "intervalFactor": 1,
              "legendFormat": "limit-{{instance}}",
              "refId": "B"
            }
          ],
          "thresholds": [],
          "timeFrom": null,
          "timeRegions": [],
          "timeShift": null,
          "title": "CPU Usage",
          "tooltip": {
            "msResolution": false,
            "shared": true,
            "sort": 0,
            "value_type": "individual"
          },
          "type": "graph",
          "xaxis": {
            "buckets": null,
            "mode": "time",
            "name": null,
            "show": true,
            "values": []
          },
          "yaxes": [
            {
              "decimals": 1,
              "format": "percentunit",
              "label": null,
              "logBase": 1,
              "max": null,
              "min": "0",
              "show": true
            },
            {
              "format": "short",
              "label": null,
              "logBase": 1,
              "max": null,
              "min": null,
              "show": false
            }
          ],
          "yaxis": {
            "align": false,
            "alignLevel": null
          }
        },
        {
          "aliasColors": {},
          "bars": false,
          "dashLength": 10,
          "dashes": false,
          "datasource": "${DS_TEST-CLUSTER}",
          "description": "The number of fsync operations.\n(Only counting storage engine of TiFlash by now. Not including TiFlash-Proxy)",
          "fieldConfig": {
            "defaults": {},
            "overrides": []
          },
          "fill": 0,
          "fillGradient": 0,
          "gridPos": {
            "h": 7,
            "w": 12,
            "x": 12,
            "y": 17
          },
          "hiddenSeries": false,
          "id": 52,
          "legend": {
            "alignAsTable": true,
            "avg": false,
            "current": true,
            "max": true,
            "min": false,
            "rightSide": true,
            "show": true,
            "sideWidth": 250,
            "sort": "max",
            "sortDesc": true,
            "total": false,
            "values": true
          },
          "lines": true,
          "linewidth": 1,
          "links": [],
          "nullPointMode": "null as zero",
          "options": {
            "alertThreshold": true
          },
          "percentage": false,
          "pluginVersion": "7.5.11",
          "pointradius": 5,
          "points": false,
          "renderer": "flot",
          "seriesOverrides": [],
          "spaceLength": 10,
          "stack": false,
          "steppedLine": false,
          "targets": [
            {
              "expr": "sum(rate(tiflash_system_profile_event_FileFSync{k8s_cluster=\"$k8s_cluster\", tidb_cluster=\"$tidb_cluster\", instance=~\"$instance\"}[1m])) by (instance)",
              "format": "time_series",
              "intervalFactor": 1,
              "legendFormat": "{{instance}}",
              "refId": "A"
            }
          ],
          "thresholds": [],
          "timeFrom": null,
          "timeRegions": [],
          "timeShift": null,
          "title": "FSync OPS",
          "tooltip": {
            "shared": true,
            "sort": 0,
            "value_type": "individual"
          },
          "type": "graph",
          "xaxis": {
            "buckets": null,
            "mode": "time",
            "name": null,
            "show": true,
            "values": []
          },
          "yaxes": [
            {
              "decimals": null,
              "format": "ops",
              "label": null,
              "logBase": 1,
              "max": null,
              "min": "0",
              "show": true
            },
            {
              "format": "none",
              "label": null,
              "logBase": 1,
              "max": null,
              "min": null,
              "show": true
            }
          ],
          "yaxis": {
            "align": false,
            "alignLevel": null
          }
        },
        {
          "aliasColors": {},
          "bars": false,
          "dashLength": 10,
          "dashes": false,
          "datasource": "${DS_TEST-CLUSTER}",
          "description": "The number of open file descriptors action.\n(Only counting storage engine of TiFlash by now. Not including TiFlash-Proxy)",
          "fieldConfig": {
            "defaults": {},
            "overrides": []
          },
          "fill": 0,
          "fillGradient": 0,
          "gridPos": {
            "h": 7,
            "w": 12,
            "x": 0,
            "y": 24
          },
          "hiddenSeries": false,
          "id": 22,
          "legend": {
            "alignAsTable": true,
            "avg": false,
            "current": true,
            "hideEmpty": true,
            "hideZero": true,
            "max": true,
            "min": false,
            "rightSide": true,
            "show": true,
            "sideWidth": 250,
            "sort": "max",
            "sortDesc": true,
            "total": false,
            "values": true
          },
          "lines": true,
          "linewidth": 1,
          "links": [],
          "nullPointMode": "null",
          "options": {
            "alertThreshold": true
          },
          "percentage": false,
          "pluginVersion": "7.5.11",
          "pointradius": 5,
          "points": false,
          "renderer": "flot",
          "seriesOverrides": [],
          "spaceLength": 10,
          "stack": false,
          "steppedLine": false,
          "targets": [
            {
              "exemplar": true,
              "expr": "sum(rate(tiflash_system_profile_event_FileOpen{k8s_cluster=\"$k8s_cluster\", tidb_cluster=\"$tidb_cluster\", instance=~\"$instance\"}[1m])) by (instance)",
              "format": "time_series",
              "interval": "",
              "intervalFactor": 1,
              "legendFormat": "Open-{{instance}}",
              "refId": "A"
            },
            {
              "exemplar": true,
              "expr": "sum(rate(tiflash_system_profile_event_FileOpenFailed{k8s_cluster=\"$k8s_cluster\", tidb_cluster=\"$tidb_cluster\", instance=~\"$instance\"}[1m])) by (instance)",
              "format": "time_series",
              "interval": "",
              "intervalFactor": 1,
              "legendFormat": "OpenFail-{{instance}}",
              "refId": "B"
            }
          ],
          "thresholds": [],
          "timeFrom": null,
          "timeRegions": [],
          "timeShift": null,
          "title": "File Open OPS",
          "tooltip": {
            "shared": true,
            "sort": 0,
            "value_type": "individual"
          },
          "type": "graph",
          "xaxis": {
            "buckets": null,
            "mode": "time",
            "name": null,
            "show": true,
            "values": []
          },
          "yaxes": [
            {
              "format": "ops",
              "label": null,
              "logBase": 1,
              "max": null,
              "min": "0",
              "show": true
            },
            {
              "format": "short",
              "label": null,
              "logBase": 1,
              "max": null,
              "min": null,
              "show": false
            }
          ],
          "yaxis": {
            "align": false,
            "alignLevel": null
          }
        },
        {
          "aliasColors": {},
          "bars": false,
          "dashLength": 10,
          "dashes": false,
          "datasource": "${DS_TEST-CLUSTER}",
          "description": "The number of currently opened file descriptors.\n(Only counting storage engine of TiFlash by now. Not including TiFlash-Proxy)",
          "fieldConfig": {
            "defaults": {},
            "overrides": []
          },
          "fill": 0,
          "fillGradient": 0,
          "gridPos": {
            "h": 7,
            "w": 12,
            "x": 12,
            "y": 24
          },
          "hiddenSeries": false,
          "id": 50,
          "legend": {
            "alignAsTable": true,
            "avg": false,
            "current": true,
            "hideEmpty": false,
            "hideZero": false,
            "max": true,
            "min": false,
            "rightSide": true,
            "show": true,
            "sideWidth": 250,
            "sort": "max",
            "sortDesc": true,
            "total": false,
            "values": true
          },
          "lines": true,
          "linewidth": 1,
          "links": [],
          "nullPointMode": "null",
          "options": {
            "alertThreshold": true
          },
          "percentage": false,
          "pluginVersion": "7.5.11",
          "pointradius": 5,
          "points": false,
          "renderer": "flot",
          "seriesOverrides": [],
          "spaceLength": 10,
          "stack": false,
          "steppedLine": false,
          "targets": [
            {
              "expr": "tiflash_proxy_process_open_fds{k8s_cluster=\"$k8s_cluster\", tidb_cluster=\"$tidb_cluster\", job=\"tiflash\"}",
              "format": "time_series",
              "hide": true,
              "intervalFactor": 1,
              "legendFormat": "{{instance}}",
              "refId": "A"
            },
            {
              "exemplar": true,
              "expr": "sum(tiflash_system_current_metric_OpenFileForWrite{k8s_cluster=\"$k8s_cluster\", tidb_cluster=\"$tidb_cluster\", instance=~\"$instance\"}) by (instance)",
              "format": "time_series",
              "hide": false,
              "interval": "",
              "intervalFactor": 1,
              "legendFormat": "W-{{instance}}",
              "refId": "B"
            },
            {
              "exemplar": true,
              "expr": "sum(tiflash_system_current_metric_OpenFileForRead{k8s_cluster=\"$k8s_cluster\", tidb_cluster=\"$tidb_cluster\", instance=~\"$instance\"}) by (instance)",
              "format": "time_series",
              "hide": false,
              "interval": "",
              "intervalFactor": 1,
              "legendFormat": "R-{{instance}}",
              "refId": "C"
            },
            {
              "exemplar": true,
              "expr": "sum(tiflash_system_current_metric_OpenFileForReadWrite{k8s_cluster=\"$k8s_cluster\", tidb_cluster=\"$tidb_cluster\", instance=~\"$instance\"}) by (instance)",
              "format": "time_series",
              "hide": false,
              "interval": "",
              "intervalFactor": 1,
              "legendFormat": "RW-{{instance}}",
              "refId": "D"
            }
          ],
          "thresholds": [],
          "timeFrom": null,
          "timeRegions": [],
          "timeShift": null,
          "title": "Opened File Count",
          "tooltip": {
            "shared": true,
            "sort": 0,
            "value_type": "individual"
          },
          "type": "graph",
          "xaxis": {
            "buckets": null,
            "mode": "time",
            "name": null,
            "show": true,
            "values": []
          },
          "yaxes": [
            {
              "format": "none",
              "label": null,
              "logBase": 1,
              "max": null,
              "min": "0",
              "show": true
            },
            {
              "format": "short",
              "label": null,
              "logBase": 1,
              "max": null,
              "min": null,
              "show": false
            }
          ],
          "yaxis": {
            "align": false,
            "alignLevel": null
          }
        }
      ],
      "repeat": null,
      "title": "Server",
      "type": "row"
    },
    {
      "collapsed": true,
      "datasource": null,
      "gridPos": {
        "h": 1,
        "w": 24,
        "x": 0,
        "y": 1
      },
      "id": 139,
      "panels": [
        {
          "aliasColors": {},
          "bars": false,
          "dashLength": 10,
          "dashes": false,
          "datasource": "${DS_TEST-CLUSTER}",
          "decimals": null,
          "description": "Involved when importing data.",
          "editable": true,
          "error": false,
          "fieldConfig": {
            "defaults": {},
            "overrides": []
          },
          "fill": 0,
          "fillGradient": 0,
          "grid": {},
          "gridPos": {
            "h": 7,
            "w": 12,
            "x": 0,
            "y": 2
          },
          "hiddenSeries": false,
          "id": 141,
          "legend": {
            "alignAsTable": true,
            "avg": false,
            "current": true,
            "max": true,
            "min": false,
            "rightSide": true,
            "show": true,
            "sideWidth": 250,
            "sort": "max",
            "sortDesc": true,
            "total": false,
            "values": true
          },
          "lines": true,
          "linewidth": 1,
          "links": [],
          "nullPointMode": "null",
          "options": {
            "alertThreshold": true
          },
          "percentage": false,
          "pluginVersion": "7.5.11",
          "pointradius": 5,
          "points": false,
          "renderer": "flot",
          "seriesOverrides": [
            {
              "alias": "Limit",
              "color": "#F2495C",
              "hideTooltip": true,
              "linewidth": 2,
              "nullPointMode": "connected"
            }
          ],
          "spaceLength": 10,
          "stack": false,
          "steppedLine": false,
          "targets": [
            {
              "exemplar": true,
              "expr": "sum by (instance) (rate(tiflash_proxy_thread_cpu_seconds_total{k8s_cluster=\"$k8s_cluster\", tidb_cluster=\"$tidb_cluster\", name=~\"sst_importer.*\"}[1m]))",
              "format": "time_series",
              "hide": false,
              "instant": false,
              "interval": "",
              "intervalFactor": 2,
              "legendFormat": "{{instance}}",
              "refId": "A",
              "step": 40
            },
            {
              "exemplar": true,
              "expr": "count by (instance) (tiflash_proxy_thread_cpu_seconds_total{k8s_cluster=\"$k8s_cluster\", tidb_cluster=\"$tidb_cluster\", name=~\"sst_importer.*\"})",
              "hide": false,
              "interval": "",
              "intervalFactor": 2,
              "legendFormat": "Limit",
              "refId": "B"
            }
          ],
          "thresholds": [],
          "timeFrom": null,
          "timeRegions": [],
          "timeShift": null,
          "title": "SST Import Service",
          "tooltip": {
            "msResolution": false,
            "shared": true,
            "sort": 0,
            "value_type": "individual"
          },
          "type": "graph",
          "xaxis": {
            "buckets": null,
            "mode": "time",
            "name": null,
            "show": true,
            "values": []
          },
          "yaxes": [
            {
              "decimals": 1,
              "format": "percentunit",
              "label": null,
              "logBase": 1,
              "max": null,
              "min": "0",
              "show": true
            },
            {
              "format": "short",
              "label": null,
              "logBase": 1,
              "max": null,
              "min": null,
              "show": false
            }
          ],
          "yaxis": {
            "align": false,
            "alignLevel": null
          }
        },
        {
          "aliasColors": {},
          "bars": false,
          "dashLength": 10,
          "dashes": false,
          "datasource": "${DS_TEST-CLUSTER}",
          "decimals": null,
          "description": "Involved when importing data.",
          "editable": true,
          "error": false,
          "fieldConfig": {
            "defaults": {},
            "overrides": []
          },
          "fill": 0,
          "fillGradient": 0,
          "grid": {},
          "gridPos": {
            "h": 7,
            "w": 12,
            "x": 12,
            "y": 2
          },
          "hiddenSeries": false,
          "id": 154,
          "legend": {
            "alignAsTable": true,
            "avg": false,
            "current": true,
            "max": true,
            "min": false,
            "rightSide": true,
            "show": true,
            "sideWidth": 250,
            "sort": "max",
            "sortDesc": true,
            "total": false,
            "values": true
          },
          "lines": true,
          "linewidth": 1,
          "links": [],
          "nullPointMode": "null",
          "options": {
            "alertThreshold": true
          },
          "percentage": false,
          "pluginVersion": "7.5.11",
          "pointradius": 5,
          "points": false,
          "renderer": "flot",
          "seriesOverrides": [
            {
              "alias": "Limit",
              "color": "#F2495C",
              "hideTooltip": true,
              "linewidth": 2,
              "nullPointMode": "connected"
            }
          ],
          "spaceLength": 10,
          "stack": false,
          "steppedLine": false,
          "targets": [
            {
              "exemplar": true,
              "expr": "sum by (instance) (rate(tiflash_proxy_thread_cpu_seconds_total{k8s_cluster=\"$k8s_cluster\", tidb_cluster=\"$tidb_cluster\", name=~\"apply_low_.*\"}[1m]))",
              "format": "time_series",
              "hide": false,
              "instant": false,
              "interval": "",
              "intervalFactor": 2,
              "legendFormat": "{{instance}}",
              "refId": "A",
              "step": 40
            },
            {
              "exemplar": true,
              "expr": "count by (instance) (tiflash_proxy_thread_cpu_seconds_total{k8s_cluster=\"$k8s_cluster\", tidb_cluster=\"$tidb_cluster\", name=~\"apply_low_.*\"})",
              "hide": false,
              "interval": "",
              "intervalFactor": 2,
              "legendFormat": "Limit",
              "refId": "B"
            }
          ],
          "thresholds": [],
          "timeFrom": null,
          "timeRegions": [],
          "timeShift": null,
          "title": "SST Apply",
          "tooltip": {
            "msResolution": false,
            "shared": true,
            "sort": 0,
            "value_type": "individual"
          },
          "type": "graph",
          "xaxis": {
            "buckets": null,
            "mode": "time",
            "name": null,
            "show": true,
            "values": []
          },
          "yaxes": [
            {
              "decimals": 1,
              "format": "percentunit",
              "label": null,
              "logBase": 1,
              "max": null,
              "min": "0",
              "show": true
            },
            {
              "format": "short",
              "label": null,
              "logBase": 1,
              "max": null,
              "min": null,
              "show": false
            }
          ],
          "yaxis": {
            "align": false,
            "alignLevel": null
          }
        },
        {
          "aliasColors": {},
          "bars": false,
          "dashLength": 10,
          "dashes": false,
          "datasource": "${DS_TEST-CLUSTER}",
          "decimals": null,
          "description": "",
          "editable": true,
          "error": false,
          "fieldConfig": {
            "defaults": {},
            "overrides": []
          },
          "fill": 0,
          "fillGradient": 0,
          "grid": {},
          "gridPos": {
            "h": 7,
            "w": 12,
            "x": 0,
            "y": 9
          },
          "hiddenSeries": false,
          "id": 145,
          "legend": {
            "alignAsTable": true,
            "avg": false,
            "current": true,
            "max": true,
            "min": false,
            "rightSide": true,
            "show": true,
            "sideWidth": 250,
            "sort": "max",
            "sortDesc": true,
            "total": false,
            "values": true
          },
          "lines": true,
          "linewidth": 1,
          "links": [],
          "nullPointMode": "null",
          "options": {
            "alertThreshold": true
          },
          "percentage": false,
          "pluginVersion": "7.5.11",
          "pointradius": 5,
          "points": false,
          "renderer": "flot",
          "seriesOverrides": [
            {
              "alias": "Limit",
              "color": "#F2495C",
              "hideTooltip": true,
              "linewidth": 2,
              "nullPointMode": "connected"
            }
          ],
          "spaceLength": 10,
          "stack": false,
          "steppedLine": false,
          "targets": [
            {
              "exemplar": true,
              "expr": "sum by (instance) (rate(tiflash_proxy_thread_cpu_seconds_total{k8s_cluster=\"$k8s_cluster\", tidb_cluster=\"$tidb_cluster\", name=~\"region_task.*\"}[1m]))",
              "format": "time_series",
              "hide": false,
              "instant": false,
              "interval": "",
              "intervalFactor": 2,
              "legendFormat": "{{name}} {{instance}}",
              "refId": "A",
              "step": 40
            },
            {
              "exemplar": true,
              "expr": "count by (instance) (tiflash_proxy_thread_cpu_seconds_total{k8s_cluster=\"$k8s_cluster\", tidb_cluster=\"$tidb_cluster\", name=~\"region_task.*\"})",
              "hide": false,
              "interval": "",
              "intervalFactor": 2,
              "legendFormat": "Limit",
              "refId": "B"
            }
          ],
          "thresholds": [],
          "timeFrom": null,
          "timeRegions": [],
          "timeShift": null,
          "title": "Region Task",
          "tooltip": {
            "msResolution": false,
            "shared": true,
            "sort": 0,
            "value_type": "individual"
          },
          "type": "graph",
          "xaxis": {
            "buckets": null,
            "mode": "time",
            "name": null,
            "show": true,
            "values": []
          },
          "yaxes": [
            {
              "decimals": 1,
              "format": "percentunit",
              "label": null,
              "logBase": 1,
              "max": null,
              "min": "0",
              "show": true
            },
            {
              "format": "short",
              "label": null,
              "logBase": 1,
              "max": null,
              "min": null,
              "show": false
            }
          ],
          "yaxis": {
            "align": false,
            "alignLevel": null
          }
        },
        {
          "aliasColors": {},
          "bars": false,
          "dashLength": 10,
          "dashes": false,
          "datasource": "${DS_TEST-CLUSTER}",
          "decimals": null,
          "description": "",
          "editable": true,
          "error": false,
          "fieldConfig": {
            "defaults": {},
            "overrides": []
          },
          "fill": 0,
          "fillGradient": 0,
          "grid": {},
          "gridPos": {
            "h": 7,
            "w": 12,
            "x": 12,
            "y": 9
          },
          "hiddenSeries": false,
          "id": 147,
          "legend": {
            "alignAsTable": true,
            "avg": false,
            "current": true,
            "max": true,
            "min": false,
            "rightSide": true,
            "show": true,
            "sideWidth": 250,
            "sort": "max",
            "sortDesc": true,
            "total": false,
            "values": true
          },
          "lines": true,
          "linewidth": 1,
          "links": [],
          "nullPointMode": "null",
          "options": {
            "alertThreshold": true
          },
          "percentage": false,
          "pluginVersion": "7.5.11",
          "pointradius": 5,
          "points": false,
          "renderer": "flot",
          "seriesOverrides": [
            {
              "alias": "Limit",
              "color": "#F2495C",
              "hideTooltip": true,
              "linewidth": 2,
              "nullPointMode": "connected"
            }
          ],
          "spaceLength": 10,
          "stack": false,
          "steppedLine": false,
          "targets": [
            {
              "exemplar": true,
              "expr": "sum by (instance) (rate(tiflash_proxy_thread_cpu_seconds_total{k8s_cluster=\"$k8s_cluster\", tidb_cluster=\"$tidb_cluster\", name=~\"region_worker.*\"}[1m]))",
              "format": "time_series",
              "hide": false,
              "instant": false,
              "interval": "",
              "intervalFactor": 2,
              "legendFormat": "{{name}} {{instance}}",
              "refId": "A",
              "step": 40
            },
            {
              "exemplar": true,
              "expr": "count by (instance) (tiflash_proxy_thread_cpu_seconds_total{k8s_cluster=\"$k8s_cluster\", tidb_cluster=\"$tidb_cluster\", name=~\"region_worker.*\"})",
              "hide": false,
              "interval": "",
              "intervalFactor": 2,
              "legendFormat": "Limit",
              "refId": "B"
            }
          ],
          "thresholds": [],
          "timeFrom": null,
          "timeRegions": [],
          "timeShift": null,
          "title": "Region Worker",
          "tooltip": {
            "msResolution": false,
            "shared": true,
            "sort": 0,
            "value_type": "individual"
          },
          "type": "graph",
          "xaxis": {
            "buckets": null,
            "mode": "time",
            "name": null,
            "show": true,
            "values": []
          },
          "yaxes": [
            {
              "decimals": 1,
              "format": "percentunit",
              "label": null,
              "logBase": 1,
              "max": null,
              "min": "0",
              "show": true
            },
            {
              "format": "short",
              "label": null,
              "logBase": 1,
              "max": null,
              "min": null,
              "show": false
            }
          ],
          "yaxis": {
            "align": false,
            "alignLevel": null
          }
        },
        {
          "aliasColors": {},
          "bars": false,
          "dashLength": 10,
          "dashes": false,
          "datasource": "${DS_TEST-CLUSTER}",
          "decimals": null,
          "description": "",
          "editable": true,
          "error": false,
          "fieldConfig": {
            "defaults": {},
            "overrides": []
          },
          "fill": 0,
          "fillGradient": 0,
          "grid": {},
          "gridPos": {
            "h": 7,
            "w": 12,
            "x": 0,
            "y": 16
          },
          "hiddenSeries": false,
          "id": 155,
          "legend": {
            "alignAsTable": true,
            "avg": false,
            "current": true,
            "max": true,
            "min": false,
            "rightSide": true,
            "show": true,
            "sideWidth": 250,
            "sort": "max",
            "sortDesc": true,
            "total": false,
            "values": true
          },
          "lines": true,
          "linewidth": 1,
          "links": [],
          "nullPointMode": "null",
          "options": {
            "alertThreshold": true
          },
          "percentage": false,
          "pluginVersion": "7.5.11",
          "pointradius": 5,
          "points": false,
          "renderer": "flot",
          "seriesOverrides": [
            {
              "alias": "Limit",
              "color": "#F2495C",
              "hideTooltip": true,
              "linewidth": 2,
              "nullPointMode": "connected"
            }
          ],
          "spaceLength": 10,
          "stack": false,
          "steppedLine": false,
          "targets": [
            {
              "exemplar": true,
              "expr": "sum by (instance) (rate(tiflash_proxy_thread_cpu_seconds_total{k8s_cluster=\"$k8s_cluster\", tidb_cluster=\"$tidb_cluster\", name=~\"raftstore_.*\"}[1m]))",
              "format": "time_series",
              "hide": false,
              "instant": false,
              "interval": "",
              "intervalFactor": 2,
              "legendFormat": "{{name}} {{instance}}",
              "refId": "A",
              "step": 40
            },
            {
              "exemplar": true,
              "expr": "count by (instance) (tiflash_proxy_thread_cpu_seconds_total{k8s_cluster=\"$k8s_cluster\", tidb_cluster=\"$tidb_cluster\", name=~\"raftstore_.*\"})",
              "hide": false,
              "interval": "",
              "intervalFactor": 2,
              "legendFormat": "Limit",
              "refId": "B"
            }
          ],
          "thresholds": [],
          "timeFrom": null,
          "timeRegions": [],
          "timeShift": null,
          "title": "Raft Store",
          "tooltip": {
            "msResolution": false,
            "shared": true,
            "sort": 0,
            "value_type": "individual"
          },
          "type": "graph",
          "xaxis": {
            "buckets": null,
            "mode": "time",
            "name": null,
            "show": true,
            "values": []
          },
          "yaxes": [
            {
              "decimals": 1,
              "format": "percentunit",
              "label": null,
              "logBase": 1,
              "max": null,
              "min": "0",
              "show": true
            },
            {
              "format": "short",
              "label": null,
              "logBase": 1,
              "max": null,
              "min": null,
              "show": false
            }
          ],
          "yaxis": {
            "align": false,
            "alignLevel": null
          }
        },
        {
          "aliasColors": {},
          "bars": false,
          "dashLength": 10,
          "dashes": false,
          "datasource": "${DS_TEST-CLUSTER}",
          "decimals": null,
          "description": "",
          "editable": true,
          "error": false,
          "fieldConfig": {
            "defaults": {},
            "overrides": []
          },
          "fill": 0,
          "fillGradient": 0,
          "grid": {},
          "gridPos": {
            "h": 7,
            "w": 12,
            "x": 12,
            "y": 16
          },
          "hiddenSeries": false,
          "id": 153,
          "legend": {
            "alignAsTable": true,
            "avg": false,
            "current": true,
            "max": true,
            "min": false,
            "rightSide": true,
            "show": true,
            "sideWidth": 250,
            "sort": "max",
            "sortDesc": true,
            "total": false,
            "values": true
          },
          "lines": true,
          "linewidth": 1,
          "links": [],
          "nullPointMode": "null",
          "options": {
            "alertThreshold": true
          },
          "percentage": false,
          "pluginVersion": "7.5.11",
          "pointradius": 5,
          "points": false,
          "renderer": "flot",
          "seriesOverrides": [
            {
              "alias": "Limit",
              "color": "#F2495C",
              "hideTooltip": true,
              "linewidth": 2,
              "nullPointMode": "connected"
            }
          ],
          "spaceLength": 10,
          "stack": false,
          "steppedLine": false,
          "targets": [
            {
              "exemplar": true,
              "expr": "sum by (instance) (rate(tiflash_proxy_thread_cpu_seconds_total{k8s_cluster=\"$k8s_cluster\", tidb_cluster=\"$tidb_cluster\", name=~\"snap_sender.*\"}[1m]))",
              "format": "time_series",
              "hide": false,
              "instant": false,
              "interval": "",
              "intervalFactor": 2,
              "legendFormat": "{{name}} {{instance}}",
              "refId": "A",
              "step": 40
            },
            {
              "exemplar": true,
              "expr": "count by (instance) (tiflash_proxy_thread_cpu_seconds_total{k8s_cluster=\"$k8s_cluster\", tidb_cluster=\"$tidb_cluster\", name=~\"snap_sender.*\"})",
              "hide": false,
              "interval": "",
              "intervalFactor": 2,
              "legendFormat": "Limit",
              "refId": "B"
            }
          ],
          "thresholds": [],
          "timeFrom": null,
          "timeRegions": [],
          "timeShift": null,
          "title": "Snapshot Sender",
          "tooltip": {
            "msResolution": false,
            "shared": true,
            "sort": 0,
            "value_type": "individual"
          },
          "type": "graph",
          "xaxis": {
            "buckets": null,
            "mode": "time",
            "name": null,
            "show": true,
            "values": []
          },
          "yaxes": [
            {
              "decimals": 1,
              "format": "percentunit",
              "label": null,
              "logBase": 1,
              "max": null,
              "min": "0",
              "show": true
            },
            {
              "format": "short",
              "label": null,
              "logBase": 1,
              "max": null,
              "min": null,
              "show": false
            }
          ],
          "yaxis": {
            "align": false,
            "alignLevel": null
          }
        },
        {
          "aliasColors": {},
          "bars": false,
          "dashLength": 10,
          "dashes": false,
          "datasource": "${DS_TEST-CLUSTER}",
          "decimals": null,
          "description": "",
          "editable": true,
          "error": false,
          "fieldConfig": {
            "defaults": {},
            "overrides": []
          },
          "fill": 0,
          "fillGradient": 0,
          "grid": {},
          "gridPos": {
            "h": 7,
            "w": 12,
            "x": 0,
            "y": 23
          },
          "hiddenSeries": false,
          "id": 151,
          "legend": {
            "alignAsTable": true,
            "avg": false,
            "current": true,
            "max": true,
            "min": false,
            "rightSide": true,
            "show": true,
            "sideWidth": 250,
            "sort": "max",
            "sortDesc": true,
            "total": false,
            "values": true
          },
          "lines": true,
          "linewidth": 1,
          "links": [],
          "nullPointMode": "null",
          "options": {
            "alertThreshold": true
          },
          "percentage": false,
          "pluginVersion": "7.5.11",
          "pointradius": 5,
          "points": false,
          "renderer": "flot",
          "seriesOverrides": [
            {
              "alias": "Limit",
              "color": "#F2495C",
              "hideTooltip": true,
              "linewidth": 2,
              "nullPointMode": "connected"
            }
          ],
          "spaceLength": 10,
          "stack": false,
          "steppedLine": false,
          "targets": [
            {
              "exemplar": true,
              "expr": "sum by (instance) (rate(tiflash_proxy_thread_cpu_seconds_total{k8s_cluster=\"$k8s_cluster\", tidb_cluster=\"$tidb_cluster\", name=~\"bg_\\\\d+\"}[1m]))",
              "format": "time_series",
              "hide": false,
              "instant": false,
              "interval": "",
              "intervalFactor": 2,
              "legendFormat": "{{name}} {{instance}}",
              "refId": "A",
              "step": 40
            },
            {
              "exemplar": true,
              "expr": "count by (instance) (tiflash_proxy_thread_cpu_seconds_total{k8s_cluster=\"$k8s_cluster\", tidb_cluster=\"$tidb_cluster\", name=~\"bg_\\\\d+\"})",
              "hide": false,
              "interval": "",
              "intervalFactor": 2,
              "legendFormat": "Limit",
              "refId": "B"
            }
          ],
          "thresholds": [],
          "timeFrom": null,
          "timeRegions": [],
          "timeShift": null,
          "title": "Storage Background (Small Tasks)",
          "tooltip": {
            "msResolution": false,
            "shared": true,
            "sort": 0,
            "value_type": "individual"
          },
          "type": "graph",
          "xaxis": {
            "buckets": null,
            "mode": "time",
            "name": null,
            "show": true,
            "values": []
          },
          "yaxes": [
            {
              "decimals": 1,
              "format": "percentunit",
              "label": null,
              "logBase": 1,
              "max": null,
              "min": "0",
              "show": true
            },
            {
              "format": "short",
              "label": null,
              "logBase": 1,
              "max": null,
              "min": null,
              "show": false
            }
          ],
          "yaxis": {
            "align": false,
            "alignLevel": null
          }
        },
        {
          "aliasColors": {},
          "bars": false,
          "dashLength": 10,
          "dashes": false,
          "datasource": "${DS_TEST-CLUSTER}",
          "decimals": null,
          "description": "",
          "editable": true,
          "error": false,
          "fieldConfig": {
            "defaults": {},
            "overrides": []
          },
          "fill": 0,
          "fillGradient": 0,
          "grid": {},
          "gridPos": {
            "h": 7,
            "w": 12,
            "x": 12,
            "y": 23
          },
          "hiddenSeries": false,
          "id": 156,
          "legend": {
            "alignAsTable": true,
            "avg": false,
            "current": true,
            "max": true,
            "min": false,
            "rightSide": true,
            "show": true,
            "sideWidth": 250,
            "sort": "max",
            "sortDesc": true,
            "total": false,
            "values": true
          },
          "lines": true,
          "linewidth": 1,
          "links": [],
          "nullPointMode": "null",
          "options": {
            "alertThreshold": true
          },
          "percentage": false,
          "pluginVersion": "7.5.11",
          "pointradius": 5,
          "points": false,
          "renderer": "flot",
          "seriesOverrides": [
            {
              "alias": "Limit",
              "color": "#F2495C",
              "hideTooltip": true,
              "linewidth": 2,
              "nullPointMode": "connected"
            }
          ],
          "spaceLength": 10,
          "stack": false,
          "steppedLine": false,
          "targets": [
            {
              "exemplar": true,
              "expr": "sum by (instance) (rate(tiflash_proxy_thread_cpu_seconds_total{k8s_cluster=\"$k8s_cluster\", tidb_cluster=\"$tidb_cluster\", name=~\"bg_block_\\\\d+\"}[1m]))",
              "format": "time_series",
              "hide": false,
              "instant": false,
              "interval": "",
              "intervalFactor": 2,
              "legendFormat": "{{name}} {{instance}}",
              "refId": "A",
              "step": 40
            },
            {
              "exemplar": true,
              "expr": "count by (instance) (tiflash_proxy_thread_cpu_seconds_total{k8s_cluster=\"$k8s_cluster\", tidb_cluster=\"$tidb_cluster\", name=~\"bg_block_\\\\d+\"})",
              "hide": false,
              "interval": "",
              "intervalFactor": 2,
              "legendFormat": "Limit",
              "refId": "B"
            }
          ],
          "thresholds": [],
          "timeFrom": null,
          "timeRegions": [],
          "timeShift": null,
          "title": "Storage Background (Large Tasks)",
          "tooltip": {
            "msResolution": false,
            "shared": true,
            "sort": 0,
            "value_type": "individual"
          },
          "type": "graph",
          "xaxis": {
            "buckets": null,
            "mode": "time",
            "name": null,
            "show": true,
            "values": []
          },
          "yaxes": [
            {
              "decimals": 1,
              "format": "percentunit",
              "label": null,
              "logBase": 1,
              "max": null,
              "min": "0",
              "show": true
            },
            {
              "format": "short",
              "label": null,
              "logBase": 1,
              "max": null,
              "min": null,
              "show": false
            }
          ],
          "yaxis": {
            "align": false,
            "alignLevel": null
          }
        },
        {
          "aliasColors": {},
          "bars": false,
          "dashLength": 10,
          "dashes": false,
          "datasource": "${DS_TEST-CLUSTER}",
          "decimals": null,
          "description": "Involved when manually compacting the data.",
          "editable": true,
          "error": false,
          "fieldConfig": {
            "defaults": {},
            "overrides": []
          },
          "fill": 0,
          "fillGradient": 0,
          "grid": {},
          "gridPos": {
            "h": 7,
            "w": 12,
            "x": 0,
            "y": 30
          },
          "hiddenSeries": false,
          "id": 149,
          "legend": {
            "alignAsTable": true,
            "avg": false,
            "current": true,
            "max": true,
            "min": false,
            "rightSide": true,
            "show": true,
            "sideWidth": 250,
            "sort": "max",
            "sortDesc": true,
            "total": false,
            "values": true
          },
          "lines": true,
          "linewidth": 1,
          "links": [],
          "nullPointMode": "null",
          "options": {
            "alertThreshold": true
          },
          "percentage": false,
          "pluginVersion": "7.5.11",
          "pointradius": 5,
          "points": false,
          "renderer": "flot",
          "seriesOverrides": [
            {
              "alias": "Limit",
              "color": "#F2495C",
              "hideTooltip": true,
              "linewidth": 2,
              "nullPointMode": "connected"
            }
          ],
          "spaceLength": 10,
          "stack": false,
          "steppedLine": false,
          "targets": [
            {
              "exemplar": true,
              "expr": "sum by (instance) (rate(tiflash_proxy_thread_cpu_seconds_total{k8s_cluster=\"$k8s_cluster\", tidb_cluster=\"$tidb_cluster\", name=~\"m_compact_pool\"}[1m]))",
              "format": "time_series",
              "hide": false,
              "instant": false,
              "interval": "",
              "intervalFactor": 2,
              "legendFormat": "{{name}} {{instance}}",
              "refId": "A",
              "step": 40
            },
            {
              "exemplar": true,
              "expr": "count by (instance) (tiflash_proxy_thread_cpu_seconds_total{k8s_cluster=\"$k8s_cluster\", tidb_cluster=\"$tidb_cluster\", name=~\"m_compact_pool\"})",
              "hide": false,
              "interval": "",
              "intervalFactor": 2,
              "legendFormat": "Limit",
              "refId": "B"
            }
          ],
          "thresholds": [],
          "timeFrom": null,
          "timeRegions": [],
          "timeShift": null,
          "title": "Manual Compaction",
          "tooltip": {
            "msResolution": false,
            "shared": true,
            "sort": 0,
            "value_type": "individual"
          },
          "type": "graph",
          "xaxis": {
            "buckets": null,
            "mode": "time",
            "name": null,
            "show": true,
            "values": []
          },
          "yaxes": [
            {
              "decimals": 1,
              "format": "percentunit",
              "label": null,
              "logBase": 1,
              "max": null,
              "min": "0",
              "show": true
            },
            {
              "format": "short",
              "label": null,
              "logBase": 1,
              "max": null,
              "min": null,
              "show": false
            }
          ],
          "yaxis": {
            "align": false,
            "alignLevel": null
          }
        },
        {
          "aliasColors": {},
          "bars": false,
          "dashLength": 10,
          "dashes": false,
          "datasource": "${DS_TEST-CLUSTER}",
          "decimals": null,
          "description": "",
          "editable": true,
          "error": false,
          "fieldConfig": {
            "defaults": {},
            "overrides": []
          },
          "fill": 0,
          "fillGradient": 0,
          "grid": {},
          "gridPos": {
            "h": 7,
            "w": 12,
            "x": 12,
            "y": 30
          },
          "hiddenSeries": false,
          "id": 159,
          "legend": {
            "alignAsTable": true,
            "avg": false,
            "current": true,
            "max": true,
            "min": false,
            "rightSide": true,
            "show": true,
            "sideWidth": 250,
            "sort": "max",
            "sortDesc": true,
            "total": false,
            "values": true
          },
          "lines": true,
          "linewidth": 1,
          "links": [],
          "nullPointMode": "null",
          "options": {
            "alertThreshold": true
          },
          "percentage": false,
          "pluginVersion": "7.5.11",
          "pointradius": 5,
          "points": false,
          "renderer": "flot",
          "seriesOverrides": [
            {
              "alias": "Limit",
              "color": "#F2495C",
              "hideTooltip": true,
              "linewidth": 2,
              "nullPointMode": "connected"
            }
          ],
          "spaceLength": 10,
          "stack": false,
          "steppedLine": false,
          "targets": [
            {
              "exemplar": true,
              "expr": "sum by (instance) (rate(tiflash_proxy_thread_cpu_seconds_total{k8s_cluster=\"$k8s_cluster\", tidb_cluster=\"$tidb_cluster\", name=~\"async_poller.*\"}[1m]))",
              "format": "time_series",
              "hide": false,
              "instant": false,
              "interval": "",
              "intervalFactor": 2,
              "legendFormat": "{{name}} {{instance}}",
              "refId": "A",
              "step": 40
            },
            {
              "exemplar": true,
              "expr": "count by (instance) (tiflash_proxy_thread_cpu_seconds_total{k8s_cluster=\"$k8s_cluster\", tidb_cluster=\"$tidb_cluster\", name=~\"async_poller.*\"}) < sum(tiflash_system_current_metric_LogicalCPUCores{k8s_cluster=\"$k8s_cluster\", tidb_cluster=\"$tidb_cluster\", instance=~\"$instance\"}) by (instance) or sum(tiflash_system_current_metric_LogicalCPUCores{k8s_cluster=\"$k8s_cluster\", tidb_cluster=\"$tidb_cluster\", instance=~\"$instance\"}) by (instance)",
              "hide": false,
              "interval": "",
              "intervalFactor": 2,
              "legendFormat": "Limit",
              "refId": "B"
            }
          ],
          "thresholds": [],
          "timeFrom": null,
          "timeRegions": [],
          "timeShift": null,
          "title": "GRPC Async Server",
          "tooltip": {
            "msResolution": false,
            "shared": true,
            "sort": 0,
            "value_type": "individual"
          },
          "type": "graph",
          "xaxis": {
            "buckets": null,
            "mode": "time",
            "name": null,
            "show": true,
            "values": []
          },
          "yaxes": [
            {
              "decimals": 1,
              "format": "percentunit",
              "label": null,
              "logBase": 1,
              "max": null,
              "min": "0",
              "show": true
            },
            {
              "format": "short",
              "label": null,
              "logBase": 1,
              "max": null,
              "min": null,
              "show": false
            }
          ],
          "yaxis": {
            "align": false,
            "alignLevel": null
          }
        },
        {
          "aliasColors": {},
          "bars": false,
          "dashLength": 10,
          "dashes": false,
          "datasource": "${DS_TEST-CLUSTER}",
          "decimals": null,
          "description": "",
          "editable": true,
          "error": false,
          "fieldConfig": {
            "defaults": {},
            "overrides": []
          },
          "fill": 0,
          "fillGradient": 0,
          "grid": {},
          "gridPos": {
            "h": 7,
            "w": 12,
            "x": 0,
            "y": 37
          },
          "hiddenSeries": false,
          "id": 161,
          "legend": {
            "alignAsTable": true,
            "avg": false,
            "current": true,
            "max": true,
            "min": false,
            "rightSide": true,
            "show": true,
            "sideWidth": 250,
            "sort": "max",
            "sortDesc": true,
            "total": false,
            "values": true
          },
          "lines": true,
          "linewidth": 1,
          "links": [],
          "nullPointMode": "null",
          "options": {
            "alertThreshold": true
          },
          "percentage": false,
          "pluginVersion": "7.5.11",
          "pointradius": 5,
          "points": false,
          "renderer": "flot",
          "seriesOverrides": [
            {
              "alias": "Limit",
              "color": "#F2495C",
              "hideTooltip": true,
              "linewidth": 2,
              "nullPointMode": "connected"
            }
          ],
          "spaceLength": 10,
          "stack": false,
          "steppedLine": false,
          "targets": [
            {
              "exemplar": true,
              "expr": "sum by (instance) (rate(tiflash_proxy_thread_cpu_seconds_total{k8s_cluster=\"$k8s_cluster\", tidb_cluster=\"$tidb_cluster\", name=~\"GRPCComp.*\"}[1m]))",
              "format": "time_series",
              "hide": false,
              "instant": false,
              "interval": "",
              "intervalFactor": 2,
              "legendFormat": "{{name}} {{instance}}",
              "refId": "A",
              "step": 40
            },
            {
              "exemplar": true,
              "expr": "count by (instance) (tiflash_proxy_thread_cpu_seconds_total{k8s_cluster=\"$k8s_cluster\", tidb_cluster=\"$tidb_cluster\", name=~\"GRPCComp.*\"}) < sum(tiflash_system_current_metric_LogicalCPUCores{k8s_cluster=\"$k8s_cluster\", tidb_cluster=\"$tidb_cluster\", instance=~\"$instance\"}) by (instance) or sum(tiflash_system_current_metric_LogicalCPUCores{k8s_cluster=\"$k8s_cluster\", tidb_cluster=\"$tidb_cluster\", instance=~\"$instance\"}) by (instance)",
              "hide": false,
              "interval": "",
              "intervalFactor": 2,
              "legendFormat": "Limit",
              "refId": "B"
            }
          ],
          "thresholds": [],
          "timeFrom": null,
          "timeRegions": [],
          "timeShift": null,
          "title": "GRPC Async Client",
          "tooltip": {
            "msResolution": false,
            "shared": true,
            "sort": 0,
            "value_type": "individual"
          },
          "type": "graph",
          "xaxis": {
            "buckets": null,
            "mode": "time",
            "name": null,
            "show": true,
            "values": []
          },
          "yaxes": [
            {
              "decimals": 1,
              "format": "percentunit",
              "label": null,
              "logBase": 1,
              "max": null,
              "min": "0",
              "show": true
            },
            {
              "format": "short",
              "label": null,
              "logBase": 1,
              "max": null,
              "min": null,
              "show": false
            }
          ],
          "yaxis": {
            "align": false,
            "alignLevel": null
          }
        }
      ],
      "title": "Threads CPU",
      "type": "row"
    },
    {
      "collapsed": true,
      "datasource": null,
      "gridPos": {
        "h": 1,
        "w": 24,
        "x": 0,
        "y": 2
      },
      "id": 6,
      "panels": [
        {
          "aliasColors": {},
          "bars": false,
          "dashLength": 10,
          "dashes": false,
          "datasource": "${DS_TEST-CLUSTER}",
          "fieldConfig": {
            "defaults": {},
            "overrides": []
          },
          "fill": 0,
          "fillGradient": 0,
          "gridPos": {
            "h": 7,
            "w": 12,
            "x": 0,
            "y": 3
          },
          "hiddenSeries": false,
          "id": 9,
          "legend": {
            "alignAsTable": true,
            "avg": false,
            "current": true,
            "max": true,
            "min": false,
            "rightSide": true,
            "show": true,
            "total": false,
            "values": true
          },
          "lines": true,
          "linewidth": 1,
          "links": [],
          "nullPointMode": "null as zero",
          "options": {
            "alertThreshold": true
          },
          "percentage": false,
          "pluginVersion": "7.5.11",
          "pointradius": 5,
          "points": false,
          "renderer": "flot",
          "seriesOverrides": [],
          "spaceLength": 10,
          "stack": false,
          "steppedLine": false,
          "targets": [
            {
              "expr": "sum(rate(tiflash_coprocessor_request_count{k8s_cluster=\"$k8s_cluster\", tidb_cluster=\"$tidb_cluster\", instance=~\"$instance\"}[1m])) by (type)",
              "format": "time_series",
              "intervalFactor": 1,
              "legendFormat": "{{type}}",
              "refId": "A"
            }
          ],
          "thresholds": [],
          "timeFrom": null,
          "timeRegions": [],
          "timeShift": null,
          "title": "Request QPS",
          "tooltip": {
            "shared": true,
            "sort": 0,
            "value_type": "individual"
          },
          "type": "graph",
          "xaxis": {
            "buckets": null,
            "mode": "time",
            "name": null,
            "show": true,
            "values": []
          },
          "yaxes": [
            {
              "decimals": null,
              "format": "none",
              "label": null,
              "logBase": 1,
              "max": null,
              "min": "0",
              "show": true
            },
            {
              "format": "none",
              "label": null,
              "logBase": 1,
              "max": null,
              "min": null,
              "show": true
            }
          ],
          "yaxis": {
            "align": false,
            "alignLevel": null
          }
        },
        {
          "aliasColors": {},
          "bars": false,
          "dashLength": 10,
          "dashes": false,
          "datasource": "${DS_TEST-CLUSTER}",
          "fieldConfig": {
            "defaults": {},
            "overrides": []
          },
          "fill": 0,
          "fillGradient": 0,
          "gridPos": {
            "h": 7,
            "w": 12,
            "x": 12,
            "y": 3
          },
          "hiddenSeries": false,
          "id": 2,
          "legend": {
            "alignAsTable": true,
            "avg": false,
            "current": true,
            "max": true,
            "min": false,
            "rightSide": true,
            "show": true,
            "total": false,
            "values": true
          },
          "lines": true,
          "linewidth": 1,
          "links": [],
          "nullPointMode": "null as zero",
          "options": {
            "alertThreshold": true
          },
          "percentage": false,
          "pluginVersion": "7.5.11",
          "pointradius": 5,
          "points": false,
          "renderer": "flot",
          "seriesOverrides": [],
          "spaceLength": 10,
          "stack": false,
          "steppedLine": false,
          "targets": [
            {
              "expr": "sum(rate(tiflash_coprocessor_executor_count{k8s_cluster=\"$k8s_cluster\", tidb_cluster=\"$tidb_cluster\", instance=~\"$instance\"}[1m])) by (type)",
              "format": "time_series",
              "intervalFactor": 1,
              "legendFormat": "{{type}}",
              "refId": "A"
            }
          ],
          "thresholds": [],
          "timeFrom": null,
          "timeRegions": [],
          "timeShift": null,
          "title": "Executor QPS",
          "tooltip": {
            "shared": true,
            "sort": 0,
            "value_type": "individual"
          },
          "type": "graph",
          "xaxis": {
            "buckets": null,
            "mode": "time",
            "name": null,
            "show": true,
            "values": []
          },
          "yaxes": [
            {
              "format": "none",
              "label": null,
              "logBase": 1,
              "max": null,
              "min": "0",
              "show": true
            },
            {
              "format": "none",
              "label": null,
              "logBase": 1,
              "max": null,
              "min": null,
              "show": true
            }
          ],
          "yaxis": {
            "align": false,
            "alignLevel": null
          }
        },
        {
          "aliasColors": {},
          "bars": false,
          "dashLength": 10,
          "dashes": false,
          "datasource": "${DS_TEST-CLUSTER}",
          "fieldConfig": {
            "defaults": {},
            "overrides": []
          },
          "fill": 1,
          "fillGradient": 0,
          "gridPos": {
            "h": 7,
            "w": 12,
            "x": 0,
            "y": 10
          },
          "hiddenSeries": false,
          "id": 11,
          "legend": {
            "alignAsTable": false,
            "avg": false,
            "current": false,
            "max": false,
            "min": false,
            "rightSide": false,
            "show": true,
            "total": false,
            "values": false
          },
          "lines": true,
          "linewidth": 1,
          "links": [],
          "nullPointMode": "null as zero",
          "options": {
            "alertThreshold": true
          },
          "percentage": false,
          "pluginVersion": "7.5.11",
          "pointradius": 5,
          "points": false,
          "renderer": "flot",
          "seriesOverrides": [],
          "spaceLength": 10,
          "stack": false,
          "steppedLine": false,
          "targets": [
            {
              "expr": "histogram_quantile(0.999, sum(rate(tiflash_coprocessor_request_duration_seconds_bucket{k8s_cluster=\"$k8s_cluster\", tidb_cluster=\"$tidb_cluster\", instance=~\"$instance\"}[1m])) by (le, type))",
              "format": "time_series",
              "intervalFactor": 1,
              "legendFormat": "999-{{type}}",
              "refId": "A"
            },
            {
              "expr": "histogram_quantile(0.99, sum(rate(tiflash_coprocessor_request_duration_seconds_bucket{k8s_cluster=\"$k8s_cluster\", tidb_cluster=\"$tidb_cluster\", instance=~\"$instance\"}[1m])) by (le, type))",
              "format": "time_series",
              "intervalFactor": 1,
              "legendFormat": "99-{{type}}",
              "refId": "B",
              "hide": true
            },
            {
              "expr": "histogram_quantile(0.95, sum(rate(tiflash_coprocessor_request_duration_seconds_bucket{k8s_cluster=\"$k8s_cluster\", tidb_cluster=\"$tidb_cluster\", instance=~\"$instance\"}[1m])) by (le, type))",
              "format": "time_series",
              "intervalFactor": 1,
              "legendFormat": "95-{{type}}",
              "refId": "C",
              "hide": true
            },
            {
              "expr": "histogram_quantile(0.80, sum(rate(tiflash_coprocessor_request_duration_seconds_bucket{k8s_cluster=\"$k8s_cluster\", tidb_cluster=\"$tidb_cluster\", instance=~\"$instance\"}[1m])) by (le, type))",
              "format": "time_series",
              "intervalFactor": 1,
              "legendFormat": "80-{{type}}",
              "refId": "D",
              "hide": true
            }
          ],
          "thresholds": [],
          "timeFrom": null,
          "timeRegions": [],
          "timeShift": null,
          "title": "Request Duration",
          "tooltip": {
            "shared": true,
            "sort": 0,
            "value_type": "individual"
          },
          "type": "graph",
          "xaxis": {
            "buckets": null,
            "mode": "time",
            "name": null,
            "show": true,
            "values": []
          },
          "yaxes": [
            {
              "format": "s",
              "label": null,
              "logBase": 1,
              "max": null,
              "min": "0",
              "show": true
            },
            {
              "format": "short",
              "label": null,
              "logBase": 1,
              "max": null,
              "min": null,
              "show": true
            }
          ],
          "yaxis": {
            "align": false,
            "alignLevel": null
          }
        },
        {
          "aliasColors": {},
          "bars": false,
          "dashLength": 10,
          "dashes": false,
          "datasource": "${DS_TEST-CLUSTER}",
          "fieldConfig": {
            "defaults": {},
            "overrides": []
          },
          "fill": 0,
          "fillGradient": 0,
          "gridPos": {
            "h": 7,
            "w": 12,
            "x": 12,
            "y": 10
          },
          "hiddenSeries": false,
          "id": 12,
          "legend": {
            "alignAsTable": true,
            "avg": false,
            "current": true,
            "max": true,
            "min": false,
            "rightSide": true,
            "show": true,
            "total": false,
            "values": true
          },
          "lines": true,
          "linewidth": 1,
          "links": [],
          "nullPointMode": "null as zero",
          "options": {
            "alertThreshold": true
          },
          "percentage": false,
          "pluginVersion": "7.5.11",
          "pointradius": 5,
          "points": false,
          "renderer": "flot",
          "seriesOverrides": [],
          "spaceLength": 10,
          "stack": false,
          "steppedLine": false,
          "targets": [
            {
              "expr": "sum(rate(tiflash_coprocessor_request_error{k8s_cluster=\"$k8s_cluster\", tidb_cluster=\"$tidb_cluster\", instance=~\"$instance\"}[1m])) by (reason)",
              "format": "time_series",
              "intervalFactor": 1,
              "legendFormat": "{{reason}}",
              "refId": "A"
            }
          ],
          "thresholds": [],
          "timeFrom": null,
          "timeRegions": [],
          "timeShift": null,
          "title": "Error QPS",
          "tooltip": {
            "shared": true,
            "sort": 0,
            "value_type": "individual"
          },
          "type": "graph",
          "xaxis": {
            "buckets": null,
            "mode": "time",
            "name": null,
            "show": true,
            "values": []
          },
          "yaxes": [
            {
              "format": "none",
              "label": null,
              "logBase": 1,
              "max": null,
              "min": "0",
              "show": true
            },
            {
              "format": "none",
              "label": null,
              "logBase": 1,
              "max": null,
              "min": null,
              "show": true
            }
          ],
          "yaxis": {
            "align": false,
            "alignLevel": null
          }
        },
        {
          "aliasColors": {},
          "bars": false,
          "dashLength": 10,
          "dashes": false,
          "datasource": "${DS_TEST-CLUSTER}",
          "fieldConfig": {
            "defaults": {},
            "overrides": []
          },
          "fill": 1,
          "fillGradient": 0,
          "gridPos": {
            "h": 7,
            "w": 12,
            "x": 0,
            "y": 17
          },
          "hiddenSeries": false,
          "id": 13,
          "legend": {
            "alignAsTable": false,
            "avg": false,
            "current": false,
            "max": false,
            "min": false,
            "rightSide": false,
            "show": true,
            "total": false,
            "values": false
          },
          "lines": true,
          "linewidth": 1,
          "links": [],
          "nullPointMode": "null as zero",
          "options": {
            "alertThreshold": true
          },
          "percentage": false,
          "pluginVersion": "7.5.11",
          "pointradius": 5,
          "points": false,
          "renderer": "flot",
          "seriesOverrides": [],
          "spaceLength": 10,
          "stack": false,
          "steppedLine": false,
          "targets": [
            {
              "expr": "histogram_quantile(0.999, sum(rate(tiflash_coprocessor_request_handle_seconds_bucket{k8s_cluster=\"$k8s_cluster\", tidb_cluster=\"$tidb_cluster\", instance=~\"$instance\"}[1m])) by (le, type))",
              "format": "time_series",
              "intervalFactor": 1,
              "legendFormat": "999-{{type}}",
              "refId": "A"
            },
            {
              "expr": "histogram_quantile(0.99, sum(rate(tiflash_coprocessor_request_handle_seconds_bucket{k8s_cluster=\"$k8s_cluster\", tidb_cluster=\"$tidb_cluster\", instance=~\"$instance\"}[1m])) by (le, type))",
              "format": "time_series",
              "intervalFactor": 1,
              "legendFormat": "99-{{type}}",
              "refId": "B"
            },
            {
              "expr": "histogram_quantile(0.95, sum(rate(tiflash_coprocessor_request_handle_seconds_bucket{k8s_cluster=\"$k8s_cluster\", tidb_cluster=\"$tidb_cluster\", instance=~\"$instance\"}[1m])) by (le, type))",
              "format": "time_series",
              "intervalFactor": 1,
              "legendFormat": "95-{{type}}",
              "refId": "C"
            },
            {
              "expr": "histogram_quantile(0.80, sum(rate(tiflash_coprocessor_request_handle_seconds_bucket{k8s_cluster=\"$k8s_cluster\", tidb_cluster=\"$tidb_cluster\", instance=~\"$instance\"}[1m])) by (le, type))",
              "format": "time_series",
              "intervalFactor": 1,
              "legendFormat": "80-{{type}}",
              "refId": "D"
            }
          ],
          "thresholds": [],
          "timeFrom": null,
          "timeRegions": [],
          "timeShift": null,
          "title": "Request Handle Duration",
          "tooltip": {
            "shared": true,
            "sort": 0,
            "value_type": "individual"
          },
          "type": "graph",
          "xaxis": {
            "buckets": null,
            "mode": "time",
            "name": null,
            "show": true,
            "values": []
          },
          "yaxes": [
            {
              "format": "s",
              "label": null,
              "logBase": 1,
              "max": null,
              "min": "0",
              "show": true
            },
            {
              "format": "short",
              "label": null,
              "logBase": 1,
              "max": null,
              "min": null,
              "show": true
            }
          ],
          "yaxis": {
            "align": false,
            "alignLevel": null
          }
        },
        {
          "aliasColors": {},
          "bars": false,
          "dashLength": 10,
          "dashes": false,
          "datasource": "${DS_TEST-CLUSTER}",
          "fieldConfig": {
            "defaults": {},
            "overrides": []
          },
          "fill": 0,
          "fillGradient": 0,
          "gridPos": {
            "h": 7,
            "w": 12,
            "x": 12,
            "y": 17
          },
          "hiddenSeries": false,
          "id": 14,
          "legend": {
            "alignAsTable": true,
            "avg": false,
            "current": true,
            "max": true,
            "min": false,
            "rightSide": true,
            "show": true,
            "total": false,
            "values": true
          },
          "lines": true,
          "linewidth": 1,
          "links": [],
          "nullPointMode": "null as zero",
          "options": {
            "alertThreshold": true
          },
          "percentage": false,
          "pluginVersion": "7.5.11",
          "pointradius": 5,
          "points": false,
          "renderer": "flot",
          "seriesOverrides": [],
          "spaceLength": 10,
          "stack": false,
          "steppedLine": false,
          "targets": [
            {
<<<<<<< HEAD
              "expr": "sum(rate(tiflash_coprocessor_response_bytes{k8s_cluster=\"$k8s_cluster\", tidb_cluster=\"$tidb_cluster\", instance=~\"$instance\"}[30s])) by (instance)",
=======
              "exemplar": true,
              "expr": "sum(rate(tiflash_coprocessor_response_bytes{k8s_cluster=\"$k8s_cluster\", tidb_cluster=\"$tidb_cluster\", instance=~\"$instance\"}[1m])) by (type)",
>>>>>>> 3350580b
              "format": "time_series",
              "interval": "",
              "intervalFactor": 1,
              "legendFormat": "{{type}}",
              "refId": "A"
            }
          ],
          "thresholds": [],
          "timeFrom": null,
          "timeRegions": [],
          "timeShift": null,
          "title": "Response Bytes/Seconds",
          "tooltip": {
            "shared": true,
            "sort": 0,
            "value_type": "individual"
          },
          "type": "graph",
          "xaxis": {
            "buckets": null,
            "mode": "time",
            "name": null,
            "show": true,
            "values": []
          },
          "yaxes": [
            {
              "format": "bytes",
              "label": null,
              "logBase": 1,
              "max": null,
              "min": "0",
              "show": true
            },
            {
              "format": "short",
              "label": null,
              "logBase": 1,
              "max": null,
              "min": null,
              "show": true
            }
          ],
          "yaxis": {
            "align": false,
            "alignLevel": null
          }
        },
        {
          "aliasColors": {},
          "bars": false,
          "dashLength": 10,
          "dashes": false,
          "datasource": "${DS_TEST-CLUSTER}",
          "fieldConfig": {
            "defaults": {},
            "overrides": []
          },
          "fill": 1,
          "fillGradient": 0,
          "gridPos": {
            "h": 7,
            "w": 12,
            "x": 0,
            "y": 24
          },
          "hiddenSeries": false,
          "id": 63,
          "legend": {
            "avg": false,
            "current": false,
            "max": false,
            "min": false,
            "show": true,
            "total": false,
            "values": false
          },
          "lines": true,
          "linewidth": 1,
          "links": [],
          "nullPointMode": "null as zero",
          "options": {
            "alertThreshold": true
          },
          "percentage": false,
          "pluginVersion": "7.5.11",
          "pointradius": 2,
          "points": false,
          "renderer": "flot",
          "seriesOverrides": [],
          "spaceLength": 10,
          "stack": false,
          "steppedLine": false,
          "targets": [
            {
              "expr": "histogram_quantile(0.999, sum(rate(tiflash_coprocessor_request_memory_usage_bucket{k8s_cluster=\"$k8s_cluster\", tidb_cluster=\"$tidb_cluster\", instance=~\"$instance\"}[1m])) by (le, type))",
              "format": "time_series",
              "intervalFactor": 1,
              "legendFormat": "999-{{type}}",
              "refId": "A"
            },
            {
              "expr": "histogram_quantile(0.99, sum(rate(tiflash_coprocessor_request_memory_usage_bucket{k8s_cluster=\"$k8s_cluster\", tidb_cluster=\"$tidb_cluster\", instance=~\"$instance\"}[1m])) by (le, type))",
              "format": "time_series",
              "intervalFactor": 1,
              "legendFormat": "99-{{type}}",
              "refId": "B"
            },
            {
              "expr": "histogram_quantile(0.95, sum(rate(tiflash_coprocessor_request_memory_usage_bucket{k8s_cluster=\"$k8s_cluster\", tidb_cluster=\"$tidb_cluster\", instance=~\"$instance\"}[1m])) by (le, type))",
              "format": "time_series",
              "intervalFactor": 1,
              "legendFormat": "95-{{type}}",
              "refId": "C"
            },
            {
              "expr": "histogram_quantile(0.80, sum(rate(tiflash_coprocessor_request_memory_usage_bucket{k8s_cluster=\"$k8s_cluster\", tidb_cluster=\"$tidb_cluster\", instance=~\"$instance\"}[1m])) by (le, type))",
              "format": "time_series",
              "intervalFactor": 1,
              "legendFormat": "80-{{type}}",
              "refId": "D"
            }
          ],
          "thresholds": [],
          "timeFrom": null,
          "timeRegions": [],
          "timeShift": null,
          "title": "Cop task memory usage",
          "tooltip": {
            "shared": true,
            "sort": 0,
            "value_type": "individual"
          },
          "type": "graph",
          "xaxis": {
            "buckets": null,
            "mode": "time",
            "name": null,
            "show": true,
            "values": []
          },
          "yaxes": [
            {
              "format": "bytes",
              "label": null,
              "logBase": 1,
              "max": null,
              "min": "0",
              "show": true
            },
            {
              "format": "short",
              "label": null,
              "logBase": 1,
              "max": null,
              "min": null,
              "show": true
            }
          ],
          "yaxis": {
            "align": false,
            "alignLevel": null
          }
        },
        {
          "aliasColors": {},
          "bars": false,
          "dashLength": 10,
          "dashes": false,
          "datasource": "${DS_TEST-CLUSTER}",
          "fieldConfig": {
            "defaults": {},
            "overrides": []
          },
          "fill": 0,
          "fillGradient": 0,
          "gridPos": {
            "h": 7,
            "w": 12,
            "x": 12,
            "y": 54
          },
          "hiddenSeries": false,
          "id": 165,
          "legend": {
            "alignAsTable": true,
            "avg": false,
            "current": true,
            "max": true,
            "min": false,
            "rightSide": true,
            "show": true,
            "total": false,
            "values": true
          },
          "lines": true,
          "linewidth": 1,
          "links": [],
          "nullPointMode": "null as zero",
          "options": {
            "alertThreshold": true
          },
          "percentage": false,
          "pluginVersion": "7.5.11",
          "pointradius": 5,
          "points": false,
          "renderer": "flot",
          "seriesOverrides": [],
          "spaceLength": 10,
          "stack": false,
          "steppedLine": false,
          "targets": [
            {
              "exemplar": true,
              "expr": "sum(rate(tiflash_exchange_data_bytes{k8s_cluster=\"$k8s_cluster\", tidb_cluster=\"$tidb_cluster\", instance=~\"$instance\"}[1m])) by (type)",
              "format": "time_series",
              "interval": "",
              "intervalFactor": 1,
              "legendFormat": "{{type}}",
              "refId": "A"
            }
          ],
          "thresholds": [],
          "timeFrom": null,
          "timeRegions": [],
          "timeShift": null,
          "title": "Exchange Bytes/Seconds",
          "tooltip": {
            "shared": true,
            "sort": 0,
            "value_type": "individual"
          },
          "type": "graph",
          "xaxis": {
            "buckets": null,
            "mode": "time",
            "name": null,
            "show": true,
            "values": []
          },
          "yaxes": [
            {
              "format": "bytes",
              "label": null,
              "logBase": 1,
              "max": null,
              "min": "0",
              "show": true
            },
            {
              "format": "short",
              "label": null,
              "logBase": 1,
              "max": null,
              "min": null,
              "show": true
            }
          ],
          "yaxis": {
            "align": false,
            "alignLevel": null
          }
        },
        {
          "aliasColors": {},
          "bars": false,
          "dashLength": 10,
          "dashes": false,
          "datasource": "${DS_TEST-CLUSTER}",
          "fieldConfig": {
            "defaults": {},
            "overrides": []
          },
          "fill": 0,
          "fillGradient": 0,
          "gridPos": {
            "h": 7,
            "w": 12,
            "x": 12,
            "y": 24
          },
          "hiddenSeries": false,
          "id": 77,
          "legend": {
            "alignAsTable": true,
            "avg": false,
            "current": true,
            "max": true,
            "min": false,
            "rightSide": true,
            "show": true,
            "total": false,
            "values": true
          },
          "lines": true,
          "linewidth": 1,
          "links": [],
          "nullPointMode": "null as zero",
          "options": {
            "alertThreshold": true
          },
          "percentage": false,
          "pluginVersion": "7.5.11",
          "pointradius": 5,
          "points": false,
          "renderer": "flot",
          "seriesOverrides": [],
          "spaceLength": 10,
          "stack": false,
          "steppedLine": false,
          "targets": [
            {
              "expr": "sum(tiflash_coprocessor_handling_request_count{k8s_cluster=\"$k8s_cluster\", tidb_cluster=\"$tidb_cluster\", instance=~\"$instance\"}) by (type)",
              "format": "time_series",
              "intervalFactor": 1,
              "legendFormat": "{{type}}",
              "refId": "A"
            }
          ],
          "thresholds": [],
          "timeFrom": null,
          "timeRegions": [],
          "timeShift": null,
          "title": "Handling Request Number",
          "tooltip": {
            "shared": true,
            "sort": 0,
            "value_type": "individual"
          },
          "type": "graph",
          "xaxis": {
            "buckets": null,
            "mode": "time",
            "name": null,
            "show": true,
            "values": []
          },
          "yaxes": [
            {
              "decimals": null,
              "format": "none",
              "label": null,
              "logBase": 1,
              "max": null,
              "min": "0",
              "show": true
            },
            {
              "format": "none",
              "label": null,
              "logBase": 1,
              "max": null,
              "min": null,
              "show": true
            }
          ],
          "yaxis": {
            "align": false,
            "alignLevel": null
          }
        },
        {
          "aliasColors": {},
          "bars": false,
          "dashLength": 10,
          "dashes": false,
          "datasource": "${DS_TEST-CLUSTER}",
          "fieldConfig": {
            "defaults": {},
            "overrides": []
          },
          "fill": 0,
          "fillGradient": 0,
          "gridPos": {
            "h": 7,
            "w": 12,
            "x": 0,
            "y": 31
          },
          "hiddenSeries": false,
          "id": 100,
          "legend": {
            "alignAsTable": true,
            "avg": false,
            "current": true,
            "max": true,
            "min": false,
            "rightSide": true,
            "show": true,
            "total": false,
            "values": true
          },
          "lines": true,
          "linewidth": 1,
          "links": [],
          "nullPointMode": "null as zero",
          "options": {
            "alertThreshold": true
          },
          "percentage": false,
          "pluginVersion": "7.5.11",
          "pointradius": 5,
          "points": false,
          "renderer": "flot",
          "seriesOverrides": [],
          "spaceLength": 10,
          "stack": false,
          "steppedLine": false,
          "targets": [
            {
              "exemplar": true,
              "expr": "max(tiflash_thread_count{k8s_cluster=\"$k8s_cluster\", tidb_cluster=\"$tidb_cluster\", instance=~\"$instance\", type=~\"rpc.*\", type!~\".*max\"}) by (instance, type)",
              "format": "time_series",
              "interval": "",
              "intervalFactor": 1,
              "legendFormat": "{{instance}}-{{type}}",
              "refId": "A"
            }
          ],
          "thresholds": [],
          "timeFrom": null,
          "timeRegions": [],
          "timeShift": null,
          "title": "Threads of Rpc",
          "tooltip": {
            "shared": true,
            "sort": 0,
            "value_type": "individual"
          },
          "type": "graph",
          "xaxis": {
            "buckets": null,
            "mode": "time",
            "name": null,
            "show": true,
            "values": []
          },
          "yaxes": [
            {
              "format": "none",
              "label": null,
              "logBase": 1,
              "max": null,
              "min": "0",
              "show": true
            },
            {
              "format": "short",
              "label": null,
              "logBase": 1,
              "max": null,
              "min": null,
              "show": true
            }
          ],
          "yaxis": {
            "align": false,
            "alignLevel": null
          }
        },
        {
          "aliasColors": {},
          "bars": false,
          "dashLength": 10,
          "dashes": false,
          "datasource": "${DS_TEST-CLUSTER}",
          "fieldConfig": {
            "defaults": {},
            "overrides": []
          },
          "fill": 0,
          "fillGradient": 0,
          "gridPos": {
            "h": 7,
            "w": 12,
            "x": 12,
            "y": 31
          },
          "hiddenSeries": false,
          "id": 101,
          "legend": {
            "alignAsTable": true,
            "avg": false,
            "current": true,
            "max": true,
            "min": false,
            "rightSide": true,
            "show": true,
            "total": false,
            "values": true
          },
          "lines": true,
          "linewidth": 1,
          "links": [],
          "nullPointMode": "null as zero",
          "options": {
            "alertThreshold": true
          },
          "percentage": false,
          "pluginVersion": "7.5.11",
          "pointradius": 5,
          "points": false,
          "renderer": "flot",
          "seriesOverrides": [],
          "spaceLength": 10,
          "stack": false,
          "steppedLine": false,
          "targets": [
            {
              "exemplar": true,
              "expr": "max(tiflash_thread_count{k8s_cluster=\"$k8s_cluster\", tidb_cluster=\"$tidb_cluster\", instance=~\"$instance\", type=~\"rpc.*\", type=~\".*max\"}) by (instance, type)",
              "format": "time_series",
              "interval": "",
              "intervalFactor": 1,
              "legendFormat": "{{instance}}-{{type}}",
              "refId": "A"
            }
          ],
          "thresholds": [],
          "timeFrom": null,
          "timeRegions": [],
          "timeShift": null,
          "title": "Max Threads of Rpc",
          "tooltip": {
            "shared": true,
            "sort": 0,
            "value_type": "individual"
          },
          "type": "graph",
          "xaxis": {
            "buckets": null,
            "mode": "time",
            "name": null,
            "show": true,
            "values": []
          },
          "yaxes": [
            {
              "format": "none",
              "label": null,
              "logBase": 1,
              "max": null,
              "min": "0",
              "show": true
            },
            {
              "format": "short",
              "label": null,
              "logBase": 1,
              "max": null,
              "min": null,
              "show": true
            }
          ],
          "yaxis": {
            "align": false,
            "alignLevel": null
          }
        },
        {
          "aliasColors": {},
          "bars": false,
          "dashLength": 10,
          "dashes": false,
          "datasource": "${DS_TEST-CLUSTER}",
          "fieldConfig": {
            "defaults": {},
            "overrides": []
          },
          "fill": 0,
          "fillGradient": 0,
          "gridPos": {
            "h": 7,
            "w": 12,
            "x": 0,
            "y": 38
          },
          "hiddenSeries": false,
          "id": 102,
          "legend": {
            "alignAsTable": true,
            "avg": false,
            "current": true,
            "max": true,
            "min": false,
            "rightSide": true,
            "show": true,
            "total": false,
            "values": true
          },
          "lines": true,
          "linewidth": 1,
          "links": [],
          "nullPointMode": "null as zero",
          "options": {
            "alertThreshold": true
          },
          "percentage": false,
          "pluginVersion": "7.5.11",
          "pointradius": 5,
          "points": false,
          "renderer": "flot",
          "seriesOverrides": [],
          "spaceLength": 10,
          "stack": false,
          "steppedLine": false,
          "targets": [
            {
              "exemplar": true,
              "expr": "max(tiflash_thread_count{k8s_cluster=\"$k8s_cluster\", tidb_cluster=\"$tidb_cluster\", instance=~\"$instance\", type!~\".*max\", type!~\"rpc.*\"}) by (instance, type)",
              "format": "time_series",
              "interval": "",
              "intervalFactor": 1,
              "legendFormat": "{{instance}}-{{type}}",
              "refId": "A"
            }
          ],
          "thresholds": [],
          "timeFrom": null,
          "timeRegions": [],
          "timeShift": null,
          "title": "Threads",
          "tooltip": {
            "shared": true,
            "sort": 0,
            "value_type": "individual"
          },
          "type": "graph",
          "xaxis": {
            "buckets": null,
            "mode": "time",
            "name": null,
            "show": true,
            "values": []
          },
          "yaxes": [
            {
              "format": "none",
              "label": null,
              "logBase": 1,
              "max": null,
              "min": "0",
              "show": true
            },
            {
              "format": "short",
              "label": null,
              "logBase": 1,
              "max": null,
              "min": null,
              "show": true
            }
          ],
          "yaxis": {
            "align": false,
            "alignLevel": null
          }
        },
        {
          "aliasColors": {},
          "bars": false,
          "dashLength": 10,
          "dashes": false,
          "datasource": "${DS_TEST-CLUSTER}",
          "fieldConfig": {
            "defaults": {},
            "overrides": []
          },
          "fill": 0,
          "fillGradient": 0,
          "gridPos": {
            "h": 7,
            "w": 12,
            "x": 12,
            "y": 38
          },
          "hiddenSeries": false,
          "id": 103,
          "legend": {
            "alignAsTable": true,
            "avg": false,
            "current": true,
            "max": true,
            "min": false,
            "rightSide": true,
            "show": true,
            "total": false,
            "values": true
          },
          "lines": true,
          "linewidth": 1,
          "links": [],
          "nullPointMode": "null as zero",
          "options": {
            "alertThreshold": true
          },
          "percentage": false,
          "pluginVersion": "7.5.11",
          "pointradius": 5,
          "points": false,
          "renderer": "flot",
          "seriesOverrides": [],
          "spaceLength": 10,
          "stack": false,
          "steppedLine": false,
          "targets": [
            {
              "exemplar": true,
              "expr": "max(tiflash_thread_count{k8s_cluster=\"$k8s_cluster\", tidb_cluster=\"$tidb_cluster\", instance=~\"$instance\", type=~\".*max\", type!~\"rpc.*\"}) by (instance, type)",
              "format": "time_series",
              "interval": "",
              "intervalFactor": 1,
              "legendFormat": "{{instance}}-{{type}}",
              "refId": "A"
            }
          ],
          "thresholds": [],
          "timeFrom": null,
          "timeRegions": [],
          "timeShift": null,
          "title": "Max Threads",
          "tooltip": {
            "shared": true,
            "sort": 0,
            "value_type": "individual"
          },
          "type": "graph",
          "xaxis": {
            "buckets": null,
            "mode": "time",
            "name": null,
            "show": true,
            "values": []
          },
          "yaxes": [
            {
              "format": "none",
              "label": null,
              "logBase": 1,
              "max": null,
              "min": "0",
              "show": true
            },
            {
              "format": "short",
              "label": null,
              "logBase": 1,
              "max": null,
              "min": null,
              "show": true
            }
          ],
          "yaxis": {
            "align": false,
            "alignLevel": null
          }
        },
        {
          "aliasColors": {},
          "bars": false,
          "dashLength": 10,
          "dashes": false,
          "datasource": "${DS_TEST-CLUSTER}",
          "description": "The MPP query count in TiFlash",
          "fieldConfig": {
            "defaults": {},
            "overrides": []
          },
          "fill": 0,
          "fillGradient": 0,
          "gridPos": {
            "h": 7,
            "w": 12,
            "x": 0,
            "y": 45
          },
          "hiddenSeries": false,
          "id": 157,
          "legend": {
            "alignAsTable": true,
            "avg": false,
            "current": true,
            "max": true,
            "min": false,
            "rightSide": true,
            "show": true,
            "total": false,
            "values": true
          },
          "lines": true,
          "linewidth": 1,
          "links": [],
          "nullPointMode": "null as zero",
          "options": {
            "alertThreshold": true
          },
          "percentage": false,
          "pluginVersion": "7.5.11",
          "pointradius": 5,
          "points": false,
          "renderer": "flot",
          "seriesOverrides": [],
          "spaceLength": 10,
          "stack": false,
          "steppedLine": false,
          "targets": [
            {
              "exemplar": true,
              "expr": "max(tiflash_mpp_task_manager{k8s_cluster=\"$k8s_cluster\", tidb_cluster=\"$tidb_cluster\", instance=~\"$instance\"}) by (instance, type)",
              "format": "time_series",
              "interval": "",
              "intervalFactor": 1,
              "legendFormat": "{{instance}}-{{type}}",
              "refId": "A"
            }
          ],
          "thresholds": [],
          "timeFrom": null,
          "timeRegions": [],
          "timeShift": null,
          "title": "MPP Query count",
          "tooltip": {
            "shared": true,
            "sort": 0,
            "value_type": "individual"
          },
          "type": "graph",
          "xaxis": {
            "buckets": null,
            "mode": "time",
            "name": null,
            "show": true,
            "values": []
          },
          "yaxes": [
            {
              "format": "none",
              "label": null,
              "logBase": 1,
              "max": null,
              "min": "0",
              "show": true
            },
            {
              "format": "short",
              "label": null,
              "logBase": 1,
              "max": null,
              "min": null,
              "show": true
            }
          ],
          "yaxis": {
            "align": false,
            "alignLevel": null
          }
        },
        {
          "aliasColors": {},
          "bars": false,
          "dashLength": 10,
          "dashes": false,
          "datasource": "${DS_TEST-CLUSTER}",
          "fieldConfig": {
            "defaults": {},
            "overrides": []
          },
          "fill": 0,
          "fillGradient": 0,
          "gridPos": {
            "h": 7,
            "w": 12,
            "x": 12,
            "y": 45
          },
          "hiddenSeries": false,
          "id": 166,
          "legend": {
            "alignAsTable": true,
            "avg": false,
            "current": true,
            "max": true,
            "min": false,
            "rightSide": true,
            "show": true,
            "total": false,
            "values": true
          },
          "lines": true,
          "linewidth": 1,
          "links": [],
          "nullPointMode": "null as zero",
          "options": {
            "alertThreshold": true
          },
          "percentage": false,
          "pluginVersion": "7.5.11",
          "pointradius": 5,
          "points": false,
          "renderer": "flot",
          "seriesOverrides": [],
          "spaceLength": 10,
          "stack": false,
          "steppedLine": false,
          "targets": [
            {
              "exemplar": true,
              "expr": "tiflash_exchange_queueing_data_bytes{k8s_cluster=\"$k8s_cluster\", tidb_cluster=\"$tidb_cluster\", instance=~\"$instance\"}",
              "format": "time_series",
              "interval": "",
              "intervalFactor": 1,
              "legendFormat": "{{type}}",
              "refId": "A"
            }
          ],
          "thresholds": [],
          "timeFrom": null,
          "timeRegions": [],
          "timeShift": null,
          "title": "Data size in send and receive queue",
          "tooltip": {
            "shared": true,
            "sort": 0,
            "value_type": "individual"
          },
          "type": "graph",
          "xaxis": {
            "buckets": null,
            "mode": "time",
            "name": null,
            "show": true,
            "values": []
          },
          "yaxes": [
            {
              "format": "bytes",
              "label": null,
              "logBase": 1,
              "max": null,
              "min": "0",
              "show": true
            },
            {
              "format": "short",
              "label": null,
              "logBase": 1,
              "max": null,
              "min": null,
              "show": true
            }
          ],
          "yaxis": {
            "align": false,
            "alignLevel": null
          }
        }
      ],
      "repeat": null,
      "title": "Coprocessor",
      "type": "row"
    },
    {
      "collapsed": true,
      "datasource": null,
      "gridPos": {
        "h": 1,
        "w": 24,
        "x": 0,
        "y": 3
      },
      "id": 105,
      "panels": [
        {
          "aliasColors": {},
          "bars": false,
          "dashLength": 10,
          "dashes": false,
          "datasource": "${DS_TEST-CLUSTER}",
          "decimals": null,
          "description": "the min_tso of each instance",
          "fieldConfig": {
            "defaults": {},
            "overrides": []
          },
          "fill": 1,
          "fillGradient": 0,
          "gridPos": {
            "h": 8,
            "w": 12,
            "x": 0,
            "y": 4
          },
          "hiddenSeries": false,
          "id": 107,
          "legend": {
            "alignAsTable": false,
            "avg": false,
            "current": true,
            "max": false,
            "min": false,
            "rightSide": true,
            "show": true,
            "total": false,
            "values": true
          },
          "lines": false,
          "linewidth": 1,
          "nullPointMode": "null",
          "options": {
            "alertThreshold": false
          },
          "percentage": false,
          "pluginVersion": "7.5.11",
          "pointradius": 1,
          "points": true,
          "renderer": "flot",
          "seriesOverrides": [],
          "spaceLength": 10,
          "stack": false,
          "steppedLine": false,
          "targets": [
            {
              "exemplar": true,
              "expr": "max(tiflash_task_scheduler{k8s_cluster=\"$k8s_cluster\", tidb_cluster=\"$tidb_cluster\", instance=~\"$instance\", type=\"min_tso\"}) by (instance)",
              "interval": "",
              "legendFormat": "{{instance}}",
              "queryType": "randomWalk",
              "refId": "A"
            }
          ],
          "thresholds": [],
          "timeFrom": null,
          "timeRegions": [],
          "timeShift": null,
          "title": "Min TSO",
          "tooltip": {
            "shared": true,
            "sort": 0,
            "value_type": "individual"
          },
          "type": "graph",
          "xaxis": {
            "buckets": null,
            "mode": "time",
            "name": null,
            "show": true,
            "values": []
          },
          "yaxes": [
            {
              "decimals": null,
              "format": "none",
              "label": "TSO",
              "logBase": 1,
              "max": null,
              "min": null,
              "show": false
            },
            {
              "format": "short",
              "label": null,
              "logBase": 1,
              "max": null,
              "min": null,
              "show": true
            }
          ],
          "yaxis": {
            "align": false,
            "alignLevel": null
          }
        },
        {
          "aliasColors": {},
          "bars": false,
          "dashLength": 10,
          "dashes": false,
          "datasource": "${DS_TEST-CLUSTER}",
          "decimals": null,
          "description": "estimated thread usage in min-tso scheduler, and the sort/hard limit of estimated thread in scheduler.",
          "fieldConfig": {
            "defaults": {
              "unit": "none"
            },
            "overrides": []
          },
          "fill": 0,
          "fillGradient": 0,
          "gridPos": {
            "h": 8,
            "w": 12,
            "x": 12,
            "y": 4
          },
          "hiddenSeries": false,
          "id": 109,
          "legend": {
            "alignAsTable": false,
            "avg": false,
            "current": true,
            "max": false,
            "min": false,
            "rightSide": true,
            "show": true,
            "total": false,
            "values": true
          },
          "lines": true,
          "linewidth": 1,
          "nullPointMode": "null as zero",
          "options": {
            "alertThreshold": true
          },
          "percentage": false,
          "pluginVersion": "7.5.11",
          "pointradius": 1,
          "points": false,
          "renderer": "flot",
          "seriesOverrides": [],
          "spaceLength": 10,
          "stack": false,
          "steppedLine": false,
          "targets": [
            {
              "exemplar": true,
              "expr": "max(tiflash_task_scheduler{k8s_cluster=\"$k8s_cluster\", tidb_cluster=\"$tidb_cluster\", instance=~\"$instance\", type=\"thread_soft_limit\"}) by (instance, type)",
              "interval": "",
              "legendFormat": "{{instance}}-{{type}}",
              "queryType": "randomWalk",
              "refId": "A"
            },
            {
              "exemplar": true,
              "expr": "max(tiflash_task_scheduler{k8s_cluster=\"$k8s_cluster\", tidb_cluster=\"$tidb_cluster\", instance=~\"$instance\", type=\"estimated_thread_usage\"}) by (instance, type)",
              "hide": false,
              "interval": "",
              "legendFormat": "{{instance}}-{{type}}",
              "queryType": "randomWalk",
              "refId": "B"
            },
            {
              "exemplar": true,
              "expr": "max(tiflash_task_scheduler{k8s_cluster=\"$k8s_cluster\", tidb_cluster=\"$tidb_cluster\", instance=~\"$instance\", type=\"thread_hard_limit\"}) by (instance, type)",
              "hide": false,
              "interval": "",
              "legendFormat": "{{instance}}-{{type}}",
              "queryType": "randomWalk",
              "refId": "C"
            }
          ],
          "thresholds": [],
          "timeFrom": null,
          "timeRegions": [],
          "timeShift": null,
          "title": "Estimated Thread Usage and Limit",
          "tooltip": {
            "shared": true,
            "sort": 0,
            "value_type": "individual"
          },
          "type": "graph",
          "xaxis": {
            "buckets": null,
            "mode": "time",
            "name": null,
            "show": true,
            "values": []
          },
          "yaxes": [
            {
              "decimals": null,
              "format": "none",
              "label": "Threads",
              "logBase": 10,
              "max": null,
              "min": null,
              "show": true
            },
            {
              "format": "short",
              "label": null,
              "logBase": 1,
              "max": null,
              "min": null,
              "show": true
            }
          ],
          "yaxis": {
            "align": false,
            "alignLevel": null
          }
        },
        {
          "aliasColors": {},
          "bars": false,
          "dashLength": 10,
          "dashes": false,
          "datasource": "${DS_TEST-CLUSTER}",
          "decimals": null,
          "description": "the count of active/ waiting queries",
          "fieldConfig": {
            "defaults": {
              "unit": "none"
            },
            "overrides": []
          },
          "fill": 0,
          "fillGradient": 0,
          "gridPos": {
            "h": 8,
            "w": 12,
            "x": 0,
            "y": 12
          },
          "hiddenSeries": false,
          "id": 111,
          "legend": {
            "alignAsTable": false,
            "avg": false,
            "current": true,
            "max": false,
            "min": false,
            "rightSide": true,
            "show": true,
            "total": false,
            "values": true
          },
          "lines": true,
          "linewidth": 1,
          "nullPointMode": "null as zero",
          "options": {
            "alertThreshold": true
          },
          "percentage": false,
          "pluginVersion": "7.5.11",
          "pointradius": 1,
          "points": false,
          "renderer": "flot",
          "seriesOverrides": [],
          "spaceLength": 10,
          "stack": false,
          "steppedLine": false,
          "targets": [
            {
              "exemplar": true,
              "expr": "max(tiflash_task_scheduler{k8s_cluster=\"$k8s_cluster\", tidb_cluster=\"$tidb_cluster\", instance=~\"$instance\", type=\"waiting_queries_count\"}) by (instance, type)",
              "interval": "",
              "legendFormat": "{{instance}}-{{type}}",
              "queryType": "randomWalk",
              "refId": "A"
            },
            {
              "exemplar": true,
              "expr": "max(tiflash_task_scheduler{k8s_cluster=\"$k8s_cluster\", tidb_cluster=\"$tidb_cluster\", instance=~\"$instance\", type=\"active_queries_count\"}) by (instance, type)",
              "hide": false,
              "interval": "",
              "legendFormat": "{{instance}}-{{type}}",
              "queryType": "randomWalk",
              "refId": "B"
            }
          ],
          "thresholds": [],
          "timeFrom": null,
          "timeRegions": [],
          "timeShift": null,
          "title": "Active and Waiting Queries Count",
          "tooltip": {
            "shared": true,
            "sort": 0,
            "value_type": "individual"
          },
          "type": "graph",
          "xaxis": {
            "buckets": null,
            "mode": "time",
            "name": null,
            "show": true,
            "values": []
          },
          "yaxes": [
            {
              "decimals": null,
              "format": "none",
              "label": "Queries",
              "logBase": 1,
              "max": null,
              "min": null,
              "show": true
            },
            {
              "format": "short",
              "label": null,
              "logBase": 1,
              "max": null,
              "min": null,
              "show": true
            }
          ],
          "yaxis": {
            "align": false,
            "alignLevel": null
          }
        },
        {
          "aliasColors": {},
          "bars": false,
          "dashLength": 10,
          "dashes": false,
          "datasource": "${DS_TEST-CLUSTER}",
          "decimals": null,
          "description": "the count of active/ waiting tasks",
          "fieldConfig": {
            "defaults": {
              "unit": "none"
            },
            "overrides": []
          },
          "fill": 0,
          "fillGradient": 0,
          "gridPos": {
            "h": 8,
            "w": 12,
            "x": 12,
            "y": 12
          },
          "hiddenSeries": false,
          "id": 113,
          "legend": {
            "alignAsTable": false,
            "avg": false,
            "current": true,
            "max": false,
            "min": false,
            "rightSide": true,
            "show": true,
            "total": false,
            "values": true
          },
          "lines": true,
          "linewidth": 1,
          "nullPointMode": "null as zero",
          "options": {
            "alertThreshold": true
          },
          "percentage": false,
          "pluginVersion": "7.5.11",
          "pointradius": 1,
          "points": false,
          "renderer": "flot",
          "seriesOverrides": [],
          "spaceLength": 10,
          "stack": false,
          "steppedLine": false,
          "targets": [
            {
              "exemplar": true,
              "expr": "max(tiflash_task_scheduler{k8s_cluster=\"$k8s_cluster\", tidb_cluster=\"$tidb_cluster\", instance=~\"$instance\", type=\"waiting_tasks_count\"}) by (instance, type)",
              "interval": "",
              "legendFormat": "{{instance}}-{{type}}",
              "queryType": "randomWalk",
              "refId": "A"
            },
            {
              "exemplar": true,
              "expr": "max(tiflash_task_scheduler{k8s_cluster=\"$k8s_cluster\", tidb_cluster=\"$tidb_cluster\", instance=~\"$instance\", type=\"active_tasks_count\"}) by (instance, type)",
              "hide": false,
              "interval": "",
              "legendFormat": "{{instance}}-{{type}}",
              "queryType": "randomWalk",
              "refId": "B"
            }
          ],
          "thresholds": [],
          "timeFrom": null,
          "timeRegions": [],
          "timeShift": null,
          "title": "Active and Waiting Tasks Count",
          "tooltip": {
            "shared": true,
            "sort": 0,
            "value_type": "individual"
          },
          "type": "graph",
          "xaxis": {
            "buckets": null,
            "mode": "time",
            "name": null,
            "show": true,
            "values": []
          },
          "yaxes": [
            {
              "decimals": null,
              "format": "none",
              "label": "Tasks",
              "logBase": 1,
              "max": null,
              "min": null,
              "show": true
            },
            {
              "format": "short",
              "label": null,
              "logBase": 1,
              "max": null,
              "min": null,
              "show": true
            }
          ],
          "yaxis": {
            "align": false,
            "alignLevel": null
          }
        },
        {
          "aliasColors": {},
          "bars": false,
          "dashLength": 10,
          "dashes": false,
          "datasource": "${DS_TEST-CLUSTER}",
          "decimals": null,
          "description": "the usage of estimated threads exceeded the hard limit where errors occur.",
          "fieldConfig": {
            "defaults": {
              "unit": "none"
            },
            "overrides": []
          },
          "fill": 0,
          "fillGradient": 0,
          "gridPos": {
            "h": 8,
            "w": 12,
            "x": 0,
            "y": 20
          },
          "hiddenSeries": false,
          "id": 117,
          "legend": {
            "alignAsTable": false,
            "avg": false,
            "current": true,
            "max": false,
            "min": false,
            "rightSide": true,
            "show": true,
            "total": false,
            "values": true
          },
          "lines": true,
          "linewidth": 1,
          "nullPointMode": "null as zero",
          "options": {
            "alertThreshold": true
          },
          "percentage": false,
          "pluginVersion": "7.5.11",
          "pointradius": 1,
          "points": false,
          "renderer": "flot",
          "seriesOverrides": [],
          "spaceLength": 10,
          "stack": false,
          "steppedLine": false,
          "targets": [
            {
              "exemplar": true,
              "expr": "max(tiflash_task_scheduler{k8s_cluster=\"$k8s_cluster\", tidb_cluster=\"$tidb_cluster\", instance=~\"$instance\", type=\"hard_limit_exceeded_count\"}) by (instance, type)",
              "hide": false,
              "interval": "",
              "legendFormat": "{{instance}}",
              "queryType": "randomWalk",
              "refId": "B"
            }
          ],
          "thresholds": [],
          "timeFrom": null,
          "timeRegions": [],
          "timeShift": null,
          "title": "Hard Limit Exceeded Count",
          "tooltip": {
            "shared": true,
            "sort": 0,
            "value_type": "individual"
          },
          "type": "graph",
          "xaxis": {
            "buckets": null,
            "mode": "time",
            "name": null,
            "show": true,
            "values": []
          },
          "yaxes": [
            {
              "decimals": null,
              "format": "none",
              "label": "",
              "logBase": 1,
              "max": null,
              "min": null,
              "show": true
            },
            {
              "format": "short",
              "label": null,
              "logBase": 1,
              "max": null,
              "min": null,
              "show": true
            }
          ],
          "yaxis": {
            "align": false,
            "alignLevel": null
          }
        },
        {
          "aliasColors": {},
          "bars": false,
          "dashLength": 10,
          "dashes": false,
          "datasource": "${DS_TEST-CLUSTER}",
          "decimals": null,
          "description": "the time of waiting for schedule",
          "fieldConfig": {
            "defaults": {},
            "overrides": []
          },
          "fill": 0,
          "fillGradient": 0,
          "gridPos": {
            "h": 8,
            "w": 12,
            "x": 12,
            "y": 20
          },
          "hiddenSeries": false,
          "id": 115,
          "legend": {
            "alignAsTable": false,
            "avg": false,
            "current": true,
            "max": false,
            "min": false,
            "rightSide": true,
            "show": true,
            "total": false,
            "values": true
          },
          "lines": true,
          "linewidth": 1,
          "nullPointMode": "null as zero",
          "options": {
            "alertThreshold": true
          },
          "percentage": false,
          "pluginVersion": "7.5.11",
          "pointradius": 1,
          "points": false,
          "renderer": "flot",
          "seriesOverrides": [],
          "spaceLength": 10,
          "stack": false,
          "steppedLine": false,
          "targets": [
            {
              "exemplar": true,
              "expr": "histogram_quantile(0.80, max(rate(tiflash_task_scheduler_waiting_duration_seconds_bucket{k8s_cluster=\"$k8s_cluster\", tidb_cluster=\"$tidb_cluster\", instance=~\"$instance\"}[1m])) by (instance,le))",
              "hide": true,
              "interval": "",
              "legendFormat": "{{instance}}-80",
              "queryType": "randomWalk",
              "refId": "A"
            },
            {
              "exemplar": true,
              "expr": "histogram_quantile(0.90, max(rate(tiflash_task_scheduler_waiting_duration_seconds_bucket{k8s_cluster=\"$k8s_cluster\", tidb_cluster=\"$tidb_cluster\", instance=~\"$instance\"}[1m])) by (instance,le))",
              "hide": true,
              "interval": "",
              "legendFormat": "{{instance}}-90",
              "queryType": "randomWalk",
              "refId": "B"
            },
            {
              "exemplar": true,
              "expr": "histogram_quantile(1, max(rate(tiflash_task_scheduler_waiting_duration_seconds_bucket{k8s_cluster=\"$k8s_cluster\", tidb_cluster=\"$tidb_cluster\", instance=~\"$instance\"}[1m])) by (instance,le))",
              "hide": false,
              "interval": "",
              "legendFormat": "{{instance}}-100",
              "queryType": "randomWalk",
              "refId": "C"
            }
          ],
          "thresholds": [],
          "timeFrom": null,
          "timeRegions": [],
          "timeShift": null,
          "title": "Task Waiting Duration",
          "tooltip": {
            "shared": true,
            "sort": 0,
            "value_type": "individual"
          },
          "type": "graph",
          "xaxis": {
            "buckets": null,
            "mode": "time",
            "name": null,
            "show": true,
            "values": []
          },
          "yaxes": [
            {
              "decimals": null,
              "format": "s",
              "label": "Time",
              "logBase": 1,
              "max": null,
              "min": null,
              "show": true
            },
            {
              "format": "short",
              "label": null,
              "logBase": 1,
              "max": null,
              "min": null,
              "show": true
            }
          ],
          "yaxis": {
            "align": false,
            "alignLevel": null
          }
        }
      ],
      "repeat": null,
      "title": "Task Scheduler",
      "type": "row"
    },
    {
      "collapsed": true,
      "datasource": null,
      "gridPos": {
        "h": 1,
        "w": 24,
        "x": 0,
        "y": 4
      },
      "id": 16,
      "panels": [
        {
          "aliasColors": {},
          "bars": false,
          "dashLength": 10,
          "dashes": false,
          "datasource": "${DS_TEST-CLUSTER}",
          "fieldConfig": {
            "defaults": {},
            "overrides": []
          },
          "fill": 0,
          "fillGradient": 0,
          "gridPos": {
            "h": 7,
            "w": 12,
            "x": 0,
            "y": 5
          },
          "hiddenSeries": false,
          "id": 17,
          "legend": {
            "alignAsTable": false,
            "avg": false,
            "current": true,
            "max": false,
            "min": false,
            "rightSide": false,
            "show": true,
            "total": false,
            "values": true
          },
          "lines": true,
          "linewidth": 1,
          "links": [],
          "nullPointMode": "null as zero",
          "options": {
            "alertThreshold": true
          },
          "percentage": false,
          "pluginVersion": "7.5.11",
          "pointradius": 5,
          "points": false,
          "renderer": "flot",
          "seriesOverrides": [],
          "spaceLength": 10,
          "stack": false,
          "steppedLine": false,
          "targets": [
            {
              "expr": "avg(tiflash_schema_version{k8s_cluster=\"$k8s_cluster\", tidb_cluster=\"$tidb_cluster\", instance=~\"$instance\"}) by (instance)",
              "format": "time_series",
              "intervalFactor": 1,
              "legendFormat": "{{instance}}",
              "refId": "A"
            }
          ],
          "thresholds": [],
          "timeFrom": null,
          "timeRegions": [],
          "timeShift": null,
          "title": "Schema Version",
          "tooltip": {
            "shared": true,
            "sort": 0,
            "value_type": "individual"
          },
          "type": "graph",
          "xaxis": {
            "buckets": null,
            "mode": "time",
            "name": null,
            "show": true,
            "values": []
          },
          "yaxes": [
            {
              "decimals": null,
              "format": "none",
              "label": null,
              "logBase": 1,
              "max": null,
              "min": null,
              "show": true
            },
            {
              "format": "none",
              "label": null,
              "logBase": 1,
              "max": null,
              "min": null,
              "show": true
            }
          ],
          "yaxis": {
            "align": false,
            "alignLevel": null
          }
        },
        {
          "aliasColors": {},
          "bars": false,
          "dashLength": 10,
          "dashes": false,
          "datasource": "${DS_TEST-CLUSTER}",
          "description": "Executed DDL apply jobs per minute",
          "fieldConfig": {
            "defaults": {},
            "overrides": []
          },
          "fill": 0,
          "fillGradient": 0,
          "gridPos": {
            "h": 7,
            "w": 12,
            "x": 12,
            "y": 5
          },
          "hiddenSeries": false,
          "id": 18,
          "legend": {
            "alignAsTable": false,
            "avg": false,
            "current": false,
            "max": false,
            "min": false,
            "rightSide": false,
            "show": true,
            "total": false,
            "values": false
          },
          "lines": true,
          "linewidth": 1,
          "links": [],
          "nullPointMode": "null as zero",
          "options": {
            "alertThreshold": true
          },
          "percentage": false,
          "pluginVersion": "7.5.11",
          "pointradius": 5,
          "points": false,
          "renderer": "flot",
          "seriesOverrides": [],
          "spaceLength": 10,
          "stack": false,
          "steppedLine": false,
          "targets": [
            {
              "expr": "avg(increase(tiflash_schema_apply_count{k8s_cluster=\"$k8s_cluster\", tidb_cluster=\"$tidb_cluster\", instance=~\"$instance\"}[1m])) by (type)",
              "format": "time_series",
              "intervalFactor": 1,
              "legendFormat": "{{type}}",
              "refId": "A"
            },
            {
              "expr": "avg(increase(tiflash_schema_trigger_count{k8s_cluster=\"$k8s_cluster\", tidb_cluster=\"$tidb_cluster\", instance=~\"$instance\"}[1m])) by (type)",
              "format": "time_series",
              "intervalFactor": 1,
              "legendFormat": "triggle-by-{{type}}",
              "refId": "B"
            }
          ],
          "thresholds": [],
          "timeFrom": null,
          "timeRegions": [],
          "timeShift": null,
          "title": "Schema Apply OPM",
          "tooltip": {
            "shared": true,
            "sort": 0,
            "value_type": "individual"
          },
          "type": "graph",
          "xaxis": {
            "buckets": null,
            "mode": "time",
            "name": null,
            "show": true,
            "values": []
          },
          "yaxes": [
            {
              "decimals": null,
              "format": "opm",
              "label": null,
              "logBase": 1,
              "max": null,
              "min": "0",
              "show": true
            },
            {
              "format": "none",
              "label": null,
              "logBase": 1,
              "max": null,
              "min": null,
              "show": true
            }
          ],
          "yaxis": {
            "align": false,
            "alignLevel": null
          }
        },
        {
          "aliasColors": {},
          "bars": false,
          "dashLength": 10,
          "dashes": false,
          "datasource": "${DS_TEST-CLUSTER}",
          "description": "Executed DDL jobs per minute",
          "fieldConfig": {
            "defaults": {},
            "overrides": []
          },
          "fill": 0,
          "fillGradient": 0,
          "gridPos": {
            "h": 7,
            "w": 12,
            "x": 0,
            "y": 12
          },
          "hiddenSeries": false,
          "id": 19,
          "legend": {
            "alignAsTable": false,
            "avg": false,
            "current": false,
            "max": false,
            "min": false,
            "rightSide": false,
            "show": true,
            "total": false,
            "values": false
          },
          "lines": true,
          "linewidth": 1,
          "links": [],
          "nullPointMode": "null as zero",
          "options": {
            "alertThreshold": true
          },
          "percentage": false,
          "pluginVersion": "7.5.11",
          "pointradius": 5,
          "points": false,
          "renderer": "flot",
          "seriesOverrides": [],
          "spaceLength": 10,
          "stack": false,
          "steppedLine": false,
          "targets": [
            {
              "expr": "avg(increase(tiflash_schema_internal_ddl_count{k8s_cluster=\"$k8s_cluster\", tidb_cluster=\"$tidb_cluster\", instance=~\"$instance\"}[1m])) by (type)",
              "format": "time_series",
              "intervalFactor": 1,
              "legendFormat": "{{type}}",
              "refId": "A"
            },
            {
              "expr": "sum(increase(tiflash_schema_internal_ddl_count{k8s_cluster=\"$k8s_cluster\", tidb_cluster=\"$tidb_cluster\", instance=~\"$instance\"}[1m]))",
              "format": "time_series",
              "intervalFactor": 1,
              "legendFormat": "total",
              "refId": "B"
            },
            {
              "expr": "sum(increase(tiflash_schema_internal_ddl_count{k8s_cluster=\"$k8s_cluster\", tidb_cluster=\"$tidb_cluster\", instance=~\"$instance\"}[1m])) by (type,instance)",
              "format": "time_series",
              "hide": true,
              "intervalFactor": 1,
              "legendFormat": "{{type}} - {{instance}}",
              "refId": "C"
            },
            {
              "expr": "sum(increase(tiflash_schema_internal_ddl_count{k8s_cluster=\"$k8s_cluster\", tidb_cluster=\"$tidb_cluster\", instance=~\"$instance\"}[1m])) by (instance)",
              "format": "time_series",
              "hide": true,
              "intervalFactor": 1,
              "legendFormat": "total - {{instance}}",
              "refId": "D"
            }
          ],
          "thresholds": [],
          "timeFrom": null,
          "timeRegions": [],
          "timeShift": null,
          "title": "Schema Internal DDL OPM",
          "tooltip": {
            "shared": true,
            "sort": 0,
            "value_type": "individual"
          },
          "type": "graph",
          "xaxis": {
            "buckets": null,
            "mode": "time",
            "name": null,
            "show": true,
            "values": []
          },
          "yaxes": [
            {
              "decimals": null,
              "format": "opm",
              "label": null,
              "logBase": 1,
              "max": null,
              "min": "0",
              "show": true
            },
            {
              "format": "none",
              "label": null,
              "logBase": 1,
              "max": null,
              "min": null,
              "show": true
            }
          ],
          "yaxis": {
            "align": false,
            "alignLevel": null
          }
        },
        {
          "aliasColors": {},
          "bars": false,
          "dashLength": 10,
          "dashes": false,
          "datasource": "${DS_TEST-CLUSTER}",
          "fieldConfig": {
            "defaults": {},
            "overrides": []
          },
          "fill": 1,
          "fillGradient": 0,
          "gridPos": {
            "h": 7,
            "w": 12,
            "x": 12,
            "y": 12
          },
          "hiddenSeries": false,
          "id": 20,
          "legend": {
            "alignAsTable": false,
            "avg": false,
            "current": false,
            "hideZero": false,
            "max": false,
            "min": false,
            "rightSide": false,
            "show": true,
            "total": false,
            "values": false
          },
          "lines": true,
          "linewidth": 1,
          "links": [],
          "nullPointMode": "null as zero",
          "options": {
            "alertThreshold": true
          },
          "percentage": false,
          "pluginVersion": "7.5.11",
          "pointradius": 5,
          "points": false,
          "renderer": "flot",
          "seriesOverrides": [
            {
              "alias": "/^applying/",
              "yaxis": 2
            }
          ],
          "spaceLength": 10,
          "stack": false,
          "steppedLine": false,
          "targets": [
            {
              "expr": "histogram_quantile(0.999, sum(rate(tiflash_schema_apply_duration_seconds_bucket{k8s_cluster=\"$k8s_cluster\", tidb_cluster=\"$tidb_cluster\", instance=~\"$instance\"}[1m])) by (le))",
              "format": "time_series",
              "intervalFactor": 1,
              "legendFormat": "999",
              "refId": "A"
            },
            {
              "expr": "histogram_quantile(0.99, sum(rate(tiflash_schema_apply_duration_seconds_bucket{k8s_cluster=\"$k8s_cluster\", tidb_cluster=\"$tidb_cluster\", instance=~\"$instance\"}[1m])) by (le))",
              "format": "time_series",
              "intervalFactor": 1,
              "legendFormat": "99",
              "refId": "B"
            },
            {
              "expr": "histogram_quantile(0.95, sum(rate(tiflash_schema_apply_duration_seconds_bucket{k8s_cluster=\"$k8s_cluster\", tidb_cluster=\"$tidb_cluster\", instance=~\"$instance\"}[1m])) by (le))",
              "format": "time_series",
              "intervalFactor": 1,
              "legendFormat": "95",
              "refId": "C"
            },
            {
              "expr": "histogram_quantile(0.80, sum(rate(tiflash_schema_apply_duration_seconds_bucket{k8s_cluster=\"$k8s_cluster\", tidb_cluster=\"$tidb_cluster\", instance=~\"$instance\"}[1m])) by (le))",
              "format": "time_series",
              "intervalFactor": 1,
              "legendFormat": "80",
              "refId": "D"
            },
            {
              "expr": "sum(tiflash_schema_applying{k8s_cluster=\"$k8s_cluster\", tidb_cluster=\"$tidb_cluster\", instance=~\"$instance\"}) by (instance)",
              "format": "time_series",
              "intervalFactor": 1,
              "legendFormat": "applying-{{instance}}",
              "refId": "E"
            }
          ],
          "thresholds": [],
          "timeFrom": null,
          "timeRegions": [],
          "timeShift": null,
          "title": "Schema Apply Duration",
          "tooltip": {
            "shared": true,
            "sort": 0,
            "value_type": "individual"
          },
          "type": "graph",
          "xaxis": {
            "buckets": null,
            "mode": "time",
            "name": null,
            "show": true,
            "values": []
          },
          "yaxes": [
            {
              "format": "s",
              "label": null,
              "logBase": 1,
              "max": null,
              "min": "0",
              "show": true
            },
            {
              "format": "short",
              "label": null,
              "logBase": 1,
              "max": "2",
              "min": "0",
              "show": true
            }
          ],
          "yaxis": {
            "align": false,
            "alignLevel": null
          }
        }
      ],
      "repeat": null,
      "title": "DDL",
      "type": "row"
    },
    {
      "collapsed": true,
      "datasource": null,
      "gridPos": {
        "h": 1,
        "w": 24,
        "x": 0,
        "y": 5
      },
      "id": 25,
      "panels": [
        {
          "aliasColors": {},
          "bars": false,
          "dashLength": 10,
          "dashes": false,
          "datasource": "${DS_TEST-CLUSTER}",
          "description": "The total count of different kinds of commands received",
          "fieldConfig": {
            "defaults": {},
            "overrides": []
          },
          "fill": 0,
          "fillGradient": 0,
          "gridPos": {
            "h": 8,
            "w": 12,
            "x": 0,
            "y": 6
          },
          "hiddenSeries": false,
          "id": 41,
          "legend": {
            "alignAsTable": false,
            "avg": false,
            "current": false,
            "max": false,
            "min": false,
            "rightSide": false,
            "show": true,
            "total": false,
            "values": false
          },
          "lines": true,
          "linewidth": 1,
          "links": [],
          "nullPointMode": "null as zero",
          "options": {
            "alertThreshold": true
          },
          "percentage": false,
          "pluginVersion": "7.5.11",
          "pointradius": 5,
          "points": false,
          "renderer": "flot",
          "seriesOverrides": [
            {
              "alias": "/delete_range|ingest/",
              "yaxis": 2
            }
          ],
          "spaceLength": 10,
          "stack": false,
          "steppedLine": false,
          "targets": [
            {
              "expr": "sum(increase(tiflash_storage_command_count{k8s_cluster=\"$k8s_cluster\", tidb_cluster=\"$tidb_cluster\", instance=~\"$instance\"}[1m])) by (type)",
              "format": "time_series",
              "hide": false,
              "intervalFactor": 2,
              "legendFormat": "{{type}}",
              "refId": "A"
            },
            {
              "expr": "sum(rate(tiflash_system_profile_event_DMWriteBlock{k8s_cluster=\"$k8s_cluster\", tidb_cluster=\"$tidb_cluster\", instance=~\"$instance\"}[1m])) by (type)",
              "format": "time_series",
              "hide": false,
              "intervalFactor": 1,
              "legendFormat": "write block",
              "refId": "B"
            }
          ],
          "thresholds": [],
          "timeFrom": null,
          "timeRegions": [],
          "timeShift": null,
          "title": "Write Command OPS",
          "tooltip": {
            "shared": true,
            "sort": 0,
            "value_type": "individual"
          },
          "type": "graph",
          "xaxis": {
            "buckets": null,
            "mode": "time",
            "name": null,
            "show": true,
            "values": []
          },
          "yaxes": [
            {
              "decimals": null,
              "format": "ops",
              "label": null,
              "logBase": 1,
              "max": null,
              "min": "0",
              "show": true
            },
            {
              "format": "opm",
              "label": null,
              "logBase": 1,
              "max": null,
              "min": "0",
              "show": true
            }
          ],
          "yaxis": {
            "align": false,
            "alignLevel": null
          }
        },
        {
          "aliasColors": {},
          "bars": false,
          "cacheTimeout": null,
          "dashLength": 10,
          "dashes": false,
          "datasource": "${DS_TEST-CLUSTER}",
          "fieldConfig": {
            "defaults": {},
            "overrides": []
          },
          "fill": 0,
          "fillGradient": 0,
          "gridPos": {
            "h": 8,
            "w": 12,
            "x": 12,
            "y": 6
          },
          "hiddenSeries": false,
          "id": 38,
          "legend": {
            "alignAsTable": true,
            "avg": false,
            "current": true,
            "max": false,
            "min": false,
            "rightSide": true,
            "show": true,
            "total": false,
            "values": true
          },
          "lines": true,
          "linewidth": 1,
          "links": [],
          "nullPointMode": "null",
          "options": {
            "alertThreshold": true
          },
          "percentage": false,
          "pluginVersion": "7.5.11",
          "pointradius": 5,
          "points": false,
          "renderer": "flot",
          "seriesOverrides": [
            {
              "alias": "/fs|write/",
              "yaxis": 2
            }
          ],
          "spaceLength": 10,
          "stack": false,
          "steppedLine": false,
          "targets": [
            {
              "exemplar": true,
              "expr": "sum by (instance) (\ntiflash_system_profile_event_PSMWriteBytes{k8s_cluster=\"$k8s_cluster\", tidb_cluster=\"$tidb_cluster\", instance=~\"$instance\"} +\ntiflash_system_profile_event_WriteBufferFromFileDescriptorWriteBytes{k8s_cluster=\"$k8s_cluster\", tidb_cluster=\"$tidb_cluster\", instance=~\"$instance\"} +\ntiflash_system_profile_event_WriteBufferAIOWriteBytes{k8s_cluster=\"$k8s_cluster\", tidb_cluster=\"$tidb_cluster\", instance=~\"$instance\"}\n)\n/\nsum by (instance) (\ntiflash_storage_throughput_bytes{k8s_cluster=\"$k8s_cluster\", tidb_cluster=\"$tidb_cluster\", instance=~\"$instance\", type=~\"write|ingest\"}\n)",
              "format": "time_series",
              "hide": false,
              "interval": "",
              "intervalFactor": 1,
              "legendFormat": "amp-total-{{instance}}",
              "refId": "A"
            },
            {
              "exemplar": true,
              "expr": "sum by (instance) (\nrate(tiflash_system_profile_event_PSMWriteBytes{k8s_cluster=\"$k8s_cluster\", tidb_cluster=\"$tidb_cluster\", instance=~\"$instance\"}[5m]) +\nrate(tiflash_system_profile_event_WriteBufferFromFileDescriptorWriteBytes{k8s_cluster=\"$k8s_cluster\", tidb_cluster=\"$tidb_cluster\", instance=~\"$instance\"}[5m]) +\nrate(tiflash_system_profile_event_WriteBufferAIOWriteBytes{k8s_cluster=\"$k8s_cluster\", tidb_cluster=\"$tidb_cluster\", instance=~\"$instance\"}[5m])\n)\n/\nsum by (instance) (\nrate(tiflash_storage_throughput_bytes{k8s_cluster=\"$k8s_cluster\", tidb_cluster=\"$tidb_cluster\", instance=~\"$instance\", type=~\"write|ingest\"}[5m])\n)",
              "format": "time_series",
              "hide": false,
              "interval": "",
              "intervalFactor": 1,
              "legendFormat": "amp-5min-{{instance}}",
              "refId": "B"
            },
            {
              "exemplar": true,
              "expr": "sum by (instance) (\nrate(tiflash_system_profile_event_PSMWriteBytes{k8s_cluster=\"$k8s_cluster\", tidb_cluster=\"$tidb_cluster\", instance=~\"$instance\"}[10m]) +\nrate(tiflash_system_profile_event_WriteBufferFromFileDescriptorWriteBytes{k8s_cluster=\"$k8s_cluster\", tidb_cluster=\"$tidb_cluster\", instance=~\"$instance\"}[10m]) +\nrate(tiflash_system_profile_event_WriteBufferAIOWriteBytes{k8s_cluster=\"$k8s_cluster\", tidb_cluster=\"$tidb_cluster\", instance=~\"$instance\"}[10m])\n)\n/\nsum by (instance) (\nrate(tiflash_storage_throughput_bytes{k8s_cluster=\"$k8s_cluster\", tidb_cluster=\"$tidb_cluster\", instance=~\"$instance\", type=~\"write|ingest\"}[10m])\n)",
              "format": "time_series",
              "hide": true,
              "interval": "",
              "intervalFactor": 1,
              "legendFormat": "amp-10min-{{instance}}",
              "refId": "C"
            },
            {
              "exemplar": true,
              "expr": "sum by (instance) (\nrate(tiflash_system_profile_event_PSMWriteBytes{k8s_cluster=\"$k8s_cluster\", tidb_cluster=\"$tidb_cluster\", instance=~\"$instance\"}[30m]) +\nrate(tiflash_system_profile_event_WriteBufferFromFileDescriptorWriteBytes{k8s_cluster=\"$k8s_cluster\", tidb_cluster=\"$tidb_cluster\", instance=~\"$instance\"}[30m]) +\nrate(tiflash_system_profile_event_WriteBufferAIOWriteBytes{k8s_cluster=\"$k8s_cluster\", tidb_cluster=\"$tidb_cluster\", instance=~\"$instance\"}[30m])\n)\n/\nsum by (instance) (\nrate(tiflash_storage_throughput_bytes{k8s_cluster=\"$k8s_cluster\", tidb_cluster=\"$tidb_cluster\", instance=~\"$instance\", type=~\"write|ingest\"}[30m])\n)",
              "format": "time_series",
              "hide": true,
              "interval": "",
              "intervalFactor": 1,
              "legendFormat": "amp-30min-{{instance}}",
              "refId": "D"
            },
            {
              "exemplar": true,
              "expr": "sum by (instance) (\nrate(tiflash_system_profile_event_PSMWriteBytes{k8s_cluster=\"$k8s_cluster\", tidb_cluster=\"$tidb_cluster\", instance=~\"$instance\"}[5m]) +\nrate(tiflash_system_profile_event_WriteBufferFromFileDescriptorWriteBytes{k8s_cluster=\"$k8s_cluster\", tidb_cluster=\"$tidb_cluster\", instance=~\"$instance\"}[5m]) +\nrate(tiflash_system_profile_event_WriteBufferAIOWriteBytes{k8s_cluster=\"$k8s_cluster\", tidb_cluster=\"$tidb_cluster\", instance=~\"$instance\"}[5m])\n)",
              "format": "time_series",
              "hide": true,
              "interval": "",
              "intervalFactor": 1,
              "legendFormat": "fs-5min-{{instance}}",
              "refId": "E"
            },
            {
              "exemplar": true,
              "expr": "sum by (instance) (\nrate(tiflash_storage_throughput_bytes{k8s_cluster=\"$k8s_cluster\", tidb_cluster=\"$tidb_cluster\", instance=~\"$instance\", type=~\"write|ingest\"}[5m])\n)",
              "format": "time_series",
              "hide": true,
              "interval": "",
              "intervalFactor": 1,
              "legendFormat": "write-5min-{{instance}}",
              "refId": "F"
            }
          ],
          "thresholds": [],
          "timeFrom": null,
          "timeRegions": [],
          "timeShift": null,
          "title": "Write Amplification",
          "tooltip": {
            "shared": true,
            "sort": 0,
            "value_type": "individual"
          },
          "transformations": [],
          "type": "graph",
          "xaxis": {
            "buckets": null,
            "mode": "time",
            "name": null,
            "show": true,
            "values": []
          },
          "yaxes": [
            {
              "decimals": null,
              "format": "short",
              "label": null,
              "logBase": 1,
              "max": "20",
              "min": "0",
              "show": true
            },
            {
              "format": "binBps",
              "label": null,
              "logBase": 1,
              "max": null,
              "min": null,
              "show": true
            }
          ],
          "yaxis": {
            "align": false,
            "alignLevel": null
          }
        },
        {
          "aliasColors": {},
          "bars": false,
          "dashLength": 10,
          "dashes": false,
          "datasource": "${DS_TEST-CLUSTER}",
          "description": "Total number of storage engine read tasks",
          "fieldConfig": {
            "defaults": {},
            "overrides": []
          },
          "fill": 0,
          "fillGradient": 0,
          "gridPos": {
            "h": 8,
            "w": 24,
            "x": 0,
            "y": 14
          },
          "hiddenSeries": false,
          "id": 40,
          "legend": {
            "alignAsTable": true,
            "avg": true,
            "current": true,
            "max": true,
            "min": false,
            "rightSide": true,
            "show": true,
            "total": false,
            "values": true
          },
          "lines": true,
          "linewidth": 1,
          "links": [],
          "nullPointMode": "null as zero",
          "options": {
            "alertThreshold": true
          },
          "percentage": false,
          "pluginVersion": "7.5.11",
          "pointradius": 5,
          "points": false,
          "renderer": "flot",
          "seriesOverrides": [],
          "spaceLength": 10,
          "stack": false,
          "steppedLine": false,
          "targets": [
            {
              "expr": "sum(rate(tiflash_storage_read_tasks_count{k8s_cluster=\"$k8s_cluster\", tidb_cluster=\"$tidb_cluster\", instance=~\"$instance\"}[1m])) by (instance)",
              "format": "time_series",
              "instant": false,
              "intervalFactor": 2,
              "legendFormat": "{{instance}}",
              "refId": "A"
            }
          ],
          "thresholds": [],
          "timeFrom": null,
          "timeRegions": [],
          "timeShift": null,
          "title": "Read Tasks OPS",
          "tooltip": {
            "shared": true,
            "sort": 0,
            "value_type": "individual"
          },
          "type": "graph",
          "xaxis": {
            "buckets": null,
            "mode": "time",
            "name": null,
            "show": true,
            "values": []
          },
          "yaxes": [
            {
              "decimals": null,
              "format": "ops",
              "label": "",
              "logBase": 1,
              "max": null,
              "min": "0",
              "show": true
            },
            {
              "format": "none",
              "label": null,
              "logBase": 1,
              "max": null,
              "min": null,
              "show": true
            }
          ],
          "yaxis": {
            "align": false,
            "alignLevel": null
          }
        },
        {
          "aliasColors": {},
          "bars": false,
          "dashLength": 10,
          "dashes": false,
          "datasource": "${DS_TEST-CLUSTER}",
          "description": "Total number of storage's internal sub tasks",
          "fieldConfig": {
            "defaults": {},
            "overrides": []
          },
          "fill": 0,
          "fillGradient": 0,
          "gridPos": {
            "h": 5,
            "w": 12,
            "x": 0,
            "y": 22
          },
          "hiddenSeries": false,
          "id": 39,
          "legend": {
            "alignAsTable": true,
            "avg": false,
            "current": false,
            "max": false,
            "min": false,
            "rightSide": true,
            "show": true,
            "sideWidth": null,
            "total": false,
            "values": false
          },
          "lines": true,
          "linewidth": 1,
          "links": [],
          "nullPointMode": "null as zero",
          "options": {
            "alertThreshold": true
          },
          "percentage": false,
          "pluginVersion": "7.5.11",
          "pointradius": 5,
          "points": false,
          "renderer": "flot",
          "seriesOverrides": [],
          "spaceLength": 10,
          "stack": false,
          "steppedLine": true,
          "targets": [
            {
              "exemplar": true,
              "expr": "sum(rate(tiflash_storage_subtask_count{k8s_cluster=\"$k8s_cluster\", tidb_cluster=\"$tidb_cluster\", instance=~\"$instance\", type!~\"(delta_merge|seg_merge|seg_split).*\"}[$__rate_interval])) by (type)",
              "format": "time_series",
              "hide": false,
              "interval": "",
              "intervalFactor": 2,
              "legendFormat": "{{type}}",
              "refId": "A"
            }
          ],
          "thresholds": [],
          "timeFrom": null,
          "timeRegions": [],
          "timeShift": null,
          "title": "Small Internal Tasks OPS",
          "tooltip": {
            "shared": true,
            "sort": 0,
            "value_type": "individual"
          },
          "type": "graph",
          "xaxis": {
            "buckets": null,
            "mode": "time",
            "name": null,
            "show": true,
            "values": []
          },
          "yaxes": [
            {
              "decimals": 1,
              "format": "ops",
              "label": null,
              "logBase": 1,
              "max": null,
              "min": "0",
              "show": true
            },
            {
              "format": "opm",
              "label": null,
              "logBase": 1,
              "max": null,
              "min": "0",
              "show": false
            }
          ],
          "yaxis": {
            "align": false,
            "alignLevel": null
          }
        },
        {
          "aliasColors": {},
          "bars": false,
          "dashLength": 10,
          "dashes": false,
          "datasource": "${DS_TEST-CLUSTER}",
          "description": "Duration of storage's internal sub tasks",
          "fieldConfig": {
            "defaults": {},
            "overrides": []
          },
          "fill": 0,
          "fillGradient": 0,
          "gridPos": {
            "h": 5,
            "w": 12,
            "x": 12,
            "y": 22
          },
          "hiddenSeries": false,
          "id": 42,
          "legend": {
            "alignAsTable": true,
            "avg": false,
            "current": true,
            "max": true,
            "min": false,
            "rightSide": true,
            "show": true,
            "sort": null,
            "sortDesc": null,
            "total": false,
            "values": true
          },
          "lines": true,
          "linewidth": 1,
          "links": [],
          "nullPointMode": "null as zero",
          "options": {
            "alertThreshold": true
          },
          "percentage": false,
          "pluginVersion": "7.5.11",
          "pointradius": 5,
          "points": false,
          "renderer": "flot",
          "seriesOverrides": [],
          "spaceLength": 10,
          "stack": false,
          "steppedLine": false,
          "targets": [
            {
              "exemplar": false,
              "expr": "histogram_quantile(1, sum(rate(tiflash_storage_subtask_duration_seconds_bucket{k8s_cluster=\"$k8s_cluster\", tidb_cluster=\"$tidb_cluster\", instance=~\"$instance\", type!~\"(delta_merge|seg_merge|seg_split).*\"}[$__rate_interval])) by (le,type))",
              "format": "time_series",
              "hide": false,
              "interval": "",
              "intervalFactor": 2,
              "legendFormat": "max-{{type}}",
              "refId": "A"
            }
          ],
          "thresholds": [],
          "timeFrom": null,
          "timeRegions": [],
          "timeShift": null,
          "title": "Small Internal Tasks Duration",
          "tooltip": {
            "shared": true,
            "sort": 0,
            "value_type": "individual"
          },
          "type": "graph",
          "xaxis": {
            "buckets": null,
            "mode": "time",
            "name": null,
            "show": true,
            "values": []
          },
          "yaxes": [
            {
              "decimals": 1,
              "format": "s",
              "label": null,
              "logBase": 1,
              "max": null,
              "min": "0",
              "show": true
            },
            {
              "format": "s",
              "label": null,
              "logBase": 1,
              "max": null,
              "min": "0",
              "show": false
            }
          ],
          "yaxis": {
            "align": false,
            "alignLevel": null
          }
        },
        {
          "aliasColors": {},
          "bars": false,
          "dashLength": 10,
          "dashes": false,
          "datasource": "${DS_TEST-CLUSTER}",
          "description": "Total number of storage's internal sub tasks",
          "fieldConfig": {
            "defaults": {},
            "overrides": []
          },
          "fill": 0,
          "fillGradient": 0,
          "gridPos": {
            "h": 5,
            "w": 12,
            "x": 0,
            "y": 27
          },
          "hiddenSeries": false,
          "id": 130,
          "legend": {
            "alignAsTable": true,
            "avg": false,
            "current": false,
            "max": false,
            "min": false,
            "rightSide": true,
            "show": true,
            "sideWidth": null,
            "total": false,
            "values": false
          },
          "lines": true,
          "linewidth": 1,
          "links": [],
          "nullPointMode": "null as zero",
          "options": {
            "alertThreshold": true
          },
          "percentage": false,
          "pluginVersion": "7.5.11",
          "pointradius": 5,
          "points": false,
          "renderer": "flot",
          "seriesOverrides": [],
          "spaceLength": 10,
          "stack": false,
          "steppedLine": true,
          "targets": [
            {
              "exemplar": true,
              "expr": "sum(rate(tiflash_storage_subtask_count{k8s_cluster=\"$k8s_cluster\", tidb_cluster=\"$tidb_cluster\", instance=~\"$instance\", type=~\"(delta_merge|seg_merge|seg_split).*\"}[$__rate_interval])) by (type)",
              "format": "time_series",
              "hide": false,
              "interval": "",
              "intervalFactor": 2,
              "legendFormat": "{{type}}",
              "refId": "A"
            }
          ],
          "thresholds": [],
          "timeFrom": null,
          "timeRegions": [],
          "timeShift": null,
          "title": "Large Internal Tasks OPS",
          "tooltip": {
            "shared": true,
            "sort": 0,
            "value_type": "individual"
          },
          "type": "graph",
          "xaxis": {
            "buckets": null,
            "mode": "time",
            "name": null,
            "show": true,
            "values": []
          },
          "yaxes": [
            {
              "decimals": 1,
              "format": "ops",
              "label": null,
              "logBase": 1,
              "max": null,
              "min": "0",
              "show": true
            },
            {
              "format": "opm",
              "label": null,
              "logBase": 1,
              "max": null,
              "min": "0",
              "show": false
            }
          ],
          "yaxis": {
            "align": false,
            "alignLevel": null
          }
        },
        {
          "aliasColors": {},
          "bars": false,
          "dashLength": 10,
          "dashes": false,
          "datasource": "${DS_TEST-CLUSTER}",
          "description": "Duration of storage's internal sub tasks",
          "fieldConfig": {
            "defaults": {},
            "overrides": []
          },
          "fill": 0,
          "fillGradient": 0,
          "gridPos": {
            "h": 5,
            "w": 12,
            "x": 12,
            "y": 27
          },
          "hiddenSeries": false,
          "id": 131,
          "legend": {
            "alignAsTable": true,
            "avg": false,
            "current": true,
            "max": true,
            "min": false,
            "rightSide": true,
            "show": true,
            "sort": null,
            "sortDesc": null,
            "total": false,
            "values": true
          },
          "lines": true,
          "linewidth": 1,
          "links": [],
          "nullPointMode": "null as zero",
          "options": {
            "alertThreshold": true
          },
          "percentage": false,
          "pluginVersion": "7.5.11",
          "pointradius": 5,
          "points": false,
          "renderer": "flot",
          "seriesOverrides": [],
          "spaceLength": 10,
          "stack": false,
          "steppedLine": false,
          "targets": [
            {
              "exemplar": true,
              "expr": "histogram_quantile(1, sum(rate(tiflash_storage_subtask_duration_seconds_bucket{k8s_cluster=\"$k8s_cluster\", tidb_cluster=\"$tidb_cluster\", instance=~\"$instance\", type=~\"(delta_merge|seg_merge|seg_split).*\"}[$__rate_interval])) by (le,type))",
              "format": "time_series",
              "hide": false,
              "interval": "",
              "intervalFactor": 2,
              "legendFormat": "max-{{type}}",
              "refId": "A"
            }
          ],
          "thresholds": [],
          "timeFrom": null,
          "timeRegions": [],
          "timeShift": null,
          "title": "Large Internal Tasks Duration",
          "tooltip": {
            "shared": true,
            "sort": 0,
            "value_type": "individual"
          },
          "type": "graph",
          "xaxis": {
            "buckets": null,
            "mode": "time",
            "name": null,
            "show": true,
            "values": []
          },
          "yaxes": [
            {
              "decimals": 1,
              "format": "s",
              "label": null,
              "logBase": 1,
              "max": null,
              "min": "0",
              "show": true
            },
            {
              "format": "s",
              "label": null,
              "logBase": 1,
              "max": null,
              "min": "0",
              "show": false
            }
          ],
          "yaxis": {
            "align": false,
            "alignLevel": null
          }
        },
        {
          "aliasColors": {},
          "bars": false,
          "dashLength": 10,
          "dashes": false,
          "datasource": "${DS_TEST-CLUSTER}",
          "description": "The number of different kinds of read operations",
          "fieldConfig": {
            "defaults": {},
            "overrides": []
          },
          "fill": 0,
          "fillGradient": 0,
          "gridPos": {
            "h": 8,
            "w": 12,
            "x": 0,
            "y": 32
          },
          "hiddenSeries": false,
          "id": 46,
          "legend": {
            "alignAsTable": true,
            "avg": false,
            "current": true,
            "hideEmpty": false,
            "hideZero": true,
            "max": true,
            "min": false,
            "rightSide": true,
            "show": true,
            "total": false,
            "values": true
          },
          "lines": true,
          "linewidth": 1,
          "links": [],
          "nullPointMode": "null as zero",
          "options": {
            "alertThreshold": true
          },
          "percentage": false,
          "pluginVersion": "7.5.11",
          "pointradius": 5,
          "points": false,
          "renderer": "flot",
          "seriesOverrides": [],
          "spaceLength": 10,
          "stack": false,
          "steppedLine": false,
          "targets": [
            {
              "expr": "sum(rate(tiflash_system_profile_event_PSMWriteIOCalls{k8s_cluster=\"$k8s_cluster\", tidb_cluster=\"$tidb_cluster\", instance=~\"$instance\"}[1m])) by (type)",
              "format": "time_series",
              "intervalFactor": 2,
              "legendFormat": "Page",
              "refId": "A"
            },
            {
              "expr": "sum(rate(tiflash_system_profile_event_PSMWritePages{k8s_cluster=\"$k8s_cluster\", tidb_cluster=\"$tidb_cluster\", instance=~\"$instance\"}[1m]))",
              "format": "time_series",
              "hide": true,
              "intervalFactor": 2,
              "legendFormat": "PageFile",
              "refId": "C"
            },
            {
              "expr": "sum(rate(tiflash_system_profile_event_WriteBufferFromFileDescriptorWrite{k8s_cluster=\"$k8s_cluster\", tidb_cluster=\"$tidb_cluster\", instance=~\"$instance\"}[1m]))",
              "format": "time_series",
              "intervalFactor": 1,
              "legendFormat": "File Descriptor",
              "refId": "D"
            },
            {
              "expr": "sum(rate(tiflash_system_profile_event_WriteBufferAIOWrite{k8s_cluster=\"$k8s_cluster\", tidb_cluster=\"$tidb_cluster\", instance=~\"$instance\"}[1m]))",
              "format": "time_series",
              "intervalFactor": 1,
              "legendFormat": "AIO",
              "refId": "F"
            }
          ],
          "thresholds": [],
          "timeFrom": null,
          "timeRegions": [],
          "timeShift": null,
          "title": "Disk Write OPS",
          "tooltip": {
            "shared": true,
            "sort": 2,
            "value_type": "individual"
          },
          "type": "graph",
          "xaxis": {
            "buckets": null,
            "mode": "time",
            "name": null,
            "show": true,
            "values": []
          },
          "yaxes": [
            {
              "decimals": null,
              "format": "ops",
              "label": null,
              "logBase": 1,
              "max": null,
              "min": "0",
              "show": true
            },
            {
              "format": "none",
              "label": null,
              "logBase": 1,
              "max": null,
              "min": null,
              "show": true
            }
          ],
          "yaxis": {
            "align": false,
            "alignLevel": null
          }
        },
        {
          "aliasColors": {},
          "bars": false,
          "dashLength": 10,
          "dashes": false,
          "datasource": "${DS_TEST-CLUSTER}",
          "description": "The number of different kinds of read operations",
          "fieldConfig": {
            "defaults": {},
            "overrides": []
          },
          "fill": 0,
          "fillGradient": 0,
          "gridPos": {
            "h": 8,
            "w": 12,
            "x": 12,
            "y": 32
          },
          "hiddenSeries": false,
          "id": 47,
          "legend": {
            "alignAsTable": true,
            "avg": false,
            "current": true,
            "hideEmpty": false,
            "hideZero": true,
            "max": true,
            "min": false,
            "rightSide": true,
            "show": true,
            "total": false,
            "values": true
          },
          "lines": true,
          "linewidth": 1,
          "links": [],
          "nullPointMode": "null as zero",
          "options": {
            "alertThreshold": true
          },
          "percentage": false,
          "pluginVersion": "7.5.11",
          "pointradius": 5,
          "points": false,
          "renderer": "flot",
          "seriesOverrides": [],
          "spaceLength": 10,
          "stack": false,
          "steppedLine": false,
          "targets": [
            {
              "expr": "sum(rate(tiflash_system_profile_event_PSMReadIOCalls{k8s_cluster=\"$k8s_cluster\", tidb_cluster=\"$tidb_cluster\", instance=~\"$instance\"}[1m]))",
              "format": "time_series",
              "intervalFactor": 2,
              "legendFormat": "Page",
              "refId": "A"
            },
            {
              "expr": "sum(rate(tiflash_system_profile_event_PSMReadPages{k8s_cluster=\"$k8s_cluster\", tidb_cluster=\"$tidb_cluster\", instance=~\"$instance\"}[1m]))",
              "format": "time_series",
              "hide": true,
              "intervalFactor": 2,
              "legendFormat": "PageFile",
              "refId": "C"
            },
            {
              "expr": "sum(rate(tiflash_system_profile_event_ReadBufferFromFileDescriptorRead{k8s_cluster=\"$k8s_cluster\", tidb_cluster=\"$tidb_cluster\", instance=~\"$instance\"}[1m]))",
              "format": "time_series",
              "intervalFactor": 1,
              "legendFormat": "File Descriptor",
              "refId": "D"
            },
            {
              "expr": "sum(rate(tiflash_system_profile_event_ReadBufferAIORead{k8s_cluster=\"$k8s_cluster\", tidb_cluster=\"$tidb_cluster\", instance=~\"$instance\"}[1m]))",
              "format": "time_series",
              "intervalFactor": 1,
              "legendFormat": "AIO",
              "refId": "F"
            }
          ],
          "thresholds": [],
          "timeFrom": null,
          "timeRegions": [],
          "timeShift": null,
          "title": "Disk Read OPS",
          "tooltip": {
            "shared": true,
            "sort": 2,
            "value_type": "individual"
          },
          "type": "graph",
          "xaxis": {
            "buckets": null,
            "mode": "time",
            "name": null,
            "show": true,
            "values": []
          },
          "yaxes": [
            {
              "decimals": null,
              "format": "ops",
              "label": null,
              "logBase": 1,
              "max": null,
              "min": "0",
              "show": true
            },
            {
              "format": "none",
              "label": null,
              "logBase": 1,
              "max": null,
              "min": null,
              "show": true
            }
          ],
          "yaxis": {
            "align": false,
            "alignLevel": null
          }
        },
        {
          "aliasColors": {},
          "bars": false,
          "dashLength": 10,
          "dashes": false,
          "datasource": "${DS_TEST-CLUSTER}",
          "decimals": 1,
          "description": "The flow of different kinds of write operations",
          "fieldConfig": {
            "defaults": {},
            "overrides": []
          },
          "fill": 1,
          "fillGradient": 0,
          "gridPos": {
            "h": 8,
            "w": 12,
            "x": 0,
            "y": 40
          },
          "height": "",
          "hiddenSeries": false,
          "id": 60,
          "legend": {
            "alignAsTable": true,
            "avg": false,
            "current": true,
            "hideEmpty": false,
            "hideZero": true,
            "max": true,
            "min": false,
            "rightSide": true,
            "show": true,
            "sideWidth": null,
            "sort": "current",
            "sortDesc": true,
            "total": false,
            "values": true
          },
          "lines": true,
          "linewidth": 1,
          "links": [],
          "nullPointMode": "null",
          "options": {
            "alertThreshold": true
          },
          "percentage": false,
          "pluginVersion": "7.5.11",
          "pointradius": 5,
          "points": false,
          "renderer": "flot",
          "repeatedByRow": true,
          "seriesOverrides": [],
          "spaceLength": 10,
          "stack": false,
          "steppedLine": false,
          "targets": [
            {
              "expr": "sum(rate(tiflash_system_profile_event_WriteBufferFromFileDescriptorWriteBytes{k8s_cluster=\"$k8s_cluster\", tidb_cluster=\"$tidb_cluster\", instance=~\"$instance\"}[1m]))",
              "format": "time_series",
              "hide": false,
              "intervalFactor": 2,
              "legendFormat": "File Descriptor",
              "refId": "A",
              "step": 10
            },
            {
              "expr": "sum(rate(tiflash_system_profile_event_PSMWriteBytes{k8s_cluster=\"$k8s_cluster\", tidb_cluster=\"$tidb_cluster\", instance=~\"$instance\"}[1m]))",
              "format": "time_series",
              "intervalFactor": 1,
              "legendFormat": "Page",
              "refId": "B"
            },
            {
              "expr": "sum(rate(tiflash_system_profile_event_PSMBackgroundWriteBytes{k8s_cluster=\"$k8s_cluster\", tidb_cluster=\"$tidb_cluster\", instance=~\"$instance\"}[1m]))",
              "format": "time_series",
              "intervalFactor": 1,
              "legendFormat": "PageBackGround",
              "refId": "C"
            },
            {
              "expr": "sum(rate(tiflash_system_profile_event_WriteBufferAIOWriteBytes{k8s_cluster=\"$k8s_cluster\", tidb_cluster=\"$tidb_cluster\", instance=~\"$instance\"}[1m]))",
              "format": "time_series",
              "interval": "",
              "intervalFactor": 1,
              "legendFormat": "AIO",
              "refId": "D"
            }
          ],
          "thresholds": [],
          "timeFrom": null,
          "timeRegions": [],
          "timeShift": null,
          "title": "Write flow",
          "tooltip": {
            "shared": true,
            "sort": 2,
            "value_type": "individual"
          },
          "type": "graph",
          "xaxis": {
            "buckets": null,
            "mode": "time",
            "name": null,
            "show": true,
            "values": []
          },
          "yaxes": [
            {
              "format": "binBps",
              "label": null,
              "logBase": 1,
              "max": null,
              "min": "0",
              "show": true
            },
            {
              "format": "short",
              "label": null,
              "logBase": 1,
              "max": null,
              "min": "0",
              "show": true
            }
          ],
          "yaxis": {
            "align": false,
            "alignLevel": null
          }
        },
        {
          "aliasColors": {},
          "bars": false,
          "dashLength": 10,
          "dashes": false,
          "datasource": "${DS_TEST-CLUSTER}",
          "decimals": 1,
          "description": "The flow of different kinds of read operations",
          "fieldConfig": {
            "defaults": {},
            "overrides": []
          },
          "fill": 1,
          "fillGradient": 0,
          "gridPos": {
            "h": 8,
            "w": 12,
            "x": 12,
            "y": 40
          },
          "height": "",
          "hiddenSeries": false,
          "id": 59,
          "legend": {
            "alignAsTable": true,
            "avg": false,
            "current": true,
            "hideEmpty": false,
            "hideZero": true,
            "max": true,
            "min": false,
            "rightSide": true,
            "show": true,
            "sideWidth": null,
            "sort": "current",
            "sortDesc": true,
            "total": false,
            "values": true
          },
          "lines": true,
          "linewidth": 1,
          "links": [],
          "nullPointMode": "null",
          "options": {
            "alertThreshold": true
          },
          "percentage": false,
          "pluginVersion": "7.5.11",
          "pointradius": 5,
          "points": false,
          "renderer": "flot",
          "repeatedByRow": true,
          "seriesOverrides": [],
          "spaceLength": 10,
          "stack": false,
          "steppedLine": false,
          "targets": [
            {
              "expr": "sum(rate(tiflash_system_profile_event_ReadBufferFromFileDescriptorReadBytes{k8s_cluster=\"$k8s_cluster\", tidb_cluster=\"$tidb_cluster\", instance=~\"$instance\"}[1m]))",
              "format": "time_series",
              "hide": false,
              "intervalFactor": 2,
              "legendFormat": "File Descriptor",
              "refId": "A",
              "step": 10
            },
            {
              "expr": "sum(rate(tiflash_system_profile_event_PSMReadBytes{k8s_cluster=\"$k8s_cluster\", tidb_cluster=\"$tidb_cluster\", instance=~\"$instance\"}[1m]))",
              "format": "time_series",
              "intervalFactor": 1,
              "legendFormat": "Page",
              "refId": "B"
            },
            {
              "expr": "sum(rate(tiflash_system_profile_event_PSMBackgroundReadBytes{k8s_cluster=\"$k8s_cluster\", tidb_cluster=\"$tidb_cluster\", instance=~\"$instance\"}[1m]))",
              "format": "time_series",
              "intervalFactor": 1,
              "legendFormat": "PageBackGround",
              "refId": "C"
            },
            {
              "expr": "sum(rate(tiflash_system_profile_event_ReadBufferAIOReadBytes{k8s_cluster=\"$k8s_cluster\", tidb_cluster=\"$tidb_cluster\", instance=~\"$instance\"}[1m]))",
              "format": "time_series",
              "intervalFactor": 1,
              "legendFormat": "AIO",
              "refId": "D"
            }
          ],
          "thresholds": [],
          "timeFrom": null,
          "timeRegions": [],
          "timeShift": null,
          "title": "Read flow",
          "tooltip": {
            "shared": true,
            "sort": 2,
            "value_type": "individual"
          },
          "type": "graph",
          "xaxis": {
            "buckets": null,
            "mode": "time",
            "name": null,
            "show": true,
            "values": []
          },
          "yaxes": [
            {
              "format": "binBps",
              "label": null,
              "logBase": 1,
              "max": null,
              "min": "0",
              "show": true
            },
            {
              "format": "short",
              "label": null,
              "logBase": 1,
              "max": null,
              "min": "0",
              "show": true
            }
          ],
          "yaxis": {
            "align": false,
            "alignLevel": null
          }
        },
        {
          "aliasColors": {},
          "bars": false,
          "dashLength": 10,
          "dashes": false,
          "datasource": "${DS_TEST-CLUSTER}",
          "description": "",
          "fieldConfig": {
            "defaults": {},
            "overrides": []
          },
          "fill": 1,
          "fillGradient": 0,
          "gridPos": {
            "h": 8,
            "w": 12,
            "x": 0,
            "y": 48
          },
          "hiddenSeries": false,
          "id": 88,
          "legend": {
            "alignAsTable": true,
            "avg": false,
            "current": true,
            "max": true,
            "min": false,
            "rightSide": true,
            "show": true,
            "total": false,
            "values": true
          },
          "lines": true,
          "linewidth": 1,
          "links": [],
          "nullPointMode": "null",
          "options": {
            "alertThreshold": true
          },
          "percentage": false,
          "pluginVersion": "7.5.11",
          "pointradius": 2,
          "points": false,
          "renderer": "flot",
          "seriesOverrides": [
            {
              "alias": "/max_snapshot_lifetime/",
              "yaxis": 2
            }
          ],
          "spaceLength": 10,
          "stack": false,
          "steppedLine": false,
          "targets": [
            {
              "expr": "tiflash_system_current_metric_DT_SegmentReadTasks{k8s_cluster=\"$k8s_cluster\", tidb_cluster=\"$tidb_cluster\", instance=~\"$instance\"}",
              "format": "time_series",
              "intervalFactor": 1,
              "legendFormat": "read_tasks-{{instance}}",
              "refId": "I"
            },
            {
              "expr": "tiflash_system_current_metric_PSMVCCSnapshotsList{k8s_cluster=\"$k8s_cluster\", tidb_cluster=\"$tidb_cluster\", instance=~\"$instance\"}",
              "format": "time_series",
              "hide": true,
              "intervalFactor": 1,
              "legendFormat": "snapshot_list-{{instance}}",
              "refId": "A"
            },
            {
              "expr": "tiflash_system_current_metric_PSMVCCNumSnapshots{k8s_cluster=\"$k8s_cluster\", tidb_cluster=\"$tidb_cluster\", instance=~\"$instance\"}",
              "format": "heatmap",
              "hide": true,
              "intervalFactor": 1,
              "legendFormat": "num_snapshot-{{instance}}",
              "refId": "B"
            },
            {
              "expr": "tiflash_system_current_metric_DT_SnapshotOfRead{k8s_cluster=\"$k8s_cluster\", tidb_cluster=\"$tidb_cluster\", instance=~\"$instance\"}",
              "format": "time_series",
              "hide": true,
              "intervalFactor": 1,
              "legendFormat": "read-{{instance}}",
              "refId": "C"
            },
            {
              "expr": "tiflash_system_current_metric_DT_SnapshotOfReadRaw{k8s_cluster=\"$k8s_cluster\", tidb_cluster=\"$tidb_cluster\", instance=~\"$instance\"}",
              "format": "time_series",
              "hide": true,
              "intervalFactor": 1,
              "legendFormat": "read_raw-{{instance}}",
              "refId": "D"
            },
            {
              "expr": "tiflash_system_current_metric_DT_SnapshotOfDeltaMerge{k8s_cluster=\"$k8s_cluster\", tidb_cluster=\"$tidb_cluster\", instance=~\"$instance\"}",
              "format": "time_series",
              "hide": true,
              "intervalFactor": 1,
              "legendFormat": "delta_merge-{{instance}}",
              "refId": "E"
            },
            {
              "expr": "tiflash_system_current_metric_DT_SnapshotOfDeltaCompact{k8s_cluster=\"$k8s_cluster\", tidb_cluster=\"$tidb_cluster\", instance=~\"$instance\"}",
              "format": "time_series",
              "hide": true,
              "intervalFactor": 1,
              "legendFormat": "delta_compact-{{instance}}",
              "refId": "J"
            },
            {
              "expr": "tiflash_system_current_metric_DT_SnapshotOfSegmentMerge{k8s_cluster=\"$k8s_cluster\", tidb_cluster=\"$tidb_cluster\", instance=~\"$instance\"}",
              "format": "time_series",
              "hide": true,
              "intervalFactor": 1,
              "legendFormat": "seg_merge-{{instance}}",
              "refId": "F"
            },
            {
              "expr": "tiflash_system_current_metric_DT_SnapshotOfSegmentSplit{k8s_cluster=\"$k8s_cluster\", tidb_cluster=\"$tidb_cluster\", instance=~\"$instance\"}",
              "format": "time_series",
              "hide": true,
              "intervalFactor": 1,
              "legendFormat": "seg_split-{{instance}}",
              "refId": "G"
            },
            {
              "expr": "tiflash_system_current_metric_DT_SnapshotOfPlaceIndex{k8s_cluster=\"$k8s_cluster\", tidb_cluster=\"$tidb_cluster\", instance=~\"$instance\"}",
              "format": "time_series",
              "hide": true,
              "intervalFactor": 1,
              "legendFormat": "place_index-{{instance}}",
              "refId": "H"
            },
            {
              "expr": "tiflash_system_asynchronous_metric_MaxDTDeltaOldestSnapshotLifetime{k8s_cluster=\"$k8s_cluster\", tidb_cluster=\"$tidb_cluster\", instance=~\"$instance\"}",
              "format": "time_series",
              "hide": false,
              "intervalFactor": 1,
              "legendFormat": "max_snapshot_lifetime-{{instance}}",
              "refId": "K"
            },
            {
              "expr": "tiflash_system_asynchronous_metric_MaxDTStableOldestSnapshotLifetime{k8s_cluster=\"$k8s_cluster\", tidb_cluster=\"$tidb_cluster\", instance=~\"$instance\"}",
              "format": "time_series",
              "hide": true,
              "intervalFactor": 1,
              "legendFormat": "max_snapshot_lifetime_stable-{{instance}}",
              "refId": "L"
            },
            {
              "expr": "tiflash_system_asynchronous_metric_MaxDTMetaOldestSnapshotLifetime{k8s_cluster=\"$k8s_cluster\", tidb_cluster=\"$tidb_cluster\", instance=~\"$instance\"}",
              "format": "time_series",
              "hide": true,
              "intervalFactor": 1,
              "legendFormat": "max_snapshot_lifetime_meta-{{instance}}",
              "refId": "M"
            }
          ],
          "thresholds": [],
          "timeFrom": null,
          "timeRegions": [],
          "timeShift": null,
          "title": "Read Snapshots",
          "tooltip": {
            "shared": true,
            "sort": 0,
            "value_type": "individual"
          },
          "type": "graph",
          "xaxis": {
            "buckets": null,
            "mode": "time",
            "name": null,
            "show": true,
            "values": []
          },
          "yaxes": [
            {
              "format": "short",
              "label": null,
              "logBase": 1,
              "max": null,
              "min": "0",
              "show": true
            },
            {
              "format": "s",
              "label": null,
              "logBase": 1,
              "max": null,
              "min": null,
              "show": true
            }
          ],
          "yaxis": {
            "align": false,
            "alignLevel": null
          }
        },
        {
          "aliasColors": {},
          "bars": false,
          "cacheTimeout": null,
          "dashLength": 10,
          "dashes": false,
          "datasource": "${DS_TEST-CLUSTER}",
          "description": "The current processing number of  segments' background management",
          "fieldConfig": {
            "defaults": {},
            "overrides": []
          },
          "fill": 0,
          "fillGradient": 0,
          "gridPos": {
            "h": 8,
            "w": 12,
            "x": 12,
            "y": 48
          },
          "hiddenSeries": false,
          "id": 67,
          "legend": {
            "alignAsTable": true,
            "avg": false,
            "current": true,
            "max": false,
            "min": false,
            "rightSide": true,
            "show": true,
            "total": false,
            "values": true
          },
          "lines": true,
          "linewidth": 1,
          "links": [],
          "nullPointMode": "null as zero",
          "options": {
            "alertThreshold": true
          },
          "percentage": false,
          "pluginVersion": "7.5.11",
          "pointradius": 5,
          "points": false,
          "renderer": "flot",
          "seriesOverrides": [],
          "spaceLength": 10,
          "stack": false,
          "steppedLine": false,
          "targets": [
            {
              "expr": "avg(tiflash_system_current_metric_DT_DeltaMerge{k8s_cluster=\"$k8s_cluster\", tidb_cluster=\"$tidb_cluster\", instance=~\"$instance\"}) by (instance)",
              "format": "time_series",
              "hide": false,
              "intervalFactor": 1,
              "legendFormat": "delta_merge-{{instance}}",
              "refId": "A"
            },
            {
              "expr": "avg(tiflash_system_current_metric_DT_SegmentSplit{k8s_cluster=\"$k8s_cluster\", tidb_cluster=\"$tidb_cluster\", instance=~\"$instance\"}) by (instance)",
              "format": "time_series",
              "intervalFactor": 1,
              "legendFormat": "seg_split-{{instance}}",
              "refId": "B"
            },
            {
              "expr": "avg(tiflash_system_current_metric_DT_SegmentMerge{k8s_cluster=\"$k8s_cluster\", tidb_cluster=\"$tidb_cluster\", instance=~\"$instance\"}) by (instance)",
              "format": "time_series",
              "intervalFactor": 1,
              "legendFormat": "seg_merge-{{instance}}",
              "refId": "C"
            }
          ],
          "thresholds": [],
          "timeFrom": null,
          "timeRegions": [],
          "timeShift": null,
          "title": "Current Data Management Tasks",
          "tooltip": {
            "shared": true,
            "sort": 0,
            "value_type": "individual"
          },
          "type": "graph",
          "xaxis": {
            "buckets": null,
            "mode": "time",
            "name": null,
            "show": true,
            "values": []
          },
          "yaxes": [
            {
              "decimals": 0,
              "format": "short",
              "label": null,
              "logBase": 1,
              "max": null,
              "min": "0",
              "show": true
            },
            {
              "format": "none",
              "label": null,
              "logBase": 1,
              "max": null,
              "min": null,
              "show": true
            }
          ],
          "yaxis": {
            "align": false,
            "alignLevel": null
          }
        },
        {
          "aliasColors": {},
          "bars": false,
          "dashLength": 10,
          "dashes": false,
          "datasource": "${DS_TEST-CLUSTER}",
          "description": "The storage I/O limiter metrics.",
          "fieldConfig": {
            "defaults": {},
            "overrides": []
          },
          "fill": 1,
          "fillGradient": 0,
          "gridPos": {
            "h": 8,
            "w": 12,
            "x": 0,
            "y": 56
          },
          "hiddenSeries": false,
          "id": 84,
          "legend": {
            "alignAsTable": true,
            "avg": false,
            "current": true,
            "max": true,
            "min": false,
            "rightSide": true,
            "show": true,
            "total": false,
            "values": true
          },
          "lines": true,
          "linewidth": 1,
          "links": [],
          "nullPointMode": "null as zero",
          "options": {
            "alertThreshold": true
          },
          "percentage": false,
          "pluginVersion": "7.5.11",
          "pointradius": 2,
          "points": false,
          "renderer": "flot",
          "seriesOverrides": [],
          "spaceLength": 10,
          "stack": false,
          "steppedLine": false,
          "targets": [
            {
              "expr": "sum(rate(tiflash_storage_io_limiter{k8s_cluster=\"$k8s_cluster\", tidb_cluster=\"$tidb_cluster\", instance=~\"$instance\"}[1m])) by (type)",
              "format": "time_series",
              "instant": false,
              "intervalFactor": 2,
              "legendFormat": "{{type}}",
              "refId": "A"
            }
          ],
          "thresholds": [],
          "timeFrom": null,
          "timeRegions": [],
          "timeShift": null,
          "title": "I/O Limiter",
          "tooltip": {
            "shared": true,
            "sort": 0,
            "value_type": "individual"
          },
          "type": "graph",
          "xaxis": {
            "buckets": null,
            "mode": "time",
            "name": null,
            "show": true,
            "values": []
          },
          "yaxes": [
            {
              "decimals": 0,
              "format": "binBps",
              "label": null,
              "logBase": 1,
              "max": null,
              "min": "0",
              "show": true
            },
            {
              "format": "short",
              "label": null,
              "logBase": 1,
              "max": null,
              "min": null,
              "show": true
            }
          ],
          "yaxis": {
            "align": false,
            "alignLevel": null
          }
        },
        {
          "aliasColors": {},
          "bars": false,
          "dashLength": 10,
          "dashes": false,
          "datasource": "${DS_TEST-CLUSTER}",
          "description": "I/O Limiter pending tasks.",
          "fieldConfig": {
            "defaults": {},
            "overrides": []
          },
          "fill": 1,
          "fillGradient": 0,
          "gridPos": {
            "h": 8,
            "w": 12,
            "x": 12,
            "y": 56
          },
          "hiddenSeries": false,
          "id": 86,
          "legend": {
            "alignAsTable": true,
            "avg": false,
            "current": false,
            "max": false,
            "min": false,
            "rightSide": true,
            "show": true,
            "total": false,
            "values": false
          },
          "lines": true,
          "linewidth": 1,
          "links": [],
          "nullPointMode": "null",
          "options": {
            "alertThreshold": true
          },
          "percentage": false,
          "pluginVersion": "7.5.11",
          "pointradius": 2,
          "points": false,
          "renderer": "flot",
          "seriesOverrides": [],
          "spaceLength": 10,
          "stack": false,
          "steppedLine": false,
          "targets": [
            {
              "expr": "avg(tiflash_system_current_metric_RateLimiterPendingWriteRequest{k8s_cluster=\"$k8s_cluster\", tidb_cluster=\"$tidb_cluster\", instance=~\"$instance\"}) by (instance)",
              "format": "time_series",
              "interval": "",
              "intervalFactor": 1,
              "legendFormat": "other-{{instance}}",
              "refId": "A"
            },
            {
              "exemplar": true,
              "expr": "avg(tiflash_system_current_metric_IOLimiterPendingBgWriteReq{k8s_cluster=\"$k8s_cluster\", tidb_cluster=\"$tidb_cluster\", instance=~\"$instance\"}) by (instance)",
              "hide": false,
              "interval": "",
              "legendFormat": "bgwrite-{{instance}}",
              "refId": "B"
            },
            {
              "exemplar": true,
              "expr": "avg(tiflash_system_current_metric_IOLimiterPendingFgWriteReq{k8s_cluster=\"$k8s_cluster\", tidb_cluster=\"$tidb_cluster\", instance=~\"$instance\"}) by (instance)",
              "hide": false,
              "interval": "",
              "legendFormat": "fgwrite-{{instance}}",
              "refId": "C"
            },
            {
              "exemplar": true,
              "expr": "avg(tiflash_system_current_metric_IOLimiterPendingBgReadReq{k8s_cluster=\"$k8s_cluster\", tidb_cluster=\"$tidb_cluster\", instance=~\"$instance\"}) by (instance)",
              "hide": false,
              "interval": "",
              "legendFormat": "bgread-{{instance}}",
              "refId": "D"
            },
            {
              "exemplar": true,
              "expr": "avg(tiflash_system_current_metric_IOLimiterPendingFgReadReq{k8s_cluster=\"$k8s_cluster\", tidb_cluster=\"$tidb_cluster\", instance=~\"$instance\"}) by (instance)",
              "hide": false,
              "interval": "",
              "legendFormat": "fgread-{{instance}}",
              "refId": "E"
            }
          ],
          "thresholds": [],
          "timeFrom": null,
          "timeRegions": [],
          "timeShift": null,
          "title": "I/O Limiter Pending Tasks",
          "tooltip": {
            "shared": true,
            "sort": 0,
            "value_type": "individual"
          },
          "type": "graph",
          "xaxis": {
            "buckets": null,
            "mode": "time",
            "name": null,
            "show": true,
            "values": []
          },
          "yaxes": [
            {
              "decimals": 0,
              "format": "short",
              "label": null,
              "logBase": 1,
              "max": null,
              "min": "0",
              "show": true
            },
            {
              "format": "short",
              "label": null,
              "logBase": 1,
              "max": null,
              "min": null,
              "show": true
            }
          ],
          "yaxis": {
            "align": false,
            "alignLevel": null
          }
        },
        {
          "aliasColors": {},
          "bars": false,
          "dashLength": 10,
          "dashes": false,
          "datasource": "${DS_TEST-CLUSTER}",
          "description": "The information of read thread scheduling and data sharing cache hit ratio. Data sharing cache is purpose-built for OLAP workload that can reduce repeated data reads of concurrent table scanning.",
          "fieldConfig": {
            "defaults": {},
            "overrides": []
          },
          "fill": 0,
          "fillGradient": 0,
          "gridPos": {
            "h": 8,
            "w": 12,
            "x": 0,
            "y": 64
          },
          "hiddenSeries": false,
          "id": 132,
          "legend": {
            "alignAsTable": false,
            "avg": false,
            "current": false,
            "max": false,
            "min": false,
            "rightSide": false,
            "show": true,
            "total": false,
            "values": false
          },
          "lines": true,
          "linewidth": 1,
          "links": [],
          "nullPointMode": "null as zero",
          "options": {
            "alertThreshold": true
          },
          "percentage": false,
          "pluginVersion": "7.5.11",
          "pointradius": 5,
          "points": false,
          "renderer": "flot",
          "seriesOverrides": [
            {
              "alias": "cache_hit_ratio",
              "yaxis": 2
            }
          ],
          "spaceLength": 10,
          "stack": false,
          "steppedLine": false,
          "targets": [
            {
              "exemplar": true,
              "expr": "sum(rate(tiflash_storage_read_thread_counter{k8s_cluster=\"$k8s_cluster\", tidb_cluster=\"$tidb_cluster\", instance=~\"$instance\", type!~\"get_cache_miss|get_cache_hit|get_cache_part|get_cache_copy|sche_no_segment\"}[1m])) by (type)",
              "format": "time_series",
              "hide": false,
              "interval": "",
              "intervalFactor": 2,
              "legendFormat": "{{type}}",
              "refId": "A"
            },
            {
              "exemplar": true,
              "expr": "sum(rate(tiflash_storage_read_thread_counter{k8s_cluster=\"$k8s_cluster\", tidb_cluster=\"$tidb_cluster\", instance=~\"$instance\", type=~\"get_cache_hit|get_cache_copy\"}[1m]))",
              "hide": false,
              "interval": "",
              "legendFormat": "get_cache_hit",
              "refId": "C"
            },
            {
              "exemplar": true,
              "expr": "sum(rate(tiflash_storage_read_thread_counter{k8s_cluster=\"$k8s_cluster\", tidb_cluster=\"$tidb_cluster\", instance=~\"$instance\", type=~\"get_cache_miss|get_cache_hit|get_cache_part|get_cache_copy\"}[1m]))",
              "hide": false,
              "interval": "",
              "legendFormat": "get_cache_total",
              "refId": "B"
            },
            {
              "exemplar": true,
              "expr": "sum(rate(tiflash_storage_read_thread_counter{k8s_cluster=\"$k8s_cluster\", tidb_cluster=\"$tidb_cluster\", instance=~\"$instance\", type=~\"get_cache_hit|get_cache_copy\"}[1m]))/sum(rate(tiflash_storage_read_thread_counter{k8s_cluster=\"$k8s_cluster\", tidb_cluster=\"$tidb_cluster\", instance=~\"$instance\", type=~\"get_cache_miss|get_cache_hit|get_cache_part|get_cache_copy\"}[1m]))",
              "hide": false,
              "instant": false,
              "interval": "",
              "legendFormat": "cache_hit_ratio",
              "refId": "D"
            }
          ],
          "thresholds": [],
          "timeFrom": null,
          "timeRegions": [],
          "timeShift": null,
          "title": "Read Thread and Data Sharing",
          "tooltip": {
            "shared": true,
            "sort": 0,
            "value_type": "individual"
          },
          "type": "graph",
          "xaxis": {
            "buckets": null,
            "mode": "time",
            "name": null,
            "show": true,
            "values": []
          },
          "yaxes": [
            {
              "decimals": null,
              "format": "ops",
              "label": null,
              "logBase": 1,
              "max": null,
              "min": "0",
              "show": true
            },
            {
              "format": "percentunit",
              "label": null,
              "logBase": 1,
              "max": null,
              "min": "0",
              "show": true
            }
          ],
          "yaxis": {
            "align": false,
            "alignLevel": null
          }
        }
      ],
      "repeat": null,
      "title": "Storage",
      "type": "row"
    },
    {
      "collapsed": true,
      "datasource": null,
      "gridPos": {
        "h": 1,
        "w": 24,
        "x": 0,
        "y": 6
      },
      "id": 64,
      "panels": [
        {
          "aliasColors": {},
          "bars": false,
          "dashLength": 10,
          "dashes": false,
          "datasource": "${DS_TEST-CLUSTER}",
          "description": "The stall duration of write and delete range",
          "fieldConfig": {
            "defaults": {},
            "overrides": []
          },
          "fill": 0,
          "fillGradient": 0,
          "gridPos": {
            "h": 8,
            "w": 24,
            "x": 0,
            "y": 7
          },
          "hiddenSeries": false,
          "id": 62,
          "legend": {
            "alignAsTable": true,
            "avg": false,
            "current": true,
            "max": true,
            "min": false,
            "rightSide": true,
            "show": true,
            "sideWidth": 250,
            "sort": "max",
            "sortDesc": true,
            "total": false,
            "values": true
          },
          "lines": true,
          "linewidth": 1,
          "links": [],
          "nullPointMode": "null as zero",
          "options": {
            "alertThreshold": true
          },
          "percentage": false,
          "pluginVersion": "7.5.11",
          "pointradius": 5,
          "points": false,
          "renderer": "flot",
          "seriesOverrides": [
            {
              "alias": "99-delta_merge",
              "yaxis": 2
            }
          ],
          "spaceLength": 10,
          "stack": false,
          "steppedLine": false,
          "targets": [
            {
              "exemplar": true,
              "expr": "histogram_quantile(0.99, sum(rate(tiflash_storage_write_stall_duration_seconds_bucket{k8s_cluster=\"$k8s_cluster\", tidb_cluster=\"$tidb_cluster\", instance=~\"$instance\"}[1m])) by (le, type, instance))",
              "format": "time_series",
              "hide": true,
              "interval": "",
              "intervalFactor": 1,
              "legendFormat": "99-{{type}}-{{instance}}",
              "refId": "B"
            },
            {
              "exemplar": true,
              "expr": "histogram_quantile(1, sum(rate(tiflash_storage_write_stall_duration_seconds_bucket{k8s_cluster=\"$k8s_cluster\", tidb_cluster=\"$tidb_cluster\", instance=~\"$instance\"}[1m])) by (le, type, instance))",
              "format": "time_series",
              "interval": "",
              "intervalFactor": 1,
              "legendFormat": "max-{{type}}-{{instance}}",
              "refId": "A"
            }
          ],
          "thresholds": [],
          "timeFrom": null,
          "timeRegions": [],
          "timeShift": null,
          "title": "Write Stall Duration",
          "tooltip": {
            "shared": true,
            "sort": 0,
            "value_type": "individual"
          },
          "type": "graph",
          "xaxis": {
            "buckets": null,
            "mode": "time",
            "name": null,
            "show": true,
            "values": []
          },
          "yaxes": [
            {
              "format": "s",
              "label": null,
              "logBase": 1,
              "max": null,
              "min": "0",
              "show": true
            },
            {
              "format": "s",
              "label": null,
              "logBase": 1,
              "max": null,
              "min": "0",
              "show": true
            }
          ],
          "yaxis": {
            "align": false,
            "alignLevel": null
          }
        },
        {
          "aliasColors": {},
          "bars": false,
          "dashLength": 10,
          "dashes": false,
          "datasource": "${DS_TEST-CLUSTER}",
          "decimals": 1,
          "description": "The throughput of write and delta's background management",
          "fieldConfig": {
            "defaults": {},
            "overrides": []
          },
          "fill": 0,
          "fillGradient": 0,
          "gridPos": {
            "h": 8,
            "w": 12,
            "x": 0,
            "y": 15
          },
          "height": "",
          "hiddenSeries": false,
          "id": 70,
          "legend": {
            "alignAsTable": true,
            "avg": false,
            "current": true,
            "hideEmpty": false,
            "hideZero": false,
            "max": true,
            "min": false,
            "rightSide": true,
            "show": true,
            "sideWidth": 250,
            "sort": "max",
            "sortDesc": true,
            "total": false,
            "values": true
          },
          "lines": true,
          "linewidth": 1,
          "links": [],
          "nullPointMode": "null",
          "options": {
            "alertThreshold": true
          },
          "percentage": false,
          "pluginVersion": "7.5.11",
          "pointradius": 5,
          "points": false,
          "renderer": "flot",
          "repeatedByRow": true,
          "seriesOverrides": [],
          "spaceLength": 10,
          "stack": false,
          "steppedLine": false,
          "targets": [
            {
              "exemplar": true,
              "expr": "sum(rate(tiflash_storage_throughput_bytes{k8s_cluster=\"$k8s_cluster\", tidb_cluster=\"$tidb_cluster\", instance=~\"$instance\", type=~\"write|ingest\"}[1m]))",
              "format": "time_series",
              "hide": false,
              "interval": "",
              "intervalFactor": 1,
              "legendFormat": "write+ingest",
              "refId": "A",
              "step": 10
            },
            {
              "exemplar": true,
              "expr": "sum(rate(tiflash_storage_throughput_bytes{k8s_cluster=\"$k8s_cluster\", tidb_cluster=\"$tidb_cluster\", instance=~\"$instance\", type!~\"write|ingest\"}[1m]))",
              "format": "time_series",
              "interval": "",
              "intervalFactor": 1,
              "legendFormat": "ManageDelta",
              "refId": "B"
            }
          ],
          "thresholds": [],
          "timeFrom": null,
          "timeRegions": [],
          "timeShift": null,
          "title": "Write & Delta Management Throughput",
          "tooltip": {
            "shared": true,
            "sort": 0,
            "value_type": "individual"
          },
          "type": "graph",
          "xaxis": {
            "buckets": null,
            "mode": "time",
            "name": null,
            "show": true,
            "values": []
          },
          "yaxes": [
            {
              "format": "binBps",
              "label": null,
              "logBase": 1,
              "max": null,
              "min": "0",
              "show": true
            },
            {
              "format": "bytes",
              "label": null,
              "logBase": 1,
              "max": null,
              "min": null,
              "show": false
            }
          ],
          "yaxis": {
            "align": false,
            "alignLevel": null
          }
        },
        {
          "aliasColors": {},
          "bars": false,
          "dashLength": 10,
          "dashes": false,
          "datasource": "${DS_TEST-CLUSTER}",
          "decimals": 1,
          "description": "The throughput of write and delta's background management",
          "fieldConfig": {
            "defaults": {},
            "overrides": []
          },
          "fill": 0,
          "fillGradient": 0,
          "gridPos": {
            "h": 8,
            "w": 12,
            "x": 12,
            "y": 15
          },
          "height": "",
          "hiddenSeries": false,
          "id": 137,
          "legend": {
            "alignAsTable": true,
            "avg": false,
            "current": true,
            "hideEmpty": false,
            "hideZero": false,
            "max": true,
            "min": false,
            "rightSide": true,
            "show": true,
            "sideWidth": 250,
            "sort": "max",
            "sortDesc": true,
            "total": false,
            "values": true
          },
          "lines": true,
          "linewidth": 1,
          "links": [],
          "nullPointMode": "null",
          "options": {
            "alertThreshold": true
          },
          "percentage": false,
          "pluginVersion": "7.5.11",
          "pointradius": 5,
          "points": false,
          "renderer": "flot",
          "repeatedByRow": true,
          "seriesOverrides": [],
          "spaceLength": 10,
          "stack": false,
          "steppedLine": false,
          "targets": [
            {
              "exemplar": true,
              "expr": "sum(tiflash_storage_throughput_bytes{k8s_cluster=\"$k8s_cluster\", tidb_cluster=\"$tidb_cluster\", instance=~\"$instance\", type=~\"write|ingest\"})",
              "format": "time_series",
              "interval": "",
              "intervalFactor": 1,
              "legendFormat": "write+ingest",
              "refId": "C"
            },
            {
              "exemplar": true,
              "expr": "sum(tiflash_storage_throughput_bytes{k8s_cluster=\"$k8s_cluster\", tidb_cluster=\"$tidb_cluster\", instance=~\"$instance\", type!~\"write|ingest\"})",
              "format": "time_series",
              "interval": "",
              "intervalFactor": 1,
              "legendFormat": "ManageDelta",
              "refId": "D"
            }
          ],
          "thresholds": [],
          "timeFrom": null,
          "timeRegions": [],
          "timeShift": null,
          "title": "Write & Delta Management Total",
          "tooltip": {
            "shared": true,
            "sort": 0,
            "value_type": "individual"
          },
          "type": "graph",
          "xaxis": {
            "buckets": null,
            "mode": "time",
            "name": null,
            "show": true,
            "values": []
          },
          "yaxes": [
            {
              "format": "bytes",
              "label": null,
              "logBase": 1,
              "max": null,
              "min": "0",
              "show": true
            },
            {
              "format": "bytes",
              "label": null,
              "logBase": 1,
              "max": null,
              "min": null,
              "show": false
            }
          ],
          "yaxis": {
            "align": false,
            "alignLevel": null
          }
        },
        {
          "aliasColors": {},
          "bars": false,
          "dashLength": 10,
          "dashes": false,
          "datasource": "${DS_TEST-CLUSTER}",
          "decimals": 1,
          "description": "The throughput of write by instance",
          "fieldConfig": {
            "defaults": {},
            "overrides": []
          },
          "fill": 0,
          "fillGradient": 0,
          "gridPos": {
            "h": 9,
            "w": 24,
            "x": 0,
            "y": 23
          },
          "height": "",
          "hiddenSeries": false,
          "id": 89,
          "legend": {
            "alignAsTable": true,
            "avg": false,
            "current": true,
            "hideEmpty": false,
            "hideZero": false,
            "max": true,
            "min": false,
            "rightSide": true,
            "show": true,
            "sideWidth": 250,
            "sort": "max",
            "sortDesc": true,
            "total": false,
            "values": true
          },
          "lines": true,
          "linewidth": 1,
          "links": [],
          "nullPointMode": "null",
          "options": {
            "alertThreshold": true
          },
          "percentage": false,
          "pluginVersion": "7.5.11",
          "pointradius": 5,
          "points": false,
          "renderer": "flot",
          "repeatedByRow": true,
          "seriesOverrides": [
            {
              "alias": "/total/",
              "yaxis": 2
            }
          ],
          "spaceLength": 10,
          "stack": false,
          "steppedLine": false,
          "targets": [
            {
              "exemplar": true,
              "expr": "sum(rate(tiflash_storage_throughput_bytes{k8s_cluster=\"$k8s_cluster\", tidb_cluster=\"$tidb_cluster\", instance=~\"$instance\", type=~\"write\"}[1m])) by (instance)",
              "format": "time_series",
              "hide": false,
              "interval": "",
              "intervalFactor": 1,
              "legendFormat": "write-{{instance}}",
              "refId": "A",
              "step": 10
            },
            {
              "exemplar": true,
              "expr": "sum(rate(tiflash_storage_throughput_bytes{k8s_cluster=\"$k8s_cluster\", tidb_cluster=\"$tidb_cluster\", instance=~\"$instance\", type=~\"ingest\"}[1m])) by (instance)",
              "hide": false,
              "interval": "",
              "legendFormat": "ingest-{{instance}}",
              "refId": "B"
            }
          ],
          "thresholds": [],
          "timeFrom": null,
          "timeRegions": [],
          "timeShift": null,
          "title": "Write Throughput By Instance",
          "tooltip": {
            "shared": true,
            "sort": 0,
            "value_type": "individual"
          },
          "type": "graph",
          "xaxis": {
            "buckets": null,
            "mode": "time",
            "name": null,
            "show": true,
            "values": []
          },
          "yaxes": [
            {
              "format": "binBps",
              "label": null,
              "logBase": 1,
              "max": null,
              "min": "0",
              "show": true
            },
            {
              "format": "bytes",
              "label": null,
              "logBase": 1,
              "max": null,
              "min": null,
              "show": false
            }
          ],
          "yaxis": {
            "align": false,
            "alignLevel": null
          }
        },
        {
          "aliasColors": {},
          "bars": false,
          "dashLength": 10,
          "dashes": false,
          "datasource": "${DS_TEST-CLUSTER}",
          "description": "The total count of different kinds of commands received",
          "fieldConfig": {
            "defaults": {},
            "overrides": []
          },
          "fill": 0,
          "fillGradient": 0,
          "gridPos": {
            "h": 9,
            "w": 24,
            "x": 0,
            "y": 32
          },
          "hiddenSeries": false,
          "id": 90,
          "legend": {
            "alignAsTable": true,
            "avg": false,
            "current": true,
            "max": true,
            "min": false,
            "rightSide": true,
            "show": true,
            "total": false,
            "values": true
          },
          "lines": true,
          "linewidth": 1,
          "links": [],
          "nullPointMode": "null as zero",
          "options": {
            "alertThreshold": true
          },
          "percentage": false,
          "pluginVersion": "7.5.11",
          "pointradius": 5,
          "points": false,
          "renderer": "flot",
          "seriesOverrides": [
            {
              "alias": "/delete_range|ingest/",
              "yaxis": 2
            }
          ],
          "spaceLength": 10,
          "stack": false,
          "steppedLine": false,
          "targets": [
            {
              "expr": "sum(rate(tiflash_system_profile_event_DMWriteBlock{k8s_cluster=\"$k8s_cluster\", tidb_cluster=\"$tidb_cluster\", instance=~\"$instance\"}[1m])) by (instance, type)",
              "format": "time_series",
              "hide": false,
              "intervalFactor": 1,
              "legendFormat": "write block-{{instance}}",
              "refId": "C"
            },
            {
              "expr": "sum(increase(tiflash_storage_command_count{k8s_cluster=\"$k8s_cluster\", tidb_cluster=\"$tidb_cluster\", instance=~\"$instance\"}[1m])) by (instance, type)",
              "format": "time_series",
              "hide": false,
              "intervalFactor": 1,
              "legendFormat": "{{type}}-{{instance}}",
              "refId": "D"
            }
          ],
          "thresholds": [],
          "timeFrom": null,
          "timeRegions": [],
          "timeShift": null,
          "title": "Write Command OPS By Instance",
          "tooltip": {
            "shared": true,
            "sort": 0,
            "value_type": "individual"
          },
          "type": "graph",
          "xaxis": {
            "buckets": null,
            "mode": "time",
            "name": null,
            "show": true,
            "values": []
          },
          "yaxes": [
            {
              "decimals": null,
              "format": "ops",
              "label": null,
              "logBase": 1,
              "max": null,
              "min": "0",
              "show": true
            },
            {
              "format": "opm",
              "label": null,
              "logBase": 1,
              "max": null,
              "min": "0",
              "show": true
            }
          ],
          "yaxis": {
            "align": false,
            "alignLevel": null
          }
        }
      ],
      "title": "Storage Write Stall",
      "type": "row"
    },
    {
      "collapsed": true,
      "datasource": null,
      "gridPos": {
        "h": 1,
        "w": 24,
        "x": 0,
        "y": 7
      },
      "id": 119,
      "panels": [
        {
          "aliasColors": {},
          "bars": false,
          "dashLength": 10,
          "dashes": false,
          "datasource": "${DS_TEST-CLUSTER}",
          "decimals": 1,
          "description": "The disk usage of PageStorage instances in each TiFlash node",
          "editable": true,
          "error": false,
          "fieldConfig": {
            "defaults": {},
            "overrides": []
          },
          "fill": 0,
          "fillGradient": 0,
          "grid": {},
          "gridPos": {
            "h": 8,
            "w": 12,
            "x": 0,
            "y": 8
          },
          "hiddenSeries": false,
          "id": 128,
          "legend": {
            "alignAsTable": true,
            "avg": false,
            "current": true,
            "max": false,
            "min": false,
            "rightSide": true,
            "show": true,
            "sideWidth": null,
            "total": false,
            "values": true
          },
          "lines": true,
          "linewidth": 1,
          "links": [],
          "nullPointMode": "null as zero",
          "options": {
            "alertThreshold": true
          },
          "percentage": false,
          "pluginVersion": "7.5.11",
          "pointradius": 5,
          "points": false,
          "renderer": "flot",
          "seriesOverrides": [
            {
              "alias": "/^valid_rate/",
              "yaxis": 2
            },
            {
              "alias": "/size/",
              "linewidth": 3
            }
          ],
          "spaceLength": 10,
          "stack": false,
          "steppedLine": false,
          "targets": [
            {
              "exemplar": true,
              "expr": "tiflash_system_asynchronous_metric_BlobDiskBytes{k8s_cluster=\"$k8s_cluster\", tidb_cluster=\"$tidb_cluster\", instance=~\"$instance\"}",
              "hide": false,
              "interval": "",
              "intervalFactor": 2,
              "legendFormat": "disk_size-{{instance}}",
              "refId": "A"
            },
            {
              "exemplar": true,
              "expr": "sum(tiflash_system_asynchronous_metric_BlobValidBytes{k8s_cluster=\"$k8s_cluster\", tidb_cluster=\"$tidb_cluster\", instance=~\"$instance\"}) by (instance)",
              "hide": false,
              "interval": "",
              "intervalFactor": 2,
              "legendFormat": "valid_size-{{instance}}",
              "refId": "B"
            },
            {
              "exemplar": true,
              "expr": "sum((tiflash_system_asynchronous_metric_BlobValidBytes{k8s_cluster=\"$k8s_cluster\", tidb_cluster=\"$tidb_cluster\", instance=~\"$instance\"}) / (tiflash_system_asynchronous_metric_BlobDiskBytes{k8s_cluster=\"$k8s_cluster\", tidb_cluster=\"$tidb_cluster\", instance=~\"$instance\"})) by (instance)",
              "hide": false,
              "interval": "",
              "legendFormat": "valid_rate-{{instance}}",
              "refId": "C"
            },
            {
              "exemplar": true,
              "expr": "tiflash_system_asynchronous_metric_LogDiskBytes{k8s_cluster=\"$k8s_cluster\", tidb_cluster=\"$tidb_cluster\", instance=~\"$instance\"}",
              "format": "time_series",
              "hide": false,
              "interval": "",
              "intervalFactor": 2,
              "legendFormat": "log_size-{{instance}}",
              "refId": "E",
              "step": 10
            }
          ],
          "thresholds": [],
          "timeFrom": null,
          "timeRegions": [],
          "timeShift": null,
          "title": "PageStorage Disk Usage",
          "tooltip": {
            "msResolution": false,
            "shared": true,
            "sort": 2,
            "value_type": "individual"
          },
          "type": "graph",
          "xaxis": {
            "buckets": null,
            "mode": "time",
            "name": null,
            "show": true,
            "values": []
          },
          "yaxes": [
            {
              "format": "bytes",
              "label": null,
              "logBase": 1,
              "max": null,
              "min": "0",
              "show": true
            },
            {
              "format": "percentunit",
              "label": null,
              "logBase": 1,
              "max": "1.1",
              "min": "0",
              "show": true
            }
          ],
          "yaxis": {
            "align": false,
            "alignLevel": null
          }
        },
        {
          "aliasColors": {},
          "bars": false,
          "dashLength": 10,
          "dashes": false,
          "datasource": "${DS_TEST-CLUSTER}",
          "decimals": 1,
          "description": "The number of files of PageStorage instances in each TiFlash node",
          "editable": true,
          "error": false,
          "fieldConfig": {
            "defaults": {},
            "overrides": []
          },
          "fill": 0,
          "fillGradient": 0,
          "grid": {},
          "gridPos": {
            "h": 8,
            "w": 12,
            "x": 12,
            "y": 8
          },
          "hiddenSeries": false,
          "id": 129,
          "legend": {
            "alignAsTable": true,
            "avg": false,
            "current": true,
            "max": false,
            "min": false,
            "rightSide": true,
            "show": true,
            "sideWidth": null,
            "total": false,
            "values": true
          },
          "lines": true,
          "linewidth": 1,
          "links": [],
          "nullPointMode": "null as zero",
          "options": {
            "alertThreshold": true
          },
          "percentage": false,
          "pluginVersion": "7.5.11",
          "pointradius": 5,
          "points": false,
          "renderer": "flot",
          "seriesOverrides": [],
          "spaceLength": 10,
          "stack": false,
          "steppedLine": false,
          "targets": [
            {
              "exemplar": true,
              "expr": "sum(tiflash_system_asynchronous_metric_BlobFileNums{k8s_cluster=\"$k8s_cluster\", tidb_cluster=\"$tidb_cluster\", instance=~\"$instance\"}) by (instance)",
              "format": "time_series",
              "hide": false,
              "interval": "",
              "intervalFactor": 2,
              "legendFormat": "blob_file-{{instance}}",
              "refId": "A",
              "step": 10
            },
            {
              "exemplar": true,
              "expr": "sum(tiflash_system_asynchronous_metric_LogNums{k8s_cluster=\"$k8s_cluster\", tidb_cluster=\"$tidb_cluster\", instance=~\"$instance\"}) by (instance)",
              "hide": false,
              "interval": "",
              "legendFormat": "log_file-{{instance}}",
              "refId": "B"
            }
          ],
          "thresholds": [],
          "timeFrom": null,
          "timeRegions": [],
          "timeShift": null,
          "title": "PageStorage File Num",
          "tooltip": {
            "msResolution": false,
            "shared": true,
            "sort": 2,
            "value_type": "individual"
          },
          "type": "graph",
          "xaxis": {
            "buckets": null,
            "mode": "time",
            "name": null,
            "show": true,
            "values": []
          },
          "yaxes": [
            {
              "format": "short",
              "label": null,
              "logBase": 1,
              "max": null,
              "min": "0",
              "show": true
            },
            {
              "format": "percentunit",
              "label": null,
              "logBase": 1,
              "max": "1.1",
              "min": "0",
              "show": true
            }
          ],
          "yaxis": {
            "align": false,
            "alignLevel": null
          }
        },
        {
          "cards": {
            "cardPadding": null,
            "cardRound": null
          },
          "color": {
            "cardColor": "#b4ff00",
            "colorScale": "sqrt",
            "colorScheme": "interpolateSpectral",
            "exponent": 0.5,
            "mode": "spectrum"
          },
          "dataFormat": "tsbuckets",
          "datasource": "${DS_TEST-CLUSTER}",
          "fieldConfig": {
            "defaults": {},
            "overrides": []
          },
          "gridPos": {
            "h": 8,
            "w": 12,
            "x": 0,
            "y": 16
          },
          "heatmap": {},
          "hideZeroBuckets": true,
          "highlightCards": true,
          "id": 133,
          "legend": {
            "show": true
          },
          "pluginVersion": "6.1.6",
          "reverseYBuckets": false,
          "targets": [
            {
              "exemplar": true,
              "expr": "sum(delta(tiflash_storage_page_write_batch_size_bucket{k8s_cluster=\"$k8s_cluster\", tidb_cluster=\"$tidb_cluster\", instance=~\"$instance\", type=\"v3\"}[1m])) by (le)",
              "format": "heatmap",
              "interval": "",
              "legendFormat": "{{le}}",
              "queryType": "randomWalk",
              "refId": "A"
            }
          ],
          "title": "PageStorage WriteBatch Size",
          "tooltip": {
            "show": true,
            "showHistogram": true
          },
          "type": "heatmap",
          "xAxis": {
            "show": true
          },
          "xBucketNumber": null,
          "xBucketSize": null,
          "yAxis": {
            "decimals": 0,
            "format": "bytes",
            "logBase": 1,
            "max": null,
            "min": null,
            "show": true,
            "splitFactor": null
          },
          "yBucketBound": "auto",
          "yBucketNumber": null,
          "yBucketSize": null
        },
        {
          "aliasColors": {},
          "bars": false,
          "dashLength": 10,
          "dashes": false,
          "datasource": "${DS_TEST-CLUSTER}",
          "fieldConfig": {
            "defaults": {},
            "overrides": []
          },
          "fill": 1,
          "fillGradient": 0,
          "gridPos": {
            "h": 8,
            "w": 12,
            "x": 12,
            "y": 16
          },
          "hiddenSeries": false,
          "id": 158,
          "legend": {
            "alignAsTable": true,
            "avg": false,
            "current": true,
            "max": true,
            "min": false,
            "rightSide": true,
            "show": true,
            "sort": "max",
            "sortDesc": true,
            "total": false,
            "values": true
          },
          "lines": true,
          "linewidth": 1,
          "links": [],
          "nullPointMode": "null as zero",
          "options": {
            "alertThreshold": true
          },
          "percentage": false,
          "pluginVersion": "7.5.11",
          "pointradius": 5,
          "points": false,
          "renderer": "flot",
          "seriesOverrides": [],
          "spaceLength": 10,
          "stack": false,
          "steppedLine": false,
          "targets": [
            {
              "exemplar": true,
              "expr": "histogram_quantile(1.00, sum(rate(tiflash_storage_page_write_duration_seconds_bucket{k8s_cluster=\"$k8s_cluster\", tidb_cluster=\"$tidb_cluster\", instance=~\"$instance\"}[1m])) by (le, type))",
              "format": "time_series",
              "hide": true,
              "interval": "",
              "intervalFactor": 1,
              "legendFormat": "{{type}}-max",
              "refId": "A"
            },
            {
              "exemplar": true,
              "expr": "histogram_quantile(0.999, sum(rate(tiflash_storage_page_write_duration_seconds_bucket{k8s_cluster=\"$k8s_cluster\", tidb_cluster=\"$tidb_cluster\", instance=~\"$instance\"}[1m])) by (le, type))",
              "format": "time_series",
              "hide": true,
              "interval": "",
              "intervalFactor": 1,
              "legendFormat": "{{type}}-999",
              "refId": "B"
            },
            {
              "exemplar": true,
              "expr": "histogram_quantile(0.99, sum(rate(tiflash_storage_page_write_duration_seconds_bucket{k8s_cluster=\"$k8s_cluster\", tidb_cluster=\"$tidb_cluster\", instance=~\"$instance\"}[1m])) by (le, type))",
              "hide": false,
              "interval": "",
              "legendFormat": "{{type}}-99",
              "refId": "C"
            },
            {
              "exemplar": true,
              "expr": "histogram_quantile(0.95, sum(rate(tiflash_storage_page_write_duration_seconds_bucket{k8s_cluster=\"$k8s_cluster\", tidb_cluster=\"$tidb_cluster\", instance=~\"$instance\"}[1m])) by (le, type))",
              "hide": true,
              "interval": "",
              "legendFormat": "{{type}}-95",
              "refId": "D"
            },
            {
              "exemplar": true,
              "expr": "histogram_quantile(0.80, sum(rate(tiflash_storage_page_write_duration_seconds_bucket{k8s_cluster=\"$k8s_cluster\", tidb_cluster=\"$tidb_cluster\", instance=~\"$instance\"}[1m])) by (le, type))",
              "hide": true,
              "interval": "",
              "legendFormat": "{{type}}-80",
              "refId": "E"
            }
          ],
          "thresholds": [],
          "timeFrom": null,
          "timeRegions": [],
          "timeShift": null,
          "title": "Page write Duration",
          "tooltip": {
            "shared": true,
            "sort": 2,
            "value_type": "individual"
          },
          "type": "graph",
          "xaxis": {
            "buckets": null,
            "mode": "time",
            "name": null,
            "show": true,
            "values": []
          },
          "yaxes": [
            {
              "format": "s",
              "label": null,
              "logBase": 1,
              "max": null,
              "min": "0",
              "show": true
            },
            {
              "format": "short",
              "label": null,
              "logBase": 1,
              "max": null,
              "min": null,
              "show": true
            }
          ],
          "yaxis": {
            "align": false,
            "alignLevel": null
          }
        },
        {
          "aliasColors": {},
          "bars": false,
          "dashLength": 10,
          "dashes": false,
          "datasource": "${DS_TEST-CLUSTER}",
          "fieldConfig": {
            "defaults": {},
            "overrides": []
          },
          "fill": 1,
          "fillGradient": 0,
          "gridPos": {
            "h": 8,
            "w": 12,
            "x": 0,
            "y": 24
          },
          "hiddenSeries": false,
          "id": 163,
          "legend": {
            "alignAsTable": false,
            "avg": false,
            "current": false,
            "hideEmpty": false,
            "hideZero": true,
            "max": false,
            "min": false,
            "rightSide": false,
            "show": true,
            "sort": "max",
            "sortDesc": true,
            "total": false,
            "values": false
          },
          "lines": true,
          "linewidth": 1,
          "links": [],
          "nullPointMode": "null as zero",
          "options": {
            "alertThreshold": true
          },
          "percentage": false,
          "pluginVersion": "7.5.11",
          "pointradius": 5,
          "points": false,
          "renderer": "flot",
          "seriesOverrides": [],
          "spaceLength": 10,
          "stack": false,
          "steppedLine": false,
          "targets": [
            {
              "exemplar": true,
              "expr": "sum(increase(tiflash_storage_page_gc_count{k8s_cluster=\"$k8s_cluster\", tidb_cluster=\"$tidb_cluster\", instance=~\"$instance\"}[$__rate_interval])) by (type)",
              "format": "time_series",
              "hide": false,
              "instant": false,
              "interval": "",
              "intervalFactor": 1,
              "legendFormat": "{{type}}",
              "refId": "A"
            }
          ],
          "thresholds": [],
          "timeFrom": null,
          "timeRegions": [],
          "timeShift": null,
          "title": "Page GC Tasks OPM",
          "tooltip": {
            "shared": true,
            "sort": 2,
            "value_type": "individual"
          },
          "type": "graph",
          "xaxis": {
            "buckets": null,
            "mode": "time",
            "name": null,
            "show": true,
            "values": []
          },
          "yaxes": [
            {
              "format": "opm",
              "label": null,
              "logBase": 1,
              "max": null,
              "min": "0",
              "show": true
            },
            {
              "format": "short",
              "label": null,
              "logBase": 1,
              "max": null,
              "min": null,
              "show": true
            }
          ],
          "yaxis": {
            "align": false,
            "alignLevel": null
          }
        },
        {
          "aliasColors": {},
          "bars": false,
          "dashLength": 10,
          "dashes": false,
          "datasource": "${DS_TEST-CLUSTER}",
          "fieldConfig": {
            "defaults": {},
            "overrides": []
          },
          "fill": 1,
          "fillGradient": 0,
          "gridPos": {
            "h": 8,
            "w": 12,
            "x": 12,
            "y": 24
          },
          "hiddenSeries": false,
          "id": 162,
          "legend": {
            "alignAsTable": true,
            "avg": false,
            "current": true,
            "hideEmpty": false,
            "hideZero": true,
            "max": true,
            "min": false,
            "rightSide": true,
            "show": true,
            "sort": "max",
            "sortDesc": true,
            "total": false,
            "values": true
          },
          "lines": true,
          "linewidth": 1,
          "links": [],
          "nullPointMode": "null as zero",
          "options": {
            "alertThreshold": true
          },
          "percentage": false,
          "pluginVersion": "7.5.11",
          "pointradius": 5,
          "points": false,
          "renderer": "flot",
          "seriesOverrides": [],
          "spaceLength": 10,
          "stack": false,
          "steppedLine": false,
          "targets": [
            {
              "exemplar": true,
              "expr": "histogram_quantile(1.00, sum(rate(tiflash_storage_page_gc_duration_seconds_bucket{k8s_cluster=\"$k8s_cluster\", tidb_cluster=\"$tidb_cluster\", instance=~\"$instance\"}[1m])) by (le, type))",
              "format": "time_series",
              "hide": false,
              "instant": false,
              "interval": "",
              "intervalFactor": 1,
              "legendFormat": "{{type}}-max",
              "refId": "A"
            },
            {
              "exemplar": true,
              "expr": "histogram_quantile(0.99, sum(rate(tiflash_storage_page_gc_duration_seconds_bucket{k8s_cluster=\"$k8s_cluster\", tidb_cluster=\"$tidb_cluster\", instance=~\"$instance\"}[1m])) by (le, type))",
              "format": "time_series",
              "hide": true,
              "interval": "",
              "intervalFactor": 1,
              "legendFormat": "{{type}}-99",
              "refId": "B"
            }
          ],
          "thresholds": [],
          "timeFrom": null,
          "timeRegions": [],
          "timeShift": null,
          "title": "Page GC Duration",
          "tooltip": {
            "shared": true,
            "sort": 2,
            "value_type": "individual"
          },
          "type": "graph",
          "xaxis": {
            "buckets": null,
            "mode": "time",
            "name": null,
            "show": true,
            "values": []
          },
          "yaxes": [
            {
              "format": "s",
              "label": null,
              "logBase": 1,
              "max": null,
              "min": "0",
              "show": true
            },
            {
              "format": "short",
              "label": null,
              "logBase": 1,
              "max": null,
              "min": null,
              "show": true
            }
          ],
          "yaxis": {
            "align": false,
            "alignLevel": null
          }
        },
        {
          "aliasColors": {},
          "bars": false,
          "dashLength": 10,
          "dashes": false,
          "datasource": "${DS_TEST-CLUSTER}",
          "decimals": 1,
          "description": "The number of pages of all TiFlash instance",
          "editable": true,
          "error": false,
          "fieldConfig": {
            "defaults": {},
            "overrides": []
          },
          "fill": 0,
          "fillGradient": 0,
          "grid": {},
          "gridPos": {
            "h": 8,
            "w": 12,
            "x": 0,
            "y": 32
          },
          "hiddenSeries": false,
          "id": 164,
          "legend": {
            "alignAsTable": true,
            "avg": false,
            "current": true,
            "max": false,
            "min": false,
            "rightSide": true,
            "show": true,
            "sideWidth": null,
            "sort": "current",
            "sortDesc": true,
            "total": false,
            "values": true
          },
          "lines": true,
          "linewidth": 1,
          "links": [],
          "nullPointMode": "null as zero",
          "options": {
            "alertThreshold": true
          },
          "percentage": false,
          "pluginVersion": "7.5.11",
          "pointradius": 5,
          "points": false,
          "renderer": "flot",
          "seriesOverrides": [],
          "spaceLength": 10,
          "stack": false,
          "steppedLine": false,
          "targets": [
            {
              "exemplar": true,
              "expr": "tiflash_system_asynchronous_metric_PagesInMem{k8s_cluster=\"$k8s_cluster\", tidb_cluster=\"$tidb_cluster\", instance=~\"$instance\"}",
              "format": "time_series",
              "interval": "",
              "intervalFactor": 2,
              "legendFormat": "num_pages-{{instance}}",
              "refId": "A",
              "step": 10
            }
          ],
          "thresholds": [],
          "timeFrom": null,
          "timeRegions": [],
          "timeShift": null,
          "title": "StoragePool Pages",
          "tooltip": {
            "msResolution": false,
            "shared": true,
            "sort": 0,
            "value_type": "individual"
          },
          "type": "graph",
          "xaxis": {
            "buckets": null,
            "mode": "time",
            "name": null,
            "show": true,
            "values": []
          },
          "yaxes": [
            {
              "format": "short",
              "label": null,
              "logBase": 1,
              "max": null,
              "min": "0",
              "show": true
            },
            {
              "format": "short",
              "label": null,
              "logBase": 1,
              "max": null,
              "min": null,
              "show": true
            }
          ],
          "yaxis": {
            "align": false,
            "alignLevel": null
          }
        },
        {
          "aliasColors": {},
          "bars": false,
          "dashLength": 10,
          "dashes": false,
          "datasource": "${DS_TEST-CLUSTER}",
          "decimals": 1,
          "description": "The number of tables running under different mode in DeltaTree",
          "editable": true,
          "error": false,
          "fieldConfig": {
            "defaults": {},
            "overrides": []
          },
          "fill": 0,
          "fillGradient": 0,
          "grid": {},
          "gridPos": {
            "h": 8,
            "w": 12,
            "x": 12,
            "y": 32
          },
          "hiddenSeries": false,
          "id": 123,
          "legend": {
            "alignAsTable": true,
            "avg": false,
            "current": true,
            "max": false,
            "min": false,
            "rightSide": true,
            "show": true,
            "sideWidth": null,
            "sort": "current",
            "sortDesc": true,
            "total": false,
            "values": true
          },
          "lines": true,
          "linewidth": 1,
          "links": [],
          "nullPointMode": "null as zero",
          "options": {
            "alertThreshold": true
          },
          "percentage": false,
          "pluginVersion": "7.5.11",
          "pointradius": 5,
          "points": false,
          "renderer": "flot",
          "seriesOverrides": [],
          "spaceLength": 10,
          "stack": false,
          "steppedLine": false,
          "targets": [
            {
              "exemplar": true,
              "expr": "sum(tiflash_system_current_metric_StoragePoolV2Only{k8s_cluster=\"$k8s_cluster\", tidb_cluster=\"$tidb_cluster\", instance=~\"$instance\"}) by (instance)",
              "format": "time_series",
              "interval": "",
              "intervalFactor": 2,
              "legendFormat": "{{instance}}-OnlyV2",
              "refId": "A",
              "step": 10
            },
            {
              "exemplar": true,
              "expr": "sum(tiflash_system_current_metric_StoragePoolV3Only{k8s_cluster=\"$k8s_cluster\", tidb_cluster=\"$tidb_cluster\", instance=~\"$instance\"}) by (instance)",
              "hide": false,
              "interval": "",
              "legendFormat": "{{instance}}-OnlyV3",
              "refId": "B"
            },
            {
              "exemplar": true,
              "expr": "sum(tiflash_system_current_metric_StoragePoolMixMode{k8s_cluster=\"$k8s_cluster\", tidb_cluster=\"$tidb_cluster\", instance=~\"$instance\"}) by (instance)",
              "hide": false,
              "interval": "",
              "legendFormat": "{{instance}}-MixMode",
              "refId": "C"
            }
          ],
          "thresholds": [],
          "timeFrom": null,
          "timeRegions": [],
          "timeShift": null,
          "title": "StoragePool Runmode",
          "tooltip": {
            "msResolution": false,
            "shared": true,
            "sort": 0,
            "value_type": "individual"
          },
          "type": "graph",
          "xaxis": {
            "buckets": null,
            "mode": "time",
            "name": null,
            "show": true,
            "values": []
          },
          "yaxes": [
            {
              "format": "short",
              "label": null,
              "logBase": 1,
              "max": null,
              "min": "0",
              "show": true
            },
            {
              "format": "short",
              "label": null,
              "logBase": 1,
              "max": null,
              "min": null,
              "show": true
            }
          ],
          "yaxis": {
            "align": false,
            "alignLevel": null
          }
        }
      ],
      "title": "PageStorage",
      "type": "row"
    },
    {
      "collapsed": true,
      "datasource": null,
      "gridPos": {
        "h": 1,
        "w": 24,
        "x": 0,
        "y": 8
      },
      "id": 34,
      "panels": [
        {
          "aliasColors": {},
          "bars": false,
          "dashLength": 10,
          "dashes": false,
          "datasource": "${DS_TEST-CLUSTER}",
          "fieldConfig": {
            "defaults": {},
            "overrides": []
          },
          "fill": 0,
          "fillGradient": 0,
          "gridPos": {
            "h": 7,
            "w": 12,
            "x": 0,
            "y": 9
          },
          "hiddenSeries": false,
          "id": 166,
          "legend": {
            "alignAsTable": false,
            "avg": false,
            "current": false,
            "max": false,
            "min": false,
            "rightSide": false,
            "show": true,
            "total": false,
            "values": false
          },
          "lines": true,
          "linewidth": 1,
          "links": [],
          "nullPointMode": "null as zero",
          "options": {
            "alertThreshold": true
          },
          "percentage": false,
          "pluginVersion": "7.5.11",
          "pointradius": 5,
          "points": false,
          "renderer": "flot",
          "seriesOverrides": [],
          "spaceLength": 10,
          "stack": false,
          "steppedLine": false,
          "targets": [
            {
              "exemplar": true,
              "expr": "sum(rate(tiflash_stale_read_count{k8s_cluster=\"$k8s_cluster\", tidb_cluster=\"$tidb_cluster\", instance=~\"$instance\"}[1m])) by (instance)",
              "format": "time_series",
              "interval": "",
              "intervalFactor": 1,
              "legendFormat": "{{instance}}",
              "refId": "A"
            }
          ],
          "thresholds": [],
          "timeFrom": null,
          "timeRegions": [],
          "timeShift": null,
          "title": "Stale Read OPS",
          "tooltip": {
            "shared": true,
            "sort": 0,
            "value_type": "individual"
          },
          "type": "graph",
          "xaxis": {
            "buckets": null,
            "mode": "time",
            "name": null,
            "show": true,
            "values": []
          },
          "yaxes": [
            {
              "$$hashKey": "object:435",
              "decimals": null,
              "format": "ops",
              "label": null,
              "logBase": 1,
              "max": null,
              "min": "0",
              "show": true
            },
            {
              "$$hashKey": "object:436",
              "format": "none",
              "label": null,
              "logBase": 1,
              "max": null,
              "min": null,
              "show": true
            }
          ],
          "yaxis": {
            "align": false,
            "alignLevel": null
          }
        },
        {
          "aliasColors": {},
          "bars": false,
          "dashLength": 10,
          "dashes": false,
          "datasource": "${DS_TEST-CLUSTER}",
          "fieldConfig": {
            "defaults": {},
            "overrides": []
          },
          "fill": 0,
          "fillGradient": 0,
          "gridPos": {
            "h": 7,
            "w": 12,
            "x": 12,
            "y": 9
          },
          "hiddenSeries": false,
          "id": 35,
          "legend": {
            "alignAsTable": false,
            "avg": false,
            "current": false,
            "max": false,
            "min": false,
            "rightSide": false,
            "show": true,
            "total": false,
            "values": false
          },
          "lines": true,
          "linewidth": 1,
          "links": [],
          "nullPointMode": "null as zero",
          "options": {
            "alertThreshold": true
          },
          "percentage": false,
          "pluginVersion": "7.5.11",
          "pointradius": 5,
          "points": false,
          "renderer": "flot",
          "seriesOverrides": [],
          "spaceLength": 10,
          "stack": false,
          "steppedLine": false,
          "targets": [
            {
              "expr": "sum(rate(tiflash_raft_read_index_count{k8s_cluster=\"$k8s_cluster\", tidb_cluster=\"$tidb_cluster\", instance=~\"$instance\"}[1m])) by (instance)",
              "format": "time_series",
              "intervalFactor": 1,
              "legendFormat": "{{instance}}",
              "refId": "A"
            }
          ],
          "thresholds": [],
          "timeFrom": null,
          "timeRegions": [],
          "timeShift": null,
          "title": "Raft Read Index OPS",
          "tooltip": {
            "shared": true,
            "sort": 0,
            "value_type": "individual"
          },
          "type": "graph",
          "xaxis": {
            "buckets": null,
            "mode": "time",
            "name": null,
            "show": true,
            "values": []
          },
          "yaxes": [
            {
              "decimals": null,
              "format": "ops",
              "label": null,
              "logBase": 1,
              "max": null,
              "min": "0",
              "show": true
            },
            {
              "format": "none",
              "label": null,
              "logBase": 1,
              "max": null,
              "min": null,
              "show": true
            }
          ],
          "yaxis": {
            "align": false,
            "alignLevel": null
          }
        },
        {
          "aliasColors": {},
          "bars": false,
          "dashLength": 10,
          "dashes": false,
          "datasource": "${DS_TEST-CLUSTER}",
          "fieldConfig": {
            "defaults": {},
            "overrides": []
          },
          "fill": 1,
          "fillGradient": 0,
          "gridPos": {
            "h": 7,
            "w": 12,
            "x": 0,
            "y": 16
          },
          "hiddenSeries": false,
          "id": 37,
          "legend": {
            "alignAsTable": true,
            "avg": false,
            "current": true,
            "hideEmpty": false,
            "hideZero": false,
            "max": true,
            "min": false,
            "rightSide": true,
            "show": true,
            "total": false,
            "values": true
          },
          "lines": true,
          "linewidth": 1,
          "links": [],
          "nullPointMode": "null as zero",
          "options": {
            "alertThreshold": true
          },
          "percentage": false,
          "pluginVersion": "7.5.11",
          "pointradius": 5,
          "points": false,
          "renderer": "flot",
          "seriesOverrides": [
            {
              "alias": "/timeout/",
              "yaxis": 2
            }
          ],
          "spaceLength": 10,
          "stack": false,
          "steppedLine": false,
          "targets": [
            {
              "expr": "histogram_quantile(1.00, sum(rate(tiflash_raft_wait_index_duration_seconds_bucket{k8s_cluster=\"$k8s_cluster\", tidb_cluster=\"$tidb_cluster\", instance=~\"$instance\"}[1m])) by (le))",
              "format": "time_series",
              "intervalFactor": 1,
              "legendFormat": "max",
              "refId": "A"
            },
            {
              "expr": "histogram_quantile(0.99, sum(rate(tiflash_raft_wait_index_duration_seconds_bucket{k8s_cluster=\"$k8s_cluster\", tidb_cluster=\"$tidb_cluster\", instance=~\"$instance\"}[1m])) by (le))",
              "format": "time_series",
              "intervalFactor": 1,
              "legendFormat": "99",
              "refId": "B"
            },
            {
              "expr": "histogram_quantile(0.95, sum(rate(tiflash_raft_wait_index_duration_seconds_bucket{k8s_cluster=\"$k8s_cluster\", tidb_cluster=\"$tidb_cluster\", instance=~\"$instance\"}[1m])) by (le))",
              "format": "time_series",
              "intervalFactor": 1,
              "legendFormat": "95",
              "refId": "C"
            },
            {
              "expr": "histogram_quantile(0.80, sum(rate(tiflash_raft_wait_index_duration_seconds_bucket{k8s_cluster=\"$k8s_cluster\", tidb_cluster=\"$tidb_cluster\", instance=~\"$instance\"}[1m])) by (le))",
              "format": "time_series",
              "intervalFactor": 1,
              "legendFormat": "80",
              "refId": "D"
            },
            {
              "expr": "sum(increase(tiflash_system_profile_event_RaftWaitIndexTimeout{k8s_cluster=\"$k8s_cluster\", tidb_cluster=\"$tidb_cluster\", instance=~\"$instance\"}[1m])) by (instance)",
              "format": "time_series",
              "intervalFactor": 1,
              "legendFormat": "{{instance}}-timeout",
              "refId": "E"
            }
          ],
          "thresholds": [],
          "timeFrom": null,
          "timeRegions": [],
          "timeShift": null,
          "title": "Raft Wait Index Duration",
          "tooltip": {
            "shared": true,
            "sort": 0,
            "value_type": "individual"
          },
          "type": "graph",
          "xaxis": {
            "buckets": null,
            "mode": "time",
            "name": null,
            "show": true,
            "values": []
          },
          "yaxes": [
            {
              "format": "s",
              "label": null,
              "logBase": 1,
              "max": null,
              "min": "0",
              "show": true
            },
            {
              "decimals": 2,
              "format": "opm",
              "label": null,
              "logBase": 1,
              "max": null,
              "min": "0",
              "show": true
            }
          ],
          "yaxis": {
            "align": false,
            "alignLevel": null
          }
        },
        {
          "aliasColors": {},
          "bars": false,
          "dashLength": 10,
          "dashes": false,
          "datasource": "${DS_TEST-CLUSTER}",
          "description": "The number of currently applying snapshots.",
          "fieldConfig": {
            "defaults": {},
            "overrides": []
          },
          "fill": 1,
          "fillGradient": 0,
          "gridPos": {
            "h": 7,
            "w": 12,
            "x": 12,
            "y": 16
          },
          "hiddenSeries": false,
          "id": 36,
          "legend": {
            "alignAsTable": false,
            "avg": false,
            "current": false,
            "max": false,
            "min": false,
            "rightSide": false,
            "show": true,
            "total": false,
            "values": false
          },
          "lines": true,
          "linewidth": 1,
          "links": [],
          "nullPointMode": "null as zero",
          "options": {
            "alertThreshold": true
          },
          "percentage": false,
          "pluginVersion": "7.5.11",
          "pointradius": 5,
          "points": false,
          "renderer": "flot",
          "seriesOverrides": [],
          "spaceLength": 10,
          "stack": false,
          "steppedLine": false,
          "targets": [
            {
              "expr": "histogram_quantile(1.00, sum(rate(tiflash_raft_read_index_duration_seconds_bucket{k8s_cluster=\"$k8s_cluster\", tidb_cluster=\"$tidb_cluster\", instance=~\"$instance\"}[1m])) by (le))",
              "format": "time_series",
              "intervalFactor": 1,
              "legendFormat": "max",
              "refId": "A"
            },
            {
              "expr": "histogram_quantile(0.99, sum(rate(tiflash_raft_read_index_duration_seconds_bucket{k8s_cluster=\"$k8s_cluster\", tidb_cluster=\"$tidb_cluster\", instance=~\"$instance\"}[1m])) by (le))",
              "format": "time_series",
              "intervalFactor": 1,
              "legendFormat": "99",
              "refId": "B"
            },
            {
              "expr": "histogram_quantile(0.95, sum(rate(tiflash_raft_read_index_duration_seconds_bucket{k8s_cluster=\"$k8s_cluster\", tidb_cluster=\"$tidb_cluster\", instance=~\"$instance\"}[1m])) by (le))",
              "format": "time_series",
              "intervalFactor": 1,
              "legendFormat": "95",
              "refId": "C"
            },
            {
              "expr": "histogram_quantile(0.80, sum(rate(tiflash_raft_read_index_duration_seconds_bucket{k8s_cluster=\"$k8s_cluster\", tidb_cluster=\"$tidb_cluster\", instance=~\"$instance\"}[1m])) by (le))",
              "format": "time_series",
              "intervalFactor": 1,
              "legendFormat": "80",
              "refId": "D"
            }
          ],
          "thresholds": [],
          "timeFrom": null,
          "timeRegions": [],
          "timeShift": null,
          "title": "Raft Batch Read Index Duration",
          "tooltip": {
            "shared": true,
            "sort": 0,
            "value_type": "individual"
          },
          "type": "graph",
          "xaxis": {
            "buckets": null,
            "mode": "time",
            "name": null,
            "show": true,
            "values": []
          },
          "yaxes": [
            {
              "format": "s",
              "label": null,
              "logBase": 1,
              "max": null,
              "min": "0",
              "show": true
            },
            {
              "format": "short",
              "label": null,
              "logBase": 1,
              "max": null,
              "min": null,
              "show": true
            }
          ],
          "yaxis": {
            "align": false,
            "alignLevel": null
          }
        },
        {
          "aliasColors": {},
          "bars": false,
          "dashLength": 10,
          "dashes": false,
          "datasource": "${DS_TEST-CLUSTER}",
          "description": "The number of currently applying snapshots.",
          "fieldConfig": {
            "defaults": {},
            "overrides": []
          },
          "fill": 1,
          "fillGradient": 0,
          "gridPos": {
            "h": 7,
            "w": 24,
            "x": 0,
            "y": 23
          },
          "hiddenSeries": false,
          "id": 75,
          "legend": {
            "alignAsTable": true,
            "avg": false,
            "current": true,
            "hideEmpty": false,
            "hideZero": false,
            "max": true,
            "min": false,
            "rightSide": true,
            "show": true,
            "total": false,
            "values": true
          },
          "lines": true,
          "linewidth": 1,
          "links": [],
          "nullPointMode": "null as zero",
          "options": {
            "alertThreshold": true
          },
          "percentage": false,
          "pluginVersion": "7.5.11",
          "pointradius": 5,
          "points": false,
          "renderer": "flot",
          "seriesOverrides": [],
          "spaceLength": 10,
          "stack": false,
          "steppedLine": false,
          "targets": [
            {
              "expr": "sum(tiflash_system_current_metric_RaftNumSnapshotsPendingApply{k8s_cluster=\"$k8s_cluster\", tidb_cluster=\"$tidb_cluster\", instance=~\"$instance\"}) by (instance)",
              "format": "time_series",
              "hide": false,
              "intervalFactor": 1,
              "legendFormat": "Pending-{{instance}}",
              "refId": "B"
            }
          ],
          "thresholds": [],
          "timeFrom": null,
          "timeRegions": [],
          "timeShift": null,
          "title": "Applying snapshots Count",
          "tooltip": {
            "shared": true,
            "sort": 0,
            "value_type": "individual"
          },
          "type": "graph",
          "xaxis": {
            "buckets": null,
            "mode": "time",
            "name": null,
            "show": true,
            "values": []
          },
          "yaxes": [
            {
              "format": "none",
              "label": null,
              "logBase": 1,
              "max": null,
              "min": "0",
              "show": true
            },
            {
              "format": "short",
              "label": null,
              "logBase": 1,
              "max": null,
              "min": null,
              "show": true
            }
          ],
          "yaxis": {
            "align": false,
            "alignLevel": null
          }
        },
        {
          "aliasColors": {},
          "bars": false,
          "dashLength": 10,
          "dashes": false,
          "datasource": "${DS_TEST-CLUSTER}",
          "description": "Duration of applying Raft write logs",
          "editable": true,
          "error": false,
          "fieldConfig": {
            "defaults": {},
            "overrides": []
          },
          "fill": 1,
          "fillGradient": 0,
          "grid": {},
          "gridPos": {
            "h": 7,
            "w": 24,
            "x": 0,
            "y": 30
          },
          "hiddenSeries": false,
          "id": 82,
          "legend": {
            "alignAsTable": true,
            "avg": false,
            "current": true,
            "max": true,
            "min": false,
            "rightSide": true,
            "show": true,
            "sort": "current",
            "sortDesc": true,
            "total": false,
            "values": true
          },
          "lines": true,
          "linewidth": 1,
          "links": [],
          "nullPointMode": "null as zero",
          "options": {
            "alertThreshold": true
          },
          "percentage": false,
          "pluginVersion": "7.5.11",
          "pointradius": 5,
          "points": false,
          "renderer": "flot",
          "seriesOverrides": [],
          "spaceLength": 10,
          "stack": false,
          "steppedLine": false,
          "targets": [
            {
              "exemplar": true,
              "expr": "histogram_quantile(0.99, sum(rate(tiflash_raft_apply_write_command_duration_seconds_bucket{k8s_cluster=\"$k8s_cluster\", tidb_cluster=\"$tidb_cluster\", instance=~\"$instance\"}[1m])) by (le, type))",
              "format": "time_series",
              "interval": "",
              "intervalFactor": 2,
              "legendFormat": " 99%-{{type}}",
              "metric": "",
              "refId": "A",
              "step": 4
            },
            {
              "exemplar": true,
              "expr": "histogram_quantile(0.95, sum(rate(tiflash_raft_apply_write_command_duration_seconds_bucket{k8s_cluster=\"$k8s_cluster\", tidb_cluster=\"$tidb_cluster\", instance=~\"$instance\"}[1m])) by (le, type))",
              "format": "time_series",
              "interval": "",
              "intervalFactor": 2,
              "legendFormat": "95%-{{type}}",
              "refId": "B",
              "step": 4
            },
            {
              "exemplar": true,
              "expr": "sum(rate(tiflash_raft_apply_write_command_duration_seconds_sum{k8s_cluster=\"$k8s_cluster\", tidb_cluster=\"$tidb_cluster\", instance=~\"$instance\", type=\"write\"}[1m])) / sum(rate(tiflash_raft_apply_write_command_duration_seconds_count{k8s_cluster=\"$k8s_cluster\", tidb_cluster=\"$tidb_cluster\", instance=~\"$instance\", type=\"write\"}[1m])) ",
              "format": "time_series",
              "interval": "",
              "intervalFactor": 2,
              "legendFormat": "avg-write",
              "refId": "C",
              "step": 4
            },
            {
              "exemplar": true,
              "expr": "histogram_quantile(1.00, sum(rate(tiflash_raft_apply_write_command_duration_seconds_bucket{k8s_cluster=\"$k8s_cluster\", tidb_cluster=\"$tidb_cluster\", instance=~\"$instance\"}[1m])) by (le, type))",
              "format": "time_series",
              "interval": "",
              "intervalFactor": 2,
              "legendFormat": " 100%-{{type}}",
              "refId": "D",
              "step": 4
            },
            {
              "exemplar": true,
              "expr": "sum(rate(tiflash_raft_apply_write_command_duration_seconds_sum{k8s_cluster=\"$k8s_cluster\", tidb_cluster=\"$tidb_cluster\", instance=~\"$instance\", type=\"admin\"}[1m])) / sum(rate(tiflash_raft_apply_write_command_duration_seconds_count{k8s_cluster=\"$k8s_cluster\", tidb_cluster=\"$tidb_cluster\", instance=~\"$instance\", type=\"admin\"}[1m])) ",
              "format": "time_series",
              "hide": false,
              "interval": "",
              "intervalFactor": 2,
              "legendFormat": "avg-admin",
              "refId": "E",
              "step": 4
            }
          ],
          "thresholds": [],
          "timeFrom": null,
          "timeRegions": [],
          "timeShift": null,
          "title": "Apply Raft write logs Duration",
          "tooltip": {
            "msResolution": false,
            "shared": true,
            "sort": 0,
            "value_type": "cumulative"
          },
          "type": "graph",
          "xaxis": {
            "buckets": null,
            "mode": "time",
            "name": null,
            "show": true,
            "values": []
          },
          "yaxes": [
            {
              "format": "s",
              "label": null,
              "logBase": 1,
              "max": null,
              "min": "0",
              "show": true
            },
            {
              "format": "short",
              "label": null,
              "logBase": 1,
              "max": null,
              "min": null,
              "show": true
            }
          ],
          "yaxis": {
            "align": false,
            "alignLevel": null
          }
        },
        {
          "cards": {
            "cardPadding": null,
            "cardRound": null
          },
          "color": {
            "cardColor": "#b4ff00",
            "colorScale": "sqrt",
            "colorScheme": "interpolateSpectral",
            "exponent": 0.5,
            "min": 0,
            "mode": "spectrum"
          },
          "dataFormat": "tsbuckets",
          "datasource": "${DS_TEST-CLUSTER}",
          "description": "Duration of applying Raft write logs",
          "fieldConfig": {
            "defaults": {},
            "overrides": []
          },
          "gridPos": {
            "h": 7,
            "w": 12,
            "x": 0,
            "y": 37
          },
          "heatmap": {},
          "hideZeroBuckets": true,
          "highlightCards": true,
          "id": 81,
          "legend": {
            "show": true
          },
          "links": [],
          "reverseYBuckets": false,
          "targets": [
            {
              "expr": "sum(delta(tiflash_raft_apply_write_command_duration_seconds_bucket{k8s_cluster=\"$k8s_cluster\", tidb_cluster=\"$tidb_cluster\", instance=~\"$instance\", type=\"write\"}[1m])) by (le)",
              "format": "heatmap",
              "intervalFactor": 2,
              "legendFormat": "{{le}}",
              "refId": "B"
            }
          ],
          "timeFrom": null,
          "timeShift": null,
          "title": "Apply Raft write logs Duration [Heatmap]",
          "tooltip": {
            "show": true,
            "showHistogram": true
          },
          "type": "heatmap",
          "xAxis": {
            "show": true
          },
          "xBucketNumber": null,
          "xBucketSize": null,
          "yAxis": {
            "decimals": 0,
            "format": "s",
            "logBase": 1,
            "max": null,
            "min": null,
            "show": true,
            "splitFactor": null
          },
          "yBucketBound": "upper",
          "yBucketNumber": null,
          "yBucketSize": null
        },
        {
          "cards": {
            "cardPadding": null,
            "cardRound": null
          },
          "color": {
            "cardColor": "#b4ff00",
            "colorScale": "sqrt",
            "colorScheme": "interpolateSpectral",
            "exponent": 0.5,
            "min": 0,
            "mode": "spectrum"
          },
          "dataFormat": "tsbuckets",
          "datasource": "${DS_TEST-CLUSTER}",
          "description": "Duration of applying Raft write logs",
          "fieldConfig": {
            "defaults": {},
            "overrides": []
          },
          "gridPos": {
            "h": 7,
            "w": 12,
            "x": 12,
            "y": 37
          },
          "heatmap": {},
          "hideZeroBuckets": true,
          "highlightCards": true,
          "id": 93,
          "legend": {
            "show": true
          },
          "links": [],
          "reverseYBuckets": false,
          "targets": [
            {
              "expr": "sum(delta(tiflash_raft_apply_write_command_duration_seconds_bucket{k8s_cluster=\"$k8s_cluster\", tidb_cluster=\"$tidb_cluster\", instance=~\"$instance\", type=\"admin\"}[1m])) by (le)",
              "format": "heatmap",
              "intervalFactor": 2,
              "legendFormat": "{{le}}",
              "refId": "B"
            }
          ],
          "timeFrom": null,
          "timeShift": null,
          "title": "Apply Raft admin logs Duration [Heatmap]",
          "tooltip": {
            "show": true,
            "showHistogram": true
          },
          "type": "heatmap",
          "xAxis": {
            "show": true
          },
          "xBucketNumber": null,
          "xBucketSize": null,
          "yAxis": {
            "decimals": 0,
            "format": "s",
            "logBase": 1,
            "max": null,
            "min": null,
            "show": true,
            "splitFactor": null
          },
          "yBucketBound": "upper",
          "yBucketNumber": null,
          "yBucketSize": null
        },
        {
          "cards": {
            "cardPadding": null,
            "cardRound": null
          },
          "color": {
            "cardColor": "#b4ff00",
            "colorScale": "sqrt",
            "colorScheme": "interpolateSpectral",
            "exponent": 0.5,
            "min": 0,
            "mode": "spectrum"
          },
          "dataFormat": "tsbuckets",
          "datasource": "${DS_TEST-CLUSTER}",
          "description": "Duration of pre-decode when applying region snapshot",
          "fieldConfig": {
            "defaults": {},
            "overrides": []
          },
          "gridPos": {
            "h": 7,
            "w": 12,
            "x": 0,
            "y": 44
          },
          "heatmap": {},
          "hideZeroBuckets": true,
          "highlightCards": true,
          "id": 72,
          "legend": {
            "show": true
          },
          "links": [],
          "reverseYBuckets": false,
          "targets": [
            {
              "expr": "sum(delta(tiflash_raft_command_duration_seconds_bucket{k8s_cluster=\"$k8s_cluster\", tidb_cluster=\"$tidb_cluster\", instance=~\"$instance\", type=\"snapshot_predecode\"}[1m])) by (le)",
              "format": "heatmap",
              "intervalFactor": 2,
              "legendFormat": "{{le}}",
              "refId": "B"
            }
          ],
          "timeFrom": null,
          "timeShift": null,
          "title": "Snapshot Predecode Duration",
          "tooltip": {
            "show": true,
            "showHistogram": true
          },
          "type": "heatmap",
          "xAxis": {
            "show": true
          },
          "xBucketNumber": null,
          "xBucketSize": null,
          "yAxis": {
            "decimals": 0,
            "format": "s",
            "logBase": 1,
            "max": null,
            "min": null,
            "show": true,
            "splitFactor": null
          },
          "yBucketBound": "upper",
          "yBucketNumber": null,
          "yBucketSize": null
        },
        {
          "cards": {
            "cardPadding": null,
            "cardRound": null
          },
          "color": {
            "cardColor": "#b4ff00",
            "colorScale": "sqrt",
            "colorScheme": "interpolateSpectral",
            "exponent": 0.5,
            "min": 0,
            "mode": "spectrum"
          },
          "dataFormat": "tsbuckets",
          "datasource": "${DS_TEST-CLUSTER}",
          "description": "Duration of SST to DT in pre-decode when applying region snapshot",
          "fieldConfig": {
            "defaults": {},
            "overrides": []
          },
          "gridPos": {
            "h": 7,
            "w": 12,
            "x": 12,
            "y": 44
          },
          "heatmap": {},
          "hideZeroBuckets": true,
          "highlightCards": true,
          "id": 127,
          "legend": {
            "show": true
          },
          "links": [],
          "reverseYBuckets": false,
          "targets": [
            {
              "expr": "sum(delta(tiflash_raft_command_duration_seconds_bucket{k8s_cluster=\"$k8s_cluster\", tidb_cluster=\"$tidb_cluster\", instance=~\"$instance\", type=\"snapshot_predecode_sst2dt\"}[1m])) by (le)",
              "format": "heatmap",
              "intervalFactor": 2,
              "legendFormat": "{{le}}",
              "refId": "B"
            }
          ],
          "timeFrom": null,
          "timeShift": null,
          "title": "Snapshot Predecode SST to DT Duration",
          "tooltip": {
            "show": true,
            "showHistogram": true
          },
          "type": "heatmap",
          "xAxis": {
            "show": true
          },
          "xBucketNumber": null,
          "xBucketSize": null,
          "yAxis": {
            "decimals": 0,
            "format": "s",
            "logBase": 1,
            "max": null,
            "min": null,
            "show": true,
            "splitFactor": null
          },
          "yBucketBound": "upper",
          "yBucketNumber": null,
          "yBucketSize": null
        },
        {
          "aliasColors": {},
          "bars": false,
          "dashLength": 10,
          "dashes": false,
          "datasource": "${DS_TEST-CLUSTER}",
          "decimals": 1,
          "description": "The keys flow of different kinds of Raft operations",
          "fieldConfig": {
            "defaults": {},
            "overrides": []
          },
          "fill": 1,
          "fillGradient": 0,
          "gridPos": {
            "h": 7,
            "w": 24,
            "x": 0,
            "y": 51
          },
          "height": "",
          "hiddenSeries": false,
          "id": 71,
          "legend": {
            "alignAsTable": true,
            "avg": false,
            "current": true,
            "hideEmpty": false,
            "hideZero": false,
            "max": true,
            "min": false,
            "rightSide": true,
            "show": true,
            "sideWidth": null,
            "sort": "current",
            "sortDesc": true,
            "total": false,
            "values": true
          },
          "lines": true,
          "linewidth": 1,
          "links": [],
          "nullPointMode": "null",
          "options": {
            "alertThreshold": true
          },
          "percentage": false,
          "pluginVersion": "7.5.11",
          "pointradius": 5,
          "points": false,
          "renderer": "flot",
          "repeatedByRow": true,
          "seriesOverrides": [],
          "spaceLength": 10,
          "stack": false,
          "steppedLine": false,
          "targets": [
            {
              "expr": "sum(rate(tiflash_raft_process_keys{k8s_cluster=\"$k8s_cluster\", tidb_cluster=\"$tidb_cluster\", instance=~\"$instance\"}[1m])) by (type)",
              "format": "time_series",
              "hide": false,
              "intervalFactor": 2,
              "legendFormat": "{{type}}",
              "refId": "A",
              "step": 10
            }
          ],
          "thresholds": [],
          "timeFrom": null,
          "timeRegions": [],
          "timeShift": null,
          "title": "Keys flow",
          "tooltip": {
            "shared": true,
            "sort": 0,
            "value_type": "individual"
          },
          "type": "graph",
          "xaxis": {
            "buckets": null,
            "mode": "time",
            "name": null,
            "show": true,
            "values": []
          },
          "yaxes": [
            {
              "format": "short",
              "label": null,
              "logBase": 1,
              "max": null,
              "min": "0",
              "show": true
            },
            {
              "format": "short",
              "label": null,
              "logBase": 1,
              "max": null,
              "min": "0",
              "show": true
            }
          ],
          "yaxis": {
            "align": false,
            "alignLevel": null
          }
        },
        {
          "cards": {
            "cardPadding": null,
            "cardRound": null
          },
          "color": {
            "cardColor": "#b4ff00",
            "colorScale": "sqrt",
            "colorScheme": "interpolateSpectral",
            "exponent": 0.5,
            "min": 0,
            "mode": "spectrum"
          },
          "dataFormat": "tsbuckets",
          "datasource": "${DS_TEST-CLUSTER}",
          "description": "Duration of pre-decode when applying region snapshot",
          "fieldConfig": {
            "defaults": {},
            "overrides": []
          },
          "gridPos": {
            "h": 7,
            "w": 12,
            "x": 0,
            "y": 58
          },
          "heatmap": {},
          "hideZeroBuckets": true,
          "highlightCards": true,
          "id": 73,
          "legend": {
            "show": true
          },
          "links": [],
          "reverseYBuckets": false,
          "targets": [
            {
              "expr": "sum(delta(tiflash_raft_command_duration_seconds_bucket{k8s_cluster=\"$k8s_cluster\", tidb_cluster=\"$tidb_cluster\", instance=~\"$instance\", type=\"snapshot_flush\"}[1m])) by (le)",
              "format": "heatmap",
              "intervalFactor": 2,
              "legendFormat": "{{le}}",
              "refId": "B"
            }
          ],
          "timeFrom": null,
          "timeShift": null,
          "title": "Snapshot Flush Duration",
          "tooltip": {
            "show": true,
            "showHistogram": true
          },
          "type": "heatmap",
          "xAxis": {
            "show": true
          },
          "xBucketNumber": null,
          "xBucketSize": null,
          "yAxis": {
            "decimals": 0,
            "format": "s",
            "logBase": 1,
            "max": null,
            "min": null,
            "show": true,
            "splitFactor": null
          },
          "yBucketBound": "upper",
          "yBucketNumber": null,
          "yBucketSize": null
        },
        {
          "cards": {
            "cardPadding": null,
            "cardRound": null
          },
          "color": {
            "cardColor": "#b4ff00",
            "colorScale": "sqrt",
            "colorScheme": "interpolateSpectral",
            "exponent": 0.5,
            "mode": "spectrum"
          },
          "dataFormat": "tsbuckets",
          "datasource": "${DS_TEST-CLUSTER}",
          "description": "Duration of ingesting SST",
          "fieldConfig": {
            "defaults": {},
            "overrides": []
          },
          "gridPos": {
            "h": 7,
            "w": 12,
            "x": 12,
            "y": 58
          },
          "heatmap": {},
          "hideZeroBuckets": true,
          "highlightCards": true,
          "id": 74,
          "legend": {
            "show": true
          },
          "links": [],
          "reverseYBuckets": false,
          "targets": [
            {
              "expr": "sum(delta(tiflash_raft_command_duration_seconds_bucket{k8s_cluster=\"$k8s_cluster\", tidb_cluster=\"$tidb_cluster\", instance=~\"$instance\", type=\"ingest_sst\"}[1m])) by (le)",
              "format": "heatmap",
              "intervalFactor": 2,
              "legendFormat": "{{le}}",
              "refId": "B"
            }
          ],
          "timeFrom": null,
          "timeShift": null,
          "title": "Ingest SST Duration",
          "tooltip": {
            "show": true,
            "showHistogram": true
          },
          "type": "heatmap",
          "xAxis": {
            "show": true
          },
          "xBucketNumber": null,
          "xBucketSize": null,
          "yAxis": {
            "decimals": 0,
            "format": "s",
            "logBase": 1,
            "max": null,
            "min": null,
            "show": true,
            "splitFactor": null
          },
          "yBucketBound": "upper",
          "yBucketNumber": null,
          "yBucketSize": null
        },
        {
          "cards": {
            "cardPadding": null,
            "cardRound": null
          },
          "color": {
            "cardColor": "#b4ff00",
            "colorScale": "sqrt",
            "colorScheme": "interpolateSpectral",
            "exponent": 0.5,
            "min": 0,
            "mode": "spectrum"
          },
          "dataFormat": "tsbuckets",
          "datasource": "${DS_TEST-CLUSTER}",
          "description": "Duration of decoding Region data into blocks when writing Region data to the storage layer. (Mixed with \"write logs\" and \"apply Snapshot\" operations)",
          "fieldConfig": {
            "defaults": {},
            "overrides": []
          },
          "gridPos": {
            "h": 7,
            "w": 12,
            "x": 0,
            "y": 65
          },
          "heatmap": {},
          "hideZeroBuckets": true,
          "highlightCards": true,
          "id": 76,
          "legend": {
            "show": true
          },
          "links": [],
          "reverseYBuckets": false,
          "targets": [
            {
              "expr": "sum(delta(tiflash_raft_write_data_to_storage_duration_seconds_bucket{k8s_cluster=\"$k8s_cluster\", tidb_cluster=\"$tidb_cluster\", instance=~\"$instance\", type=\"decode\"}[1m])) by (le)",
              "format": "heatmap",
              "intervalFactor": 2,
              "legendFormat": "{{le}}",
              "refId": "B"
            }
          ],
          "timeFrom": null,
          "timeShift": null,
          "title": "Region write Duration (decode)",
          "tooltip": {
            "show": true,
            "showHistogram": true
          },
          "type": "heatmap",
          "xAxis": {
            "show": true
          },
          "xBucketNumber": null,
          "xBucketSize": null,
          "yAxis": {
            "decimals": 0,
            "format": "s",
            "logBase": 1,
            "max": null,
            "min": null,
            "show": true,
            "splitFactor": null
          },
          "yBucketBound": "upper",
          "yBucketNumber": null,
          "yBucketSize": null
        },
        {
          "cards": {
            "cardPadding": null,
            "cardRound": null
          },
          "color": {
            "cardColor": "#b4ff00",
            "colorScale": "sqrt",
            "colorScheme": "interpolateSpectral",
            "exponent": 0.5,
            "min": 0,
            "mode": "spectrum"
          },
          "dataFormat": "tsbuckets",
          "datasource": "${DS_TEST-CLUSTER}",
          "description": "Duration of writing Region data blocks to the storage layer (Mixed with \"write logs\" and \"apply Snapshot\" operations)",
          "fieldConfig": {
            "defaults": {},
            "overrides": []
          },
          "gridPos": {
            "h": 7,
            "w": 12,
            "x": 12,
            "y": 65
          },
          "heatmap": {},
          "hideZeroBuckets": true,
          "highlightCards": true,
          "id": 87,
          "legend": {
            "show": true
          },
          "links": [],
          "reverseYBuckets": false,
          "targets": [
            {
              "expr": "sum(delta(tiflash_raft_write_data_to_storage_duration_seconds_bucket{k8s_cluster=\"$k8s_cluster\", tidb_cluster=\"$tidb_cluster\", instance=~\"$instance\", type=\"write\"}[1m])) by (le)",
              "format": "heatmap",
              "intervalFactor": 2,
              "legendFormat": "{{le}}",
              "refId": "B"
            }
          ],
          "timeFrom": null,
          "timeShift": null,
          "title": "Region write Duration (write blocks)",
          "tooltip": {
            "show": true,
            "showHistogram": true
          },
          "type": "heatmap",
          "xAxis": {
            "show": true
          },
          "xBucketNumber": null,
          "xBucketSize": null,
          "yAxis": {
            "decimals": 0,
            "format": "s",
            "logBase": 1,
            "max": null,
            "min": null,
            "show": true,
            "splitFactor": null
          },
          "yBucketBound": "upper",
          "yBucketNumber": null,
          "yBucketSize": null
        },
        {
          "cards": {
            "cardPadding": null,
            "cardRound": null
          },
          "color": {
            "cardColor": "#b4ff00",
            "colorScale": "sqrt",
            "colorScheme": "interpolateSpectral",
            "exponent": 0.5,
            "min": 0,
            "mode": "spectrum"
          },
          "dataFormat": "tsbuckets",
          "datasource": "${DS_TEST-CLUSTER}",
          "description": "Latency that TiKV sends raft log to TiFlash.",
          "fieldConfig": {
            "defaults": {},
            "overrides": []
          },
          "gridPos": {
            "h": 7,
            "w": 12,
            "x": 0,
            "y": 72
          },
          "heatmap": {},
          "hideZeroBuckets": true,
          "highlightCards": true,
          "id": 92,
          "legend": {
            "show": true
          },
          "links": [],
          "reverseYBuckets": false,
          "targets": [
            {
              "expr": "sum(delta(tiflash_raft_upstream_latency_bucket{k8s_cluster=\"$k8s_cluster\", tidb_cluster=\"$tidb_cluster\", instance=~\"$instance\"}[1m])) by (le)",
              "format": "heatmap",
              "intervalFactor": 2,
              "legendFormat": "{{le}}",
              "refId": "B"
            }
          ],
          "timeFrom": null,
          "timeShift": null,
          "title": "Upstream Latency [Heatmap]",
          "tooltip": {
            "show": true,
            "showHistogram": true
          },
          "type": "heatmap",
          "xAxis": {
            "show": true
          },
          "xBucketNumber": null,
          "xBucketSize": null,
          "yAxis": {
            "decimals": 0,
            "format": "s",
            "logBase": 1,
            "max": null,
            "min": null,
            "show": true,
            "splitFactor": null
          },
          "yBucketBound": "upper",
          "yBucketNumber": null,
          "yBucketSize": null
        },
        {
          "aliasColors": {},
          "bars": false,
          "dashLength": 10,
          "dashes": false,
          "datasource": "${DS_TEST-CLUSTER}",
          "description": "Latency that TiKV sends raft log to TiFlash.",
          "editable": true,
          "error": false,
          "fieldConfig": {
            "defaults": {},
            "overrides": []
          },
          "fill": 1,
          "fillGradient": 0,
          "grid": {},
          "gridPos": {
            "h": 7,
            "w": 12,
            "x": 12,
            "y": 72
          },
          "hiddenSeries": false,
          "id": 91,
          "legend": {
            "alignAsTable": true,
            "avg": false,
            "current": true,
            "max": true,
            "min": false,
            "rightSide": true,
            "show": true,
            "sort": "current",
            "sortDesc": true,
            "total": false,
            "values": true
          },
          "lines": true,
          "linewidth": 1,
          "links": [],
          "nullPointMode": "null as zero",
          "options": {
            "alertThreshold": true
          },
          "percentage": false,
          "pluginVersion": "7.5.11",
          "pointradius": 5,
          "points": false,
          "renderer": "flot",
          "seriesOverrides": [],
          "spaceLength": 10,
          "stack": false,
          "steppedLine": false,
          "targets": [
            {
              "expr": "histogram_quantile(1.00, sum(rate(tiflash_raft_upstream_latency_bucket{k8s_cluster=\"$k8s_cluster\", tidb_cluster=\"$tidb_cluster\", instance=~\"$instance\"}[1m])) by (le))",
              "format": "time_series",
              "intervalFactor": 2,
              "legendFormat": " 100%",
              "metric": "",
              "refId": "A",
              "step": 4
            },
            {
              "expr": "histogram_quantile(0.99, sum(rate(tiflash_raft_upstream_latency_bucket{k8s_cluster=\"$k8s_cluster\", tidb_cluster=\"$tidb_cluster\", instance=~\"$instance\"}[1m])) by (le))",
              "format": "time_series",
              "intervalFactor": 2,
              "legendFormat": " 99%",
              "metric": "",
              "refId": "B",
              "step": 4
            },
            {
              "expr": "histogram_quantile(0.95, sum(rate(tiflash_raft_upstream_latency_bucket{k8s_cluster=\"$k8s_cluster\", tidb_cluster=\"$tidb_cluster\", instance=~\"$instance\"}[1m])) by (le))",
              "format": "time_series",
              "intervalFactor": 2,
              "legendFormat": "95%",
              "refId": "C",
              "step": 4
            },
            {
              "expr": "sum(rate(tiflash_raft_upstream_latency_sum{k8s_cluster=\"$k8s_cluster\", tidb_cluster=\"$tidb_cluster\", instance=~\"$instance\"}[1m])) / sum(rate(tiflash_raft_upstream_latency_count{k8s_cluster=\"$k8s_cluster\", tidb_cluster=\"$tidb_cluster\", instance=~\"$instance\"}[1m])) ",
              "format": "time_series",
              "intervalFactor": 2,
              "legendFormat": "avg",
              "refId": "D",
              "step": 4
            }
          ],
          "thresholds": [],
          "timeFrom": null,
          "timeRegions": [],
          "timeShift": null,
          "title": "Upstream Latency",
          "tooltip": {
            "msResolution": false,
            "shared": true,
            "sort": 0,
            "value_type": "cumulative"
          },
          "type": "graph",
          "xaxis": {
            "buckets": null,
            "mode": "time",
            "name": null,
            "show": true,
            "values": []
          },
          "yaxes": [
            {
              "format": "s",
              "label": null,
              "logBase": 1,
              "max": null,
              "min": null,
              "show": true
            },
            {
              "format": "short",
              "label": null,
              "logBase": 1,
              "max": null,
              "min": null,
              "show": true
            }
          ],
          "yaxis": {
            "align": false,
            "alignLevel": null
          }
        }
      ],
      "repeat": null,
      "title": "Raft",
      "type": "row"
    },
    {
      "collapsed": true,
      "datasource": null,
      "gridPos": {
        "h": 1,
        "w": 24,
        "x": 0,
        "y": 9
      },
      "id": 95,
      "panels": [
        {
          "aliasColors": {},
          "bars": false,
          "dashLength": 10,
          "dashes": false,
          "datasource": "${DS_TEST-CLUSTER}",
          "fieldConfig": {
            "defaults": {},
            "overrides": []
          },
          "fill": 0,
          "fillGradient": 0,
          "gridPos": {
            "h": 8,
            "w": 12,
            "x": 0,
            "y": 108
          },
          "hiddenSeries": false,
          "id": 99,
          "legend": {
            "alignAsTable": true,
            "avg": false,
            "current": true,
            "max": false,
            "min": false,
            "rightSide": true,
            "show": true,
            "total": false,
            "values": true
          },
          "lines": true,
          "linewidth": 1,
          "links": [],
          "nullPointMode": "null as zero",
          "options": {
            "alertThreshold": true
          },
          "percentage": false,
          "pluginVersion": "7.5.11",
          "pointradius": 5,
          "points": false,
          "renderer": "flot",
          "seriesOverrides": [
            {
              "alias": "/^RS Filter/",
              "yaxis": 2
            },
            {
              "alias": "/^PK/",
              "yaxis": 2
            },
            {
              "alias": "/^No Filter/",
              "yaxis": 2
            }
          ],
          "spaceLength": 10,
          "stack": false,
          "steppedLine": false,
          "targets": [
            {
              "expr": "avg((rate(tiflash_system_profile_event_DMFileFilterAftPKAndPackSet{k8s_cluster=\"$k8s_cluster\", tidb_cluster=\"$tidb_cluster\", instance=~\"$instance\"}[1m]) - rate(tiflash_system_profile_event_DMFileFilterAftRoughSet{k8s_cluster=\"$k8s_cluster\", tidb_cluster=\"$tidb_cluster\", instance=~\"$instance\"}[1m])) / (rate(tiflash_system_profile_event_DMFileFilterAftPKAndPackSet{k8s_cluster=\"$k8s_cluster\", tidb_cluster=\"$tidb_cluster\", instance=~\"$instance\"}[1m]))) by (instance)",
              "format": "time_series",
              "hide": false,
              "intervalFactor": 1,
              "legendFormat": "1min-{{instance}}",
              "refId": "B"
            },
            {
              "expr": "avg((rate(tiflash_system_profile_event_DMFileFilterAftPKAndPackSet{k8s_cluster=\"$k8s_cluster\", tidb_cluster=\"$tidb_cluster\", instance=~\"$instance\"}[5m]) - rate(tiflash_system_profile_event_DMFileFilterAftRoughSet{k8s_cluster=\"$k8s_cluster\", tidb_cluster=\"$tidb_cluster\", instance=~\"$instance\"}[5m])) / (rate(tiflash_system_profile_event_DMFileFilterAftPKAndPackSet{k8s_cluster=\"$k8s_cluster\", tidb_cluster=\"$tidb_cluster\", instance=~\"$instance\"}[5m]))) by (instance)",
              "format": "time_series",
              "hide": true,
              "intervalFactor": 1,
              "legendFormat": "5min-{{instance}}",
              "refId": "C"
            },
            {
              "expr": "sum(rate(tiflash_system_profile_event_DMFileFilterNoFilter{k8s_cluster=\"$k8s_cluster\", tidb_cluster=\"$tidb_cluster\", instance=~\"$instance\"}[1m])) by (instance)",
              "format": "time_series",
              "hide": true,
              "instant": false,
              "intervalFactor": 1,
              "legendFormat": "No Filter-{{instance}}",
              "refId": "A"
            },
            {
              "expr": "sum(rate(tiflash_system_profile_event_DMFileFilterAftPKAndPackSet{k8s_cluster=\"$k8s_cluster\", tidb_cluster=\"$tidb_cluster\", instance=~\"$instance\"}[1m])) by (instance)",
              "format": "time_series",
              "hide": true,
              "instant": false,
              "intervalFactor": 1,
              "legendFormat": "PK Filter-{{instance}}",
              "refId": "D"
            },
            {
              "expr": "sum(rate(tiflash_system_profile_event_DMFileFilterAftRoughSet{k8s_cluster=\"$k8s_cluster\", tidb_cluster=\"$tidb_cluster\", instance=~\"$instance\"}[1m])) by (instance)",
              "format": "time_series",
              "hide": true,
              "intervalFactor": 1,
              "legendFormat": "RS Filter-{{instance}}",
              "refId": "E"
            }
          ],
          "thresholds": [],
          "timeFrom": null,
          "timeRegions": [],
          "timeShift": null,
          "title": "Rough Set Filter Rate",
          "tooltip": {
            "shared": true,
            "sort": 0,
            "value_type": "individual"
          },
          "type": "graph",
          "xaxis": {
            "buckets": null,
            "mode": "time",
            "name": null,
            "show": true,
            "values": []
          },
          "yaxes": [
            {
              "decimals": null,
              "format": "percentunit",
              "label": null,
              "logBase": 1,
              "max": null,
              "min": "0",
              "show": true
            },
            {
              "decimals": null,
              "format": "short",
              "label": "",
              "logBase": 1,
              "max": null,
              "min": null,
              "show": true
            }
          ],
          "yaxis": {
            "align": false,
            "alignLevel": null
          }
        },
        {
          "cards": {
            "cardPadding": null,
            "cardRound": null
          },
          "color": {
            "cardColor": "#b4ff00",
            "colorScale": "sqrt",
            "colorScheme": "interpolateOranges",
            "exponent": 0.5,
            "mode": "spectrum"
          },
          "dataFormat": "tsbuckets",
          "datasource": "${DS_TEST-CLUSTER}",
          "fieldConfig": {
            "defaults": {},
            "overrides": []
          },
          "gridPos": {
            "h": 8,
            "w": 12,
            "x": 12,
            "y": 108
          },
          "heatmap": {},
          "hideZeroBuckets": true,
          "highlightCards": true,
          "id": 97,
          "legend": {
            "show": false
          },
          "pluginVersion": "6.1.6",
          "reverseYBuckets": false,
          "targets": [
            {
              "exemplar": true,
              "expr": "sum(delta(tiflash_storage_rough_set_filter_rate_bucket{k8s_cluster=\"$k8s_cluster\", tidb_cluster=\"$tidb_cluster\", instance=~\"$instance\"}[1m])) by (le)",
              "format": "heatmap",
              "interval": "",
              "legendFormat": "{{le}}",
              "queryType": "randomWalk",
              "refId": "A"
            }
          ],
          "title": "Rough Set Filter Rate Histogram",
          "tooltip": {
            "show": true,
            "showHistogram": false
          },
          "type": "heatmap",
          "xAxis": {
            "show": true
          },
          "xBucketNumber": null,
          "xBucketSize": null,
          "yAxis": {
            "decimals": 0,
            "format": "percent",
            "logBase": 1,
            "max": null,
            "min": null,
            "show": true,
            "splitFactor": null
          },
          "yBucketBound": "auto",
          "yBucketNumber": null,
          "yBucketSize": null
        }
      ],
      "title": "Rough Set Filter Rate Histogram",
      "type": "row"
    }
  ],
  "refresh": "30s",
  "schemaVersion": 27,
  "style": "dark",
  "tags": [],
  "templating": {
    "list": [
      {
        "allValue": null,
        "current": {},
        "datasource": "${DS_TEST-CLUSTER}",
        "definition": "",
        "description": null,
        "error": null,
        "hide": 2,
        "includeAll": false,
        "label": "K8s-cluster",
        "multi": false,
        "name": "k8s_cluster",
        "options": [],
        "query": {
          "query": "label_values(tiflash_system_profile_event_Query, k8s_cluster)",
          "refId": "j2-k8s_cluster-Variable-Query"
        },
        "refresh": 2,
        "regex": "",
        "skipUrlSync": false,
        "sort": 1,
        "tagValuesQuery": "",
        "tags": [],
        "tagsQuery": "",
        "type": "query",
        "useTags": false
      },
      {
        "allValue": null,
        "current": {},
        "datasource": "${DS_TEST-CLUSTER}",
        "definition": "",
        "description": null,
        "error": null,
        "hide": 2,
        "includeAll": false,
        "label": "tidb_cluster",
        "multi": false,
        "name": "tidb_cluster",
        "options": [],
        "query": {
          "query": "label_values(tiflash_system_profile_event_Query{k8s_cluster=\"$k8s_cluster\"}, tidb_cluster)",
          "refId": "j2-tidb_cluster-Variable-Query"
        },
        "refresh": 2,
        "regex": "",
        "skipUrlSync": false,
        "sort": 1,
        "tagValuesQuery": "",
        "tags": [],
        "tagsQuery": "",
        "type": "query",
        "useTags": false
      },
      {
        "allValue": null,
        "current": {},
        "datasource": "${DS_TEST-CLUSTER}",
        "definition": "label_values(tiflash_system_profile_event_Query{k8s_cluster=\"$k8s_cluster\", tidb_cluster=\"$tidb_cluster\"}, instance)",
        "description": null,
        "error": null,
        "hide": 0,
        "includeAll": true,
        "label": "Instance",
        "multi": true,
        "name": "instance",
        "options": [],
        "query": {
          "query": "label_values(tiflash_system_profile_event_Query{k8s_cluster=\"$k8s_cluster\", tidb_cluster=\"$tidb_cluster\"}, instance)",
          "refId": "j2-instance-Variable-Query"
        },
        "refresh": 1,
        "regex": "",
        "skipUrlSync": false,
        "sort": 1,
        "tagValuesQuery": "",
        "tags": [],
        "tagsQuery": "",
        "type": "query",
        "useTags": false
      }
    ]
  },
  "time": {
    "from": "now-1h",
    "to": "now"
  },
  "timepicker": {
    "refresh_intervals": [
      "5s",
      "10s",
      "30s",
      "1m",
      "5m",
      "15m",
      "30m",
      "1h",
      "2h",
      "1d"
    ],
    "time_options": [
      "5m",
      "15m",
      "1h",
      "6h",
      "12h",
      "24h",
      "2d",
      "7d",
      "30d"
    ]
  },
  "timezone": "",
  "title": "Test-Cluster-TiFlash-Summary",
  "uid": "SVbh2xUWk",
  "version": 1
}<|MERGE_RESOLUTION|>--- conflicted
+++ resolved
@@ -3204,12 +3204,8 @@
           "steppedLine": false,
           "targets": [
             {
-<<<<<<< HEAD
-              "expr": "sum(rate(tiflash_coprocessor_response_bytes{k8s_cluster=\"$k8s_cluster\", tidb_cluster=\"$tidb_cluster\", instance=~\"$instance\"}[30s])) by (instance)",
-=======
               "exemplar": true,
               "expr": "sum(rate(tiflash_coprocessor_response_bytes{k8s_cluster=\"$k8s_cluster\", tidb_cluster=\"$tidb_cluster\", instance=~\"$instance\"}[1m])) by (type)",
->>>>>>> 3350580b
               "format": "time_series",
               "interval": "",
               "intervalFactor": 1,
