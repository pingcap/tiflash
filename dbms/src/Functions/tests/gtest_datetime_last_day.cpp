--- conflicted
+++ resolved
@@ -84,29 +84,6 @@
         executeFunction(func_name,
                         {createConstColumn<MyDate>(3, MyDateTime{2000, 0, 10, 10, 10, 10, 0}.toPackedUInt())}));
 
-<<<<<<< HEAD
-=======
-    // no_zero_date sql mode test, day is zero.
-    UInt64 ori_sql_mode = dag_context->getSQLMode();
-    dag_context->addSQLMode(TiDBSQLMode::NO_ZERO_DATE);
-
-    ASSERT_COLUMN_EQ(
-        createConstColumn<Nullable<MyDate>>(3, {}),
-        executeFunction(func_name,
-                        {createConstColumn<MyDate>(3, MyDateTime{2000, 10, 0, 10, 10, 10, 0}.toPackedUInt())}));
-
-    ASSERT_COLUMN_EQ(
-        createColumn<Nullable<MyDate>>({{}}),
-        executeFunction(func_name, {createColumn<MyDate>({MyDate{2001, 2, 0}.toPackedUInt()})}));
-
-    dag_context->delSQLMode(TiDBSQLMode::NO_ZERO_DATE);
-
-    ASSERT_COLUMN_EQ(
-        createColumn<Nullable<MyDate>>({MyDate{2001, 2, 28}.toPackedUInt()}),
-        executeFunction(func_name, {createColumn<MyDate>({MyDate{2001, 2, 0}.toPackedUInt()})}));
-
-    dag_context->setSQLMode(ori_sql_mode);
->>>>>>> 8d929b87
     dag_context->setFlags(ori_flags);
 }
 CATCH
