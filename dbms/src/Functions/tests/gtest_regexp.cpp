// Copyright 2022 PingCAP, Ltd.
//
// Licensed under the Apache License, Version 2.0 (the "License");
// you may not use this file except in compliance with the License.
// You may obtain a copy of the License at
//
//     http://www.apache.org/licenses/LICENSE-2.0
//
// Unless required by applicable law or agreed to in writing, software
// distributed under the License is distributed on an "AS IS" BASIS,
// WITHOUT WARRANTIES OR CONDITIONS OF ANY KIND, either express or implied.
// See the License for the specific language governing permissions and
// limitations under the License.

#include <DataTypes/DataTypeNullable.h>
#include <DataTypes/DataTypesNumber.h>
#include <Storages/Transaction/Collator.h>
#include <TestUtils/FunctionTestUtils.h>
<<<<<<< HEAD
#include <Common/Exception.h>
#include <common/types.h>
#include <Core/ColumnWithTypeAndName.h>
#include <Functions/FunctionFactory.h>
=======

/// this is a hack, include the cpp file so we can test MatchImpl directly
#include <Core/ColumnWithTypeAndName.h>
#include <DataTypes/DataTypesNumber.h>
#include <common/types.h>

>>>>>>> 60f5dce1
#include <Functions/FunctionsRegexp.cpp> // NOLINT
#include <Functions/FunctionsStringSearch.cpp> // NOLINT

#include <string>
#include <vector>


#pragma GCC diagnostic push
#pragma GCC diagnostic ignored "-Wsign-compare"
#include <fmt/core.h>
#include <gtest/gtest.h>

#pragma GCC diagnostic pop

namespace DB
{
namespace tests
{
class Regexp : public FunctionTest
{
protected:
    static bool isColumnConstNull(const ColumnWithTypeAndName & column_with_type)
    {
        return column_with_type.column->isColumnConst() && column_with_type.column->isNullAt(0);
    }
    static bool isColumnConst(const ColumnWithTypeAndName & column_with_type)
    {
        return column_with_type.column->isColumnConst();
    }
    static bool isColumnConstNotNull(const ColumnWithTypeAndName & column_with_type)
    {
        return column_with_type.column->isColumnConst() && !column_with_type.column->isNullAt(0);
    }
    static bool isNullableColumnVector(const ColumnWithTypeAndName & column_with_type)
    {
        return !column_with_type.column->isColumnConst() && column_with_type.type->isNullable();
    }
    template <typename T>
    ColumnWithTypeAndName createNullableVectorColumn(const InferredDataVector<T> & vec, const std::vector<UInt8> & null_map)
    {
        using NullableType = Nullable<T>;
        InferredDataVector<NullableType> nullable_vec;
        for (size_t i = 0; i < null_map.size(); i++)
        {
            if (null_map[i])
                nullable_vec.push_back({});
            else
                nullable_vec.push_back(vec[i]);
        }
        return createColumn<NullableType>(nullable_vec);
    }
};

TEST_F(Regexp, testRegexpMatchType)
{
    UInt8 res = false;
    const auto * binary_collator = TiDB::ITiDBCollator::getCollator(TiDB::ITiDBCollator::BINARY);
    const auto * ci_collator = TiDB::ITiDBCollator::getCollator(TiDB::ITiDBCollator::UTF8MB4_GENERAL_CI);
    DB::MatchImpl<false, false, true>::constantConstant("a\nB\n", "(?m)(?i)^b", '\\', "", nullptr, res);
    ASSERT_TRUE(res == 1);
    DB::MatchImpl<false, false, true>::constantConstant("a\nB\n", "^b", '\\', "mi", nullptr, res);
    ASSERT_TRUE(res == 1);
    DB::MatchImpl<false, false, true>::constantConstant("a\nB\n", "^b", '\\', "m", ci_collator, res);
    ASSERT_TRUE(res == 1);
    DB::MatchImpl<false, false, true>::constantConstant("a\nB\n", "^b", '\\', "mi", binary_collator, res);
    ASSERT_TRUE(res == 0);
    DB::MatchImpl<false, false, true>::constantConstant("a\nB\n", "^b", '\\', "i", nullptr, res);
    ASSERT_TRUE(res == 0);
    DB::MatchImpl<false, false, true>::constantConstant("a\nB\n", "^b", '\\', "m", nullptr, res);
    ASSERT_TRUE(res == 0);
    DB::MatchImpl<false, false, true>::constantConstant("a\nB\n", "^a.*b", '\\', "", nullptr, res);
    ASSERT_TRUE(res == 0);
    DB::MatchImpl<false, false, true>::constantConstant("a\nB\n", "^a.*B", '\\', "s", nullptr, res);
    ASSERT_TRUE(res == 1);
    DB::MatchImpl<false, false, true>::constantConstant("a\nB\n", "^a.*b", '\\', "is", nullptr, res);
    ASSERT_TRUE(res == 1);
}

TEST_F(Regexp, testRegexpMySQLFailedCases)
{
    UInt8 res = false;
    /// result different from mysql 8.x
    DB::MatchImpl<false, false, true>::constantConstant("aa", "((((((((((a))))))))))\\10", '\\', "", nullptr, res);
    ASSERT_TRUE(res == 0);
    DB::MatchImpl<false, false, true>::constantConstant("AA", "(?i)((((((((((a))))))))))\\10", '\\', "", nullptr, res);
    ASSERT_TRUE(res == 0);
    DB::MatchImpl<false, false, true>::constantConstant("b\nabb\n", "abb$", '\\', "", nullptr, res);
    ASSERT_TRUE(res == 0);
    DB::MatchImpl<false, false, true>::constantConstant("b\na\n", "a$", '\\', "", nullptr, res);
    ASSERT_TRUE(res == 0);
    DB::MatchImpl<false, false, true>::constantConstant("b\naa\n", "aa$", '\\', "", nullptr, res);
    ASSERT_TRUE(res == 0);
    DB::MatchImpl<false, false, true>::constantConstant("b\nab\n", "ab$", '\\', "", nullptr, res);
    ASSERT_TRUE(res == 0);
    DB::MatchImpl<false, false, true>::constantConstant("a\nb\n", "(?m)b\\s^", '\\', "", nullptr, res);
    ASSERT_TRUE(res == 1);
    /// back reference not supported in RE2
    // DB::MatchImpl<false, false, true>::constantConstant("abcabc", "(abc)\\1", '\\', "", nullptr, res);
    // ASSERT_TRUE(res == 1);
    // DB::MatchImpl<false, false, true>::constantConstant("abcabc", "([a-c]*)\\1", '\\', "", nullptr, res);
    // ASSERT_TRUE(res == 1);
    // DB::MatchImpl<false, false, true>::constantConstant("a", "(a)|\\1", '\\', "", nullptr, res);
    // ASSERT_TRUE(res == 1);
    // DB::MatchImpl<false, false, true>::constantConstant("x", "(a)|\\1", '\\', "", nullptr, res);
    // ASSERT_TRUE(res == 0);
    // DB::MatchImpl<false, false, true>::constantConstant("ababbbcbc", "(([a-c])b*?\\2)*", '\\', "", nullptr, res);
    // ASSERT_TRUE(res == 1);
    // DB::MatchImpl<false, false, true>::constantConstant("ababbbcbc", "(([a-c])b*?\\2){3}", '\\', "", nullptr, res);
    // ASSERT_TRUE(res == 1);
    // DB::MatchImpl<false, false, true>::constantConstant("aaxabxbaxbbx", "((\\3|b)\\2(a)x)+", '\\', "", nullptr, res);
    // ASSERT_TRUE(res == 0);
    // DB::MatchImpl<false, false, true>::constantConstant("aaaxabaxbaaxbbax", "((\\3|b)\\2(a)x)+", '\\', "", nullptr, res);
    // ASSERT_TRUE(res == 1);
    // DB::MatchImpl<false, false, true>::constantConstant("bbaababbabaaaaabbaaaabba", "((\\3|b)\\2(a)){2,}", '\\', "", nullptr, res);
    // ASSERT_TRUE(res == 1);
    // DB::MatchImpl<false, false, true>::constantConstant("ABCABC", "(?i)(abc)\\1", '\\', "", nullptr, res);
    // ASSERT_TRUE(res == 1);
    // DB::MatchImpl<false, false, true>::constantConstant("ABCABC", "(?i)([a-c]*)\\1", '\\', "", nullptr, res);
    // ASSERT_TRUE(res == 1);
    // DB::MatchImpl<false, false, true>::constantConstant("aaaaaaaaaa", "^(a\\1?){4}$", '\\', "", nullptr, res);
    // ASSERT_TRUE(res == 1);
    // DB::MatchImpl<false, false, true>::constantConstant("aaaaaaaaa", "^(a\\1?){4}$", '\\', "", nullptr, res);
    // ASSERT_TRUE(res == 0);
    // DB::MatchImpl<false, false, true>::constantConstant("aaaaaaaaaaa", "^(a\\1?){4}$", '\\', "", nullptr, res);
    // ASSERT_TRUE(res == 0);
    // DB::MatchImpl<false, false, true>::constantConstant("Ab4ab", "(?i)(ab)\\d\\1", '\\', "", nullptr, res);
    // ASSERT_TRUE(res == 1);
    // DB::MatchImpl<false, false, true>::constantConstant("ab4Ab", "(?i)(ab)\\d\\1", '\\', "", nullptr, res);
    // ASSERT_TRUE(res == 1);
    // DB::MatchImpl<false, false, true>::constantConstant("aaaaaa", "^(a\\1?)(a\\1?)(a\\2?)(a\\3?)$", '\\', "", nullptr, res);
    // ASSERT_TRUE(res == 1);
    // DB::MatchImpl<false, false, true>::constantConstant("aaaaaa", "^(a\\1?){4}$", '\\', "", nullptr, res);
    // ASSERT_TRUE(res == 1);
    // DB::MatchImpl<false, false, true>::constantConstant("abc", "^(?:b|a(?=(.)))*\\1", '\\', "", nullptr, res);
    // ASSERT_TRUE(res == 1);
    // DB::MatchImpl<false, false, true>::constantConstant("Oo", "(?i)^(o)(?!.*\\1)", '\\', "", nullptr, res);
    // ASSERT_TRUE(res == 0);
    // DB::MatchImpl<false, false, true>::constantConstant("abc12bc", "(.*)\\d+\\1", '\\', "", nullptr, res);
    // ASSERT_TRUE(res == 1);
    // DB::MatchImpl<false, false, true>::constantConstant("aaab", "(?=(a+?))(\\1ab)", '\\', "", nullptr, res);
    // ASSERT_TRUE(res == 1);
    // DB::MatchImpl<false, false, true>::constantConstant("aaab", "^(?=(a+?))\\1ab", '\\', "", nullptr, res);
    // ASSERT_TRUE(res == 0);
    // DB::MatchImpl<false, false, true>::constantConstant("2", "2(]*)?$\\1", '\\', "", nullptr, res);
    // ASSERT_TRUE(res == 1);
    // DB::MatchImpl<false, false, true>::constantConstant("abcab", "(\\w)?(abc)\\1b", '\\', "", nullptr, res);
    // ASSERT_TRUE(res == 0);
    /// invalid or unsupported Perl syntax: `(?!`
    // DB::MatchImpl<false, false, true>::constantConstant("abad", "a(?!b).", '\\', "", nullptr, res);
    // ASSERT_TRUE(res == 1);
    /// invalid or unsupported Perl syntax: `(?=`
    // DB::MatchImpl<false, false, true>::constantConstant("abad", "a(?=c|d).", '\\', "", nullptr, res);
    // ASSERT_TRUE(res == 1);
    // DB::MatchImpl<false, false, true>::constantConstant("abad", "a(?=d).", '\\', "", nullptr, res);
    // ASSERT_TRUE(res == 1);
    // DB::MatchImpl<false, false, true>::constantConstant("abcd", "(.*)(?=c)", '\\', "", nullptr, res);
    // ASSERT_TRUE(res == 1);
    // DB::MatchImpl<false, false, true>::constantConstant("abcd", "(.*)(?=c)c", '\\', "", nullptr, res); /* Result: yB */
    // ;
    // DB::MatchImpl<false, false, true>::constantConstant("abcd", "(.*)(?=b|c)", '\\', "", nullptr, res);
    // ASSERT_TRUE(res == 1);
    // DB::MatchImpl<false, false, true>::constantConstant("abcd", "(.*)(?=b|c)c", '\\', "", nullptr, res);
    // ASSERT_TRUE(res == 1);
    // DB::MatchImpl<false, false, true>::constantConstant("abcd", "(.*)(?=c|b)", '\\', "", nullptr, res);
    // ASSERT_TRUE(res == 1);
    // DB::MatchImpl<false, false, true>::constantConstant("abcd", "(.*)(?=c|b)c", '\\', "", nullptr, res);
    // ASSERT_TRUE(res == 1);
    // DB::MatchImpl<false, false, true>::constantConstant("abcd", "(.*)(?=[bc])", '\\', "", nullptr, res);
    // ASSERT_TRUE(res == 1);
    // DB::MatchImpl<false, false, true>::constantConstant("abcd", "(.*)(?=[bc])c", '\\', "", nullptr, res); /* Result: yB */
    // ;
    // DB::MatchImpl<false, false, true>::constantConstant("abcd", "(.*?)(?=c)", '\\', "", nullptr, res);
    // ASSERT_TRUE(res == 1);
    // DB::MatchImpl<false, false, true>::constantConstant("abcd", "(.*?)(?=c)c", '\\', "", nullptr, res); /* Result: yB */
    // ;
    // DB::MatchImpl<false, false, true>::constantConstant("abcd", "(.*?)(?=b|c)", '\\', "", nullptr, res);
    // ASSERT_TRUE(res == 1);
    // DB::MatchImpl<false, false, true>::constantConstant("abcd", "(.*?)(?=b|c)c", '\\', "", nullptr, res);
    // ASSERT_TRUE(res == 1);
    // DB::MatchImpl<false, false, true>::constantConstant("abcd", "(.*?)(?=c|b)", '\\', "", nullptr, res);
    // ASSERT_TRUE(res == 1);
    // DB::MatchImpl<false, false, true>::constantConstant("abcd", "(.*?)(?=c|b)c", '\\', "", nullptr, res);
    // ASSERT_TRUE(res == 1);
    // DB::MatchImpl<false, false, true>::constantConstant("abcd", "(.*?)(?=[bc])", '\\', "", nullptr, res);
    // ASSERT_TRUE(res == 1);
    // DB::MatchImpl<false, false, true>::constantConstant("abcd", "(.*?)(?=[bc])c", '\\', "", nullptr, res); /* Result: yB */
    // ;
    /// invalid or unsupported Perl syntax: `(?<`
    // DB::MatchImpl<false, false, true>::constantConstant("ab", "(?<=a)b", '\\', "", nullptr, res);
    // ASSERT_TRUE(res == 1);
    // DB::MatchImpl<false, false, true>::constantConstant("cb", "(?<=a)b", '\\', "", nullptr, res);
    // ASSERT_TRUE(res == 0);
    // DB::MatchImpl<false, false, true>::constantConstant("b", "(?<=a)b", '\\', "", nullptr, res);
    // ASSERT_TRUE(res == 0);
    // DB::MatchImpl<false, false, true>::constantConstant("ab", "(?<!c)b", '\\', "", nullptr, res);
    // ASSERT_TRUE(res == 1);
    // DB::MatchImpl<false, false, true>::constantConstant("cb", "(?<!c)b", '\\', "", nullptr, res);
    // ASSERT_TRUE(res == 0);
    // DB::MatchImpl<false, false, true>::constantConstant("b", "(?<!c)b", '\\', "", nullptr, res);
    // ASSERT_TRUE(res == 1);
    // DB::MatchImpl<false, false, true>::constantConstant("dbcb", "(?<![cd])b", '\\', "", nullptr, res);
    // ASSERT_TRUE(res == 0);
    // DB::MatchImpl<false, false, true>::constantConstant("dbaacb", "(?<![cd])[ab]", '\\', "", nullptr, res);
    // ASSERT_TRUE(res == 1);
    // DB::MatchImpl<false, false, true>::constantConstant("dbcb", "(?<!(c|d))b", '\\', "", nullptr, res);
    // ASSERT_TRUE(res == 0);
    // DB::MatchImpl<false, false, true>::constantConstant("dbaacb", "(?<!(c|d))[ab]", '\\', "", nullptr, res);
    // ASSERT_TRUE(res == 1);
    // DB::MatchImpl<false, false, true>::constantConstant("cdaccb", "(?<!cd)[ab]", '\\', "", nullptr, res);
    // ASSERT_TRUE(res == 1);
    // DB::MatchImpl<false, false, true>::constantConstant("a", "$(?<=^(a))", '\\', "", nullptr, res);
    // ASSERT_TRUE(res == 1);
    // DB::MatchImpl<false, false, true>::constantConstant("abcd", "(.*)(?<=b)", '\\', "", nullptr, res);
    // ASSERT_TRUE(res == 1);
    // DB::MatchImpl<false, false, true>::constantConstant("abcd", "(.*)(?<=b)c", '\\', "", nullptr, res);
    // ASSERT_TRUE(res == 1);
    // DB::MatchImpl<false, false, true>::constantConstant("abcd", "(.*)(?<=b|c)", '\\', "", nullptr, res);
    // ASSERT_TRUE(res == 1);
    // DB::MatchImpl<false, false, true>::constantConstant("abcd", "(.*)(?<=b|c)c", '\\', "", nullptr, res);
    // ASSERT_TRUE(res == 1);
    // DB::MatchImpl<false, false, true>::constantConstant("abcd", "(.*)(?<=c|b)", '\\', "", nullptr, res);
    // ASSERT_TRUE(res == 1);
    // DB::MatchImpl<false, false, true>::constantConstant("abcd", "(.*)(?<=c|b)c", '\\', "", nullptr, res);
    // ASSERT_TRUE(res == 1);
    // DB::MatchImpl<false, false, true>::constantConstant("abcd", "(.*)(?<=[bc])", '\\', "", nullptr, res);
    // ASSERT_TRUE(res == 1);
    // DB::MatchImpl<false, false, true>::constantConstant("abcd", "(.*)(?<=[bc])c", '\\', "", nullptr, res);
    // ASSERT_TRUE(res == 1);
    // DB::MatchImpl<false, false, true>::constantConstant("abcd", "(.*?)(?<=b)", '\\', "", nullptr, res);
    // ASSERT_TRUE(res == 1);
    // DB::MatchImpl<false, false, true>::constantConstant("abcd", "(.*?)(?<=b)c", '\\', "", nullptr, res);
    // ASSERT_TRUE(res == 1);
    // DB::MatchImpl<false, false, true>::constantConstant("abcd", "(.*?)(?<=b|c)", '\\', "", nullptr, res);
    // ASSERT_TRUE(res == 1);
    // DB::MatchImpl<false, false, true>::constantConstant("abcd", "(.*?)(?<=b|c)c", '\\', "", nullptr, res);
    // ASSERT_TRUE(res == 1);
    // DB::MatchImpl<false, false, true>::constantConstant("abcd", "(.*?)(?<=c|b)", '\\', "", nullptr, res);
    // ASSERT_TRUE(res == 1);
    // DB::MatchImpl<false, false, true>::constantConstant("abcd", "(.*?)(?<=c|b)c", '\\', "", nullptr, res);
    // ASSERT_TRUE(res == 1);
    // DB::MatchImpl<false, false, true>::constantConstant("abcd", "(.*?)(?<=[bc])", '\\', "", nullptr, res);
    // ASSERT_TRUE(res == 1);
    // DB::MatchImpl<false, false, true>::constantConstant("abcd", "(.*?)(?<=[bc])c", '\\', "", nullptr, res);
    // ASSERT_TRUE(res == 1);
    /// invalid or unsupported Perl syntax: `(?#`
    // DB::MatchImpl<false, false, true>::constantConstant("aaac", "^a(?#xxx){3}c", '\\', "", nullptr, res);
    // ASSERT_TRUE(res == 1);
    // DB::MatchImpl<false, false, true>::constantConstant("aaac", "(?x)^a (?#xxx) (?#yyy) {3}c", '\\', "", nullptr, res);
    // ASSERT_TRUE(res == 1);
    /// invalid or unsupported Perl syntax: `(?s`
    // DB::MatchImpl<false, false, true>::constantConstant("a\nb\nc\n", "((?s).)c(?!.)", '\\', "", nullptr, res);
    // ASSERT_TRUE(res == 1);
    // DB::MatchImpl<false, false, true>::constantConstant("a\nb\nc\n", "((?s)b.)c(?!.)", '\\', "", nullptr, res);
    // ASSERT_TRUE(res == 1);
    /// invalid or unsupported Perl syntax: `(?>`
    // DB::MatchImpl<false, false, true>::constantConstant("aaab", "(?>a+)b", '\\', "", nullptr, res);
    // ASSERT_TRUE(res == 1);
    // DB::MatchImpl<false, false, true>::constantConstant("aaab", "((?>a+)b)", '\\', "", nullptr, res);
    // ASSERT_TRUE(res == 1);
    // DB::MatchImpl<false, false, true>::constantConstant("aaab", "(?>(a+))b", '\\', "", nullptr, res);
    // ASSERT_TRUE(res == 1);
    // DB::MatchImpl<false, false, true>::constantConstant("((abc(ade)ufh()()x", "((?>[^()]+)|\\([^()]*\\))+", '\\', "", nullptr, res);
    // ASSERT_TRUE(res == 1);
    // DB::MatchImpl<false, false, true>::constantConstant("_I(round(xs * sz),1)", "round\\(((?>[^()]+))\\)", '\\', "", nullptr, res);
    // ASSERT_TRUE(res == 1);
    /// invalid escape sequence: `\Z`
    // DB::MatchImpl<false, false, true>::constantConstant("a\nb\n", "\\Z", '\\', "", nullptr, res);
    // ASSERT_TRUE(res == 1);
    // DB::MatchImpl<false, false, true>::constantConstant("b\na\n", "\\Z", '\\', "", nullptr, res);
    // ASSERT_TRUE(res == 1);
    // DB::MatchImpl<false, false, true>::constantConstant("b\na", "\\Z", '\\', "", nullptr, res);
    // ASSERT_TRUE(res == 1);
    // DB::MatchImpl<false, false, true>::constantConstant("a\nb\n", "(?m)\\Z", '\\', "", nullptr, res);
    // ASSERT_TRUE(res == 1);
    // DB::MatchImpl<false, false, true>::constantConstant("b\na\n", "(?m)\\Z", '\\', "", nullptr, res);
    // ASSERT_TRUE(res == 1);
    // DB::MatchImpl<false, false, true>::constantConstant("b\na", "(?m)\\Z", '\\', "", nullptr, res);
    // ASSERT_TRUE(res == 1);
    // DB::MatchImpl<false, false, true>::constantConstant("a\nb\n", "a\\Z", '\\', "", nullptr, res);
    // ASSERT_TRUE(res == 0);
    // DB::MatchImpl<false, false, true>::constantConstant("b\na\n", "a\\Z", '\\', "", nullptr, res);
    // ASSERT_TRUE(res == 1);
    // DB::MatchImpl<false, false, true>::constantConstant("b\na", "a\\Z", '\\', "", nullptr, res);
    // ASSERT_TRUE(res == 1);
    // DB::MatchImpl<false, false, true>::constantConstant("a\nb\n", "(?m)a\\Z", '\\', "", nullptr, res);
    // ASSERT_TRUE(res == 0);
    // DB::MatchImpl<false, false, true>::constantConstant("b\na\n", "(?m)a\\Z", '\\', "", nullptr, res);
    // ASSERT_TRUE(res == 1);
    // DB::MatchImpl<false, false, true>::constantConstant("b\na", "(?m)a\\Z", '\\', "", nullptr, res);
    // ASSERT_TRUE(res == 1);
    // DB::MatchImpl<false, false, true>::constantConstant("aa\nb\n", "aa\\Z", '\\', "", nullptr, res);
    // ASSERT_TRUE(res == 0);
    // DB::MatchImpl<false, false, true>::constantConstant("b\naa\n", "aa\\Z", '\\', "", nullptr, res);
    // ASSERT_TRUE(res == 1);
    // DB::MatchImpl<false, false, true>::constantConstant("b\naa", "aa\\Z", '\\', "", nullptr, res);
    // ASSERT_TRUE(res == 1);
    // DB::MatchImpl<false, false, true>::constantConstant("aa\nb\n", "(?m)aa\\Z", '\\', "", nullptr, res);
    // ASSERT_TRUE(res == 0);
    // DB::MatchImpl<false, false, true>::constantConstant("b\naa\n", "(?m)aa\\Z", '\\', "", nullptr, res);
    // ASSERT_TRUE(res == 1);
    // DB::MatchImpl<false, false, true>::constantConstant("b\naa", "(?m)aa\\Z", '\\', "", nullptr, res);
    // ASSERT_TRUE(res == 1);
    // DB::MatchImpl<false, false, true>::constantConstant("ac\nb\n", "aa\\Z", '\\', "", nullptr, res);
    // ASSERT_TRUE(res == 0);
    // DB::MatchImpl<false, false, true>::constantConstant("b\nac\n", "aa\\Z", '\\', "", nullptr, res);
    // ASSERT_TRUE(res == 0);
    // DB::MatchImpl<false, false, true>::constantConstant("b\nac", "aa\\Z", '\\', "", nullptr, res);
    // ASSERT_TRUE(res == 0);
    // DB::MatchImpl<false, false, true>::constantConstant("ac\nb\n", "(?m)aa\\Z", '\\', "", nullptr, res);
    // ASSERT_TRUE(res == 0);
    // DB::MatchImpl<false, false, true>::constantConstant("b\nac\n", "(?m)aa\\Z", '\\', "", nullptr, res);
    // ASSERT_TRUE(res == 0);
    // DB::MatchImpl<false, false, true>::constantConstant("b\nac", "(?m)aa\\Z", '\\', "", nullptr, res);
    // ASSERT_TRUE(res == 0);
    // DB::MatchImpl<false, false, true>::constantConstant("ca\nb\n", "aa\\Z", '\\', "", nullptr, res);
    // ASSERT_TRUE(res == 0);
    // DB::MatchImpl<false, false, true>::constantConstant("b\nca\n", "aa\\Z", '\\', "", nullptr, res);
    // ASSERT_TRUE(res == 0);
    // DB::MatchImpl<false, false, true>::constantConstant("b\nca", "aa\\Z", '\\', "", nullptr, res);
    // ASSERT_TRUE(res == 0);
    // DB::MatchImpl<false, false, true>::constantConstant("ca\nb\n", "(?m)aa\\Z", '\\', "", nullptr, res);
    // ASSERT_TRUE(res == 0);
    // DB::MatchImpl<false, false, true>::constantConstant("b\nca\n", "(?m)aa\\Z", '\\', "", nullptr, res);
    // ASSERT_TRUE(res == 0);
    // DB::MatchImpl<false, false, true>::constantConstant("b\nca", "(?m)aa\\Z", '\\', "", nullptr, res);
    // ASSERT_TRUE(res == 0);
    // DB::MatchImpl<false, false, true>::constantConstant("ab\nb\n", "ab\\Z", '\\', "", nullptr, res);
    // ASSERT_TRUE(res == 0);
    // DB::MatchImpl<false, false, true>::constantConstant("b\nab\n", "ab\\Z", '\\', "", nullptr, res);
    // ASSERT_TRUE(res == 1);
    // DB::MatchImpl<false, false, true>::constantConstant("b\nab", "ab\\Z", '\\', "", nullptr, res);
    // ASSERT_TRUE(res == 1);
    // DB::MatchImpl<false, false, true>::constantConstant("ab\nb\n", "(?m)ab\\Z", '\\', "", nullptr, res);
    // ASSERT_TRUE(res == 0);
    // DB::MatchImpl<false, false, true>::constantConstant("b\nab\n", "(?m)ab\\Z", '\\', "", nullptr, res);
    // ASSERT_TRUE(res == 1);
    // DB::MatchImpl<false, false, true>::constantConstant("b\nab", "(?m)ab\\Z", '\\', "", nullptr, res);
    // ASSERT_TRUE(res == 1);
    // DB::MatchImpl<false, false, true>::constantConstant("ac\nb\n", "ab\\Z", '\\', "", nullptr, res);
    // ASSERT_TRUE(res == 0);
    // DB::MatchImpl<false, false, true>::constantConstant("b\nac\n", "ab\\Z", '\\', "", nullptr, res);
    // ASSERT_TRUE(res == 0);
    // DB::MatchImpl<false, false, true>::constantConstant("ac\nb\n", "(?m)ab\\Z", '\\', "", nullptr, res);
    // ASSERT_TRUE(res == 0);
    // DB::MatchImpl<false, false, true>::constantConstant("b\nac\n", "(?m)ab\\Z", '\\', "", nullptr, res);
    // ASSERT_TRUE(res == 0);
    // DB::MatchImpl<false, false, true>::constantConstant("b\nac", "(?m)ab\\Z", '\\', "", nullptr, res);
    // ASSERT_TRUE(res == 0);
    // DB::MatchImpl<false, false, true>::constantConstant("ca\nb\n", "ab\\Z", '\\', "", nullptr, res);
    // ASSERT_TRUE(res == 0);
    // DB::MatchImpl<false, false, true>::constantConstant("b\nca\n", "ab\\Z", '\\', "", nullptr, res);
    // ASSERT_TRUE(res == 0);
    // DB::MatchImpl<false, false, true>::constantConstant("b\nca", "ab\\Z", '\\', "", nullptr, res);
    // ASSERT_TRUE(res == 0);
    // DB::MatchImpl<false, false, true>::constantConstant("ca\nb\n", "(?m)ab\\Z", '\\', "", nullptr, res);
    // ASSERT_TRUE(res == 0);
    // DB::MatchImpl<false, false, true>::constantConstant("b\nca\n", "(?m)ab\\Z", '\\', "", nullptr, res);
    // ASSERT_TRUE(res == 0);
    // DB::MatchImpl<false, false, true>::constantConstant("b\nca", "(?m)ab\\Z", '\\', "", nullptr, res);
    // ASSERT_TRUE(res == 0);
    // DB::MatchImpl<false, false, true>::constantConstant("abb\nb\n", "abb\\Z", '\\', "", nullptr, res);
    // ASSERT_TRUE(res == 0);
    // DB::MatchImpl<false, false, true>::constantConstant("b\nabb\n", "abb\\Z", '\\', "", nullptr, res);
    // ASSERT_TRUE(res == 1);
    // DB::MatchImpl<false, false, true>::constantConstant("b\nabb", "abb\\Z", '\\', "", nullptr, res);
    // ASSERT_TRUE(res == 1);
    // DB::MatchImpl<false, false, true>::constantConstant("abb\nb\n", "(?m)abb\\Z", '\\', "", nullptr, res);
    // ASSERT_TRUE(res == 0);
    // DB::MatchImpl<false, false, true>::constantConstant("b\nabb\n", "(?m)abb\\Z", '\\', "", nullptr, res);
    // ASSERT_TRUE(res == 1);
    // DB::MatchImpl<false, false, true>::constantConstant("b\nabb", "(?m)abb\\Z", '\\', "", nullptr, res);
    // ASSERT_TRUE(res == 1);
    // DB::MatchImpl<false, false, true>::constantConstant("ac\nb\n", "abb\\Z", '\\', "", nullptr, res);
    // ASSERT_TRUE(res == 0);
    // DB::MatchImpl<false, false, true>::constantConstant("b\nac\n", "abb\\Z", '\\', "", nullptr, res);
    // ASSERT_TRUE(res == 0);
    // DB::MatchImpl<false, false, true>::constantConstant("b\nac", "abb\\Z", '\\', "", nullptr, res);
    // ASSERT_TRUE(res == 0);
    // DB::MatchImpl<false, false, true>::constantConstant("ac\nb\n", "(?m)abb\\Z", '\\', "", nullptr, res);
    // ASSERT_TRUE(res == 0);
    // DB::MatchImpl<false, false, true>::constantConstant("b\nac\n", "(?m)abb\\Z", '\\', "", nullptr, res);
    // ASSERT_TRUE(res == 0);
    // DB::MatchImpl<false, false, true>::constantConstant("b\nac", "(?m)abb\\Z", '\\', "", nullptr, res);
    // ASSERT_TRUE(res == 0);
    // DB::MatchImpl<false, false, true>::constantConstant("ca\nb\n", "abb\\Z", '\\', "", nullptr, res);
    // ASSERT_TRUE(res == 0);
    // DB::MatchImpl<false, false, true>::constantConstant("b\nca\n", "abb\\Z", '\\', "", nullptr, res);
    // ASSERT_TRUE(res == 0);
    // DB::MatchImpl<false, false, true>::constantConstant("b\nca", "abb\\Z", '\\', "", nullptr, res);
    // ASSERT_TRUE(res == 0);
    // DB::MatchImpl<false, false, true>::constantConstant("ca\nb\n", "(?m)abb\\Z", '\\', "", nullptr, res);
    // ASSERT_TRUE(res == 0);
    // DB::MatchImpl<false, false, true>::constantConstant("b\nca\n", "(?m)abb\\Z", '\\', "", nullptr, res);
    // ASSERT_TRUE(res == 0);
    // DB::MatchImpl<false, false, true>::constantConstant("b\nca", "(?m)abb\\Z", '\\', "", nullptr, res);
    // ASSERT_TRUE(res == 0);
    // DB::MatchImpl<false, false, true>::constantConstant("b\nac", "ab\\Z", '\\', "", nullptr, res);
    // ASSERT_TRUE(res == 0);
    /// invalid or unsupported Perl syntax: `(?x`
    // DB::MatchImpl<false, false, true>::constantConstant("x ", "(?x)((?x:.) )", '\\', "", nullptr, res);
    // ASSERT_TRUE(res == 1);
    // DB::MatchImpl<false, false, true>::constantConstant("x ", "(?x)((?-x:.) )", '\\', "", nullptr, res);
    // ASSERT_TRUE(res == 1);
    /// invalid or unsupported Perl syntax: `(?!`
    // DB::MatchImpl<false, false, true>::constantConstant("a\nxb\n", "(?m)(?!\\A)x", '\\', "", nullptr, res);
    // ASSERT_TRUE(res == 1);
    /// invalid character class range: `a-[`
    // DB::MatchImpl<false, false, true>::constantConstant("za-9z", "([a-[:digit:]]+)", '\\', "", nullptr, res);
    // ASSERT_TRUE(res == 1);
    /// invalid escape sequence: `\G`
    // DB::MatchImpl<false, false, true>::constantConstant("aaaXbX", "\\GX.*X", '\\', "", nullptr, res);
    // ASSERT_TRUE(res == 0);
    /// invalid escape sequence: `\R`
    // DB::MatchImpl<false, false, true>::constantConstant("abc\n123\n456\nxyz\n", "(?m)^\\d+\\R\\d+$", '\\', "", nullptr, res);
    // ASSERT_TRUE(res == 1);
}

TEST_F(Regexp, testRegexpMySQLCases)
{
    UInt8 res = false;
    // Test based on https://github.com/mysql/mysql-server/blob/mysql-cluster-8.0.17/mysql-test/t/regular_expressions_func.test
    DB::MatchImpl<false, false, true>::constantConstant("abc", "abc", '\\', "", nullptr, res);
    ASSERT_TRUE(res == 1);
    DB::MatchImpl<false, false, true>::constantConstant("xbc", "abc", '\\', "", nullptr, res);
    ASSERT_TRUE(res == 0);
    DB::MatchImpl<false, false, true>::constantConstant("axc", "abc", '\\', "", nullptr, res);
    ASSERT_TRUE(res == 0);
    DB::MatchImpl<false, false, true>::constantConstant("abx", "abc", '\\', "", nullptr, res);
    ASSERT_TRUE(res == 0);
    DB::MatchImpl<false, false, true>::constantConstant("xabcy", "abc", '\\', "", nullptr, res);
    ASSERT_TRUE(res == 1);
    DB::MatchImpl<false, false, true>::constantConstant("ababc", "abc", '\\', "", nullptr, res);
    ASSERT_TRUE(res == 1);
    DB::MatchImpl<false, false, true>::constantConstant("abc", "ab*c", '\\', "", nullptr, res);
    ASSERT_TRUE(res == 1);
    DB::MatchImpl<false, false, true>::constantConstant("abc", "ab*bc", '\\', "", nullptr, res);
    ASSERT_TRUE(res == 1);
    DB::MatchImpl<false, false, true>::constantConstant("abbc", "ab*bc", '\\', "", nullptr, res);
    ASSERT_TRUE(res == 1);
    DB::MatchImpl<false, false, true>::constantConstant("abbbbc", "ab*bc", '\\', "", nullptr, res);
    ASSERT_TRUE(res == 1);
    DB::MatchImpl<false, false, true>::constantConstant("abbbbc", ".{1}", '\\', "", nullptr, res);
    ASSERT_TRUE(res == 1);
    DB::MatchImpl<false, false, true>::constantConstant("abbbbc", ".{3,4}", '\\', "", nullptr, res);
    ASSERT_TRUE(res == 1);
    DB::MatchImpl<false, false, true>::constantConstant("abbbbc", "ab{0,}bc", '\\', "", nullptr, res);
    ASSERT_TRUE(res == 1);
    DB::MatchImpl<false, false, true>::constantConstant("abbc", "ab+bc", '\\', "", nullptr, res);
    ASSERT_TRUE(res == 1);
    DB::MatchImpl<false, false, true>::constantConstant("abc", "ab+bc", '\\', "", nullptr, res);
    ASSERT_TRUE(res == 0);
    DB::MatchImpl<false, false, true>::constantConstant("abq", "ab+bc", '\\', "", nullptr, res);
    ASSERT_TRUE(res == 0);
    DB::MatchImpl<false, false, true>::constantConstant("abq", "ab{1,}bc", '\\', "", nullptr, res);
    ASSERT_TRUE(res == 0);
    DB::MatchImpl<false, false, true>::constantConstant("abbbbc", "ab+bc", '\\', "", nullptr, res);
    ASSERT_TRUE(res == 1);
    DB::MatchImpl<false, false, true>::constantConstant("abbbbc", "ab{1,}bc", '\\', "", nullptr, res);
    ASSERT_TRUE(res == 1);
    DB::MatchImpl<false, false, true>::constantConstant("abbbbc", "ab{1,3}bc", '\\', "", nullptr, res);
    ASSERT_TRUE(res == 1);
    DB::MatchImpl<false, false, true>::constantConstant("abbbbc", "ab{3,4}bc", '\\', "", nullptr, res);
    ASSERT_TRUE(res == 1);
    DB::MatchImpl<false, false, true>::constantConstant("abbbbc", "ab{4,5}bc", '\\', "", nullptr, res);
    ASSERT_TRUE(res == 0);
    DB::MatchImpl<false, false, true>::constantConstant("abbc", "ab?bc", '\\', "", nullptr, res);
    ASSERT_TRUE(res == 1);
    DB::MatchImpl<false, false, true>::constantConstant("abc", "ab?bc", '\\', "", nullptr, res);
    ASSERT_TRUE(res == 1);
    DB::MatchImpl<false, false, true>::constantConstant("abc", "ab{0,1}bc", '\\', "", nullptr, res);
    ASSERT_TRUE(res == 1);
    DB::MatchImpl<false, false, true>::constantConstant("abbbbc", "ab?bc", '\\', "", nullptr, res);
    ASSERT_TRUE(res == 0);
    DB::MatchImpl<false, false, true>::constantConstant("abc", "ab?c", '\\', "", nullptr, res);
    ASSERT_TRUE(res == 1);
    DB::MatchImpl<false, false, true>::constantConstant("abc", "ab{0,1}c", '\\', "", nullptr, res);
    ASSERT_TRUE(res == 1);
    DB::MatchImpl<false, false, true>::constantConstant("abc", "^abc$", '\\', "", nullptr, res);
    ASSERT_TRUE(res == 1);
    DB::MatchImpl<false, false, true>::constantConstant("abcc", "^abc$", '\\', "", nullptr, res);
    ASSERT_TRUE(res == 0);
    DB::MatchImpl<false, false, true>::constantConstant("abcc", "^abc", '\\', "", nullptr, res);
    ASSERT_TRUE(res == 1);
    DB::MatchImpl<false, false, true>::constantConstant("aabc", "^abc$", '\\', "", nullptr, res);
    ASSERT_TRUE(res == 0);
    DB::MatchImpl<false, false, true>::constantConstant("aabc", "abc$", '\\', "", nullptr, res);
    ASSERT_TRUE(res == 1);
    DB::MatchImpl<false, false, true>::constantConstant("aabcd", "abc$", '\\', "", nullptr, res);
    ASSERT_TRUE(res == 0);
    DB::MatchImpl<false, false, true>::constantConstant("abc", "^", '\\', "", nullptr, res);
    ASSERT_TRUE(res == 1);
    DB::MatchImpl<false, false, true>::constantConstant("abc", "$", '\\', "", nullptr, res);
    ASSERT_TRUE(res == 1);
    DB::MatchImpl<false, false, true>::constantConstant("abc", "a.c", '\\', "", nullptr, res);
    ASSERT_TRUE(res == 1);
    DB::MatchImpl<false, false, true>::constantConstant("axc", "a.c", '\\', "", nullptr, res);
    ASSERT_TRUE(res == 1);
    DB::MatchImpl<false, false, true>::constantConstant("axyzc", "a.*c", '\\', "", nullptr, res);
    ASSERT_TRUE(res == 1);
    DB::MatchImpl<false, false, true>::constantConstant("axyzd", "a.*c", '\\', "", nullptr, res);
    ASSERT_TRUE(res == 0);
    DB::MatchImpl<false, false, true>::constantConstant("abc", "a[bc]d", '\\', "", nullptr, res);
    ASSERT_TRUE(res == 0);
    DB::MatchImpl<false, false, true>::constantConstant("abd", "a[bc]d", '\\', "", nullptr, res);
    ASSERT_TRUE(res == 1);
    DB::MatchImpl<false, false, true>::constantConstant("abd", "a[b-d]e", '\\', "", nullptr, res);
    ASSERT_TRUE(res == 0);
    DB::MatchImpl<false, false, true>::constantConstant("ace", "a[b-d]e", '\\', "", nullptr, res);
    ASSERT_TRUE(res == 1);
    DB::MatchImpl<false, false, true>::constantConstant("aac", "a[b-d]", '\\', "", nullptr, res);
    ASSERT_TRUE(res == 1);
    DB::MatchImpl<false, false, true>::constantConstant("a-", "a[-b]", '\\', "", nullptr, res);
    ASSERT_TRUE(res == 1);
    DB::MatchImpl<false, false, true>::constantConstant("a-", "a[b-]", '\\', "", nullptr, res);
    ASSERT_TRUE(res == 1);
    // error ER_REGEXP_INVALID_RANGE
    // DB::MatchImpl<false,false,true>::constantConstant("-","a[b-a]",'\\',"",nullptr,res); /* Result: c */;
    // error ER_REGEXP_MISSING_CLOSE_BRACKET
    // DB::MatchImpl<false,false,true>::constantConstant("-","a[]b",'\\',"",nullptr,res); /* Result: ci */;
    // error ER_REGEXP_MISSING_CLOSE_BRACKET
    // DB::MatchImpl<false,false,true>::constantConstant("-","a[",'\\',"",nullptr,res); /* Result: c */;
    // error ER_REGEXP_INVALID_BACK_REF
    // DB::MatchImpl<false,false,true>::constantConstant("-","\\1",'\\',"",nullptr,res); /* Result: c */;
    // error ER_REGEXP_INVALID_BACK_REF
    // DB::MatchImpl<false,false,true>::constantConstant("-","\\2",'\\',"",nullptr,res); /* Result: c */;
    // error ER_REGEXP_INVALID_BACK_REF
    // DB::MatchImpl<false,false,true>::constantConstant("-","(a)|\\2",'\\',"",nullptr,res); /* Result: c */;
    DB::MatchImpl<false, false, true>::constantConstant("a]", "a]", '\\', "", nullptr, res);
    ASSERT_TRUE(res == 1);
    DB::MatchImpl<false, false, true>::constantConstant("a]b", "a[]]b", '\\', "", nullptr, res);
    ASSERT_TRUE(res == 1);
    DB::MatchImpl<false, false, true>::constantConstant("aed", "a[^bc]d", '\\', "", nullptr, res);
    ASSERT_TRUE(res == 1);
    DB::MatchImpl<false, false, true>::constantConstant("abd", "a[^bc]d", '\\', "", nullptr, res);
    ASSERT_TRUE(res == 0);
    DB::MatchImpl<false, false, true>::constantConstant("adc", "a[^-b]c", '\\', "", nullptr, res);
    ASSERT_TRUE(res == 1);
    DB::MatchImpl<false, false, true>::constantConstant("a-c", "a[^-b]c", '\\', "", nullptr, res);
    ASSERT_TRUE(res == 0);
    DB::MatchImpl<false, false, true>::constantConstant("a]c", "a[^]b]c", '\\', "", nullptr, res);
    ASSERT_TRUE(res == 0);
    DB::MatchImpl<false, false, true>::constantConstant("adc", "a[^]b]c", '\\', "", nullptr, res);
    ASSERT_TRUE(res == 1);
    DB::MatchImpl<false, false, true>::constantConstant("a-", "\\ba\\b", '\\', "", nullptr, res);
    ASSERT_TRUE(res == 1);
    DB::MatchImpl<false, false, true>::constantConstant("-a", "\\ba\\b", '\\', "", nullptr, res);
    ASSERT_TRUE(res == 1);
    DB::MatchImpl<false, false, true>::constantConstant("-a-", "\\ba\\b", '\\', "", nullptr, res);
    ASSERT_TRUE(res == 1);
    DB::MatchImpl<false, false, true>::constantConstant("xy", "\\by\\b", '\\', "", nullptr, res);
    ASSERT_TRUE(res == 0);
    DB::MatchImpl<false, false, true>::constantConstant("yz", "\\by\\b", '\\', "", nullptr, res);
    ASSERT_TRUE(res == 0);
    DB::MatchImpl<false, false, true>::constantConstant("xyz", "\\by\\b", '\\', "", nullptr, res);
    ASSERT_TRUE(res == 0);
    DB::MatchImpl<false, false, true>::constantConstant("a-", "\\Ba\\B", '\\', "", nullptr, res);
    ASSERT_TRUE(res == 0);
    DB::MatchImpl<false, false, true>::constantConstant("-a", "\\Ba\\B", '\\', "", nullptr, res);
    ASSERT_TRUE(res == 0);
    DB::MatchImpl<false, false, true>::constantConstant("-a-", "\\Ba\\B", '\\', "", nullptr, res);
    ASSERT_TRUE(res == 0);
    DB::MatchImpl<false, false, true>::constantConstant("xy", "\\By\\b", '\\', "", nullptr, res);
    ASSERT_TRUE(res == 1);
    DB::MatchImpl<false, false, true>::constantConstant("yz", "\\by\\B", '\\', "", nullptr, res);
    ASSERT_TRUE(res == 1);
    DB::MatchImpl<false, false, true>::constantConstant("xyz", "\\By\\B", '\\', "", nullptr, res);
    ASSERT_TRUE(res == 1);
    DB::MatchImpl<false, false, true>::constantConstant("a", "\\w", '\\', "", nullptr, res);
    ASSERT_TRUE(res == 1);
    DB::MatchImpl<false, false, true>::constantConstant("-", "\\w", '\\', "", nullptr, res);
    ASSERT_TRUE(res == 0);
    DB::MatchImpl<false, false, true>::constantConstant("a", "\\W", '\\', "", nullptr, res);
    ASSERT_TRUE(res == 0);
    DB::MatchImpl<false, false, true>::constantConstant("-", "\\W", '\\', "", nullptr, res);
    ASSERT_TRUE(res == 1);
    DB::MatchImpl<false, false, true>::constantConstant("a b", "a\\sb", '\\', "", nullptr, res);
    ASSERT_TRUE(res == 1);
    DB::MatchImpl<false, false, true>::constantConstant("a-b", "a\\sb", '\\', "", nullptr, res);
    ASSERT_TRUE(res == 0);
    DB::MatchImpl<false, false, true>::constantConstant("a b", "a\\Sb", '\\', "", nullptr, res);
    ASSERT_TRUE(res == 0);
    DB::MatchImpl<false, false, true>::constantConstant("a-b", "a\\Sb", '\\', "", nullptr, res);
    ASSERT_TRUE(res == 1);
    DB::MatchImpl<false, false, true>::constantConstant("1", "\\d", '\\', "", nullptr, res);
    ASSERT_TRUE(res == 1);
    DB::MatchImpl<false, false, true>::constantConstant("-", "\\d", '\\', "", nullptr, res);
    ASSERT_TRUE(res == 0);
    DB::MatchImpl<false, false, true>::constantConstant("1", "\\D", '\\', "", nullptr, res);
    ASSERT_TRUE(res == 0);
    DB::MatchImpl<false, false, true>::constantConstant("-", "\\D", '\\', "", nullptr, res);
    ASSERT_TRUE(res == 1);
    DB::MatchImpl<false, false, true>::constantConstant("a", "[\\w]", '\\', "", nullptr, res);
    ASSERT_TRUE(res == 1);
    DB::MatchImpl<false, false, true>::constantConstant("-", "[\\w]", '\\', "", nullptr, res);
    ASSERT_TRUE(res == 0);
    DB::MatchImpl<false, false, true>::constantConstant("a", "[\\W]", '\\', "", nullptr, res);
    ASSERT_TRUE(res == 0);
    DB::MatchImpl<false, false, true>::constantConstant("-", "[\\W]", '\\', "", nullptr, res);
    ASSERT_TRUE(res == 1);
    DB::MatchImpl<false, false, true>::constantConstant("a b", "a[\\s]b", '\\', "", nullptr, res);
    ASSERT_TRUE(res == 1);
    DB::MatchImpl<false, false, true>::constantConstant("a-b", "a[\\s]b", '\\', "", nullptr, res);
    ASSERT_TRUE(res == 0);
    DB::MatchImpl<false, false, true>::constantConstant("a b", "a[\\S]b", '\\', "", nullptr, res);
    ASSERT_TRUE(res == 0);
    DB::MatchImpl<false, false, true>::constantConstant("a-b", "a[\\S]b", '\\', "", nullptr, res);
    ASSERT_TRUE(res == 1);
    DB::MatchImpl<false, false, true>::constantConstant("1", "[\\d]", '\\', "", nullptr, res);
    ASSERT_TRUE(res == 1);
    DB::MatchImpl<false, false, true>::constantConstant("-", "[\\d]", '\\', "", nullptr, res);
    ASSERT_TRUE(res == 0);
    DB::MatchImpl<false, false, true>::constantConstant("1", "[\\D]", '\\', "", nullptr, res);
    ASSERT_TRUE(res == 0);
    DB::MatchImpl<false, false, true>::constantConstant("-", "[\\D]", '\\', "", nullptr, res);
    ASSERT_TRUE(res == 1);
    DB::MatchImpl<false, false, true>::constantConstant("abc", "ab|cd", '\\', "", nullptr, res);
    ASSERT_TRUE(res == 1);
    DB::MatchImpl<false, false, true>::constantConstant("abcd", "ab|cd", '\\', "", nullptr, res);
    ASSERT_TRUE(res == 1);
    DB::MatchImpl<false, false, true>::constantConstant("def", "()ef", '\\', "", nullptr, res);
    ASSERT_TRUE(res == 1);
    // error ER_REGEXP_RULE_SYNTAX
    // DB::MatchImpl<false,false,true>::constantConstant("-","*a",'\\',"",nullptr,res); /* Result: c */;
    // error ER_REGEXP_RULE_SYNTAX
    // DB::MatchImpl<false,false,true>::constantConstant("-","(*)b",'\\',"",nullptr,res); /* Result: c */;
    DB::MatchImpl<false, false, true>::constantConstant("b", "$b", '\\', "", nullptr, res);
    ASSERT_TRUE(res == 0);
    // error ER_REGEXP_BAD_ESCAPE_SEQUENCE
    // DB::MatchImpl<false,false,true>::constantConstant("-","a\\",'\\',"",nullptr,res); /* Result: c */;
    DB::MatchImpl<false, false, true>::constantConstant("a(b", "a\\(b", '\\', "", nullptr, res);
    ASSERT_TRUE(res == 1);
    DB::MatchImpl<false, false, true>::constantConstant("ab", "a\\(*b", '\\', "", nullptr, res);
    ASSERT_TRUE(res == 1);
    DB::MatchImpl<false, false, true>::constantConstant("a((b", "a\\(*b", '\\', "", nullptr, res);
    ASSERT_TRUE(res == 1);
    DB::MatchImpl<false, false, true>::constantConstant("a\\b", "a\\\\b", '\\', "", nullptr, res);
    ASSERT_TRUE(res == 1);
    // error ER_REGEXP_MISMATCHED_PAREN
    // DB::MatchImpl<false,false,true>::constantConstant("-","abc)",'\\',"",nullptr,res); /* Result: c */;
    // error ER_REGEXP_MISMATCHED_PAREN
    // DB::MatchImpl<false,false,true>::constantConstant("-","(abc",'\\',"",nullptr,res); /* Result: c */;
    DB::MatchImpl<false, false, true>::constantConstant("abc", "((a))", '\\', "", nullptr, res);
    ASSERT_TRUE(res == 1);
    DB::MatchImpl<false, false, true>::constantConstant("abc", "(a)b(c)", '\\', "", nullptr, res);
    ASSERT_TRUE(res == 1);
    DB::MatchImpl<false, false, true>::constantConstant("aabbabc", "a+b+c", '\\', "", nullptr, res);
    ASSERT_TRUE(res == 1);
    DB::MatchImpl<false, false, true>::constantConstant("aabbabc", "a{1,}b{1,}c", '\\', "", nullptr, res);
    ASSERT_TRUE(res == 1);
    // error ER_REGEXP_RULE_SYNTAX
    // DB::MatchImpl<false,false,true>::constantConstant("-","a**",'\\',"",nullptr,res); /* Result: c */;
    DB::MatchImpl<false, false, true>::constantConstant("abcabc", "a.+?c", '\\', "", nullptr, res);
    ASSERT_TRUE(res == 1);
    DB::MatchImpl<false, false, true>::constantConstant("ab", "(a+|b)*", '\\', "", nullptr, res);
    ASSERT_TRUE(res == 1);
    DB::MatchImpl<false, false, true>::constantConstant("ab", "(a+|b){0,}", '\\', "", nullptr, res);
    ASSERT_TRUE(res == 1);
    DB::MatchImpl<false, false, true>::constantConstant("ab", "(a+|b)+", '\\', "", nullptr, res);
    ASSERT_TRUE(res == 1);
    DB::MatchImpl<false, false, true>::constantConstant("ab", "(a+|b){1,}", '\\', "", nullptr, res);
    ASSERT_TRUE(res == 1);
    DB::MatchImpl<false, false, true>::constantConstant("ab", "(a+|b)?", '\\', "", nullptr, res);
    ASSERT_TRUE(res == 1);
    DB::MatchImpl<false, false, true>::constantConstant("ab", "(a+|b){0,1}", '\\', "", nullptr, res);
    ASSERT_TRUE(res == 1);
    // error ER_REGEXP_MISMATCHED_PAREN
    // DB::MatchImpl<false,false,true>::constantConstant("-",",'\\',"",nullptr,res);(",'\\',"",nullptr,res); /* Result: c */;
    DB::MatchImpl<false, false, true>::constantConstant("cde", "[^ab]*", '\\', "", nullptr, res);
    ASSERT_TRUE(res == 1);
    DB::MatchImpl<false, false, true>::constantConstant("", "abc", '\\', "", nullptr, res);
    ASSERT_TRUE(res == 0);
    DB::MatchImpl<false, false, true>::constantConstant("", "a*", '\\', "", nullptr, res);
    ASSERT_TRUE(res == 1);
    DB::MatchImpl<false, false, true>::constantConstant("abbbcd", "([abc])*d", '\\', "", nullptr, res);
    ASSERT_TRUE(res == 1);
    DB::MatchImpl<false, false, true>::constantConstant("abcd", "([abc])*bcd", '\\', "", nullptr, res);
    ASSERT_TRUE(res == 1);
    DB::MatchImpl<false, false, true>::constantConstant("e", "a|b|c|d|e", '\\', "", nullptr, res);
    ASSERT_TRUE(res == 1);
    DB::MatchImpl<false, false, true>::constantConstant("ef", "(a|b|c|d|e)f", '\\', "", nullptr, res);
    ASSERT_TRUE(res == 1);
    DB::MatchImpl<false, false, true>::constantConstant("abcdefg", "abcd*efg", '\\', "", nullptr, res);
    ASSERT_TRUE(res == 1);
    DB::MatchImpl<false, false, true>::constantConstant("xabyabbbz", "ab*", '\\', "", nullptr, res);
    ASSERT_TRUE(res == 1);
    DB::MatchImpl<false, false, true>::constantConstant("xayabbbz", "ab*", '\\', "", nullptr, res);
    ASSERT_TRUE(res == 1);
    DB::MatchImpl<false, false, true>::constantConstant("abcde", "(ab|cd)e", '\\', "", nullptr, res);
    ASSERT_TRUE(res == 1);
    DB::MatchImpl<false, false, true>::constantConstant("hij", "[abhgefdc]ij", '\\', "", nullptr, res);
    ASSERT_TRUE(res == 1);
    DB::MatchImpl<false, false, true>::constantConstant("abcde", "^(ab|cd)e", '\\', "", nullptr, res);
    ASSERT_TRUE(res == 0);
    DB::MatchImpl<false, false, true>::constantConstant("abcdef", "(abc|)ef", '\\', "", nullptr, res);
    ASSERT_TRUE(res == 1);
    DB::MatchImpl<false, false, true>::constantConstant("abcd", "(a|b)c*d", '\\', "", nullptr, res);
    ASSERT_TRUE(res == 1);
    DB::MatchImpl<false, false, true>::constantConstant("abc", "(ab|ab*)bc", '\\', "", nullptr, res);
    ASSERT_TRUE(res == 1);
    DB::MatchImpl<false, false, true>::constantConstant("abc", "a([bc]*)c*", '\\', "", nullptr, res);
    ASSERT_TRUE(res == 1);
    DB::MatchImpl<false, false, true>::constantConstant("abcd", "a([bc]*)(c*d)", '\\', "", nullptr, res);
    ASSERT_TRUE(res == 1);
    DB::MatchImpl<false, false, true>::constantConstant("abcd", "a([bc]+)(c*d)", '\\', "", nullptr, res);
    ASSERT_TRUE(res == 1);
    DB::MatchImpl<false, false, true>::constantConstant("abcd", "a([bc]*)(c+d)", '\\', "", nullptr, res);
    ASSERT_TRUE(res == 1);
    DB::MatchImpl<false, false, true>::constantConstant("adcdcde", "a[bcd]*dcdcde", '\\', "", nullptr, res);
    ASSERT_TRUE(res == 1);
    DB::MatchImpl<false, false, true>::constantConstant("adcdcde", "a[bcd]+dcdcde", '\\', "", nullptr, res);
    ASSERT_TRUE(res == 0);
    DB::MatchImpl<false, false, true>::constantConstant("abc", "(ab|a)b*c", '\\', "", nullptr, res);
    ASSERT_TRUE(res == 1);
    DB::MatchImpl<false, false, true>::constantConstant("abcd", "((a)(b)c)(d)", '\\', "", nullptr, res);
    ASSERT_TRUE(res == 1);
    DB::MatchImpl<false, false, true>::constantConstant("alpha", "[a-zA-Z_][a-zA-Z0-9_]*", '\\', "", nullptr, res);
    ASSERT_TRUE(res == 1);
    DB::MatchImpl<false, false, true>::constantConstant("abh", "^a(bc+|b[eh])g|.h$", '\\', "", nullptr, res);
    ASSERT_TRUE(res == 1);
    DB::MatchImpl<false, false, true>::constantConstant("effgz", "(bc+d$|ef*g.|h?i(j|k))", '\\', "", nullptr, res);
    ASSERT_TRUE(res == 1);
    DB::MatchImpl<false, false, true>::constantConstant("ij", "(bc+d$|ef*g.|h?i(j|k))", '\\', "", nullptr, res);
    ASSERT_TRUE(res == 1);
    DB::MatchImpl<false, false, true>::constantConstant("effg", "(bc+d$|ef*g.|h?i(j|k))", '\\', "", nullptr, res);
    ASSERT_TRUE(res == 0);
    DB::MatchImpl<false, false, true>::constantConstant("bcdd", "(bc+d$|ef*g.|h?i(j|k))", '\\', "", nullptr, res);
    ASSERT_TRUE(res == 0);
    DB::MatchImpl<false, false, true>::constantConstant("reffgz", "(bc+d$|ef*g.|h?i(j|k))", '\\', "", nullptr, res);
    ASSERT_TRUE(res == 1);
    DB::MatchImpl<false, false, true>::constantConstant("a", "((((((((((a))))))))))", '\\', "", nullptr, res);
    ASSERT_TRUE(res == 1);
    DB::MatchImpl<false, false, true>::constantConstant("a", "(((((((((a)))))))))", '\\', "", nullptr, res);
    ASSERT_TRUE(res == 1);
    DB::MatchImpl<false, false, true>::constantConstant("uh-uh", "multiple words of text", '\\', "", nullptr, res);
    ASSERT_TRUE(res == 0);
    DB::MatchImpl<false, false, true>::constantConstant("multiple words, yeah", "multiple words", '\\', "", nullptr, res);
    ASSERT_TRUE(res == 1);
    DB::MatchImpl<false, false, true>::constantConstant("abcde", "(.*)c(.*)", '\\', "", nullptr, res);
    ASSERT_TRUE(res == 1);
    DB::MatchImpl<false, false, true>::constantConstant("(a, b)", "\\((.*), (.*)\\)", '\\', "", nullptr, res);
    ASSERT_TRUE(res == 1);
    DB::MatchImpl<false, false, true>::constantConstant("ab", "[k]", '\\', "", nullptr, res);
    ASSERT_TRUE(res == 0);
    DB::MatchImpl<false, false, true>::constantConstant("abcd", "abcd", '\\', "", nullptr, res);
    ASSERT_TRUE(res == 1);
    DB::MatchImpl<false, false, true>::constantConstant("abcd", "a(bc)d", '\\', "", nullptr, res);
    ASSERT_TRUE(res == 1);
    DB::MatchImpl<false, false, true>::constantConstant("ac", "a[-]?c", '\\', "", nullptr, res);
    ASSERT_TRUE(res == 1);
    DB::MatchImpl<false, false, true>::constantConstant("b", "(a)|(b)", '\\', "", nullptr, res);
    ASSERT_TRUE(res == 1);
    DB::MatchImpl<false, false, true>::constantConstant("ABC", "(?i)abc", '\\', "", nullptr, res);
    ASSERT_TRUE(res == 1);
    DB::MatchImpl<false, false, true>::constantConstant("XBC", "(?i)abc", '\\', "", nullptr, res);
    ASSERT_TRUE(res == 0);
    DB::MatchImpl<false, false, true>::constantConstant("AXC", "(?i)abc", '\\', "", nullptr, res);
    ASSERT_TRUE(res == 0);
    DB::MatchImpl<false, false, true>::constantConstant("ABX", "(?i)abc", '\\', "", nullptr, res);
    ASSERT_TRUE(res == 0);
    DB::MatchImpl<false, false, true>::constantConstant("XABCY", "(?i)abc", '\\', "", nullptr, res);
    ASSERT_TRUE(res == 1);
    DB::MatchImpl<false, false, true>::constantConstant("ABABC", "(?i)abc", '\\', "", nullptr, res);
    ASSERT_TRUE(res == 1);
    DB::MatchImpl<false, false, true>::constantConstant("ABC", "(?i)ab*c", '\\', "", nullptr, res);
    ASSERT_TRUE(res == 1);
    DB::MatchImpl<false, false, true>::constantConstant("ABC", "(?i)ab*bc", '\\', "", nullptr, res);
    ASSERT_TRUE(res == 1);
    DB::MatchImpl<false, false, true>::constantConstant("ABBC", "(?i)ab*bc", '\\', "", nullptr, res);
    ASSERT_TRUE(res == 1);
    DB::MatchImpl<false, false, true>::constantConstant("ABBBBC", "(?i)ab*?bc", '\\', "", nullptr, res);
    ASSERT_TRUE(res == 1);
    DB::MatchImpl<false, false, true>::constantConstant("ABBBBC", "(?i)ab{0,}?bc", '\\', "", nullptr, res);
    ASSERT_TRUE(res == 1);
    DB::MatchImpl<false, false, true>::constantConstant("ABBC", "(?i)ab+?bc", '\\', "", nullptr, res);
    ASSERT_TRUE(res == 1);
    DB::MatchImpl<false, false, true>::constantConstant("ABC", "(?i)ab+bc", '\\', "", nullptr, res);
    ASSERT_TRUE(res == 0);
    DB::MatchImpl<false, false, true>::constantConstant("ABQ", "(?i)ab+bc", '\\', "", nullptr, res);
    ASSERT_TRUE(res == 0);
    DB::MatchImpl<false, false, true>::constantConstant("ABQ", "(?i)ab{1,}bc", '\\', "", nullptr, res);
    ASSERT_TRUE(res == 0);
    DB::MatchImpl<false, false, true>::constantConstant("ABBBBC", "(?i)ab+bc", '\\', "", nullptr, res);
    ASSERT_TRUE(res == 1);
    DB::MatchImpl<false, false, true>::constantConstant("ABBBBC", "(?i)ab{1,}?bc", '\\', "", nullptr, res);
    ASSERT_TRUE(res == 1);
    DB::MatchImpl<false, false, true>::constantConstant("ABBBBC", "(?i)ab{1,3}?bc", '\\', "", nullptr, res);
    ASSERT_TRUE(res == 1);
    DB::MatchImpl<false, false, true>::constantConstant("ABBBBC", "(?i)ab{3,4}?bc", '\\', "", nullptr, res);
    ASSERT_TRUE(res == 1);
    DB::MatchImpl<false, false, true>::constantConstant("ABBBBC", "(?i)ab{4,5}?bc", '\\', "", nullptr, res);
    ASSERT_TRUE(res == 0);
    DB::MatchImpl<false, false, true>::constantConstant("ABBC", "(?i)ab??bc", '\\', "", nullptr, res);
    ASSERT_TRUE(res == 1);
    DB::MatchImpl<false, false, true>::constantConstant("ABC", "(?i)ab??bc", '\\', "", nullptr, res);
    ASSERT_TRUE(res == 1);
    DB::MatchImpl<false, false, true>::constantConstant("ABC", "(?i)ab{0,1}?bc", '\\', "", nullptr, res);
    ASSERT_TRUE(res == 1);
    DB::MatchImpl<false, false, true>::constantConstant("ABBBBC", "(?i)ab??bc", '\\', "", nullptr, res);
    ASSERT_TRUE(res == 0);
    DB::MatchImpl<false, false, true>::constantConstant("ABC", "(?i)ab??c", '\\', "", nullptr, res);
    ASSERT_TRUE(res == 1);
    DB::MatchImpl<false, false, true>::constantConstant("ABC", "(?i)ab{0,1}?c", '\\', "", nullptr, res);
    ASSERT_TRUE(res == 1);
    DB::MatchImpl<false, false, true>::constantConstant("ABC", "(?i)^abc$", '\\', "", nullptr, res);
    ASSERT_TRUE(res == 1);
    DB::MatchImpl<false, false, true>::constantConstant("ABCC", "(?i)^abc$", '\\', "", nullptr, res);
    ASSERT_TRUE(res == 0);
    DB::MatchImpl<false, false, true>::constantConstant("ABCC", "(?i)^abc", '\\', "", nullptr, res);
    ASSERT_TRUE(res == 1);
    DB::MatchImpl<false, false, true>::constantConstant("AABC", "(?i)^abc$", '\\', "", nullptr, res);
    ASSERT_TRUE(res == 0);
    DB::MatchImpl<false, false, true>::constantConstant("AABC", "(?i)abc$", '\\', "", nullptr, res);
    ASSERT_TRUE(res == 1);
    DB::MatchImpl<false, false, true>::constantConstant("ABC", "(?i)^", '\\', "", nullptr, res);
    ASSERT_TRUE(res == 1);
    DB::MatchImpl<false, false, true>::constantConstant("ABC", "(?i)$", '\\', "", nullptr, res);
    ASSERT_TRUE(res == 1);
    DB::MatchImpl<false, false, true>::constantConstant("ABC", "(?i)a.c", '\\', "", nullptr, res);
    ASSERT_TRUE(res == 1);
    DB::MatchImpl<false, false, true>::constantConstant("AXC", "(?i)a.c", '\\', "", nullptr, res);
    ASSERT_TRUE(res == 1);
    DB::MatchImpl<false, false, true>::constantConstant("AXYZC", "(?i)a.*?c", '\\', "", nullptr, res);
    ASSERT_TRUE(res == 1);
    DB::MatchImpl<false, false, true>::constantConstant("AXYZD", "(?i)a.*c", '\\', "", nullptr, res);
    ASSERT_TRUE(res == 0);
    DB::MatchImpl<false, false, true>::constantConstant("ABC", "(?i)a[bc]d", '\\', "", nullptr, res);
    ASSERT_TRUE(res == 0);
    DB::MatchImpl<false, false, true>::constantConstant("ABD", "(?i)a[bc]d", '\\', "", nullptr, res);
    ASSERT_TRUE(res == 1);
    DB::MatchImpl<false, false, true>::constantConstant("ABD", "(?i)a[b-d]e", '\\', "", nullptr, res);
    ASSERT_TRUE(res == 0);
    DB::MatchImpl<false, false, true>::constantConstant("ACE", "(?i)a[b-d]e", '\\', "", nullptr, res);
    ASSERT_TRUE(res == 1);
    DB::MatchImpl<false, false, true>::constantConstant("AAC", "(?i)a[b-d]", '\\', "", nullptr, res);
    ASSERT_TRUE(res == 1);
    DB::MatchImpl<false, false, true>::constantConstant("A-", "(?i)a[-b]", '\\', "", nullptr, res);
    ASSERT_TRUE(res == 1);
    DB::MatchImpl<false, false, true>::constantConstant("A-", "(?i)a[b-]", '\\', "", nullptr, res);
    ASSERT_TRUE(res == 1);
    // error ER_REGEXP_INVALID_RANGE
    // DB::MatchImpl<false,false,true>::constantConstant("-","(?i)a[b-a]",'\\',"",nullptr,res); /* Result: c */;
    // error ER_REGEXP_MISSING_CLOSE_BRACKET
    // DB::MatchImpl<false,false,true>::constantConstant("-","(?i)a[]b",'\\',"",nullptr,res); /* Result: ci */;
    // error ER_REGEXP_MISSING_CLOSE_BRACKET
    // DB::MatchImpl<false,false,true>::constantConstant("-","(?i)a[",'\\',"",nullptr,res); /* Result: c */;
    DB::MatchImpl<false, false, true>::constantConstant("A]", "(?i)a]", '\\', "", nullptr, res);
    ASSERT_TRUE(res == 1);
    DB::MatchImpl<false, false, true>::constantConstant("A]B", "(?i)a[]]b", '\\', "", nullptr, res);
    ASSERT_TRUE(res == 1);
    DB::MatchImpl<false, false, true>::constantConstant("AED", "(?i)a[^bc]d", '\\', "", nullptr, res);
    ASSERT_TRUE(res == 1);
    DB::MatchImpl<false, false, true>::constantConstant("ABD", "(?i)a[^bc]d", '\\', "", nullptr, res);
    ASSERT_TRUE(res == 0);
    DB::MatchImpl<false, false, true>::constantConstant("ADC", "(?i)a[^-b]c", '\\', "", nullptr, res);
    ASSERT_TRUE(res == 1);
    DB::MatchImpl<false, false, true>::constantConstant("A-C", "(?i)a[^-b]c", '\\', "", nullptr, res);
    ASSERT_TRUE(res == 0);
    DB::MatchImpl<false, false, true>::constantConstant("A]C", "(?i)a[^]b]c", '\\', "", nullptr, res);
    ASSERT_TRUE(res == 0);
    DB::MatchImpl<false, false, true>::constantConstant("ADC", "(?i)a[^]b]c", '\\', "", nullptr, res);
    ASSERT_TRUE(res == 1);
    DB::MatchImpl<false, false, true>::constantConstant("ABC", "(?i)ab|cd", '\\', "", nullptr, res);
    ASSERT_TRUE(res == 1);
    DB::MatchImpl<false, false, true>::constantConstant("ABCD", "(?i)ab|cd", '\\', "", nullptr, res);
    ASSERT_TRUE(res == 1);
    DB::MatchImpl<false, false, true>::constantConstant("DEF", "(?i)()ef", '\\', "", nullptr, res);
    ASSERT_TRUE(res == 1);
    // error ER_REGEXP_RULE_SYNTAX
    // DB::MatchImpl<false,false,true>::constantConstant("-","(?i)*a",'\\',"",nullptr,res); /* Result: c */;
    // error ER_REGEXP_RULE_SYNTAX
    // DB::MatchImpl<false,false,true>::constantConstant("-","(?i)(*)b",'\\',"",nullptr,res); /* Result: c */;
    DB::MatchImpl<false, false, true>::constantConstant("B", "(?i)$b", '\\', "", nullptr, res);
    ASSERT_TRUE(res == 0);
    // error ER_REGEXP_BAD_ESCAPE_SEQUENCE
    // DB::MatchImpl<false,false,true>::constantConstant("-","(?i)a\\",'\\',"",nullptr,res); /* Result: c */;
    DB::MatchImpl<false, false, true>::constantConstant("A(B", "(?i)a\\(b", '\\', "", nullptr, res);
    ASSERT_TRUE(res == 1);
    DB::MatchImpl<false, false, true>::constantConstant("AB", "(?i)a\\(*b", '\\', "", nullptr, res);
    ASSERT_TRUE(res == 1);
    DB::MatchImpl<false, false, true>::constantConstant("A((B", "(?i)a\\(*b", '\\', "", nullptr, res);
    ASSERT_TRUE(res == 1);
    DB::MatchImpl<false, false, true>::constantConstant("A\\B", "(?i)a\\\\b", '\\', "", nullptr, res);
    ASSERT_TRUE(res == 1);
    // error ER_REGEXP_MISMATCHED_PAREN
    // DB::MatchImpl<false,false,true>::constantConstant("-","(?i)abc)",'\\',"",nullptr,res); /* Result: c */;
    // error ER_REGEXP_MISMATCHED_PAREN
    // DB::MatchImpl<false,false,true>::constantConstant("-","(?i)(abc",'\\',"",nullptr,res); /* Result: c */;
    DB::MatchImpl<false, false, true>::constantConstant("ABC", "(?i)((a))", '\\', "", nullptr, res);
    ASSERT_TRUE(res == 1);
    DB::MatchImpl<false, false, true>::constantConstant("ABC", "(?i)(a)b(c)", '\\', "", nullptr, res);
    ASSERT_TRUE(res == 1);
    DB::MatchImpl<false, false, true>::constantConstant("AABBABC", "(?i)a+b+c", '\\', "", nullptr, res);
    ASSERT_TRUE(res == 1);
    DB::MatchImpl<false, false, true>::constantConstant("AABBABC", "(?i)a{1,}b{1,}c", '\\', "", nullptr, res);
    ASSERT_TRUE(res == 1);
    // error ER_REGEXP_RULE_SYNTAX
    // DB::MatchImpl<false,false,true>::constantConstant("-","(?i)a**",'\\',"",nullptr,res); /* Result: c */;
    DB::MatchImpl<false, false, true>::constantConstant("ABCABC", "(?i)a.+?c", '\\', "", nullptr, res);
    ASSERT_TRUE(res == 1);
    DB::MatchImpl<false, false, true>::constantConstant("ABCABC", "(?i)a.*?c", '\\', "", nullptr, res);
    ASSERT_TRUE(res == 1);
    DB::MatchImpl<false, false, true>::constantConstant("ABCABC", "(?i)a.{0,5}?c", '\\', "", nullptr, res);
    ASSERT_TRUE(res == 1);
    DB::MatchImpl<false, false, true>::constantConstant("AB", "(?i)(a+|b)*", '\\', "", nullptr, res);
    ASSERT_TRUE(res == 1);
    DB::MatchImpl<false, false, true>::constantConstant("AB", "(?i)(a+|b){0,}", '\\', "", nullptr, res);
    ASSERT_TRUE(res == 1);
    DB::MatchImpl<false, false, true>::constantConstant("AB", "(?i)(a+|b)+", '\\', "", nullptr, res);
    ASSERT_TRUE(res == 1);
    DB::MatchImpl<false, false, true>::constantConstant("AB", "(?i)(a+|b){1,}", '\\', "", nullptr, res);
    ASSERT_TRUE(res == 1);
    DB::MatchImpl<false, false, true>::constantConstant("AB", "(?i)(a+|b)?", '\\', "", nullptr, res);
    ASSERT_TRUE(res == 1);
    DB::MatchImpl<false, false, true>::constantConstant("AB", "(?i)(a+|b){0,1}", '\\', "", nullptr, res);
    ASSERT_TRUE(res == 1);
    DB::MatchImpl<false, false, true>::constantConstant("AB", "(?i)(a+|b){0,1}?", '\\', "", nullptr, res);
    ASSERT_TRUE(res == 1);
    // error ER_REGEXP_MISMATCHED_PAREN
    // DB::MatchImpl<false,false,true>::constantConstant("-","(?i))(",'\\',"",nullptr,res); /* Result: c */;
    DB::MatchImpl<false, false, true>::constantConstant("CDE", "(?i)[^ab]*", '\\', "", nullptr, res);
    ASSERT_TRUE(res == 1);
    DB::MatchImpl<false, false, true>::constantConstant("", "(?i)abc", '\\', "", nullptr, res);
    ASSERT_TRUE(res == 0);
    DB::MatchImpl<false, false, true>::constantConstant("", "(?i)a*", '\\', "", nullptr, res);
    ASSERT_TRUE(res == 1);
    DB::MatchImpl<false, false, true>::constantConstant("ABBBCD", "(?i)([abc])*d", '\\', "", nullptr, res);
    ASSERT_TRUE(res == 1);
    DB::MatchImpl<false, false, true>::constantConstant("ABCD", "(?i)([abc])*bcd", '\\', "", nullptr, res);
    ASSERT_TRUE(res == 1);
    DB::MatchImpl<false, false, true>::constantConstant("E", "(?i)a|b|c|d|e", '\\', "", nullptr, res);
    ASSERT_TRUE(res == 1);
    DB::MatchImpl<false, false, true>::constantConstant("EF", "(?i)(a|b|c|d|e)f", '\\', "", nullptr, res);
    ASSERT_TRUE(res == 1);
    DB::MatchImpl<false, false, true>::constantConstant("ABCDEFG", "(?i)abcd*efg", '\\', "", nullptr, res);
    ASSERT_TRUE(res == 1);
    DB::MatchImpl<false, false, true>::constantConstant("XABYABBBZ", "(?i)ab*", '\\', "", nullptr, res);
    ASSERT_TRUE(res == 1);
    DB::MatchImpl<false, false, true>::constantConstant("XAYABBBZ", "(?i)ab*", '\\', "", nullptr, res);
    ASSERT_TRUE(res == 1);
    DB::MatchImpl<false, false, true>::constantConstant("ABCDE", "(?i)(ab|cd)e", '\\', "", nullptr, res);
    ASSERT_TRUE(res == 1);
    DB::MatchImpl<false, false, true>::constantConstant("HIJ", "(?i)[abhgefdc]ij", '\\', "", nullptr, res);
    ASSERT_TRUE(res == 1);
    DB::MatchImpl<false, false, true>::constantConstant("ABCDE", "(?i)^(ab|cd)e", '\\', "", nullptr, res);
    ASSERT_TRUE(res == 0);
    DB::MatchImpl<false, false, true>::constantConstant("ABCDEF", "(?i)(abc|)ef", '\\', "", nullptr, res);
    ASSERT_TRUE(res == 1);
    DB::MatchImpl<false, false, true>::constantConstant("ABCD", "(?i)(a|b)c*d", '\\', "", nullptr, res);
    ASSERT_TRUE(res == 1);
    DB::MatchImpl<false, false, true>::constantConstant("ABC", "(?i)(ab|ab*)bc", '\\', "", nullptr, res);
    ASSERT_TRUE(res == 1);
    DB::MatchImpl<false, false, true>::constantConstant("ABC", "(?i)a([bc]*)c*", '\\', "", nullptr, res);
    ASSERT_TRUE(res == 1);
    DB::MatchImpl<false, false, true>::constantConstant("ABCD", "(?i)a([bc]*)(c*d)", '\\', "", nullptr, res);
    ASSERT_TRUE(res == 1);
    DB::MatchImpl<false, false, true>::constantConstant("ABCD", "(?i)a([bc]+)(c*d)", '\\', "", nullptr, res);
    ASSERT_TRUE(res == 1);
    DB::MatchImpl<false, false, true>::constantConstant("ABCD", "(?i)a([bc]*)(c+d)", '\\', "", nullptr, res);
    ASSERT_TRUE(res == 1);
    DB::MatchImpl<false, false, true>::constantConstant("ADCDCDE", "(?i)a[bcd]*dcdcde", '\\', "", nullptr, res);
    ASSERT_TRUE(res == 1);
    DB::MatchImpl<false, false, true>::constantConstant("ADCDCDE", "(?i)a[bcd]+dcdcde", '\\', "", nullptr, res);
    ASSERT_TRUE(res == 0);
    DB::MatchImpl<false, false, true>::constantConstant("ABC", "(?i)(ab|a)b*c", '\\', "", nullptr, res);
    ASSERT_TRUE(res == 1);
    DB::MatchImpl<false, false, true>::constantConstant("ABCD", "(?i)((a)(b)c)(d)", '\\', "", nullptr, res);
    ASSERT_TRUE(res == 1);
    DB::MatchImpl<false, false, true>::constantConstant("ALPHA", "(?i)[a-zA-Z_][a-zA-Z0-9_]*", '\\', "", nullptr, res);
    ASSERT_TRUE(res == 1);
    DB::MatchImpl<false, false, true>::constantConstant("ABH", "(?i)^a(bc+|b[eh])g|.h$", '\\', "", nullptr, res);
    ASSERT_TRUE(res == 1);
    DB::MatchImpl<false, false, true>::constantConstant("EFFGZ", "(?i)(bc+d$|ef*g.|h?i(j|k))", '\\', "", nullptr, res);
    ASSERT_TRUE(res == 1);
    DB::MatchImpl<false, false, true>::constantConstant("IJ", "(?i)(bc+d$|ef*g.|h?i(j|k))", '\\', "", nullptr, res);
    ASSERT_TRUE(res == 1);
    DB::MatchImpl<false, false, true>::constantConstant("EFFG", "(?i)(bc+d$|ef*g.|h?i(j|k))", '\\', "", nullptr, res);
    ASSERT_TRUE(res == 0);
    DB::MatchImpl<false, false, true>::constantConstant("BCDD", "(?i)(bc+d$|ef*g.|h?i(j|k))", '\\', "", nullptr, res);
    ASSERT_TRUE(res == 0);
    DB::MatchImpl<false, false, true>::constantConstant("REFFGZ", "(?i)(bc+d$|ef*g.|h?i(j|k))", '\\', "", nullptr, res);
    ASSERT_TRUE(res == 1);
    DB::MatchImpl<false, false, true>::constantConstant("A", "(?i)((((((((((a))))))))))", '\\', "", nullptr, res);
    ASSERT_TRUE(res == 1);
    DB::MatchImpl<false, false, true>::constantConstant("A", "(?i)(((((((((a)))))))))", '\\', "", nullptr, res);
    ASSERT_TRUE(res == 1);
    DB::MatchImpl<false, false, true>::constantConstant("A", "(?i)(?:(?:(?:(?:(?:(?:(?:(?:(?:(a))))))))))", '\\', "", nullptr, res);
    ASSERT_TRUE(res == 1);
    DB::MatchImpl<false, false, true>::constantConstant("C", "(?i)(?:(?:(?:(?:(?:(?:(?:(?:(?:(a|b|c))))))))))", '\\', "", nullptr, res);
    ASSERT_TRUE(res == 1);
    DB::MatchImpl<false, false, true>::constantConstant("UH-UH", "(?i)multiple words of text", '\\', "", nullptr, res);
    ASSERT_TRUE(res == 0);
    DB::MatchImpl<false, false, true>::constantConstant("MULTIPLE WORDS, YEAH", "(?i)multiple words", '\\', "", nullptr, res);
    ASSERT_TRUE(res == 1);
    DB::MatchImpl<false, false, true>::constantConstant("ABCDE", "(?i)(.*)c(.*)", '\\', "", nullptr, res);
    ASSERT_TRUE(res == 1);
    DB::MatchImpl<false, false, true>::constantConstant("(A, B)", "(?i)\\((.*), (.*)\\)", '\\', "", nullptr, res);
    ASSERT_TRUE(res == 1);
    DB::MatchImpl<false, false, true>::constantConstant("AB", "(?i)[k]", '\\', "", nullptr, res);
    ASSERT_TRUE(res == 0);
    DB::MatchImpl<false, false, true>::constantConstant("ABCD", "(?i)abcd", '\\', "", nullptr, res);
    ASSERT_TRUE(res == 1);
    DB::MatchImpl<false, false, true>::constantConstant("ABCD", "(?i)a(bc)d", '\\', "", nullptr, res);
    ASSERT_TRUE(res == 1);
    DB::MatchImpl<false, false, true>::constantConstant("AC", "(?i)a[-]?c", '\\', "", nullptr, res);
    ASSERT_TRUE(res == 1);
    DB::MatchImpl<false, false, true>::constantConstant("ace", "a(?:b|c|d)(.)", '\\', "", nullptr, res);
    ASSERT_TRUE(res == 1);
    DB::MatchImpl<false, false, true>::constantConstant("ace", "a(?:b|c|d)*(.)", '\\', "", nullptr, res);
    ASSERT_TRUE(res == 1);
    DB::MatchImpl<false, false, true>::constantConstant("ace", "a(?:b|c|d)+?(.)", '\\', "", nullptr, res);
    ASSERT_TRUE(res == 1);
    DB::MatchImpl<false, false, true>::constantConstant("acdbcdbe", "a(?:b|c|d)+?(.)", '\\', "", nullptr, res);
    ASSERT_TRUE(res == 1);
    DB::MatchImpl<false, false, true>::constantConstant("acdbcdbe", "a(?:b|c|d)+(.)", '\\', "", nullptr, res);
    ASSERT_TRUE(res == 1);
    DB::MatchImpl<false, false, true>::constantConstant("acdbcdbe", "a(?:b|c|d){2}(.)", '\\', "", nullptr, res);
    ASSERT_TRUE(res == 1);
    DB::MatchImpl<false, false, true>::constantConstant("acdbcdbe", "a(?:b|c|d){4,5}(.)", '\\', "", nullptr, res);
    ASSERT_TRUE(res == 1);
    DB::MatchImpl<false, false, true>::constantConstant("acdbcdbe", "a(?:b|c|d){4,5}?(.)", '\\', "", nullptr, res);
    ASSERT_TRUE(res == 1);
    DB::MatchImpl<false, false, true>::constantConstant("foobar", "((foo)|(bar))*", '\\', "", nullptr, res);
    ASSERT_TRUE(res == 1);
    // error ER_REGEXP_MISMATCHED_PAREN
    // DB::MatchImpl<false,false,true>::constantConstant("-",":(?:",'\\',"",nullptr,res); /* Result: c */;
    DB::MatchImpl<false, false, true>::constantConstant("acdbcdbe", "a(?:b|c|d){6,7}(.)", '\\', "", nullptr, res);
    ASSERT_TRUE(res == 1);
    DB::MatchImpl<false, false, true>::constantConstant("acdbcdbe", "a(?:b|c|d){6,7}?(.)", '\\', "", nullptr, res);
    ASSERT_TRUE(res == 1);
    DB::MatchImpl<false, false, true>::constantConstant("acdbcdbe", "a(?:b|c|d){5,6}(.)", '\\', "", nullptr, res);
    ASSERT_TRUE(res == 1);
    DB::MatchImpl<false, false, true>::constantConstant("acdbcdbe", "a(?:b|c|d){5,6}?(.)", '\\', "", nullptr, res);
    ASSERT_TRUE(res == 1);
    DB::MatchImpl<false, false, true>::constantConstant("acdbcdbe", "a(?:b|c|d){5,7}(.)", '\\', "", nullptr, res);
    ASSERT_TRUE(res == 1);
    DB::MatchImpl<false, false, true>::constantConstant("acdbcdbe", "a(?:b|c|d){5,7}?(.)", '\\', "", nullptr, res);
    ASSERT_TRUE(res == 1);
    DB::MatchImpl<false, false, true>::constantConstant("ace", "a(?:b|(c|e){1,2}?|d)+?(.)", '\\', "", nullptr, res);
    ASSERT_TRUE(res == 1);
    DB::MatchImpl<false, false, true>::constantConstant("AB", "^(.+)?B", '\\', "", nullptr, res);
    ASSERT_TRUE(res == 1);
    DB::MatchImpl<false, false, true>::constantConstant(".", "^([^a-z])|(\\^)$", '\\', "", nullptr, res);
    ASSERT_TRUE(res == 1);
    DB::MatchImpl<false, false, true>::constantConstant("<&OUT", "^[<>]&", '\\', "", nullptr, res);
    ASSERT_TRUE(res == 1);
    // # Not implemented
    // error ER_REGEXP_UNIMPLEMENTED
    // DB::MatchImpl<false,false,true>::constantConstant("aaaaaaaaaa","^(a(?(1)\\1)){4}$",'\\',"",nullptr,res); ASSERT_TRUE(res == 1);
    // # Not implemented
    // error ER_REGEXP_UNIMPLEMENTED
    // DB::MatchImpl<false,false,true>::constantConstant("aaaaaaaaa","^(a(?(1)\\1)){4}$",'\\',"",nullptr,res); ASSERT_TRUE(res == 0);
    // # Not implemented
    // --error ER_REGEXP_UNIMPLEMENTED
    // DB::MatchImpl<false,false,true>::constantConstant("aaaaaaaaaaa","^(a(?(1)\\1)){4}$",'\\',"",nullptr,res); ASSERT_TRUE(res == 0);
    DB::MatchImpl<false, false, true>::constantConstant("aaaaaaaaa", "((a{4})+)", '\\', "", nullptr, res);
    ASSERT_TRUE(res == 1);
    DB::MatchImpl<false, false, true>::constantConstant("aaaaaaaaaa", "(((aa){2})+)", '\\', "", nullptr, res);
    ASSERT_TRUE(res == 1);
    DB::MatchImpl<false, false, true>::constantConstant("aaaaaaaaaa", "(((a{2}){2})+)", '\\', "", nullptr, res);
    ASSERT_TRUE(res == 1);
    DB::MatchImpl<false, false, true>::constantConstant("foobar", "(?:(f)(o)(o)|(b)(a)(r))*", '\\', "", nullptr, res);
    ASSERT_TRUE(res == 1);
    // --error ER_REGEXP_RULE_SYNTAX
    // DB::MatchImpl<false,false,true>::constantConstant("-","(?<%)b",'\\',"",nullptr,res); /* Result: c */;
    DB::MatchImpl<false, false, true>::constantConstant("aba", "(?:..)*a", '\\', "", nullptr, res);
    ASSERT_TRUE(res == 1);
    DB::MatchImpl<false, false, true>::constantConstant("aba", "(?:..)*?a", '\\', "", nullptr, res);
    ASSERT_TRUE(res == 1);
    DB::MatchImpl<false, false, true>::constantConstant("abc", "^(){3,5}", '\\', "", nullptr, res);
    ASSERT_TRUE(res == 1);
    DB::MatchImpl<false, false, true>::constantConstant("aax", "^(a+)*ax", '\\', "", nullptr, res);
    ASSERT_TRUE(res == 1);
    DB::MatchImpl<false, false, true>::constantConstant("aax", "^((a|b)+)*ax", '\\', "", nullptr, res);
    ASSERT_TRUE(res == 1);
    DB::MatchImpl<false, false, true>::constantConstant("aax", "^((a|bc)+)*ax", '\\', "", nullptr, res);
    ASSERT_TRUE(res == 1);
    DB::MatchImpl<false, false, true>::constantConstant("cab", "(a|x)*ab", '\\', "", nullptr, res);
    ASSERT_TRUE(res == 1);
    DB::MatchImpl<false, false, true>::constantConstant("cab", "(a)*ab", '\\', "", nullptr, res);
    ASSERT_TRUE(res == 1);
    DB::MatchImpl<false, false, true>::constantConstant("ab", "(?:(?i)a)b", '\\', "", nullptr, res);
    ASSERT_TRUE(res == 1);
    DB::MatchImpl<false, false, true>::constantConstant("ab", "((?i)a)b", '\\', "", nullptr, res);
    ASSERT_TRUE(res == 1);
    DB::MatchImpl<false, false, true>::constantConstant("Ab", "(?:(?i)a)b", '\\', "", nullptr, res);
    ASSERT_TRUE(res == 1);
    DB::MatchImpl<false, false, true>::constantConstant("Ab", "((?i)a)b", '\\', "", nullptr, res);
    ASSERT_TRUE(res == 1);
    DB::MatchImpl<false, false, true>::constantConstant("aB", "(?:(?i)a)b", '\\', "", nullptr, res);
    ASSERT_TRUE(res == 0);
    DB::MatchImpl<false, false, true>::constantConstant("aB", "((?i)a)b", '\\', "", nullptr, res);
    ASSERT_TRUE(res == 0);
    DB::MatchImpl<false, false, true>::constantConstant("ab", "(?i:a)b", '\\', "", nullptr, res);
    ASSERT_TRUE(res == 1);
    DB::MatchImpl<false, false, true>::constantConstant("ab", "((?i:a))b", '\\', "", nullptr, res);
    ASSERT_TRUE(res == 1);
    DB::MatchImpl<false, false, true>::constantConstant("Ab", "(?i:a)b", '\\', "", nullptr, res);
    ASSERT_TRUE(res == 1);
    DB::MatchImpl<false, false, true>::constantConstant("Ab", "((?i:a))b", '\\', "", nullptr, res);
    ASSERT_TRUE(res == 1);
    DB::MatchImpl<false, false, true>::constantConstant("aB", "(?i:a)b", '\\', "", nullptr, res);
    ASSERT_TRUE(res == 0);
    DB::MatchImpl<false, false, true>::constantConstant("aB", "((?i:a))b", '\\', "", nullptr, res);
    ASSERT_TRUE(res == 0);
    DB::MatchImpl<false, false, true>::constantConstant("ab", "(?i)(?:(?-i)a)b", '\\', "", nullptr, res);
    ASSERT_TRUE(res == 1);
    DB::MatchImpl<false, false, true>::constantConstant("ab", "(?i)((?-i)a)b", '\\', "", nullptr, res);
    ASSERT_TRUE(res == 1);
    DB::MatchImpl<false, false, true>::constantConstant("aB", "(?i)(?:(?-i)a)b", '\\', "", nullptr, res);
    ASSERT_TRUE(res == 1);
    DB::MatchImpl<false, false, true>::constantConstant("aB", "(?i)((?-i)a)b", '\\', "", nullptr, res);
    ASSERT_TRUE(res == 1);
    DB::MatchImpl<false, false, true>::constantConstant("Ab", "(?i)(?:(?-i)a)b", '\\', "", nullptr, res);
    ASSERT_TRUE(res == 0);
    DB::MatchImpl<false, false, true>::constantConstant("Ab", "(?i)((?-i)a)b", '\\', "", nullptr, res);
    ASSERT_TRUE(res == 0);
    DB::MatchImpl<false, false, true>::constantConstant("AB", "(?i)(?:(?-i)a)b", '\\', "", nullptr, res);
    ASSERT_TRUE(res == 0);
    DB::MatchImpl<false, false, true>::constantConstant("AB", "(?i)((?-i)a)b", '\\', "", nullptr, res);
    ASSERT_TRUE(res == 0);
    DB::MatchImpl<false, false, true>::constantConstant("ab", "(?i)(?-i:a)b", '\\', "", nullptr, res);
    ASSERT_TRUE(res == 1);
    DB::MatchImpl<false, false, true>::constantConstant("ab", "(?i)((?-i:a))b", '\\', "", nullptr, res);
    ASSERT_TRUE(res == 1);
    DB::MatchImpl<false, false, true>::constantConstant("aB", "(?i)(?-i:a)b", '\\', "", nullptr, res);
    ASSERT_TRUE(res == 1);
    DB::MatchImpl<false, false, true>::constantConstant("aB", "(?i)((?-i:a))b", '\\', "", nullptr, res);
    ASSERT_TRUE(res == 1);
    DB::MatchImpl<false, false, true>::constantConstant("Ab", "(?i)(?-i:a)b", '\\', "", nullptr, res);
    ASSERT_TRUE(res == 0);
    DB::MatchImpl<false, false, true>::constantConstant("Ab", "(?i)((?-i:a))b", '\\', "", nullptr, res);
    ASSERT_TRUE(res == 0);
    DB::MatchImpl<false, false, true>::constantConstant("AB", "(?i)(?-i:a)b", '\\', "", nullptr, res);
    ASSERT_TRUE(res == 0);
    DB::MatchImpl<false, false, true>::constantConstant("AB", "(?i)((?-i:a))b", '\\', "", nullptr, res);
    ASSERT_TRUE(res == 0);
    DB::MatchImpl<false, false, true>::constantConstant("a\nB", "(?i)((?-i:a.))b", '\\', "", nullptr, res);
    ASSERT_TRUE(res == 0);
    DB::MatchImpl<false, false, true>::constantConstant("a\nB", "(?i)((?s-i:a.))b", '\\', "", nullptr, res);
    ASSERT_TRUE(res == 1);
    DB::MatchImpl<false, false, true>::constantConstant("B\nB", "(?i)((?s-i:a.))b", '\\', "", nullptr, res);
    ASSERT_TRUE(res == 0);
    DB::MatchImpl<false, false, true>::constantConstant(
        "cabbbb",
        "(?:c|d)(?:)(?:a(?:)(?:b)(?:b(?:))(?:b(?:)(?:b)))",
        '\\',
        "",
        nullptr,
        res);
    ASSERT_TRUE(res == 1);
    DB::MatchImpl<false, false, true>::constantConstant("caaaaaaaabbbbbbbbbbbbbbbbbbbbbbbbbbbbbbbb",
                                                        "(?:c|d)(?:)(?:aaaaaaaa(?:)(?:bbbbbbbb)(?:bbbbbbbb(?:))(?:bbbbbbbb(?:)(?:bbbbbbbb)))",
                                                        '\\',
                                                        "",
                                                        nullptr,
                                                        res);
    ASSERT_TRUE(res == 1);
    DB::MatchImpl<false, false, true>::constantConstant("foobar1234baz", "foo\\w*\\d{4}baz", '\\', "", nullptr, res);
    ASSERT_TRUE(res == 1);
    // # Not implemented
    // --error ER_REGEXP_UNIMPLEMENTED
    // DB::MatchImpl<false,false,true>::constantConstant("cabd","a(?{})b",'\\',"",nullptr,res); ASSERT_TRUE(res == 1);
    // --error ER_REGEXP_UNIMPLEMENTED
    // DB::MatchImpl<false,false,true>::constantConstant("-","a(?{)b",'\\',"",nullptr,res); /* Result: c */;
    // --error ER_REGEXP_UNIMPLEMENTED
    // DB::MatchImpl<false,false,true>::constantConstant("-","a(?{{})b",'\\',"",nullptr,res); /* Result: c */;
    // --error ER_REGEXP_UNIMPLEMENTED
    // DB::MatchImpl<false,false,true>::constantConstant("-","a(?{}})b",'\\',"",nullptr,res); /* Result: c */;
    // --error ER_REGEXP_UNIMPLEMENTED
    // DB::MatchImpl<false,false,true>::constantConstant("-","a(?{"{"})b",'\\',"",nullptr,res); /* Result: c */;
    // # Not implemented
    // --error ER_REGEXP_UNIMPLEMENTED
    // DB::MatchImpl<false,false,true>::constantConstant("cabd","a(?{"\\{"})b",'\\',"",nullptr,res); ASSERT_TRUE(res == 1);
    // --error ER_REGEXP_UNIMPLEMENTED
    // DB::MatchImpl<false,false,true>::constantConstant("-","a(?{"{"}})b",'\\',"",nullptr,res); /* Result: c */;
    // # Not implemented
    // --error ER_REGEXP_UNIMPLEMENTED
    // DB::MatchImpl<false,false,true>::constantConstant("caxbd","a(?{$bl="\\{"}).b",'\\',"",nullptr,res); ASSERT_TRUE(res == 1);
    DB::MatchImpl<false, false, true>::constantConstant("x~~", "x(~~)*(?:(?:F)?)?", '\\', "", nullptr, res);
    ASSERT_TRUE(res == 1);
    DB::MatchImpl<false, false, true>::constantConstant("a--", "^(?:a?b?)*$", '\\', "", nullptr, res);
    ASSERT_TRUE(res == 0);
    DB::MatchImpl<false, false, true>::constantConstant("a\nb\nc\n", "((?s)^a(.))((?m)^b$)", '\\', "", nullptr, res);
    ASSERT_TRUE(res == 1);
    DB::MatchImpl<false, false, true>::constantConstant("a\nb\nc\n", "((?m)^b$)", '\\', "", nullptr, res);
    ASSERT_TRUE(res == 1);
    DB::MatchImpl<false, false, true>::constantConstant("a\nb\n", "(?m)^b", '\\', "", nullptr, res);
    ASSERT_TRUE(res == 1);
    DB::MatchImpl<false, false, true>::constantConstant("a\nb\n", "(?m)^(b)", '\\', "", nullptr, res);
    ASSERT_TRUE(res == 1);
    DB::MatchImpl<false, false, true>::constantConstant("a\nb\n", "((?m)^b)", '\\', "", nullptr, res);
    ASSERT_TRUE(res == 1);
    DB::MatchImpl<false, false, true>::constantConstant("a\nb\n", "\n((?m)^b)", '\\', "", nullptr, res);
    ASSERT_TRUE(res == 1);
    DB::MatchImpl<false, false, true>::constantConstant("a\nb\nc\n", "^b", '\\', "", nullptr, res);
    ASSERT_TRUE(res == 0);
    DB::MatchImpl<false, false, true>::constantConstant("a\nb\nc\n", "()^b", '\\', "", nullptr, res);
    ASSERT_TRUE(res == 0);
    DB::MatchImpl<false, false, true>::constantConstant("a\nb\nc\n", "((?m)^b)", '\\', "", nullptr, res);
    ASSERT_TRUE(res == 1);
    // # Not implemented
    // --error ER_REGEXP_UNIMPLEMENTED
    // DB::MatchImpl<false,false,true>::constantConstant("a","(?(1)a|b)",'\\',"",nullptr,res); ASSERT_TRUE(res == 0);
    // # Not implemented
    // --error ER_REGEXP_UNIMPLEMENTED
    // DB::MatchImpl<false,false,true>::constantConstant("a","(?(1)b|a)",'\\',"",nullptr,res); ASSERT_TRUE(res == 1);
    // # Not implemented
    // --error ER_REGEXP_UNIMPLEMENTED
    // DB::MatchImpl<false,false,true>::constantConstant("a","(x)?(?(1)a|b)",'\\',"",nullptr,res); ASSERT_TRUE(res == 0);
    // # Not implemented
    // --error ER_REGEXP_UNIMPLEMENTED
    // DB::MatchImpl<false,false,true>::constantConstant("a","(x)?(?(1)b|a)",'\\',"",nullptr,res); ASSERT_TRUE(res == 1);
    // # Not implemented
    // --error ER_REGEXP_UNIMPLEMENTED
    // DB::MatchImpl<false,false,true>::constantConstant("a","()?(?(1)b|a)",'\\',"",nullptr,res); ASSERT_TRUE(res == 1);
    // # Not implemented
    // --error ER_REGEXP_UNIMPLEMENTED
    // DB::MatchImpl<false,false,true>::constantConstant("a","()(?(1)b|a)",'\\',"",nullptr,res); ASSERT_TRUE(res == 0);
    // # Not implemented
    // --error ER_REGEXP_UNIMPLEMENTED
    // DB::MatchImpl<false,false,true>::constantConstant("a","()?(?(1)a|b)",'\\',"",nullptr,res); ASSERT_TRUE(res == 1);
    // # Not implemented
    // --error ER_REGEXP_UNIMPLEMENTED
    // DB::MatchImpl<false,false,true>::constantConstant("(blah)","^(\\()?blah(?(1)(\\)))$",'\\',"",nullptr,res); ASSERT_TRUE(res == 1);
    // # Not implemented
    // --error ER_REGEXP_UNIMPLEMENTED
    // DB::MatchImpl<false,false,true>::constantConstant("blah","^(\\()?blah(?(1)(\\)))$",'\\',"",nullptr,res); ASSERT_TRUE(res == 1);
    // # Not implemented
    // --error ER_REGEXP_UNIMPLEMENTED
    // DB::MatchImpl<false,false,true>::constantConstant("blah)","^(\\()?blah(?(1)(\\)))$",'\\',"",nullptr,res); ASSERT_TRUE(res == 0);
    // # Not implemented
    // --error ER_REGEXP_UNIMPLEMENTED
    // DB::MatchImpl<false,false,true>::constantConstant("(blah","^(\\()?blah(?(1)(\\)))$",'\\',"",nullptr,res); ASSERT_TRUE(res == 0);
    // # Not implemented
    // --error ER_REGEXP_UNIMPLEMENTED
    // DB::MatchImpl<false,false,true>::constantConstant("(blah)","^(\\(+)?blah(?(1)(\\)))$",'\\',"",nullptr,res); ASSERT_TRUE(res == 1);
    // # Not implemented
    // --error ER_REGEXP_UNIMPLEMENTED
    // DB::MatchImpl<false,false,true>::constantConstant("blah","^(\\(+)?blah(?(1)(\\)))$",'\\',"",nullptr,res); ASSERT_TRUE(res == 1);
    // # Not implemented
    // --error ER_REGEXP_UNIMPLEMENTED
    // DB::MatchImpl<false,false,true>::constantConstant("blah)","^(\\(+)?blah(?(1)(\\)))$",'\\',"",nullptr,res); ASSERT_TRUE(res == 0);
    // # Not implemented
    // --error ER_REGEXP_UNIMPLEMENTED
    // DB::MatchImpl<false,false,true>::constantConstant("(blah","^(\\(+)?blah(?(1)(\\)))$",'\\',"",nullptr,res); ASSERT_TRUE(res == 0);
    // --error ER_REGEXP_UNIMPLEMENTED
    // DB::MatchImpl<false,false,true>::constantConstant("a","(?(1?)a|b)",'\\',"",nullptr,res); /* Result: c */;
    // --error ER_REGEXP_UNIMPLEMENTED
    // DB::MatchImpl<false,false,true>::constantConstant("a","(?(1)a|b|c)",'\\',"",nullptr,res); /* Result: c */;
    // # Not implemented
    // --error ER_REGEXP_UNIMPLEMENTED
    // DB::MatchImpl<false,false,true>::constantConstant("a","(?(?{0})a|b)",'\\',"",nullptr,res); ASSERT_TRUE(res == 0);
    // # Not implemented
    // --error ER_REGEXP_UNIMPLEMENTED
    // DB::MatchImpl<false,false,true>::constantConstant("a","(?(?{0})b|a)",'\\',"",nullptr,res); ASSERT_TRUE(res == 1);
    // # Not implemented
    // --error ER_REGEXP_UNIMPLEMENTED
    // DB::MatchImpl<false,false,true>::constantConstant("a","(?(?{1})b|a)",'\\',"",nullptr,res); ASSERT_TRUE(res == 0);
    // # Not implemented
    // --error ER_REGEXP_UNIMPLEMENTED
    // DB::MatchImpl<false,false,true>::constantConstant("a","(?(?{1})a|b)",'\\',"",nullptr,res); ASSERT_TRUE(res == 1);
    // # Not implemented
    // --error ER_REGEXP_UNIMPLEMENTED
    // DB::MatchImpl<false,false,true>::constantConstant("a","(?(?!a)a|b)",'\\',"",nullptr,res); ASSERT_TRUE(res == 0);
    // # Not implemented
    // --error ER_REGEXP_UNIMPLEMENTED
    // DB::MatchImpl<false,false,true>::constantConstant("a","(?(?!a)b|a)",'\\',"",nullptr,res); ASSERT_TRUE(res == 1);
    // # Not implemented
    // --error ER_REGEXP_UNIMPLEMENTED
    // DB::MatchImpl<false,false,true>::constantConstant("a","(?(?=a)b|a)",'\\',"",nullptr,res); ASSERT_TRUE(res == 0);
    // # Not implemented
    // --error ER_REGEXP_UNIMPLEMENTED
    // DB::MatchImpl<false,false,true>::constantConstant("a","(?(?=a)a|b)",'\\',"",nullptr,res); ASSERT_TRUE(res == 1);
    DB::MatchImpl<false, false, true>::constantConstant("one:", "(\\w+:)+", '\\', "", nullptr, res);
    ASSERT_TRUE(res == 1);
    DB::MatchImpl<false, false, true>::constantConstant("abcd:", "([\\w:]+::)?(\\w+)$", '\\', "", nullptr, res);
    ASSERT_TRUE(res == 0);
    DB::MatchImpl<false, false, true>::constantConstant("abcd", "([\\w:]+::)?(\\w+)$", '\\', "", nullptr, res);
    ASSERT_TRUE(res == 1);
    DB::MatchImpl<false, false, true>::constantConstant("xy:z:::abcd", "([\\w:]+::)?(\\w+)$", '\\', "", nullptr, res);
    ASSERT_TRUE(res == 1);
    DB::MatchImpl<false, false, true>::constantConstant("aexycd", "^[^bcd]*(c+)", '\\', "", nullptr, res);
    ASSERT_TRUE(res == 1);
    DB::MatchImpl<false, false, true>::constantConstant("caab", "(a*)b+", '\\', "", nullptr, res);
    ASSERT_TRUE(res == 1);
    // # Not implemented
    // --error ER_REGEXP_UNIMPLEMENTED
    // DB::MatchImpl<false,false,true>::constantConstant("yaaxxaaaacd","(?{$a=2})a*aa(?{local$a=$a+1})k*c(?{$b=$a})",'\\',"",nullptr,res); ASSERT_TRUE(res == 1);
    // # Not implemented
    // --error ER_REGEXP_UNIMPLEMENTED
    // DB::MatchImpl<false,false,true>::constantConstant("yaaxxaaaacd","(?{$a=2})(a(?{local$a=$a+1}))*aak*c(?{$b=$a})",'\\',"",nullptr,res); ASSERT_TRUE(res == 1);
    DB::MatchImpl<false, false, true>::constantConstant("aaab", "(>a+)ab", '\\', "", nullptr, res);
    ASSERT_TRUE(res == 0);
    DB::MatchImpl<false, false, true>::constantConstant("a:[b]:", "([\\[:]+)", '\\', "", nullptr, res); /* Result: yi */
    ASSERT_TRUE(res == 1);
    DB::MatchImpl<false, false, true>::constantConstant("a=[b]=", "([\\[=]+)", '\\', "", nullptr, res); /* Result: yi */
    ASSERT_TRUE(res == 1);
    DB::MatchImpl<false, false, true>::constantConstant("a.[b].", "([\\[.]+)", '\\', "", nullptr, res); /* Result: yi */
    ASSERT_TRUE(res == 1);
    // --error ER_REGEXP_MISSING_CLOSE_BRACKET
    // DB::MatchImpl<false,false,true>::constantConstant("-","[a[:xyz:",'\\',"",nullptr,res); /* Result: c */;
    // --error ER_REGEXP_ILLEGAL_ARGUMENT
    // DB::MatchImpl<false,false,true>::constantConstant("-","[a[:xyz:]",'\\',"",nullptr,res); /* Result: c */;
    DB::MatchImpl<false, false, true>::constantConstant("abc", "[a\\[:]b[:c]", '\\', "", nullptr, res); /* Result: yi */
    ASSERT_TRUE(res == 1);
    // --error ER_REGEXP_ILLEGAL_ARGUMENT
    // DB::MatchImpl<false,false,true>::constantConstant("pbaq","([a[:xyz:]b]+)",'\\',"",nullptr,res); /* Result: c */;
    DB::MatchImpl<false, false, true>::constantConstant("abc", "[a\\[:]b[:c]", '\\', "", nullptr, res); /* Result: iy */
    ASSERT_TRUE(res == 1);
    // --error ER_REGEXP_ILLEGAL_ARGUMENT
    // DB::MatchImpl<false,false,true>::constantConstant("-","[[:foo:]]",'\\',"",nullptr,res); /* Result: c */;
    // --error ER_REGEXP_ILLEGAL_ARGUMENT
    // DB::MatchImpl<false,false,true>::constantConstant("-","[[:^foo:]]",'\\',"",nullptr,res); /* Result: c */;
    // --error ER_REGEXP_LOOK_BEHIND_LIMIT
    // DB::MatchImpl<false,false,true>::constantConstant("-","(?<=x+)y",'\\',"",nullptr,res); /* Result: c */;
    // --error ER_REGEXP_MAX_LT_MIN
    // DB::MatchImpl<false,false,true>::constantConstant("-","a{37,17}",'\\',"",nullptr,res); /* Result: c */;
    DB::MatchImpl<false, false, true>::constantConstant("a\nb\n", "\\z", '\\', "", nullptr, res);
    ASSERT_TRUE(res == 1);
    DB::MatchImpl<false, false, true>::constantConstant("a\nb\n", "$", '\\', "", nullptr, res);
    ASSERT_TRUE(res == 1);
    DB::MatchImpl<false, false, true>::constantConstant("b\na\n", "\\z", '\\', "", nullptr, res);
    ASSERT_TRUE(res == 1);
    DB::MatchImpl<false, false, true>::constantConstant("b\na\n", "$", '\\', "", nullptr, res);
    ASSERT_TRUE(res == 1);
    DB::MatchImpl<false, false, true>::constantConstant("b\na", "\\z", '\\', "", nullptr, res);
    ASSERT_TRUE(res == 1);
    DB::MatchImpl<false, false, true>::constantConstant("b\na", "$", '\\', "", nullptr, res);
    ASSERT_TRUE(res == 1);
    DB::MatchImpl<false, false, true>::constantConstant("a\nb\n", "(?m)\\z", '\\', "", nullptr, res);
    ASSERT_TRUE(res == 1);
    DB::MatchImpl<false, false, true>::constantConstant("a\nb\n", "(?m)$", '\\', "", nullptr, res);
    ASSERT_TRUE(res == 1);
    DB::MatchImpl<false, false, true>::constantConstant("b\na\n", "(?m)\\z", '\\', "", nullptr, res);
    ASSERT_TRUE(res == 1);
    DB::MatchImpl<false, false, true>::constantConstant("b\na\n", "(?m)$", '\\', "", nullptr, res);
    ASSERT_TRUE(res == 1);
    DB::MatchImpl<false, false, true>::constantConstant("b\na", "(?m)\\z", '\\', "", nullptr, res);
    ASSERT_TRUE(res == 1);
    DB::MatchImpl<false, false, true>::constantConstant("b\na", "(?m)$", '\\', "", nullptr, res);
    ASSERT_TRUE(res == 1);
    DB::MatchImpl<false, false, true>::constantConstant("a\nb\n", "a\\z", '\\', "", nullptr, res);
    ASSERT_TRUE(res == 0);
    DB::MatchImpl<false, false, true>::constantConstant("a\nb\n", "a$", '\\', "", nullptr, res);
    ASSERT_TRUE(res == 0);
    DB::MatchImpl<false, false, true>::constantConstant("b\na\n", "a\\z", '\\', "", nullptr, res);
    ASSERT_TRUE(res == 0);
    DB::MatchImpl<false, false, true>::constantConstant("b\na", "a\\z", '\\', "", nullptr, res);
    ASSERT_TRUE(res == 1);
    DB::MatchImpl<false, false, true>::constantConstant("b\na", "a$", '\\', "", nullptr, res);
    ASSERT_TRUE(res == 1);
    DB::MatchImpl<false, false, true>::constantConstant("a\nb\n", "(?m)a\\z", '\\', "", nullptr, res);
    ASSERT_TRUE(res == 0);
    DB::MatchImpl<false, false, true>::constantConstant("a\nb\n", "(?m)a$", '\\', "", nullptr, res);
    ASSERT_TRUE(res == 1);
    DB::MatchImpl<false, false, true>::constantConstant("b\na\n", "(?m)a\\z", '\\', "", nullptr, res);
    ASSERT_TRUE(res == 0);
    DB::MatchImpl<false, false, true>::constantConstant("b\na\n", "(?m)a$", '\\', "", nullptr, res);
    ASSERT_TRUE(res == 1);
    DB::MatchImpl<false, false, true>::constantConstant("b\na", "(?m)a\\z", '\\', "", nullptr, res);
    ASSERT_TRUE(res == 1);
    DB::MatchImpl<false, false, true>::constantConstant("b\na", "(?m)a$", '\\', "", nullptr, res);
    ASSERT_TRUE(res == 1);
    DB::MatchImpl<false, false, true>::constantConstant("aa\nb\n", "aa\\z", '\\', "", nullptr, res);
    ASSERT_TRUE(res == 0);
    DB::MatchImpl<false, false, true>::constantConstant("aa\nb\n", "aa$", '\\', "", nullptr, res);
    ASSERT_TRUE(res == 0);
    DB::MatchImpl<false, false, true>::constantConstant("b\naa\n", "aa\\z", '\\', "", nullptr, res);
    ASSERT_TRUE(res == 0);
    DB::MatchImpl<false, false, true>::constantConstant("b\naa", "aa\\z", '\\', "", nullptr, res);
    ASSERT_TRUE(res == 1);
    DB::MatchImpl<false, false, true>::constantConstant("b\naa", "aa$", '\\', "", nullptr, res);
    ASSERT_TRUE(res == 1);
    DB::MatchImpl<false, false, true>::constantConstant("aa\nb\n", "(?m)aa\\z", '\\', "", nullptr, res);
    ASSERT_TRUE(res == 0);
    DB::MatchImpl<false, false, true>::constantConstant("aa\nb\n", "(?m)aa$", '\\', "", nullptr, res);
    ASSERT_TRUE(res == 1);
    DB::MatchImpl<false, false, true>::constantConstant("b\naa\n", "(?m)aa\\z", '\\', "", nullptr, res);
    ASSERT_TRUE(res == 0);
    DB::MatchImpl<false, false, true>::constantConstant("b\naa\n", "(?m)aa$", '\\', "", nullptr, res);
    ASSERT_TRUE(res == 1);
    DB::MatchImpl<false, false, true>::constantConstant("b\naa", "(?m)aa\\z", '\\', "", nullptr, res);
    ASSERT_TRUE(res == 1);
    DB::MatchImpl<false, false, true>::constantConstant("b\naa", "(?m)aa$", '\\', "", nullptr, res);
    ASSERT_TRUE(res == 1);
    DB::MatchImpl<false, false, true>::constantConstant("ac\nb\n", "aa\\z", '\\', "", nullptr, res);
    ASSERT_TRUE(res == 0);
    DB::MatchImpl<false, false, true>::constantConstant("ac\nb\n", "aa$", '\\', "", nullptr, res);
    ASSERT_TRUE(res == 0);
    DB::MatchImpl<false, false, true>::constantConstant("b\nac\n", "aa\\z", '\\', "", nullptr, res);
    ASSERT_TRUE(res == 0);
    DB::MatchImpl<false, false, true>::constantConstant("b\nac\n", "aa$", '\\', "", nullptr, res);
    ASSERT_TRUE(res == 0);
    DB::MatchImpl<false, false, true>::constantConstant("b\nac", "aa\\z", '\\', "", nullptr, res);
    ASSERT_TRUE(res == 0);
    DB::MatchImpl<false, false, true>::constantConstant("b\nac", "aa$", '\\', "", nullptr, res);
    ASSERT_TRUE(res == 0);
    DB::MatchImpl<false, false, true>::constantConstant("ac\nb\n", "(?m)aa\\z", '\\', "", nullptr, res);
    ASSERT_TRUE(res == 0);
    DB::MatchImpl<false, false, true>::constantConstant("ac\nb\n", "(?m)aa$", '\\', "", nullptr, res);
    ASSERT_TRUE(res == 0);
    DB::MatchImpl<false, false, true>::constantConstant("b\nac\n", "(?m)aa\\z", '\\', "", nullptr, res);
    ASSERT_TRUE(res == 0);
    DB::MatchImpl<false, false, true>::constantConstant("b\nac\n", "(?m)aa$", '\\', "", nullptr, res);
    ASSERT_TRUE(res == 0);
    DB::MatchImpl<false, false, true>::constantConstant("b\nac", "(?m)aa\\z", '\\', "", nullptr, res);
    ASSERT_TRUE(res == 0);
    DB::MatchImpl<false, false, true>::constantConstant("b\nac", "(?m)aa$", '\\', "", nullptr, res);
    ASSERT_TRUE(res == 0);
    DB::MatchImpl<false, false, true>::constantConstant("ca\nb\n", "aa\\z", '\\', "", nullptr, res);
    ASSERT_TRUE(res == 0);
    DB::MatchImpl<false, false, true>::constantConstant("ca\nb\n", "aa$", '\\', "", nullptr, res);
    ASSERT_TRUE(res == 0);
    DB::MatchImpl<false, false, true>::constantConstant("b\nca\n", "aa\\z", '\\', "", nullptr, res);
    ASSERT_TRUE(res == 0);
    DB::MatchImpl<false, false, true>::constantConstant("b\nca\n", "aa$", '\\', "", nullptr, res);
    ASSERT_TRUE(res == 0);
    DB::MatchImpl<false, false, true>::constantConstant("b\nca", "aa\\z", '\\', "", nullptr, res);
    ASSERT_TRUE(res == 0);
    DB::MatchImpl<false, false, true>::constantConstant("b\nca", "aa$", '\\', "", nullptr, res);
    ASSERT_TRUE(res == 0);
    DB::MatchImpl<false, false, true>::constantConstant("ca\nb\n", "(?m)aa\\z", '\\', "", nullptr, res);
    ASSERT_TRUE(res == 0);
    DB::MatchImpl<false, false, true>::constantConstant("ca\nb\n", "(?m)aa$", '\\', "", nullptr, res);
    ASSERT_TRUE(res == 0);
    DB::MatchImpl<false, false, true>::constantConstant("b\nca\n", "(?m)aa\\z", '\\', "", nullptr, res);
    ASSERT_TRUE(res == 0);
    DB::MatchImpl<false, false, true>::constantConstant("b\nca\n", "(?m)aa$", '\\', "", nullptr, res);
    ASSERT_TRUE(res == 0);
    DB::MatchImpl<false, false, true>::constantConstant("b\nca", "(?m)aa\\z", '\\', "", nullptr, res);
    ASSERT_TRUE(res == 0);
    DB::MatchImpl<false, false, true>::constantConstant("b\nca", "(?m)aa$", '\\', "", nullptr, res);
    ASSERT_TRUE(res == 0);
    DB::MatchImpl<false, false, true>::constantConstant("ab\nb\n", "ab\\z", '\\', "", nullptr, res);
    ASSERT_TRUE(res == 0);
    DB::MatchImpl<false, false, true>::constantConstant("ab\nb\n", "ab$", '\\', "", nullptr, res);
    ASSERT_TRUE(res == 0);
    DB::MatchImpl<false, false, true>::constantConstant("b\nab\n", "ab\\z", '\\', "", nullptr, res);
    ASSERT_TRUE(res == 0);
    DB::MatchImpl<false, false, true>::constantConstant("b\nab", "ab\\z", '\\', "", nullptr, res);
    ASSERT_TRUE(res == 1);
    DB::MatchImpl<false, false, true>::constantConstant("b\nab", "ab$", '\\', "", nullptr, res);
    ASSERT_TRUE(res == 1);
    DB::MatchImpl<false, false, true>::constantConstant("ab\nb\n", "(?m)ab\\z", '\\', "", nullptr, res);
    ASSERT_TRUE(res == 0);
    DB::MatchImpl<false, false, true>::constantConstant("ab\nb\n", "(?m)ab$", '\\', "", nullptr, res);
    ASSERT_TRUE(res == 1);
    DB::MatchImpl<false, false, true>::constantConstant("b\nab\n", "(?m)ab\\z", '\\', "", nullptr, res);
    ASSERT_TRUE(res == 0);
    DB::MatchImpl<false, false, true>::constantConstant("b\nab\n", "(?m)ab$", '\\', "", nullptr, res);
    ASSERT_TRUE(res == 1);
    DB::MatchImpl<false, false, true>::constantConstant("b\nab", "(?m)ab\\z", '\\', "", nullptr, res);
    ASSERT_TRUE(res == 1);
    DB::MatchImpl<false, false, true>::constantConstant("b\nab", "(?m)ab$", '\\', "", nullptr, res);
    ASSERT_TRUE(res == 1);
    DB::MatchImpl<false, false, true>::constantConstant("ac\nb\n", "ab\\z", '\\', "", nullptr, res);
    ASSERT_TRUE(res == 0);
    DB::MatchImpl<false, false, true>::constantConstant("ac\nb\n", "ab$", '\\', "", nullptr, res);
    ASSERT_TRUE(res == 0);
    DB::MatchImpl<false, false, true>::constantConstant("b\nac\n", "ab\\z", '\\', "", nullptr, res);
    ASSERT_TRUE(res == 0);
    DB::MatchImpl<false, false, true>::constantConstant("b\nac\n", "ab$", '\\', "", nullptr, res);
    ASSERT_TRUE(res == 0);
    DB::MatchImpl<false, false, true>::constantConstant("b\nac", "ab\\z", '\\', "", nullptr, res);
    ASSERT_TRUE(res == 0);
    DB::MatchImpl<false, false, true>::constantConstant("b\nac", "ab$", '\\', "", nullptr, res);
    ASSERT_TRUE(res == 0);
    DB::MatchImpl<false, false, true>::constantConstant("ac\nb\n", "(?m)ab\\z", '\\', "", nullptr, res);
    ASSERT_TRUE(res == 0);
    DB::MatchImpl<false, false, true>::constantConstant("ac\nb\n", "(?m)ab$", '\\', "", nullptr, res);
    ASSERT_TRUE(res == 0);
    DB::MatchImpl<false, false, true>::constantConstant("b\nac\n", "(?m)ab\\z", '\\', "", nullptr, res);
    ASSERT_TRUE(res == 0);
    DB::MatchImpl<false, false, true>::constantConstant("b\nac\n", "(?m)ab$", '\\', "", nullptr, res);
    ASSERT_TRUE(res == 0);
    DB::MatchImpl<false, false, true>::constantConstant("b\nac", "(?m)ab\\z", '\\', "", nullptr, res);
    ASSERT_TRUE(res == 0);
    DB::MatchImpl<false, false, true>::constantConstant("b\nac", "(?m)ab$", '\\', "", nullptr, res);
    ASSERT_TRUE(res == 0);
    DB::MatchImpl<false, false, true>::constantConstant("ca\nb\n", "ab\\z", '\\', "", nullptr, res);
    ASSERT_TRUE(res == 0);
    DB::MatchImpl<false, false, true>::constantConstant("ca\nb\n", "ab$", '\\', "", nullptr, res);
    ASSERT_TRUE(res == 0);
    DB::MatchImpl<false, false, true>::constantConstant("b\nca\n", "ab\\z", '\\', "", nullptr, res);
    ASSERT_TRUE(res == 0);
    DB::MatchImpl<false, false, true>::constantConstant("b\nca\n", "ab$", '\\', "", nullptr, res);
    ASSERT_TRUE(res == 0);
    DB::MatchImpl<false, false, true>::constantConstant("b\nca", "ab\\z", '\\', "", nullptr, res);
    ASSERT_TRUE(res == 0);
    DB::MatchImpl<false, false, true>::constantConstant("b\nca", "ab$", '\\', "", nullptr, res);
    ASSERT_TRUE(res == 0);
    DB::MatchImpl<false, false, true>::constantConstant("ca\nb\n", "(?m)ab\\z", '\\', "", nullptr, res);
    ASSERT_TRUE(res == 0);
    DB::MatchImpl<false, false, true>::constantConstant("ca\nb\n", "(?m)ab$", '\\', "", nullptr, res);
    ASSERT_TRUE(res == 0);
    DB::MatchImpl<false, false, true>::constantConstant("b\nca\n", "(?m)ab\\z", '\\', "", nullptr, res);
    ASSERT_TRUE(res == 0);
    DB::MatchImpl<false, false, true>::constantConstant("b\nca\n", "(?m)ab$", '\\', "", nullptr, res);
    ASSERT_TRUE(res == 0);
    DB::MatchImpl<false, false, true>::constantConstant("b\nca", "(?m)ab\\z", '\\', "", nullptr, res);
    ASSERT_TRUE(res == 0);
    DB::MatchImpl<false, false, true>::constantConstant("b\nca", "(?m)ab$", '\\', "", nullptr, res);
    ASSERT_TRUE(res == 0);
    DB::MatchImpl<false, false, true>::constantConstant("abb\nb\n", "abb\\z", '\\', "", nullptr, res);
    ASSERT_TRUE(res == 0);
    DB::MatchImpl<false, false, true>::constantConstant("abb\nb\n", "abb$", '\\', "", nullptr, res);
    ASSERT_TRUE(res == 0);
    DB::MatchImpl<false, false, true>::constantConstant("b\nabb\n", "abb\\z", '\\', "", nullptr, res);
    ASSERT_TRUE(res == 0);
    DB::MatchImpl<false, false, true>::constantConstant("b\nabb", "abb\\z", '\\', "", nullptr, res);
    ASSERT_TRUE(res == 1);
    DB::MatchImpl<false, false, true>::constantConstant("b\nabb", "abb$", '\\', "", nullptr, res);
    ASSERT_TRUE(res == 1);
    DB::MatchImpl<false, false, true>::constantConstant("abb\nb\n", "(?m)abb\\z", '\\', "", nullptr, res);
    ASSERT_TRUE(res == 0);
    DB::MatchImpl<false, false, true>::constantConstant("abb\nb\n", "(?m)abb$", '\\', "", nullptr, res);
    ASSERT_TRUE(res == 1);
    DB::MatchImpl<false, false, true>::constantConstant("b\nabb\n", "(?m)abb\\z", '\\', "", nullptr, res);
    ASSERT_TRUE(res == 0);
    DB::MatchImpl<false, false, true>::constantConstant("b\nabb\n", "(?m)abb$", '\\', "", nullptr, res);
    ASSERT_TRUE(res == 1);
    DB::MatchImpl<false, false, true>::constantConstant("b\nabb", "(?m)abb\\z", '\\', "", nullptr, res);
    ASSERT_TRUE(res == 1);
    DB::MatchImpl<false, false, true>::constantConstant("b\nabb", "(?m)abb$", '\\', "", nullptr, res);
    ASSERT_TRUE(res == 1);
    DB::MatchImpl<false, false, true>::constantConstant("ac\nb\n", "abb\\z", '\\', "", nullptr, res);
    ASSERT_TRUE(res == 0);
    DB::MatchImpl<false, false, true>::constantConstant("ac\nb\n", "abb$", '\\', "", nullptr, res);
    ASSERT_TRUE(res == 0);
    DB::MatchImpl<false, false, true>::constantConstant("b\nac\n", "abb\\z", '\\', "", nullptr, res);
    ASSERT_TRUE(res == 0);
    DB::MatchImpl<false, false, true>::constantConstant("b\nac\n", "abb$", '\\', "", nullptr, res);
    ASSERT_TRUE(res == 0);
    DB::MatchImpl<false, false, true>::constantConstant("b\nac", "abb\\z", '\\', "", nullptr, res);
    ASSERT_TRUE(res == 0);
    DB::MatchImpl<false, false, true>::constantConstant("b\nac", "abb$", '\\', "", nullptr, res);
    ASSERT_TRUE(res == 0);
    DB::MatchImpl<false, false, true>::constantConstant("ac\nb\n", "(?m)abb\\z", '\\', "", nullptr, res);
    ASSERT_TRUE(res == 0);
    DB::MatchImpl<false, false, true>::constantConstant("ac\nb\n", "(?m)abb$", '\\', "", nullptr, res);
    ASSERT_TRUE(res == 0);
    DB::MatchImpl<false, false, true>::constantConstant("b\nac\n", "(?m)abb\\z", '\\', "", nullptr, res);
    ASSERT_TRUE(res == 0);
    DB::MatchImpl<false, false, true>::constantConstant("b\nac\n", "(?m)abb$", '\\', "", nullptr, res);
    ASSERT_TRUE(res == 0);
    DB::MatchImpl<false, false, true>::constantConstant("b\nac", "(?m)abb\\z", '\\', "", nullptr, res);
    ASSERT_TRUE(res == 0);
    DB::MatchImpl<false, false, true>::constantConstant("b\nac", "(?m)abb$", '\\', "", nullptr, res);
    ASSERT_TRUE(res == 0);
    DB::MatchImpl<false, false, true>::constantConstant("ca\nb\n", "abb\\z", '\\', "", nullptr, res);
    ASSERT_TRUE(res == 0);
    DB::MatchImpl<false, false, true>::constantConstant("ca\nb\n", "abb$", '\\', "", nullptr, res);
    ASSERT_TRUE(res == 0);
    DB::MatchImpl<false, false, true>::constantConstant("b\nca\n", "abb\\z", '\\', "", nullptr, res);
    ASSERT_TRUE(res == 0);
    DB::MatchImpl<false, false, true>::constantConstant("b\nca\n", "abb$", '\\', "", nullptr, res);
    ASSERT_TRUE(res == 0);
    DB::MatchImpl<false, false, true>::constantConstant("b\nca", "abb\\z", '\\', "", nullptr, res);
    ASSERT_TRUE(res == 0);
    DB::MatchImpl<false, false, true>::constantConstant("b\nca", "abb$", '\\', "", nullptr, res);
    ASSERT_TRUE(res == 0);
    DB::MatchImpl<false, false, true>::constantConstant("ca\nb\n", "(?m)abb\\z", '\\', "", nullptr, res);
    ASSERT_TRUE(res == 0);
    DB::MatchImpl<false, false, true>::constantConstant("ca\nb\n", "(?m)abb$", '\\', "", nullptr, res);
    ASSERT_TRUE(res == 0);
    DB::MatchImpl<false, false, true>::constantConstant("b\nca\n", "(?m)abb\\z", '\\', "", nullptr, res);
    ASSERT_TRUE(res == 0);
    DB::MatchImpl<false, false, true>::constantConstant("b\nca\n", "(?m)abb$", '\\', "", nullptr, res);
    ASSERT_TRUE(res == 0);
    DB::MatchImpl<false, false, true>::constantConstant("b\nca", "(?m)abb\\z", '\\', "", nullptr, res);
    ASSERT_TRUE(res == 0);
    DB::MatchImpl<false, false, true>::constantConstant("b\nca", "(?m)abb$", '\\', "", nullptr, res);
    ASSERT_TRUE(res == 0);
    DB::MatchImpl<false, false, true>::constantConstant("ca", "(^|x)(c)", '\\', "", nullptr, res);
    ASSERT_TRUE(res == 1);
    DB::MatchImpl<false, false, true>::constantConstant("x", "a*abc?xyz+pqr{3}ab{2,}xy{4,5}pq{0,6}AB{0,}zz", '\\', "", nullptr, res);
    ASSERT_TRUE(res == 0);
    // # Not implemented
    // --error ER_REGEXP_UNIMPLEMENTED
    // DB::MatchImpl<false,false,true>::constantConstant("yabz","a(?{$a=2;$b=3;($b)=$a})b",'\\',"",nullptr,res); ASSERT_TRUE(res == 1);
    DB::MatchImpl<false, false, true>::constantConstant("foo.bart", "foo.bart", '\\', "", nullptr, res);
    ASSERT_TRUE(res == 1);
    DB::MatchImpl<false, false, true>::constantConstant("abcd\ndxxx", "(?m)^d[x][x][x]", '\\', "", nullptr, res);
    ASSERT_TRUE(res == 1);
    DB::MatchImpl<false, false, true>::constantConstant("xxxtt", "tt+$", '\\', "", nullptr, res);
    ASSERT_TRUE(res == 1);
    DB::MatchImpl<false, false, true>::constantConstant("za-9z", "([a\\-\\d]+)", '\\', "", nullptr, res); /* Result: yi */
    ;
    DB::MatchImpl<false, false, true>::constantConstant("a0-za", "([\\d-z]+)", '\\', "", nullptr, res);
    ASSERT_TRUE(res == 1);
    DB::MatchImpl<false, false, true>::constantConstant("a0- z", "([\\d-\\s]+)", '\\', "", nullptr, res);
    ASSERT_TRUE(res == 1);
    DB::MatchImpl<false, false, true>::constantConstant("=0-z=", "([[:digit:]-z]+)", '\\', "", nullptr, res);
    ASSERT_TRUE(res == 1);
    DB::MatchImpl<false, false, true>::constantConstant("=0-z=", "([[:digit:]-[:alpha:]]+)", '\\', "", nullptr, res); /* Result: iy */
    ;
    DB::MatchImpl<false, false, true>::constantConstant("3.1415926", R"((\d+\.\d+))", '\\', "", nullptr, res);
    ASSERT_TRUE(res == 1);
    DB::MatchImpl<false, false, true>::constantConstant("have a web browser", "(\\ba.{0,10}br)", '\\', "", nullptr, res);
    ASSERT_TRUE(res == 1);
    DB::MatchImpl<false, false, true>::constantConstant("Changes", "(?i)\\.c(pp|xx|c)?$", '\\', "", nullptr, res);
    ASSERT_TRUE(res == 0);
    DB::MatchImpl<false, false, true>::constantConstant("IO.c", "(?i)\\.c(pp|xx|c)?$", '\\', "", nullptr, res);
    ASSERT_TRUE(res == 1);
    DB::MatchImpl<false, false, true>::constantConstant("IO.c", "(?i)(\\.c(pp|xx|c)?$)", '\\', "", nullptr, res);
    ASSERT_TRUE(res == 1);
    DB::MatchImpl<false, false, true>::constantConstant("C:/", "^([a-z]:)", '\\', "", nullptr, res);
    ASSERT_TRUE(res == 0);
    DB::MatchImpl<false, false, true>::constantConstant("\nx aa", "(?m)^\\S\\s+aa$", '\\', "", nullptr, res);
    ASSERT_TRUE(res == 1);
    DB::MatchImpl<false, false, true>::constantConstant("ab", "(^|a)b", '\\', "", nullptr, res);
    ASSERT_TRUE(res == 1);
    DB::MatchImpl<false, false, true>::constantConstant("abac", "^([ab]*?)(b)?(c)$", '\\', "", nullptr, res);
    ASSERT_TRUE(res == 1);
    DB::MatchImpl<false, false, true>::constantConstant("a,b,c", "^(?:.,){2}c", '\\', "", nullptr, res);
    ASSERT_TRUE(res == 1);
    DB::MatchImpl<false, false, true>::constantConstant("a,b,c", "^(.,){2}c", '\\', "", nullptr, res);
    ASSERT_TRUE(res == 1);
    DB::MatchImpl<false, false, true>::constantConstant("a,b,c", "^(?:[^,]*,){2}c", '\\', "", nullptr, res);
    ASSERT_TRUE(res == 1);
    DB::MatchImpl<false, false, true>::constantConstant("a,b,c", "^([^,]*,){2}c", '\\', "", nullptr, res);
    ASSERT_TRUE(res == 1);
    DB::MatchImpl<false, false, true>::constantConstant("aaa,b,c,d", "^([^,]*,){3}d", '\\', "", nullptr, res);
    ASSERT_TRUE(res == 1);
    DB::MatchImpl<false, false, true>::constantConstant("aaa,b,c,d", "^([^,]*,){3,}d", '\\', "", nullptr, res);
    ASSERT_TRUE(res == 1);
    DB::MatchImpl<false, false, true>::constantConstant("aaa,b,c,d", "^([^,]*,){0,3}d", '\\', "", nullptr, res);
    ASSERT_TRUE(res == 1);
    DB::MatchImpl<false, false, true>::constantConstant("aaa,b,c,d", "^([^,]{1,3},){3}d", '\\', "", nullptr, res);
    ASSERT_TRUE(res == 1);
    DB::MatchImpl<false, false, true>::constantConstant("aaa,b,c,d", "^([^,]{1,3},){3,}d", '\\', "", nullptr, res);
    ASSERT_TRUE(res == 1);
    DB::MatchImpl<false, false, true>::constantConstant("aaa,b,c,d", "^([^,]{1,3},){0,3}d", '\\', "", nullptr, res);
    ASSERT_TRUE(res == 1);
    DB::MatchImpl<false, false, true>::constantConstant("aaa,b,c,d", "^([^,]{1,},){3}d", '\\', "", nullptr, res);
    ASSERT_TRUE(res == 1);
    DB::MatchImpl<false, false, true>::constantConstant("aaa,b,c,d", "^([^,]{1,},){3,}d", '\\', "", nullptr, res);
    ASSERT_TRUE(res == 1);
    DB::MatchImpl<false, false, true>::constantConstant("aaa,b,c,d", "^([^,]{1,},){0,3}d", '\\', "", nullptr, res);
    ASSERT_TRUE(res == 1);
    DB::MatchImpl<false, false, true>::constantConstant("aaa,b,c,d", "^([^,]{0,3},){3}d", '\\', "", nullptr, res);
    ASSERT_TRUE(res == 1);
    DB::MatchImpl<false, false, true>::constantConstant("aaa,b,c,d", "^([^,]{0,3},){3,}d", '\\', "", nullptr, res);
    ASSERT_TRUE(res == 1);
    DB::MatchImpl<false, false, true>::constantConstant("aaa,b,c,d", "^([^,]{0,3},){0,3}d", '\\', "", nullptr, res);
    ASSERT_TRUE(res == 1);
    DB::MatchImpl<false, false, true>::constantConstant("", "(?i)", '\\', "", nullptr, res);
    ASSERT_TRUE(res == 1);
    DB::MatchImpl<false, false, true>::constantConstant("aba", "^(a(b)?)+$", '\\', "", nullptr, res); /* Result: yi */
    ASSERT_TRUE(res == 1);
    DB::MatchImpl<false, false, true>::constantConstant("123\nabcabcabcabc\n", "(?m)^.{9}abc.*\n", '\\', "", nullptr, res);
    ASSERT_TRUE(res == 1);
    DB::MatchImpl<false, false, true>::constantConstant("a", "^(a)?a$", '\\', "", nullptr, res);
    ASSERT_TRUE(res == 1);
    // # Not implemented
    // --error ER_REGEXP_UNIMPLEMENTED
    // DB::MatchImpl<false,false,true>::constantConstant("a","^(a)?(?(1)a|b)+$",'\\',"",nullptr,res); ASSERT_TRUE(res == 0);
    DB::MatchImpl<false, false, true>::constantConstant("x1", "^(0+)?(?:x(1))?", '\\', "", nullptr, res);
    ASSERT_TRUE(res == 1);
    DB::MatchImpl<false, false, true>::constantConstant(
        "012cxx0190",
        "^([0-9a-fA-F]+)(?:x([0-9a-fA-F]+)?)(?:x([0-9a-fA-F]+))?",
        '\\',
        "",
        nullptr,
        res);
    ASSERT_TRUE(res == 1);
    DB::MatchImpl<false, false, true>::constantConstant("bbbac", "^(b+?|a){1,2}c", '\\', "", nullptr, res);
    ASSERT_TRUE(res == 1);
    DB::MatchImpl<false, false, true>::constantConstant("bbbbac", "^(b+?|a){1,2}c", '\\', "", nullptr, res);
    ASSERT_TRUE(res == 1);
    DB::MatchImpl<false, false, true>::constantConstant("cd. (A. Tw)", R"(\((\w\. \w+)\))", '\\', "", nullptr, res);
    ASSERT_TRUE(res == 1);
    DB::MatchImpl<false, false, true>::constantConstant("aaaacccc", "((?:aaaa|bbbb)cccc)?", '\\', "", nullptr, res);
    ASSERT_TRUE(res == 1);
    DB::MatchImpl<false, false, true>::constantConstant("bbbbcccc", "((?:aaaa|bbbb)cccc)?", '\\', "", nullptr, res);
    ASSERT_TRUE(res == 1);
    DB::MatchImpl<false, false, true>::constantConstant("a", "(a)?(a)+", '\\', "", nullptr, res);
    ASSERT_TRUE(res == 1);
    DB::MatchImpl<false, false, true>::constantConstant("ab", "(ab)?(ab)+", '\\', "", nullptr, res);
    ASSERT_TRUE(res == 1);
    DB::MatchImpl<false, false, true>::constantConstant("abc", "(abc)?(abc)+", '\\', "", nullptr, res);
    ASSERT_TRUE(res == 1);
    DB::MatchImpl<false, false, true>::constantConstant("a", "\\ba", '\\', "", nullptr, res);
    ASSERT_TRUE(res == 1);
    // # ?? Not supported
    // --error ER_REGEXP_RULE_SYNTAX
    // DB::MatchImpl<false,false,true>::constantConstant("ab","^(a(??{"(?!)"})|(a)(?{1}))b",'\\',"",nullptr,res); /* Result: yi */;
    DB::MatchImpl<false, false, true>::constantConstant("AbCd", "ab(?i)cd", '\\', "", nullptr, res);
    ASSERT_TRUE(res == 0);
    DB::MatchImpl<false, false, true>::constantConstant("abCd", "ab(?i)cd", '\\', "", nullptr, res);
    ASSERT_TRUE(res == 1);
    // # Not implemented
    // --error ER_REGEXP_UNIMPLEMENTED
    // DB::MatchImpl<false,false,true>::constantConstant("CD","(A|B)*(?(1)(CD)|(CD))",'\\',"",nullptr,res); ASSERT_TRUE(res == 1);
    // # Not implemented
    // --error ER_REGEXP_UNIMPLEMENTED
    // DB::MatchImpl<false,false,true>::constantConstant("ABCD","(A|B)*(?(1)(CD)|(CD))",'\\',"",nullptr,res); ASSERT_TRUE(res == 1);
    // # Not implemented
    // --error ER_REGEXP_UNIMPLEMENTED
    // DB::MatchImpl<false,false,true>::constantConstant("CD","(A|B)*?(?(1)(CD)|(CD))",'\\',"",nullptr,res); ASSERT_TRUE(res == 1);
    // # Not implemented
    // --error ER_REGEXP_UNIMPLEMENTED
    // DB::MatchImpl<false,false,true>::constantConstant("ABCD","(A|B)*?(?(1)(CD)|(CD))",'\\',"",nullptr,res); ASSERT_TRUE(res == 1);
    DB::MatchImpl<false, false, true>::constantConstant("foo\n bar", "(?m:(foo\\s*$))", '\\', "", nullptr, res);
    ASSERT_TRUE(res == 1);
    DB::MatchImpl<false, false, true>::constantConstant("abcd", "(.*)c", '\\', "", nullptr, res);
    ASSERT_TRUE(res == 1);
    DB::MatchImpl<false, false, true>::constantConstant("abcd", "(.*?)c", '\\', "", nullptr, res);
    ASSERT_TRUE(res == 1);
    // # ?? not supported
    // --error ER_REGEXP_RULE_SYNTAX
    // DB::MatchImpl<false,false,true>::constantConstant("x","(??{})",'\\',"",nullptr,res); /* Result: yi */;
    DB::MatchImpl<false, false, true>::constantConstant("abc", "a", '\\', "m", nullptr, res);
    ASSERT_TRUE(res == 1);
    DB::MatchImpl<false, false, true>::constantConstant("abc", "b", '\\', "m", nullptr, res);
    ASSERT_TRUE(res == 1);
    DB::MatchImpl<false, false, true>::constantConstant("abc", "c", '\\', "m", nullptr, res);
    ASSERT_TRUE(res == 1);
    DB::MatchImpl<false, false, true>::constantConstant("abc", "d", '\\', "m", nullptr, res);
    ASSERT_TRUE(res == 0);
    DB::MatchImpl<false, false, true>::constantConstant("a", "a.*", '\\', "m", nullptr, res);
    ASSERT_TRUE(res == 1);
    DB::MatchImpl<false, false, true>::constantConstant("ab", "a.*", '\\', "m", nullptr, res);
    ASSERT_TRUE(res == 1);
    DB::MatchImpl<false, false, true>::constantConstant("abc", "A", '\\', "i", nullptr, res);
    ASSERT_TRUE(res == 1);
    DB::MatchImpl<false, false, true>::constantConstant("abc", "A", '\\', "", nullptr, res);
    ASSERT_TRUE(res == 0);
}

TEST_F(Regexp, testRegexpTiDBCase)
{
    UInt8 res;
    const auto * binary_collator = TiDB::ITiDBCollator::getCollator(TiDB::ITiDBCollator::BINARY);
    const auto * ci_collator = TiDB::ITiDBCollator::getCollator(TiDB::ITiDBCollator::UTF8MB4_GENERAL_CI);
    DB::MatchImpl<false, false, true>::constantConstant("a", "^$", '\\', "", nullptr, res);
    ASSERT_TRUE(res == 0);
    DB::MatchImpl<false, false, true>::constantConstant("a", "a", '\\', "", nullptr, res);
    ASSERT_TRUE(res == 1);
    DB::MatchImpl<false, false, true>::constantConstant("b", "a", '\\', "", nullptr, res);
    ASSERT_TRUE(res == 0);
    DB::MatchImpl<false, false, true>::constantConstant("aA", "aA", '\\', "", nullptr, res);
    ASSERT_TRUE(res == 1);
    DB::MatchImpl<false, false, true>::constantConstant("A", "^a$", '\\', "", binary_collator, res);
    ASSERT_TRUE(res == 0);
    DB::MatchImpl<false, false, true>::constantConstant("A", "^a$", '\\', "", ci_collator, res);
    ASSERT_TRUE(res == 1);
    DB::MatchImpl<false, false, true>::constantConstant("a", ".", '\\', "", nullptr, res);
    ASSERT_TRUE(res == 1);
    DB::MatchImpl<false, false, true>::constantConstant("ab", "^.$", '\\', "", nullptr, res);
    ASSERT_TRUE(res == 0);
    DB::MatchImpl<false, false, true>::constantConstant("b", "..", '\\', "", nullptr, res);
    ASSERT_TRUE(res == 0);
    DB::MatchImpl<false, false, true>::constantConstant("aab", ".ab", '\\', "", nullptr, res);
    ASSERT_TRUE(res == 1);
    DB::MatchImpl<false, false, true>::constantConstant("abcd", ".*", '\\', "", nullptr, res);
    ASSERT_TRUE(res == 1);
    DB::MatchImpl<false, false, true>::constantConstant("测试", "^.$", '\\', "", nullptr, res);
    ASSERT_TRUE(res == 0);
    DB::MatchImpl<false, false, true>::constantConstant("测", "^.$", '\\', "", nullptr, res);
    ASSERT_TRUE(res == 1);
    DB::MatchImpl<false, false, true>::constantConstant("平凯星辰", "^平..辰$", '\\', "", nullptr, res);
    ASSERT_TRUE(res == 1);
    ASSERT_ANY_THROW((DB::MatchImpl<false, false, true>::constantConstant("", "(", '\\', "", nullptr, res)));
    ASSERT_ANY_THROW((DB::MatchImpl<false, false, true>::constantConstant("", "(*", '\\', "", nullptr, res)));
    ASSERT_ANY_THROW((DB::MatchImpl<false, false, true>::constantConstant("", "[a", '\\', "", nullptr, res)));
    ASSERT_ANY_THROW((DB::MatchImpl<false, false, true>::constantConstant("", "\\", '\\', "", nullptr, res)));
}

// TODO test empty columns
// We can only test regexp_like function as regexp is the subset of regexp_like
TEST_F(Regexp, RegexpLike)
{
    const auto * utf8mb4_general_ci_collator = TiDB::ITiDBCollator::getCollator(TiDB::ITiDBCollator::UTF8MB4_GENERAL_CI);
    auto string_type = std::make_shared<DataTypeString>();
    auto nullable_string_type = makeNullable(string_type);
    auto uint8_type = std::make_shared<DataTypeUInt8>();
    auto nullable_uint8_type = makeNullable(uint8_type);

    std::vector<String> exprs{"abc", "Abc", "a\nb\nc", "a\nb\nc", "a\nb\nc", "abcd", "hello, 平凯星辰", "", "a"};
    std::vector<UInt8> exprs_nulls{0, 0, 0, 0, 1, 0, 0, 0, 0};

    std::vector<String> patterns{"^a", "abc$", "a.*B.*c", "^a$", "^b$", "^bc$", "平凯.*", "^$", "A"};
    std::vector<UInt8> pattern_nulls{1, 0, 0, 0, 0, 0, 0, 0, 0};

    std::vector<String> match_types{"", "i", "ims", "m", "m", "i", "", "", ""};
    std::vector<UInt8> match_type_nulls{0, 1, 0, 0, 0, 0, 0, 0, 0};

    std::vector<UInt64> results{1, 0, 0, 0, 0, 0, 1, 1, 0};
    std::vector<UInt64> results_with_match_type{1, 1, 1, 1, 1, 0, 1, 1, 0};
    std::vector<UInt64> results_with_collator{1, 1, 0, 0, 0, 0, 1, 1, 1};
    std::vector<UInt64> results_with_collator_and_match_type{1, 1, 1, 1, 1, 0, 1, 1, 1};

    const String vec_res_match_type{"i"};
    const String vec_res_collator_and_match_type{"m"};

    std::vector<UInt64> vec_results{1, 0, 1, 1, 1, 1, 0, 0, 1};
    std::vector<UInt64> vec_results_with_match_type{1, 1, 1, 1, 1, 1, 0, 0, 1}; // match type is const 'i'
    std::vector<UInt64> vec_results_with_collator{1, 1, 1, 1, 1, 1, 0, 0, 1};
    std::vector<UInt64> vec_results_with_collator_and_match_type{1, 1, 1, 1, 1, 1, 0, 0, 1}; // match type is const 'm'

    size_t row_size = exprs_nulls.size();

    auto const_uint8_null_column = createOnlyNullColumnConst(row_size);
    auto const_string_null_column = createOnlyNullColumnConst(row_size);

    // case 1. regexp_like(const, const [, const])
    {
        for (size_t i = 0; i < row_size; i++)
        {
            // test regexp_like(const, const)
            ASSERT_COLUMN_EQ(createConstColumn<UInt8>(row_size, results[i]),
                             executeFunction(
                                 "regexp_like",
                                 createConstColumn<String>(row_size, exprs[i]),
                                 createConstColumn<String>(row_size, patterns[i])));

            /// test regexp_like(const, const, const)
            ASSERT_COLUMN_EQ(createConstColumn<UInt8>(row_size, results_with_match_type[i]),
                             executeFunction(
                                 "regexp_like",
                                 createConstColumn<String>(row_size, exprs[i]),
                                 createConstColumn<String>(row_size, patterns[i]),
                                 createConstColumn<String>(row_size, match_types[i])));

            // test regexp_like(const, const, const) with ci collator
            ASSERT_COLUMN_EQ(createConstColumn<UInt8>(row_size, results_with_collator[i]),
                             executeFunction(
                                 "regexp_like",
                                 {createConstColumn<String>(row_size, exprs[i]),
                                  createConstColumn<String>(row_size, patterns[i])},
                                 utf8mb4_general_ci_collator));
        }
    }

    // case 2. regexp_like(const, const [, const]) with null value
    {
        for (size_t i = 0; i < row_size; i++)
        {
            // test regexp_like(const, const)
            ASSERT_COLUMN_EQ(exprs_nulls[i] || pattern_nulls[i] ? const_uint8_null_column : createConstColumn<UInt8>(row_size, results[i]),
                             executeFunction("regexp_like", exprs_nulls[i] ? const_string_null_column : createConstColumn<Nullable<String>>(row_size, exprs[i]), pattern_nulls[i] ? const_string_null_column : createConstColumn<Nullable<String>>(row_size, patterns[i])));

            // test regexp_like(const, const, const)
            ASSERT_COLUMN_EQ(exprs_nulls[i] || pattern_nulls[i] || match_type_nulls[i] ? const_uint8_null_column : createConstColumn<UInt8>(row_size, results_with_match_type[i]),
                             executeFunction("regexp_like", exprs_nulls[i] ? const_string_null_column : createConstColumn<Nullable<String>>(row_size, exprs[i]), pattern_nulls[i] ? const_string_null_column : createConstColumn<Nullable<String>>(row_size, patterns[i]), match_type_nulls[i] ? const_string_null_column : createConstColumn<Nullable<String>>(row_size, match_types[i])));

            // test regexp_like(const, const) with ci collator
            ASSERT_COLUMN_EQ(exprs_nulls[i] || pattern_nulls[i] ? const_uint8_null_column : createConstColumn<UInt8>(row_size, results_with_collator[i]),
                             executeFunction(
                                 "regexp_like",
                                 {exprs_nulls[i] ? const_string_null_column : createConstColumn<Nullable<String>>(row_size, exprs[i]),
                                  pattern_nulls[i] ? const_string_null_column : createConstColumn<Nullable<String>>(row_size, patterns[i])},
                                 utf8mb4_general_ci_collator));

            // test regexp_like(const, const, const) with ci collator
            ASSERT_COLUMN_EQ(exprs_nulls[i] || pattern_nulls[i] || match_type_nulls[i] ? const_uint8_null_column : createConstColumn<UInt8>(row_size, results_with_collator_and_match_type[i]),
                             executeFunction(
                                 "regexp_like",
                                 {exprs_nulls[i] ? const_string_null_column : createConstColumn<Nullable<String>>(row_size, exprs[i]),
                                  pattern_nulls[i] ? const_string_null_column : createConstColumn<Nullable<String>>(row_size, patterns[i]),
                                  match_type_nulls[i] ? const_string_null_column : createConstColumn<Nullable<String>>(row_size, match_types[i])},
                                 utf8mb4_general_ci_collator));
        }
    }

    // case 3 regexp_like(vector, const[, const])
    {
        // test regexp_like(vector, const)
        ASSERT_COLUMN_EQ(createColumn<UInt8>(vec_results),
                         executeFunction("regexp_like", createColumn<String>(exprs), createConstColumn<String>(row_size, patterns[0])));

        // test regexp_like(vector, const, const)
        ASSERT_COLUMN_EQ(createColumn<UInt8>(vec_results_with_match_type),
                         executeFunction("regexp_like", createColumn<String>(exprs), createConstColumn<String>(row_size, patterns[0]), createConstColumn<String>(row_size, "i")));

        // test regexp_like(vector, const) with ci collator
        ASSERT_COLUMN_EQ(createColumn<UInt8>(vec_results_with_collator),
                         executeFunction(
                             "regexp_like",
                             {createColumn<String>(exprs),
                              createConstColumn<String>(row_size, patterns[0])},
                             utf8mb4_general_ci_collator));

        // test regexp_like(vector, const, const) with ci collator
        ASSERT_COLUMN_EQ(createColumn<UInt8>(vec_results_with_collator_and_match_type),
                         executeFunction(
                             "regexp_like",
                             {createColumn<String>(exprs),
                              createConstColumn<String>(row_size, patterns[0]),
                              createConstColumn<String>(row_size, "m")},
                             utf8mb4_general_ci_collator));
    }

    /// case 4 regexp_like(vector, const[, const]) with null value
    {
        // regexp_like(vector, const)
        ASSERT_COLUMN_EQ(createNullableVectorColumn<UInt8>(vec_results, exprs_nulls),
                         executeFunction(
                             "regexp_like",
                             createNullableVectorColumn<String>(exprs, exprs_nulls),
                             createConstColumn<String>(row_size, patterns[0])));

        // regexp_like(vector, const, const)
        ASSERT_COLUMN_EQ(createNullableVectorColumn<UInt8>(vec_results_with_match_type, exprs_nulls),
                         executeFunction(
                             "regexp_like",
                             createNullableVectorColumn<String>(exprs, exprs_nulls),
                             createConstColumn<String>(row_size, patterns[0]),
                             createConstColumn<String>(row_size, vec_res_match_type)));

        // test regexp_like(vector, const) with ci collator
        ASSERT_COLUMN_EQ(createNullableVectorColumn<UInt8>(vec_results_with_collator, exprs_nulls),
                         executeFunction(
                             "regexp_like",
                             {createNullableVectorColumn<String>(exprs, exprs_nulls),
                              createConstColumn<String>(row_size, patterns[0])},
                             utf8mb4_general_ci_collator));

        // test regexp_like(vector, const, const) with ci collator
        ASSERT_COLUMN_EQ(createNullableVectorColumn<UInt8>(vec_results_with_collator_and_match_type, exprs_nulls),
                         executeFunction(
                             "regexp_like",
                             {createNullableVectorColumn<String>(exprs, exprs_nulls),
                              createConstColumn<String>(row_size, patterns[0]),
                              createConstColumn<String>(row_size, vec_res_collator_and_match_type)},
                             utf8mb4_general_ci_collator));
    }

    const std::vector<UInt64> vv_res{1, 0, 0, 0, 0, 0, 1, 1, 0}; // vector expr, vector pattern
    const std::vector<UInt64> vvc_res{1, 1, 0, 0, 0, 0, 1, 1, 1}; // vector expr, vector pattern, const match_type 'i'
    const std::vector<UInt64> vvc_collator_res{1, 1, 0, 1, 1, 0, 1, 1, 1}; // vector expr, vector pattern, const match_type 'm', with collator

    // case 5 regexp_like(vector, vector[, const])
    {
        // test regexp_like(vector, vector)
        ASSERT_COLUMN_EQ(createColumn<UInt8>(vv_res),
                         executeFunction(
                             "regexp_like",
                             createColumn<String>(exprs),
                             createColumn<String>(patterns)));

        // test regexp_like(vector, vector, const)
        ASSERT_COLUMN_EQ(createColumn<UInt8>(vvc_res),
                         executeFunction(
                             "regexp_like",
                             createColumn<String>(exprs),
                             createColumn<String>(patterns),
                             createConstColumn<String>(row_size, vec_res_match_type)));

        // test regexp_like(vector, vector, const) with ci collator
        ASSERT_COLUMN_EQ(createColumn<UInt8>(vvc_collator_res),
                         executeFunction(
                             "regexp_like",
                             {createColumn<String>(exprs),
                              createColumn<String>(patterns),
                              createConstColumn<String>(row_size, vec_res_collator_and_match_type)},
                             utf8mb4_general_ci_collator));
    }

    // case 6 regexp_like(vector, vector[, const]) with null vable
    {
        // test regexp_like(nullable vector, vector)
        ASSERT_COLUMN_EQ(createNullableVectorColumn<UInt8>(vv_res, exprs_nulls),
                         executeFunction(
                             "regexp_like",
                             createNullableVectorColumn<String>(exprs, exprs_nulls),
                             createColumn<String>(patterns)));
<<<<<<< HEAD

        // test regexp_like(vectir, nullable vector)
        ASSERT_COLUMN_EQ(createNullableVectorColumn<UInt8>(vv_res, pattern_nulls),
                         executeFunction(
                             "regexp_like",
                             createColumn<String>(exprs),
                             createNullableVectorColumn<String>(patterns, pattern_nulls)));

=======

        // test regexp_like(vectir, nullable vector)
        ASSERT_COLUMN_EQ(createNullableVectorColumn<UInt8>(vv_res, pattern_nulls),
                         executeFunction(
                             "regexp_like",
                             createColumn<String>(exprs),
                             createNullableVectorColumn<String>(patterns, pattern_nulls)));

>>>>>>> 60f5dce1
        // test regexp_like(nullable vector, vector, const)
        ASSERT_COLUMN_EQ(createNullableVectorColumn<UInt8>(vvc_res, exprs_nulls),
                         executeFunction(
                             "regexp_like",
                             createNullableVectorColumn<String>(exprs, exprs_nulls),
                             createColumn<String>(patterns),
                             createConstColumn<String>(row_size, vec_res_match_type)));

        // test regexp_like(nullable vector, vector, const) with ci collator
        ASSERT_COLUMN_EQ(createNullableVectorColumn<UInt8>(vvc_collator_res, exprs_nulls),
                         executeFunction(
                             "regexp_like",
                             {
                                 createNullableVectorColumn<String>(exprs, exprs_nulls),
                                 createColumn<String>(patterns),
                                 createConstColumn<String>(row_size, vec_res_collator_and_match_type),
                             },
                             utf8mb4_general_ci_collator));
    }

    const std::vector<UInt64> vvv_res{1, 1, 1, 1, 1, 0, 1, 1, 0}; // vector expr, vector pattern, vector match_type
    const std::vector<UInt64> vvv_collator_res{1, 1, 1, 1, 1, 0, 1, 1, 1}; // vector expr, vector pattern, vector match_type

    // case 7 regexp_like(vector, vector[, vector])
    {
        // test regexp_like(vector, vector, vector)
        ASSERT_COLUMN_EQ(createColumn<UInt8>(vvv_res),
                         executeFunction(
                             "regexp_like",
                             createColumn<String>(exprs),
                             createColumn<String>(patterns),
                             createColumn<String>(match_types)));

        // test regexp_like(vector, vector, vector) with ci collator
        ASSERT_COLUMN_EQ(createColumn<UInt8>(vvv_collator_res),
                         executeFunction(
                             "regexp_like",
                             {createColumn<String>(exprs),
                              createColumn<String>(patterns),
                              createColumn<String>(match_types)},
                             utf8mb4_general_ci_collator));
    }

    // case 8 regexp_like(vector, vector[, vector]) withh null value
    {
        // test regexp_like(nullable vector, vector, vector)
        ASSERT_COLUMN_EQ(createNullableVectorColumn<UInt8>(vvv_res, exprs_nulls),
                         executeFunction(
                             "regexp_like",
                             createNullableVectorColumn<String>(exprs, exprs_nulls),
                             createColumn<String>(patterns),
                             createColumn<String>(match_types)));

        // test regexp_like(vector, nullable vector, vector)
        ASSERT_COLUMN_EQ(createNullableVectorColumn<UInt8>(vvv_res, pattern_nulls),
                         executeFunction(
                             "regexp_like",
                             createColumn<String>(exprs),
                             createNullableVectorColumn<String>(patterns, pattern_nulls),
                             createColumn<String>(match_types)));

        // test regexp_like(vector, vector, nullable vector)
        ASSERT_COLUMN_EQ(createNullableVectorColumn<UInt8>(vvv_res, match_type_nulls),
                         executeFunction(
                             "regexp_like",
                             createColumn<String>(exprs),
                             createColumn<String>(patterns),
                             createNullableVectorColumn<String>(match_types, match_type_nulls)));
    }

    std::cout << "case 9" << std::endl;
    // case 9 test empty columns
    {
        ASSERT_COLUMN_EQ(createColumn<UInt8>({}),
                         executeFunction(
                             "regexp_like",
                             createColumn<String>({}),
                             createColumn<String>({}),
                             createColumn<String>({})));

        ASSERT_COLUMN_EQ(createOnlyNullColumnConst(0),
                         executeFunction(
                             "regexp_like",
                             createOnlyNullColumnConst(0),
                             createColumn<String>({}),
                             createColumn<String>({})));

        ASSERT_COLUMN_EQ(createColumn<UInt8>({}),
                         executeFunction(
                             "regexp_like",
                             createConstColumn<String>(0, ""),
                             createColumn<String>({}),
                             createColumn<String>({})));
    }

    // empty pattern is not allowed
    ASSERT_THROW(executeFunction("regexp_like", createColumn<String>(std::vector<String>{"1"}), createConstColumn<String>(row_size, "")), Exception);
    ASSERT_THROW(executeFunction("regexp_like", createConstColumn<String>(row_size, ""), createConstColumn<String>(row_size, "")), Exception);
    ASSERT_THROW(executeFunction("regexp_like", createColumn<String>(std::vector<String>{"1"}), createColumn<String>(std::vector<String>{""})), Exception);
    ASSERT_THROW(executeFunction("regexp_like", createColumn<String>(std::vector<String>{"1"}), createNullableVectorColumn<String>(std::vector<String>{""}, std::vector<UInt8>{0})), Exception);
    ASSERT_THROW(executeFunction("regexp_like", createColumn<String>(std::vector<String>{"1"}), createConstColumn<Nullable<String>>(row_size, "")), Exception);
}

TEST_F(Regexp, testRegexpCustomerCases)
{
    String pattern = "^(53|94)[0-9]{10}$|"
                     "^(1200|1201|1202|1203|1204|1205|1206|1207|1208)[0-9]{8}$|"
                     "^54[0-9]{10}$|"
                     "^665[0-9]{9}$|"
                     "^63[0-9]{10}$|"
                     "^731[0-9]{11}$|"
                     "^73220[0-9]{9}$|"
                     "^73200[0-9]{9}$|"
                     "^73210[0-9]{9}$|"
                     "^771[0-9]{11}$|"
                     "^91[0-9]{10}$|"
                     "^73211[0-9]{9}$|"
                     "^781[0-9]{11}$|"
                     "^73222[0-9]{9}$|"
                     "^734[0-9]{11}$|"
                     "^75210[0-9]{9}$|"
                     "^73223[0-9]{9}$|"
                     "^73224[0-9]{9}$|"
                     "^882[0-9]{9}$|"
                     "^7777[0-9]{10}$|"
                     "^758[0-9]{11}$|"
                     "^759[0-9]{11}$|"
                     "^73226[0-9]{9}$|"
                     "^77761[0-9]{9}$|"
                     "^73227[0-9]{9}$|"
                     "^73225[0-9]{9}$|"
                     "^31111[0-9]{9}$|"
                     "^754[0-9]{11}$|"
                     "^755[0-9]{11}$|"
                     "^73228[0-9]{9}$|"
                     "^73229[0-9]{9}$|"
                     "^782[0-9]{11}$|"
                     "^756[0-9]{11}$";
    std::vector<String> patterns{pattern, pattern, pattern, pattern, pattern};
    std::vector<String> inputs{"73228012343218", "530101343498", "540101323298", "31111191919191", "78200000000000"};
    size_t col_size = inputs.size();
    /// columnNothing, columnConstNull, columnConstNotNull, columnVectorNullable, columnVectorNotNull
    ColumnsWithTypeAndName input_columns{createOnlyNullColumnConst(col_size), createConstColumn<Nullable<String>>(col_size, {}), createConstColumn<Nullable<String>>(col_size, inputs[0]), createConstColumn<String>(col_size, inputs[0]), createColumn<Nullable<String>>({inputs[0], {}, {}, inputs[3], inputs[4]}), createColumn<String>(inputs)};
    ColumnsWithTypeAndName pattern_columns{createOnlyNullColumnConst(col_size), createConstColumn<Nullable<String>>(col_size, patterns[0]), createConstColumn<String>(col_size, patterns[0]), createColumn<Nullable<String>>({patterns[0], {}, {}, patterns[3], patterns[4]}), createColumn<String>(patterns)};

    for (const auto & input_column : input_columns)
    {
        for (const auto & pattern_column : pattern_columns)
        {
            if (input_column.type->onlyNull() || pattern_column.type->onlyNull())
            {
                ASSERT_COLUMN_EQ(createOnlyNullColumnConst(col_size),
                                 executeFunction("regexp", input_column, pattern_column));
            }
            else if (isColumnConst(input_column) && isColumnConst(pattern_column)) // All columns are const
            {
                if (isColumnConstNull(input_column) && isColumnConstNull(pattern_column))
                {
                    ASSERT_COLUMN_EQ(createOnlyNullColumnConst(col_size, {}),
                                     executeFunction("regexp", input_column, pattern_column));
                }
                else if ((isColumnConstNotNull(input_column) && isColumnConstNotNull(pattern_column)))
                {
                    ASSERT_COLUMN_EQ(createConstColumn<UInt8>(col_size, 1),
                                     executeFunction("regexp", input_column, pattern_column));
                }
                else if (isColumnConstNull(input_column) || isColumnConstNull(pattern_column))
                {
                    DataTypePtr data_type = std::make_shared<DataTypeNullable>(std::make_shared<DataTypeNumber<UInt8>>());
                    auto col = data_type->createColumnConst(col_size, Null());

                    ASSERT_COLUMN_EQ(ColumnWithTypeAndName(std::move(col), data_type, ""),
                                     executeFunction("regexp", input_column, pattern_column));
                }
            }
            else if (isColumnConstNull(input_column) || isColumnConstNull(pattern_column))
            {
                DataTypePtr data_type = std::make_shared<DataTypeNullable>(std::make_shared<DataTypeNumber<UInt8>>());
                auto col = data_type->createColumn();
                for (size_t i = 0; i < col_size; i++)
                    col->insert(Null());

                ASSERT_COLUMN_EQ(ColumnWithTypeAndName(std::move(col), data_type, ""),
                                 executeFunction("regexp", input_column, pattern_column));
            }
            else
            {
                bool result_nullable = (input_column.type->isNullable() && !isColumnConstNotNull(input_column))
                    || (pattern_column.type->isNullable() && !isColumnConstNotNull(pattern_column));
                if (!result_nullable)
                {
                    ASSERT_COLUMN_EQ(createColumn<UInt8>({1, 1, 1, 1, 1}),
                                     executeFunction("regexp", input_column, pattern_column));
                }
                else
                {
                    bool input_contains_null = isNullableColumnVector(input_column) || isNullableColumnVector(pattern_column);
                    if (input_contains_null)
                    {
                        ASSERT_COLUMN_EQ(createColumn<Nullable<UInt8>>({1, {}, {}, 1, 1}),
                                         executeFunction("regexp", input_column, pattern_column));
                    }
                    else
                    {
                        ASSERT_COLUMN_EQ(createColumn<Nullable<UInt8>>({1, 1, 1, 1, 1}),
                                         executeFunction("regexp", input_column, pattern_column));
                    }
                }
            }
        }
    }
}

struct RegexpInstrCase
{
    RegexpInstrCase(Int64 res, const String & expr, const String & pat, Int64 pos = 1, Int64 occur = 1, Int64 ret_op = 0, const String & mt = "")
        : result(res)
        , expression(expr)
        , pattern(pat)
        , position(pos)
        , occurrence(occur)
        , return_option(ret_op)
        , match_type(mt)
        {}

    RegexpInstrCase(Int64 res, const std::vector<UInt8> & null_map_, const String & expr, const String & pat, Int64 pos = 1, Int64 occur = 1, Int64 ret_op = 0, const String & mt = "")
        : result(res)
        , null_map(null_map_)
        , expression(expr)
        , pattern(pat)
        , position(pos)
        , occurrence(occur)
        , return_option(ret_op)
        , match_type(mt)
        {}

    static std::vector<Int64> getResultVec(const std::vector<RegexpInstrCase> & test_cases)
    {
        std::vector<Int64> vecs;
        vecs.reserve(test_cases.size());
        for (const auto & elem : test_cases)
            vecs.push_back(elem.result);
        
        return vecs;
    }

    static std::vector<String> getExprVec(const std::vector<RegexpInstrCase> & test_cases)
    {
        std::vector<String> vecs;
        vecs.reserve(test_cases.size());
        for (const auto & elem : test_cases)
            vecs.push_back(elem.expression);
        
        return vecs;
    }

    static std::vector<String> getPatVec(const std::vector<RegexpInstrCase> & test_cases)
    {
        std::vector<String> vecs;
        vecs.reserve(test_cases.size());
        for (const auto & elem : test_cases)
            vecs.push_back(elem.pattern);
        
        return vecs;
    }

    static std::vector<Int64> getPosVec(const std::vector<RegexpInstrCase> & test_cases)
    {
        std::vector<Int64> vecs;
        vecs.reserve(test_cases.size());
        for (const auto & elem : test_cases)
            vecs.push_back(elem.position);
        
        return vecs;
    }

    static std::vector<Int64> getOccurVec(const std::vector<RegexpInstrCase> & test_cases)
    {
        std::vector<Int64> vecs;
        vecs.reserve(test_cases.size());
        for (const auto & elem : test_cases)
            vecs.push_back(elem.occurrence);
        
        return vecs;
    }

    static std::vector<Int64> getRetOpVec(const std::vector<RegexpInstrCase> & test_cases)
    {
        std::vector<Int64> vecs;
        vecs.reserve(test_cases.size());
        for (const auto & elem : test_cases)
            vecs.push_back(elem.return_option);
        
        return vecs;
    }

    static std::vector<String> getMatchTypeVec(const std::vector<RegexpInstrCase> & test_cases)
    {
        std::vector<String> vecs;
        vecs.reserve(test_cases.size());
        for (const auto & elem : test_cases)
            vecs.push_back(elem.match_type);
        
        return vecs;
    }

    static void setVecsWithoutNullMap(int param_num, const std::vector<RegexpInstrCase> test_cases, std::vector<Int64> & results, std::vector<String> & exprs, std::vector<String> & pats, std::vector<Int64> & positions, std::vector<Int64> & occurs, std::vector<Int64> & ret_ops, std::vector<String> & match_types)
    {
        results = getResultVec(test_cases);
        switch (param_num) {
        case 6:
            match_types = getMatchTypeVec(test_cases);
        case 5:
            ret_ops = getRetOpVec(test_cases);
        case 4:
            occurs = getOccurVec(test_cases);
        case 3:
            positions = getPosVec(test_cases);
        case 2:
            pats = getPatVec(test_cases);
            exprs = getExprVec(test_cases);
        }
    }

    static void setVecsWithNullMap(int param_num, const std::vector<RegexpInstrCase> test_cases, std::vector<Int64> & results, std::vector<std::vector<UInt8>> & null_map, std::vector<String> & exprs, std::vector<String> & pats, std::vector<Int64> & positions, std::vector<Int64> & occurs, std::vector<Int64> & ret_ops, std::vector<String> & match_types)
    {
        null_map.clear();
        null_map.resize(REGEXP_INSTR_MAX_PARAM_NUM);
        for (const auto & elem : test_cases)
        {
            null_map[EXPR_NULL_MAP_IDX].push_back(elem.null_map[EXPR_NULL_MAP_IDX]);
            null_map[PAT_NULL_MAP_IDX].push_back(elem.null_map[PAT_NULL_MAP_IDX]);
            null_map[POS_NULL_MAP_IDX].push_back(elem.null_map[POS_NULL_MAP_IDX]);
            null_map[OCCUR_NULL_MAP_IDX].push_back(elem.null_map[OCCUR_NULL_MAP_IDX]);
            null_map[RET_OP_NULL_MAP_IDX].push_back(elem.null_map[RET_OP_NULL_MAP_IDX]);
            null_map[MATCH_TYPE_NULL_MAP_IDX].push_back(elem.null_map[MATCH_TYPE_NULL_MAP_IDX]);
        }

        setVecsWithoutNullMap(param_num, test_cases, results, exprs, pats, positions, occurs, ret_ops, match_types);
    }

    const static UInt8 REGEXP_INSTR_MAX_PARAM_NUM = 6;
    const static UInt8 EXPR_NULL_MAP_IDX = 0;
    const static UInt8 PAT_NULL_MAP_IDX = 1;
    const static UInt8 POS_NULL_MAP_IDX = 2;
    const static UInt8 OCCUR_NULL_MAP_IDX = 3;
    const static UInt8 RET_OP_NULL_MAP_IDX = 4;
    const static UInt8 MATCH_TYPE_NULL_MAP_IDX = 5;

    Int64 result;
    std::vector<UInt8> null_map;
    String expression;
    String pattern;
    Int64 position;
    Int64 occurrence;
    Int64 return_option;
    String match_type;
};

TEST_F(Regexp, RegexpInstr)
{
    // Test: All columns are const
    {
        for (size_t row_size = 1; row_size < 3; ++row_size)
        {
            ASSERT_COLUMN_EQ(createConstColumn<Int64>(row_size, 1),
                                executeFunction(
                                    "regexp_instr",
                                    createConstColumn<String>(row_size, "123"),
                                    createConstColumn<String>(row_size, "12.")));
            ASSERT_COLUMN_EQ(createConstColumn<Int64>(row_size, 0),
                                executeFunction(
                                    "regexp_instr",
                                    createConstColumn<String>(row_size, "123"),
                                    createConstColumn<String>(row_size, "12."),
                                    createConstColumn<UInt64>(row_size, 2)));
            ASSERT_COLUMN_EQ(createConstColumn<Int64>(row_size, 4),
                                executeFunction(
                                    "regexp_instr",
                                    createConstColumn<String>(row_size, "11212"),
                                    createConstColumn<String>(row_size, "12"),
                                    createConstColumn<UInt8>(row_size, 2),
                                    createConstColumn<UInt64>(row_size, 2)));
            ASSERT_COLUMN_EQ(createConstColumn<Int64>(row_size, 6),
                                executeFunction(
                                    "regexp_instr",
                                    createConstColumn<String>(row_size, "11212"),
                                    createConstColumn<String>(row_size, "12"),
                                    createConstColumn<UInt64>(row_size, 2),
                                    createConstColumn<Int16>(row_size, 2),
                                    createConstColumn<Int32>(row_size, 1)));
            ASSERT_COLUMN_EQ(createConstColumn<Int64>(row_size, 6),
                                executeFunction(
                                    "regexp_instr",
                                    createConstColumn<String>(row_size, "aabab"),
                                    createConstColumn<String>(row_size, "aB"),
                                    createConstColumn<UInt16>(row_size, 2),
                                    createConstColumn<Int8>(row_size, 2),
                                    createConstColumn<UInt32>(row_size, 1),
                                    createConstColumn<String>(row_size, "i")));
        }
    }

    // Test: null const
    {
        size_t row_size = 2;
        ASSERT_COLUMN_EQ(createConstColumn<Nullable<Int64>>(row_size, {}),
                            executeFunction(
                                "regexp_instr",
                                createConstColumn<Nullable<String>>(row_size, {}),
                                createConstColumn<String>(row_size, "123")));
        
        ASSERT_COLUMN_EQ(createConstColumn<Nullable<Int64>>(row_size, {}),
                            executeFunction(
                                "regexp_instr",
                                createConstColumn<String>(row_size, "123"),
                                createConstColumn<Nullable<String>>(row_size, {})));

        ASSERT_COLUMN_EQ(createConstColumn<Nullable<Int64>>(row_size, {}),
                            executeFunction(
                                "regexp_instr",
                                createConstColumn<String>(row_size, "123"),
                                createConstColumn<String>(row_size, "12."),
                                createConstColumn<Nullable<UInt8>>(row_size, {})));

        ASSERT_COLUMN_EQ(createConstColumn<Nullable<Int64>>(row_size, {}),
                            executeFunction(
                                "regexp_instr",
                                createConstColumn<String>(row_size, "123"),
                                createConstColumn<String>(row_size, "12."),
                                createConstColumn<Int8>(row_size, 2),
                                createConstColumn<Nullable<UInt8>>(row_size, {})));

        ASSERT_COLUMN_EQ(createConstColumn<Nullable<Int64>>(row_size, {}),
                            executeFunction(
                                "regexp_instr",
                                createConstColumn<String>(row_size, "123"),
                                createConstColumn<String>(row_size, "12."),
                                createConstColumn<Int8>(row_size, 2),
                                createConstColumn<Int8>(row_size, 2),
                                createConstColumn<Nullable<UInt8>>(row_size, {})));

        ASSERT_COLUMN_EQ(createConstColumn<Nullable<Int64>>(row_size, {}),
                            executeFunction(
                                "regexp_instr",
                                createConstColumn<String>(row_size, "123"),
                                createConstColumn<String>(row_size, "12."),
                                createConstColumn<Int8>(row_size, 2),
                                createConstColumn<Int8>(row_size, 2),
                                createConstColumn<Int8>(row_size, 2),
                                createConstColumn<Nullable<String>>(row_size, {})));
    }

    std::vector<RegexpInstrCase> test_cases;
    std::vector<Int64> results;
    std::vector<std::vector<UInt8>> null_maps;
    std::vector<String> exprs;
    std::vector<String> patterns;
    std::vector<Int64> positions;
    std::vector<Int64> occurs;
    std::vector<Int64> return_options;
    std::vector<String> match_types;

    // Test: All columns are pure vector
    {
        // test regexp_instr(vector, vector)
        test_cases = {{4, "ttttifl", "tifl"},
                      {1, "tidb_tikv", "ti(db|kv)"},
                      {1, "aaaaaa", "aa"},
                      {0, "\n", "."},
                      {1, "", "^$"},
                      {0, "ab\naB", "^ab$"},
                      {3, "pp跑ppのaaa", "(跑|の|P)"}};
        RegexpInstrCase::setVecsWithoutNullMap(2, test_cases, results, exprs, patterns, positions, occurs, return_options, match_types);
        ASSERT_COLUMN_EQ(createColumn<Int64>(results),
                        executeFunction(
                            "regexp_instr",
                            createColumn<String>(exprs),
                            createColumn<String>(patterns)));

        // test regexp_instr(vector, vector, vector)
        test_cases = {{4, "ttttifl", "tifl", 3},
                      {6, "tidb_tikv", "ti(db|kv)", 2},
                      {3, "aaaaaa", "aa", 3},
                      {0, "\n", ".", 1},
                      {3, "", "^$", 3},
                      {0, "ab\naB", "^ab$", 1},
                      {3, "pp跑ppのaaa", "(跑|の|P)", 2}};
        RegexpInstrCase::setVecsWithoutNullMap(3, test_cases, results, exprs, patterns, positions, occurs, return_options, match_types);
        ASSERT_COLUMN_EQ(createColumn<Int64>(results),
                         executeFunction(
                             "regexp_instr",
                             createColumn<String>(exprs),
                             createColumn<String>(patterns),
                             createColumn<Int32>(positions)));

        // test regexp_instr(vector, vector, vector, vector)
        test_cases = {{4, "ttttifl", "tifl", 3, 1},
                      {6, "tidb_tikv", "ti(db|kv)", 2, 1},
                      {5, "aaaaaa", "aa", 3, 2},
                      {0, "\n", ".", 1, 1}, {0, "", "^$", 3, 2},
                      {0, "ab\naB", "^ab$", 1, 1},
                      {6, "pp跑ppのaaa", "(跑|の|P)", 2, 2}};
        RegexpInstrCase::setVecsWithoutNullMap(4, test_cases, results, exprs, patterns, positions, occurs, return_options, match_types);
        ASSERT_COLUMN_EQ(createColumn<Int64>(results),
                         executeFunction(
                             "regexp_instr",
                             createColumn<String>(exprs),
                             createColumn<String>(patterns),
                             createColumn<Int32>(positions),
                             createColumn<Int32>(occurs)));

        // test regexp_instr(vector, vector, vector, vector, vector)
        test_cases = {{8, "ttttifl", "tifl", 3, 1, 1},
                      {10, "tidb_tikv", "ti(db|kv)", 2, 1, 1},
                      {7, "aaaaaa", "aa", 3, 2, 1},
                      {0, "\n", ".", 1, 1, 1},
                      {0, "", "^$", 3, 2, 1},
                      {0, "ab\naB", "^ab$", 1, 1, 1},
                      {7, "pp跑ppのaaa", "(跑|の|P)", 2, 2, 1}};
        RegexpInstrCase::setVecsWithoutNullMap(5, test_cases, results, exprs, patterns, positions, occurs, return_options, match_types);
        ASSERT_COLUMN_EQ(createColumn<Int64>(results),
                         executeFunction(
                             "regexp_instr",
                             createColumn<String>(exprs),
                             createColumn<String>(patterns),
                             createColumn<Int32>(positions),
                             createColumn<Int32>(occurs),
                             createColumn<Int32>(return_options)));

        // test regexp_instr(vector, vector, vector, vector, vector, vector)
        test_cases = {{8, "ttttifl", "tifl", 3, 1, 1, ""},
                      {10, "tidb_tikv", "ti(db|kv)", 2, 1, 1, ""},
                      {7, "aaaaaa", "aa", 3, 2, 1, ""},
                      {2, "\n", ".", 1, 1, 1, "s"},
                      {0, "", "^$", 3, 2, 1, ""},
                      {6, "ab\naB", "^ab$", 3, 1, 1, "mi"},
                      {4, "pp跑ppのaaa", "(跑|の|P)", 2, 2, 1, "i"}};
        RegexpInstrCase::setVecsWithoutNullMap(6, test_cases, results, exprs, patterns, positions, occurs, return_options, match_types);
        results = RegexpInstrCase::getResultVec(test_cases);
        ASSERT_COLUMN_EQ(createColumn<Int64>(results),
                         executeFunction(
                             "regexp_instr",
                             createColumn<String>(exprs),
                             createColumn<String>(patterns),
                             createColumn<Int32>(positions),
                             createColumn<Int32>(occurs),
                             createColumn<Int32>(return_options),
                             createColumn<String>(match_types)));

        // test collation
        const auto * utf8mb4_general_ci_collator = TiDB::ITiDBCollator::getCollator(TiDB::ITiDBCollator::UTF8MB4_GENERAL_CI);
        test_cases = {{2, "ttiFl", "tifl", 1, 1, 0, ""},
                      {0, "ttiFl", "tifl", 1, 1, 0, "c"},
                      {2, "ttiFl", "tifl", 1, 1, 0, "i"},
                      {2, "ttiFl", "tifl", 1, 1, 0, "ci"},
                      {0, "ttiFl", "tifl", 1, 1, 0, "ic"},
                      {0, "ttiFl", "tifl", 1, 1, 0, "iccc"},
                      {0, "ttiFl", "tifl", 1, 1, 0, "icic"}};
        RegexpInstrCase::setVecsWithoutNullMap(6, test_cases, results, exprs, patterns, positions, occurs, return_options, match_types);
        results = RegexpInstrCase::getResultVec(test_cases);
        ASSERT_COLUMN_EQ(createColumn<Int64>(results),
                         executeFunction(
                             "regexp_instr",
                             {createColumn<String>(exprs),
                             createColumn<String>(patterns),
                             createColumn<Int32>(positions),
                             createColumn<Int32>(occurs),
                             createColumn<Int32>(return_options),
                             createColumn<String>(match_types)},
                             utf8mb4_general_ci_collator));

    }

    // Test: Args include nullable columns
    {
        // test regexp_instr(nullable vector, vector)
        test_cases = {{0, {{1, 0, 0, 0, 0, 0}}, "ttttifl", "tifl"},
                      {1, {{0, 0, 0, 0, 0, 0}}, "tidb_tikv", "ti(db|kv)"}};
        RegexpInstrCase::setVecsWithNullMap(2, test_cases, results, null_maps, exprs, patterns, positions, occurs, return_options, match_types);
        ASSERT_COLUMN_EQ(createNullableVectorColumn<Int64>(results, null_maps[RegexpInstrCase::EXPR_NULL_MAP_IDX]),
                        executeFunction(
                            "regexp_instr",
                            createNullableVectorColumn<String>(exprs, null_maps[RegexpInstrCase::EXPR_NULL_MAP_IDX]),
                            createColumn<String>(patterns)));

        // test regexp_instr(vector, nullable vector)
        test_cases = {{4, {{0, 0, 0, 0, 0, 0}}, "ttttifl", "tifl"},
                      {0, {{0, 1, 0, 0, 0, 0}}, "tidb_tikv", "ti(db|kv)"}};
        RegexpInstrCase::setVecsWithNullMap(2, test_cases, results, null_maps, exprs, patterns, positions, occurs, return_options, match_types);
        ASSERT_COLUMN_EQ(createNullableVectorColumn<Int64>(results, null_maps[RegexpInstrCase::PAT_NULL_MAP_IDX]),
                        executeFunction(
                            "regexp_instr",
                            createColumn<String>(exprs),
                            createNullableVectorColumn<String>(patterns, null_maps[RegexpInstrCase::PAT_NULL_MAP_IDX])));

        // test regexp_instr(vector, vector, nullable vector)
        test_cases = {{4, {{0, 0, 0, 0, 0, 0}}, "ttttifl", "tifl", 3},
                      {0, {{0, 0, 1, 0, 0, 0}}, "ttttifl", "tifl", 3}};
        RegexpInstrCase::setVecsWithNullMap(3, test_cases, results, null_maps, exprs, patterns, positions, occurs, return_options, match_types);
        ASSERT_COLUMN_EQ(createNullableVectorColumn<Int64>(results, null_maps[RegexpInstrCase::POS_NULL_MAP_IDX]),
                        executeFunction(
                            "regexp_instr",
                            createColumn<String>(exprs),
                            createColumn<String>(patterns),
                            createNullableVectorColumn<Int64>(positions, null_maps[RegexpInstrCase::POS_NULL_MAP_IDX])));

        // test regexp_instr(vector, vector, vector, nullable vector)
        test_cases = {{6, {{0, 0, 0, 0, 0, 0}}, "tidb_tikv", "ti(db|kv)", 1, 2},
                      {0, {{0, 0, 0, 1, 0, 0}}, "tidb_tikv", "ti(db|kv)", 1, 2}};
        RegexpInstrCase::setVecsWithNullMap(4, test_cases, results, null_maps, exprs, patterns, positions, occurs, return_options, match_types);
        ASSERT_COLUMN_EQ(createNullableVectorColumn<Int64>(results, null_maps[RegexpInstrCase::OCCUR_NULL_MAP_IDX]),
                        executeFunction(
                            "regexp_instr",
                            createColumn<String>(exprs),
                            createColumn<String>(patterns),
                            createColumn<Int64>(positions),
                            createNullableVectorColumn<Int64>(occurs, null_maps[RegexpInstrCase::OCCUR_NULL_MAP_IDX])));

        // test regexp_instr(vector, vector, vector, vector, nullable vector)
        test_cases = {{10, {{0, 0, 0, 0, 0, 0}}, "tidb_tikv", "ti(db|kv)", 1, 2, 1},
                      {0, {{0, 0, 0, 0, 1, 0}}, "tidb_tikv", "ti(db|kv)", 1, 2, 1}};
        RegexpInstrCase::setVecsWithNullMap(5, test_cases, results, null_maps, exprs, patterns, positions, occurs, return_options, match_types);
        ASSERT_COLUMN_EQ(createNullableVectorColumn<Int64>(results, null_maps[RegexpInstrCase::RET_OP_NULL_MAP_IDX]),
                        executeFunction(
                            "regexp_instr",
                            createColumn<String>(exprs),
                            createColumn<String>(patterns),
                            createColumn<Int64>(positions),
                            createColumn<Int64>(occurs),
                            createNullableVectorColumn<Int64>(return_options, null_maps[RegexpInstrCase::RET_OP_NULL_MAP_IDX])));

        // test regexp_instr(vector, vector, vector, vector, vector, nullable vector)
        test_cases = {{1, {{0, 0, 0, 0, 0, 0}}, "b", "B", 1, 1, 0, "i"},
                      {0, {{0, 0, 0, 0, 0, 1}}, "b", "B", 1, 1, 0, "i"}};
        RegexpInstrCase::setVecsWithNullMap(6, test_cases, results, null_maps, exprs, patterns, positions, occurs, return_options, match_types);
        ASSERT_COLUMN_EQ(createNullableVectorColumn<Int64>(results, null_maps[RegexpInstrCase::MATCH_TYPE_NULL_MAP_IDX]),
                        executeFunction(
                            "regexp_instr",
                            createColumn<String>(exprs),
                            createColumn<String>(patterns),
                            createColumn<Int64>(positions),
                            createColumn<Int64>(occurs),
                            createColumn<Int64>(return_options),
                            createNullableVectorColumn<String>(match_types, null_maps[RegexpInstrCase::MATCH_TYPE_NULL_MAP_IDX])));
    }

    // Test: const, nullable and pure vector columns appear together
    {
        // test regexp_instr(nullable vector, vector, nullable vector, vector, const vector, vector)
        test_cases = {{1, {{0, 0, 0, 0, 0, 0}}, "tidb_tikv", "ti(db|Kv)", 1, 1, 0, "i"},
                      {0, {{1, 0, 0, 0, 0, 0}}, "tidb_tikv", "ti(db|Kv)", 1, 1, 0, "i"},
                      {0, {{0, 0, 1, 0, 0, 0}}, "tidb_tikv", "ti(db|Kv)", 1, 1, 0, "i"},
                      {0, {{1, 0, 1, 0, 0, 0}}, "tidb_tikv", "ti(db|Kv)", 1, 1, 0, "i"}};
        RegexpInstrCase::setVecsWithNullMap(6, test_cases, results, null_maps, exprs, patterns, positions, occurs, return_options, match_types);
        ASSERT_COLUMN_EQ(createNullableVectorColumn<Int64>(results, {0, 1, 1, 1}),
                        executeFunction(
                            "regexp_instr",
                            createNullableVectorColumn<String>(exprs, null_maps[RegexpInstrCase::EXPR_NULL_MAP_IDX]),
                            createColumn<String>(patterns),
                            createNullableVectorColumn<Int64>(positions, null_maps[RegexpInstrCase::POS_NULL_MAP_IDX]),
                            createColumn<Int64>(occurs),
                            createConstColumn<Int32>(test_cases.size(), 0),
                            createColumn<String>(match_types)));
    }

    // Test: Invalid parameter handling
    {
        // test empty pattern
        test_cases = {{0, "ttt", ""}};
        RegexpInstrCase::setVecsWithoutNullMap(2, test_cases, results, exprs, patterns, positions, occurs, return_options, match_types);
        ASSERT_THROW(executeFunction("regexp_instr", createColumn<String>(exprs), createColumn<String>(patterns)), Exception);

        // test invalid ret_option
        test_cases = {{0, "ttt", "t", 1, 1, 2}};
        RegexpInstrCase::setVecsWithoutNullMap(5, test_cases, results, exprs, patterns, positions, occurs, return_options, match_types);
        ASSERT_THROW(executeFunction("regexp_instr", createColumn<String>(exprs), createColumn<String>(patterns), createColumn<Int64>(positions), createColumn<Int64>(occurs), createColumn<Int64>(return_options)), Exception);

        // test invalid match type
        test_cases = {{0, "ttt", "t", 1, 1, 1, "p"}};
        RegexpInstrCase::setVecsWithoutNullMap(6, test_cases, results, exprs, patterns, positions, occurs, return_options, match_types);
        ASSERT_THROW(executeFunction("regexp_instr", createColumn<String>(exprs), createColumn<String>(patterns), createColumn<Int64>(positions), createColumn<Int64>(occurs), createColumn<Int64>(return_options), createColumn<String>(match_types)), Exception);
    }
}

TEST_F(Regexp, testRegexpReplaceMatchType)
{
    String res;
    const auto * binary_collator = TiDB::ITiDBCollator::getCollator(TiDB::ITiDBCollator::BINARY);
    const auto * ci_collator = TiDB::ITiDBCollator::getCollator(TiDB::ITiDBCollator::UTF8MB4_GENERAL_CI);
    DB::ReplaceRegexpImpl<false>::constant("a\nB\nc", "(?m)(?i)^b", "xxx", 1, 0, "", nullptr, res);
    ASSERT_TRUE(res == "a\nxxx\nc");
    DB::ReplaceRegexpImpl<false>::constant("a\nB\nc", "^b", "xxx", 1, 0, "mi", nullptr, res);
    ASSERT_TRUE(res == "a\nxxx\nc");
    DB::ReplaceRegexpImpl<false>::constant("a\nB\nc", "^b", "xxx", 1, 0, "m", ci_collator, res);
    ASSERT_TRUE(res == "a\nxxx\nc");
    DB::ReplaceRegexpImpl<false>::constant("a\nB\nc", "^b", "xxx", 1, 0, "mi", binary_collator, res);
    ASSERT_TRUE(res == "a\nB\nc");
    DB::ReplaceRegexpImpl<false>::constant("a\nB\nc", "^b", "xxx", 1, 0, "i", nullptr, res);
    ASSERT_TRUE(res == "a\nB\nc");
    DB::ReplaceRegexpImpl<false>::constant("a\nB\nc", "^b", "xxx", 1, 0, "m", nullptr, res);
    ASSERT_TRUE(res == "a\nB\nc");
    DB::ReplaceRegexpImpl<false>::constant("a\nB\n", "^a.*b", "xxx", 1, 0, "", nullptr, res);
    ASSERT_TRUE(res == "a\nB\n");
    DB::ReplaceRegexpImpl<false>::constant("a\nB\n", "^a.*B", "xxx", 1, 0, "s", nullptr, res);
    ASSERT_TRUE(res == "xxx\n");
    DB::ReplaceRegexpImpl<false>::constant("a\nB\n", "^a.*b", "xxx", 1, 0, "is", nullptr, res);
    ASSERT_TRUE(res == "xxx\n");
}

TEST_F(Regexp, testRegexpReplaceMySQLCases)
{
    // Test based on https://github.com/mysql/mysql-server/blob/mysql-cluster-8.0.17/mysql-test/t/regular_expressions_utf-8.test
    String res;
    DB::ReplaceRegexpImpl<false>::constant("aaa", "a", "X", 1, 0, "", nullptr, res);
    ASSERT_TRUE(res == "XXX");
    DB::ReplaceRegexpImpl<false>::constant("abc", "b", "X", 1, 0, "", nullptr, res);
    ASSERT_TRUE(res == "aXc");
    DB::ReplaceRegexpImpl<false>::constant("aaabbccbbddaa", "b+", "X", 1, 1, "", nullptr, res);
    ASSERT_TRUE(res == "aaaXccbbddaa");
    DB::ReplaceRegexpImpl<false>::constant("aaabbccbbddaa", "b+", "X", 1, 2, "", nullptr, res);
    ASSERT_TRUE(res == "aaabbccXddaa");
    DB::ReplaceRegexpImpl<false>::constant("aaabbccbbddaa", "(b+)", "<\\1>", 1, 2, "", nullptr, res);
    ASSERT_TRUE(res == "aaabbcc<bb>ddaa");
    DB::ReplaceRegexpImpl<false>::constant("aaabbccbbddaa", "x+", "x", 1, 0, "", nullptr, res);
    ASSERT_TRUE(res == "aaabbccbbddaa");
    DB::ReplaceRegexpImpl<false>::constant("aaabbccbbddaa", "b+", "x", 1, 0, "", nullptr, res);
    ASSERT_TRUE(res == "aaaxccxddaa");
    DB::ReplaceRegexpImpl<false>::constant("aaab", "b", "x", 1, 2, "", nullptr, res);
    ASSERT_TRUE(res == "aaab");
    DB::ReplaceRegexpImpl<false>::constant("aaabccc", "b", "x", 1, 2, "", nullptr, res);
    ASSERT_TRUE(res == "aaabccc");
    DB::ReplaceRegexpImpl<false>::constant("abcbdb", "b", "X", 1, 0, "", nullptr, res);
    ASSERT_TRUE(res == "aXcXdX");
    DB::ReplaceRegexpImpl<false>::constant("aaabcbdb", "b", "X", 1, 0, "", nullptr, res);
    ASSERT_TRUE(res == "aaaXcXdX");
    DB::ReplaceRegexpImpl<false>::constant("aaabcbdb", "b", "X", 2, 0, "", nullptr, res);
    ASSERT_TRUE(res == "aaaXcXdX");
    DB::ReplaceRegexpImpl<false>::constant("aaabcbdb", "b", "X", 3, 0, "", nullptr, res);
    ASSERT_TRUE(res == "aaaXcXdX");
    DB::ReplaceRegexpImpl<false>::constant("aaa", "a", "X", 2, 0, "", nullptr, res);
    ASSERT_TRUE(res == "aXX");
    DB::ReplaceRegexpImpl<false>::constant("aaa", "a", "XX", 2, 0, "", nullptr, res);
    ASSERT_TRUE(res == "aXXXX");
    DB::ReplaceRegexpImpl<false>::constant("c b b", "^([[:alpha:]]+)[[:space:]].*$", "\\1", 1, 0, "", nullptr, res);
    ASSERT_TRUE(res == "c");
    DB::ReplaceRegexpImpl<false>::constant("\U0001F450\U0001F450\U0001F450", ".", "a", 2, 0, "", nullptr, res);
    ASSERT_TRUE(res == "\U0001F450aa");
    DB::ReplaceRegexpImpl<false>::constant("\U0001F450\U0001F450\U0001F450", ".", "a", 2, 2, "", nullptr, res);
    ASSERT_TRUE(res == "\U0001F450\U0001F450a");
}

TEST_F(Regexp, testRegexpReplace)
{
    const auto * binary_collator = TiDB::ITiDBCollator::getCollator(TiDB::ITiDBCollator::BINARY);
    auto string_type = std::make_shared<DataTypeString>();
    auto nullable_string_type = makeNullable(string_type);
    auto uint8_type = std::make_shared<DataTypeUInt8>();
    auto nullable_uint8_type = makeNullable(uint8_type);

    std::vector<String> input_strings{"abb\nabbabb", "abbcabbabb", "abbabbabb", "ABBABBABB", "ABB\nABBABB"};
    std::vector<UInt8> input_string_nulls{0, 1, 0, 0, 0};

    std::vector<String> patterns{"^a.*", "bb", "abc", "abb", "abb.abb"};
    std::vector<UInt8> pattern_nulls{0, 0, 1, 0, 0};

    std::vector<String> replacements{"xxx", "xxx", "xxx", "xxx", "xxx"};
    std::vector<UInt8> replacement_nulls{0, 0, 1, 0, 0};

    std::vector<Int64> pos{1, 3, 2, 2, 1};
    std::vector<UInt8> pos_nulls{0, 0, 0, 1, 0};

    std::vector<Int64> occ{0, 2, 0, 0, 0};
    std::vector<UInt8> occ_nulls{1, 0, 0, 0, 0};

    std::vector<String> match_types{"is", "", "", "i", "ism"};
    std::vector<UInt8> match_type_nulls{1, 0, 0, 0, 0};

    std::vector<String> results{"xxx\nabbabb", "axxxcaxxxaxxx", "abbabbabb", "ABBABBABB", "ABB\nABBABB"};
    std::vector<String> results_with_pos{"xxx\nabbabb", "abbcaxxxaxxx", "abbabbabb", "ABBABBABB", "ABB\nABBABB"};
    std::vector<String> results_with_pos_occ{"xxx\nabbabb", "abbcabbaxxx", "abbabbabb", "ABBABBABB", "ABB\nABBABB"};
    std::vector<String> results_with_pos_occ_match_type{"xxx", "abbcabbaxxx", "abbabbabb", "ABBxxxxxx", "xxxABB"};
    std::vector<String> results_with_pos_occ_match_type_binary{"xxx", "abbcabbaxxx", "abbabbabb", "ABBABBABB", "ABB\nABBABB"};

    std::vector<String> vec_results{"xxx\nabbabb", "xxx", "xxx", "ABBABBABB", "ABB\nABBABB"};
    std::vector<String> vec_results_with_pos{"xxx\nabbabb", "xxx", "xxx", "ABBABBABB", "ABB\nABBABB"};
    std::vector<String> vec_results_with_pos_occ{"xxx\nabbabb", "xxx", "xxx", "ABBABBABB", "ABB\nABBABB"};
    std::vector<String> vec_results_with_pos_occ_match_type{"xxx", "xxx", "xxx", "xxx", "xxx"};
    std::vector<String> vec_results_with_pos_occ_match_type_binary{"xxx", "xxx", "xxx", "ABBABBABB", "ABB\nABBABB"};

    size_t row_size = input_strings.size();
    auto const_string_null_column = createConstColumn<Nullable<String>>(row_size, {});
    auto const_int64_null_column = createConstColumn<Nullable<Int64>>(row_size, {});

    /// regexp_replace is not supported in TiDB yet, so use raw function test
    /// case 1. regexp_replace(const, const, const [, const, const ,const])
    for (size_t i = 0; i < match_types.size(); i++)
    {
        /// test regexp_replace(str, pattern, replacement)
        ASSERT_COLUMN_EQ(createConstColumn<String>(row_size, results[i]),
                         executeFunction("replaceRegexpAll", {createConstColumn<String>(row_size, input_strings[i]), createConstColumn<String>(row_size, patterns[i]), createConstColumn<String>(row_size, replacements[i])}, nullptr, true));

        /// test regexp_replace(str, pattern, replacement, pos)
        ASSERT_COLUMN_EQ(createConstColumn<String>(row_size, results_with_pos[i]),
                         executeFunction("replaceRegexpAll", {createConstColumn<String>(row_size, input_strings[i]), createConstColumn<String>(row_size, patterns[i]), createConstColumn<String>(row_size, replacements[i]), createConstColumn<Int64>(row_size, pos[i])}, nullptr, true));

        /// test regexp_replace(str, pattern, replacement, pos, occ)
        ASSERT_COLUMN_EQ(createConstColumn<String>(row_size, results_with_pos_occ[i]),
                         executeFunction("replaceRegexpAll", {createConstColumn<String>(row_size, input_strings[i]), createConstColumn<String>(row_size, patterns[i]), createConstColumn<String>(row_size, replacements[i]), createConstColumn<Int64>(row_size, pos[i]), createConstColumn<Int64>(row_size, occ[i])}, nullptr, true));

        /// test regexp_replace(str, pattern, replacement, pos, occ, match_type)
        ASSERT_COLUMN_EQ(createConstColumn<String>(row_size, results_with_pos_occ_match_type[i]),
                         executeFunction("replaceRegexpAll", {createConstColumn<String>(row_size, input_strings[i]), createConstColumn<String>(row_size, patterns[i]), createConstColumn<String>(row_size, replacements[i]), createConstColumn<Int64>(row_size, pos[i]), createConstColumn<Int64>(row_size, occ[i]), createConstColumn<String>(row_size, match_types[i])}, nullptr, true));

        /// test regexp_replace(str, pattern, replacement, pos, occ, match_type) with binary collator
        ASSERT_COLUMN_EQ(createConstColumn<String>(row_size, results_with_pos_occ_match_type_binary[i]),
                         executeFunction("replaceRegexpAll", {createConstColumn<String>(row_size, input_strings[i]), createConstColumn<String>(row_size, patterns[i]), createConstColumn<String>(row_size, replacements[i]), createConstColumn<Int64>(row_size, pos[i]), createConstColumn<Int64>(row_size, occ[i]), createConstColumn<String>(row_size, match_types[i])}, binary_collator, true));
    }

    /// case 2. regexp_replace(const, const, const [, const, const ,const]) with null value
    for (size_t i = 0; i < match_types.size(); i++)
    {
        /// test regexp_replace(str, pattern, replacement)
        bool null_result = input_string_nulls[i] || pattern_nulls[i] || replacement_nulls[i];
        ASSERT_COLUMN_EQ(null_result ? const_string_null_column : createConstColumn<Nullable<String>>(row_size, results[i]),
                         executeFunction("replaceRegexpAll", {input_string_nulls[i] ? const_string_null_column : createConstColumn<Nullable<String>>(row_size, input_strings[i]), pattern_nulls[i] ? const_string_null_column : createConstColumn<Nullable<String>>(row_size, patterns[i]), replacement_nulls[i] ? const_string_null_column : createConstColumn<Nullable<String>>(row_size, replacements[i])}, nullptr, true));

        /// test regexp_replace(str, pattern, replacement, pos)
        null_result = null_result || pos_nulls[i];
        ASSERT_COLUMN_EQ(null_result ? const_string_null_column : createConstColumn<Nullable<String>>(row_size, results_with_pos[i]),
                         executeFunction("replaceRegexpAll", {input_string_nulls[i] ? const_string_null_column : createConstColumn<Nullable<String>>(row_size, input_strings[i]), pattern_nulls[i] ? const_string_null_column : createConstColumn<Nullable<String>>(row_size, patterns[i]), replacement_nulls[i] ? const_string_null_column : createConstColumn<Nullable<String>>(row_size, replacements[i]), pos_nulls[i] ? const_int64_null_column : createConstColumn<Nullable<Int64>>(row_size, pos[i])}, nullptr, true));

        /// test regexp_replace(str, pattern, replacement, pos, occ)
        null_result = null_result || occ_nulls[i];
        ASSERT_COLUMN_EQ(null_result ? const_string_null_column : createConstColumn<Nullable<String>>(row_size, results_with_pos_occ[i]),
                         executeFunction("replaceRegexpAll", {input_string_nulls[i] ? const_string_null_column : createConstColumn<Nullable<String>>(row_size, input_strings[i]), pattern_nulls[i] ? const_string_null_column : createConstColumn<Nullable<String>>(row_size, patterns[i]), replacement_nulls[i] ? const_string_null_column : createConstColumn<Nullable<String>>(row_size, replacements[i]), pos_nulls[i] ? const_int64_null_column : createConstColumn<Nullable<Int64>>(row_size, pos[i]), occ_nulls[i] ? const_int64_null_column : createConstColumn<Nullable<Int64>>(row_size, occ[i])}, nullptr, true));

        /// test regexp_replace(str, pattern, replacement, pos, occ, match_type)
        null_result = null_result || match_type_nulls[i];
        ASSERT_COLUMN_EQ(null_result ? const_string_null_column : createConstColumn<Nullable<String>>(row_size, results_with_pos_occ_match_type[i]),
                         executeFunction("replaceRegexpAll", {input_string_nulls[i] ? const_string_null_column : createConstColumn<Nullable<String>>(row_size, input_strings[i]), pattern_nulls[i] ? const_string_null_column : createConstColumn<Nullable<String>>(row_size, patterns[i]), replacement_nulls[i] ? const_string_null_column : createConstColumn<Nullable<String>>(row_size, replacements[i]), pos_nulls[i] ? const_int64_null_column : createConstColumn<Nullable<Int64>>(row_size, pos[i]), occ_nulls[i] ? const_int64_null_column : createConstColumn<Nullable<Int64>>(row_size, occ[i]), match_type_nulls[i] ? const_string_null_column : createConstColumn<Nullable<String>>(row_size, match_types[i])}, nullptr, true));

        /// test regexp_replace(str, pattern, replacement, pos, occ, match_type) with binary collator
        ASSERT_COLUMN_EQ(null_result ? const_string_null_column : createConstColumn<Nullable<String>>(row_size, results_with_pos_occ_match_type_binary[i]),
                         executeFunction("replaceRegexpAll", {input_string_nulls[i] ? const_string_null_column : createConstColumn<Nullable<String>>(row_size, input_strings[i]), pattern_nulls[i] ? const_string_null_column : createConstColumn<Nullable<String>>(row_size, patterns[i]), replacement_nulls[i] ? const_string_null_column : createConstColumn<Nullable<String>>(row_size, replacements[i]), pos_nulls[i] ? const_int64_null_column : createConstColumn<Nullable<Int64>>(row_size, pos[i]), occ_nulls[i] ? const_int64_null_column : createConstColumn<Nullable<Int64>>(row_size, occ[i]), match_type_nulls[i] ? const_string_null_column : createConstColumn<Nullable<String>>(row_size, match_types[i])}, binary_collator, true));
    }

    /// case 3 regexp_replace(vector, const, const[, const, const, const])
    {
        /// test regexp_replace(str, pattern, replacement)
        ASSERT_COLUMN_EQ(createColumn<String>(vec_results),
                         executeFunction("replaceRegexpAll", {createColumn<String>(input_strings), createConstColumn<String>(row_size, patterns[0]), createConstColumn<String>(row_size, replacements[0])}, nullptr, true));

        /// test regexp_replace(str, pattern, replacement, pos)
        ASSERT_COLUMN_EQ(createColumn<String>(vec_results_with_pos),
                         executeFunction("replaceRegexpAll", {createColumn<String>(input_strings), createConstColumn<String>(row_size, patterns[0]), createConstColumn<String>(row_size, replacements[0]), createConstColumn<Int64>(row_size, pos[0])}, nullptr, true));

        /// test regexp_replace(str, pattern, replacement, pos, occ)
        ASSERT_COLUMN_EQ(createColumn<String>(vec_results_with_pos_occ),
                         executeFunction("replaceRegexpAll", {createColumn<String>(input_strings), createConstColumn<String>(row_size, patterns[0]), createConstColumn<String>(row_size, replacements[0]), createConstColumn<Int64>(row_size, pos[0]), createConstColumn<Int64>(row_size, occ[0])}, nullptr, true));

        /// test regexp_replace(str, pattern, replacement, pos, occ, match_type)
        ASSERT_COLUMN_EQ(createColumn<String>(vec_results_with_pos_occ_match_type),
                         executeFunction("replaceRegexpAll", {createColumn<String>(input_strings), createConstColumn<String>(row_size, patterns[0]), createConstColumn<String>(row_size, replacements[0]), createConstColumn<Int64>(row_size, pos[0]), createConstColumn<Int64>(row_size, occ[0]), createConstColumn<String>(row_size, match_types[0])}, nullptr, true));

        /// test regexp_replace(str, pattern, replacement, pos, occ, match_type) with binary collator
        ASSERT_COLUMN_EQ(createColumn<String>(vec_results_with_pos_occ_match_type_binary),
                         executeFunction("replaceRegexpAll", {createColumn<String>(input_strings), createConstColumn<String>(row_size, patterns[0]), createConstColumn<String>(row_size, replacements[0]), createConstColumn<Int64>(row_size, pos[0]), createConstColumn<Int64>(row_size, occ[0]), createConstColumn<String>(row_size, match_types[0])}, binary_collator, true));
    }

    /// case 4 regexp_replace(vector, const, const[, const, const, const]) with null value
    {
        /// test regexp_replace(str, pattern, replacement)
        ASSERT_COLUMN_EQ(createNullableVectorColumn<String>(vec_results, input_string_nulls),
                         executeFunction("replaceRegexpAll", {createNullableVectorColumn<String>(input_strings, input_string_nulls), createConstColumn<String>(row_size, patterns[0]), createConstColumn<String>(row_size, replacements[0])}, nullptr, true));

        /// test regexp_replace(str, pattern, replacement, pos)
        ASSERT_COLUMN_EQ(createNullableVectorColumn<String>(vec_results_with_pos, input_string_nulls),
                         executeFunction("replaceRegexpAll", {createNullableVectorColumn<String>(input_strings, input_string_nulls), createConstColumn<String>(row_size, patterns[0]), createConstColumn<String>(row_size, replacements[0]), createConstColumn<Int64>(row_size, pos[0])}, nullptr, true));

        /// test regexp_replace(str, pattern, replacement, pos, occ)
        ASSERT_COLUMN_EQ(createNullableVectorColumn<String>(vec_results_with_pos_occ, input_string_nulls),
                         executeFunction("replaceRegexpAll", {createNullableVectorColumn<String>(input_strings, input_string_nulls), createConstColumn<String>(row_size, patterns[0]), createConstColumn<String>(row_size, replacements[0]), createConstColumn<Int64>(row_size, pos[0]), createConstColumn<Int64>(row_size, occ[0])}, nullptr, true));


        /// test regexp_replace(str, pattern, replacement, pos, occ, match_type)
        ASSERT_COLUMN_EQ(createNullableVectorColumn<String>(vec_results_with_pos_occ_match_type, input_string_nulls),
                         executeFunction("replaceRegexpAll", {createNullableVectorColumn<String>(input_strings, input_string_nulls), createConstColumn<String>(row_size, patterns[0]), createConstColumn<String>(row_size, replacements[0]), createConstColumn<Int64>(row_size, pos[0]), createConstColumn<Int64>(row_size, occ[0]), createConstColumn<String>(row_size, match_types[0])}, nullptr, true));


        /// test regexp_replace(str, pattern, replacement, pos, occ, match_type) with binary collator
        ASSERT_COLUMN_EQ(createNullableVectorColumn<String>(vec_results_with_pos_occ_match_type_binary, input_string_nulls),
                         executeFunction("replaceRegexpAll", {createNullableVectorColumn<String>(input_strings, input_string_nulls), createConstColumn<String>(row_size, patterns[0]), createConstColumn<String>(row_size, replacements[0]), createConstColumn<Int64>(row_size, pos[0]), createConstColumn<Int64>(row_size, occ[0]), createConstColumn<String>(row_size, match_types[0])}, binary_collator, true));
    }
}
} // namespace tests
} // namespace DB<|MERGE_RESOLUTION|>--- conflicted
+++ resolved
@@ -16,19 +16,10 @@
 #include <DataTypes/DataTypesNumber.h>
 #include <Storages/Transaction/Collator.h>
 #include <TestUtils/FunctionTestUtils.h>
-<<<<<<< HEAD
 #include <Common/Exception.h>
 #include <common/types.h>
 #include <Core/ColumnWithTypeAndName.h>
 #include <Functions/FunctionFactory.h>
-=======
-
-/// this is a hack, include the cpp file so we can test MatchImpl directly
-#include <Core/ColumnWithTypeAndName.h>
-#include <DataTypes/DataTypesNumber.h>
-#include <common/types.h>
-
->>>>>>> 60f5dce1
 #include <Functions/FunctionsRegexp.cpp> // NOLINT
 #include <Functions/FunctionsStringSearch.cpp> // NOLINT
 
@@ -1998,25 +1989,14 @@
                              "regexp_like",
                              createNullableVectorColumn<String>(exprs, exprs_nulls),
                              createColumn<String>(patterns)));
-<<<<<<< HEAD
-
-        // test regexp_like(vectir, nullable vector)
+
+        // test regexp_like(vector, nullable vector)
         ASSERT_COLUMN_EQ(createNullableVectorColumn<UInt8>(vv_res, pattern_nulls),
                          executeFunction(
                              "regexp_like",
                              createColumn<String>(exprs),
                              createNullableVectorColumn<String>(patterns, pattern_nulls)));
 
-=======
-
-        // test regexp_like(vectir, nullable vector)
-        ASSERT_COLUMN_EQ(createNullableVectorColumn<UInt8>(vv_res, pattern_nulls),
-                         executeFunction(
-                             "regexp_like",
-                             createColumn<String>(exprs),
-                             createNullableVectorColumn<String>(patterns, pattern_nulls)));
-
->>>>>>> 60f5dce1
         // test regexp_like(nullable vector, vector, const)
         ASSERT_COLUMN_EQ(createNullableVectorColumn<UInt8>(vvc_res, exprs_nulls),
                          executeFunction(
@@ -2376,6 +2356,7 @@
     String match_type;
 };
 
+// TODO add empty column test
 TEST_F(Regexp, RegexpInstr)
 {
     // Test: All columns are const
