// Copyright 2022 PingCAP, Ltd.
//
// Licensed under the Apache License, Version 2.0 (the "License");
// you may not use this file except in compliance with the License.
// You may obtain a copy of the License at
//
//     http://www.apache.org/licenses/LICENSE-2.0
//
// Unless required by applicable law or agreed to in writing, software
// distributed under the License is distributed on an "AS IS" BASIS,
// WITHOUT WARRANTIES OR CONDITIONS OF ANY KIND, either express or implied.
// See the License for the specific language governing permissions and
// limitations under the License.

#include <Common/Exception.h>
#include <Core/ColumnWithTypeAndName.h>
#include <DataTypes/DataTypeNullable.h>
#include <DataTypes/DataTypesNumber.h>
#include <Functions/FunctionFactory.h>
#include <Storages/Transaction/Collator.h>
#include <TestUtils/FunctionTestUtils.h>
#include <common/types.h>

#include <Functions/FunctionsRegexp.cpp> // NOLINT
#include <Functions/FunctionsStringSearch.cpp> // NOLINT
#include <string>
#include <vector>


#pragma GCC diagnostic push
#pragma GCC diagnostic ignored "-Wsign-compare"
#include <fmt/core.h>
#include <gtest/gtest.h>

#pragma GCC diagnostic pop

namespace DB
{
namespace tests
{
class Regexp : public FunctionTest
{
protected:
    static bool isColumnConstNull(const ColumnWithTypeAndName & column_with_type)
    {
        return column_with_type.column->isColumnConst() && column_with_type.column->isNullAt(0);
    }
    static bool isColumnConst(const ColumnWithTypeAndName & column_with_type)
    {
        return column_with_type.column->isColumnConst();
    }
    static bool isColumnConstNotNull(const ColumnWithTypeAndName & column_with_type)
    {
        return column_with_type.column->isColumnConst() && !column_with_type.column->isNullAt(0);
    }
    static bool isNullableColumnVector(const ColumnWithTypeAndName & column_with_type)
    {
        return !column_with_type.column->isColumnConst() && column_with_type.type->isNullable();
    }
    template <typename T>
    ColumnWithTypeAndName createNullableVectorColumn(const InferredDataVector<T> & vec, const std::vector<UInt8> & null_map)
    {
        using NullableType = Nullable<T>;
        InferredDataVector<NullableType> nullable_vec;
        for (size_t i = 0; i < null_map.size(); i++)
        {
            if (null_map[i])
                nullable_vec.push_back({});
            else
                nullable_vec.push_back(vec[i]);
        }
        return createColumn<NullableType>(nullable_vec);
    }
};

TEST_F(Regexp, testRegexpMatchType)
{
    UInt8 res = false;
    const auto * binary_collator = TiDB::ITiDBCollator::getCollator(TiDB::ITiDBCollator::BINARY);
    const auto * ci_collator = TiDB::ITiDBCollator::getCollator(TiDB::ITiDBCollator::UTF8MB4_GENERAL_CI);
    DB::MatchImpl<false, false, true>::constantConstant("a\nB\n", "(?m)(?i)^b", '\\', "", nullptr, res);
    ASSERT_TRUE(res == 1);
    DB::MatchImpl<false, false, true>::constantConstant("a\nB\n", "^b", '\\', "mi", nullptr, res);
    ASSERT_TRUE(res == 1);
    DB::MatchImpl<false, false, true>::constantConstant("a\nB\n", "^b", '\\', "m", ci_collator, res);
    ASSERT_TRUE(res == 1);
    DB::MatchImpl<false, false, true>::constantConstant("a\nB\n", "^b", '\\', "mi", binary_collator, res);
    ASSERT_TRUE(res == 0);
    DB::MatchImpl<false, false, true>::constantConstant("a\nB\n", "^b", '\\', "i", nullptr, res);
    ASSERT_TRUE(res == 0);
    DB::MatchImpl<false, false, true>::constantConstant("a\nB\n", "^b", '\\', "m", nullptr, res);
    ASSERT_TRUE(res == 0);
    DB::MatchImpl<false, false, true>::constantConstant("a\nB\n", "^a.*b", '\\', "", nullptr, res);
    ASSERT_TRUE(res == 0);
    DB::MatchImpl<false, false, true>::constantConstant("a\nB\n", "^a.*B", '\\', "s", nullptr, res);
    ASSERT_TRUE(res == 1);
    DB::MatchImpl<false, false, true>::constantConstant("a\nB\n", "^a.*b", '\\', "is", nullptr, res);
    ASSERT_TRUE(res == 1);
}

TEST_F(Regexp, testRegexpMySQLFailedCases)
{
    UInt8 res = false;
    /// result different from mysql 8.x
    DB::MatchImpl<false, false, true>::constantConstant("aa", "((((((((((a))))))))))\\10", '\\', "", nullptr, res);
    ASSERT_TRUE(res == 0);
    DB::MatchImpl<false, false, true>::constantConstant("AA", "(?i)((((((((((a))))))))))\\10", '\\', "", nullptr, res);
    ASSERT_TRUE(res == 0);
    DB::MatchImpl<false, false, true>::constantConstant("b\nabb\n", "abb$", '\\', "", nullptr, res);
    ASSERT_TRUE(res == 0);
    DB::MatchImpl<false, false, true>::constantConstant("b\na\n", "a$", '\\', "", nullptr, res);
    ASSERT_TRUE(res == 0);
    DB::MatchImpl<false, false, true>::constantConstant("b\naa\n", "aa$", '\\', "", nullptr, res);
    ASSERT_TRUE(res == 0);
    DB::MatchImpl<false, false, true>::constantConstant("b\nab\n", "ab$", '\\', "", nullptr, res);
    ASSERT_TRUE(res == 0);
    DB::MatchImpl<false, false, true>::constantConstant("a\nb\n", "(?m)b\\s^", '\\', "", nullptr, res);
    ASSERT_TRUE(res == 1);
    /// back reference not supported in RE2
    // DB::MatchImpl<false, false, true>::constantConstant("abcabc", "(abc)\\1", '\\', "", nullptr, res);
    // ASSERT_TRUE(res == 1);
    // DB::MatchImpl<false, false, true>::constantConstant("abcabc", "([a-c]*)\\1", '\\', "", nullptr, res);
    // ASSERT_TRUE(res == 1);
    // DB::MatchImpl<false, false, true>::constantConstant("a", "(a)|\\1", '\\', "", nullptr, res);
    // ASSERT_TRUE(res == 1);
    // DB::MatchImpl<false, false, true>::constantConstant("x", "(a)|\\1", '\\', "", nullptr, res);
    // ASSERT_TRUE(res == 0);
    // DB::MatchImpl<false, false, true>::constantConstant("ababbbcbc", "(([a-c])b*?\\2)*", '\\', "", nullptr, res);
    // ASSERT_TRUE(res == 1);
    // DB::MatchImpl<false, false, true>::constantConstant("ababbbcbc", "(([a-c])b*?\\2){3}", '\\', "", nullptr, res);
    // ASSERT_TRUE(res == 1);
    // DB::MatchImpl<false, false, true>::constantConstant("aaxabxbaxbbx", "((\\3|b)\\2(a)x)+", '\\', "", nullptr, res);
    // ASSERT_TRUE(res == 0);
    // DB::MatchImpl<false, false, true>::constantConstant("aaaxabaxbaaxbbax", "((\\3|b)\\2(a)x)+", '\\', "", nullptr, res);
    // ASSERT_TRUE(res == 1);
    // DB::MatchImpl<false, false, true>::constantConstant("bbaababbabaaaaabbaaaabba", "((\\3|b)\\2(a)){2,}", '\\', "", nullptr, res);
    // ASSERT_TRUE(res == 1);
    // DB::MatchImpl<false, false, true>::constantConstant("ABCABC", "(?i)(abc)\\1", '\\', "", nullptr, res);
    // ASSERT_TRUE(res == 1);
    // DB::MatchImpl<false, false, true>::constantConstant("ABCABC", "(?i)([a-c]*)\\1", '\\', "", nullptr, res);
    // ASSERT_TRUE(res == 1);
    // DB::MatchImpl<false, false, true>::constantConstant("aaaaaaaaaa", "^(a\\1?){4}$", '\\', "", nullptr, res);
    // ASSERT_TRUE(res == 1);
    // DB::MatchImpl<false, false, true>::constantConstant("aaaaaaaaa", "^(a\\1?){4}$", '\\', "", nullptr, res);
    // ASSERT_TRUE(res == 0);
    // DB::MatchImpl<false, false, true>::constantConstant("aaaaaaaaaaa", "^(a\\1?){4}$", '\\', "", nullptr, res);
    // ASSERT_TRUE(res == 0);
    // DB::MatchImpl<false, false, true>::constantConstant("Ab4ab", "(?i)(ab)\\d\\1", '\\', "", nullptr, res);
    // ASSERT_TRUE(res == 1);
    // DB::MatchImpl<false, false, true>::constantConstant("ab4Ab", "(?i)(ab)\\d\\1", '\\', "", nullptr, res);
    // ASSERT_TRUE(res == 1);
    // DB::MatchImpl<false, false, true>::constantConstant("aaaaaa", "^(a\\1?)(a\\1?)(a\\2?)(a\\3?)$", '\\', "", nullptr, res);
    // ASSERT_TRUE(res == 1);
    // DB::MatchImpl<false, false, true>::constantConstant("aaaaaa", "^(a\\1?){4}$", '\\', "", nullptr, res);
    // ASSERT_TRUE(res == 1);
    // DB::MatchImpl<false, false, true>::constantConstant("abc", "^(?:b|a(?=(.)))*\\1", '\\', "", nullptr, res);
    // ASSERT_TRUE(res == 1);
    // DB::MatchImpl<false, false, true>::constantConstant("Oo", "(?i)^(o)(?!.*\\1)", '\\', "", nullptr, res);
    // ASSERT_TRUE(res == 0);
    // DB::MatchImpl<false, false, true>::constantConstant("abc12bc", "(.*)\\d+\\1", '\\', "", nullptr, res);
    // ASSERT_TRUE(res == 1);
    // DB::MatchImpl<false, false, true>::constantConstant("aaab", "(?=(a+?))(\\1ab)", '\\', "", nullptr, res);
    // ASSERT_TRUE(res == 1);
    // DB::MatchImpl<false, false, true>::constantConstant("aaab", "^(?=(a+?))\\1ab", '\\', "", nullptr, res);
    // ASSERT_TRUE(res == 0);
    // DB::MatchImpl<false, false, true>::constantConstant("2", "2(]*)?$\\1", '\\', "", nullptr, res);
    // ASSERT_TRUE(res == 1);
    // DB::MatchImpl<false, false, true>::constantConstant("abcab", "(\\w)?(abc)\\1b", '\\', "", nullptr, res);
    // ASSERT_TRUE(res == 0);
    /// invalid or unsupported Perl syntax: `(?!`
    // DB::MatchImpl<false, false, true>::constantConstant("abad", "a(?!b).", '\\', "", nullptr, res);
    // ASSERT_TRUE(res == 1);
    /// invalid or unsupported Perl syntax: `(?=`
    // DB::MatchImpl<false, false, true>::constantConstant("abad", "a(?=c|d).", '\\', "", nullptr, res);
    // ASSERT_TRUE(res == 1);
    // DB::MatchImpl<false, false, true>::constantConstant("abad", "a(?=d).", '\\', "", nullptr, res);
    // ASSERT_TRUE(res == 1);
    // DB::MatchImpl<false, false, true>::constantConstant("abcd", "(.*)(?=c)", '\\', "", nullptr, res);
    // ASSERT_TRUE(res == 1);
    // DB::MatchImpl<false, false, true>::constantConstant("abcd", "(.*)(?=c)c", '\\', "", nullptr, res); /* Result: yB */
    // ;
    // DB::MatchImpl<false, false, true>::constantConstant("abcd", "(.*)(?=b|c)", '\\', "", nullptr, res);
    // ASSERT_TRUE(res == 1);
    // DB::MatchImpl<false, false, true>::constantConstant("abcd", "(.*)(?=b|c)c", '\\', "", nullptr, res);
    // ASSERT_TRUE(res == 1);
    // DB::MatchImpl<false, false, true>::constantConstant("abcd", "(.*)(?=c|b)", '\\', "", nullptr, res);
    // ASSERT_TRUE(res == 1);
    // DB::MatchImpl<false, false, true>::constantConstant("abcd", "(.*)(?=c|b)c", '\\', "", nullptr, res);
    // ASSERT_TRUE(res == 1);
    // DB::MatchImpl<false, false, true>::constantConstant("abcd", "(.*)(?=[bc])", '\\', "", nullptr, res);
    // ASSERT_TRUE(res == 1);
    // DB::MatchImpl<false, false, true>::constantConstant("abcd", "(.*)(?=[bc])c", '\\', "", nullptr, res); /* Result: yB */
    // ;
    // DB::MatchImpl<false, false, true>::constantConstant("abcd", "(.*?)(?=c)", '\\', "", nullptr, res);
    // ASSERT_TRUE(res == 1);
    // DB::MatchImpl<false, false, true>::constantConstant("abcd", "(.*?)(?=c)c", '\\', "", nullptr, res); /* Result: yB */
    // ;
    // DB::MatchImpl<false, false, true>::constantConstant("abcd", "(.*?)(?=b|c)", '\\', "", nullptr, res);
    // ASSERT_TRUE(res == 1);
    // DB::MatchImpl<false, false, true>::constantConstant("abcd", "(.*?)(?=b|c)c", '\\', "", nullptr, res);
    // ASSERT_TRUE(res == 1);
    // DB::MatchImpl<false, false, true>::constantConstant("abcd", "(.*?)(?=c|b)", '\\', "", nullptr, res);
    // ASSERT_TRUE(res == 1);
    // DB::MatchImpl<false, false, true>::constantConstant("abcd", "(.*?)(?=c|b)c", '\\', "", nullptr, res);
    // ASSERT_TRUE(res == 1);
    // DB::MatchImpl<false, false, true>::constantConstant("abcd", "(.*?)(?=[bc])", '\\', "", nullptr, res);
    // ASSERT_TRUE(res == 1);
    // DB::MatchImpl<false, false, true>::constantConstant("abcd", "(.*?)(?=[bc])c", '\\', "", nullptr, res); /* Result: yB */
    // ;
    /// invalid or unsupported Perl syntax: `(?<`
    // DB::MatchImpl<false, false, true>::constantConstant("ab", "(?<=a)b", '\\', "", nullptr, res);
    // ASSERT_TRUE(res == 1);
    // DB::MatchImpl<false, false, true>::constantConstant("cb", "(?<=a)b", '\\', "", nullptr, res);
    // ASSERT_TRUE(res == 0);
    // DB::MatchImpl<false, false, true>::constantConstant("b", "(?<=a)b", '\\', "", nullptr, res);
    // ASSERT_TRUE(res == 0);
    // DB::MatchImpl<false, false, true>::constantConstant("ab", "(?<!c)b", '\\', "", nullptr, res);
    // ASSERT_TRUE(res == 1);
    // DB::MatchImpl<false, false, true>::constantConstant("cb", "(?<!c)b", '\\', "", nullptr, res);
    // ASSERT_TRUE(res == 0);
    // DB::MatchImpl<false, false, true>::constantConstant("b", "(?<!c)b", '\\', "", nullptr, res);
    // ASSERT_TRUE(res == 1);
    // DB::MatchImpl<false, false, true>::constantConstant("dbcb", "(?<![cd])b", '\\', "", nullptr, res);
    // ASSERT_TRUE(res == 0);
    // DB::MatchImpl<false, false, true>::constantConstant("dbaacb", "(?<![cd])[ab]", '\\', "", nullptr, res);
    // ASSERT_TRUE(res == 1);
    // DB::MatchImpl<false, false, true>::constantConstant("dbcb", "(?<!(c|d))b", '\\', "", nullptr, res);
    // ASSERT_TRUE(res == 0);
    // DB::MatchImpl<false, false, true>::constantConstant("dbaacb", "(?<!(c|d))[ab]", '\\', "", nullptr, res);
    // ASSERT_TRUE(res == 1);
    // DB::MatchImpl<false, false, true>::constantConstant("cdaccb", "(?<!cd)[ab]", '\\', "", nullptr, res);
    // ASSERT_TRUE(res == 1);
    // DB::MatchImpl<false, false, true>::constantConstant("a", "$(?<=^(a))", '\\', "", nullptr, res);
    // ASSERT_TRUE(res == 1);
    // DB::MatchImpl<false, false, true>::constantConstant("abcd", "(.*)(?<=b)", '\\', "", nullptr, res);
    // ASSERT_TRUE(res == 1);
    // DB::MatchImpl<false, false, true>::constantConstant("abcd", "(.*)(?<=b)c", '\\', "", nullptr, res);
    // ASSERT_TRUE(res == 1);
    // DB::MatchImpl<false, false, true>::constantConstant("abcd", "(.*)(?<=b|c)", '\\', "", nullptr, res);
    // ASSERT_TRUE(res == 1);
    // DB::MatchImpl<false, false, true>::constantConstant("abcd", "(.*)(?<=b|c)c", '\\', "", nullptr, res);
    // ASSERT_TRUE(res == 1);
    // DB::MatchImpl<false, false, true>::constantConstant("abcd", "(.*)(?<=c|b)", '\\', "", nullptr, res);
    // ASSERT_TRUE(res == 1);
    // DB::MatchImpl<false, false, true>::constantConstant("abcd", "(.*)(?<=c|b)c", '\\', "", nullptr, res);
    // ASSERT_TRUE(res == 1);
    // DB::MatchImpl<false, false, true>::constantConstant("abcd", "(.*)(?<=[bc])", '\\', "", nullptr, res);
    // ASSERT_TRUE(res == 1);
    // DB::MatchImpl<false, false, true>::constantConstant("abcd", "(.*)(?<=[bc])c", '\\', "", nullptr, res);
    // ASSERT_TRUE(res == 1);
    // DB::MatchImpl<false, false, true>::constantConstant("abcd", "(.*?)(?<=b)", '\\', "", nullptr, res);
    // ASSERT_TRUE(res == 1);
    // DB::MatchImpl<false, false, true>::constantConstant("abcd", "(.*?)(?<=b)c", '\\', "", nullptr, res);
    // ASSERT_TRUE(res == 1);
    // DB::MatchImpl<false, false, true>::constantConstant("abcd", "(.*?)(?<=b|c)", '\\', "", nullptr, res);
    // ASSERT_TRUE(res == 1);
    // DB::MatchImpl<false, false, true>::constantConstant("abcd", "(.*?)(?<=b|c)c", '\\', "", nullptr, res);
    // ASSERT_TRUE(res == 1);
    // DB::MatchImpl<false, false, true>::constantConstant("abcd", "(.*?)(?<=c|b)", '\\', "", nullptr, res);
    // ASSERT_TRUE(res == 1);
    // DB::MatchImpl<false, false, true>::constantConstant("abcd", "(.*?)(?<=c|b)c", '\\', "", nullptr, res);
    // ASSERT_TRUE(res == 1);
    // DB::MatchImpl<false, false, true>::constantConstant("abcd", "(.*?)(?<=[bc])", '\\', "", nullptr, res);
    // ASSERT_TRUE(res == 1);
    // DB::MatchImpl<false, false, true>::constantConstant("abcd", "(.*?)(?<=[bc])c", '\\', "", nullptr, res);
    // ASSERT_TRUE(res == 1);
    /// invalid or unsupported Perl syntax: `(?#`
    // DB::MatchImpl<false, false, true>::constantConstant("aaac", "^a(?#xxx){3}c", '\\', "", nullptr, res);
    // ASSERT_TRUE(res == 1);
    // DB::MatchImpl<false, false, true>::constantConstant("aaac", "(?x)^a (?#xxx) (?#yyy) {3}c", '\\', "", nullptr, res);
    // ASSERT_TRUE(res == 1);
    /// invalid or unsupported Perl syntax: `(?s`
    // DB::MatchImpl<false, false, true>::constantConstant("a\nb\nc\n", "((?s).)c(?!.)", '\\', "", nullptr, res);
    // ASSERT_TRUE(res == 1);
    // DB::MatchImpl<false, false, true>::constantConstant("a\nb\nc\n", "((?s)b.)c(?!.)", '\\', "", nullptr, res);
    // ASSERT_TRUE(res == 1);
    /// invalid or unsupported Perl syntax: `(?>`
    // DB::MatchImpl<false, false, true>::constantConstant("aaab", "(?>a+)b", '\\', "", nullptr, res);
    // ASSERT_TRUE(res == 1);
    // DB::MatchImpl<false, false, true>::constantConstant("aaab", "((?>a+)b)", '\\', "", nullptr, res);
    // ASSERT_TRUE(res == 1);
    // DB::MatchImpl<false, false, true>::constantConstant("aaab", "(?>(a+))b", '\\', "", nullptr, res);
    // ASSERT_TRUE(res == 1);
    // DB::MatchImpl<false, false, true>::constantConstant("((abc(ade)ufh()()x", "((?>[^()]+)|\\([^()]*\\))+", '\\', "", nullptr, res);
    // ASSERT_TRUE(res == 1);
    // DB::MatchImpl<false, false, true>::constantConstant("_I(round(xs * sz),1)", "round\\(((?>[^()]+))\\)", '\\', "", nullptr, res);
    // ASSERT_TRUE(res == 1);
    /// invalid escape sequence: `\Z`
    // DB::MatchImpl<false, false, true>::constantConstant("a\nb\n", "\\Z", '\\', "", nullptr, res);
    // ASSERT_TRUE(res == 1);
    // DB::MatchImpl<false, false, true>::constantConstant("b\na\n", "\\Z", '\\', "", nullptr, res);
    // ASSERT_TRUE(res == 1);
    // DB::MatchImpl<false, false, true>::constantConstant("b\na", "\\Z", '\\', "", nullptr, res);
    // ASSERT_TRUE(res == 1);
    // DB::MatchImpl<false, false, true>::constantConstant("a\nb\n", "(?m)\\Z", '\\', "", nullptr, res);
    // ASSERT_TRUE(res == 1);
    // DB::MatchImpl<false, false, true>::constantConstant("b\na\n", "(?m)\\Z", '\\', "", nullptr, res);
    // ASSERT_TRUE(res == 1);
    // DB::MatchImpl<false, false, true>::constantConstant("b\na", "(?m)\\Z", '\\', "", nullptr, res);
    // ASSERT_TRUE(res == 1);
    // DB::MatchImpl<false, false, true>::constantConstant("a\nb\n", "a\\Z", '\\', "", nullptr, res);
    // ASSERT_TRUE(res == 0);
    // DB::MatchImpl<false, false, true>::constantConstant("b\na\n", "a\\Z", '\\', "", nullptr, res);
    // ASSERT_TRUE(res == 1);
    // DB::MatchImpl<false, false, true>::constantConstant("b\na", "a\\Z", '\\', "", nullptr, res);
    // ASSERT_TRUE(res == 1);
    // DB::MatchImpl<false, false, true>::constantConstant("a\nb\n", "(?m)a\\Z", '\\', "", nullptr, res);
    // ASSERT_TRUE(res == 0);
    // DB::MatchImpl<false, false, true>::constantConstant("b\na\n", "(?m)a\\Z", '\\', "", nullptr, res);
    // ASSERT_TRUE(res == 1);
    // DB::MatchImpl<false, false, true>::constantConstant("b\na", "(?m)a\\Z", '\\', "", nullptr, res);
    // ASSERT_TRUE(res == 1);
    // DB::MatchImpl<false, false, true>::constantConstant("aa\nb\n", "aa\\Z", '\\', "", nullptr, res);
    // ASSERT_TRUE(res == 0);
    // DB::MatchImpl<false, false, true>::constantConstant("b\naa\n", "aa\\Z", '\\', "", nullptr, res);
    // ASSERT_TRUE(res == 1);
    // DB::MatchImpl<false, false, true>::constantConstant("b\naa", "aa\\Z", '\\', "", nullptr, res);
    // ASSERT_TRUE(res == 1);
    // DB::MatchImpl<false, false, true>::constantConstant("aa\nb\n", "(?m)aa\\Z", '\\', "", nullptr, res);
    // ASSERT_TRUE(res == 0);
    // DB::MatchImpl<false, false, true>::constantConstant("b\naa\n", "(?m)aa\\Z", '\\', "", nullptr, res);
    // ASSERT_TRUE(res == 1);
    // DB::MatchImpl<false, false, true>::constantConstant("b\naa", "(?m)aa\\Z", '\\', "", nullptr, res);
    // ASSERT_TRUE(res == 1);
    // DB::MatchImpl<false, false, true>::constantConstant("ac\nb\n", "aa\\Z", '\\', "", nullptr, res);
    // ASSERT_TRUE(res == 0);
    // DB::MatchImpl<false, false, true>::constantConstant("b\nac\n", "aa\\Z", '\\', "", nullptr, res);
    // ASSERT_TRUE(res == 0);
    // DB::MatchImpl<false, false, true>::constantConstant("b\nac", "aa\\Z", '\\', "", nullptr, res);
    // ASSERT_TRUE(res == 0);
    // DB::MatchImpl<false, false, true>::constantConstant("ac\nb\n", "(?m)aa\\Z", '\\', "", nullptr, res);
    // ASSERT_TRUE(res == 0);
    // DB::MatchImpl<false, false, true>::constantConstant("b\nac\n", "(?m)aa\\Z", '\\', "", nullptr, res);
    // ASSERT_TRUE(res == 0);
    // DB::MatchImpl<false, false, true>::constantConstant("b\nac", "(?m)aa\\Z", '\\', "", nullptr, res);
    // ASSERT_TRUE(res == 0);
    // DB::MatchImpl<false, false, true>::constantConstant("ca\nb\n", "aa\\Z", '\\', "", nullptr, res);
    // ASSERT_TRUE(res == 0);
    // DB::MatchImpl<false, false, true>::constantConstant("b\nca\n", "aa\\Z", '\\', "", nullptr, res);
    // ASSERT_TRUE(res == 0);
    // DB::MatchImpl<false, false, true>::constantConstant("b\nca", "aa\\Z", '\\', "", nullptr, res);
    // ASSERT_TRUE(res == 0);
    // DB::MatchImpl<false, false, true>::constantConstant("ca\nb\n", "(?m)aa\\Z", '\\', "", nullptr, res);
    // ASSERT_TRUE(res == 0);
    // DB::MatchImpl<false, false, true>::constantConstant("b\nca\n", "(?m)aa\\Z", '\\', "", nullptr, res);
    // ASSERT_TRUE(res == 0);
    // DB::MatchImpl<false, false, true>::constantConstant("b\nca", "(?m)aa\\Z", '\\', "", nullptr, res);
    // ASSERT_TRUE(res == 0);
    // DB::MatchImpl<false, false, true>::constantConstant("ab\nb\n", "ab\\Z", '\\', "", nullptr, res);
    // ASSERT_TRUE(res == 0);
    // DB::MatchImpl<false, false, true>::constantConstant("b\nab\n", "ab\\Z", '\\', "", nullptr, res);
    // ASSERT_TRUE(res == 1);
    // DB::MatchImpl<false, false, true>::constantConstant("b\nab", "ab\\Z", '\\', "", nullptr, res);
    // ASSERT_TRUE(res == 1);
    // DB::MatchImpl<false, false, true>::constantConstant("ab\nb\n", "(?m)ab\\Z", '\\', "", nullptr, res);
    // ASSERT_TRUE(res == 0);
    // DB::MatchImpl<false, false, true>::constantConstant("b\nab\n", "(?m)ab\\Z", '\\', "", nullptr, res);
    // ASSERT_TRUE(res == 1);
    // DB::MatchImpl<false, false, true>::constantConstant("b\nab", "(?m)ab\\Z", '\\', "", nullptr, res);
    // ASSERT_TRUE(res == 1);
    // DB::MatchImpl<false, false, true>::constantConstant("ac\nb\n", "ab\\Z", '\\', "", nullptr, res);
    // ASSERT_TRUE(res == 0);
    // DB::MatchImpl<false, false, true>::constantConstant("b\nac\n", "ab\\Z", '\\', "", nullptr, res);
    // ASSERT_TRUE(res == 0);
    // DB::MatchImpl<false, false, true>::constantConstant("ac\nb\n", "(?m)ab\\Z", '\\', "", nullptr, res);
    // ASSERT_TRUE(res == 0);
    // DB::MatchImpl<false, false, true>::constantConstant("b\nac\n", "(?m)ab\\Z", '\\', "", nullptr, res);
    // ASSERT_TRUE(res == 0);
    // DB::MatchImpl<false, false, true>::constantConstant("b\nac", "(?m)ab\\Z", '\\', "", nullptr, res);
    // ASSERT_TRUE(res == 0);
    // DB::MatchImpl<false, false, true>::constantConstant("ca\nb\n", "ab\\Z", '\\', "", nullptr, res);
    // ASSERT_TRUE(res == 0);
    // DB::MatchImpl<false, false, true>::constantConstant("b\nca\n", "ab\\Z", '\\', "", nullptr, res);
    // ASSERT_TRUE(res == 0);
    // DB::MatchImpl<false, false, true>::constantConstant("b\nca", "ab\\Z", '\\', "", nullptr, res);
    // ASSERT_TRUE(res == 0);
    // DB::MatchImpl<false, false, true>::constantConstant("ca\nb\n", "(?m)ab\\Z", '\\', "", nullptr, res);
    // ASSERT_TRUE(res == 0);
    // DB::MatchImpl<false, false, true>::constantConstant("b\nca\n", "(?m)ab\\Z", '\\', "", nullptr, res);
    // ASSERT_TRUE(res == 0);
    // DB::MatchImpl<false, false, true>::constantConstant("b\nca", "(?m)ab\\Z", '\\', "", nullptr, res);
    // ASSERT_TRUE(res == 0);
    // DB::MatchImpl<false, false, true>::constantConstant("abb\nb\n", "abb\\Z", '\\', "", nullptr, res);
    // ASSERT_TRUE(res == 0);
    // DB::MatchImpl<false, false, true>::constantConstant("b\nabb\n", "abb\\Z", '\\', "", nullptr, res);
    // ASSERT_TRUE(res == 1);
    // DB::MatchImpl<false, false, true>::constantConstant("b\nabb", "abb\\Z", '\\', "", nullptr, res);
    // ASSERT_TRUE(res == 1);
    // DB::MatchImpl<false, false, true>::constantConstant("abb\nb\n", "(?m)abb\\Z", '\\', "", nullptr, res);
    // ASSERT_TRUE(res == 0);
    // DB::MatchImpl<false, false, true>::constantConstant("b\nabb\n", "(?m)abb\\Z", '\\', "", nullptr, res);
    // ASSERT_TRUE(res == 1);
    // DB::MatchImpl<false, false, true>::constantConstant("b\nabb", "(?m)abb\\Z", '\\', "", nullptr, res);
    // ASSERT_TRUE(res == 1);
    // DB::MatchImpl<false, false, true>::constantConstant("ac\nb\n", "abb\\Z", '\\', "", nullptr, res);
    // ASSERT_TRUE(res == 0);
    // DB::MatchImpl<false, false, true>::constantConstant("b\nac\n", "abb\\Z", '\\', "", nullptr, res);
    // ASSERT_TRUE(res == 0);
    // DB::MatchImpl<false, false, true>::constantConstant("b\nac", "abb\\Z", '\\', "", nullptr, res);
    // ASSERT_TRUE(res == 0);
    // DB::MatchImpl<false, false, true>::constantConstant("ac\nb\n", "(?m)abb\\Z", '\\', "", nullptr, res);
    // ASSERT_TRUE(res == 0);
    // DB::MatchImpl<false, false, true>::constantConstant("b\nac\n", "(?m)abb\\Z", '\\', "", nullptr, res);
    // ASSERT_TRUE(res == 0);
    // DB::MatchImpl<false, false, true>::constantConstant("b\nac", "(?m)abb\\Z", '\\', "", nullptr, res);
    // ASSERT_TRUE(res == 0);
    // DB::MatchImpl<false, false, true>::constantConstant("ca\nb\n", "abb\\Z", '\\', "", nullptr, res);
    // ASSERT_TRUE(res == 0);
    // DB::MatchImpl<false, false, true>::constantConstant("b\nca\n", "abb\\Z", '\\', "", nullptr, res);
    // ASSERT_TRUE(res == 0);
    // DB::MatchImpl<false, false, true>::constantConstant("b\nca", "abb\\Z", '\\', "", nullptr, res);
    // ASSERT_TRUE(res == 0);
    // DB::MatchImpl<false, false, true>::constantConstant("ca\nb\n", "(?m)abb\\Z", '\\', "", nullptr, res);
    // ASSERT_TRUE(res == 0);
    // DB::MatchImpl<false, false, true>::constantConstant("b\nca\n", "(?m)abb\\Z", '\\', "", nullptr, res);
    // ASSERT_TRUE(res == 0);
    // DB::MatchImpl<false, false, true>::constantConstant("b\nca", "(?m)abb\\Z", '\\', "", nullptr, res);
    // ASSERT_TRUE(res == 0);
    // DB::MatchImpl<false, false, true>::constantConstant("b\nac", "ab\\Z", '\\', "", nullptr, res);
    // ASSERT_TRUE(res == 0);
    /// invalid or unsupported Perl syntax: `(?x`
    // DB::MatchImpl<false, false, true>::constantConstant("x ", "(?x)((?x:.) )", '\\', "", nullptr, res);
    // ASSERT_TRUE(res == 1);
    // DB::MatchImpl<false, false, true>::constantConstant("x ", "(?x)((?-x:.) )", '\\', "", nullptr, res);
    // ASSERT_TRUE(res == 1);
    /// invalid or unsupported Perl syntax: `(?!`
    // DB::MatchImpl<false, false, true>::constantConstant("a\nxb\n", "(?m)(?!\\A)x", '\\', "", nullptr, res);
    // ASSERT_TRUE(res == 1);
    /// invalid character class range: `a-[`
    // DB::MatchImpl<false, false, true>::constantConstant("za-9z", "([a-[:digit:]]+)", '\\', "", nullptr, res);
    // ASSERT_TRUE(res == 1);
    /// invalid escape sequence: `\G`
    // DB::MatchImpl<false, false, true>::constantConstant("aaaXbX", "\\GX.*X", '\\', "", nullptr, res);
    // ASSERT_TRUE(res == 0);
    /// invalid escape sequence: `\R`
    // DB::MatchImpl<false, false, true>::constantConstant("abc\n123\n456\nxyz\n", "(?m)^\\d+\\R\\d+$", '\\', "", nullptr, res);
    // ASSERT_TRUE(res == 1);
}

TEST_F(Regexp, testRegexpMySQLCases)
{
    UInt8 res = false;
    // Test based on https://github.com/mysql/mysql-server/blob/mysql-cluster-8.0.17/mysql-test/t/regular_expressions_func.test
    DB::MatchImpl<false, false, true>::constantConstant("abc", "abc", '\\', "", nullptr, res);
    ASSERT_TRUE(res == 1);
    DB::MatchImpl<false, false, true>::constantConstant("xbc", "abc", '\\', "", nullptr, res);
    ASSERT_TRUE(res == 0);
    DB::MatchImpl<false, false, true>::constantConstant("axc", "abc", '\\', "", nullptr, res);
    ASSERT_TRUE(res == 0);
    DB::MatchImpl<false, false, true>::constantConstant("abx", "abc", '\\', "", nullptr, res);
    ASSERT_TRUE(res == 0);
    DB::MatchImpl<false, false, true>::constantConstant("xabcy", "abc", '\\', "", nullptr, res);
    ASSERT_TRUE(res == 1);
    DB::MatchImpl<false, false, true>::constantConstant("ababc", "abc", '\\', "", nullptr, res);
    ASSERT_TRUE(res == 1);
    DB::MatchImpl<false, false, true>::constantConstant("abc", "ab*c", '\\', "", nullptr, res);
    ASSERT_TRUE(res == 1);
    DB::MatchImpl<false, false, true>::constantConstant("abc", "ab*bc", '\\', "", nullptr, res);
    ASSERT_TRUE(res == 1);
    DB::MatchImpl<false, false, true>::constantConstant("abbc", "ab*bc", '\\', "", nullptr, res);
    ASSERT_TRUE(res == 1);
    DB::MatchImpl<false, false, true>::constantConstant("abbbbc", "ab*bc", '\\', "", nullptr, res);
    ASSERT_TRUE(res == 1);
    DB::MatchImpl<false, false, true>::constantConstant("abbbbc", ".{1}", '\\', "", nullptr, res);
    ASSERT_TRUE(res == 1);
    DB::MatchImpl<false, false, true>::constantConstant("abbbbc", ".{3,4}", '\\', "", nullptr, res);
    ASSERT_TRUE(res == 1);
    DB::MatchImpl<false, false, true>::constantConstant("abbbbc", "ab{0,}bc", '\\', "", nullptr, res);
    ASSERT_TRUE(res == 1);
    DB::MatchImpl<false, false, true>::constantConstant("abbc", "ab+bc", '\\', "", nullptr, res);
    ASSERT_TRUE(res == 1);
    DB::MatchImpl<false, false, true>::constantConstant("abc", "ab+bc", '\\', "", nullptr, res);
    ASSERT_TRUE(res == 0);
    DB::MatchImpl<false, false, true>::constantConstant("abq", "ab+bc", '\\', "", nullptr, res);
    ASSERT_TRUE(res == 0);
    DB::MatchImpl<false, false, true>::constantConstant("abq", "ab{1,}bc", '\\', "", nullptr, res);
    ASSERT_TRUE(res == 0);
    DB::MatchImpl<false, false, true>::constantConstant("abbbbc", "ab+bc", '\\', "", nullptr, res);
    ASSERT_TRUE(res == 1);
    DB::MatchImpl<false, false, true>::constantConstant("abbbbc", "ab{1,}bc", '\\', "", nullptr, res);
    ASSERT_TRUE(res == 1);
    DB::MatchImpl<false, false, true>::constantConstant("abbbbc", "ab{1,3}bc", '\\', "", nullptr, res);
    ASSERT_TRUE(res == 1);
    DB::MatchImpl<false, false, true>::constantConstant("abbbbc", "ab{3,4}bc", '\\', "", nullptr, res);
    ASSERT_TRUE(res == 1);
    DB::MatchImpl<false, false, true>::constantConstant("abbbbc", "ab{4,5}bc", '\\', "", nullptr, res);
    ASSERT_TRUE(res == 0);
    DB::MatchImpl<false, false, true>::constantConstant("abbc", "ab?bc", '\\', "", nullptr, res);
    ASSERT_TRUE(res == 1);
    DB::MatchImpl<false, false, true>::constantConstant("abc", "ab?bc", '\\', "", nullptr, res);
    ASSERT_TRUE(res == 1);
    DB::MatchImpl<false, false, true>::constantConstant("abc", "ab{0,1}bc", '\\', "", nullptr, res);
    ASSERT_TRUE(res == 1);
    DB::MatchImpl<false, false, true>::constantConstant("abbbbc", "ab?bc", '\\', "", nullptr, res);
    ASSERT_TRUE(res == 0);
    DB::MatchImpl<false, false, true>::constantConstant("abc", "ab?c", '\\', "", nullptr, res);
    ASSERT_TRUE(res == 1);
    DB::MatchImpl<false, false, true>::constantConstant("abc", "ab{0,1}c", '\\', "", nullptr, res);
    ASSERT_TRUE(res == 1);
    DB::MatchImpl<false, false, true>::constantConstant("abc", "^abc$", '\\', "", nullptr, res);
    ASSERT_TRUE(res == 1);
    DB::MatchImpl<false, false, true>::constantConstant("abcc", "^abc$", '\\', "", nullptr, res);
    ASSERT_TRUE(res == 0);
    DB::MatchImpl<false, false, true>::constantConstant("abcc", "^abc", '\\', "", nullptr, res);
    ASSERT_TRUE(res == 1);
    DB::MatchImpl<false, false, true>::constantConstant("aabc", "^abc$", '\\', "", nullptr, res);
    ASSERT_TRUE(res == 0);
    DB::MatchImpl<false, false, true>::constantConstant("aabc", "abc$", '\\', "", nullptr, res);
    ASSERT_TRUE(res == 1);
    DB::MatchImpl<false, false, true>::constantConstant("aabcd", "abc$", '\\', "", nullptr, res);
    ASSERT_TRUE(res == 0);
    DB::MatchImpl<false, false, true>::constantConstant("abc", "^", '\\', "", nullptr, res);
    ASSERT_TRUE(res == 1);
    DB::MatchImpl<false, false, true>::constantConstant("abc", "$", '\\', "", nullptr, res);
    ASSERT_TRUE(res == 1);
    DB::MatchImpl<false, false, true>::constantConstant("abc", "a.c", '\\', "", nullptr, res);
    ASSERT_TRUE(res == 1);
    DB::MatchImpl<false, false, true>::constantConstant("axc", "a.c", '\\', "", nullptr, res);
    ASSERT_TRUE(res == 1);
    DB::MatchImpl<false, false, true>::constantConstant("axyzc", "a.*c", '\\', "", nullptr, res);
    ASSERT_TRUE(res == 1);
    DB::MatchImpl<false, false, true>::constantConstant("axyzd", "a.*c", '\\', "", nullptr, res);
    ASSERT_TRUE(res == 0);
    DB::MatchImpl<false, false, true>::constantConstant("abc", "a[bc]d", '\\', "", nullptr, res);
    ASSERT_TRUE(res == 0);
    DB::MatchImpl<false, false, true>::constantConstant("abd", "a[bc]d", '\\', "", nullptr, res);
    ASSERT_TRUE(res == 1);
    DB::MatchImpl<false, false, true>::constantConstant("abd", "a[b-d]e", '\\', "", nullptr, res);
    ASSERT_TRUE(res == 0);
    DB::MatchImpl<false, false, true>::constantConstant("ace", "a[b-d]e", '\\', "", nullptr, res);
    ASSERT_TRUE(res == 1);
    DB::MatchImpl<false, false, true>::constantConstant("aac", "a[b-d]", '\\', "", nullptr, res);
    ASSERT_TRUE(res == 1);
    DB::MatchImpl<false, false, true>::constantConstant("a-", "a[-b]", '\\', "", nullptr, res);
    ASSERT_TRUE(res == 1);
    DB::MatchImpl<false, false, true>::constantConstant("a-", "a[b-]", '\\', "", nullptr, res);
    ASSERT_TRUE(res == 1);
    // error ER_REGEXP_INVALID_RANGE
    // DB::MatchImpl<false,false,true>::constantConstant("-","a[b-a]",'\\',"",nullptr,res); /* Result: c */;
    // error ER_REGEXP_MISSING_CLOSE_BRACKET
    // DB::MatchImpl<false,false,true>::constantConstant("-","a[]b",'\\',"",nullptr,res); /* Result: ci */;
    // error ER_REGEXP_MISSING_CLOSE_BRACKET
    // DB::MatchImpl<false,false,true>::constantConstant("-","a[",'\\',"",nullptr,res); /* Result: c */;
    // error ER_REGEXP_INVALID_BACK_REF
    // DB::MatchImpl<false,false,true>::constantConstant("-","\\1",'\\',"",nullptr,res); /* Result: c */;
    // error ER_REGEXP_INVALID_BACK_REF
    // DB::MatchImpl<false,false,true>::constantConstant("-","\\2",'\\',"",nullptr,res); /* Result: c */;
    // error ER_REGEXP_INVALID_BACK_REF
    // DB::MatchImpl<false,false,true>::constantConstant("-","(a)|\\2",'\\',"",nullptr,res); /* Result: c */;
    DB::MatchImpl<false, false, true>::constantConstant("a]", "a]", '\\', "", nullptr, res);
    ASSERT_TRUE(res == 1);
    DB::MatchImpl<false, false, true>::constantConstant("a]b", "a[]]b", '\\', "", nullptr, res);
    ASSERT_TRUE(res == 1);
    DB::MatchImpl<false, false, true>::constantConstant("aed", "a[^bc]d", '\\', "", nullptr, res);
    ASSERT_TRUE(res == 1);
    DB::MatchImpl<false, false, true>::constantConstant("abd", "a[^bc]d", '\\', "", nullptr, res);
    ASSERT_TRUE(res == 0);
    DB::MatchImpl<false, false, true>::constantConstant("adc", "a[^-b]c", '\\', "", nullptr, res);
    ASSERT_TRUE(res == 1);
    DB::MatchImpl<false, false, true>::constantConstant("a-c", "a[^-b]c", '\\', "", nullptr, res);
    ASSERT_TRUE(res == 0);
    DB::MatchImpl<false, false, true>::constantConstant("a]c", "a[^]b]c", '\\', "", nullptr, res);
    ASSERT_TRUE(res == 0);
    DB::MatchImpl<false, false, true>::constantConstant("adc", "a[^]b]c", '\\', "", nullptr, res);
    ASSERT_TRUE(res == 1);
    DB::MatchImpl<false, false, true>::constantConstant("a-", "\\ba\\b", '\\', "", nullptr, res);
    ASSERT_TRUE(res == 1);
    DB::MatchImpl<false, false, true>::constantConstant("-a", "\\ba\\b", '\\', "", nullptr, res);
    ASSERT_TRUE(res == 1);
    DB::MatchImpl<false, false, true>::constantConstant("-a-", "\\ba\\b", '\\', "", nullptr, res);
    ASSERT_TRUE(res == 1);
    DB::MatchImpl<false, false, true>::constantConstant("xy", "\\by\\b", '\\', "", nullptr, res);
    ASSERT_TRUE(res == 0);
    DB::MatchImpl<false, false, true>::constantConstant("yz", "\\by\\b", '\\', "", nullptr, res);
    ASSERT_TRUE(res == 0);
    DB::MatchImpl<false, false, true>::constantConstant("xyz", "\\by\\b", '\\', "", nullptr, res);
    ASSERT_TRUE(res == 0);
    DB::MatchImpl<false, false, true>::constantConstant("a-", "\\Ba\\B", '\\', "", nullptr, res);
    ASSERT_TRUE(res == 0);
    DB::MatchImpl<false, false, true>::constantConstant("-a", "\\Ba\\B", '\\', "", nullptr, res);
    ASSERT_TRUE(res == 0);
    DB::MatchImpl<false, false, true>::constantConstant("-a-", "\\Ba\\B", '\\', "", nullptr, res);
    ASSERT_TRUE(res == 0);
    DB::MatchImpl<false, false, true>::constantConstant("xy", "\\By\\b", '\\', "", nullptr, res);
    ASSERT_TRUE(res == 1);
    DB::MatchImpl<false, false, true>::constantConstant("yz", "\\by\\B", '\\', "", nullptr, res);
    ASSERT_TRUE(res == 1);
    DB::MatchImpl<false, false, true>::constantConstant("xyz", "\\By\\B", '\\', "", nullptr, res);
    ASSERT_TRUE(res == 1);
    DB::MatchImpl<false, false, true>::constantConstant("a", "\\w", '\\', "", nullptr, res);
    ASSERT_TRUE(res == 1);
    DB::MatchImpl<false, false, true>::constantConstant("-", "\\w", '\\', "", nullptr, res);
    ASSERT_TRUE(res == 0);
    DB::MatchImpl<false, false, true>::constantConstant("a", "\\W", '\\', "", nullptr, res);
    ASSERT_TRUE(res == 0);
    DB::MatchImpl<false, false, true>::constantConstant("-", "\\W", '\\', "", nullptr, res);
    ASSERT_TRUE(res == 1);
    DB::MatchImpl<false, false, true>::constantConstant("a b", "a\\sb", '\\', "", nullptr, res);
    ASSERT_TRUE(res == 1);
    DB::MatchImpl<false, false, true>::constantConstant("a-b", "a\\sb", '\\', "", nullptr, res);
    ASSERT_TRUE(res == 0);
    DB::MatchImpl<false, false, true>::constantConstant("a b", "a\\Sb", '\\', "", nullptr, res);
    ASSERT_TRUE(res == 0);
    DB::MatchImpl<false, false, true>::constantConstant("a-b", "a\\Sb", '\\', "", nullptr, res);
    ASSERT_TRUE(res == 1);
    DB::MatchImpl<false, false, true>::constantConstant("1", "\\d", '\\', "", nullptr, res);
    ASSERT_TRUE(res == 1);
    DB::MatchImpl<false, false, true>::constantConstant("-", "\\d", '\\', "", nullptr, res);
    ASSERT_TRUE(res == 0);
    DB::MatchImpl<false, false, true>::constantConstant("1", "\\D", '\\', "", nullptr, res);
    ASSERT_TRUE(res == 0);
    DB::MatchImpl<false, false, true>::constantConstant("-", "\\D", '\\', "", nullptr, res);
    ASSERT_TRUE(res == 1);
    DB::MatchImpl<false, false, true>::constantConstant("a", "[\\w]", '\\', "", nullptr, res);
    ASSERT_TRUE(res == 1);
    DB::MatchImpl<false, false, true>::constantConstant("-", "[\\w]", '\\', "", nullptr, res);
    ASSERT_TRUE(res == 0);
    DB::MatchImpl<false, false, true>::constantConstant("a", "[\\W]", '\\', "", nullptr, res);
    ASSERT_TRUE(res == 0);
    DB::MatchImpl<false, false, true>::constantConstant("-", "[\\W]", '\\', "", nullptr, res);
    ASSERT_TRUE(res == 1);
    DB::MatchImpl<false, false, true>::constantConstant("a b", "a[\\s]b", '\\', "", nullptr, res);
    ASSERT_TRUE(res == 1);
    DB::MatchImpl<false, false, true>::constantConstant("a-b", "a[\\s]b", '\\', "", nullptr, res);
    ASSERT_TRUE(res == 0);
    DB::MatchImpl<false, false, true>::constantConstant("a b", "a[\\S]b", '\\', "", nullptr, res);
    ASSERT_TRUE(res == 0);
    DB::MatchImpl<false, false, true>::constantConstant("a-b", "a[\\S]b", '\\', "", nullptr, res);
    ASSERT_TRUE(res == 1);
    DB::MatchImpl<false, false, true>::constantConstant("1", "[\\d]", '\\', "", nullptr, res);
    ASSERT_TRUE(res == 1);
    DB::MatchImpl<false, false, true>::constantConstant("-", "[\\d]", '\\', "", nullptr, res);
    ASSERT_TRUE(res == 0);
    DB::MatchImpl<false, false, true>::constantConstant("1", "[\\D]", '\\', "", nullptr, res);
    ASSERT_TRUE(res == 0);
    DB::MatchImpl<false, false, true>::constantConstant("-", "[\\D]", '\\', "", nullptr, res);
    ASSERT_TRUE(res == 1);
    DB::MatchImpl<false, false, true>::constantConstant("abc", "ab|cd", '\\', "", nullptr, res);
    ASSERT_TRUE(res == 1);
    DB::MatchImpl<false, false, true>::constantConstant("abcd", "ab|cd", '\\', "", nullptr, res);
    ASSERT_TRUE(res == 1);
    DB::MatchImpl<false, false, true>::constantConstant("def", "()ef", '\\', "", nullptr, res);
    ASSERT_TRUE(res == 1);
    // error ER_REGEXP_RULE_SYNTAX
    // DB::MatchImpl<false,false,true>::constantConstant("-","*a",'\\',"",nullptr,res); /* Result: c */;
    // error ER_REGEXP_RULE_SYNTAX
    // DB::MatchImpl<false,false,true>::constantConstant("-","(*)b",'\\',"",nullptr,res); /* Result: c */;
    DB::MatchImpl<false, false, true>::constantConstant("b", "$b", '\\', "", nullptr, res);
    ASSERT_TRUE(res == 0);
    // error ER_REGEXP_BAD_ESCAPE_SEQUENCE
    // DB::MatchImpl<false,false,true>::constantConstant("-","a\\",'\\',"",nullptr,res); /* Result: c */;
    DB::MatchImpl<false, false, true>::constantConstant("a(b", "a\\(b", '\\', "", nullptr, res);
    ASSERT_TRUE(res == 1);
    DB::MatchImpl<false, false, true>::constantConstant("ab", "a\\(*b", '\\', "", nullptr, res);
    ASSERT_TRUE(res == 1);
    DB::MatchImpl<false, false, true>::constantConstant("a((b", "a\\(*b", '\\', "", nullptr, res);
    ASSERT_TRUE(res == 1);
    DB::MatchImpl<false, false, true>::constantConstant("a\\b", "a\\\\b", '\\', "", nullptr, res);
    ASSERT_TRUE(res == 1);
    // error ER_REGEXP_MISMATCHED_PAREN
    // DB::MatchImpl<false,false,true>::constantConstant("-","abc)",'\\',"",nullptr,res); /* Result: c */;
    // error ER_REGEXP_MISMATCHED_PAREN
    // DB::MatchImpl<false,false,true>::constantConstant("-","(abc",'\\',"",nullptr,res); /* Result: c */;
    DB::MatchImpl<false, false, true>::constantConstant("abc", "((a))", '\\', "", nullptr, res);
    ASSERT_TRUE(res == 1);
    DB::MatchImpl<false, false, true>::constantConstant("abc", "(a)b(c)", '\\', "", nullptr, res);
    ASSERT_TRUE(res == 1);
    DB::MatchImpl<false, false, true>::constantConstant("aabbabc", "a+b+c", '\\', "", nullptr, res);
    ASSERT_TRUE(res == 1);
    DB::MatchImpl<false, false, true>::constantConstant("aabbabc", "a{1,}b{1,}c", '\\', "", nullptr, res);
    ASSERT_TRUE(res == 1);
    // error ER_REGEXP_RULE_SYNTAX
    // DB::MatchImpl<false,false,true>::constantConstant("-","a**",'\\',"",nullptr,res); /* Result: c */;
    DB::MatchImpl<false, false, true>::constantConstant("abcabc", "a.+?c", '\\', "", nullptr, res);
    ASSERT_TRUE(res == 1);
    DB::MatchImpl<false, false, true>::constantConstant("ab", "(a+|b)*", '\\', "", nullptr, res);
    ASSERT_TRUE(res == 1);
    DB::MatchImpl<false, false, true>::constantConstant("ab", "(a+|b){0,}", '\\', "", nullptr, res);
    ASSERT_TRUE(res == 1);
    DB::MatchImpl<false, false, true>::constantConstant("ab", "(a+|b)+", '\\', "", nullptr, res);
    ASSERT_TRUE(res == 1);
    DB::MatchImpl<false, false, true>::constantConstant("ab", "(a+|b){1,}", '\\', "", nullptr, res);
    ASSERT_TRUE(res == 1);
    DB::MatchImpl<false, false, true>::constantConstant("ab", "(a+|b)?", '\\', "", nullptr, res);
    ASSERT_TRUE(res == 1);
    DB::MatchImpl<false, false, true>::constantConstant("ab", "(a+|b){0,1}", '\\', "", nullptr, res);
    ASSERT_TRUE(res == 1);
    // error ER_REGEXP_MISMATCHED_PAREN
    // DB::MatchImpl<false,false,true>::constantConstant("-",",'\\',"",nullptr,res);(",'\\',"",nullptr,res); /* Result: c */;
    DB::MatchImpl<false, false, true>::constantConstant("cde", "[^ab]*", '\\', "", nullptr, res);
    ASSERT_TRUE(res == 1);
    DB::MatchImpl<false, false, true>::constantConstant("", "abc", '\\', "", nullptr, res);
    ASSERT_TRUE(res == 0);
    DB::MatchImpl<false, false, true>::constantConstant("", "a*", '\\', "", nullptr, res);
    ASSERT_TRUE(res == 1);
    DB::MatchImpl<false, false, true>::constantConstant("abbbcd", "([abc])*d", '\\', "", nullptr, res);
    ASSERT_TRUE(res == 1);
    DB::MatchImpl<false, false, true>::constantConstant("abcd", "([abc])*bcd", '\\', "", nullptr, res);
    ASSERT_TRUE(res == 1);
    DB::MatchImpl<false, false, true>::constantConstant("e", "a|b|c|d|e", '\\', "", nullptr, res);
    ASSERT_TRUE(res == 1);
    DB::MatchImpl<false, false, true>::constantConstant("ef", "(a|b|c|d|e)f", '\\', "", nullptr, res);
    ASSERT_TRUE(res == 1);
    DB::MatchImpl<false, false, true>::constantConstant("abcdefg", "abcd*efg", '\\', "", nullptr, res);
    ASSERT_TRUE(res == 1);
    DB::MatchImpl<false, false, true>::constantConstant("xabyabbbz", "ab*", '\\', "", nullptr, res);
    ASSERT_TRUE(res == 1);
    DB::MatchImpl<false, false, true>::constantConstant("xayabbbz", "ab*", '\\', "", nullptr, res);
    ASSERT_TRUE(res == 1);
    DB::MatchImpl<false, false, true>::constantConstant("abcde", "(ab|cd)e", '\\', "", nullptr, res);
    ASSERT_TRUE(res == 1);
    DB::MatchImpl<false, false, true>::constantConstant("hij", "[abhgefdc]ij", '\\', "", nullptr, res);
    ASSERT_TRUE(res == 1);
    DB::MatchImpl<false, false, true>::constantConstant("abcde", "^(ab|cd)e", '\\', "", nullptr, res);
    ASSERT_TRUE(res == 0);
    DB::MatchImpl<false, false, true>::constantConstant("abcdef", "(abc|)ef", '\\', "", nullptr, res);
    ASSERT_TRUE(res == 1);
    DB::MatchImpl<false, false, true>::constantConstant("abcd", "(a|b)c*d", '\\', "", nullptr, res);
    ASSERT_TRUE(res == 1);
    DB::MatchImpl<false, false, true>::constantConstant("abc", "(ab|ab*)bc", '\\', "", nullptr, res);
    ASSERT_TRUE(res == 1);
    DB::MatchImpl<false, false, true>::constantConstant("abc", "a([bc]*)c*", '\\', "", nullptr, res);
    ASSERT_TRUE(res == 1);
    DB::MatchImpl<false, false, true>::constantConstant("abcd", "a([bc]*)(c*d)", '\\', "", nullptr, res);
    ASSERT_TRUE(res == 1);
    DB::MatchImpl<false, false, true>::constantConstant("abcd", "a([bc]+)(c*d)", '\\', "", nullptr, res);
    ASSERT_TRUE(res == 1);
    DB::MatchImpl<false, false, true>::constantConstant("abcd", "a([bc]*)(c+d)", '\\', "", nullptr, res);
    ASSERT_TRUE(res == 1);
    DB::MatchImpl<false, false, true>::constantConstant("adcdcde", "a[bcd]*dcdcde", '\\', "", nullptr, res);
    ASSERT_TRUE(res == 1);
    DB::MatchImpl<false, false, true>::constantConstant("adcdcde", "a[bcd]+dcdcde", '\\', "", nullptr, res);
    ASSERT_TRUE(res == 0);
    DB::MatchImpl<false, false, true>::constantConstant("abc", "(ab|a)b*c", '\\', "", nullptr, res);
    ASSERT_TRUE(res == 1);
    DB::MatchImpl<false, false, true>::constantConstant("abcd", "((a)(b)c)(d)", '\\', "", nullptr, res);
    ASSERT_TRUE(res == 1);
    DB::MatchImpl<false, false, true>::constantConstant("alpha", "[a-zA-Z_][a-zA-Z0-9_]*", '\\', "", nullptr, res);
    ASSERT_TRUE(res == 1);
    DB::MatchImpl<false, false, true>::constantConstant("abh", "^a(bc+|b[eh])g|.h$", '\\', "", nullptr, res);
    ASSERT_TRUE(res == 1);
    DB::MatchImpl<false, false, true>::constantConstant("effgz", "(bc+d$|ef*g.|h?i(j|k))", '\\', "", nullptr, res);
    ASSERT_TRUE(res == 1);
    DB::MatchImpl<false, false, true>::constantConstant("ij", "(bc+d$|ef*g.|h?i(j|k))", '\\', "", nullptr, res);
    ASSERT_TRUE(res == 1);
    DB::MatchImpl<false, false, true>::constantConstant("effg", "(bc+d$|ef*g.|h?i(j|k))", '\\', "", nullptr, res);
    ASSERT_TRUE(res == 0);
    DB::MatchImpl<false, false, true>::constantConstant("bcdd", "(bc+d$|ef*g.|h?i(j|k))", '\\', "", nullptr, res);
    ASSERT_TRUE(res == 0);
    DB::MatchImpl<false, false, true>::constantConstant("reffgz", "(bc+d$|ef*g.|h?i(j|k))", '\\', "", nullptr, res);
    ASSERT_TRUE(res == 1);
    DB::MatchImpl<false, false, true>::constantConstant("a", "((((((((((a))))))))))", '\\', "", nullptr, res);
    ASSERT_TRUE(res == 1);
    DB::MatchImpl<false, false, true>::constantConstant("a", "(((((((((a)))))))))", '\\', "", nullptr, res);
    ASSERT_TRUE(res == 1);
    DB::MatchImpl<false, false, true>::constantConstant("uh-uh", "multiple words of text", '\\', "", nullptr, res);
    ASSERT_TRUE(res == 0);
    DB::MatchImpl<false, false, true>::constantConstant("multiple words, yeah", "multiple words", '\\', "", nullptr, res);
    ASSERT_TRUE(res == 1);
    DB::MatchImpl<false, false, true>::constantConstant("abcde", "(.*)c(.*)", '\\', "", nullptr, res);
    ASSERT_TRUE(res == 1);
    DB::MatchImpl<false, false, true>::constantConstant("(a, b)", "\\((.*), (.*)\\)", '\\', "", nullptr, res);
    ASSERT_TRUE(res == 1);
    DB::MatchImpl<false, false, true>::constantConstant("ab", "[k]", '\\', "", nullptr, res);
    ASSERT_TRUE(res == 0);
    DB::MatchImpl<false, false, true>::constantConstant("abcd", "abcd", '\\', "", nullptr, res);
    ASSERT_TRUE(res == 1);
    DB::MatchImpl<false, false, true>::constantConstant("abcd", "a(bc)d", '\\', "", nullptr, res);
    ASSERT_TRUE(res == 1);
    DB::MatchImpl<false, false, true>::constantConstant("ac", "a[-]?c", '\\', "", nullptr, res);
    ASSERT_TRUE(res == 1);
    DB::MatchImpl<false, false, true>::constantConstant("b", "(a)|(b)", '\\', "", nullptr, res);
    ASSERT_TRUE(res == 1);
    DB::MatchImpl<false, false, true>::constantConstant("ABC", "(?i)abc", '\\', "", nullptr, res);
    ASSERT_TRUE(res == 1);
    DB::MatchImpl<false, false, true>::constantConstant("XBC", "(?i)abc", '\\', "", nullptr, res);
    ASSERT_TRUE(res == 0);
    DB::MatchImpl<false, false, true>::constantConstant("AXC", "(?i)abc", '\\', "", nullptr, res);
    ASSERT_TRUE(res == 0);
    DB::MatchImpl<false, false, true>::constantConstant("ABX", "(?i)abc", '\\', "", nullptr, res);
    ASSERT_TRUE(res == 0);
    DB::MatchImpl<false, false, true>::constantConstant("XABCY", "(?i)abc", '\\', "", nullptr, res);
    ASSERT_TRUE(res == 1);
    DB::MatchImpl<false, false, true>::constantConstant("ABABC", "(?i)abc", '\\', "", nullptr, res);
    ASSERT_TRUE(res == 1);
    DB::MatchImpl<false, false, true>::constantConstant("ABC", "(?i)ab*c", '\\', "", nullptr, res);
    ASSERT_TRUE(res == 1);
    DB::MatchImpl<false, false, true>::constantConstant("ABC", "(?i)ab*bc", '\\', "", nullptr, res);
    ASSERT_TRUE(res == 1);
    DB::MatchImpl<false, false, true>::constantConstant("ABBC", "(?i)ab*bc", '\\', "", nullptr, res);
    ASSERT_TRUE(res == 1);
    DB::MatchImpl<false, false, true>::constantConstant("ABBBBC", "(?i)ab*?bc", '\\', "", nullptr, res);
    ASSERT_TRUE(res == 1);
    DB::MatchImpl<false, false, true>::constantConstant("ABBBBC", "(?i)ab{0,}?bc", '\\', "", nullptr, res);
    ASSERT_TRUE(res == 1);
    DB::MatchImpl<false, false, true>::constantConstant("ABBC", "(?i)ab+?bc", '\\', "", nullptr, res);
    ASSERT_TRUE(res == 1);
    DB::MatchImpl<false, false, true>::constantConstant("ABC", "(?i)ab+bc", '\\', "", nullptr, res);
    ASSERT_TRUE(res == 0);
    DB::MatchImpl<false, false, true>::constantConstant("ABQ", "(?i)ab+bc", '\\', "", nullptr, res);
    ASSERT_TRUE(res == 0);
    DB::MatchImpl<false, false, true>::constantConstant("ABQ", "(?i)ab{1,}bc", '\\', "", nullptr, res);
    ASSERT_TRUE(res == 0);
    DB::MatchImpl<false, false, true>::constantConstant("ABBBBC", "(?i)ab+bc", '\\', "", nullptr, res);
    ASSERT_TRUE(res == 1);
    DB::MatchImpl<false, false, true>::constantConstant("ABBBBC", "(?i)ab{1,}?bc", '\\', "", nullptr, res);
    ASSERT_TRUE(res == 1);
    DB::MatchImpl<false, false, true>::constantConstant("ABBBBC", "(?i)ab{1,3}?bc", '\\', "", nullptr, res);
    ASSERT_TRUE(res == 1);
    DB::MatchImpl<false, false, true>::constantConstant("ABBBBC", "(?i)ab{3,4}?bc", '\\', "", nullptr, res);
    ASSERT_TRUE(res == 1);
    DB::MatchImpl<false, false, true>::constantConstant("ABBBBC", "(?i)ab{4,5}?bc", '\\', "", nullptr, res);
    ASSERT_TRUE(res == 0);
    DB::MatchImpl<false, false, true>::constantConstant("ABBC", "(?i)ab??bc", '\\', "", nullptr, res);
    ASSERT_TRUE(res == 1);
    DB::MatchImpl<false, false, true>::constantConstant("ABC", "(?i)ab??bc", '\\', "", nullptr, res);
    ASSERT_TRUE(res == 1);
    DB::MatchImpl<false, false, true>::constantConstant("ABC", "(?i)ab{0,1}?bc", '\\', "", nullptr, res);
    ASSERT_TRUE(res == 1);
    DB::MatchImpl<false, false, true>::constantConstant("ABBBBC", "(?i)ab??bc", '\\', "", nullptr, res);
    ASSERT_TRUE(res == 0);
    DB::MatchImpl<false, false, true>::constantConstant("ABC", "(?i)ab??c", '\\', "", nullptr, res);
    ASSERT_TRUE(res == 1);
    DB::MatchImpl<false, false, true>::constantConstant("ABC", "(?i)ab{0,1}?c", '\\', "", nullptr, res);
    ASSERT_TRUE(res == 1);
    DB::MatchImpl<false, false, true>::constantConstant("ABC", "(?i)^abc$", '\\', "", nullptr, res);
    ASSERT_TRUE(res == 1);
    DB::MatchImpl<false, false, true>::constantConstant("ABCC", "(?i)^abc$", '\\', "", nullptr, res);
    ASSERT_TRUE(res == 0);
    DB::MatchImpl<false, false, true>::constantConstant("ABCC", "(?i)^abc", '\\', "", nullptr, res);
    ASSERT_TRUE(res == 1);
    DB::MatchImpl<false, false, true>::constantConstant("AABC", "(?i)^abc$", '\\', "", nullptr, res);
    ASSERT_TRUE(res == 0);
    DB::MatchImpl<false, false, true>::constantConstant("AABC", "(?i)abc$", '\\', "", nullptr, res);
    ASSERT_TRUE(res == 1);
    DB::MatchImpl<false, false, true>::constantConstant("ABC", "(?i)^", '\\', "", nullptr, res);
    ASSERT_TRUE(res == 1);
    DB::MatchImpl<false, false, true>::constantConstant("ABC", "(?i)$", '\\', "", nullptr, res);
    ASSERT_TRUE(res == 1);
    DB::MatchImpl<false, false, true>::constantConstant("ABC", "(?i)a.c", '\\', "", nullptr, res);
    ASSERT_TRUE(res == 1);
    DB::MatchImpl<false, false, true>::constantConstant("AXC", "(?i)a.c", '\\', "", nullptr, res);
    ASSERT_TRUE(res == 1);
    DB::MatchImpl<false, false, true>::constantConstant("AXYZC", "(?i)a.*?c", '\\', "", nullptr, res);
    ASSERT_TRUE(res == 1);
    DB::MatchImpl<false, false, true>::constantConstant("AXYZD", "(?i)a.*c", '\\', "", nullptr, res);
    ASSERT_TRUE(res == 0);
    DB::MatchImpl<false, false, true>::constantConstant("ABC", "(?i)a[bc]d", '\\', "", nullptr, res);
    ASSERT_TRUE(res == 0);
    DB::MatchImpl<false, false, true>::constantConstant("ABD", "(?i)a[bc]d", '\\', "", nullptr, res);
    ASSERT_TRUE(res == 1);
    DB::MatchImpl<false, false, true>::constantConstant("ABD", "(?i)a[b-d]e", '\\', "", nullptr, res);
    ASSERT_TRUE(res == 0);
    DB::MatchImpl<false, false, true>::constantConstant("ACE", "(?i)a[b-d]e", '\\', "", nullptr, res);
    ASSERT_TRUE(res == 1);
    DB::MatchImpl<false, false, true>::constantConstant("AAC", "(?i)a[b-d]", '\\', "", nullptr, res);
    ASSERT_TRUE(res == 1);
    DB::MatchImpl<false, false, true>::constantConstant("A-", "(?i)a[-b]", '\\', "", nullptr, res);
    ASSERT_TRUE(res == 1);
    DB::MatchImpl<false, false, true>::constantConstant("A-", "(?i)a[b-]", '\\', "", nullptr, res);
    ASSERT_TRUE(res == 1);
    // error ER_REGEXP_INVALID_RANGE
    // DB::MatchImpl<false,false,true>::constantConstant("-","(?i)a[b-a]",'\\',"",nullptr,res); /* Result: c */;
    // error ER_REGEXP_MISSING_CLOSE_BRACKET
    // DB::MatchImpl<false,false,true>::constantConstant("-","(?i)a[]b",'\\',"",nullptr,res); /* Result: ci */;
    // error ER_REGEXP_MISSING_CLOSE_BRACKET
    // DB::MatchImpl<false,false,true>::constantConstant("-","(?i)a[",'\\',"",nullptr,res); /* Result: c */;
    DB::MatchImpl<false, false, true>::constantConstant("A]", "(?i)a]", '\\', "", nullptr, res);
    ASSERT_TRUE(res == 1);
    DB::MatchImpl<false, false, true>::constantConstant("A]B", "(?i)a[]]b", '\\', "", nullptr, res);
    ASSERT_TRUE(res == 1);
    DB::MatchImpl<false, false, true>::constantConstant("AED", "(?i)a[^bc]d", '\\', "", nullptr, res);
    ASSERT_TRUE(res == 1);
    DB::MatchImpl<false, false, true>::constantConstant("ABD", "(?i)a[^bc]d", '\\', "", nullptr, res);
    ASSERT_TRUE(res == 0);
    DB::MatchImpl<false, false, true>::constantConstant("ADC", "(?i)a[^-b]c", '\\', "", nullptr, res);
    ASSERT_TRUE(res == 1);
    DB::MatchImpl<false, false, true>::constantConstant("A-C", "(?i)a[^-b]c", '\\', "", nullptr, res);
    ASSERT_TRUE(res == 0);
    DB::MatchImpl<false, false, true>::constantConstant("A]C", "(?i)a[^]b]c", '\\', "", nullptr, res);
    ASSERT_TRUE(res == 0);
    DB::MatchImpl<false, false, true>::constantConstant("ADC", "(?i)a[^]b]c", '\\', "", nullptr, res);
    ASSERT_TRUE(res == 1);
    DB::MatchImpl<false, false, true>::constantConstant("ABC", "(?i)ab|cd", '\\', "", nullptr, res);
    ASSERT_TRUE(res == 1);
    DB::MatchImpl<false, false, true>::constantConstant("ABCD", "(?i)ab|cd", '\\', "", nullptr, res);
    ASSERT_TRUE(res == 1);
    DB::MatchImpl<false, false, true>::constantConstant("DEF", "(?i)()ef", '\\', "", nullptr, res);
    ASSERT_TRUE(res == 1);
    // error ER_REGEXP_RULE_SYNTAX
    // DB::MatchImpl<false,false,true>::constantConstant("-","(?i)*a",'\\',"",nullptr,res); /* Result: c */;
    // error ER_REGEXP_RULE_SYNTAX
    // DB::MatchImpl<false,false,true>::constantConstant("-","(?i)(*)b",'\\',"",nullptr,res); /* Result: c */;
    DB::MatchImpl<false, false, true>::constantConstant("B", "(?i)$b", '\\', "", nullptr, res);
    ASSERT_TRUE(res == 0);
    // error ER_REGEXP_BAD_ESCAPE_SEQUENCE
    // DB::MatchImpl<false,false,true>::constantConstant("-","(?i)a\\",'\\',"",nullptr,res); /* Result: c */;
    DB::MatchImpl<false, false, true>::constantConstant("A(B", "(?i)a\\(b", '\\', "", nullptr, res);
    ASSERT_TRUE(res == 1);
    DB::MatchImpl<false, false, true>::constantConstant("AB", "(?i)a\\(*b", '\\', "", nullptr, res);
    ASSERT_TRUE(res == 1);
    DB::MatchImpl<false, false, true>::constantConstant("A((B", "(?i)a\\(*b", '\\', "", nullptr, res);
    ASSERT_TRUE(res == 1);
    DB::MatchImpl<false, false, true>::constantConstant("A\\B", "(?i)a\\\\b", '\\', "", nullptr, res);
    ASSERT_TRUE(res == 1);
    // error ER_REGEXP_MISMATCHED_PAREN
    // DB::MatchImpl<false,false,true>::constantConstant("-","(?i)abc)",'\\',"",nullptr,res); /* Result: c */;
    // error ER_REGEXP_MISMATCHED_PAREN
    // DB::MatchImpl<false,false,true>::constantConstant("-","(?i)(abc",'\\',"",nullptr,res); /* Result: c */;
    DB::MatchImpl<false, false, true>::constantConstant("ABC", "(?i)((a))", '\\', "", nullptr, res);
    ASSERT_TRUE(res == 1);
    DB::MatchImpl<false, false, true>::constantConstant("ABC", "(?i)(a)b(c)", '\\', "", nullptr, res);
    ASSERT_TRUE(res == 1);
    DB::MatchImpl<false, false, true>::constantConstant("AABBABC", "(?i)a+b+c", '\\', "", nullptr, res);
    ASSERT_TRUE(res == 1);
    DB::MatchImpl<false, false, true>::constantConstant("AABBABC", "(?i)a{1,}b{1,}c", '\\', "", nullptr, res);
    ASSERT_TRUE(res == 1);
    // error ER_REGEXP_RULE_SYNTAX
    // DB::MatchImpl<false,false,true>::constantConstant("-","(?i)a**",'\\',"",nullptr,res); /* Result: c */;
    DB::MatchImpl<false, false, true>::constantConstant("ABCABC", "(?i)a.+?c", '\\', "", nullptr, res);
    ASSERT_TRUE(res == 1);
    DB::MatchImpl<false, false, true>::constantConstant("ABCABC", "(?i)a.*?c", '\\', "", nullptr, res);
    ASSERT_TRUE(res == 1);
    DB::MatchImpl<false, false, true>::constantConstant("ABCABC", "(?i)a.{0,5}?c", '\\', "", nullptr, res);
    ASSERT_TRUE(res == 1);
    DB::MatchImpl<false, false, true>::constantConstant("AB", "(?i)(a+|b)*", '\\', "", nullptr, res);
    ASSERT_TRUE(res == 1);
    DB::MatchImpl<false, false, true>::constantConstant("AB", "(?i)(a+|b){0,}", '\\', "", nullptr, res);
    ASSERT_TRUE(res == 1);
    DB::MatchImpl<false, false, true>::constantConstant("AB", "(?i)(a+|b)+", '\\', "", nullptr, res);
    ASSERT_TRUE(res == 1);
    DB::MatchImpl<false, false, true>::constantConstant("AB", "(?i)(a+|b){1,}", '\\', "", nullptr, res);
    ASSERT_TRUE(res == 1);
    DB::MatchImpl<false, false, true>::constantConstant("AB", "(?i)(a+|b)?", '\\', "", nullptr, res);
    ASSERT_TRUE(res == 1);
    DB::MatchImpl<false, false, true>::constantConstant("AB", "(?i)(a+|b){0,1}", '\\', "", nullptr, res);
    ASSERT_TRUE(res == 1);
    DB::MatchImpl<false, false, true>::constantConstant("AB", "(?i)(a+|b){0,1}?", '\\', "", nullptr, res);
    ASSERT_TRUE(res == 1);
    // error ER_REGEXP_MISMATCHED_PAREN
    // DB::MatchImpl<false,false,true>::constantConstant("-","(?i))(",'\\',"",nullptr,res); /* Result: c */;
    DB::MatchImpl<false, false, true>::constantConstant("CDE", "(?i)[^ab]*", '\\', "", nullptr, res);
    ASSERT_TRUE(res == 1);
    DB::MatchImpl<false, false, true>::constantConstant("", "(?i)abc", '\\', "", nullptr, res);
    ASSERT_TRUE(res == 0);
    DB::MatchImpl<false, false, true>::constantConstant("", "(?i)a*", '\\', "", nullptr, res);
    ASSERT_TRUE(res == 1);
    DB::MatchImpl<false, false, true>::constantConstant("ABBBCD", "(?i)([abc])*d", '\\', "", nullptr, res);
    ASSERT_TRUE(res == 1);
    DB::MatchImpl<false, false, true>::constantConstant("ABCD", "(?i)([abc])*bcd", '\\', "", nullptr, res);
    ASSERT_TRUE(res == 1);
    DB::MatchImpl<false, false, true>::constantConstant("E", "(?i)a|b|c|d|e", '\\', "", nullptr, res);
    ASSERT_TRUE(res == 1);
    DB::MatchImpl<false, false, true>::constantConstant("EF", "(?i)(a|b|c|d|e)f", '\\', "", nullptr, res);
    ASSERT_TRUE(res == 1);
    DB::MatchImpl<false, false, true>::constantConstant("ABCDEFG", "(?i)abcd*efg", '\\', "", nullptr, res);
    ASSERT_TRUE(res == 1);
    DB::MatchImpl<false, false, true>::constantConstant("XABYABBBZ", "(?i)ab*", '\\', "", nullptr, res);
    ASSERT_TRUE(res == 1);
    DB::MatchImpl<false, false, true>::constantConstant("XAYABBBZ", "(?i)ab*", '\\', "", nullptr, res);
    ASSERT_TRUE(res == 1);
    DB::MatchImpl<false, false, true>::constantConstant("ABCDE", "(?i)(ab|cd)e", '\\', "", nullptr, res);
    ASSERT_TRUE(res == 1);
    DB::MatchImpl<false, false, true>::constantConstant("HIJ", "(?i)[abhgefdc]ij", '\\', "", nullptr, res);
    ASSERT_TRUE(res == 1);
    DB::MatchImpl<false, false, true>::constantConstant("ABCDE", "(?i)^(ab|cd)e", '\\', "", nullptr, res);
    ASSERT_TRUE(res == 0);
    DB::MatchImpl<false, false, true>::constantConstant("ABCDEF", "(?i)(abc|)ef", '\\', "", nullptr, res);
    ASSERT_TRUE(res == 1);
    DB::MatchImpl<false, false, true>::constantConstant("ABCD", "(?i)(a|b)c*d", '\\', "", nullptr, res);
    ASSERT_TRUE(res == 1);
    DB::MatchImpl<false, false, true>::constantConstant("ABC", "(?i)(ab|ab*)bc", '\\', "", nullptr, res);
    ASSERT_TRUE(res == 1);
    DB::MatchImpl<false, false, true>::constantConstant("ABC", "(?i)a([bc]*)c*", '\\', "", nullptr, res);
    ASSERT_TRUE(res == 1);
    DB::MatchImpl<false, false, true>::constantConstant("ABCD", "(?i)a([bc]*)(c*d)", '\\', "", nullptr, res);
    ASSERT_TRUE(res == 1);
    DB::MatchImpl<false, false, true>::constantConstant("ABCD", "(?i)a([bc]+)(c*d)", '\\', "", nullptr, res);
    ASSERT_TRUE(res == 1);
    DB::MatchImpl<false, false, true>::constantConstant("ABCD", "(?i)a([bc]*)(c+d)", '\\', "", nullptr, res);
    ASSERT_TRUE(res == 1);
    DB::MatchImpl<false, false, true>::constantConstant("ADCDCDE", "(?i)a[bcd]*dcdcde", '\\', "", nullptr, res);
    ASSERT_TRUE(res == 1);
    DB::MatchImpl<false, false, true>::constantConstant("ADCDCDE", "(?i)a[bcd]+dcdcde", '\\', "", nullptr, res);
    ASSERT_TRUE(res == 0);
    DB::MatchImpl<false, false, true>::constantConstant("ABC", "(?i)(ab|a)b*c", '\\', "", nullptr, res);
    ASSERT_TRUE(res == 1);
    DB::MatchImpl<false, false, true>::constantConstant("ABCD", "(?i)((a)(b)c)(d)", '\\', "", nullptr, res);
    ASSERT_TRUE(res == 1);
    DB::MatchImpl<false, false, true>::constantConstant("ALPHA", "(?i)[a-zA-Z_][a-zA-Z0-9_]*", '\\', "", nullptr, res);
    ASSERT_TRUE(res == 1);
    DB::MatchImpl<false, false, true>::constantConstant("ABH", "(?i)^a(bc+|b[eh])g|.h$", '\\', "", nullptr, res);
    ASSERT_TRUE(res == 1);
    DB::MatchImpl<false, false, true>::constantConstant("EFFGZ", "(?i)(bc+d$|ef*g.|h?i(j|k))", '\\', "", nullptr, res);
    ASSERT_TRUE(res == 1);
    DB::MatchImpl<false, false, true>::constantConstant("IJ", "(?i)(bc+d$|ef*g.|h?i(j|k))", '\\', "", nullptr, res);
    ASSERT_TRUE(res == 1);
    DB::MatchImpl<false, false, true>::constantConstant("EFFG", "(?i)(bc+d$|ef*g.|h?i(j|k))", '\\', "", nullptr, res);
    ASSERT_TRUE(res == 0);
    DB::MatchImpl<false, false, true>::constantConstant("BCDD", "(?i)(bc+d$|ef*g.|h?i(j|k))", '\\', "", nullptr, res);
    ASSERT_TRUE(res == 0);
    DB::MatchImpl<false, false, true>::constantConstant("REFFGZ", "(?i)(bc+d$|ef*g.|h?i(j|k))", '\\', "", nullptr, res);
    ASSERT_TRUE(res == 1);
    DB::MatchImpl<false, false, true>::constantConstant("A", "(?i)((((((((((a))))))))))", '\\', "", nullptr, res);
    ASSERT_TRUE(res == 1);
    DB::MatchImpl<false, false, true>::constantConstant("A", "(?i)(((((((((a)))))))))", '\\', "", nullptr, res);
    ASSERT_TRUE(res == 1);
    DB::MatchImpl<false, false, true>::constantConstant("A", "(?i)(?:(?:(?:(?:(?:(?:(?:(?:(?:(a))))))))))", '\\', "", nullptr, res);
    ASSERT_TRUE(res == 1);
    DB::MatchImpl<false, false, true>::constantConstant("C", "(?i)(?:(?:(?:(?:(?:(?:(?:(?:(?:(a|b|c))))))))))", '\\', "", nullptr, res);
    ASSERT_TRUE(res == 1);
    DB::MatchImpl<false, false, true>::constantConstant("UH-UH", "(?i)multiple words of text", '\\', "", nullptr, res);
    ASSERT_TRUE(res == 0);
    DB::MatchImpl<false, false, true>::constantConstant("MULTIPLE WORDS, YEAH", "(?i)multiple words", '\\', "", nullptr, res);
    ASSERT_TRUE(res == 1);
    DB::MatchImpl<false, false, true>::constantConstant("ABCDE", "(?i)(.*)c(.*)", '\\', "", nullptr, res);
    ASSERT_TRUE(res == 1);
    DB::MatchImpl<false, false, true>::constantConstant("(A, B)", "(?i)\\((.*), (.*)\\)", '\\', "", nullptr, res);
    ASSERT_TRUE(res == 1);
    DB::MatchImpl<false, false, true>::constantConstant("AB", "(?i)[k]", '\\', "", nullptr, res);
    ASSERT_TRUE(res == 0);
    DB::MatchImpl<false, false, true>::constantConstant("ABCD", "(?i)abcd", '\\', "", nullptr, res);
    ASSERT_TRUE(res == 1);
    DB::MatchImpl<false, false, true>::constantConstant("ABCD", "(?i)a(bc)d", '\\', "", nullptr, res);
    ASSERT_TRUE(res == 1);
    DB::MatchImpl<false, false, true>::constantConstant("AC", "(?i)a[-]?c", '\\', "", nullptr, res);
    ASSERT_TRUE(res == 1);
    DB::MatchImpl<false, false, true>::constantConstant("ace", "a(?:b|c|d)(.)", '\\', "", nullptr, res);
    ASSERT_TRUE(res == 1);
    DB::MatchImpl<false, false, true>::constantConstant("ace", "a(?:b|c|d)*(.)", '\\', "", nullptr, res);
    ASSERT_TRUE(res == 1);
    DB::MatchImpl<false, false, true>::constantConstant("ace", "a(?:b|c|d)+?(.)", '\\', "", nullptr, res);
    ASSERT_TRUE(res == 1);
    DB::MatchImpl<false, false, true>::constantConstant("acdbcdbe", "a(?:b|c|d)+?(.)", '\\', "", nullptr, res);
    ASSERT_TRUE(res == 1);
    DB::MatchImpl<false, false, true>::constantConstant("acdbcdbe", "a(?:b|c|d)+(.)", '\\', "", nullptr, res);
    ASSERT_TRUE(res == 1);
    DB::MatchImpl<false, false, true>::constantConstant("acdbcdbe", "a(?:b|c|d){2}(.)", '\\', "", nullptr, res);
    ASSERT_TRUE(res == 1);
    DB::MatchImpl<false, false, true>::constantConstant("acdbcdbe", "a(?:b|c|d){4,5}(.)", '\\', "", nullptr, res);
    ASSERT_TRUE(res == 1);
    DB::MatchImpl<false, false, true>::constantConstant("acdbcdbe", "a(?:b|c|d){4,5}?(.)", '\\', "", nullptr, res);
    ASSERT_TRUE(res == 1);
    DB::MatchImpl<false, false, true>::constantConstant("foobar", "((foo)|(bar))*", '\\', "", nullptr, res);
    ASSERT_TRUE(res == 1);
    // error ER_REGEXP_MISMATCHED_PAREN
    // DB::MatchImpl<false,false,true>::constantConstant("-",":(?:",'\\',"",nullptr,res); /* Result: c */;
    DB::MatchImpl<false, false, true>::constantConstant("acdbcdbe", "a(?:b|c|d){6,7}(.)", '\\', "", nullptr, res);
    ASSERT_TRUE(res == 1);
    DB::MatchImpl<false, false, true>::constantConstant("acdbcdbe", "a(?:b|c|d){6,7}?(.)", '\\', "", nullptr, res);
    ASSERT_TRUE(res == 1);
    DB::MatchImpl<false, false, true>::constantConstant("acdbcdbe", "a(?:b|c|d){5,6}(.)", '\\', "", nullptr, res);
    ASSERT_TRUE(res == 1);
    DB::MatchImpl<false, false, true>::constantConstant("acdbcdbe", "a(?:b|c|d){5,6}?(.)", '\\', "", nullptr, res);
    ASSERT_TRUE(res == 1);
    DB::MatchImpl<false, false, true>::constantConstant("acdbcdbe", "a(?:b|c|d){5,7}(.)", '\\', "", nullptr, res);
    ASSERT_TRUE(res == 1);
    DB::MatchImpl<false, false, true>::constantConstant("acdbcdbe", "a(?:b|c|d){5,7}?(.)", '\\', "", nullptr, res);
    ASSERT_TRUE(res == 1);
    DB::MatchImpl<false, false, true>::constantConstant("ace", "a(?:b|(c|e){1,2}?|d)+?(.)", '\\', "", nullptr, res);
    ASSERT_TRUE(res == 1);
    DB::MatchImpl<false, false, true>::constantConstant("AB", "^(.+)?B", '\\', "", nullptr, res);
    ASSERT_TRUE(res == 1);
    DB::MatchImpl<false, false, true>::constantConstant(".", "^([^a-z])|(\\^)$", '\\', "", nullptr, res);
    ASSERT_TRUE(res == 1);
    DB::MatchImpl<false, false, true>::constantConstant("<&OUT", "^[<>]&", '\\', "", nullptr, res);
    ASSERT_TRUE(res == 1);
    // # Not implemented
    // error ER_REGEXP_UNIMPLEMENTED
    // DB::MatchImpl<false,false,true>::constantConstant("aaaaaaaaaa","^(a(?(1)\\1)){4}$",'\\',"",nullptr,res); ASSERT_TRUE(res == 1);
    // # Not implemented
    // error ER_REGEXP_UNIMPLEMENTED
    // DB::MatchImpl<false,false,true>::constantConstant("aaaaaaaaa","^(a(?(1)\\1)){4}$",'\\',"",nullptr,res); ASSERT_TRUE(res == 0);
    // # Not implemented
    // --error ER_REGEXP_UNIMPLEMENTED
    // DB::MatchImpl<false,false,true>::constantConstant("aaaaaaaaaaa","^(a(?(1)\\1)){4}$",'\\',"",nullptr,res); ASSERT_TRUE(res == 0);
    DB::MatchImpl<false, false, true>::constantConstant("aaaaaaaaa", "((a{4})+)", '\\', "", nullptr, res);
    ASSERT_TRUE(res == 1);
    DB::MatchImpl<false, false, true>::constantConstant("aaaaaaaaaa", "(((aa){2})+)", '\\', "", nullptr, res);
    ASSERT_TRUE(res == 1);
    DB::MatchImpl<false, false, true>::constantConstant("aaaaaaaaaa", "(((a{2}){2})+)", '\\', "", nullptr, res);
    ASSERT_TRUE(res == 1);
    DB::MatchImpl<false, false, true>::constantConstant("foobar", "(?:(f)(o)(o)|(b)(a)(r))*", '\\', "", nullptr, res);
    ASSERT_TRUE(res == 1);
    // --error ER_REGEXP_RULE_SYNTAX
    // DB::MatchImpl<false,false,true>::constantConstant("-","(?<%)b",'\\',"",nullptr,res); /* Result: c */;
    DB::MatchImpl<false, false, true>::constantConstant("aba", "(?:..)*a", '\\', "", nullptr, res);
    ASSERT_TRUE(res == 1);
    DB::MatchImpl<false, false, true>::constantConstant("aba", "(?:..)*?a", '\\', "", nullptr, res);
    ASSERT_TRUE(res == 1);
    DB::MatchImpl<false, false, true>::constantConstant("abc", "^(){3,5}", '\\', "", nullptr, res);
    ASSERT_TRUE(res == 1);
    DB::MatchImpl<false, false, true>::constantConstant("aax", "^(a+)*ax", '\\', "", nullptr, res);
    ASSERT_TRUE(res == 1);
    DB::MatchImpl<false, false, true>::constantConstant("aax", "^((a|b)+)*ax", '\\', "", nullptr, res);
    ASSERT_TRUE(res == 1);
    DB::MatchImpl<false, false, true>::constantConstant("aax", "^((a|bc)+)*ax", '\\', "", nullptr, res);
    ASSERT_TRUE(res == 1);
    DB::MatchImpl<false, false, true>::constantConstant("cab", "(a|x)*ab", '\\', "", nullptr, res);
    ASSERT_TRUE(res == 1);
    DB::MatchImpl<false, false, true>::constantConstant("cab", "(a)*ab", '\\', "", nullptr, res);
    ASSERT_TRUE(res == 1);
    DB::MatchImpl<false, false, true>::constantConstant("ab", "(?:(?i)a)b", '\\', "", nullptr, res);
    ASSERT_TRUE(res == 1);
    DB::MatchImpl<false, false, true>::constantConstant("ab", "((?i)a)b", '\\', "", nullptr, res);
    ASSERT_TRUE(res == 1);
    DB::MatchImpl<false, false, true>::constantConstant("Ab", "(?:(?i)a)b", '\\', "", nullptr, res);
    ASSERT_TRUE(res == 1);
    DB::MatchImpl<false, false, true>::constantConstant("Ab", "((?i)a)b", '\\', "", nullptr, res);
    ASSERT_TRUE(res == 1);
    DB::MatchImpl<false, false, true>::constantConstant("aB", "(?:(?i)a)b", '\\', "", nullptr, res);
    ASSERT_TRUE(res == 0);
    DB::MatchImpl<false, false, true>::constantConstant("aB", "((?i)a)b", '\\', "", nullptr, res);
    ASSERT_TRUE(res == 0);
    DB::MatchImpl<false, false, true>::constantConstant("ab", "(?i:a)b", '\\', "", nullptr, res);
    ASSERT_TRUE(res == 1);
    DB::MatchImpl<false, false, true>::constantConstant("ab", "((?i:a))b", '\\', "", nullptr, res);
    ASSERT_TRUE(res == 1);
    DB::MatchImpl<false, false, true>::constantConstant("Ab", "(?i:a)b", '\\', "", nullptr, res);
    ASSERT_TRUE(res == 1);
    DB::MatchImpl<false, false, true>::constantConstant("Ab", "((?i:a))b", '\\', "", nullptr, res);
    ASSERT_TRUE(res == 1);
    DB::MatchImpl<false, false, true>::constantConstant("aB", "(?i:a)b", '\\', "", nullptr, res);
    ASSERT_TRUE(res == 0);
    DB::MatchImpl<false, false, true>::constantConstant("aB", "((?i:a))b", '\\', "", nullptr, res);
    ASSERT_TRUE(res == 0);
    DB::MatchImpl<false, false, true>::constantConstant("ab", "(?i)(?:(?-i)a)b", '\\', "", nullptr, res);
    ASSERT_TRUE(res == 1);
    DB::MatchImpl<false, false, true>::constantConstant("ab", "(?i)((?-i)a)b", '\\', "", nullptr, res);
    ASSERT_TRUE(res == 1);
    DB::MatchImpl<false, false, true>::constantConstant("aB", "(?i)(?:(?-i)a)b", '\\', "", nullptr, res);
    ASSERT_TRUE(res == 1);
    DB::MatchImpl<false, false, true>::constantConstant("aB", "(?i)((?-i)a)b", '\\', "", nullptr, res);
    ASSERT_TRUE(res == 1);
    DB::MatchImpl<false, false, true>::constantConstant("Ab", "(?i)(?:(?-i)a)b", '\\', "", nullptr, res);
    ASSERT_TRUE(res == 0);
    DB::MatchImpl<false, false, true>::constantConstant("Ab", "(?i)((?-i)a)b", '\\', "", nullptr, res);
    ASSERT_TRUE(res == 0);
    DB::MatchImpl<false, false, true>::constantConstant("AB", "(?i)(?:(?-i)a)b", '\\', "", nullptr, res);
    ASSERT_TRUE(res == 0);
    DB::MatchImpl<false, false, true>::constantConstant("AB", "(?i)((?-i)a)b", '\\', "", nullptr, res);
    ASSERT_TRUE(res == 0);
    DB::MatchImpl<false, false, true>::constantConstant("ab", "(?i)(?-i:a)b", '\\', "", nullptr, res);
    ASSERT_TRUE(res == 1);
    DB::MatchImpl<false, false, true>::constantConstant("ab", "(?i)((?-i:a))b", '\\', "", nullptr, res);
    ASSERT_TRUE(res == 1);
    DB::MatchImpl<false, false, true>::constantConstant("aB", "(?i)(?-i:a)b", '\\', "", nullptr, res);
    ASSERT_TRUE(res == 1);
    DB::MatchImpl<false, false, true>::constantConstant("aB", "(?i)((?-i:a))b", '\\', "", nullptr, res);
    ASSERT_TRUE(res == 1);
    DB::MatchImpl<false, false, true>::constantConstant("Ab", "(?i)(?-i:a)b", '\\', "", nullptr, res);
    ASSERT_TRUE(res == 0);
    DB::MatchImpl<false, false, true>::constantConstant("Ab", "(?i)((?-i:a))b", '\\', "", nullptr, res);
    ASSERT_TRUE(res == 0);
    DB::MatchImpl<false, false, true>::constantConstant("AB", "(?i)(?-i:a)b", '\\', "", nullptr, res);
    ASSERT_TRUE(res == 0);
    DB::MatchImpl<false, false, true>::constantConstant("AB", "(?i)((?-i:a))b", '\\', "", nullptr, res);
    ASSERT_TRUE(res == 0);
    DB::MatchImpl<false, false, true>::constantConstant("a\nB", "(?i)((?-i:a.))b", '\\', "", nullptr, res);
    ASSERT_TRUE(res == 0);
    DB::MatchImpl<false, false, true>::constantConstant("a\nB", "(?i)((?s-i:a.))b", '\\', "", nullptr, res);
    ASSERT_TRUE(res == 1);
    DB::MatchImpl<false, false, true>::constantConstant("B\nB", "(?i)((?s-i:a.))b", '\\', "", nullptr, res);
    ASSERT_TRUE(res == 0);
    DB::MatchImpl<false, false, true>::constantConstant(
        "cabbbb",
        "(?:c|d)(?:)(?:a(?:)(?:b)(?:b(?:))(?:b(?:)(?:b)))",
        '\\',
        "",
        nullptr,
        res);
    ASSERT_TRUE(res == 1);
    DB::MatchImpl<false, false, true>::constantConstant("caaaaaaaabbbbbbbbbbbbbbbbbbbbbbbbbbbbbbbb",
                                                        "(?:c|d)(?:)(?:aaaaaaaa(?:)(?:bbbbbbbb)(?:bbbbbbbb(?:))(?:bbbbbbbb(?:)(?:bbbbbbbb)))",
                                                        '\\',
                                                        "",
                                                        nullptr,
                                                        res);
    ASSERT_TRUE(res == 1);
    DB::MatchImpl<false, false, true>::constantConstant("foobar1234baz", "foo\\w*\\d{4}baz", '\\', "", nullptr, res);
    ASSERT_TRUE(res == 1);
    // # Not implemented
    // --error ER_REGEXP_UNIMPLEMENTED
    // DB::MatchImpl<false,false,true>::constantConstant("cabd","a(?{})b",'\\',"",nullptr,res); ASSERT_TRUE(res == 1);
    // --error ER_REGEXP_UNIMPLEMENTED
    // DB::MatchImpl<false,false,true>::constantConstant("-","a(?{)b",'\\',"",nullptr,res); /* Result: c */;
    // --error ER_REGEXP_UNIMPLEMENTED
    // DB::MatchImpl<false,false,true>::constantConstant("-","a(?{{})b",'\\',"",nullptr,res); /* Result: c */;
    // --error ER_REGEXP_UNIMPLEMENTED
    // DB::MatchImpl<false,false,true>::constantConstant("-","a(?{}})b",'\\',"",nullptr,res); /* Result: c */;
    // --error ER_REGEXP_UNIMPLEMENTED
    // DB::MatchImpl<false,false,true>::constantConstant("-","a(?{"{"})b",'\\',"",nullptr,res); /* Result: c */;
    // # Not implemented
    // --error ER_REGEXP_UNIMPLEMENTED
    // DB::MatchImpl<false,false,true>::constantConstant("cabd","a(?{"\\{"})b",'\\',"",nullptr,res); ASSERT_TRUE(res == 1);
    // --error ER_REGEXP_UNIMPLEMENTED
    // DB::MatchImpl<false,false,true>::constantConstant("-","a(?{"{"}})b",'\\',"",nullptr,res); /* Result: c */;
    // # Not implemented
    // --error ER_REGEXP_UNIMPLEMENTED
    // DB::MatchImpl<false,false,true>::constantConstant("caxbd","a(?{$bl="\\{"}).b",'\\',"",nullptr,res); ASSERT_TRUE(res == 1);
    DB::MatchImpl<false, false, true>::constantConstant("x~~", "x(~~)*(?:(?:F)?)?", '\\', "", nullptr, res);
    ASSERT_TRUE(res == 1);
    DB::MatchImpl<false, false, true>::constantConstant("a--", "^(?:a?b?)*$", '\\', "", nullptr, res);
    ASSERT_TRUE(res == 0);
    DB::MatchImpl<false, false, true>::constantConstant("a\nb\nc\n", "((?s)^a(.))((?m)^b$)", '\\', "", nullptr, res);
    ASSERT_TRUE(res == 1);
    DB::MatchImpl<false, false, true>::constantConstant("a\nb\nc\n", "((?m)^b$)", '\\', "", nullptr, res);
    ASSERT_TRUE(res == 1);
    DB::MatchImpl<false, false, true>::constantConstant("a\nb\n", "(?m)^b", '\\', "", nullptr, res);
    ASSERT_TRUE(res == 1);
    DB::MatchImpl<false, false, true>::constantConstant("a\nb\n", "(?m)^(b)", '\\', "", nullptr, res);
    ASSERT_TRUE(res == 1);
    DB::MatchImpl<false, false, true>::constantConstant("a\nb\n", "((?m)^b)", '\\', "", nullptr, res);
    ASSERT_TRUE(res == 1);
    DB::MatchImpl<false, false, true>::constantConstant("a\nb\n", "\n((?m)^b)", '\\', "", nullptr, res);
    ASSERT_TRUE(res == 1);
    DB::MatchImpl<false, false, true>::constantConstant("a\nb\nc\n", "^b", '\\', "", nullptr, res);
    ASSERT_TRUE(res == 0);
    DB::MatchImpl<false, false, true>::constantConstant("a\nb\nc\n", "()^b", '\\', "", nullptr, res);
    ASSERT_TRUE(res == 0);
    DB::MatchImpl<false, false, true>::constantConstant("a\nb\nc\n", "((?m)^b)", '\\', "", nullptr, res);
    ASSERT_TRUE(res == 1);
    // # Not implemented
    // --error ER_REGEXP_UNIMPLEMENTED
    // DB::MatchImpl<false,false,true>::constantConstant("a","(?(1)a|b)",'\\',"",nullptr,res); ASSERT_TRUE(res == 0);
    // # Not implemented
    // --error ER_REGEXP_UNIMPLEMENTED
    // DB::MatchImpl<false,false,true>::constantConstant("a","(?(1)b|a)",'\\',"",nullptr,res); ASSERT_TRUE(res == 1);
    // # Not implemented
    // --error ER_REGEXP_UNIMPLEMENTED
    // DB::MatchImpl<false,false,true>::constantConstant("a","(x)?(?(1)a|b)",'\\',"",nullptr,res); ASSERT_TRUE(res == 0);
    // # Not implemented
    // --error ER_REGEXP_UNIMPLEMENTED
    // DB::MatchImpl<false,false,true>::constantConstant("a","(x)?(?(1)b|a)",'\\',"",nullptr,res); ASSERT_TRUE(res == 1);
    // # Not implemented
    // --error ER_REGEXP_UNIMPLEMENTED
    // DB::MatchImpl<false,false,true>::constantConstant("a","()?(?(1)b|a)",'\\',"",nullptr,res); ASSERT_TRUE(res == 1);
    // # Not implemented
    // --error ER_REGEXP_UNIMPLEMENTED
    // DB::MatchImpl<false,false,true>::constantConstant("a","()(?(1)b|a)",'\\',"",nullptr,res); ASSERT_TRUE(res == 0);
    // # Not implemented
    // --error ER_REGEXP_UNIMPLEMENTED
    // DB::MatchImpl<false,false,true>::constantConstant("a","()?(?(1)a|b)",'\\',"",nullptr,res); ASSERT_TRUE(res == 1);
    // # Not implemented
    // --error ER_REGEXP_UNIMPLEMENTED
    // DB::MatchImpl<false,false,true>::constantConstant("(blah)","^(\\()?blah(?(1)(\\)))$",'\\',"",nullptr,res); ASSERT_TRUE(res == 1);
    // # Not implemented
    // --error ER_REGEXP_UNIMPLEMENTED
    // DB::MatchImpl<false,false,true>::constantConstant("blah","^(\\()?blah(?(1)(\\)))$",'\\',"",nullptr,res); ASSERT_TRUE(res == 1);
    // # Not implemented
    // --error ER_REGEXP_UNIMPLEMENTED
    // DB::MatchImpl<false,false,true>::constantConstant("blah)","^(\\()?blah(?(1)(\\)))$",'\\',"",nullptr,res); ASSERT_TRUE(res == 0);
    // # Not implemented
    // --error ER_REGEXP_UNIMPLEMENTED
    // DB::MatchImpl<false,false,true>::constantConstant("(blah","^(\\()?blah(?(1)(\\)))$",'\\',"",nullptr,res); ASSERT_TRUE(res == 0);
    // # Not implemented
    // --error ER_REGEXP_UNIMPLEMENTED
    // DB::MatchImpl<false,false,true>::constantConstant("(blah)","^(\\(+)?blah(?(1)(\\)))$",'\\',"",nullptr,res); ASSERT_TRUE(res == 1);
    // # Not implemented
    // --error ER_REGEXP_UNIMPLEMENTED
    // DB::MatchImpl<false,false,true>::constantConstant("blah","^(\\(+)?blah(?(1)(\\)))$",'\\',"",nullptr,res); ASSERT_TRUE(res == 1);
    // # Not implemented
    // --error ER_REGEXP_UNIMPLEMENTED
    // DB::MatchImpl<false,false,true>::constantConstant("blah)","^(\\(+)?blah(?(1)(\\)))$",'\\',"",nullptr,res); ASSERT_TRUE(res == 0);
    // # Not implemented
    // --error ER_REGEXP_UNIMPLEMENTED
    // DB::MatchImpl<false,false,true>::constantConstant("(blah","^(\\(+)?blah(?(1)(\\)))$",'\\',"",nullptr,res); ASSERT_TRUE(res == 0);
    // --error ER_REGEXP_UNIMPLEMENTED
    // DB::MatchImpl<false,false,true>::constantConstant("a","(?(1?)a|b)",'\\',"",nullptr,res); /* Result: c */;
    // --error ER_REGEXP_UNIMPLEMENTED
    // DB::MatchImpl<false,false,true>::constantConstant("a","(?(1)a|b|c)",'\\',"",nullptr,res); /* Result: c */;
    // # Not implemented
    // --error ER_REGEXP_UNIMPLEMENTED
    // DB::MatchImpl<false,false,true>::constantConstant("a","(?(?{0})a|b)",'\\',"",nullptr,res); ASSERT_TRUE(res == 0);
    // # Not implemented
    // --error ER_REGEXP_UNIMPLEMENTED
    // DB::MatchImpl<false,false,true>::constantConstant("a","(?(?{0})b|a)",'\\',"",nullptr,res); ASSERT_TRUE(res == 1);
    // # Not implemented
    // --error ER_REGEXP_UNIMPLEMENTED
    // DB::MatchImpl<false,false,true>::constantConstant("a","(?(?{1})b|a)",'\\',"",nullptr,res); ASSERT_TRUE(res == 0);
    // # Not implemented
    // --error ER_REGEXP_UNIMPLEMENTED
    // DB::MatchImpl<false,false,true>::constantConstant("a","(?(?{1})a|b)",'\\',"",nullptr,res); ASSERT_TRUE(res == 1);
    // # Not implemented
    // --error ER_REGEXP_UNIMPLEMENTED
    // DB::MatchImpl<false,false,true>::constantConstant("a","(?(?!a)a|b)",'\\',"",nullptr,res); ASSERT_TRUE(res == 0);
    // # Not implemented
    // --error ER_REGEXP_UNIMPLEMENTED
    // DB::MatchImpl<false,false,true>::constantConstant("a","(?(?!a)b|a)",'\\',"",nullptr,res); ASSERT_TRUE(res == 1);
    // # Not implemented
    // --error ER_REGEXP_UNIMPLEMENTED
    // DB::MatchImpl<false,false,true>::constantConstant("a","(?(?=a)b|a)",'\\',"",nullptr,res); ASSERT_TRUE(res == 0);
    // # Not implemented
    // --error ER_REGEXP_UNIMPLEMENTED
    // DB::MatchImpl<false,false,true>::constantConstant("a","(?(?=a)a|b)",'\\',"",nullptr,res); ASSERT_TRUE(res == 1);
    DB::MatchImpl<false, false, true>::constantConstant("one:", "(\\w+:)+", '\\', "", nullptr, res);
    ASSERT_TRUE(res == 1);
    DB::MatchImpl<false, false, true>::constantConstant("abcd:", "([\\w:]+::)?(\\w+)$", '\\', "", nullptr, res);
    ASSERT_TRUE(res == 0);
    DB::MatchImpl<false, false, true>::constantConstant("abcd", "([\\w:]+::)?(\\w+)$", '\\', "", nullptr, res);
    ASSERT_TRUE(res == 1);
    DB::MatchImpl<false, false, true>::constantConstant("xy:z:::abcd", "([\\w:]+::)?(\\w+)$", '\\', "", nullptr, res);
    ASSERT_TRUE(res == 1);
    DB::MatchImpl<false, false, true>::constantConstant("aexycd", "^[^bcd]*(c+)", '\\', "", nullptr, res);
    ASSERT_TRUE(res == 1);
    DB::MatchImpl<false, false, true>::constantConstant("caab", "(a*)b+", '\\', "", nullptr, res);
    ASSERT_TRUE(res == 1);
    // # Not implemented
    // --error ER_REGEXP_UNIMPLEMENTED
    // DB::MatchImpl<false,false,true>::constantConstant("yaaxxaaaacd","(?{$a=2})a*aa(?{local$a=$a+1})k*c(?{$b=$a})",'\\',"",nullptr,res); ASSERT_TRUE(res == 1);
    // # Not implemented
    // --error ER_REGEXP_UNIMPLEMENTED
    // DB::MatchImpl<false,false,true>::constantConstant("yaaxxaaaacd","(?{$a=2})(a(?{local$a=$a+1}))*aak*c(?{$b=$a})",'\\',"",nullptr,res); ASSERT_TRUE(res == 1);
    DB::MatchImpl<false, false, true>::constantConstant("aaab", "(>a+)ab", '\\', "", nullptr, res);
    ASSERT_TRUE(res == 0);
    DB::MatchImpl<false, false, true>::constantConstant("a:[b]:", "([\\[:]+)", '\\', "", nullptr, res); /* Result: yi */
    ASSERT_TRUE(res == 1);
    DB::MatchImpl<false, false, true>::constantConstant("a=[b]=", "([\\[=]+)", '\\', "", nullptr, res); /* Result: yi */
    ASSERT_TRUE(res == 1);
    DB::MatchImpl<false, false, true>::constantConstant("a.[b].", "([\\[.]+)", '\\', "", nullptr, res); /* Result: yi */
    ASSERT_TRUE(res == 1);
    // --error ER_REGEXP_MISSING_CLOSE_BRACKET
    // DB::MatchImpl<false,false,true>::constantConstant("-","[a[:xyz:",'\\',"",nullptr,res); /* Result: c */;
    // --error ER_REGEXP_ILLEGAL_ARGUMENT
    // DB::MatchImpl<false,false,true>::constantConstant("-","[a[:xyz:]",'\\',"",nullptr,res); /* Result: c */;
    DB::MatchImpl<false, false, true>::constantConstant("abc", "[a\\[:]b[:c]", '\\', "", nullptr, res); /* Result: yi */
    ASSERT_TRUE(res == 1);
    // --error ER_REGEXP_ILLEGAL_ARGUMENT
    // DB::MatchImpl<false,false,true>::constantConstant("pbaq","([a[:xyz:]b]+)",'\\',"",nullptr,res); /* Result: c */;
    DB::MatchImpl<false, false, true>::constantConstant("abc", "[a\\[:]b[:c]", '\\', "", nullptr, res); /* Result: iy */
    ASSERT_TRUE(res == 1);
    // --error ER_REGEXP_ILLEGAL_ARGUMENT
    // DB::MatchImpl<false,false,true>::constantConstant("-","[[:foo:]]",'\\',"",nullptr,res); /* Result: c */;
    // --error ER_REGEXP_ILLEGAL_ARGUMENT
    // DB::MatchImpl<false,false,true>::constantConstant("-","[[:^foo:]]",'\\',"",nullptr,res); /* Result: c */;
    // --error ER_REGEXP_LOOK_BEHIND_LIMIT
    // DB::MatchImpl<false,false,true>::constantConstant("-","(?<=x+)y",'\\',"",nullptr,res); /* Result: c */;
    // --error ER_REGEXP_MAX_LT_MIN
    // DB::MatchImpl<false,false,true>::constantConstant("-","a{37,17}",'\\',"",nullptr,res); /* Result: c */;
    DB::MatchImpl<false, false, true>::constantConstant("a\nb\n", "\\z", '\\', "", nullptr, res);
    ASSERT_TRUE(res == 1);
    DB::MatchImpl<false, false, true>::constantConstant("a\nb\n", "$", '\\', "", nullptr, res);
    ASSERT_TRUE(res == 1);
    DB::MatchImpl<false, false, true>::constantConstant("b\na\n", "\\z", '\\', "", nullptr, res);
    ASSERT_TRUE(res == 1);
    DB::MatchImpl<false, false, true>::constantConstant("b\na\n", "$", '\\', "", nullptr, res);
    ASSERT_TRUE(res == 1);
    DB::MatchImpl<false, false, true>::constantConstant("b\na", "\\z", '\\', "", nullptr, res);
    ASSERT_TRUE(res == 1);
    DB::MatchImpl<false, false, true>::constantConstant("b\na", "$", '\\', "", nullptr, res);
    ASSERT_TRUE(res == 1);
    DB::MatchImpl<false, false, true>::constantConstant("a\nb\n", "(?m)\\z", '\\', "", nullptr, res);
    ASSERT_TRUE(res == 1);
    DB::MatchImpl<false, false, true>::constantConstant("a\nb\n", "(?m)$", '\\', "", nullptr, res);
    ASSERT_TRUE(res == 1);
    DB::MatchImpl<false, false, true>::constantConstant("b\na\n", "(?m)\\z", '\\', "", nullptr, res);
    ASSERT_TRUE(res == 1);
    DB::MatchImpl<false, false, true>::constantConstant("b\na\n", "(?m)$", '\\', "", nullptr, res);
    ASSERT_TRUE(res == 1);
    DB::MatchImpl<false, false, true>::constantConstant("b\na", "(?m)\\z", '\\', "", nullptr, res);
    ASSERT_TRUE(res == 1);
    DB::MatchImpl<false, false, true>::constantConstant("b\na", "(?m)$", '\\', "", nullptr, res);
    ASSERT_TRUE(res == 1);
    DB::MatchImpl<false, false, true>::constantConstant("a\nb\n", "a\\z", '\\', "", nullptr, res);
    ASSERT_TRUE(res == 0);
    DB::MatchImpl<false, false, true>::constantConstant("a\nb\n", "a$", '\\', "", nullptr, res);
    ASSERT_TRUE(res == 0);
    DB::MatchImpl<false, false, true>::constantConstant("b\na\n", "a\\z", '\\', "", nullptr, res);
    ASSERT_TRUE(res == 0);
    DB::MatchImpl<false, false, true>::constantConstant("b\na", "a\\z", '\\', "", nullptr, res);
    ASSERT_TRUE(res == 1);
    DB::MatchImpl<false, false, true>::constantConstant("b\na", "a$", '\\', "", nullptr, res);
    ASSERT_TRUE(res == 1);
    DB::MatchImpl<false, false, true>::constantConstant("a\nb\n", "(?m)a\\z", '\\', "", nullptr, res);
    ASSERT_TRUE(res == 0);
    DB::MatchImpl<false, false, true>::constantConstant("a\nb\n", "(?m)a$", '\\', "", nullptr, res);
    ASSERT_TRUE(res == 1);
    DB::MatchImpl<false, false, true>::constantConstant("b\na\n", "(?m)a\\z", '\\', "", nullptr, res);
    ASSERT_TRUE(res == 0);
    DB::MatchImpl<false, false, true>::constantConstant("b\na\n", "(?m)a$", '\\', "", nullptr, res);
    ASSERT_TRUE(res == 1);
    DB::MatchImpl<false, false, true>::constantConstant("b\na", "(?m)a\\z", '\\', "", nullptr, res);
    ASSERT_TRUE(res == 1);
    DB::MatchImpl<false, false, true>::constantConstant("b\na", "(?m)a$", '\\', "", nullptr, res);
    ASSERT_TRUE(res == 1);
    DB::MatchImpl<false, false, true>::constantConstant("aa\nb\n", "aa\\z", '\\', "", nullptr, res);
    ASSERT_TRUE(res == 0);
    DB::MatchImpl<false, false, true>::constantConstant("aa\nb\n", "aa$", '\\', "", nullptr, res);
    ASSERT_TRUE(res == 0);
    DB::MatchImpl<false, false, true>::constantConstant("b\naa\n", "aa\\z", '\\', "", nullptr, res);
    ASSERT_TRUE(res == 0);
    DB::MatchImpl<false, false, true>::constantConstant("b\naa", "aa\\z", '\\', "", nullptr, res);
    ASSERT_TRUE(res == 1);
    DB::MatchImpl<false, false, true>::constantConstant("b\naa", "aa$", '\\', "", nullptr, res);
    ASSERT_TRUE(res == 1);
    DB::MatchImpl<false, false, true>::constantConstant("aa\nb\n", "(?m)aa\\z", '\\', "", nullptr, res);
    ASSERT_TRUE(res == 0);
    DB::MatchImpl<false, false, true>::constantConstant("aa\nb\n", "(?m)aa$", '\\', "", nullptr, res);
    ASSERT_TRUE(res == 1);
    DB::MatchImpl<false, false, true>::constantConstant("b\naa\n", "(?m)aa\\z", '\\', "", nullptr, res);
    ASSERT_TRUE(res == 0);
    DB::MatchImpl<false, false, true>::constantConstant("b\naa\n", "(?m)aa$", '\\', "", nullptr, res);
    ASSERT_TRUE(res == 1);
    DB::MatchImpl<false, false, true>::constantConstant("b\naa", "(?m)aa\\z", '\\', "", nullptr, res);
    ASSERT_TRUE(res == 1);
    DB::MatchImpl<false, false, true>::constantConstant("b\naa", "(?m)aa$", '\\', "", nullptr, res);
    ASSERT_TRUE(res == 1);
    DB::MatchImpl<false, false, true>::constantConstant("ac\nb\n", "aa\\z", '\\', "", nullptr, res);
    ASSERT_TRUE(res == 0);
    DB::MatchImpl<false, false, true>::constantConstant("ac\nb\n", "aa$", '\\', "", nullptr, res);
    ASSERT_TRUE(res == 0);
    DB::MatchImpl<false, false, true>::constantConstant("b\nac\n", "aa\\z", '\\', "", nullptr, res);
    ASSERT_TRUE(res == 0);
    DB::MatchImpl<false, false, true>::constantConstant("b\nac\n", "aa$", '\\', "", nullptr, res);
    ASSERT_TRUE(res == 0);
    DB::MatchImpl<false, false, true>::constantConstant("b\nac", "aa\\z", '\\', "", nullptr, res);
    ASSERT_TRUE(res == 0);
    DB::MatchImpl<false, false, true>::constantConstant("b\nac", "aa$", '\\', "", nullptr, res);
    ASSERT_TRUE(res == 0);
    DB::MatchImpl<false, false, true>::constantConstant("ac\nb\n", "(?m)aa\\z", '\\', "", nullptr, res);
    ASSERT_TRUE(res == 0);
    DB::MatchImpl<false, false, true>::constantConstant("ac\nb\n", "(?m)aa$", '\\', "", nullptr, res);
    ASSERT_TRUE(res == 0);
    DB::MatchImpl<false, false, true>::constantConstant("b\nac\n", "(?m)aa\\z", '\\', "", nullptr, res);
    ASSERT_TRUE(res == 0);
    DB::MatchImpl<false, false, true>::constantConstant("b\nac\n", "(?m)aa$", '\\', "", nullptr, res);
    ASSERT_TRUE(res == 0);
    DB::MatchImpl<false, false, true>::constantConstant("b\nac", "(?m)aa\\z", '\\', "", nullptr, res);
    ASSERT_TRUE(res == 0);
    DB::MatchImpl<false, false, true>::constantConstant("b\nac", "(?m)aa$", '\\', "", nullptr, res);
    ASSERT_TRUE(res == 0);
    DB::MatchImpl<false, false, true>::constantConstant("ca\nb\n", "aa\\z", '\\', "", nullptr, res);
    ASSERT_TRUE(res == 0);
    DB::MatchImpl<false, false, true>::constantConstant("ca\nb\n", "aa$", '\\', "", nullptr, res);
    ASSERT_TRUE(res == 0);
    DB::MatchImpl<false, false, true>::constantConstant("b\nca\n", "aa\\z", '\\', "", nullptr, res);
    ASSERT_TRUE(res == 0);
    DB::MatchImpl<false, false, true>::constantConstant("b\nca\n", "aa$", '\\', "", nullptr, res);
    ASSERT_TRUE(res == 0);
    DB::MatchImpl<false, false, true>::constantConstant("b\nca", "aa\\z", '\\', "", nullptr, res);
    ASSERT_TRUE(res == 0);
    DB::MatchImpl<false, false, true>::constantConstant("b\nca", "aa$", '\\', "", nullptr, res);
    ASSERT_TRUE(res == 0);
    DB::MatchImpl<false, false, true>::constantConstant("ca\nb\n", "(?m)aa\\z", '\\', "", nullptr, res);
    ASSERT_TRUE(res == 0);
    DB::MatchImpl<false, false, true>::constantConstant("ca\nb\n", "(?m)aa$", '\\', "", nullptr, res);
    ASSERT_TRUE(res == 0);
    DB::MatchImpl<false, false, true>::constantConstant("b\nca\n", "(?m)aa\\z", '\\', "", nullptr, res);
    ASSERT_TRUE(res == 0);
    DB::MatchImpl<false, false, true>::constantConstant("b\nca\n", "(?m)aa$", '\\', "", nullptr, res);
    ASSERT_TRUE(res == 0);
    DB::MatchImpl<false, false, true>::constantConstant("b\nca", "(?m)aa\\z", '\\', "", nullptr, res);
    ASSERT_TRUE(res == 0);
    DB::MatchImpl<false, false, true>::constantConstant("b\nca", "(?m)aa$", '\\', "", nullptr, res);
    ASSERT_TRUE(res == 0);
    DB::MatchImpl<false, false, true>::constantConstant("ab\nb\n", "ab\\z", '\\', "", nullptr, res);
    ASSERT_TRUE(res == 0);
    DB::MatchImpl<false, false, true>::constantConstant("ab\nb\n", "ab$", '\\', "", nullptr, res);
    ASSERT_TRUE(res == 0);
    DB::MatchImpl<false, false, true>::constantConstant("b\nab\n", "ab\\z", '\\', "", nullptr, res);
    ASSERT_TRUE(res == 0);
    DB::MatchImpl<false, false, true>::constantConstant("b\nab", "ab\\z", '\\', "", nullptr, res);
    ASSERT_TRUE(res == 1);
    DB::MatchImpl<false, false, true>::constantConstant("b\nab", "ab$", '\\', "", nullptr, res);
    ASSERT_TRUE(res == 1);
    DB::MatchImpl<false, false, true>::constantConstant("ab\nb\n", "(?m)ab\\z", '\\', "", nullptr, res);
    ASSERT_TRUE(res == 0);
    DB::MatchImpl<false, false, true>::constantConstant("ab\nb\n", "(?m)ab$", '\\', "", nullptr, res);
    ASSERT_TRUE(res == 1);
    DB::MatchImpl<false, false, true>::constantConstant("b\nab\n", "(?m)ab\\z", '\\', "", nullptr, res);
    ASSERT_TRUE(res == 0);
    DB::MatchImpl<false, false, true>::constantConstant("b\nab\n", "(?m)ab$", '\\', "", nullptr, res);
    ASSERT_TRUE(res == 1);
    DB::MatchImpl<false, false, true>::constantConstant("b\nab", "(?m)ab\\z", '\\', "", nullptr, res);
    ASSERT_TRUE(res == 1);
    DB::MatchImpl<false, false, true>::constantConstant("b\nab", "(?m)ab$", '\\', "", nullptr, res);
    ASSERT_TRUE(res == 1);
    DB::MatchImpl<false, false, true>::constantConstant("ac\nb\n", "ab\\z", '\\', "", nullptr, res);
    ASSERT_TRUE(res == 0);
    DB::MatchImpl<false, false, true>::constantConstant("ac\nb\n", "ab$", '\\', "", nullptr, res);
    ASSERT_TRUE(res == 0);
    DB::MatchImpl<false, false, true>::constantConstant("b\nac\n", "ab\\z", '\\', "", nullptr, res);
    ASSERT_TRUE(res == 0);
    DB::MatchImpl<false, false, true>::constantConstant("b\nac\n", "ab$", '\\', "", nullptr, res);
    ASSERT_TRUE(res == 0);
    DB::MatchImpl<false, false, true>::constantConstant("b\nac", "ab\\z", '\\', "", nullptr, res);
    ASSERT_TRUE(res == 0);
    DB::MatchImpl<false, false, true>::constantConstant("b\nac", "ab$", '\\', "", nullptr, res);
    ASSERT_TRUE(res == 0);
    DB::MatchImpl<false, false, true>::constantConstant("ac\nb\n", "(?m)ab\\z", '\\', "", nullptr, res);
    ASSERT_TRUE(res == 0);
    DB::MatchImpl<false, false, true>::constantConstant("ac\nb\n", "(?m)ab$", '\\', "", nullptr, res);
    ASSERT_TRUE(res == 0);
    DB::MatchImpl<false, false, true>::constantConstant("b\nac\n", "(?m)ab\\z", '\\', "", nullptr, res);
    ASSERT_TRUE(res == 0);
    DB::MatchImpl<false, false, true>::constantConstant("b\nac\n", "(?m)ab$", '\\', "", nullptr, res);
    ASSERT_TRUE(res == 0);
    DB::MatchImpl<false, false, true>::constantConstant("b\nac", "(?m)ab\\z", '\\', "", nullptr, res);
    ASSERT_TRUE(res == 0);
    DB::MatchImpl<false, false, true>::constantConstant("b\nac", "(?m)ab$", '\\', "", nullptr, res);
    ASSERT_TRUE(res == 0);
    DB::MatchImpl<false, false, true>::constantConstant("ca\nb\n", "ab\\z", '\\', "", nullptr, res);
    ASSERT_TRUE(res == 0);
    DB::MatchImpl<false, false, true>::constantConstant("ca\nb\n", "ab$", '\\', "", nullptr, res);
    ASSERT_TRUE(res == 0);
    DB::MatchImpl<false, false, true>::constantConstant("b\nca\n", "ab\\z", '\\', "", nullptr, res);
    ASSERT_TRUE(res == 0);
    DB::MatchImpl<false, false, true>::constantConstant("b\nca\n", "ab$", '\\', "", nullptr, res);
    ASSERT_TRUE(res == 0);
    DB::MatchImpl<false, false, true>::constantConstant("b\nca", "ab\\z", '\\', "", nullptr, res);
    ASSERT_TRUE(res == 0);
    DB::MatchImpl<false, false, true>::constantConstant("b\nca", "ab$", '\\', "", nullptr, res);
    ASSERT_TRUE(res == 0);
    DB::MatchImpl<false, false, true>::constantConstant("ca\nb\n", "(?m)ab\\z", '\\', "", nullptr, res);
    ASSERT_TRUE(res == 0);
    DB::MatchImpl<false, false, true>::constantConstant("ca\nb\n", "(?m)ab$", '\\', "", nullptr, res);
    ASSERT_TRUE(res == 0);
    DB::MatchImpl<false, false, true>::constantConstant("b\nca\n", "(?m)ab\\z", '\\', "", nullptr, res);
    ASSERT_TRUE(res == 0);
    DB::MatchImpl<false, false, true>::constantConstant("b\nca\n", "(?m)ab$", '\\', "", nullptr, res);
    ASSERT_TRUE(res == 0);
    DB::MatchImpl<false, false, true>::constantConstant("b\nca", "(?m)ab\\z", '\\', "", nullptr, res);
    ASSERT_TRUE(res == 0);
    DB::MatchImpl<false, false, true>::constantConstant("b\nca", "(?m)ab$", '\\', "", nullptr, res);
    ASSERT_TRUE(res == 0);
    DB::MatchImpl<false, false, true>::constantConstant("abb\nb\n", "abb\\z", '\\', "", nullptr, res);
    ASSERT_TRUE(res == 0);
    DB::MatchImpl<false, false, true>::constantConstant("abb\nb\n", "abb$", '\\', "", nullptr, res);
    ASSERT_TRUE(res == 0);
    DB::MatchImpl<false, false, true>::constantConstant("b\nabb\n", "abb\\z", '\\', "", nullptr, res);
    ASSERT_TRUE(res == 0);
    DB::MatchImpl<false, false, true>::constantConstant("b\nabb", "abb\\z", '\\', "", nullptr, res);
    ASSERT_TRUE(res == 1);
    DB::MatchImpl<false, false, true>::constantConstant("b\nabb", "abb$", '\\', "", nullptr, res);
    ASSERT_TRUE(res == 1);
    DB::MatchImpl<false, false, true>::constantConstant("abb\nb\n", "(?m)abb\\z", '\\', "", nullptr, res);
    ASSERT_TRUE(res == 0);
    DB::MatchImpl<false, false, true>::constantConstant("abb\nb\n", "(?m)abb$", '\\', "", nullptr, res);
    ASSERT_TRUE(res == 1);
    DB::MatchImpl<false, false, true>::constantConstant("b\nabb\n", "(?m)abb\\z", '\\', "", nullptr, res);
    ASSERT_TRUE(res == 0);
    DB::MatchImpl<false, false, true>::constantConstant("b\nabb\n", "(?m)abb$", '\\', "", nullptr, res);
    ASSERT_TRUE(res == 1);
    DB::MatchImpl<false, false, true>::constantConstant("b\nabb", "(?m)abb\\z", '\\', "", nullptr, res);
    ASSERT_TRUE(res == 1);
    DB::MatchImpl<false, false, true>::constantConstant("b\nabb", "(?m)abb$", '\\', "", nullptr, res);
    ASSERT_TRUE(res == 1);
    DB::MatchImpl<false, false, true>::constantConstant("ac\nb\n", "abb\\z", '\\', "", nullptr, res);
    ASSERT_TRUE(res == 0);
    DB::MatchImpl<false, false, true>::constantConstant("ac\nb\n", "abb$", '\\', "", nullptr, res);
    ASSERT_TRUE(res == 0);
    DB::MatchImpl<false, false, true>::constantConstant("b\nac\n", "abb\\z", '\\', "", nullptr, res);
    ASSERT_TRUE(res == 0);
    DB::MatchImpl<false, false, true>::constantConstant("b\nac\n", "abb$", '\\', "", nullptr, res);
    ASSERT_TRUE(res == 0);
    DB::MatchImpl<false, false, true>::constantConstant("b\nac", "abb\\z", '\\', "", nullptr, res);
    ASSERT_TRUE(res == 0);
    DB::MatchImpl<false, false, true>::constantConstant("b\nac", "abb$", '\\', "", nullptr, res);
    ASSERT_TRUE(res == 0);
    DB::MatchImpl<false, false, true>::constantConstant("ac\nb\n", "(?m)abb\\z", '\\', "", nullptr, res);
    ASSERT_TRUE(res == 0);
    DB::MatchImpl<false, false, true>::constantConstant("ac\nb\n", "(?m)abb$", '\\', "", nullptr, res);
    ASSERT_TRUE(res == 0);
    DB::MatchImpl<false, false, true>::constantConstant("b\nac\n", "(?m)abb\\z", '\\', "", nullptr, res);
    ASSERT_TRUE(res == 0);
    DB::MatchImpl<false, false, true>::constantConstant("b\nac\n", "(?m)abb$", '\\', "", nullptr, res);
    ASSERT_TRUE(res == 0);
    DB::MatchImpl<false, false, true>::constantConstant("b\nac", "(?m)abb\\z", '\\', "", nullptr, res);
    ASSERT_TRUE(res == 0);
    DB::MatchImpl<false, false, true>::constantConstant("b\nac", "(?m)abb$", '\\', "", nullptr, res);
    ASSERT_TRUE(res == 0);
    DB::MatchImpl<false, false, true>::constantConstant("ca\nb\n", "abb\\z", '\\', "", nullptr, res);
    ASSERT_TRUE(res == 0);
    DB::MatchImpl<false, false, true>::constantConstant("ca\nb\n", "abb$", '\\', "", nullptr, res);
    ASSERT_TRUE(res == 0);
    DB::MatchImpl<false, false, true>::constantConstant("b\nca\n", "abb\\z", '\\', "", nullptr, res);
    ASSERT_TRUE(res == 0);
    DB::MatchImpl<false, false, true>::constantConstant("b\nca\n", "abb$", '\\', "", nullptr, res);
    ASSERT_TRUE(res == 0);
    DB::MatchImpl<false, false, true>::constantConstant("b\nca", "abb\\z", '\\', "", nullptr, res);
    ASSERT_TRUE(res == 0);
    DB::MatchImpl<false, false, true>::constantConstant("b\nca", "abb$", '\\', "", nullptr, res);
    ASSERT_TRUE(res == 0);
    DB::MatchImpl<false, false, true>::constantConstant("ca\nb\n", "(?m)abb\\z", '\\', "", nullptr, res);
    ASSERT_TRUE(res == 0);
    DB::MatchImpl<false, false, true>::constantConstant("ca\nb\n", "(?m)abb$", '\\', "", nullptr, res);
    ASSERT_TRUE(res == 0);
    DB::MatchImpl<false, false, true>::constantConstant("b\nca\n", "(?m)abb\\z", '\\', "", nullptr, res);
    ASSERT_TRUE(res == 0);
    DB::MatchImpl<false, false, true>::constantConstant("b\nca\n", "(?m)abb$", '\\', "", nullptr, res);
    ASSERT_TRUE(res == 0);
    DB::MatchImpl<false, false, true>::constantConstant("b\nca", "(?m)abb\\z", '\\', "", nullptr, res);
    ASSERT_TRUE(res == 0);
    DB::MatchImpl<false, false, true>::constantConstant("b\nca", "(?m)abb$", '\\', "", nullptr, res);
    ASSERT_TRUE(res == 0);
    DB::MatchImpl<false, false, true>::constantConstant("ca", "(^|x)(c)", '\\', "", nullptr, res);
    ASSERT_TRUE(res == 1);
    DB::MatchImpl<false, false, true>::constantConstant("x", "a*abc?xyz+pqr{3}ab{2,}xy{4,5}pq{0,6}AB{0,}zz", '\\', "", nullptr, res);
    ASSERT_TRUE(res == 0);
    // # Not implemented
    // --error ER_REGEXP_UNIMPLEMENTED
    // DB::MatchImpl<false,false,true>::constantConstant("yabz","a(?{$a=2;$b=3;($b)=$a})b",'\\',"",nullptr,res); ASSERT_TRUE(res == 1);
    DB::MatchImpl<false, false, true>::constantConstant("foo.bart", "foo.bart", '\\', "", nullptr, res);
    ASSERT_TRUE(res == 1);
    DB::MatchImpl<false, false, true>::constantConstant("abcd\ndxxx", "(?m)^d[x][x][x]", '\\', "", nullptr, res);
    ASSERT_TRUE(res == 1);
    DB::MatchImpl<false, false, true>::constantConstant("xxxtt", "tt+$", '\\', "", nullptr, res);
    ASSERT_TRUE(res == 1);
    DB::MatchImpl<false, false, true>::constantConstant("za-9z", "([a\\-\\d]+)", '\\', "", nullptr, res); /* Result: yi */
    ;
    DB::MatchImpl<false, false, true>::constantConstant("a0-za", "([\\d-z]+)", '\\', "", nullptr, res);
    ASSERT_TRUE(res == 1);
    DB::MatchImpl<false, false, true>::constantConstant("a0- z", "([\\d-\\s]+)", '\\', "", nullptr, res);
    ASSERT_TRUE(res == 1);
    DB::MatchImpl<false, false, true>::constantConstant("=0-z=", "([[:digit:]-z]+)", '\\', "", nullptr, res);
    ASSERT_TRUE(res == 1);
    DB::MatchImpl<false, false, true>::constantConstant("=0-z=", "([[:digit:]-[:alpha:]]+)", '\\', "", nullptr, res); /* Result: iy */
    ;
    DB::MatchImpl<false, false, true>::constantConstant("3.1415926", R"((\d+\.\d+))", '\\', "", nullptr, res);
    ASSERT_TRUE(res == 1);
    DB::MatchImpl<false, false, true>::constantConstant("have a web browser", "(\\ba.{0,10}br)", '\\', "", nullptr, res);
    ASSERT_TRUE(res == 1);
    DB::MatchImpl<false, false, true>::constantConstant("Changes", "(?i)\\.c(pp|xx|c)?$", '\\', "", nullptr, res);
    ASSERT_TRUE(res == 0);
    DB::MatchImpl<false, false, true>::constantConstant("IO.c", "(?i)\\.c(pp|xx|c)?$", '\\', "", nullptr, res);
    ASSERT_TRUE(res == 1);
    DB::MatchImpl<false, false, true>::constantConstant("IO.c", "(?i)(\\.c(pp|xx|c)?$)", '\\', "", nullptr, res);
    ASSERT_TRUE(res == 1);
    DB::MatchImpl<false, false, true>::constantConstant("C:/", "^([a-z]:)", '\\', "", nullptr, res);
    ASSERT_TRUE(res == 0);
    DB::MatchImpl<false, false, true>::constantConstant("\nx aa", "(?m)^\\S\\s+aa$", '\\', "", nullptr, res);
    ASSERT_TRUE(res == 1);
    DB::MatchImpl<false, false, true>::constantConstant("ab", "(^|a)b", '\\', "", nullptr, res);
    ASSERT_TRUE(res == 1);
    DB::MatchImpl<false, false, true>::constantConstant("abac", "^([ab]*?)(b)?(c)$", '\\', "", nullptr, res);
    ASSERT_TRUE(res == 1);
    DB::MatchImpl<false, false, true>::constantConstant("a,b,c", "^(?:.,){2}c", '\\', "", nullptr, res);
    ASSERT_TRUE(res == 1);
    DB::MatchImpl<false, false, true>::constantConstant("a,b,c", "^(.,){2}c", '\\', "", nullptr, res);
    ASSERT_TRUE(res == 1);
    DB::MatchImpl<false, false, true>::constantConstant("a,b,c", "^(?:[^,]*,){2}c", '\\', "", nullptr, res);
    ASSERT_TRUE(res == 1);
    DB::MatchImpl<false, false, true>::constantConstant("a,b,c", "^([^,]*,){2}c", '\\', "", nullptr, res);
    ASSERT_TRUE(res == 1);
    DB::MatchImpl<false, false, true>::constantConstant("aaa,b,c,d", "^([^,]*,){3}d", '\\', "", nullptr, res);
    ASSERT_TRUE(res == 1);
    DB::MatchImpl<false, false, true>::constantConstant("aaa,b,c,d", "^([^,]*,){3,}d", '\\', "", nullptr, res);
    ASSERT_TRUE(res == 1);
    DB::MatchImpl<false, false, true>::constantConstant("aaa,b,c,d", "^([^,]*,){0,3}d", '\\', "", nullptr, res);
    ASSERT_TRUE(res == 1);
    DB::MatchImpl<false, false, true>::constantConstant("aaa,b,c,d", "^([^,]{1,3},){3}d", '\\', "", nullptr, res);
    ASSERT_TRUE(res == 1);
    DB::MatchImpl<false, false, true>::constantConstant("aaa,b,c,d", "^([^,]{1,3},){3,}d", '\\', "", nullptr, res);
    ASSERT_TRUE(res == 1);
    DB::MatchImpl<false, false, true>::constantConstant("aaa,b,c,d", "^([^,]{1,3},){0,3}d", '\\', "", nullptr, res);
    ASSERT_TRUE(res == 1);
    DB::MatchImpl<false, false, true>::constantConstant("aaa,b,c,d", "^([^,]{1,},){3}d", '\\', "", nullptr, res);
    ASSERT_TRUE(res == 1);
    DB::MatchImpl<false, false, true>::constantConstant("aaa,b,c,d", "^([^,]{1,},){3,}d", '\\', "", nullptr, res);
    ASSERT_TRUE(res == 1);
    DB::MatchImpl<false, false, true>::constantConstant("aaa,b,c,d", "^([^,]{1,},){0,3}d", '\\', "", nullptr, res);
    ASSERT_TRUE(res == 1);
    DB::MatchImpl<false, false, true>::constantConstant("aaa,b,c,d", "^([^,]{0,3},){3}d", '\\', "", nullptr, res);
    ASSERT_TRUE(res == 1);
    DB::MatchImpl<false, false, true>::constantConstant("aaa,b,c,d", "^([^,]{0,3},){3,}d", '\\', "", nullptr, res);
    ASSERT_TRUE(res == 1);
    DB::MatchImpl<false, false, true>::constantConstant("aaa,b,c,d", "^([^,]{0,3},){0,3}d", '\\', "", nullptr, res);
    ASSERT_TRUE(res == 1);
    DB::MatchImpl<false, false, true>::constantConstant("", "(?i)", '\\', "", nullptr, res);
    ASSERT_TRUE(res == 1);
    DB::MatchImpl<false, false, true>::constantConstant("aba", "^(a(b)?)+$", '\\', "", nullptr, res); /* Result: yi */
    ASSERT_TRUE(res == 1);
    DB::MatchImpl<false, false, true>::constantConstant("123\nabcabcabcabc\n", "(?m)^.{9}abc.*\n", '\\', "", nullptr, res);
    ASSERT_TRUE(res == 1);
    DB::MatchImpl<false, false, true>::constantConstant("a", "^(a)?a$", '\\', "", nullptr, res);
    ASSERT_TRUE(res == 1);
    // # Not implemented
    // --error ER_REGEXP_UNIMPLEMENTED
    // DB::MatchImpl<false,false,true>::constantConstant("a","^(a)?(?(1)a|b)+$",'\\',"",nullptr,res); ASSERT_TRUE(res == 0);
    DB::MatchImpl<false, false, true>::constantConstant("x1", "^(0+)?(?:x(1))?", '\\', "", nullptr, res);
    ASSERT_TRUE(res == 1);
    DB::MatchImpl<false, false, true>::constantConstant(
        "012cxx0190",
        "^([0-9a-fA-F]+)(?:x([0-9a-fA-F]+)?)(?:x([0-9a-fA-F]+))?",
        '\\',
        "",
        nullptr,
        res);
    ASSERT_TRUE(res == 1);
    DB::MatchImpl<false, false, true>::constantConstant("bbbac", "^(b+?|a){1,2}c", '\\', "", nullptr, res);
    ASSERT_TRUE(res == 1);
    DB::MatchImpl<false, false, true>::constantConstant("bbbbac", "^(b+?|a){1,2}c", '\\', "", nullptr, res);
    ASSERT_TRUE(res == 1);
    DB::MatchImpl<false, false, true>::constantConstant("cd. (A. Tw)", R"(\((\w\. \w+)\))", '\\', "", nullptr, res);
    ASSERT_TRUE(res == 1);
    DB::MatchImpl<false, false, true>::constantConstant("aaaacccc", "((?:aaaa|bbbb)cccc)?", '\\', "", nullptr, res);
    ASSERT_TRUE(res == 1);
    DB::MatchImpl<false, false, true>::constantConstant("bbbbcccc", "((?:aaaa|bbbb)cccc)?", '\\', "", nullptr, res);
    ASSERT_TRUE(res == 1);
    DB::MatchImpl<false, false, true>::constantConstant("a", "(a)?(a)+", '\\', "", nullptr, res);
    ASSERT_TRUE(res == 1);
    DB::MatchImpl<false, false, true>::constantConstant("ab", "(ab)?(ab)+", '\\', "", nullptr, res);
    ASSERT_TRUE(res == 1);
    DB::MatchImpl<false, false, true>::constantConstant("abc", "(abc)?(abc)+", '\\', "", nullptr, res);
    ASSERT_TRUE(res == 1);
    DB::MatchImpl<false, false, true>::constantConstant("a", "\\ba", '\\', "", nullptr, res);
    ASSERT_TRUE(res == 1);
    // # ?? Not supported
    // --error ER_REGEXP_RULE_SYNTAX
    // DB::MatchImpl<false,false,true>::constantConstant("ab","^(a(??{"(?!)"})|(a)(?{1}))b",'\\',"",nullptr,res); /* Result: yi */;
    DB::MatchImpl<false, false, true>::constantConstant("AbCd", "ab(?i)cd", '\\', "", nullptr, res);
    ASSERT_TRUE(res == 0);
    DB::MatchImpl<false, false, true>::constantConstant("abCd", "ab(?i)cd", '\\', "", nullptr, res);
    ASSERT_TRUE(res == 1);
    // # Not implemented
    // --error ER_REGEXP_UNIMPLEMENTED
    // DB::MatchImpl<false,false,true>::constantConstant("CD","(A|B)*(?(1)(CD)|(CD))",'\\',"",nullptr,res); ASSERT_TRUE(res == 1);
    // # Not implemented
    // --error ER_REGEXP_UNIMPLEMENTED
    // DB::MatchImpl<false,false,true>::constantConstant("ABCD","(A|B)*(?(1)(CD)|(CD))",'\\',"",nullptr,res); ASSERT_TRUE(res == 1);
    // # Not implemented
    // --error ER_REGEXP_UNIMPLEMENTED
    // DB::MatchImpl<false,false,true>::constantConstant("CD","(A|B)*?(?(1)(CD)|(CD))",'\\',"",nullptr,res); ASSERT_TRUE(res == 1);
    // # Not implemented
    // --error ER_REGEXP_UNIMPLEMENTED
    // DB::MatchImpl<false,false,true>::constantConstant("ABCD","(A|B)*?(?(1)(CD)|(CD))",'\\',"",nullptr,res); ASSERT_TRUE(res == 1);
    DB::MatchImpl<false, false, true>::constantConstant("foo\n bar", "(?m:(foo\\s*$))", '\\', "", nullptr, res);
    ASSERT_TRUE(res == 1);
    DB::MatchImpl<false, false, true>::constantConstant("abcd", "(.*)c", '\\', "", nullptr, res);
    ASSERT_TRUE(res == 1);
    DB::MatchImpl<false, false, true>::constantConstant("abcd", "(.*?)c", '\\', "", nullptr, res);
    ASSERT_TRUE(res == 1);
    // # ?? not supported
    // --error ER_REGEXP_RULE_SYNTAX
    // DB::MatchImpl<false,false,true>::constantConstant("x","(??{})",'\\',"",nullptr,res); /* Result: yi */;
    DB::MatchImpl<false, false, true>::constantConstant("abc", "a", '\\', "m", nullptr, res);
    ASSERT_TRUE(res == 1);
    DB::MatchImpl<false, false, true>::constantConstant("abc", "b", '\\', "m", nullptr, res);
    ASSERT_TRUE(res == 1);
    DB::MatchImpl<false, false, true>::constantConstant("abc", "c", '\\', "m", nullptr, res);
    ASSERT_TRUE(res == 1);
    DB::MatchImpl<false, false, true>::constantConstant("abc", "d", '\\', "m", nullptr, res);
    ASSERT_TRUE(res == 0);
    DB::MatchImpl<false, false, true>::constantConstant("a", "a.*", '\\', "m", nullptr, res);
    ASSERT_TRUE(res == 1);
    DB::MatchImpl<false, false, true>::constantConstant("ab", "a.*", '\\', "m", nullptr, res);
    ASSERT_TRUE(res == 1);
    DB::MatchImpl<false, false, true>::constantConstant("abc", "A", '\\', "i", nullptr, res);
    ASSERT_TRUE(res == 1);
    DB::MatchImpl<false, false, true>::constantConstant("abc", "A", '\\', "", nullptr, res);
    ASSERT_TRUE(res == 0);
}

TEST_F(Regexp, testRegexpTiDBCase)
{
    UInt8 res;
    const auto * binary_collator = TiDB::ITiDBCollator::getCollator(TiDB::ITiDBCollator::BINARY);
    const auto * ci_collator = TiDB::ITiDBCollator::getCollator(TiDB::ITiDBCollator::UTF8MB4_GENERAL_CI);
    DB::MatchImpl<false, false, true>::constantConstant("a", "^$", '\\', "", nullptr, res);
    ASSERT_TRUE(res == 0);
    DB::MatchImpl<false, false, true>::constantConstant("a", "a", '\\', "", nullptr, res);
    ASSERT_TRUE(res == 1);
    DB::MatchImpl<false, false, true>::constantConstant("b", "a", '\\', "", nullptr, res);
    ASSERT_TRUE(res == 0);
    DB::MatchImpl<false, false, true>::constantConstant("aA", "aA", '\\', "", nullptr, res);
    ASSERT_TRUE(res == 1);
    DB::MatchImpl<false, false, true>::constantConstant("A", "^a$", '\\', "", binary_collator, res);
    ASSERT_TRUE(res == 0);
    DB::MatchImpl<false, false, true>::constantConstant("A", "^a$", '\\', "", ci_collator, res);
    ASSERT_TRUE(res == 1);
    DB::MatchImpl<false, false, true>::constantConstant("a", ".", '\\', "", nullptr, res);
    ASSERT_TRUE(res == 1);
    DB::MatchImpl<false, false, true>::constantConstant("ab", "^.$", '\\', "", nullptr, res);
    ASSERT_TRUE(res == 0);
    DB::MatchImpl<false, false, true>::constantConstant("b", "..", '\\', "", nullptr, res);
    ASSERT_TRUE(res == 0);
    DB::MatchImpl<false, false, true>::constantConstant("aab", ".ab", '\\', "", nullptr, res);
    ASSERT_TRUE(res == 1);
    DB::MatchImpl<false, false, true>::constantConstant("abcd", ".*", '\\', "", nullptr, res);
    ASSERT_TRUE(res == 1);
    DB::MatchImpl<false, false, true>::constantConstant("测试", "^.$", '\\', "", nullptr, res);
    ASSERT_TRUE(res == 0);
    DB::MatchImpl<false, false, true>::constantConstant("测", "^.$", '\\', "", nullptr, res);
    ASSERT_TRUE(res == 1);
    DB::MatchImpl<false, false, true>::constantConstant("平凯星辰", "^平..辰$", '\\', "", nullptr, res);
    ASSERT_TRUE(res == 1);
    ASSERT_ANY_THROW((DB::MatchImpl<false, false, true>::constantConstant("", "(", '\\', "", nullptr, res)));
    ASSERT_ANY_THROW((DB::MatchImpl<false, false, true>::constantConstant("", "(*", '\\', "", nullptr, res)));
    ASSERT_ANY_THROW((DB::MatchImpl<false, false, true>::constantConstant("", "[a", '\\', "", nullptr, res)));
    ASSERT_ANY_THROW((DB::MatchImpl<false, false, true>::constantConstant("", "\\", '\\', "", nullptr, res)));
}

// We can only test regexp_like function as regexp is the subset of regexp_like
TEST_F(Regexp, RegexpLike)
{
    const auto * utf8mb4_general_ci_collator = TiDB::ITiDBCollator::getCollator(TiDB::ITiDBCollator::UTF8MB4_GENERAL_CI);
    auto string_type = std::make_shared<DataTypeString>();
    auto nullable_string_type = makeNullable(string_type);
    auto uint8_type = std::make_shared<DataTypeUInt8>();
    auto nullable_uint8_type = makeNullable(uint8_type);

    std::vector<String> exprs{"abc", "Abc", "a\nb\nc", "a\nb\nc", "a\nb\nc", "abcd", "hello, 平凯星辰", "", "a"};
    std::vector<UInt8> exprs_nulls{0, 0, 0, 0, 1, 0, 0, 0, 0};

    std::vector<String> patterns{"^a", "abc$", "a.*B.*c", "^a$", "^b$", "^bc$", "平凯.*", "^$", "A"};
    std::vector<UInt8> pattern_nulls{1, 0, 0, 0, 0, 0, 0, 0, 0};

    std::vector<String> match_types{"", "i", "ims", "m", "m", "i", "", "", ""};
    std::vector<UInt8> match_type_nulls{0, 1, 0, 0, 0, 0, 0, 0, 0};

    std::vector<UInt64> results{1, 0, 0, 0, 0, 0, 1, 1, 0};
    std::vector<UInt64> results_with_match_type{1, 1, 1, 1, 1, 0, 1, 1, 0};
    std::vector<UInt64> results_with_collator{1, 1, 0, 0, 0, 0, 1, 1, 1};
    std::vector<UInt64> results_with_collator_and_match_type{1, 1, 1, 1, 1, 0, 1, 1, 1};

    const String vec_res_match_type{"i"};
    const String vec_res_collator_and_match_type{"m"};

    std::vector<UInt64> vec_results{1, 0, 1, 1, 1, 1, 0, 0, 1};
    std::vector<UInt64> vec_results_with_match_type{1, 1, 1, 1, 1, 1, 0, 0, 1}; // match type is const 'i'
    std::vector<UInt64> vec_results_with_collator{1, 1, 1, 1, 1, 1, 0, 0, 1};
    std::vector<UInt64> vec_results_with_collator_and_match_type{1, 1, 1, 1, 1, 1, 0, 0, 1}; // match type is const 'm'

    size_t row_size = exprs_nulls.size();

    auto const_uint8_null_column = createOnlyNullColumnConst(row_size);
    auto const_string_null_column = createOnlyNullColumnConst(row_size);

    // case 1. regexp_like(const, const [, const])
    {
        for (size_t i = 0; i < row_size; i++)
        {
            // test regexp_like(const, const)
            ASSERT_COLUMN_EQ(createConstColumn<UInt8>(row_size, results[i]),
                             executeFunction(
                                 "regexp_like",
                                 createConstColumn<String>(row_size, exprs[i]),
                                 createConstColumn<String>(row_size, patterns[i])));

            /// test regexp_like(const, const, const)
            ASSERT_COLUMN_EQ(createConstColumn<UInt8>(row_size, results_with_match_type[i]),
                             executeFunction(
                                 "regexp_like",
                                 createConstColumn<String>(row_size, exprs[i]),
                                 createConstColumn<String>(row_size, patterns[i]),
                                 createConstColumn<String>(row_size, match_types[i])));

            // test regexp_like(const, const, const) with ci collator
            ASSERT_COLUMN_EQ(createConstColumn<UInt8>(row_size, results_with_collator[i]),
                             executeFunction(
                                 "regexp_like",
                                 {createConstColumn<String>(row_size, exprs[i]),
                                  createConstColumn<String>(row_size, patterns[i])},
                                 utf8mb4_general_ci_collator));
        }
    }

    // case 2. regexp_like(const, const [, const]) with null value
    {
        for (size_t i = 0; i < row_size; i++)
        {
            // test regexp_like(const, const)
            ASSERT_COLUMN_EQ(exprs_nulls[i] || pattern_nulls[i] ? const_uint8_null_column : createConstColumn<UInt8>(row_size, results[i]),
                             executeFunction("regexp_like", exprs_nulls[i] ? const_string_null_column : createConstColumn<Nullable<String>>(row_size, exprs[i]), pattern_nulls[i] ? const_string_null_column : createConstColumn<Nullable<String>>(row_size, patterns[i])));

            // test regexp_like(const, const, const)
            ASSERT_COLUMN_EQ(exprs_nulls[i] || pattern_nulls[i] || match_type_nulls[i] ? const_uint8_null_column : createConstColumn<UInt8>(row_size, results_with_match_type[i]),
                             executeFunction("regexp_like", exprs_nulls[i] ? const_string_null_column : createConstColumn<Nullable<String>>(row_size, exprs[i]), pattern_nulls[i] ? const_string_null_column : createConstColumn<Nullable<String>>(row_size, patterns[i]), match_type_nulls[i] ? const_string_null_column : createConstColumn<Nullable<String>>(row_size, match_types[i])));

            // test regexp_like(const, const) with ci collator
            ASSERT_COLUMN_EQ(exprs_nulls[i] || pattern_nulls[i] ? const_uint8_null_column : createConstColumn<UInt8>(row_size, results_with_collator[i]),
                             executeFunction(
                                 "regexp_like",
                                 {exprs_nulls[i] ? const_string_null_column : createConstColumn<Nullable<String>>(row_size, exprs[i]),
                                  pattern_nulls[i] ? const_string_null_column : createConstColumn<Nullable<String>>(row_size, patterns[i])},
                                 utf8mb4_general_ci_collator));

            // test regexp_like(const, const, const) with ci collator
            ASSERT_COLUMN_EQ(exprs_nulls[i] || pattern_nulls[i] || match_type_nulls[i] ? const_uint8_null_column : createConstColumn<UInt8>(row_size, results_with_collator_and_match_type[i]),
                             executeFunction(
                                 "regexp_like",
                                 {exprs_nulls[i] ? const_string_null_column : createConstColumn<Nullable<String>>(row_size, exprs[i]),
                                  pattern_nulls[i] ? const_string_null_column : createConstColumn<Nullable<String>>(row_size, patterns[i]),
                                  match_type_nulls[i] ? const_string_null_column : createConstColumn<Nullable<String>>(row_size, match_types[i])},
                                 utf8mb4_general_ci_collator));
        }
    }

    // case 3 regexp_like(vector, const[, const])
    {
        // test regexp_like(vector, const)
        ASSERT_COLUMN_EQ(createColumn<UInt8>(vec_results),
                         executeFunction("regexp_like", createColumn<String>(exprs), createConstColumn<String>(row_size, patterns[0])));

        // test regexp_like(vector, const, const)
        ASSERT_COLUMN_EQ(createColumn<UInt8>(vec_results_with_match_type),
                         executeFunction("regexp_like", createColumn<String>(exprs), createConstColumn<String>(row_size, patterns[0]), createConstColumn<String>(row_size, "i")));

        // test regexp_like(vector, const) with ci collator
        ASSERT_COLUMN_EQ(createColumn<UInt8>(vec_results_with_collator),
                         executeFunction(
                             "regexp_like",
                             {createColumn<String>(exprs),
                              createConstColumn<String>(row_size, patterns[0])},
                             utf8mb4_general_ci_collator));

        // test regexp_like(vector, const, const) with ci collator
        ASSERT_COLUMN_EQ(createColumn<UInt8>(vec_results_with_collator_and_match_type),
                         executeFunction(
                             "regexp_like",
                             {createColumn<String>(exprs),
                              createConstColumn<String>(row_size, patterns[0]),
                              createConstColumn<String>(row_size, "m")},
                             utf8mb4_general_ci_collator));
    }

    /// case 4 regexp_like(vector, const[, const]) with null value
    {
        // regexp_like(vector, const)
        ASSERT_COLUMN_EQ(createNullableVectorColumn<UInt8>(vec_results, exprs_nulls),
                         executeFunction(
                             "regexp_like",
                             createNullableVectorColumn<String>(exprs, exprs_nulls),
                             createConstColumn<String>(row_size, patterns[0])));

        // regexp_like(vector, const, const)
        ASSERT_COLUMN_EQ(createNullableVectorColumn<UInt8>(vec_results_with_match_type, exprs_nulls),
                         executeFunction(
                             "regexp_like",
                             createNullableVectorColumn<String>(exprs, exprs_nulls),
                             createConstColumn<String>(row_size, patterns[0]),
                             createConstColumn<String>(row_size, vec_res_match_type)));

        // test regexp_like(vector, const) with ci collator
        ASSERT_COLUMN_EQ(createNullableVectorColumn<UInt8>(vec_results_with_collator, exprs_nulls),
                         executeFunction(
                             "regexp_like",
                             {createNullableVectorColumn<String>(exprs, exprs_nulls),
                              createConstColumn<String>(row_size, patterns[0])},
                             utf8mb4_general_ci_collator));

        // test regexp_like(vector, const, const) with ci collator
        ASSERT_COLUMN_EQ(createNullableVectorColumn<UInt8>(vec_results_with_collator_and_match_type, exprs_nulls),
                         executeFunction(
                             "regexp_like",
                             {createNullableVectorColumn<String>(exprs, exprs_nulls),
                              createConstColumn<String>(row_size, patterns[0]),
                              createConstColumn<String>(row_size, vec_res_collator_and_match_type)},
                             utf8mb4_general_ci_collator));
    }

    const std::vector<UInt64> vv_res{1, 0, 0, 0, 0, 0, 1, 1, 0}; // vector expr, vector pattern
    const std::vector<UInt64> vvc_res{1, 1, 0, 0, 0, 0, 1, 1, 1}; // vector expr, vector pattern, const match_type 'i'
    const std::vector<UInt64> vvc_collator_res{1, 1, 0, 1, 1, 0, 1, 1, 1}; // vector expr, vector pattern, const match_type 'm', with collator

    // case 5 regexp_like(vector, vector[, const])
    {
        // test regexp_like(vector, vector)
        ASSERT_COLUMN_EQ(createColumn<UInt8>(vv_res),
                         executeFunction(
                             "regexp_like",
                             createColumn<String>(exprs),
                             createColumn<String>(patterns)));

        // test regexp_like(vector, vector, const)
        ASSERT_COLUMN_EQ(createColumn<UInt8>(vvc_res),
                         executeFunction(
                             "regexp_like",
                             createColumn<String>(exprs),
                             createColumn<String>(patterns),
                             createConstColumn<String>(row_size, vec_res_match_type)));

        // test regexp_like(vector, vector, const) with ci collator
        ASSERT_COLUMN_EQ(createColumn<UInt8>(vvc_collator_res),
                         executeFunction(
                             "regexp_like",
                             {createColumn<String>(exprs),
                              createColumn<String>(patterns),
                              createConstColumn<String>(row_size, vec_res_collator_and_match_type)},
                             utf8mb4_general_ci_collator));
    }

    // case 6 regexp_like(vector, vector[, const]) with null vable
    {
        // test regexp_like(nullable vector, vector)
        ASSERT_COLUMN_EQ(createNullableVectorColumn<UInt8>(vv_res, exprs_nulls),
                         executeFunction(
                             "regexp_like",
                             createNullableVectorColumn<String>(exprs, exprs_nulls),
                             createColumn<String>(patterns)));

        // test regexp_like(vector, nullable vector)
        ASSERT_COLUMN_EQ(createNullableVectorColumn<UInt8>(vv_res, pattern_nulls),
                         executeFunction(
                             "regexp_like",
                             createColumn<String>(exprs),
                             createNullableVectorColumn<String>(patterns, pattern_nulls)));

        // test regexp_like(nullable vector, vector, const)
        ASSERT_COLUMN_EQ(createNullableVectorColumn<UInt8>(vvc_res, exprs_nulls),
                         executeFunction(
                             "regexp_like",
                             createNullableVectorColumn<String>(exprs, exprs_nulls),
                             createColumn<String>(patterns),
                             createConstColumn<String>(row_size, vec_res_match_type)));

        // test regexp_like(nullable vector, vector, const) with ci collator
        ASSERT_COLUMN_EQ(createNullableVectorColumn<UInt8>(vvc_collator_res, exprs_nulls),
                         executeFunction(
                             "regexp_like",
                             {
                                 createNullableVectorColumn<String>(exprs, exprs_nulls),
                                 createColumn<String>(patterns),
                                 createConstColumn<String>(row_size, vec_res_collator_and_match_type),
                             },
                             utf8mb4_general_ci_collator));
    }

    const std::vector<UInt64> vvv_res{1, 1, 1, 1, 1, 0, 1, 1, 0}; // vector expr, vector pattern, vector match_type
    const std::vector<UInt64> vvv_collator_res{1, 1, 1, 1, 1, 0, 1, 1, 1}; // vector expr, vector pattern, vector match_type

    // case 7 regexp_like(vector, vector[, vector])
    {
        // test regexp_like(vector, vector, vector)
        ASSERT_COLUMN_EQ(createColumn<UInt8>(vvv_res),
                         executeFunction(
                             "regexp_like",
                             createColumn<String>(exprs),
                             createColumn<String>(patterns),
                             createColumn<String>(match_types)));

        // test regexp_like(vector, vector, vector) with ci collator
        ASSERT_COLUMN_EQ(createColumn<UInt8>(vvv_collator_res),
                         executeFunction(
                             "regexp_like",
                             {createColumn<String>(exprs),
                              createColumn<String>(patterns),
                              createColumn<String>(match_types)},
                             utf8mb4_general_ci_collator));
    }

    // case 8 regexp_like(vector, vector[, vector]) withh null value
    {
        // test regexp_like(nullable vector, vector, vector)
        ASSERT_COLUMN_EQ(createNullableVectorColumn<UInt8>(vvv_res, exprs_nulls),
                         executeFunction(
                             "regexp_like",
                             createNullableVectorColumn<String>(exprs, exprs_nulls),
                             createColumn<String>(patterns),
                             createColumn<String>(match_types)));

        // test regexp_like(vector, nullable vector, vector)
        ASSERT_COLUMN_EQ(createNullableVectorColumn<UInt8>(vvv_res, pattern_nulls),
                         executeFunction(
                             "regexp_like",
                             createColumn<String>(exprs),
                             createNullableVectorColumn<String>(patterns, pattern_nulls),
                             createColumn<String>(match_types)));

        // test regexp_like(vector, vector, nullable vector)
        ASSERT_COLUMN_EQ(createNullableVectorColumn<UInt8>(vvv_res, match_type_nulls),
                         executeFunction(
                             "regexp_like",
                             createColumn<String>(exprs),
                             createColumn<String>(patterns),
                             createNullableVectorColumn<String>(match_types, match_type_nulls)));
    }

    // case 9 test empty columns
    {
        ASSERT_COLUMN_EQ(createColumn<UInt8>({}),
                         executeFunction(
                             "regexp_like",
                             createColumn<String>({}),
                             createColumn<String>({}),
                             createColumn<String>({})));

        ASSERT_COLUMN_EQ(createOnlyNullColumnConst(0),
                         executeFunction(
                             "regexp_like",
                             createOnlyNullColumnConst(0),
                             createColumn<String>({}),
                             createColumn<String>({})));

        ASSERT_COLUMN_EQ(createColumn<UInt8>({}),
                         executeFunction(
                             "regexp_like",
                             createConstColumn<String>(0, ""),
                             createColumn<String>({}),
                             createColumn<String>({})));
    }

    // empty pattern is not allowed
    ASSERT_THROW(executeFunction("regexp_like", createColumn<String>(std::vector<String>{"1"}), createConstColumn<String>(row_size, "")), Exception);
    ASSERT_THROW(executeFunction("regexp_like", createConstColumn<String>(row_size, ""), createConstColumn<String>(row_size, "")), Exception);
    ASSERT_THROW(executeFunction("regexp_like", createColumn<String>(std::vector<String>{"1"}), createColumn<String>(std::vector<String>{""})), Exception);
    ASSERT_THROW(executeFunction("regexp_like", createColumn<String>(std::vector<String>{"1"}), createNullableVectorColumn<String>(std::vector<String>{""}, std::vector<UInt8>{0})), Exception);
    ASSERT_THROW(executeFunction("regexp_like", createColumn<String>(std::vector<String>{"1"}), createConstColumn<Nullable<String>>(row_size, "")), Exception);
}

TEST_F(Regexp, testRegexpCustomerCases)
{
    String pattern = "^(53|94)[0-9]{10}$|"
                     "^(1200|1201|1202|1203|1204|1205|1206|1207|1208)[0-9]{8}$|"
                     "^54[0-9]{10}$|"
                     "^665[0-9]{9}$|"
                     "^63[0-9]{10}$|"
                     "^731[0-9]{11}$|"
                     "^73220[0-9]{9}$|"
                     "^73200[0-9]{9}$|"
                     "^73210[0-9]{9}$|"
                     "^771[0-9]{11}$|"
                     "^91[0-9]{10}$|"
                     "^73211[0-9]{9}$|"
                     "^781[0-9]{11}$|"
                     "^73222[0-9]{9}$|"
                     "^734[0-9]{11}$|"
                     "^75210[0-9]{9}$|"
                     "^73223[0-9]{9}$|"
                     "^73224[0-9]{9}$|"
                     "^882[0-9]{9}$|"
                     "^7777[0-9]{10}$|"
                     "^758[0-9]{11}$|"
                     "^759[0-9]{11}$|"
                     "^73226[0-9]{9}$|"
                     "^77761[0-9]{9}$|"
                     "^73227[0-9]{9}$|"
                     "^73225[0-9]{9}$|"
                     "^31111[0-9]{9}$|"
                     "^754[0-9]{11}$|"
                     "^755[0-9]{11}$|"
                     "^73228[0-9]{9}$|"
                     "^73229[0-9]{9}$|"
                     "^782[0-9]{11}$|"
                     "^756[0-9]{11}$";
    std::vector<String> patterns{pattern, pattern, pattern, pattern, pattern};
    std::vector<String> inputs{"73228012343218", "530101343498", "540101323298", "31111191919191", "78200000000000"};
    size_t col_size = inputs.size();
    /// columnNothing, columnConstNull, columnConstNotNull, columnVectorNullable, columnVectorNotNull
    ColumnsWithTypeAndName input_columns{createOnlyNullColumnConst(col_size), createConstColumn<Nullable<String>>(col_size, {}), createConstColumn<Nullable<String>>(col_size, inputs[0]), createConstColumn<String>(col_size, inputs[0]), createColumn<Nullable<String>>({inputs[0], {}, {}, inputs[3], inputs[4]}), createColumn<String>(inputs)};
    ColumnsWithTypeAndName pattern_columns{createOnlyNullColumnConst(col_size), createConstColumn<Nullable<String>>(col_size, patterns[0]), createConstColumn<String>(col_size, patterns[0]), createColumn<Nullable<String>>({patterns[0], {}, {}, patterns[3], patterns[4]}), createColumn<String>(patterns)};

    for (const auto & input_column : input_columns)
    {
        for (const auto & pattern_column : pattern_columns)
        {
            if (input_column.type->onlyNull() || pattern_column.type->onlyNull())
            {
                ASSERT_COLUMN_EQ(createOnlyNullColumnConst(col_size),
                                 executeFunction("regexp", input_column, pattern_column));
            }
            else if (isColumnConst(input_column) && isColumnConst(pattern_column)) // All columns are const
            {
                if (isColumnConstNull(input_column) && isColumnConstNull(pattern_column))
                {
                    ASSERT_COLUMN_EQ(createOnlyNullColumnConst(col_size, {}),
                                     executeFunction("regexp", input_column, pattern_column));
                }
                else if ((isColumnConstNotNull(input_column) && isColumnConstNotNull(pattern_column)))
                {
                    ASSERT_COLUMN_EQ(createConstColumn<UInt8>(col_size, 1),
                                     executeFunction("regexp", input_column, pattern_column));
                }
                else if (isColumnConstNull(input_column) || isColumnConstNull(pattern_column))
                {
                    DataTypePtr data_type = std::make_shared<DataTypeNullable>(std::make_shared<DataTypeNumber<UInt8>>());
                    auto col = data_type->createColumnConst(col_size, Null());

                    ASSERT_COLUMN_EQ(ColumnWithTypeAndName(std::move(col), data_type, ""),
                                     executeFunction("regexp", input_column, pattern_column));
                }
            }
            else if (isColumnConstNull(input_column) || isColumnConstNull(pattern_column))
            {
                DataTypePtr data_type = std::make_shared<DataTypeNullable>(std::make_shared<DataTypeNumber<UInt8>>());
                auto col = data_type->createColumn();
                for (size_t i = 0; i < col_size; i++)
                    col->insert(Null());

                ASSERT_COLUMN_EQ(ColumnWithTypeAndName(std::move(col), data_type, ""),
                                 executeFunction("regexp", input_column, pattern_column));
            }
            else
            {
                bool result_nullable = (input_column.type->isNullable() && !isColumnConstNotNull(input_column))
                    || (pattern_column.type->isNullable() && !isColumnConstNotNull(pattern_column));
                if (!result_nullable)
                {
                    ASSERT_COLUMN_EQ(createColumn<UInt8>({1, 1, 1, 1, 1}),
                                     executeFunction("regexp", input_column, pattern_column));
                }
                else
                {
                    bool input_contains_null = isNullableColumnVector(input_column) || isNullableColumnVector(pattern_column);
                    if (input_contains_null)
                    {
                        ASSERT_COLUMN_EQ(createColumn<Nullable<UInt8>>({1, {}, {}, 1, 1}),
                                         executeFunction("regexp", input_column, pattern_column));
                    }
                    else
                    {
                        ASSERT_COLUMN_EQ(createColumn<Nullable<UInt8>>({1, 1, 1, 1, 1}),
                                         executeFunction("regexp", input_column, pattern_column));
                    }
                }
            }
        }
    }
}

namespace
{
template <typename ResType, typename CaseType>
std::vector<ResType> getResultVec(const std::vector<CaseType> & test_cases)
{
    std::vector<ResType> vecs;
    vecs.reserve(test_cases.size());
    for (const auto & elem : test_cases)
        vecs.push_back(elem.result);

    return vecs;
}

template <typename T>
std::vector<String> getExprVec(const std::vector<T> & test_cases)
{
    std::vector<String> vecs;
    vecs.reserve(test_cases.size());
    for (const auto & elem : test_cases)
        vecs.push_back(elem.expression);

    return vecs;
}

template <typename T>
std::vector<String> getPatVec(const std::vector<T> & test_cases)
{
    std::vector<String> vecs;
    vecs.reserve(test_cases.size());
    for (const auto & elem : test_cases)
        vecs.push_back(elem.pattern);

    return vecs;
}

template <typename T>
std::vector<String> getReplVec(const std::vector<T> & test_cases)
{
    std::vector<String> vecs;
    vecs.reserve(test_cases.size());
    for (const auto & elem : test_cases)
        vecs.push_back(elem.replacement);

    return vecs;
}

template <typename T>
std::vector<Int64> getPosVec(const std::vector<T> & test_cases)
{
    std::vector<Int64> vecs;
    vecs.reserve(test_cases.size());
    for (const auto & elem : test_cases)
        vecs.push_back(elem.position);

    return vecs;
}

template <typename T>
std::vector<Int64> getOccurVec(const std::vector<T> & test_cases)
{
    std::vector<Int64> vecs;
    vecs.reserve(test_cases.size());
    for (const auto & elem : test_cases)
        vecs.push_back(elem.occurrence);

    return vecs;
}

template <typename T>
std::vector<Int64> getRetOpVec(const std::vector<T> & test_cases)
{
    std::vector<Int64> vecs;
    vecs.reserve(test_cases.size());
    for (const auto & elem : test_cases)
        vecs.push_back(elem.return_option);

    return vecs;
}

template <typename T>
std::vector<String> getMatchTypeVec(const std::vector<T> & test_cases)
{
    std::vector<String> vecs;
    vecs.reserve(test_cases.size());
    for (const auto & elem : test_cases)
        vecs.push_back(elem.match_type);

    return vecs;
}
} // namespace

struct RegexpInstrCase
{
    RegexpInstrCase(Int64 res, const String & expr, const String & pat, Int64 pos = 1, Int64 occur = 1, Int64 ret_op = 0, const String & mt = "")
        : result(res)
        , expression(expr)
        , pattern(pat)
        , position(pos)
        , occurrence(occur)
        , return_option(ret_op)
        , match_type(mt)
    {}

    RegexpInstrCase(Int64 res, const std::vector<UInt8> & null_map_, const String & expr, const String & pat, Int64 pos = 1, Int64 occur = 1, Int64 ret_op = 0, const String & mt = "")
        : result(res)
        , null_map(null_map_)
        , expression(expr)
        , pattern(pat)
        , position(pos)
        , occurrence(occur)
        , return_option(ret_op)
        , match_type(mt)
    {}

    static void setVecsWithoutNullMap(int param_num, const std::vector<RegexpInstrCase> test_cases, std::vector<Int64> & results, std::vector<String> & exprs, std::vector<String> & pats, std::vector<Int64> & positions, std::vector<Int64> & occurs, std::vector<Int64> & ret_ops, std::vector<String> & match_types)
    {
        results = getResultVec<Int64>(test_cases);
        switch (param_num)
        {
        case 6:
            match_types = getMatchTypeVec(test_cases);
        case 5:
            ret_ops = getRetOpVec(test_cases);
        case 4:
            occurs = getOccurVec(test_cases);
        case 3:
            positions = getPosVec(test_cases);
        case 2:
            pats = getPatVec(test_cases);
            exprs = getExprVec(test_cases);
<<<<<<< HEAD
=======
            break;
>>>>>>> d8c369cb
        default:
            throw DB::Exception("Invalid param_num");
        }
    }

    static void setVecsWithNullMap(int param_num, const std::vector<RegexpInstrCase> test_cases, std::vector<Int64> & results, std::vector<std::vector<UInt8>> & null_map, std::vector<String> & exprs, std::vector<String> & pats, std::vector<Int64> & positions, std::vector<Int64> & occurs, std::vector<Int64> & ret_ops, std::vector<String> & match_types)
    {
        null_map.clear();
        null_map.resize(REGEXP_INSTR_MAX_PARAM_NUM);
        for (const auto & elem : test_cases)
        {
            null_map[EXPR_NULL_MAP_IDX].push_back(elem.null_map[EXPR_NULL_MAP_IDX]);
            null_map[PAT_NULL_MAP_IDX].push_back(elem.null_map[PAT_NULL_MAP_IDX]);
            null_map[POS_NULL_MAP_IDX].push_back(elem.null_map[POS_NULL_MAP_IDX]);
            null_map[OCCUR_NULL_MAP_IDX].push_back(elem.null_map[OCCUR_NULL_MAP_IDX]);
            null_map[RET_OP_NULL_MAP_IDX].push_back(elem.null_map[RET_OP_NULL_MAP_IDX]);
            null_map[MATCH_TYPE_NULL_MAP_IDX].push_back(elem.null_map[MATCH_TYPE_NULL_MAP_IDX]);
        }

        setVecsWithoutNullMap(param_num, test_cases, results, exprs, pats, positions, occurs, ret_ops, match_types);
    }

    const static UInt8 REGEXP_INSTR_MAX_PARAM_NUM = 6;
    const static UInt8 EXPR_NULL_MAP_IDX = 0;
    const static UInt8 PAT_NULL_MAP_IDX = 1;
    const static UInt8 POS_NULL_MAP_IDX = 2;
    const static UInt8 OCCUR_NULL_MAP_IDX = 3;
    const static UInt8 RET_OP_NULL_MAP_IDX = 4;
    const static UInt8 MATCH_TYPE_NULL_MAP_IDX = 5;

    Int64 result;
    std::vector<UInt8> null_map;
    String expression;
    String pattern;
    Int64 position;
    Int64 occurrence;
    Int64 return_option;
    String match_type;
};

TEST_F(Regexp, RegexpInstr)
{
    // Test: All columns are const
    {
        for (size_t row_size = 1; row_size < 3; ++row_size)
        {
            ASSERT_COLUMN_EQ(createConstColumn<Int64>(row_size, 1),
                             executeFunction(
                                 "regexp_instr",
                                 createConstColumn<String>(row_size, "123"),
                                 createConstColumn<String>(row_size, "12.")));
            ASSERT_COLUMN_EQ(createConstColumn<Int64>(row_size, 0),
                             executeFunction(
                                 "regexp_instr",
                                 createConstColumn<String>(row_size, "123"),
                                 createConstColumn<String>(row_size, "12."),
                                 createConstColumn<UInt64>(row_size, 2)));
            ASSERT_COLUMN_EQ(createConstColumn<Int64>(row_size, 4),
                             executeFunction(
                                 "regexp_instr",
                                 createConstColumn<String>(row_size, "11212"),
                                 createConstColumn<String>(row_size, "12"),
                                 createConstColumn<UInt8>(row_size, 2),
                                 createConstColumn<UInt64>(row_size, 2)));
            ASSERT_COLUMN_EQ(createConstColumn<Int64>(row_size, 6),
                             executeFunction(
                                 "regexp_instr",
                                 createConstColumn<String>(row_size, "11212"),
                                 createConstColumn<String>(row_size, "12"),
                                 createConstColumn<UInt64>(row_size, 2),
                                 createConstColumn<Int16>(row_size, 2),
                                 createConstColumn<Int32>(row_size, 1)));
            ASSERT_COLUMN_EQ(createConstColumn<Int64>(row_size, 6),
                             executeFunction(
                                 "regexp_instr",
                                 createConstColumn<String>(row_size, "aabab"),
                                 createConstColumn<String>(row_size, "aB"),
                                 createConstColumn<UInt16>(row_size, 2),
                                 createConstColumn<Int8>(row_size, 2),
                                 createConstColumn<UInt32>(row_size, 1),
                                 createConstColumn<String>(row_size, "i")));
        }
    }

    // Test: null const
    {
        size_t row_size = 2;
        ASSERT_COLUMN_EQ(createConstColumn<Nullable<Int64>>(row_size, {}),
                         executeFunction(
                             "regexp_instr",
                             createConstColumn<Nullable<String>>(row_size, {}),
                             createConstColumn<String>(row_size, "123")));

        ASSERT_COLUMN_EQ(createConstColumn<Nullable<Int64>>(row_size, {}),
                         executeFunction(
                             "regexp_instr",
                             createConstColumn<String>(row_size, "123"),
                             createConstColumn<Nullable<String>>(row_size, {})));

        ASSERT_COLUMN_EQ(createConstColumn<Nullable<Int64>>(row_size, {}),
                         executeFunction(
                             "regexp_instr",
                             createConstColumn<String>(row_size, "123"),
                             createConstColumn<String>(row_size, "12."),
                             createConstColumn<Nullable<UInt8>>(row_size, {})));

        ASSERT_COLUMN_EQ(createConstColumn<Nullable<Int64>>(row_size, {}),
                         executeFunction(
                             "regexp_instr",
                             createConstColumn<String>(row_size, "123"),
                             createConstColumn<String>(row_size, "12."),
                             createConstColumn<Int8>(row_size, 2),
                             createConstColumn<Nullable<UInt8>>(row_size, {})));

        ASSERT_COLUMN_EQ(createConstColumn<Nullable<Int64>>(row_size, {}),
                         executeFunction(
                             "regexp_instr",
                             createConstColumn<String>(row_size, "123"),
                             createConstColumn<String>(row_size, "12."),
                             createConstColumn<Int8>(row_size, 2),
                             createConstColumn<Int8>(row_size, 2),
                             createConstColumn<Nullable<UInt8>>(row_size, {})));

        ASSERT_COLUMN_EQ(createConstColumn<Nullable<Int64>>(row_size, {}),
                         executeFunction(
                             "regexp_instr",
                             createConstColumn<String>(row_size, "123"),
                             createConstColumn<String>(row_size, "12."),
                             createConstColumn<Int8>(row_size, 2),
                             createConstColumn<Int8>(row_size, 2),
                             createConstColumn<Int8>(row_size, 2),
                             createConstColumn<Nullable<String>>(row_size, {})));
    }

    std::vector<RegexpInstrCase> test_cases;
    std::vector<Int64> results;
    std::vector<std::vector<UInt8>> null_maps;
    std::vector<String> exprs;
    std::vector<String> patterns;
    std::vector<Int64> positions;
    std::vector<Int64> occurs;
    std::vector<Int64> return_options;
    std::vector<String> match_types;

    // Test: All columns are pure vector
    {
        // test regexp_instr(vector, vector)
        test_cases = {{4, "ttttifl", "tifl"},
                      {1, "tidb_tikv", "ti(db|kv)"},
                      {1, "aaaaaa", "aa"},
                      {0, "\n", "."},
                      {1, "", "^$"},
                      {0, "ab\naB", "^ab$"},
                      {3, "pp跑ppのaaa", "(跑|の|P)"}};
        RegexpInstrCase::setVecsWithoutNullMap(2, test_cases, results, exprs, patterns, positions, occurs, return_options, match_types);
        ASSERT_COLUMN_EQ(createColumn<Int64>(results),
                         executeFunction(
                             "regexp_instr",
                             createColumn<String>(exprs),
                             createColumn<String>(patterns)));

        // test regexp_instr(vector, vector, vector)
        test_cases = {{4, "ttttifl", "tifl", 3},
                      {6, "tidb_tikv", "ti(db|kv)", 2},
                      {3, "aaaaaa", "aa", 3},
                      {0, "\n", ".", 1},
                      {3, "", "^$", 3},
                      {0, "ab\naB", "^ab$", 1},
                      {3, "pp跑ppのaaa", "(跑|の|P)", 2}};
        RegexpInstrCase::setVecsWithoutNullMap(3, test_cases, results, exprs, patterns, positions, occurs, return_options, match_types);
        ASSERT_COLUMN_EQ(createColumn<Int64>(results),
                         executeFunction(
                             "regexp_instr",
                             createColumn<String>(exprs),
                             createColumn<String>(patterns),
                             createColumn<Int32>(positions)));

        // test regexp_instr(vector, vector, vector, vector)
        test_cases = {{4, "ttttifl", "tifl", 3, 1},
                      {6, "tidb_tikv", "ti(db|kv)", 2, 1},
                      {5, "aaaaaa", "aa", 3, 2},
                      {0, "\n", ".", 1, 1},
                      {0, "", "^$", 3, 2},
                      {0, "ab\naB", "^ab$", 1, 1},
                      {6, "pp跑ppのaaa", "(跑|の|P)", 2, 2},
                      {0, "pp跑ppのaaa", "(跑|の|P)", 2, 10}};
        RegexpInstrCase::setVecsWithoutNullMap(4, test_cases, results, exprs, patterns, positions, occurs, return_options, match_types);
        ASSERT_COLUMN_EQ(createColumn<Int64>(results),
                         executeFunction(
                             "regexp_instr",
                             createColumn<String>(exprs),
                             createColumn<String>(patterns),
                             createColumn<Int32>(positions),
                             createColumn<Int32>(occurs)));

        // test regexp_instr(vector, vector, vector, vector, vector)
        test_cases = {{8, "ttttifl", "tifl", 3, 1, 1},
                      {10, "tidb_tikv", "ti(db|kv)", 2, 1, 1},
                      {7, "aaaaaa", "aa", 3, 2, 1},
                      {0, "\n", ".", 1, 1, 1},
                      {0, "", "^$", 3, 2, 1},
                      {0, "ab\naB", "^ab$", 1, 1, 1},
                      {7, "pp跑ppのaaa", "(跑|の|P)", 2, 2, 1}};
        RegexpInstrCase::setVecsWithoutNullMap(5, test_cases, results, exprs, patterns, positions, occurs, return_options, match_types);
        ASSERT_COLUMN_EQ(createColumn<Int64>(results),
                         executeFunction(
                             "regexp_instr",
                             createColumn<String>(exprs),
                             createColumn<String>(patterns),
                             createColumn<Int32>(positions),
                             createColumn<Int32>(occurs),
                             createColumn<Int32>(return_options)));

        // test regexp_instr(vector, vector, vector, vector, vector, vector)
        test_cases = {{8, "ttttifl", "tifl", 3, 1, 1, ""},
                      {10, "tidb_tikv", "ti(db|kv)", 2, 1, 1, ""},
                      {7, "aaaaaa", "aa", 3, 2, 1, ""},
                      {2, "\n", ".", 1, 1, 1, "s"},
                      {0, "", "^$", 3, 2, 1, ""},
                      {6, "ab\naB", "^ab$", 3, 1, 1, "mi"},
                      {4, "pp跑ppのaaa", "(跑|の|P)", 2, 2, 1, "i"}};
        RegexpInstrCase::setVecsWithoutNullMap(6, test_cases, results, exprs, patterns, positions, occurs, return_options, match_types);
        results = getResultVec<Int64>(test_cases);
        ASSERT_COLUMN_EQ(createColumn<Int64>(results),
                         executeFunction(
                             "regexp_instr",
                             createColumn<String>(exprs),
                             createColumn<String>(patterns),
                             createColumn<Int32>(positions),
                             createColumn<Int32>(occurs),
                             createColumn<Int32>(return_options),
                             createColumn<String>(match_types)));

        // test collation
        const auto * utf8mb4_general_ci_collator = TiDB::ITiDBCollator::getCollator(TiDB::ITiDBCollator::UTF8MB4_GENERAL_CI);
        test_cases = {{2, "ttiFl", "tifl", 1, 1, 0, ""},
                      {0, "ttiFl", "tifl", 1, 1, 0, "c"},
                      {2, "ttiFl", "tifl", 1, 1, 0, "i"},
                      {2, "ttiFl", "tifl", 1, 1, 0, "ci"},
                      {0, "ttiFl", "tifl", 1, 1, 0, "ic"},
                      {0, "ttiFl", "tifl", 1, 1, 0, "iccc"},
                      {0, "ttiFl", "tifl", 1, 1, 0, "icic"}};
        RegexpInstrCase::setVecsWithoutNullMap(6, test_cases, results, exprs, patterns, positions, occurs, return_options, match_types);
        results = getResultVec<Int64>(test_cases);
        ASSERT_COLUMN_EQ(createColumn<Int64>(results),
                         executeFunction(
                             "regexp_instr",
                             {createColumn<String>(exprs),
                              createColumn<String>(patterns),
                              createColumn<Int32>(positions),
                              createColumn<Int32>(occurs),
                              createColumn<Int32>(return_options),
                              createColumn<String>(match_types)},
                             utf8mb4_general_ci_collator));
    }

    // Test: Args include nullable columns
    {
        // test regexp_instr(nullable vector, vector)
        test_cases = {{0, {{1, 0, 0, 0, 0, 0}}, "ttttifl", "tifl"},
                      {1, {{0, 0, 0, 0, 0, 0}}, "tidb_tikv", "ti(db|kv)"}};
        RegexpInstrCase::setVecsWithNullMap(2, test_cases, results, null_maps, exprs, patterns, positions, occurs, return_options, match_types);
        ASSERT_COLUMN_EQ(createNullableVectorColumn<Int64>(results, null_maps[RegexpInstrCase::EXPR_NULL_MAP_IDX]),
                         executeFunction(
                             "regexp_instr",
                             createNullableVectorColumn<String>(exprs, null_maps[RegexpInstrCase::EXPR_NULL_MAP_IDX]),
                             createColumn<String>(patterns)));

        // test regexp_instr(vector, nullable vector)
        test_cases = {{4, {{0, 0, 0, 0, 0, 0}}, "ttttifl", "tifl"},
                      {0, {{0, 1, 0, 0, 0, 0}}, "tidb_tikv", "ti(db|kv)"}};
        RegexpInstrCase::setVecsWithNullMap(2, test_cases, results, null_maps, exprs, patterns, positions, occurs, return_options, match_types);
        ASSERT_COLUMN_EQ(createNullableVectorColumn<Int64>(results, null_maps[RegexpInstrCase::PAT_NULL_MAP_IDX]),
                         executeFunction(
                             "regexp_instr",
                             createColumn<String>(exprs),
                             createNullableVectorColumn<String>(patterns, null_maps[RegexpInstrCase::PAT_NULL_MAP_IDX])));

        // test regexp_instr(vector, vector, nullable vector)
        test_cases = {{4, {{0, 0, 0, 0, 0, 0}}, "ttttifl", "tifl", 3},
                      {0, {{0, 0, 1, 0, 0, 0}}, "ttttifl", "tifl", 3}};
        RegexpInstrCase::setVecsWithNullMap(3, test_cases, results, null_maps, exprs, patterns, positions, occurs, return_options, match_types);
        ASSERT_COLUMN_EQ(createNullableVectorColumn<Int64>(results, null_maps[RegexpInstrCase::POS_NULL_MAP_IDX]),
                         executeFunction(
                             "regexp_instr",
                             createColumn<String>(exprs),
                             createColumn<String>(patterns),
                             createNullableVectorColumn<Int64>(positions, null_maps[RegexpInstrCase::POS_NULL_MAP_IDX])));

        // test regexp_instr(vector, vector, vector, nullable vector)
        test_cases = {{6, {{0, 0, 0, 0, 0, 0}}, "tidb_tikv", "ti(db|kv)", 1, 2},
                      {0, {{0, 0, 0, 1, 0, 0}}, "tidb_tikv", "ti(db|kv)", 1, 2}};
        RegexpInstrCase::setVecsWithNullMap(4, test_cases, results, null_maps, exprs, patterns, positions, occurs, return_options, match_types);
        ASSERT_COLUMN_EQ(createNullableVectorColumn<Int64>(results, null_maps[RegexpInstrCase::OCCUR_NULL_MAP_IDX]),
                         executeFunction(
                             "regexp_instr",
                             createColumn<String>(exprs),
                             createColumn<String>(patterns),
                             createColumn<Int64>(positions),
                             createNullableVectorColumn<Int64>(occurs, null_maps[RegexpInstrCase::OCCUR_NULL_MAP_IDX])));

        // test regexp_instr(vector, vector, vector, vector, nullable vector)
        test_cases = {{10, {{0, 0, 0, 0, 0, 0}}, "tidb_tikv", "ti(db|kv)", 1, 2, 1},
                      {0, {{0, 0, 0, 0, 1, 0}}, "tidb_tikv", "ti(db|kv)", 1, 2, 1}};
        RegexpInstrCase::setVecsWithNullMap(5, test_cases, results, null_maps, exprs, patterns, positions, occurs, return_options, match_types);
        ASSERT_COLUMN_EQ(createNullableVectorColumn<Int64>(results, null_maps[RegexpInstrCase::RET_OP_NULL_MAP_IDX]),
                         executeFunction(
                             "regexp_instr",
                             createColumn<String>(exprs),
                             createColumn<String>(patterns),
                             createColumn<Int64>(positions),
                             createColumn<Int64>(occurs),
                             createNullableVectorColumn<Int64>(return_options, null_maps[RegexpInstrCase::RET_OP_NULL_MAP_IDX])));

        // test regexp_instr(vector, vector, vector, vector, vector, nullable vector)
        test_cases = {{1, {{0, 0, 0, 0, 0, 0}}, "b", "B", 1, 1, 0, "i"},
                      {0, {{0, 0, 0, 0, 0, 1}}, "b", "B", 1, 1, 0, "i"}};
        RegexpInstrCase::setVecsWithNullMap(6, test_cases, results, null_maps, exprs, patterns, positions, occurs, return_options, match_types);
        ASSERT_COLUMN_EQ(createNullableVectorColumn<Int64>(results, null_maps[RegexpInstrCase::MATCH_TYPE_NULL_MAP_IDX]),
                         executeFunction(
                             "regexp_instr",
                             createColumn<String>(exprs),
                             createColumn<String>(patterns),
                             createColumn<Int64>(positions),
                             createColumn<Int64>(occurs),
                             createColumn<Int64>(return_options),
                             createNullableVectorColumn<String>(match_types, null_maps[RegexpInstrCase::MATCH_TYPE_NULL_MAP_IDX])));
    }

    // Test: const, nullable and pure vector columns appear together
    {
        // test regexp_instr(nullable vector, vector, nullable vector, vector, const vector, vector)
        test_cases = {{1, {{0, 0, 0, 0, 0, 0}}, "tidb_tikv", "ti(db|Kv)", 1, 1, 0, "i"},
                      {0, {{1, 0, 0, 0, 0, 0}}, "tidb_tikv", "ti(db|Kv)", 1, 1, 0, "i"},
                      {0, {{0, 0, 1, 0, 0, 0}}, "tidb_tikv", "ti(db|Kv)", 1, 1, 0, "i"},
                      {0, {{1, 0, 1, 0, 0, 0}}, "tidb_tikv", "ti(db|Kv)", 1, 1, 0, "i"}};
        RegexpInstrCase::setVecsWithNullMap(6, test_cases, results, null_maps, exprs, patterns, positions, occurs, return_options, match_types);
        ASSERT_COLUMN_EQ(createNullableVectorColumn<Int64>(results, {0, 1, 1, 1}),
                         executeFunction(
                             "regexp_instr",
                             createNullableVectorColumn<String>(exprs, null_maps[RegexpInstrCase::EXPR_NULL_MAP_IDX]),
                             createColumn<String>(patterns),
                             createNullableVectorColumn<Int64>(positions, null_maps[RegexpInstrCase::POS_NULL_MAP_IDX]),
                             createColumn<Int64>(occurs),
                             createConstColumn<Int32>(test_cases.size(), 0),
                             createColumn<String>(match_types)));
    }

    // Test: empty column tests
    {
        ASSERT_COLUMN_EQ(createConstColumn<Int64>(0, 1),
                         executeFunction(
                             "regexp_instr",
                             createConstColumn<String>(0, "m"),
                             createConstColumn<String>(0, "m"),
                             createConstColumn<Int32>(0, 1),
                             createConstColumn<Int32>(0, 1),
                             createConstColumn<Int32>(0, 1),
                             createConstColumn<String>(0, "m")));

        ASSERT_COLUMN_EQ(createColumn<Int64>({}),
                         executeFunction(
                             "regexp_instr",
                             createColumn<String>({}),
                             createColumn<String>({}),
                             createColumn<Int32>({}),
                             createColumn<Int32>({}),
                             createColumn<Int32>({}),
                             createColumn<String>({})));

        ASSERT_COLUMN_EQ(createColumn<Int64>({}),
                         executeFunction(
                             "regexp_instr",
                             createColumn<String>({}),
                             createColumn<String>({}),
                             createConstColumn<Int32>(0, 1),
                             createColumn<Int32>({}),
                             createColumn<Int32>({}),
                             createConstColumn<String>(0, "")));
    }

    // Test: Invalid parameter handling
    {
        // test empty pattern
        test_cases = {{0, "ttt", ""}};
        RegexpInstrCase::setVecsWithoutNullMap(2, test_cases, results, exprs, patterns, positions, occurs, return_options, match_types);
        ASSERT_THROW(executeFunction("regexp_instr", createColumn<String>(exprs), createColumn<String>(patterns)), Exception);

        // test invalid ret_option
        test_cases = {{0, "ttt", "t", 1, 1, 2}};
        RegexpInstrCase::setVecsWithoutNullMap(5, test_cases, results, exprs, patterns, positions, occurs, return_options, match_types);
        ASSERT_THROW(executeFunction("regexp_instr", createColumn<String>(exprs), createColumn<String>(patterns), createColumn<Int64>(positions), createColumn<Int64>(occurs), createColumn<Int64>(return_options)), Exception);

        // test invalid match type
        test_cases = {{0, "ttt", "t", 1, 1, 1, "p"}};
        RegexpInstrCase::setVecsWithoutNullMap(6, test_cases, results, exprs, patterns, positions, occurs, return_options, match_types);
        ASSERT_THROW(executeFunction("regexp_instr", createColumn<String>(exprs), createColumn<String>(patterns), createColumn<Int64>(positions), createColumn<Int64>(occurs), createColumn<Int64>(return_options), createColumn<String>(match_types)), Exception);
    }
}

struct RegexpSubstrCase
{
    RegexpSubstrCase(const String & res, const String & expr, const String & pat, Int64 pos = 1, Int64 occur = 1, const String & mt = "")
        : result(res)
        , expression(expr)
        , pattern(pat)
        , position(pos)
        , occurrence(occur)
        , match_type(mt)
    {}

    RegexpSubstrCase(const String & res, const std::vector<UInt8> & null_map_, const String & expr, const String & pat, Int64 pos = 1, Int64 occur = 1, const String & mt = "")
        : result(res)
        , null_map(null_map_)
        , expression(expr)
        , pattern(pat)
        , position(pos)
        , occurrence(occur)
        , match_type(mt)
    {}

<<<<<<< HEAD
    static void setVecsWithoutNullMap(
        int param_num,
        const std::vector<RegexpSubstrCase> test_cases,
        std::vector<String> & results,
        std::vector<String> & exprs,
        std::vector<String> & pats,
        std::vector<Int64> & positions,
        std::vector<Int64> & occurs,
        std::vector<String> & match_types)
=======
    static void setVecsWithoutNullMap(int param_num, const std::vector<RegexpSubstrCase> test_cases, std::vector<String> & results, std::vector<String> & exprs, std::vector<String> & pats, std::vector<Int64> & positions, std::vector<Int64> & occurs, std::vector<String> & match_types)
>>>>>>> d8c369cb
    {
        results = getResultVec<String>(test_cases);
        switch (param_num)
        {
        case 5:
            match_types = getMatchTypeVec(test_cases);
        case 4:
            occurs = getOccurVec(test_cases);
        case 3:
            positions = getPosVec(test_cases);
        case 2:
            pats = getPatVec(test_cases);
            exprs = getExprVec(test_cases);
            break;
        default:
            throw DB::Exception("Invalid param_num");
        }
    }

<<<<<<< HEAD
    static void setVecsWithNullMap(
        int param_num,
        const std::vector<RegexpSubstrCase> test_cases,
        std::vector<String> & results,
        std::vector<std::vector<UInt8>> & null_map,
        std::vector<String> & exprs,
        std::vector<String> & pats,
        std::vector<Int64> & positions,
        std::vector<Int64> & occurs,
        std::vector<String> & match_types)
=======
    static void setVecsWithNullMap(int param_num, const std::vector<RegexpSubstrCase> test_cases, std::vector<String> & results, std::vector<std::vector<UInt8>> & null_map, std::vector<String> & exprs, std::vector<String> & pats, std::vector<Int64> & positions, std::vector<Int64> & occurs, std::vector<String> & match_types)
>>>>>>> d8c369cb
    {
        null_map.clear();
        null_map.resize(REGEXP_SUBSTR_MAX_PARAM_NUM);
        for (const auto & elem : test_cases)
        {
            null_map[EXPR_NULL_MAP_IDX].push_back(elem.null_map[EXPR_NULL_MAP_IDX]);
            null_map[PAT_NULL_MAP_IDX].push_back(elem.null_map[PAT_NULL_MAP_IDX]);
            null_map[POS_NULL_MAP_IDX].push_back(elem.null_map[POS_NULL_MAP_IDX]);
            null_map[OCCUR_NULL_MAP_IDX].push_back(elem.null_map[OCCUR_NULL_MAP_IDX]);
            null_map[MATCH_TYPE_NULL_MAP_IDX].push_back(elem.null_map[MATCH_TYPE_NULL_MAP_IDX]);
        }

        setVecsWithoutNullMap(param_num, test_cases, results, exprs, pats, positions, occurs, match_types);
    }

    const static UInt8 REGEXP_SUBSTR_MAX_PARAM_NUM = 5;
    const static UInt8 EXPR_NULL_MAP_IDX = 0;
    const static UInt8 PAT_NULL_MAP_IDX = 1;
    const static UInt8 POS_NULL_MAP_IDX = 2;
    const static UInt8 OCCUR_NULL_MAP_IDX = 3;
    const static UInt8 MATCH_TYPE_NULL_MAP_IDX = 4;

    String result;
    std::vector<UInt8> null_map;
    String expression;
    String pattern;
    Int64 position;
    Int64 occurrence;
    String match_type;
};

TEST_F(Regexp, RegexpSubstr)
{
    // Test: All columns are const
    {
        for (size_t row_size = 1; row_size < 3; ++row_size)
        {
            ASSERT_COLUMN_EQ(createConstColumn<Nullable<String>>(row_size, "123"),
                             executeFunction(
                                 "regexp_substr",
                                 createConstColumn<String>(row_size, "123"),
                                 createConstColumn<String>(row_size, "12.")));
            ASSERT_COLUMN_EQ(createConstColumn<Nullable<String>>(row_size, {}),
                             executeFunction(
                                 "regexp_substr",
                                 createConstColumn<String>(row_size, "123"),
                                 createConstColumn<String>(row_size, "12."),
                                 createConstColumn<UInt64>(row_size, 2)));
            ASSERT_COLUMN_EQ(createConstColumn<Nullable<String>>(row_size, "12"),
                             executeFunction(
                                 "regexp_substr",
                                 createConstColumn<String>(row_size, "11212"),
                                 createConstColumn<String>(row_size, "12"),
                                 createConstColumn<UInt8>(row_size, 2),
                                 createConstColumn<UInt64>(row_size, 2)));
            ASSERT_COLUMN_EQ(createConstColumn<Nullable<String>>(row_size, "ab"),
                             executeFunction(
                                 "regexp_substr",
                                 createConstColumn<String>(row_size, "aabab"),
                                 createConstColumn<String>(row_size, "aB"),
                                 createConstColumn<UInt16>(row_size, 2),
                                 createConstColumn<Int8>(row_size, 2),
                                 createConstColumn<String>(row_size, "i")));
        }
    }

    // Test: null const
    {
        for (size_t row_size = 1; row_size < 3; ++row_size)
        {
            ASSERT_COLUMN_EQ(createConstColumn<Nullable<String>>(row_size, {}),
                             executeFunction(
                                 "regexp_substr",
                                 createConstColumn<Nullable<String>>(row_size, {}),
                                 createConstColumn<String>(row_size, "123")));

            ASSERT_COLUMN_EQ(createConstColumn<Nullable<String>>(row_size, {}),
                             executeFunction(
                                 "regexp_substr",
                                 createConstColumn<String>(row_size, "123"),
                                 createConstColumn<Nullable<String>>(row_size, {})));

            ASSERT_COLUMN_EQ(createConstColumn<Nullable<String>>(row_size, {}),
                             executeFunction(
                                 "regexp_substr",
                                 createConstColumn<String>(row_size, "123"),
                                 createConstColumn<String>(row_size, "12."),
                                 createConstColumn<Nullable<UInt8>>(row_size, {})));

            ASSERT_COLUMN_EQ(createConstColumn<Nullable<String>>(row_size, {}),
                             executeFunction(
                                 "regexp_substr",
                                 createConstColumn<String>(row_size, "123"),
                                 createConstColumn<String>(row_size, "12."),
                                 createConstColumn<Int8>(row_size, 2),
                                 createConstColumn<Nullable<UInt8>>(row_size, {})));

            ASSERT_COLUMN_EQ(createConstColumn<Nullable<String>>(row_size, {}),
                             executeFunction(
                                 "regexp_substr",
                                 createConstColumn<String>(row_size, "123"),
                                 createConstColumn<String>(row_size, "12."),
                                 createConstColumn<Int8>(row_size, 2),
                                 createConstColumn<Int8>(row_size, 2),
                                 createConstColumn<Nullable<String>>(row_size, {})));
        }
    }

    std::vector<RegexpSubstrCase> test_cases;
    std::vector<String> results;
    std::vector<std::vector<UInt8>> null_maps;
    std::vector<String> exprs;
    std::vector<String> patterns;
    std::vector<Int64> positions;
    std::vector<Int64> occurs;
    std::vector<String> match_types;

    // Test: All columns are pure vector
    {
        // test regexp_substr(vector, vector)
        test_cases = {{"tifl", "ttttifl", "tifl"},
                      {"tidb", "tidb_tikv", "ti(db|kv)"},
                      {"aa", "aaaaaa", "a."},
                      {"", "\n", "."},
                      {"", "", "^$"},
                      {"", "ab\naB", "^ab$"},
                      {"跑", "pp跑ppのaaa", "(跑|の|P)"}};
        RegexpSubstrCase::setVecsWithoutNullMap(2, test_cases, results, exprs, patterns, positions, occurs, match_types);
        ASSERT_COLUMN_EQ(createNullableVectorColumn<String>(results, {0, 0, 0, 1, 0, 1, 0}),
                         executeFunction(
                             "regexp_substr",
                             createColumn<String>(exprs),
                             createColumn<String>(patterns)));

        // test regexp_substr(vector, vector, vector)
        test_cases = {{"tifl", "ttttifl", "tifl", 3},
                      {"tikv", "tidb_tikv", "ti(db|kv)", 2},
                      {"aa", "aaaaaa", "aa", 3},
                      {"", "\n", ".", 1},
                      {"", "ab\naB", "^ab$", 1},
                      {"跑", "pp跑ppのaaa", "(跑|の|P)", 2}};
        RegexpSubstrCase::setVecsWithoutNullMap(3, test_cases, results, exprs, patterns, positions, occurs, match_types);
        ASSERT_COLUMN_EQ(createNullableVectorColumn<String>(results, {0, 0, 0, 1, 1, 0}),
                         executeFunction(
                             "regexp_substr",
                             createColumn<String>(exprs),
                             createColumn<String>(patterns),
                             createColumn<Int32>(positions)));

        // test regexp_substr(vector, vector, vector, vector)
        test_cases = {{"tifl", "ttttifl", "tifl", 3, 1},
                      {"tikv", "tidb_tikv", "ti(db|kv)", 2, 1},
                      {"aa", "aaaaaa", "aa", 3, 2},
                      {"", "\n", ".", 1, 1},
                      {"", "ab\naB", "^ab$", 1, 1},
                      {"の", "pp跑ppのaaa", "(跑|の|P)", 2, 2}};
        RegexpSubstrCase::setVecsWithoutNullMap(4, test_cases, results, exprs, patterns, positions, occurs, match_types);
        ASSERT_COLUMN_EQ(createNullableVectorColumn<String>(results, {0, 0, 0, 1, 1, 0}),
                         executeFunction(
                             "regexp_substr",
                             createColumn<String>(exprs),
                             createColumn<String>(patterns),
                             createColumn<Int32>(positions),
                             createColumn<Int32>(occurs)));

        // test regexp_substr(vector, vector, vector, vector, vector)
        test_cases = {{"tifl", "ttttifl", "tifl", 3, 1, ""},
                      {"tikv", "tidb_tikv", "ti(db|kv)", 2, 1, ""},
                      {"aa", "aaaaaa", "aa", 3, 2, ""},
                      {"\n", "\n", ".", 1, 1, "s"},
                      {"aB", "ab\naB", "^ab$", 3, 1, "mi"},
                      {"跑", "pp跑ppのaaa", "(跑|の|P)", 2, 2, "i"}};
        RegexpSubstrCase::setVecsWithoutNullMap(5, test_cases, results, exprs, patterns, positions, occurs, match_types);
        results = getResultVec<String>(test_cases);
        ASSERT_COLUMN_EQ(createNullableVectorColumn<String>(results, {0, 0, 0, 0, 0, 0}),
                         executeFunction(
                             "regexp_substr",
                             createColumn<String>(exprs),
                             createColumn<String>(patterns),
                             createColumn<Int32>(positions),
                             createColumn<Int32>(occurs),
                             createColumn<String>(match_types)));

        // test collation
        const auto * utf8mb4_general_ci_collator = TiDB::ITiDBCollator::getCollator(TiDB::ITiDBCollator::UTF8MB4_GENERAL_CI);
        test_cases = {{"tiFl", "ttiFl", "tifl", 1, 1, ""},
                      {"", "ttiFl", "tifl", 1, 1, "c"},
                      {"tiFl", "ttiFl", "tifl", 1, 1, "i"},
                      {"tiFl", "ttiFl", "tifl", 1, 1, "ci"},
                      {"", "ttiFl", "tifl", 1, 1, "ic"},
                      {"", "ttiFl", "tifl", 1, 1, "iccc"},
                      {"", "ttiFl", "tifl", 1, 1, "icic"}};
        RegexpSubstrCase::setVecsWithoutNullMap(5, test_cases, results, exprs, patterns, positions, occurs, match_types);
        results = getResultVec<String>(test_cases);
        ASSERT_COLUMN_EQ(createNullableVectorColumn<String>(results, {0, 1, 0, 0, 1, 1, 1}),
                         executeFunction(
                             "regexp_substr",
                             {createColumn<String>(exprs),
                              createColumn<String>(patterns),
                              createColumn<Int32>(positions),
                              createColumn<Int32>(occurs),
                              createColumn<String>(match_types)},
                             utf8mb4_general_ci_collator));
    }

    // Test: Args include nullable columns
    {
        // test regexp_substr(nullable vector, vector)
        test_cases = {{"", {{1, 0, 0, 0, 0}}, "ttttifl", "tifl"},
                      {"tidb", {{0, 0, 0, 0, 0}}, "tidb_tikv", "ti(db|kv)"}};
        RegexpSubstrCase::setVecsWithNullMap(2, test_cases, results, null_maps, exprs, patterns, positions, occurs, match_types);
        ASSERT_COLUMN_EQ(createNullableVectorColumn<String>(results, null_maps[RegexpSubstrCase::EXPR_NULL_MAP_IDX]),
                         executeFunction(
                             "regexp_substr",
                             createNullableVectorColumn<String>(exprs, null_maps[RegexpSubstrCase::EXPR_NULL_MAP_IDX]),
                             createColumn<String>(patterns)));

        // test regexp_substr(vector, nullable vector)
        test_cases = {{"tifl", {{0, 0, 0, 0, 0}}, "ttttifl", "tifl"},
                      {"", {{0, 1, 0, 0, 0}}, "tidb_tikv", "ti(db|kv)"}};
        RegexpSubstrCase::setVecsWithNullMap(2, test_cases, results, null_maps, exprs, patterns, positions, occurs, match_types);
        ASSERT_COLUMN_EQ(createNullableVectorColumn<String>(results, null_maps[RegexpSubstrCase::PAT_NULL_MAP_IDX]),
                         executeFunction(
                             "regexp_substr",
                             createColumn<String>(exprs),
                             createNullableVectorColumn<String>(patterns, null_maps[RegexpSubstrCase::PAT_NULL_MAP_IDX])));

        // test regexp_substr(vector, vector, nullable vector)
        test_cases = {{"tifl", {{0, 0, 0, 0, 0}}, "ttttifl", "tifl", 3},
                      {"", {{0, 0, 1, 0, 0}}, "ttttifl", "tifl", 3}};
        RegexpSubstrCase::setVecsWithNullMap(3, test_cases, results, null_maps, exprs, patterns, positions, occurs, match_types);
        ASSERT_COLUMN_EQ(createNullableVectorColumn<String>(results, null_maps[RegexpSubstrCase::POS_NULL_MAP_IDX]),
                         executeFunction(
                             "regexp_substr",
                             createColumn<String>(exprs),
                             createColumn<String>(patterns),
                             createNullableVectorColumn<Int64>(positions, null_maps[RegexpSubstrCase::POS_NULL_MAP_IDX])));

        // test regexp_substr(vector, vector, vector, nullable vector)
        test_cases = {{"tikv", {{0, 0, 0, 0, 0}}, "tidb_tikv", "ti(db|kv)", 1, 2},
                      {"", {{0, 0, 0, 1, 0}}, "tidb_tikv", "ti(db|kv)", 1, 2}};
        RegexpSubstrCase::setVecsWithNullMap(4, test_cases, results, null_maps, exprs, patterns, positions, occurs, match_types);
        ASSERT_COLUMN_EQ(createNullableVectorColumn<String>(results, null_maps[RegexpSubstrCase::OCCUR_NULL_MAP_IDX]),
                         executeFunction(
                             "regexp_substr",
                             createColumn<String>(exprs),
                             createColumn<String>(patterns),
                             createColumn<Int64>(positions),
                             createNullableVectorColumn<Int64>(occurs, null_maps[RegexpSubstrCase::OCCUR_NULL_MAP_IDX])));

        // test regexp_substr(vector, vector, vector, vector, nullable vector)
        test_cases = {{"b", {{0, 0, 0, 0, 0}}, "b", "B", 1, 1, "i"},
                      {"", {{0, 0, 0, 0, 1}}, "b", "B", 1, 1, "i"}};
        RegexpSubstrCase::setVecsWithNullMap(5, test_cases, results, null_maps, exprs, patterns, positions, occurs, match_types);
        ASSERT_COLUMN_EQ(createNullableVectorColumn<String>(results, null_maps[RegexpSubstrCase::MATCH_TYPE_NULL_MAP_IDX]),
                         executeFunction(
                             "regexp_substr",
                             createColumn<String>(exprs),
                             createColumn<String>(patterns),
                             createColumn<Int64>(positions),
                             createColumn<Int64>(occurs),
                             createNullableVectorColumn<String>(match_types, null_maps[RegexpSubstrCase::MATCH_TYPE_NULL_MAP_IDX])));
    }

    // Test: const, nullable and pure vector columns appear together
    {
        // test regexp_substr(nullable vector, vector, nullable vector, vector, const vector, vector)
        test_cases = {{"tidb", {{0, 0, 0, 0, 0}}, "tidb_tikv", "ti(db|Kv)", 1, 1, "i"},
                      {"", {{1, 0, 0, 0, 0}}, "tidb_tikv", "ti(db|Kv)", 1, 1, "i"},
                      {"", {{0, 0, 1, 0, 0}}, "tidb_tikv", "ti(db|Kv)", 1, 1, "i"},
                      {"", {{1, 0, 1, 0, 0}}, "tidb_tikv", "ti(db|Kv)", 1, 1, "i"}};
        RegexpSubstrCase::setVecsWithNullMap(5, test_cases, results, null_maps, exprs, patterns, positions, occurs, match_types);
        ASSERT_COLUMN_EQ(createNullableVectorColumn<String>(results, {0, 1, 1, 1}),
                         executeFunction(
                             "regexp_substr",
                             createNullableVectorColumn<String>(exprs, null_maps[RegexpSubstrCase::EXPR_NULL_MAP_IDX]),
                             createColumn<String>(patterns),
                             createNullableVectorColumn<Int64>(positions, null_maps[RegexpSubstrCase::POS_NULL_MAP_IDX]),
                             createColumn<Int64>(occurs),
                             createColumn<String>(match_types)));
    }

    // Test: empty column tests
    {
        ASSERT_COLUMN_EQ(createConstColumn<Nullable<String>>(0, ""),
                         executeFunction(
                             "regexp_substr",
                             createConstColumn<String>(0, "m"),
                             createConstColumn<String>(0, "m"),
                             createConstColumn<Int32>(0, 1),
                             createConstColumn<Int32>(0, 1),
                             createConstColumn<String>(0, "m")));

        ASSERT_COLUMN_EQ(createColumn<Nullable<String>>({}),
                         executeFunction(
                             "regexp_substr",
                             createColumn<String>({}),
                             createColumn<String>({}),
                             createColumn<Int32>({}),
                             createColumn<Int32>({}),
                             createColumn<String>({})));

        ASSERT_COLUMN_EQ(createColumn<Nullable<String>>({}),
                         executeFunction(
                             "regexp_substr",
                             createColumn<String>({}),
                             createColumn<String>({}),
                             createConstColumn<Int32>(0, 1),
                             createColumn<Int32>({}),
                             createConstColumn<String>(0, "")));
    }

    // Test: Invalid parameter handling
    {
        // test empty pattern
        test_cases = {{"", "ttt", ""}};
        RegexpSubstrCase::setVecsWithoutNullMap(2, test_cases, results, exprs, patterns, positions, occurs, match_types);
        ASSERT_THROW(executeFunction("regexp_substr", createNullableVectorColumn<String>(exprs, {0}), createColumn<String>(patterns)), Exception);

        // test invalid match type
        test_cases = {{"", "ttt", "t", 1, 1, "p"}};
        RegexpSubstrCase::setVecsWithoutNullMap(5, test_cases, results, exprs, patterns, positions, occurs, match_types);
        ASSERT_THROW(executeFunction("regexp_substr", createNullableVectorColumn<String>(exprs, {0}), createColumn<String>(patterns), createColumn<Int64>(positions), createColumn<Int64>(occurs), createColumn<String>(match_types)), Exception);
    }
}

TEST_F(Regexp, testRegexpReplaceMatchType)
{
    StringRef res;
    const auto * binary_collator = TiDB::ITiDBCollator::getCollator(TiDB::ITiDBCollator::BINARY);
    const auto * ci_collator = TiDB::ITiDBCollator::getCollator(TiDB::ITiDBCollator::UTF8MB4_GENERAL_CI);
    DB::RegexpReplaceImpl::constant("a\nB\nc", "(?m)(?i)^b", "xxx", 1, 0, "", nullptr, res);
    ASSERT_TRUE(res == "a\nxxx\nc");
    DB::RegexpReplaceImpl::constant("a\nB\nc", "^b", "xxx", 1, 0, "mi", nullptr, res);
    ASSERT_TRUE(res == "a\nxxx\nc");
    DB::RegexpReplaceImpl::constant("a\nB\nc", "^b", "xxx", 1, 0, "m", ci_collator, res);
    ASSERT_TRUE(res == "a\nxxx\nc");
    DB::RegexpReplaceImpl::constant("a\nB\nc", "^b", "xxx", 1, 0, "mi", binary_collator, res);
    ASSERT_TRUE(res == "a\nB\nc");
    DB::RegexpReplaceImpl::constant("a\nB\nc", "^b", "xxx", 1, 0, "i", nullptr, res);
    ASSERT_TRUE(res == "a\nB\nc");
    DB::RegexpReplaceImpl::constant("a\nB\nc", "^b", "xxx", 1, 0, "m", nullptr, res);
    ASSERT_TRUE(res == "a\nB\nc");
    DB::RegexpReplaceImpl::constant("a\nB\n", "^a.*b", "xxx", 1, 0, "", nullptr, res);
    ASSERT_TRUE(res == "a\nB\n");
    DB::RegexpReplaceImpl::constant("a\nB\n", "^a.*B", "xxx", 1, 0, "s", nullptr, res);
    ASSERT_TRUE(res == "xxx\n");
    DB::RegexpReplaceImpl::constant("a\nB\n", "^a.*b", "xxx", 1, 0, "is", nullptr, res);
    ASSERT_TRUE(res == "xxx\n");
}

TEST_F(Regexp, testRegexpReplaceMySQLCases)
{
    // Test based on https://github.com/mysql/mysql-server/blob/mysql-cluster-8.0.17/mysql-test/t/regular_expressions_utf-8.test
    StringRef res;
    DB::RegexpReplaceImpl::constant("aaa", "a", "X", 1, 0, "", nullptr, res);
    ASSERT_TRUE(res == "XXX");
    DB::RegexpReplaceImpl::constant("abc", "b", "X", 1, 0, "", nullptr, res);
    ASSERT_TRUE(res == "aXc");
    DB::RegexpReplaceImpl::constant("aaabbccbbddaa", "b+", "X", 1, 1, "", nullptr, res);
    ASSERT_TRUE(res == "aaaXccbbddaa");
    DB::RegexpReplaceImpl::constant("aaabbccbbddaa", "b+", "X", 1, 2, "", nullptr, res);
    ASSERT_TRUE(res == "aaabbccXddaa");
    DB::RegexpReplaceImpl::constant("aaabbccbbddaa", "(b+)", "<\\1>", 1, 2, "", nullptr, res);
    ASSERT_TRUE(res == "aaabbcc<bb>ddaa");
    DB::RegexpReplaceImpl::constant("aaabbccbbddaa", "x+", "x", 1, 0, "", nullptr, res);
    ASSERT_TRUE(res == "aaabbccbbddaa");
    DB::RegexpReplaceImpl::constant("aaabbccbbddaa", "b+", "x", 1, 0, "", nullptr, res);
    ASSERT_TRUE(res == "aaaxccxddaa");
    DB::RegexpReplaceImpl::constant("aaab", "b", "x", 1, 2, "", nullptr, res);
    ASSERT_TRUE(res == "aaab");
    DB::RegexpReplaceImpl::constant("aaabccc", "b", "x", 1, 2, "", nullptr, res);
    ASSERT_TRUE(res == "aaabccc");
    DB::RegexpReplaceImpl::constant("abcbdb", "b", "X", 1, 0, "", nullptr, res);
    ASSERT_TRUE(res == "aXcXdX");
    DB::RegexpReplaceImpl::constant("aaabcbdb", "b", "X", 1, 0, "", nullptr, res);
    ASSERT_TRUE(res == "aaaXcXdX");
    DB::RegexpReplaceImpl::constant("aaabcbdb", "b", "X", 2, 0, "", nullptr, res);
    ASSERT_TRUE(res == "aaaXcXdX");
    DB::RegexpReplaceImpl::constant("aaabcbdb", "b", "X", 3, 0, "", nullptr, res);
    ASSERT_TRUE(res == "aaaXcXdX");
    DB::RegexpReplaceImpl::constant("aaa", "a", "X", 2, 0, "", nullptr, res);
    ASSERT_TRUE(res == "aXX");
    DB::RegexpReplaceImpl::constant("aaa", "a", "XX", 2, 0, "", nullptr, res);
    ASSERT_TRUE(res == "aXXXX");
    DB::RegexpReplaceImpl::constant("c b b", "^([[:alpha:]]+)[[:space:]].*$", "\\1", 1, 0, "", nullptr, res);
    ASSERT_TRUE(res == "c");
    DB::RegexpReplaceImpl::constant("\U0001F450\U0001F450\U0001F450", ".", "a", 2, 0, "", nullptr, res);
    ASSERT_TRUE(res == "\U0001F450aa");
    DB::RegexpReplaceImpl::constant("\U0001F450\U0001F450\U0001F450", ".", "a", 2, 2, "", nullptr, res);
    ASSERT_TRUE(res == "\U0001F450\U0001F450a");
}

struct RegexpReplaceCase
{
    RegexpReplaceCase(const String & res, const String & expr, const String & pat, const String & repl, Int64 pos = 1, Int64 occur = 1, const String & mt = "")
        : result(res)
        , expression(expr)
        , pattern(pat)
        , replacement(repl)
        , position(pos)
        , occurrence(occur)
        , match_type(mt)
        {}

    RegexpReplaceCase(const String & res, const std::vector<UInt8> & null_map_, const String & expr, const String & pat, const String & repl, Int64 pos = 1, Int64 occur = 1, const String & mt = "")
        : result(res)
        , null_map(null_map_)
        , expression(expr)
        , pattern(pat)
        , replacement(repl)
        , position(pos)
        , occurrence(occur)
        , match_type(mt)
        {}

    static void setVecsWithoutNullMap(
        int param_num,
        const std::vector<RegexpReplaceCase> test_cases,
        std::vector<String> & results,
        std::vector<String> & exprs,
        std::vector<String> & pats,
        std::vector<String> & repls,
        std::vector<Int64> & positions,
        std::vector<Int64> & occurs,
        std::vector<String> & match_types)
    {
        results = getResultVec<String>(test_cases);
        switch (param_num)
        {
        case 6:
            match_types = getMatchTypeVec(test_cases);
        case 5:
            occurs = getOccurVec(test_cases);
        case 4:
            positions = getPosVec(test_cases);
        case 3:
            repls = getReplVec(test_cases);
            pats = getPatVec(test_cases);
            exprs = getExprVec(test_cases);
            break;
        default:
            throw DB::Exception("Invalid param_num");
        }
    }

    static void setVecsWithNullMap(
        int param_num,
        const std::vector<RegexpReplaceCase> test_cases,
        std::vector<String> & results,
        std::vector<std::vector<UInt8>> & null_map,
        std::vector<String> & exprs,
        std::vector<String> & pats,
        std::vector<String> repls,
        std::vector<Int64> & positions,
        std::vector<Int64> & occurs,
        std::vector<String> & match_types)
    {
        null_map.clear();
        null_map.resize(REGEXP_REPLACE_MAX_PARAM_NUM);
        for (const auto & elem : test_cases)
        {
            null_map[EXPR_NULL_MAP_IDX].push_back(elem.null_map[EXPR_NULL_MAP_IDX]);
            null_map[PAT_NULL_MAP_IDX].push_back(elem.null_map[PAT_NULL_MAP_IDX]);
            null_map[POS_NULL_MAP_IDX].push_back(elem.null_map[POS_NULL_MAP_IDX]);
            null_map[REPLACE_NULL_MAP_IDX].push_back(elem.null_map[REPLACE_NULL_MAP_IDX]);
            null_map[OCCUR_NULL_MAP_IDX].push_back(elem.null_map[OCCUR_NULL_MAP_IDX]);
            null_map[MATCH_TYPE_NULL_MAP_IDX].push_back(elem.null_map[MATCH_TYPE_NULL_MAP_IDX]);
        }

        setVecsWithoutNullMap(param_num, test_cases, results, exprs, pats, repls, positions, occurs, match_types);
    }

    const static UInt8 REGEXP_REPLACE_MAX_PARAM_NUM = 6;
    const static UInt8 EXPR_NULL_MAP_IDX = 0;
    const static UInt8 PAT_NULL_MAP_IDX = 1;
    const static UInt8 REPLACE_NULL_MAP_IDX = 2;
    const static UInt8 POS_NULL_MAP_IDX = 3;
    const static UInt8 OCCUR_NULL_MAP_IDX = 4;
    const static UInt8 MATCH_TYPE_NULL_MAP_IDX = 5;

    String result;
    std::vector<UInt8> null_map;
    String expression;
    String pattern;
    String replacement;
    Int64 position;
    Int64 occurrence;
    String match_type;
};

TEST_F(Regexp, RegexpReplace)
{
    const auto * binary_collator = TiDB::ITiDBCollator::getCollator(TiDB::ITiDBCollator::BINARY);
    auto string_type = std::make_shared<DataTypeString>();
    auto nullable_string_type = makeNullable(string_type);
    auto uint8_type = std::make_shared<DataTypeUInt8>();
    auto nullable_uint8_type = makeNullable(uint8_type);

    std::vector<String> input_strings{"abb\nabbabb", "abbcabbabb", "abbabbabb", "ABBABBABB", "ABB\nABBABB"};
    std::vector<UInt8> input_string_nulls{0, 1, 0, 0, 0};

    std::vector<String> patterns{"^a.*", "bb", "abc", "abb", "abb.abb"};
    std::vector<UInt8> pattern_nulls{0, 0, 1, 0, 0};

    std::vector<String> replacements{"xxx", "xxx", "xxx", "xxx", "xxx"};
    std::vector<UInt8> replacement_nulls{0, 0, 1, 0, 0};

    std::vector<Int64> pos{1, 3, 2, 2, 1};
    std::vector<UInt8> pos_nulls{0, 0, 0, 1, 0};

    std::vector<Int64> occ{0, 2, 0, 0, 0};
    std::vector<UInt8> occ_nulls{1, 0, 0, 0, 0};

    std::vector<String> match_types{"is", "", "", "i", "ism"};
    std::vector<UInt8> match_type_nulls{1, 0, 0, 0, 0};

    std::vector<String> results{"xxx\nabbabb", "axxxcaxxxaxxx", "abbabbabb", "ABBABBABB", "ABB\nABBABB"};
    std::vector<String> results_with_pos{"xxx\nabbabb", "abbcaxxxaxxx", "abbabbabb", "ABBABBABB", "ABB\nABBABB"};
    std::vector<String> results_with_pos_occ{"xxx\nabbabb", "abbcabbaxxx", "abbabbabb", "ABBABBABB", "ABB\nABBABB"};
    std::vector<String> results_with_pos_occ_match_type{"xxx", "abbcabbaxxx", "abbabbabb", "ABBxxxxxx", "xxxABB"};
    std::vector<String> results_with_pos_occ_match_type_binary{"xxx", "abbcabbaxxx", "abbabbabb", "ABBABBABB", "ABB\nABBABB"};

    std::vector<String> vec_results{"xxx\nabbabb", "xxx", "xxx", "ABBABBABB", "ABB\nABBABB"};
    std::vector<String> vec_results_with_pos{"xxx\nabbabb", "xxx", "xxx", "ABBABBABB", "ABB\nABBABB"};
    std::vector<String> vec_results_with_pos_occ{"xxx\nabbabb", "xxx", "xxx", "ABBABBABB", "ABB\nABBABB"};
    std::vector<String> vec_results_with_pos_occ_match_type{"xxx", "xxx", "xxx", "xxx", "xxx"};
    std::vector<String> vec_results_with_pos_occ_match_type_binary{"xxx", "xxx", "xxx", "ABBABBABB", "ABB\nABBABB"};

    size_t row_size = input_strings.size();
    auto const_string_null_column = createConstColumn<Nullable<String>>(row_size, {});
    auto const_int64_null_column = createConstColumn<Nullable<Int64>>(row_size, {});

    /// regexp_replace is not supported in TiDB yet, so use raw function test
    /// case 1. regexp_replace(const, const, const [, const, const ,const])
    for (size_t i = 0; i < match_types.size(); i++)
    {
        /// test regexp_replace(str, pattern, replacement)
        ASSERT_COLUMN_EQ(createConstColumn<String>(row_size, results[i]),
                         executeFunction("regexp_replace", {createConstColumn<String>(row_size, input_strings[i]), createConstColumn<String>(row_size, patterns[i]), createConstColumn<String>(row_size, replacements[i])}, nullptr, true));

        /// test regexp_replace(str, pattern, replacement, pos)
        ASSERT_COLUMN_EQ(createConstColumn<String>(row_size, results_with_pos[i]),
                         executeFunction("regexp_replace", {createConstColumn<String>(row_size, input_strings[i]), createConstColumn<String>(row_size, patterns[i]), createConstColumn<String>(row_size, replacements[i]), createConstColumn<Int64>(row_size, pos[i])}, nullptr, true));

        /// test regexp_replace(str, pattern, replacement, pos, occ)
        ASSERT_COLUMN_EQ(createConstColumn<String>(row_size, results_with_pos_occ[i]),
                         executeFunction("regexp_replace", {createConstColumn<String>(row_size, input_strings[i]), createConstColumn<String>(row_size, patterns[i]), createConstColumn<String>(row_size, replacements[i]), createConstColumn<Int64>(row_size, pos[i]), createConstColumn<Int64>(row_size, occ[i])}, nullptr, true));

        /// test regexp_replace(str, pattern, replacement, pos, occ, match_type)
        ASSERT_COLUMN_EQ(createConstColumn<String>(row_size, results_with_pos_occ_match_type[i]),
                         executeFunction("regexp_replace", {createConstColumn<String>(row_size, input_strings[i]), createConstColumn<String>(row_size, patterns[i]), createConstColumn<String>(row_size, replacements[i]), createConstColumn<Int64>(row_size, pos[i]), createConstColumn<Int64>(row_size, occ[i]), createConstColumn<String>(row_size, match_types[i])}, nullptr, true));

        /// test regexp_replace(str, pattern, replacement, pos, occ, match_type) with binary collator
        ASSERT_COLUMN_EQ(createConstColumn<String>(row_size, results_with_pos_occ_match_type_binary[i]),
                         executeFunction("regexp_replace", {createConstColumn<String>(row_size, input_strings[i]), createConstColumn<String>(row_size, patterns[i]), createConstColumn<String>(row_size, replacements[i]), createConstColumn<Int64>(row_size, pos[i]), createConstColumn<Int64>(row_size, occ[i]), createConstColumn<String>(row_size, match_types[i])}, binary_collator, true));
    }

    /// case 2. regexp_replace(const, const, const [, const, const ,const]) with null value
    for (size_t i = 0; i < match_types.size(); i++)
    {
        /// test regexp_replace(str, pattern, replacement)
        bool null_result = input_string_nulls[i] || pattern_nulls[i] || replacement_nulls[i];
        ASSERT_COLUMN_EQ(null_result ? const_string_null_column : createConstColumn<Nullable<String>>(row_size, results[i]),
                         executeFunction("regexp_replace", {input_string_nulls[i] ? const_string_null_column : createConstColumn<Nullable<String>>(row_size, input_strings[i]), pattern_nulls[i] ? const_string_null_column : createConstColumn<Nullable<String>>(row_size, patterns[i]), replacement_nulls[i] ? const_string_null_column : createConstColumn<Nullable<String>>(row_size, replacements[i])}, nullptr, true));

        /// test regexp_replace(str, pattern, replacement, pos)
        null_result = null_result || pos_nulls[i];
        ASSERT_COLUMN_EQ(null_result ? const_string_null_column : createConstColumn<Nullable<String>>(row_size, results_with_pos[i]),
                         executeFunction("regexp_replace", {input_string_nulls[i] ? const_string_null_column : createConstColumn<Nullable<String>>(row_size, input_strings[i]), pattern_nulls[i] ? const_string_null_column : createConstColumn<Nullable<String>>(row_size, patterns[i]), replacement_nulls[i] ? const_string_null_column : createConstColumn<Nullable<String>>(row_size, replacements[i]), pos_nulls[i] ? const_int64_null_column : createConstColumn<Nullable<Int64>>(row_size, pos[i])}, nullptr, true));

        /// test regexp_replace(str, pattern, replacement, pos, occ)
        null_result = null_result || occ_nulls[i];
        ASSERT_COLUMN_EQ(null_result ? const_string_null_column : createConstColumn<Nullable<String>>(row_size, results_with_pos_occ[i]),
                         executeFunction("regexp_replace", {input_string_nulls[i] ? const_string_null_column : createConstColumn<Nullable<String>>(row_size, input_strings[i]), pattern_nulls[i] ? const_string_null_column : createConstColumn<Nullable<String>>(row_size, patterns[i]), replacement_nulls[i] ? const_string_null_column : createConstColumn<Nullable<String>>(row_size, replacements[i]), pos_nulls[i] ? const_int64_null_column : createConstColumn<Nullable<Int64>>(row_size, pos[i]), occ_nulls[i] ? const_int64_null_column : createConstColumn<Nullable<Int64>>(row_size, occ[i])}, nullptr, true));

        /// test regexp_replace(str, pattern, replacement, pos, occ, match_type)
        null_result = null_result || match_type_nulls[i];
        ASSERT_COLUMN_EQ(null_result ? const_string_null_column : createConstColumn<Nullable<String>>(row_size, results_with_pos_occ_match_type[i]),
                         executeFunction("regexp_replace", {input_string_nulls[i] ? const_string_null_column : createConstColumn<Nullable<String>>(row_size, input_strings[i]), pattern_nulls[i] ? const_string_null_column : createConstColumn<Nullable<String>>(row_size, patterns[i]), replacement_nulls[i] ? const_string_null_column : createConstColumn<Nullable<String>>(row_size, replacements[i]), pos_nulls[i] ? const_int64_null_column : createConstColumn<Nullable<Int64>>(row_size, pos[i]), occ_nulls[i] ? const_int64_null_column : createConstColumn<Nullable<Int64>>(row_size, occ[i]), match_type_nulls[i] ? const_string_null_column : createConstColumn<Nullable<String>>(row_size, match_types[i])}, nullptr, true));

        /// test regexp_replace(str, pattern, replacement, pos, occ, match_type) with binary collator
        ASSERT_COLUMN_EQ(null_result ? const_string_null_column : createConstColumn<Nullable<String>>(row_size, results_with_pos_occ_match_type_binary[i]),
                         executeFunction("regexp_replace", {input_string_nulls[i] ? const_string_null_column : createConstColumn<Nullable<String>>(row_size, input_strings[i]), pattern_nulls[i] ? const_string_null_column : createConstColumn<Nullable<String>>(row_size, patterns[i]), replacement_nulls[i] ? const_string_null_column : createConstColumn<Nullable<String>>(row_size, replacements[i]), pos_nulls[i] ? const_int64_null_column : createConstColumn<Nullable<Int64>>(row_size, pos[i]), occ_nulls[i] ? const_int64_null_column : createConstColumn<Nullable<Int64>>(row_size, occ[i]), match_type_nulls[i] ? const_string_null_column : createConstColumn<Nullable<String>>(row_size, match_types[i])}, binary_collator, true));
    }

    /// case 3 regexp_replace(vector, const, const[, const, const, const])
    {
        /// test regexp_replace(str, pattern, replacement)
        ASSERT_COLUMN_EQ(createColumn<String>(vec_results),
                         executeFunction("regexp_replace", {createColumn<String>(input_strings), createConstColumn<String>(row_size, patterns[0]), createConstColumn<String>(row_size, replacements[0])}, nullptr, true));

        /// test regexp_replace(str, pattern, replacement, pos)
        ASSERT_COLUMN_EQ(createColumn<String>(vec_results_with_pos),
                         executeFunction("regexp_replace", {createColumn<String>(input_strings), createConstColumn<String>(row_size, patterns[0]), createConstColumn<String>(row_size, replacements[0]), createConstColumn<Int64>(row_size, pos[0])}, nullptr, true));

        /// test regexp_replace(str, pattern, replacement, pos, occ)
        ASSERT_COLUMN_EQ(createColumn<String>(vec_results_with_pos_occ),
                         executeFunction("regexp_replace", {createColumn<String>(input_strings), createConstColumn<String>(row_size, patterns[0]), createConstColumn<String>(row_size, replacements[0]), createConstColumn<Int64>(row_size, pos[0]), createConstColumn<Int64>(row_size, occ[0])}, nullptr, true));

        /// test regexp_replace(str, pattern, replacement, pos, occ, match_type)
        ASSERT_COLUMN_EQ(createColumn<String>(vec_results_with_pos_occ_match_type),
                         executeFunction("regexp_replace", {createColumn<String>(input_strings), createConstColumn<String>(row_size, patterns[0]), createConstColumn<String>(row_size, replacements[0]), createConstColumn<Int64>(row_size, pos[0]), createConstColumn<Int64>(row_size, occ[0]), createConstColumn<String>(row_size, match_types[0])}, nullptr, true));

        /// test regexp_replace(str, pattern, replacement, pos, occ, match_type) with binary collator
        ASSERT_COLUMN_EQ(createColumn<String>(vec_results_with_pos_occ_match_type_binary),
                         executeFunction("regexp_replace", {createColumn<String>(input_strings), createConstColumn<String>(row_size, patterns[0]), createConstColumn<String>(row_size, replacements[0]), createConstColumn<Int64>(row_size, pos[0]), createConstColumn<Int64>(row_size, occ[0]), createConstColumn<String>(row_size, match_types[0])}, binary_collator, true));
    }

    /// case 4 regexp_replace(vector, const, const[, const, const, const]) with null value
    {
        /// test regexp_replace(str, pattern, replacement)
        ASSERT_COLUMN_EQ(createNullableVectorColumn<String>(vec_results, input_string_nulls),
                         executeFunction("regexp_replace", {createNullableVectorColumn<String>(input_strings, input_string_nulls), createConstColumn<String>(row_size, patterns[0]), createConstColumn<String>(row_size, replacements[0])}, nullptr, true));

        /// test regexp_replace(str, pattern, replacement, pos)
        ASSERT_COLUMN_EQ(createNullableVectorColumn<String>(vec_results_with_pos, input_string_nulls),
                         executeFunction("regexp_replace", {createNullableVectorColumn<String>(input_strings, input_string_nulls), createConstColumn<String>(row_size, patterns[0]), createConstColumn<String>(row_size, replacements[0]), createConstColumn<Int64>(row_size, pos[0])}, nullptr, true));

        /// test regexp_replace(str, pattern, replacement, pos, occ)
        ASSERT_COLUMN_EQ(createNullableVectorColumn<String>(vec_results_with_pos_occ, input_string_nulls),
                         executeFunction("regexp_replace", {createNullableVectorColumn<String>(input_strings, input_string_nulls), createConstColumn<String>(row_size, patterns[0]), createConstColumn<String>(row_size, replacements[0]), createConstColumn<Int64>(row_size, pos[0]), createConstColumn<Int64>(row_size, occ[0])}, nullptr, true));


        /// test regexp_replace(str, pattern, replacement, pos, occ, match_type)
        ASSERT_COLUMN_EQ(createNullableVectorColumn<String>(vec_results_with_pos_occ_match_type, input_string_nulls),
                         executeFunction("regexp_replace", {createNullableVectorColumn<String>(input_strings, input_string_nulls), createConstColumn<String>(row_size, patterns[0]), createConstColumn<String>(row_size, replacements[0]), createConstColumn<Int64>(row_size, pos[0]), createConstColumn<Int64>(row_size, occ[0]), createConstColumn<String>(row_size, match_types[0])}, nullptr, true));

        /// test regexp_replace(str, pattern, replacement, pos, occ, match_type) with binary collator
        ASSERT_COLUMN_EQ(createNullableVectorColumn<String>(vec_results_with_pos_occ_match_type_binary, input_string_nulls),
                         executeFunction("regexp_replace", {createNullableVectorColumn<String>(input_strings, input_string_nulls), createConstColumn<String>(row_size, patterns[0]), createConstColumn<String>(row_size, replacements[0]), createConstColumn<Int64>(row_size, pos[0]), createConstColumn<Int64>(row_size, occ[0]), createConstColumn<String>(row_size, match_types[0])}, binary_collator, true));
    }

    std::vector<RegexpReplaceCase> test_cases;
    std::vector<std::vector<UInt8>> null_maps;
    std::vector<String> exprs;
    std::vector<String> repls;
    std::vector<Int64> positions;
    std::vector<Int64> occurs;

    /// case 5 regexp_replace(vector, vector, vector[, vector, vector, vector])
    {
        test_cases = {{"taa", "ttifl", "tifl", "aa", 1, 0, ""},
                      {"aaaaaa", "121212", "1.", "aa", 1, 0, ""},
                      {"aa1212", "121212", "1.", "aa", 1, 1, ""},
                      {"12aa12", "121212", "1.", "aa", 1, 2, ""},
                      {"1212aa", "121212", "1.", "aa", 1, 3, ""},
                      {"121212", "121212", "1.", "aa", 1, 4, ""},
                      {"啊ah好a哈哈", "啊a哈a哈哈", "哈", "h好", 1, 1, ""},
                      {"啊a哈ah好哈", "啊a哈a哈哈", "哈", "h好", 4, 1, ""},
                      {"啊a哈a哈哈", "啊a哈a哈哈", "哈", "h好", 4, 5, ""},
                      {"aa", "\n", ".", "aa", 1, 0, "s"},
                      {"12aa34", "12\n34", ".", "aa", 3, 1, "s"}};
        RegexpReplaceCase::setVecsWithoutNullMap(6, test_cases, results, exprs, patterns, repls, positions, occurs, match_types);
        results = getResultVec<String>(test_cases);
        ASSERT_COLUMN_EQ(createColumn<String>(results),
                         executeFunction(
                             "regexp_replace",
                             createColumn<String>(exprs),
                             createColumn<String>(patterns),
                             createColumn<String>(repls),
                             createColumn<Int32>(positions),
                             createColumn<Int32>(occurs),
                             createColumn<String>(match_types)));
    }

    /// case 6 regexp_replace(vector, vector, const[, const, const, vector]) with null value
    {
        test_cases = {{"taa", {0, 0, 1, 0, 0, 0}, "ttifl", "tifl", "aa", 1, 0, ""},
                      {"aaaaaa", {0, 0, 0, 0, 0, 0}, "121212", "1.", "aa", 1, 0, ""},
                      {"aa1212", {0, 1, 0, 0, 0, 0}, "121212", "1.", "aa", 1, 1, ""},
                      {"12aa12", {0, 0, 0, 0, 0, 0}, "121212", "1.", "aa", 1, 2, ""},
                      {"1212aa", {0, 1, 0, 0, 0, 0}, "121212", "1.", "aa", 1, 3, ""},
                      {"121212", {0, 0, 0, 0, 0, 0}, "121212", "1.", "aa", 1, 4, ""},
                      {"啊ah好a哈哈", {0, 1, 0, 0, 0, 0}, "啊a哈a哈哈", "哈", "h好", 1, 1, ""},
                      {"啊a哈ah好哈", {0, 0, 0, 0, 0, 0}, "啊a哈a哈哈", "哈", "h好", 4, 1, ""},
                      {"啊a哈a哈哈", {0, 1, 0, 0, 0, 0}, "啊a哈a哈哈", "哈", "h好", 4, 5, ""},
                      {"aa", {0, 1, 0, 0, 0, 0}, "\n", ".", "aa", 1, 0, "s"},
                      {"12aa34", {0, 0, 0, 0, 0, 0}, "12\n34", ".", "aa", 3, 1, "s"}};
        RegexpReplaceCase::setVecsWithNullMap(6, test_cases, results, null_maps, exprs, patterns, repls, positions, occurs, match_types);
        results = getResultVec<String>(test_cases);
        ASSERT_COLUMN_EQ(createNullableVectorColumn<String>(results, null_maps[RegexpReplaceCase::PAT_NULL_MAP_IDX]),
                         executeFunction(
                             "regexp_replace",
                             createColumn<String>(exprs),
                             createNullableVectorColumn<String>(patterns, null_maps[RegexpReplaceCase::PAT_NULL_MAP_IDX]),
                             createColumn<String>(repls),
                             createColumn<Int32>(positions),
                             createColumn<Int32>(occurs),
                             createColumn<String>(match_types)));
    }

    /// case 7: test some special cases
    {
        // test empty expr
        ASSERT_COLUMN_EQ(createColumn<String>({"aa", "aa", "aa", "", ""}),
                    executeFunction(
                        "regexp_replace",
                        {
                            createColumn<String>({"", "", "", "", ""}),
                            createColumn<String>({"^$", "^$", "^$", "^$", "12"}),
                            createColumn<String>({"aa", "aa", "aa", "aa", "aa"}),
                            createColumn<Int64>({1, 1, 1, 1, 1}),
                            createColumn<Int64>({-1, 0, 1, 2, 3})
                        },
                        nullptr,
                        true));
    }
}
} // namespace tests
} // namespace DB<|MERGE_RESOLUTION|>--- conflicted
+++ resolved
@@ -2338,10 +2338,7 @@
         case 2:
             pats = getPatVec(test_cases);
             exprs = getExprVec(test_cases);
-<<<<<<< HEAD
-=======
             break;
->>>>>>> d8c369cb
         default:
             throw DB::Exception("Invalid param_num");
         }
@@ -2763,7 +2760,6 @@
         , match_type(mt)
     {}
 
-<<<<<<< HEAD
     static void setVecsWithoutNullMap(
         int param_num,
         const std::vector<RegexpSubstrCase> test_cases,
@@ -2773,9 +2769,6 @@
         std::vector<Int64> & positions,
         std::vector<Int64> & occurs,
         std::vector<String> & match_types)
-=======
-    static void setVecsWithoutNullMap(int param_num, const std::vector<RegexpSubstrCase> test_cases, std::vector<String> & results, std::vector<String> & exprs, std::vector<String> & pats, std::vector<Int64> & positions, std::vector<Int64> & occurs, std::vector<String> & match_types)
->>>>>>> d8c369cb
     {
         results = getResultVec<String>(test_cases);
         switch (param_num)
@@ -2795,7 +2788,6 @@
         }
     }
 
-<<<<<<< HEAD
     static void setVecsWithNullMap(
         int param_num,
         const std::vector<RegexpSubstrCase> test_cases,
@@ -2806,9 +2798,6 @@
         std::vector<Int64> & positions,
         std::vector<Int64> & occurs,
         std::vector<String> & match_types)
-=======
-    static void setVecsWithNullMap(int param_num, const std::vector<RegexpSubstrCase> test_cases, std::vector<String> & results, std::vector<std::vector<UInt8>> & null_map, std::vector<String> & exprs, std::vector<String> & pats, std::vector<Int64> & positions, std::vector<Int64> & occurs, std::vector<String> & match_types)
->>>>>>> d8c369cb
     {
         null_map.clear();
         null_map.resize(REGEXP_SUBSTR_MAX_PARAM_NUM);
