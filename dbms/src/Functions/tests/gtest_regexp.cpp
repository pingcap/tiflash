--- conflicted
+++ resolved
@@ -2212,13 +2212,8 @@
 
 namespace
 {
-<<<<<<< HEAD
 template<typename ResType, typename CaseType>
 std::vector<ResType> getResultVec(const std::vector<CaseType> & test_cases)
-=======
-template <typename T>
-std::vector<Int64> getResultVec(const std::vector<T> & test_cases)
->>>>>>> be4334f3
 {
     std::vector<ResType> vecs;
     vecs.reserve(test_cases.size());
@@ -2320,11 +2315,7 @@
 
     static void setVecsWithoutNullMap(int param_num, const std::vector<RegexpInstrCase> test_cases, std::vector<Int64> & results, std::vector<String> & exprs, std::vector<String> & pats, std::vector<Int64> & positions, std::vector<Int64> & occurs, std::vector<Int64> & ret_ops, std::vector<String> & match_types)
     {
-<<<<<<< HEAD
         results = getResultVec<Int64>(test_cases);
-=======
-        results = getResultVec(test_cases);
->>>>>>> be4334f3
         switch (param_num)
         {
         case 6:
