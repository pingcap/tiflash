#include <Columns/ColumnArray.h>
#include <Common/UTF8Helpers.h>
#include <Common/Volnitsky.h>
#include <Core/AccurateComparison.h>
#include <DataTypes/DataTypeArray.h>
#include <Flash/Coprocessor/DAGContext.h>
#include <Functions/FunctionFactory.h>
#include <Functions/FunctionsArray.h>
#include <Functions/FunctionsString.h>
#include <Functions/GatherUtils/Algorithms.h>
#include <Functions/GatherUtils/GatherUtils.h>
<<<<<<< HEAD
#include <Functions/castTypeToEither.h>
#include <IO/WriteHelpers.h>
#include <Interpreters/Context.h>
#include <fmt/format.h>
=======
#include <Functions/StringUtil.h>
#include <IO/WriteHelpers.h>
#include <fmt/printf.h>
>>>>>>> 91e7bde0

#include <ext/range.h>
#include <thread>

#if __SSE2__
#include <emmintrin.h>
#endif


namespace DB
{
namespace ErrorCodes
{
extern const int ILLEGAL_COLUMN;
extern const int NUMBER_OF_ARGUMENTS_DOESNT_MATCH;
extern const int ZERO_ARRAY_OR_TUPLE_INDEX;
extern const int LOGICAL_ERROR;
} // namespace ErrorCodes

using namespace GatherUtils;

template <bool negative = false>
struct EmptyImpl
{
    /// If the function will return constant value for FixedString data type.
    static constexpr auto is_fixed_to_constant = false;

    static void vector(const ColumnString::Chars_t & /*data*/, const ColumnString::Offsets & offsets, PaddedPODArray<UInt8> & res)
    {
        size_t size = offsets.size();
        ColumnString::Offset prev_offset = 1;
        for (size_t i = 0; i < size; ++i)
        {
            res[i] = negative ^ (offsets[i] == prev_offset);
            prev_offset = offsets[i] + 1;
        }
    }

    /// Only make sense if is_fixed_to_constant.
    static void vector_fixed_to_constant(const ColumnString::Chars_t & /*data*/, size_t /*n*/, UInt8 & /*res*/)
    {
        throw Exception("Logical error: 'vector_fixed_to_constant method' is called", ErrorCodes::LOGICAL_ERROR);
    }

    static void vector_fixed_to_vector(const ColumnString::Chars_t & data, size_t n, PaddedPODArray<UInt8> & res)
    {
        std::vector<char> empty_chars(n);
        size_t size = data.size() / n;

        for (size_t i = 0; i < size; ++i)
            res[i] = negative ^ (0 == memcmp(&data[i * size], empty_chars.data(), n));
    }

    static void array(const ColumnString::Offsets & offsets, PaddedPODArray<UInt8> & res)
    {
        size_t size = offsets.size();
        ColumnString::Offset prev_offset = 0;
        for (size_t i = 0; i < size; ++i)
        {
            res[i] = negative ^ (offsets[i] == prev_offset);
            prev_offset = offsets[i];
        }
    }
};


/** Calculates the length of a string in bytes.
  */
struct LengthImpl
{
    static constexpr auto is_fixed_to_constant = true;

    static void vector(const ColumnString::Chars_t & /*data*/, const ColumnString::Offsets & offsets, PaddedPODArray<UInt64> & res)
    {
        size_t size = offsets.size();
        for (size_t i = 0; i < size; ++i)
            res[i] = i == 0 ? (offsets[i] - 1) : (offsets[i] - 1 - offsets[i - 1]);
    }

    static void vector_fixed_to_constant(const ColumnString::Chars_t & /*data*/, size_t n, UInt64 & res)
    {
        res = n;
    }

    static void vector_fixed_to_vector(const ColumnString::Chars_t & /*data*/, size_t /*n*/, PaddedPODArray<UInt64> & /*res*/)
    {
    }

    static void array(const ColumnString::Offsets & offsets, PaddedPODArray<UInt64> & res)
    {
        size_t size = offsets.size();
        for (size_t i = 0; i < size; ++i)
            res[i] = i == 0 ? (offsets[i]) : (offsets[i] - offsets[i - 1]);
    }
};


/** If the string is UTF-8 encoded text, it returns the length of the text in code points.
  * (not in characters: the length of the text "ё" can be either 1 or 2, depending on the normalization)
 * (not in characters: the length of the text "" can be either 1 or 2, depending on the normalization)
  * Otherwise, the behavior is undefined.
  */
struct LengthUTF8Impl
{
    static constexpr auto is_fixed_to_constant = false;

    static void vector(const ColumnString::Chars_t & data, const ColumnString::Offsets & offsets, PaddedPODArray<UInt64> & res)
    {
        size_t size = offsets.size();

        ColumnString::Offset prev_offset = 0;
        for (size_t i = 0; i < size; ++i)
        {
            res[i] = UTF8::countCodePoints(&data[prev_offset], offsets[i] - prev_offset - 1);
            prev_offset = offsets[i];
        }
    }

    static void vector_fixed_to_constant(const ColumnString::Chars_t & /*data*/, size_t /*n*/, UInt64 & /*res*/)
    {
    }

    static void vector_fixed_to_vector(const ColumnString::Chars_t & data, size_t n, PaddedPODArray<UInt64> & res)
    {
        size_t size = data.size() / n;

        for (size_t i = 0; i < size; ++i)
        {
            res[i] = UTF8::countCodePoints(&data[i * n], n);
        }
    }

    static void array(const ColumnString::Offsets &, PaddedPODArray<UInt64> &)
    {
        throw Exception("Cannot apply function lengthUTF8 to Array argument", ErrorCodes::ILLEGAL_TYPE_OF_ARGUMENT);
    }
};


template <char not_case_lower_bound, char not_case_upper_bound>
struct LowerUpperImpl
{
    static void vector(const ColumnString::Chars_t & data,
                       const ColumnString::Offsets & offsets,
                       ColumnString::Chars_t & res_data,
                       ColumnString::Offsets & res_offsets)
    {
        res_data.resize(data.size());
        res_offsets.assign(offsets);
        array(data.data(), data.data() + data.size(), res_data.data());
    }

    static void vector_fixed(const ColumnString::Chars_t & data, size_t /*n*/, ColumnString::Chars_t & res_data)
    {
        res_data.resize(data.size());
        array(data.data(), data.data() + data.size(), res_data.data());
    }

private:
    static void array(const UInt8 * src, const UInt8 * src_end, UInt8 * dst)
    {
        const auto flip_case_mask = 'A' ^ 'a';

#if __SSE2__
        const auto bytes_sse = sizeof(__m128i);
        const auto src_end_sse = src_end - (src_end - src) % bytes_sse;

        const auto v_not_case_lower_bound = _mm_set1_epi8(not_case_lower_bound - 1);
        const auto v_not_case_upper_bound = _mm_set1_epi8(not_case_upper_bound + 1);
        const auto v_flip_case_mask = _mm_set1_epi8(flip_case_mask);

        for (; src < src_end_sse; src += bytes_sse, dst += bytes_sse)
        {
            /// load 16 sequential 8-bit characters
            const auto chars = _mm_loadu_si128(reinterpret_cast<const __m128i *>(src));

            /// find which 8-bit sequences belong to range [case_lower_bound, case_upper_bound]
            const auto is_not_case
                = _mm_and_si128(_mm_cmpgt_epi8(chars, v_not_case_lower_bound), _mm_cmplt_epi8(chars, v_not_case_upper_bound));

            /// keep `flip_case_mask` only where necessary, zero out elsewhere
            const auto xor_mask = _mm_and_si128(v_flip_case_mask, is_not_case);

            /// flip case by applying calculated mask
            const auto cased_chars = _mm_xor_si128(chars, xor_mask);

            /// store result back to destination
            _mm_storeu_si128(reinterpret_cast<__m128i *>(dst), cased_chars);
        }
#endif

        for (; src < src_end; ++src, ++dst)
            if (*src >= not_case_lower_bound && *src <= not_case_upper_bound)
                *dst = *src ^ flip_case_mask;
            else
                *dst = *src;
    }
};

/** Expands the string in bytes.
  */
struct ReverseImpl
{
    static void vector(const ColumnString::Chars_t & data,
                       const ColumnString::Offsets & offsets,
                       ColumnString::Chars_t & res_data,
                       ColumnString::Offsets & res_offsets)
    {
        res_data.resize(data.size());
        res_offsets.assign(offsets);
        size_t size = offsets.size();

        ColumnString::Offset prev_offset = 0;
        for (size_t i = 0; i < size; ++i)
        {
            for (size_t j = prev_offset; j < offsets[i] - 1; ++j)
                res_data[j] = data[offsets[i] + prev_offset - 2 - j];
            res_data[offsets[i] - 1] = 0;
            prev_offset = offsets[i];
        }
    }

    static void vector_fixed(const ColumnString::Chars_t & data, size_t n, ColumnString::Chars_t & res_data)
    {
        res_data.resize(data.size());
        size_t size = data.size() / n;

        for (size_t i = 0; i < size; ++i)
            for (size_t j = i * n; j < (i + 1) * n; ++j)
                res_data[j] = data[(i * 2 + 1) * n - j - 1];
    }
};


/** Expands the sequence of code points in a UTF-8 encoded string.
  * The result may not match the expected result, because modifying code points (for example, diacritics) may be applied to another symbols.
  * If the string is not encoded in UTF-8, then the behavior is undefined.
  */
struct ReverseUTF8Impl
{
    static void vector(const ColumnString::Chars_t & data,
                       const ColumnString::Offsets & offsets,
                       ColumnString::Chars_t & res_data,
                       ColumnString::Offsets & res_offsets)
    {
        res_data.resize(data.size());
        res_offsets.assign(offsets);
        size_t size = offsets.size();

        ColumnString::Offset prev_offset = 0;
        for (size_t i = 0; i < size; ++i)
        {
            ColumnString::Offset j = prev_offset;
            while (j < offsets[i] - 1)
            {
                if (data[j] < 0xBF)
                {
                    res_data[offsets[i] + prev_offset - 2 - j] = data[j];
                    j += 1;
                }
                else if (data[j] < 0xE0)
                {
                    memcpy(&res_data[offsets[i] + prev_offset - 2 - j - 1], &data[j], 2);
                    j += 2;
                }
                else if (data[j] < 0xF0)
                {
                    memcpy(&res_data[offsets[i] + prev_offset - 2 - j - 2], &data[j], 3);
                    j += 3;
                }
                else
                {
                    res_data[offsets[i] + prev_offset - 2 - j] = data[j];
                    j += 1;
                }
            }

            res_data[offsets[i] - 1] = 0;
            prev_offset = offsets[i];
        }
    }

    static void vector_fixed(const ColumnString::Chars_t &, size_t, ColumnString::Chars_t &)
    {
        throw Exception("Cannot apply function reverseUTF8 to fixed string.", ErrorCodes::ILLEGAL_COLUMN);
    }
};


template <char not_case_lower_bound,
          char not_case_upper_bound,
          int to_case(int),
          void cyrillic_to_case(const UInt8 *&, UInt8 *&)>
void LowerUpperUTF8Impl<not_case_lower_bound, not_case_upper_bound, to_case, cyrillic_to_case>::vector(
    const ColumnString::Chars_t & data,
    const IColumn::Offsets & offsets,
    ColumnString::Chars_t & res_data,
    IColumn::Offsets & res_offsets)
{
    res_data.resize(data.size());
    res_offsets.assign(offsets);
    array(data.data(), data.data() + data.size(), res_data.data());
}

template <char not_case_lower_bound,
          char not_case_upper_bound,
          int to_case(int),
          void cyrillic_to_case(const UInt8 *&, UInt8 *&)>
void LowerUpperUTF8Impl<not_case_lower_bound, not_case_upper_bound, to_case, cyrillic_to_case>::vector_fixed(
    const ColumnString::Chars_t & data,
    size_t /*n*/,
    ColumnString::Chars_t & res_data)
{
    res_data.resize(data.size());
    array(data.data(), data.data() + data.size(), res_data.data());
}

template <char not_case_lower_bound,
          char not_case_upper_bound,
          int to_case(int),
          void cyrillic_to_case(const UInt8 *&, UInt8 *&)>
void LowerUpperUTF8Impl<not_case_lower_bound, not_case_upper_bound, to_case, cyrillic_to_case>::constant(
    const std::string & data,
    std::string & res_data)
{
    res_data.resize(data.size());
    array(reinterpret_cast<const UInt8 *>(data.data()),
          reinterpret_cast<const UInt8 *>(data.data() + data.size()),
          reinterpret_cast<UInt8 *>(&res_data[0]));
}

template <char not_case_lower_bound,
          char not_case_upper_bound,
          int to_case(int),
          void cyrillic_to_case(const UInt8 *&, UInt8 *&)>
void LowerUpperUTF8Impl<not_case_lower_bound, not_case_upper_bound, to_case, cyrillic_to_case>::toCase(
    const UInt8 *& src,
    const UInt8 * src_end,
    UInt8 *& dst)
{
    if (src[0] <= ascii_upper_bound)
    {
        if (*src >= not_case_lower_bound && *src <= not_case_upper_bound)
            *dst++ = *src++ ^ flip_case_mask;
        else
            *dst++ = *src++;
    }
    else if (src + 1 < src_end
             && ((src[0] == 0xD0u && (src[1] >= 0x80u && src[1] <= 0xBFu)) || (src[0] == 0xD1u && (src[1] >= 0x80u && src[1] <= 0x9Fu))))
    {
        cyrillic_to_case(src, dst);
    }
    else if (src + 1 < src_end && src[0] == 0xC2u)
    {
        /// Punctuation U+0080 - U+00BF, UTF-8: C2 80 - C2 BF
        *dst++ = *src++;
        *dst++ = *src++;
    }
    else if (src + 2 < src_end && src[0] == 0xE2u)
    {
        /// Characters U+2000 - U+2FFF, UTF-8: E2 80 80 - E2 BF BF
        *dst++ = *src++;
        *dst++ = *src++;
        *dst++ = *src++;
    }
    else
    {
        static const Poco::UTF8Encoding utf8;

        if (const auto chars = utf8.convert(to_case(utf8.convert(src)), dst, src_end - src))
            src += chars, dst += chars;
        else
            ++src, ++dst;
    }
}

template <char not_case_lower_bound,
          char not_case_upper_bound,
          int to_case(int),
          void cyrillic_to_case(const UInt8 *&, UInt8 *&)>
void LowerUpperUTF8Impl<not_case_lower_bound, not_case_upper_bound, to_case, cyrillic_to_case>::array(
    const UInt8 * src,
    const UInt8 * src_end,
    UInt8 * dst)
{
#if __SSE2__
    const auto bytes_sse = sizeof(__m128i);
    auto src_end_sse = src + (src_end - src) / bytes_sse * bytes_sse;

    /// SSE2 packed comparison operate on signed types, hence compare (c < 0) instead of (c > 0x7f)
    const auto v_zero = _mm_setzero_si128();
    const auto v_not_case_lower_bound = _mm_set1_epi8(not_case_lower_bound - 1);
    const auto v_not_case_upper_bound = _mm_set1_epi8(not_case_upper_bound + 1);
    const auto v_flip_case_mask = _mm_set1_epi8(flip_case_mask);

    while (src < src_end_sse)
    {
        const auto chars = _mm_loadu_si128(reinterpret_cast<const __m128i *>(src));

        /// check for ASCII
        const auto is_not_ascii = _mm_cmplt_epi8(chars, v_zero);
        const auto mask_is_not_ascii = _mm_movemask_epi8(is_not_ascii);

        /// ASCII
        if (mask_is_not_ascii == 0)
        {
            const auto is_not_case
                = _mm_and_si128(_mm_cmpgt_epi8(chars, v_not_case_lower_bound), _mm_cmplt_epi8(chars, v_not_case_upper_bound));
            const auto mask_is_not_case = _mm_movemask_epi8(is_not_case);

            /// everything in correct case ASCII
            if (mask_is_not_case == 0)
                _mm_storeu_si128(reinterpret_cast<__m128i *>(dst), chars);
            else
            {
                /// ASCII in mixed case
                /// keep `flip_case_mask` only where necessary, zero out elsewhere
                const auto xor_mask = _mm_and_si128(v_flip_case_mask, is_not_case);

                /// flip case by applying calculated mask
                const auto cased_chars = _mm_xor_si128(chars, xor_mask);

                /// store result back to destination
                _mm_storeu_si128(reinterpret_cast<__m128i *>(dst), cased_chars);
            }

            src += bytes_sse, dst += bytes_sse;
        }
        else
        {
            /// UTF-8
            const auto expected_end = src + bytes_sse;

            while (src < expected_end)
                toCase(src, src_end, dst);

            /// adjust src_end_sse by pushing it forward or backward
            const auto diff = src - expected_end;
            if (diff != 0)
            {
                if (src_end_sse + diff < src_end)
                    src_end_sse += diff;
                else
                    src_end_sse -= bytes_sse - diff;
            }
        }
    }
#endif
    /// handle remaining symbols
    while (src < src_end)
        toCase(src, src_end, dst);
}

/** If the string is encoded in UTF-8, then it selects a substring of code points in it.
  * Otherwise, the behavior is undefined.
  */
struct SubstringUTF8Impl
{
    static void vector(const ColumnString::Chars_t & data,
                       const ColumnString::Offsets & offsets,
                       Int64 original_start,
                       size_t length,
                       bool implicit_length,
                       ColumnString::Chars_t & res_data,
                       ColumnString::Offsets & res_offsets)
    {
        res_data.reserve(data.size());
        size_t size = offsets.size();
        res_offsets.resize(size);

        ColumnString::Offset prev_offset = 0;
        ColumnString::Offset res_offset = 0;
        for (size_t i = 0; i < size; ++i)
        {
            ColumnString::Offset j = prev_offset;
            ColumnString::Offset pos = 1;
            ColumnString::Offset bytes_start = 0;
            ColumnString::Offset bytes_length = 0;
            size_t start = 0;
            if (original_start >= 0)
                start = original_start;
            else
            {
                // set the start as string_length - abs(original_start) + 1
                std::vector<ColumnString::Offset> start_offsets;
                ColumnString::Offset current = prev_offset;
                while (current < offsets[i] - 1)
                {
                    start_offsets.push_back(current);
                    if (data[current] < 0xBF)
                        current += 1;
                    else if (data[current] < 0xE0)
                        current += 2;
                    else if (data[current] < 0xF0)
                        current += 3;
                    else
                        current += 1;
                }
                if (static_cast<size_t>(-original_start) > start_offsets.size())
                {
                    // return empty string
                    res_data.resize(res_data.size() + 1);
                    res_data[res_offset] = 0;
                    res_offset++;
                    res_offsets[i] = res_offset;
                    continue;
                }
                start = start_offsets.size() + original_start + 1;
                pos = start;
                j = start_offsets[start - 1];
            }
            while (j < offsets[i] - 1)
            {
                if (pos == start)
                    bytes_start = j - prev_offset + 1;

                if (data[j] < 0xBF)
                    j += 1;
                else if (data[j] < 0xE0)
                    j += 2;
                else if (data[j] < 0xF0)
                    j += 3;
                else
                    j += 1;

                if (implicit_length)
                {
                    // implicit_length means get the substring from start to the end of the string
                    bytes_length = j - prev_offset + 1 - bytes_start;
                }
                else
                {
                    if (pos >= start && pos < start + length)
                        bytes_length = j - prev_offset + 1 - bytes_start;
                    else if (pos >= start + length)
                        break;
                }

                ++pos;
            }

            if (bytes_start == 0)
            {
                res_data.resize(res_data.size() + 1);
                res_data[res_offset] = 0;
                ++res_offset;
            }
            else
            {
                size_t bytes_to_copy = std::min(offsets[i] - prev_offset - bytes_start, bytes_length);
                res_data.resize(res_data.size() + bytes_to_copy + 1);
                memcpySmallAllowReadWriteOverflow15(&res_data[res_offset], &data[prev_offset + bytes_start - 1], bytes_to_copy);
                res_offset += bytes_to_copy + 1;
                res_data[res_offset - 1] = 0;
            }
            res_offsets[i] = res_offset;
            prev_offset = offsets[i];
        }
    }
};


/** If the string is encoded in UTF-8, then it selects a right of code points in it.
  * Otherwise, the behavior is undefined.
  */
struct RightUTF8Impl
{
    static void vector(const ColumnString::Chars_t & data,
                       const ColumnString::Offsets & offsets,
                       size_t length,
                       ColumnString::Chars_t & res_data,
                       ColumnString::Offsets & res_offsets)
    {
        res_data.reserve(data.size());
        size_t size = offsets.size();
        res_offsets.resize(size);

        ColumnString::Offset prev_offset = 0;
        ColumnString::Offset res_offset = 0;
        for (size_t i = 0; i < size; ++i)
        {
            std::vector<ColumnString::Offset> start_offsets;
            ColumnString::Offset current = prev_offset;
            // TODO: break this loop in advance
            // NOTE: data[offsets[i] -1] = 0, so ignore it
            while (current < offsets[i] - 1)
            {
                start_offsets.push_back(current);
                if (data[current] < 0xBF)
                    current += 1;
                else if (data[current] < 0xE0)
                    current += 2;
                else if (data[current] < 0xF0)
                    current += 3;
                else
                    current += 1;
            }
            if (start_offsets.size() == 0)
            {
                // null
                res_data.resize(res_data.size() + 1);
                res_data[res_offset] = 0;
                ++res_offset;
            }
            else
            {
                // not null
                // if(string_length > length, string_length - length, 0)
                auto start_index = start_offsets.size() > length ? start_offsets.size() - length : 0;
                // copy data from start to end of this string
                size_t bytes_to_copy = offsets[i] - start_offsets[start_index];
                res_data.resize(res_data.size() + bytes_to_copy);
                memcpySmallAllowReadWriteOverflow15(&res_data[res_offset], &data[start_offsets[start_index]], bytes_to_copy);
                res_offset += bytes_to_copy;
            }
            res_offsets[i] = res_offset;
            prev_offset = offsets[i];
        }
    }
};


template <typename Impl, typename Name, typename ResultType>
class FunctionStringOrArrayToT : public IFunction
{
public:
    static constexpr auto name = Name::name;
    static FunctionPtr create(const Context &)
    {
        return std::make_shared<FunctionStringOrArrayToT>();
    }

    String getName() const override
    {
        return name;
    }

    size_t getNumberOfArguments() const override
    {
        return 1;
    }

    DataTypePtr getReturnTypeImpl(const DataTypes & arguments) const override
    {
        if (!arguments[0]->isStringOrFixedString()
            && !checkDataType<DataTypeArray>(&*arguments[0]))
            throw Exception(
                "Illegal type " + arguments[0]->getName() + " of argument of function " + getName(),
                ErrorCodes::ILLEGAL_TYPE_OF_ARGUMENT);

        return std::make_shared<DataTypeNumber<ResultType>>();
    }

    bool useDefaultImplementationForConstants() const override { return true; }

    void executeImpl(Block & block, const ColumnNumbers & arguments, size_t result) const override
    {
        const ColumnPtr column = block.getByPosition(arguments[0]).column;
        if (const ColumnString * col = checkAndGetColumn<ColumnString>(column.get()))
        {
            auto col_res = ColumnVector<ResultType>::create();

            typename ColumnVector<ResultType>::Container & vec_res = col_res->getData();
            vec_res.resize(col->size());
            Impl::vector(col->getChars(), col->getOffsets(), vec_res);

            block.getByPosition(result).column = std::move(col_res);
        }
        else if (const ColumnFixedString * col = checkAndGetColumn<ColumnFixedString>(column.get()))
        {
            if (Impl::is_fixed_to_constant)
            {
                ResultType res = 0;
                Impl::vector_fixed_to_constant(col->getChars(), col->getN(), res);

                block.getByPosition(result).column = block.getByPosition(result).type->createColumnConst(col->size(), toField(res));
            }
            else
            {
                auto col_res = ColumnVector<ResultType>::create();

                typename ColumnVector<ResultType>::Container & vec_res = col_res->getData();
                vec_res.resize(col->size());
                Impl::vector_fixed_to_vector(col->getChars(), col->getN(), vec_res);

                block.getByPosition(result).column = std::move(col_res);
            }
        }
        else if (const ColumnArray * col = checkAndGetColumn<ColumnArray>(column.get()))
        {
            auto col_res = ColumnVector<ResultType>::create();

            typename ColumnVector<ResultType>::Container & vec_res = col_res->getData();
            vec_res.resize(col->size());
            Impl::array(col->getOffsets(), vec_res);

            block.getByPosition(result).column = std::move(col_res);
        }
        else
            throw Exception(
                "Illegal column " + block.getByPosition(arguments[0]).column->getName() + " of argument of function " + getName(),
                ErrorCodes::ILLEGAL_COLUMN);
    }
};


/// Also works with arrays.
class FunctionReverse : public IFunction
{
public:
    static constexpr auto name = "reverse";
    static FunctionPtr create(const Context &)
    {
        return std::make_shared<FunctionReverse>();
    }

    String getName() const override
    {
        return name;
    }

    size_t getNumberOfArguments() const override
    {
        return 1;
    }

    bool isInjective(const Block &) const override
    {
        return true;
    }

    DataTypePtr getReturnTypeImpl(const DataTypes & arguments) const override
    {
        if (!arguments[0]->isStringOrFixedString()
            && !checkDataType<DataTypeArray>(&*arguments[0]))
            throw Exception(
                "Illegal type " + arguments[0]->getName() + " of argument of function " + getName(),
                ErrorCodes::ILLEGAL_TYPE_OF_ARGUMENT);

        return arguments[0];
    }

    bool useDefaultImplementationForConstants() const override { return true; }

    void executeImpl(Block & block, const ColumnNumbers & arguments, size_t result) const override
    {
        const ColumnPtr column = block.getByPosition(arguments[0]).column;
        if (const ColumnString * col = checkAndGetColumn<ColumnString>(column.get()))
        {
            auto col_res = ColumnString::create();
            ReverseImpl::vector(col->getChars(), col->getOffsets(), col_res->getChars(), col_res->getOffsets());
            block.getByPosition(result).column = std::move(col_res);
        }
        else if (const ColumnFixedString * col = checkAndGetColumn<ColumnFixedString>(column.get()))
        {
            auto col_res = ColumnFixedString::create(col->getN());
            ReverseImpl::vector_fixed(col->getChars(), col->getN(), col_res->getChars());
            block.getByPosition(result).column = std::move(col_res);
        }
        else if (checkColumn<ColumnArray>(column.get()))
        {
            DefaultExecutable(std::make_shared<FunctionArrayReverse>()).execute(block, arguments, result);
        }
        else
            throw Exception(
                "Illegal column " + block.getByPosition(arguments[0]).column->getName() + " of argument of function " + getName(),
                ErrorCodes::ILLEGAL_COLUMN);
    }
};

extern UInt64 GetJsonLength(std::string_view sv);

class FunctionJsonLength : public IFunction
{
public:
    static constexpr auto name = "jsonLength";
    static FunctionPtr create(const Context &) { return std::make_shared<FunctionJsonLength>(); }

    String getName() const override { return name; }

    size_t getNumberOfArguments() const override { return 1; }

    DataTypePtr getReturnTypeImpl(const DataTypes & arguments) const override
    {
        if (!arguments[0]->isStringOrFixedString())
            throw Exception(
                "Illegal type " + arguments[0]->getName() + " of argument of function " + getName(),
                ErrorCodes::ILLEGAL_TYPE_OF_ARGUMENT);

        return std::make_shared<DataTypeUInt64>();
    }

    bool useDefaultImplementationForConstants() const override { return true; }

    void executeImpl(Block & block, const ColumnNumbers & arguments, size_t result) const override
    {
        const ColumnPtr column = block.getByPosition(arguments[0]).column;
        if (const ColumnString * col = checkAndGetColumn<ColumnString>(column.get()))
        {
            auto col_res = ColumnUInt64::create();
            typename ColumnUInt64::Container & vec_col_res = col_res->getData();
            {
                const auto & data = col->getChars();
                const auto & offsets = col->getOffsets();
                const size_t size = offsets.size();
                vec_col_res.resize(size);

                ColumnString::Offset prev_offset = 0;
                for (size_t i = 0; i < size; ++i)
                {
                    std::string_view sv(reinterpret_cast<const char *>(&data[prev_offset]), offsets[i] - prev_offset - 1);
                    vec_col_res[i] = GetJsonLength(sv);
                    prev_offset = offsets[i];
                }
            }
            block.getByPosition(result).column = std::move(col_res);
        }
        else
            throw Exception("Illegal column " + column->getName() + " of argument of function " + getName(), ErrorCodes::ILLEGAL_COLUMN);
    }
};

template <typename Name, bool is_injective>
class ConcatImpl : public IFunction
{
public:
    static constexpr auto name = Name::name;
    ConcatImpl(const Context & context)
        : context(context)
    {}
    static FunctionPtr create(const Context & context)
    {
        return std::make_shared<ConcatImpl>(context);
    }

    String getName() const override
    {
        return name;
    }

    bool isVariadic() const override
    {
        return true;
    }

    size_t getNumberOfArguments() const override
    {
        return 0;
    }

    bool isInjective(const Block &) const override
    {
        return is_injective;
    }

    bool useDefaultImplementationForConstants() const override { return true; }

    DataTypePtr getReturnTypeImpl(const DataTypes & arguments) const override
    {
        if (!is_injective && !arguments.empty() && checkDataType<DataTypeArray>(arguments[0].get()))
            return FunctionArrayConcat(context).getReturnTypeImpl(arguments);

        if (arguments.size() < 2)
            throw Exception("Number of arguments for function " + getName() + " doesn't match: passed " + toString(arguments.size())
                                + ", should be at least 2.",
                            ErrorCodes::NUMBER_OF_ARGUMENTS_DOESNT_MATCH);

        for (const auto arg_idx : ext::range(0, arguments.size()))
        {
            const auto arg = arguments[arg_idx].get();
            if (!arg->isStringOrFixedString())
                throw Exception{
                    "Illegal type " + arg->getName() + " of argument " + std::to_string(arg_idx + 1) + " of function " + getName(),
                    ErrorCodes::ILLEGAL_TYPE_OF_ARGUMENT};
        }

        return std::make_shared<DataTypeString>();
    }

    void executeImpl(Block & block, const ColumnNumbers & arguments, const size_t result) const override
    {
        if (!is_injective && !arguments.empty() && checkDataType<DataTypeArray>(block.getByPosition(arguments[0]).type.get()))
            return FunctionArrayConcat(context).executeImpl(block, arguments, result);

        if (arguments.size() == 2)
            executeBinary(block, arguments, result);
        else
            executeNAry(block, arguments, result);
    }

private:
    const Context & context;

    void executeBinary(Block & block, const ColumnNumbers & arguments, const size_t result) const
    {
        const IColumn * c0 = block.getByPosition(arguments[0]).column.get();
        const IColumn * c1 = block.getByPosition(arguments[1]).column.get();

        const ColumnString * c0_string = checkAndGetColumn<ColumnString>(c0);
        const ColumnString * c1_string = checkAndGetColumn<ColumnString>(c1);
        const ColumnConst * c0_const_string = checkAndGetColumnConst<ColumnString>(c0);
        const ColumnConst * c1_const_string = checkAndGetColumnConst<ColumnString>(c1);

        auto c_res = ColumnString::create();

        if (c0_string && c1_string)
            concat(StringSource(*c0_string), StringSource(*c1_string), StringSink(*c_res, c0->size()));
        else if (c0_string && c1_const_string)
            concat(StringSource(*c0_string), ConstSource<StringSource>(*c1_const_string), StringSink(*c_res, c0->size()));
        else if (c0_const_string && c1_string)
            concat(ConstSource<StringSource>(*c0_const_string), StringSource(*c1_string), StringSink(*c_res, c0->size()));
        else
        {
            /// Fallback: use generic implementation for not very important cases.
            executeNAry(block, arguments, result);
            return;
        }

        block.getByPosition(result).column = std::move(c_res);
    }

    void executeNAry(Block & block, const ColumnNumbers & arguments, const size_t result) const
    {
        size_t num_sources = arguments.size();
        StringSources sources(num_sources);

        for (size_t i = 0; i < num_sources; ++i)
            sources[i] = createDynamicStringSource(*block.getByPosition(arguments[i]).column);

        auto c_res = ColumnString::create();
        concat(sources, StringSink(*c_res, block.rows()));
        block.getByPosition(result).column = std::move(c_res);
    }
};

/** TiDB Function CONCAT(str1,str2,...)
  * Returns the string that results from concatenating the arguments. May have one or more arguments.
  * CONCAT() returns NULL if any argument is NULL.
*/
class FunctionTiDBConcat : public IFunction
{
private:
    const Context & context;

    struct NameTiDBConcat
    {
        static constexpr auto name = "tidbConcat";
    };

public:
    static constexpr auto name = NameTiDBConcat::name;
    FunctionTiDBConcat(const Context & context)
        : context(context)
    {}
    static FunctionPtr create(const Context & context)
    {
        return std::make_shared<FunctionTiDBConcat>(context);
    }

    String getName() const override { return name; }

    bool isVariadic() const override { return true; }
    size_t getNumberOfArguments() const override { return 0; }

    bool useDefaultImplementationForNulls() const override { return true; }

    DataTypePtr getReturnTypeImpl(const DataTypes & arguments) const override
    {
        if (arguments.size() < 1)
            throw Exception("Number of arguments for function " + getName() + " doesn't match: passed " + toString(arguments.size())
                                + ", should be at least 1.",
                            ErrorCodes::NUMBER_OF_ARGUMENTS_DOESNT_MATCH);

        for (const auto arg_idx : ext::range(0, arguments.size()))
        {
            const auto & arg = arguments[arg_idx].get();
            if (!arg->isStringOrFixedString())
                throw Exception{
                    "Illegal type " + arg->getName() + " of argument " + std::to_string(arg_idx + 1) + " of function " + getName(),
                    ErrorCodes::ILLEGAL_TYPE_OF_ARGUMENT};
        }

        return std::make_shared<DataTypeString>();
    }

    void executeImpl(Block & block, const ColumnNumbers & arguments, const size_t result) const override
    {
        if (arguments.size() == 1)
        {
            const IColumn * c0 = block.getByPosition(arguments[0]).column.get();
            block.getByPosition(result).column = c0->cloneResized(c0->size());
        }
        else
            return ConcatImpl<NameTiDBConcat, false>(context).executeImpl(block, arguments, result);
    }
};

/** TiDB Function CONCAT_WS(separator,str1,str2,...)
  * CONCAT_WS() stands for Concatenate With Separator and is a special form of CONCAT().
  * The first argument is the separator for the rest of the arguments.
  * If the separator is NULL, the result is NULL.
  * CONCAT_WS() does not skip empty strings. However, it does skip any NULL values after the separator argument.
*/
class FunctionTiDBConcatWithSeparator : public IFunction
{
public:
    static constexpr auto name = "tidbConcatWS";
    static FunctionPtr create(const Context &) { return std::make_shared<FunctionTiDBConcatWithSeparator>(); }

    String getName() const override
    {
        return name;
    }

    bool isVariadic() const override
    {
        return true;
    }

    size_t getNumberOfArguments() const override
    {
        return 0;
    }

    bool useDefaultImplementationForNulls() const override { return false; }
    bool useDefaultImplementationForConstants() const override { return true; }

    DataTypePtr getReturnTypeImpl(const DataTypes & arguments) const override
    {
        if (arguments.size() < 2)
            throw Exception("Number of arguments for function " + getName() + " doesn't match: passed " + toString(arguments.size())
                                + ", should be at least 2.",
                            ErrorCodes::NUMBER_OF_ARGUMENTS_DOESNT_MATCH);

        for (const auto arg_idx : ext::range(0, arguments.size()))
        {
            const auto arg = removeNullable(arguments[arg_idx]).get();
            if (!arg->isStringOrFixedString())
                throw Exception{
                    "Illegal type " + arg->getName() + " of argument " + std::to_string(arg_idx + 1) + " of function " + getName(),
                    ErrorCodes::ILLEGAL_TYPE_OF_ARGUMENT};
        }

        return makeNullable(std::make_shared<DataTypeString>());
    }

    void executeImpl(Block & block, const ColumnNumbers & arguments, const size_t result) const override
    {
        Block nested_block = createBlockWithNestedColumns(block, arguments, result);
        StringSources sources(arguments.size());
        for (size_t i = 0; i < arguments.size(); ++i)
            sources[i] = createDynamicStringSource(*nested_block.getByPosition(arguments[i]).column);

        size_t rows = block.rows();
        auto result_null_map = ColumnUInt8::create(rows);
        auto res = ColumnString::create();
        StringSink sink(*res, rows);

        for (size_t row = 0; row < rows; row++)
        {
            if (block.getByPosition(arguments[0]).column->isNullAt(row))
            {
                result_null_map->getData()[row] = true;
            }
            else
            {
                result_null_map->getData()[row] = false;

                bool has_not_null = false;
                for (size_t col = 1; col < arguments.size(); ++col)
                {
                    if (!block.getByPosition(arguments[col]).column->isNullAt(row))
                    {
                        if (has_not_null)
                            writeSlice(sources[0]->getWhole(), sink);
                        else
                            has_not_null = true;
                        writeSlice(sources[col]->getWhole(), sink);
                    }
                }
            }
            for (size_t col = 0; col < arguments.size(); ++col)
                sources[col]->next();
            sink.next();
        }

        block.getByPosition(result).column = ColumnNullable::create(std::move(res), std::move(result_null_map));
    }
};

class FunctionSubstring : public IFunction
{
public:
    static constexpr auto name = "substring";
    static FunctionPtr create(const Context &)
    {
        return std::make_shared<FunctionSubstring>();
    }

    String getName() const override
    {
        return name;
    }

    bool isVariadic() const override { return true; }
    size_t getNumberOfArguments() const override { return 0; }

    bool useDefaultImplementationForConstants() const override { return true; }

    DataTypePtr getReturnTypeImpl(const DataTypes & arguments) const override
    {
        size_t number_of_arguments = arguments.size();

        if (number_of_arguments < 2 || number_of_arguments > 3)
            throw Exception("Number of arguments for function " + getName() + " doesn't match: passed "
                                + toString(number_of_arguments) + ", should be 2 or 3",
                            ErrorCodes::NUMBER_OF_ARGUMENTS_DOESNT_MATCH);

        if (!arguments[0]->isStringOrFixedString())
            throw Exception("Illegal type " + arguments[0]->getName() + " of argument of function " + getName(), ErrorCodes::ILLEGAL_TYPE_OF_ARGUMENT);

        if (!arguments[1]->isNumber())
            throw Exception("Illegal type " + arguments[1]->getName()
                                + " of second argument of function "
                                + getName(),
                            ErrorCodes::ILLEGAL_TYPE_OF_ARGUMENT);

        if (number_of_arguments == 3 && !arguments[2]->isNumber())
            throw Exception("Illegal type " + arguments[2]->getName()
                                + " of second argument of function "
                                + getName(),
                            ErrorCodes::ILLEGAL_TYPE_OF_ARGUMENT);

        return std::make_shared<DataTypeString>();
    }

    template <typename Source>
    void executeForSource(
        const ColumnPtr & column_start,
        const ColumnPtr & column_length,
        const ColumnConst * column_start_const,
        const ColumnConst * column_length_const,
        Int64 start_value,
        Int64 length_value,
        Block & block,
        size_t result,
        Source && source) const
    {
        auto col_res = ColumnString::create();

        if (!column_length)
        {
            if (column_start_const)
            {
                if (start_value > 0)
                    sliceFromLeftConstantOffsetUnbounded(source, StringSink(*col_res, block.rows()), start_value - 1);
                else if (start_value < 0)
                    sliceFromRightConstantOffsetUnbounded(source, StringSink(*col_res, block.rows()), -start_value);
                else
                    throw Exception("Indices in strings are 1-based", ErrorCodes::ZERO_ARRAY_OR_TUPLE_INDEX);
            }
            else
                sliceDynamicOffsetUnbounded(source, StringSink(*col_res, block.rows()), *column_start);
        }
        else
        {
            if (column_start_const && column_length_const)
            {
                if (start_value > 0)
                    sliceFromLeftConstantOffsetBounded(source, StringSink(*col_res, block.rows()), start_value - 1, length_value);
                else if (start_value < 0)
                    sliceFromRightConstantOffsetBounded(source, StringSink(*col_res, block.rows()), -start_value, length_value);
                else
                    throw Exception("Indices in strings are 1-based", ErrorCodes::ZERO_ARRAY_OR_TUPLE_INDEX);
            }
            else
                sliceDynamicOffsetBounded(source, StringSink(*col_res, block.rows()), *column_start, *column_length);
        }

        block.getByPosition(result).column = std::move(col_res);
    }

    void executeImpl(Block & block, const ColumnNumbers & arguments, size_t result) const override
    {
        size_t number_of_arguments = arguments.size();

        ColumnPtr column_string = block.getByPosition(arguments[0]).column;
        ColumnPtr column_start = block.getByPosition(arguments[1]).column;
        ColumnPtr column_length;

        if (number_of_arguments == 3)
            column_length = block.getByPosition(arguments[2]).column;

        const ColumnConst * column_start_const = checkAndGetColumn<ColumnConst>(column_start.get());
        const ColumnConst * column_length_const = nullptr;

        if (number_of_arguments == 3)
            column_length_const = checkAndGetColumn<ColumnConst>(column_length.get());

        Int64 start_value = 0;
        Int64 length_value = 0;

        if (column_start_const)
        {
            start_value = column_start_const->getInt(0);
        }
        if (column_length_const)
        {
            length_value = column_length_const->getInt(0);
            if (length_value < 0)
                throw Exception("Third argument provided for function substring could not be negative.", ErrorCodes::ARGUMENT_OUT_OF_BOUND);
        }

        if (const ColumnString * col = checkAndGetColumn<ColumnString>(column_string.get()))
            executeForSource(column_start, column_length, column_start_const, column_length_const, start_value, length_value, block, result, StringSource(*col));
        else if (const ColumnFixedString * col = checkAndGetColumn<ColumnFixedString>(column_string.get()))
            executeForSource(column_start, column_length, column_start_const, column_length_const, start_value, length_value, block, result, FixedStringSource(*col));
        else if (const ColumnConst * col = checkAndGetColumnConst<ColumnString>(column_string.get()))
            executeForSource(column_start, column_length, column_start_const, column_length_const, start_value, length_value, block, result, ConstSource<StringSource>(*col));
        else if (const ColumnConst * col = checkAndGetColumnConst<ColumnFixedString>(column_string.get()))
            executeForSource(column_start, column_length, column_start_const, column_length_const, start_value, length_value, block, result, ConstSource<FixedStringSource>(*col));
        else
            throw Exception(
                "Illegal column " + block.getByPosition(arguments[0]).column->getName() + " of first argument of function " + getName(),
                ErrorCodes::ILLEGAL_COLUMN);
    }
};


class FunctionSubstringUTF8 : public IFunction
{
public:
    static constexpr auto name = "substringUTF8";
    static FunctionPtr create(const Context &)
    {
        return std::make_shared<FunctionSubstringUTF8>();
    }

    String getName() const override
    {
        return name;
    }

    bool isVariadic() const override
    {
        return true;
    }

    size_t getNumberOfArguments() const override
    {
        return 0;
    }

    bool useDefaultImplementationForConstants() const override { return true; }
    ColumnNumbers getArgumentsThatAreAlwaysConstant() const override { return {1}; }

    DataTypePtr getReturnTypeImpl(const DataTypes & arguments) const override
    {
        size_t arguments_size = arguments.size();
        if (arguments_size != 2 && arguments_size != 3)
            throw Exception("Function " + getName()
                                + " requires from 2 or 3 parameters: string, start, [length]. Passed "
                                + toString(arguments.size()) + ".",
                            ErrorCodes::NUMBER_OF_ARGUMENTS_DOESNT_MATCH);
        if (!arguments[0]->isString())
            throw Exception(
                "Illegal type " + arguments[0]->getName() + " of argument of function " + getName(),
                ErrorCodes::ILLEGAL_TYPE_OF_ARGUMENT);

        if (!arguments[1]->isNumber() || (arguments_size == 3 && !arguments[2]->isNumber()))
            throw Exception("Illegal type " + (arguments[1]->isNumber() ? arguments[2]->getName() : arguments[1]->getName())
                                + " of argument of function "
                                + getName(),
                            ErrorCodes::ILLEGAL_TYPE_OF_ARGUMENT);

        return std::make_shared<DataTypeString>();
    }

    void executeImpl(Block & block, const ColumnNumbers & arguments, size_t result) const override
    {
        const ColumnPtr column_string = block.getByPosition(arguments[0]).column;

        const ColumnPtr column_start = block.getByPosition(arguments[1]).column;
        if (!column_start->isColumnConst())
            throw Exception("2nd arguments of function " + getName() + " must be constants.");
        Field start_field = (*block.getByPosition(arguments[1]).column)[0];
        if (start_field.getType() != Field::Types::UInt64 && start_field.getType() != Field::Types::Int64)
            throw Exception("2nd argument of function " + getName() + " must have UInt/Int type.");
        Int64 start;
        if (start_field.getType() == Field::Types::Int64)
        {
            start = start_field.get<Int64>();
        }
        else
        {
            UInt64 u_start = start_field.get<UInt64>();
            if (u_start >= 0x8000000000000000ULL)
                throw Exception("Too large values of 2nd argument provided for function substring.", ErrorCodes::ARGUMENT_OUT_OF_BOUND);
            start = (Int64)u_start;
        }

        bool implicit_length = true;
        UInt64 length = 0;
        if (arguments.size() == 3)
        {
            implicit_length = false;
            const ColumnPtr column_length = block.getByPosition(arguments[2]).column;
            if (!column_length->isColumnConst())
                throw Exception("3rd arguments of function " + getName() + " must be constants.");
            Field length_field = (*block.getByPosition(arguments[2]).column)[0];
            // tidb will push the 3rd argument as signed int, so have to handle Int64 case
            if (length_field.getType() != Field::Types::UInt64 && length_field.getType() != Field::Types::Int64)
                throw Exception(
                    "3rd argument of function " + getName() + " must have UInt/Int type.");
            if (length_field.getType() == Field::Types::UInt64)
            {
                length = length_field.get<UInt64>();
                /// Otherwise may lead to overflow and pass bounds check inside inner loop.
                if (length >= 0x8000000000000000ULL)
                    throw Exception("Too large values of 3rd argument provided for function substring.", ErrorCodes::ARGUMENT_OUT_OF_BOUND);
            }
            else
            {
                Int64 signed_length = length_field.get<Int64>();
                // according to mysql doc: "If len is less than 1, the result is the empty string."
                if (signed_length < 0)
                    length = 0;
                else
                    length = signed_length;
            }
        }


        if (start == 0 || (!implicit_length && length == 0))
        {
            block.getByPosition(result).column = DataTypeString().createColumnConst(column_string->size(), toField(String("")));
            return;
        }

        if (const ColumnString * col = checkAndGetColumn<ColumnString>(column_string.get()))
        {
            auto col_res = ColumnString::create();
            SubstringUTF8Impl::vector(col->getChars(), col->getOffsets(), start, length, implicit_length, col_res->getChars(), col_res->getOffsets());
            block.getByPosition(result).column = std::move(col_res);
        }
        else
            throw Exception(
                "Illegal column " + block.getByPosition(arguments[0]).column->getName() + " of first argument of function " + getName(),
                ErrorCodes::ILLEGAL_COLUMN);
    }
};


class FunctionRightUTF8 : public IFunction
{
public:
    static constexpr auto name = "rightUTF8";
    static FunctionPtr create(const Context &)
    {
        return std::make_shared<FunctionRightUTF8>();
    }

    String getName() const override
    {
        return name;
    }

    size_t getNumberOfArguments() const override
    {
        return 2;
    }

    bool useDefaultImplementationForConstants() const override { return true; }
    ColumnNumbers getArgumentsThatAreAlwaysConstant() const override { return {1}; }

    DataTypePtr getReturnTypeImpl(const DataTypes & arguments) const override
    {
        size_t arguments_size = arguments.size();
        if (arguments_size != 2)
            throw Exception("Function " + getName()
                                + " requires from 2 parameters: string, length. Passed "
                                + toString(arguments.size()) + ".",
                            ErrorCodes::NUMBER_OF_ARGUMENTS_DOESNT_MATCH);
        if (!arguments[0]->isString())
            throw Exception(
                "Illegal type " + arguments[0]->getName() + " of argument of function " + getName(),
                ErrorCodes::ILLEGAL_TYPE_OF_ARGUMENT);

        if (!arguments[1]->isNumber())
            throw Exception("Illegal type " + arguments[1]->getName()
                                + " of argument of function "
                                + getName(),
                            ErrorCodes::ILLEGAL_TYPE_OF_ARGUMENT);

        return std::make_shared<DataTypeString>();
    }

    void executeImpl(Block & block, const ColumnNumbers & arguments, size_t result) const override
    {
        const ColumnPtr column_string = block.getByPosition(arguments[0]).column;

        const ColumnPtr column_length = block.getByPosition(arguments[1]).column;
        if (!column_length->isColumnConst())
            throw Exception("2nd arguments of function " + getName() + " must be constants.");
        Field length_field = (*block.getByPosition(arguments[1]).column)[0];
        if (length_field.getType() != Field::Types::UInt64 && length_field.getType() != Field::Types::Int64)
            throw Exception("2nd argument of function " + getName() + " must have UInt/Int type.");
        Int64 length;
        if (length_field.getType() == Field::Types::Int64)
        {
            length = length_field.get<Int64>();
        }
        else
        {
            UInt64 u_start = length_field.get<UInt64>();
            if (u_start >= 0x8000000000000000ULL)
                throw Exception("Too large values of 2nd argument provided for function substring.", ErrorCodes::ARGUMENT_OUT_OF_BOUND);
            length = (Int64)u_start;
        }

        if (length <= 0)
        {
            block.getByPosition(result).column = DataTypeString().createColumnConst(column_string->size(), toField(String("")));
            return;
        }

        if (const ColumnString * col = checkAndGetColumn<ColumnString>(column_string.get()))
        {
            auto col_res = ColumnString::create();
            RightUTF8Impl::vector(col->getChars(), col->getOffsets(), length, col_res->getChars(), col_res->getOffsets());
            block.getByPosition(result).column = std::move(col_res);
        }
        else
            throw Exception(
                "Illegal column " + block.getByPosition(arguments[0]).column->getName() + " of first argument of function " + getName(),
                ErrorCodes::ILLEGAL_COLUMN);
    }
};


class FunctionAppendTrailingCharIfAbsent : public IFunction
{
public:
    static constexpr auto name = "appendTrailingCharIfAbsent";
    static FunctionPtr create(const Context &)
    {
        return std::make_shared<FunctionAppendTrailingCharIfAbsent>();
    }

    String getName() const override
    {
        return name;
    }


private:
    size_t getNumberOfArguments() const override
    {
        return 2;
    }

    DataTypePtr getReturnTypeImpl(const DataTypes & arguments) const override
    {
        if (!arguments[0]->isString())
            throw Exception{
                "Illegal type " + arguments[0]->getName() + " of argument of function " + getName(),
                ErrorCodes::ILLEGAL_TYPE_OF_ARGUMENT};

        if (!arguments[1]->isString())
            throw Exception{
                "Illegal type " + arguments[1]->getName() + " of argument of function " + getName(),
                ErrorCodes::ILLEGAL_TYPE_OF_ARGUMENT};

        return std::make_shared<DataTypeString>();
    }

    bool useDefaultImplementationForConstants() const override { return true; }
    ColumnNumbers getArgumentsThatAreAlwaysConstant() const override { return {1}; }

    void executeImpl(Block & block, const ColumnNumbers & arguments, const size_t result) const override
    {
        const auto & column = block.getByPosition(arguments[0]).column;
        const auto & column_char = block.getByPosition(arguments[1]).column;

        if (!checkColumnConst<ColumnString>(column_char.get()))
            throw Exception{"Second argument of function " + getName() + " must be a constant string", ErrorCodes::ILLEGAL_COLUMN};

        String trailing_char_str = static_cast<const ColumnConst &>(*column_char).getValue<String>();

        if (trailing_char_str.size() != 1)
            throw Exception{"Second argument of function " + getName() + " must be a one-character string", ErrorCodes::BAD_ARGUMENTS};

        if (const auto col = checkAndGetColumn<ColumnString>(column.get()))
        {
            auto col_res = ColumnString::create();

            const auto & src_data = col->getChars();
            const auto & src_offsets = col->getOffsets();

            auto & dst_data = col_res->getChars();
            auto & dst_offsets = col_res->getOffsets();

            const auto size = src_offsets.size();
            dst_data.resize(src_data.size() + size);
            dst_offsets.resize(size);

            ColumnString::Offset src_offset{};
            ColumnString::Offset dst_offset{};

            for (const auto i : ext::range(0, size))
            {
                const auto src_length = src_offsets[i] - src_offset;
                memcpySmallAllowReadWriteOverflow15(&dst_data[dst_offset], &src_data[src_offset], src_length);
                src_offset = src_offsets[i];
                dst_offset += src_length;

                if (src_length > 1 && dst_data[dst_offset - 2] != trailing_char_str.front())
                {
                    dst_data[dst_offset - 1] = trailing_char_str.front();
                    dst_data[dst_offset] = 0;
                    ++dst_offset;
                }

                dst_offsets[i] = dst_offset;
            }

            dst_data.resize_assume_reserved(dst_offset);
            block.getByPosition(result).column = std::move(col_res);
        }
        else
            throw Exception{
                "Illegal column " + block.getByPosition(arguments[0]).column->getName() + " of argument of function " + getName(),
                ErrorCodes::ILLEGAL_COLUMN};
    }
};


template <typename Name, bool ltrim, bool rtrim>
class TrimImpl : public IFunction
{
public:
    static constexpr auto name = Name::name;
    explicit TrimImpl() {}
    static FunctionPtr create(const Context &)
    {
        return std::make_shared<TrimImpl>();
    }

    String getName() const override
    {
        return name;
    }

    bool isVariadic() const override { return true; }

    size_t getNumberOfArguments() const override
    {
        return 0;
    }

    DataTypePtr getReturnTypeImpl(const DataTypes & arguments) const override
    {
        if (arguments.empty() || arguments.size() > 2)
            throw Exception("Number of arguments for function " + getName() + " doesn't match: passed " + toString(arguments.size())
                                + ", should be 1 or 2.",
                            ErrorCodes::NUMBER_OF_ARGUMENTS_DOESNT_MATCH);

        for (const auto arg_idx : ext::range(0, arguments.size()))
        {
            const auto arg = arguments[arg_idx].get();
            if (!arg->isStringOrFixedString())
                throw Exception{
                    "Illegal type " + arg->getName() + " of argument " + std::to_string(arg_idx + 1) + " of function " + getName(),
                    ErrorCodes::ILLEGAL_TYPE_OF_ARGUMENT};
        }

        return std::make_shared<DataTypeString>();
    }

    void executeImpl(Block & block, const ColumnNumbers & arguments, const size_t result) const override
    {
        if (arguments.size() == 1)
            executeTrim(block, arguments, result);
        else if (arguments.size() == 2)
            executeTrimWs(block, arguments, result);
        else
            throw Exception("Number of arguments for function " + getName() + " doesn't match: passed " + toString(arguments.size())
                                + ", should beat least 1.",
                            ErrorCodes::NUMBER_OF_ARGUMENTS_DOESNT_MATCH);
    }

private:
    void executeTrim(Block & block, const ColumnNumbers & arguments, const size_t result) const
    {
        const IColumn * c0 = block.getByPosition(arguments[0]).column.get();
        const ColumnString * c0_string = checkAndGetColumn<ColumnString>(c0);
        const ColumnConst * c0_const_string = checkAndGetColumnConst<ColumnString>(c0);

        auto c_res = ColumnString::create();

        if (c0_string)
            trim<ltrim, rtrim, StringSource, StringSink>(StringSource(*c0_string), StringSink(*c_res, c0->size()));
        else if (c0_const_string)
            trim<ltrim, rtrim, ConstSource<StringSource>, StringSink>(ConstSource<StringSource>(*c0_const_string), StringSink(*c_res, c0->size()));
        else
            throw Exception{"Argument of function " + getName() + " must be string", ErrorCodes::ILLEGAL_COLUMN};

        block.getByPosition(result).column = std::move(c_res);
    }

    void executeTrimWs(Block & block, const ColumnNumbers & arguments, const size_t result) const
    {
        const IColumn * c0 = block.getByPosition(arguments[0]).column.get();
        const IColumn * c1 = block.getByPosition(arguments[1]).column.get();

        const ColumnString * c0_string = checkAndGetColumn<ColumnString>(c0);
        const ColumnString * c1_string = checkAndGetColumn<ColumnString>(c1);
        const ColumnConst * c0_const_string = checkAndGetColumnConst<ColumnString>(c0);
        const ColumnConst * c1_const_string = checkAndGetColumnConst<ColumnString>(c1);

        auto c_res = ColumnString::create();

        if (c0_string && c1_string)
            trim<ltrim, rtrim, StringSource, StringSource, StringSink>(StringSource(*c0_string), StringSource(*c1_string), StringSink(*c_res, c0->size()));
        else if (c0_string && c1_const_string)
            trim<ltrim, rtrim, StringSource, ConstSource<StringSource>, StringSink>(StringSource(*c0_string), ConstSource<StringSource>(*c1_const_string), StringSink(*c_res, c0->size()));
        else if (c0_const_string && c1_string)
            trim<ltrim, rtrim, ConstSource<StringSource>, StringSource, StringSink>(ConstSource<StringSource>(*c0_const_string), StringSource(*c1_string), StringSink(*c_res, c0->size()));
        else if (c0_const_string && c1_const_string)
            trim<ltrim, rtrim, ConstSource<StringSource>, ConstSource<StringSource>, StringSink>(ConstSource<StringSource>(*c0_const_string), ConstSource<StringSource>(*c1_const_string), StringSink(*c_res, c0->size()));
        else
            throw Exception{"Argument of function " + getName() + " must be string", ErrorCodes::ILLEGAL_COLUMN};

        block.getByPosition(result).column = std::move(c_res);
    }
};


template <typename Name, bool ltrim, bool rtrim>
class TrimUTF8Impl : public IFunction
{
public:
    static constexpr auto name = Name::name;
    explicit TrimUTF8Impl() {}
    static FunctionPtr create(const Context &)
    {
        return std::make_shared<TrimUTF8Impl>();
    }

    String getName() const override
    {
        return name;
    }

    bool isVariadic() const override { return true; }

    size_t getNumberOfArguments() const override
    {
        return 0;
    }

    DataTypePtr getReturnTypeImpl(const DataTypes & arguments) const override
    {
        if (arguments.empty() || arguments.size() > 2)
            throw Exception(
                "Number of arguments for function " + getName() + " doesn't match: passed " + toString(arguments.size())
                    + ", should be 1 or 2.",
                ErrorCodes::NUMBER_OF_ARGUMENTS_DOESNT_MATCH);

        for (const auto arg_idx : ext::range(0, arguments.size()))
        {
            const auto arg = arguments[arg_idx].get();
            if (!arg->isStringOrFixedString())
                throw Exception{
                    "Illegal type " + arg->getName() + " of argument " + std::to_string(arg_idx + 1) + " of function "
                        + getName(),
                    ErrorCodes::ILLEGAL_TYPE_OF_ARGUMENT};
        }

        return std::make_shared<DataTypeString>();
    }

    void executeImpl(Block & block, const ColumnNumbers & arguments, const size_t result) const override
    {
        if (arguments.size() == 1)
            executeTrim(block, arguments, result);
        else if (arguments.size() == 2)
            executeTrimWs(block, arguments, result);
        else
            throw Exception(
                "Number of arguments for function " + getName() + " doesn't match: passed " + toString(arguments.size())
                    + ", should beat least 1.",
                ErrorCodes::NUMBER_OF_ARGUMENTS_DOESNT_MATCH);
    }

private:
    void executeTrim(Block & block, const ColumnNumbers & arguments, const size_t result) const
    {
        const IColumn * c0 = block.getByPosition(arguments[0]).column.get();
        const ColumnString * c0_string = checkAndGetColumn<ColumnString>(c0);
        const ColumnConst * c0_const_string = checkAndGetColumnConst<ColumnString>(c0);

        auto c_res = ColumnString::create();

        if (c0_string)
            vector(c0_string->getChars(), c0_string->getOffsets(), c_res->getChars(), c_res->getOffsets());
        else if (c0_const_string)
        {
            auto c0_c_string = checkAndGetColumn<ColumnString>(c0_const_string->getDataColumnPtr().get());
            vector(c0_c_string->getChars(), c0_c_string->getOffsets(), c0_const_string->size(), c_res->getChars(), c_res->getOffsets());
        }
        else
            throw Exception{"Argument of function " + getName() + " must be string", ErrorCodes::ILLEGAL_COLUMN};

        block.getByPosition(result).column = std::move(c_res);
    }

    void executeTrimWs(Block & block, const ColumnNumbers & arguments, const size_t result) const
    {
        const IColumn * c0 = block.getByPosition(arguments[0]).column.get();
        const IColumn * c1 = block.getByPosition(arguments[1]).column.get();

        const ColumnString * c0_string = checkAndGetColumn<ColumnString>(c0);
        const ColumnConst * c0_const_string = checkAndGetColumnConst<ColumnString>(c0);
        const ColumnConst * c1_const_string = checkAndGetColumnConst<ColumnString>(c1);
        auto column_trim_string = checkAndGetColumn<ColumnString>(c1_const_string->getDataColumnPtr().get());

        auto c_res = ColumnString::create();

        if (c0_string)
            vectorWS(c0_string->getChars(), c0_string->getOffsets(), column_trim_string->getChars(), column_trim_string->getOffsets(), c_res->getChars(), c_res->getOffsets());
        else if (c0_const_string)
        {
            auto c0_c_string = checkAndGetColumn<ColumnString>(c0_const_string->getDataColumnPtr().get());
            vectorWS(c0_c_string->getChars(), c0_c_string->getOffsets(), c0_const_string->size(), column_trim_string->getChars(), column_trim_string->getOffsets(), c_res->getChars(), c_res->getOffsets());
        }
        else
            throw Exception{"Argument of function " + getName() + " must be string", ErrorCodes::ILLEGAL_COLUMN};

        block.getByPosition(result).column = std::move(c_res);
    }

    static void vectorWS(const ColumnString::Chars_t & data,
                         const ColumnString::Offsets & offsets,
                         const ColumnString::Chars_t & trim_data,
                         const ColumnString::Offsets & trim_offsets,
                         ColumnString::Chars_t & res_data,
                         ColumnString::Offsets & res_offsets)
    {
        res_data.reserve(data.size());
        size_t size = offsets.size();
        res_offsets.resize(size);

        ColumnString::Offset prev_offset = 0;
        ColumnString::Offset res_offset = 0;
        for (size_t i = 0; i < size; ++i)
        {
            ColumnString::Offset len = UTF8::countCodePoints(&data[prev_offset], offsets[i] - prev_offset - 1);
            ColumnString::Offset trim_len = UTF8::countCodePoints(&trim_data[0], trim_offsets[0] - 1);

            ColumnString::Offset per_offset = 0;
            ColumnString::Offset per_end_offset = offsets[i] - 1 - prev_offset;

            size_t start = 0, end = 0;

            if (ltrim)
            {
                for (start = 0; start < len; ++start)
                {
                    size_t bytes, trim_bytes;

                    if (data[prev_offset + per_offset] < 0xBF)
                        bytes = 1;
                    else if (data[prev_offset + per_offset] < 0xE0)
                        bytes = 2;
                    else if (data[prev_offset + per_offset] < 0xF0)
                        bytes = 3;
                    else
                        bytes = 1;

                    ColumnString::Offset per_trim_offset = 0;
                    size_t trim_start;
                    for (trim_start = 0; trim_start < trim_len; ++trim_start)
                    {
                        if (trim_data[per_trim_offset] < 0xBF)
                            trim_bytes = 1;
                        else if (trim_data[per_trim_offset] < 0xE0)
                            trim_bytes = 2;
                        else if (trim_data[per_trim_offset] < 0xF0)
                            trim_bytes = 3;
                        else
                            trim_bytes = 1;

                        if (bytes == trim_bytes && memcmp(&trim_data[per_trim_offset], &data[prev_offset + per_offset], bytes) == 0)
                        {
                            break;
                        }
                        else
                        {
                            per_trim_offset += trim_bytes;
                        }
                    }
                    if (trim_start == trim_len)
                    {
                        /// not in the exclude set
                        break;
                    }
                    else
                    {
                        per_offset += bytes;
                    }
                }
            }

            if (rtrim)
            {
                for (end = len - 1; end >= start; --end)
                {
                    size_t trim_bytes = 0;

                    ColumnString::Offset per_trim_offset = 0;
                    size_t trim_start;
                    for (trim_start = 0; trim_start < trim_len; ++trim_start)
                    {
                        if (trim_data[per_trim_offset] < 0xBF)
                            trim_bytes = 1;
                        else if (trim_data[per_trim_offset] < 0xE0)
                            trim_bytes = 2;
                        else if (trim_data[per_trim_offset] < 0xF0)
                            trim_bytes = 3;
                        else
                            trim_bytes = 1;

                        if (memcmp(&trim_data[per_trim_offset], &data[prev_offset + per_end_offset - trim_bytes], trim_bytes) == 0)
                        {
                            break;
                        }
                        else
                        {
                            per_trim_offset += trim_bytes;
                        }
                    }
                    if (trim_start == trim_len)
                    {
                        /// not in the exclude set
                        break;
                    }
                    else
                    {
                        per_end_offset -= trim_bytes;
                    }
                }
            }

            if (per_end_offset > per_offset)
            {
                memcpy(&res_data[res_offset], &data[prev_offset + per_offset], per_end_offset - per_offset);
                res_offset += per_end_offset - per_offset;
            }
            res_data[res_offset] = 0;
            ++res_offset;

            prev_offset = offsets[i];
            res_offsets[i] = res_offset;
        }
    }

    static void vectorWS(const ColumnString::Chars_t & data,
                         const ColumnString::Offsets & offsets,
                         size_t size,
                         const ColumnString::Chars_t & trim_data,
                         const ColumnString::Offsets & trim_offsets,
                         ColumnString::Chars_t & res_data,
                         ColumnString::Offsets & res_offsets)
    {
        res_data.reserve(data.size() * size);
        res_offsets.resize(size);

        ColumnString::Offset res_offset = 0;
        for (size_t i = 0; i < size; ++i)
        {
            ColumnString::Offset len = UTF8::countCodePoints(&data[0], offsets[0] - 1);
            ColumnString::Offset trim_len = UTF8::countCodePoints(&trim_data[0], trim_offsets[0] - 1);

            ColumnString::Offset per_offset = 0;
            ColumnString::Offset per_end_offset = offsets[0] - 1;

            size_t start = 0, end = 0;

            if (ltrim)
            {
                for (start = 0; start < len; ++start)
                {
                    size_t bytes, trim_bytes;

                    if (data[per_offset] < 0xBF)
                        bytes = 1;
                    else if (data[per_offset] < 0xE0)
                        bytes = 2;
                    else if (data[per_offset] < 0xF0)
                        bytes = 3;
                    else
                        bytes = 1;

                    ColumnString::Offset per_trim_offset = 0;
                    size_t trim_start;
                    for (trim_start = 0; trim_start < trim_len; ++trim_start)
                    {
                        if (trim_data[per_trim_offset] < 0xBF)
                            trim_bytes = 1;
                        else if (trim_data[per_trim_offset] < 0xE0)
                            trim_bytes = 2;
                        else if (trim_data[per_trim_offset] < 0xF0)
                            trim_bytes = 3;
                        else
                            trim_bytes = 1;

                        if (bytes == trim_bytes && memcmp(&trim_data[per_trim_offset], &data[per_offset], bytes) == 0)
                        {
                            break;
                        }
                        else
                        {
                            per_trim_offset += trim_bytes;
                        }
                    }
                    if (trim_start == trim_len)
                    {
                        /// not in the exclude set
                        break;
                    }
                    else
                    {
                        per_offset += bytes;
                    }
                }
            }

            if (rtrim)
            {
                for (end = len - 1; end >= start; --end)
                {
                    size_t trim_bytes = 0;

                    ColumnString::Offset per_trim_offset = 0;
                    size_t trim_start;
                    for (trim_start = 0; trim_start < trim_len; ++trim_start)
                    {
                        if (trim_data[per_trim_offset] < 0xBF)
                            trim_bytes = 1;
                        else if (trim_data[per_trim_offset] < 0xE0)
                            trim_bytes = 2;
                        else if (trim_data[per_trim_offset] < 0xF0)
                            trim_bytes = 3;
                        else
                            trim_bytes = 1;

                        if (memcmp(&trim_data[per_trim_offset], &data[per_end_offset - trim_bytes], trim_bytes) == 0)
                        {
                            break;
                        }
                        else
                        {
                            per_trim_offset += trim_bytes;
                        }
                    }
                    if (trim_start == trim_len)
                    {
                        /// not in the exclude set
                        break;
                    }
                    else
                    {
                        per_end_offset -= trim_bytes;
                    }
                }
            }

            if (per_end_offset > per_offset)
            {
                memcpy(&res_data[res_offset], &data[per_offset], per_end_offset - per_offset);
                res_offset += per_end_offset - per_offset;
            }
            res_data[res_offset] = 0;
            ++res_offset;

            res_offsets[i] = res_offset;
        }
    }

    static void vector(const ColumnString::Chars_t & data,
                       const ColumnString::Offsets & offsets,
                       ColumnString::Chars_t & res_data,
                       ColumnString::Offsets & res_offsets)
    {
        res_data.reserve(data.size());
        size_t size = offsets.size();
        res_offsets.resize(size);

        ColumnString::Offset prev_offset = 0;
        ColumnString::Offset res_offset = 0;
        for (size_t i = 0; i < size; ++i)
        {
            ColumnString::Offset len;
            len = UTF8::countCodePoints(&data[prev_offset], offsets[i] - prev_offset - 1);

            ColumnString::Offset per_offset = 0;
            ColumnString::Offset per_end_offset;
            per_end_offset = offsets[i] - 1 - prev_offset;

            size_t start = 0, end = 0;

            if (ltrim)
            {
                for (start = 0; start < len; ++start)
                {
                    size_t bytes;

                    if (data[prev_offset + per_offset] < 0xBF)
                        bytes = 1;
                    else if (data[prev_offset + per_offset] < 0xE0)
                        bytes = 2;
                    else if (data[prev_offset + per_offset] < 0xF0)
                        bytes = 3;
                    else
                        bytes = 1;

                    if (bytes != 1 || memcmp(" ", &data[prev_offset + per_offset], bytes) != 0)
                    {
                        break;
                    }

                    per_offset += bytes;
                }
            }

            if (rtrim)
            {
                for (end = len - 1; end >= start; --end)
                {
                    if (memcmp(" ", &data[prev_offset + per_end_offset - 1], 1) != 0)
                    {
                        break;
                    }
                    else
                    {
                        per_end_offset -= 1;
                    }
                }
            }

            if (per_end_offset > per_offset)
            {
                memcpy(&res_data[res_offset], &data[prev_offset + per_offset], per_end_offset - per_offset);
                res_offset += per_end_offset - per_offset;
            }
            res_data[res_offset] = 0;
            ++res_offset;

            prev_offset = offsets[i];

            res_offsets[i] = res_offset;
        }
    }

    static void vector(const ColumnString::Chars_t & data,
                       const ColumnString::Offsets & offsets,
                       size_t size, /// num of rows
                       ColumnString::Chars_t & res_data,
                       ColumnString::Offsets & res_offsets)
    {
        res_data.reserve(data.size() * size);
        res_offsets.resize(size);

        ColumnString::Offset prev_offset = 0;
        ColumnString::Offset res_offset = 0;
        for (size_t i = 0; i < size; ++i)
        {
            ColumnString::Offset len;
            len = UTF8::countCodePoints(&data[prev_offset], offsets[0] - 1);

            ColumnString::Offset per_offset = 0;
            ColumnString::Offset per_end_offset;
            per_end_offset = offsets[0] - 1;

            size_t start = 0, end = 0;

            if (ltrim)
            {
                for (start = 0; start < len; ++start)
                {
                    size_t bytes;

                    if (data[prev_offset + per_offset] < 0xBF)
                        bytes = 1;
                    else if (data[prev_offset + per_offset] < 0xE0)
                        bytes = 2;
                    else if (data[prev_offset + per_offset] < 0xF0)
                        bytes = 3;
                    else
                        bytes = 1;

                    if (bytes != 1 || memcmp(" ", &data[prev_offset + per_offset], bytes) != 0)
                    {
                        break;
                    }

                    per_offset += bytes;
                }
            }

            if (rtrim)
            {
                for (end = len - 1; end >= start; --end)
                {
                    if (memcmp(" ", &data[prev_offset + per_end_offset - 1], 1) != 0)
                    {
                        break;
                    }
                    else
                    {
                        per_end_offset -= 1;
                    }
                }
            }

            if (per_end_offset > per_offset)
            {
                memcpy(&res_data[res_offset], &data[prev_offset + per_offset], per_end_offset - per_offset);
                res_offset += per_end_offset - per_offset;
            }
            res_data[res_offset] = 0;
            ++res_offset;

            prev_offset = 0;

            res_offsets[i] = res_offset;
        }
    }
};


template <typename Name, bool is_left>
class PadImpl : public IFunction
{
public:
    static constexpr auto name = Name::name;
    explicit PadImpl() {}
    static FunctionPtr create(const Context &)
    {
        return std::make_shared<PadImpl>();
    }

    String getName() const override
    {
        return name;
    }

    size_t getNumberOfArguments() const override
    {
        return 3;
    }

    DataTypePtr getReturnTypeImpl(const DataTypes & arguments) const override
    {
        if (arguments.size() != 3)
            throw Exception("Number of arguments for function " + getName() + " doesn't match: passed " + toString(arguments.size())
                                + ", must be 3.",
                            ErrorCodes::NUMBER_OF_ARGUMENTS_DOESNT_MATCH);

        if (!arguments[0]->isStringOrFixedString())
            throw Exception("Illegal type " + arguments[0]->getName() + " of argument of function " + getName(), ErrorCodes::ILLEGAL_TYPE_OF_ARGUMENT);

        if (!arguments[1]->isNumber())
            throw Exception("Illegal type " + arguments[1]->getName()
                                + " of second argument of function "
                                + getName(),
                            ErrorCodes::ILLEGAL_TYPE_OF_ARGUMENT);

        if (!arguments[2]->isStringOrFixedString())
            throw Exception("Illegal type " + arguments[2]->getName() + " of third argument of function " + getName(), ErrorCodes::ILLEGAL_TYPE_OF_ARGUMENT);

        return std::make_shared<DataTypeString>();
    }

    void executeImpl(Block & block, const ColumnNumbers & arguments, const size_t result) const override
    {
        if (arguments.size() == 3)
            executePad(block, arguments, result);
        else
            throw Exception("Number of arguments for function " + getName() + " doesn't match: passed " + toString(arguments.size())
                                + ", should beat least 1.",
                            ErrorCodes::NUMBER_OF_ARGUMENTS_DOESNT_MATCH);
    }

private:
    void executePad(Block & block, const ColumnNumbers & arguments, const size_t result) const
    {
        ColumnPtr column_string = block.getByPosition(arguments[0]).column;
        ColumnPtr column_length = block.getByPosition(arguments[1]).column;
        ColumnPtr column_padding = block.getByPosition(arguments[2]).column;

        const ColumnConst * column_length_const = checkAndGetColumn<ColumnConst>(column_length.get());
        const ColumnConst * column_padding_const = checkAndGetColumnConst<ColumnString>(column_padding.get());

        Int64 length_value = 0;

        if (column_length_const)
        {
            length_value = column_length_const->getInt(0);
            if (length_value < 0)
                throw Exception("Second argument provided for function " + getName() + " could not be negative.", ErrorCodes::ARGUMENT_OUT_OF_BOUND);
        }
        if (column_padding_const == nullptr)
        {
            throw Exception("Third argument provided for function " + getName() + " should be literal string.", ErrorCodes::ILLEGAL_TYPE_OF_ARGUMENT);
        }

        auto c_res = ColumnString::create();

        if (const ColumnString * col = checkAndGetColumn<ColumnString>(column_string.get()))
            pad<is_left, StringSource, ConstSource<StringSource>, StringSink>(
                StringSource(*col),
                ConstSource<StringSource>(*column_padding_const),
                StringSink(*c_res, col->size()),
                length_value);
        else if (const ColumnFixedString * col = checkAndGetColumn<ColumnFixedString>(column_string.get()))
            pad<is_left, FixedStringSource, ConstSource<StringSource>, StringSink>(
                FixedStringSource(*col),
                ConstSource<StringSource>(*column_padding_const),
                StringSink(*c_res, col->size()),
                length_value);
        else if (const ColumnConst * col = checkAndGetColumnConst<ColumnString>(column_string.get()))
            pad<is_left, ConstSource<StringSource>, ConstSource<StringSource>, StringSink>(
                ConstSource<StringSource>(*col),
                ConstSource<StringSource>(*column_padding_const),
                StringSink(*c_res, col->size()),
                length_value);
        else if (const ColumnConst * col = checkAndGetColumnConst<ColumnFixedString>(column_string.get()))
            pad<is_left, ConstSource<FixedStringSource>, ConstSource<StringSource>, StringSink>(
                ConstSource<FixedStringSource>(*col),
                ConstSource<StringSource>(*column_padding_const),
                StringSink(*c_res, col->size()),
                length_value);

        block.getByPosition(result).column = std::move(c_res);
    }
};

template <typename Name, bool is_left>
class PadUTF8Impl : public IFunction
{
public:
    static constexpr auto name = Name::name;
    explicit PadUTF8Impl() {}
    static FunctionPtr create(const Context &)
    {
        return std::make_shared<PadUTF8Impl>();
    }

    String getName() const override
    {
        return name;
    }

    size_t getNumberOfArguments() const override
    {
        return 3;
    }

    DataTypePtr getReturnTypeImpl(const DataTypes & arguments) const override
    {
        if (arguments.size() != 3)
            throw Exception("Number of arguments for function " + getName() + " doesn't match: passed " + toString(arguments.size())
                                + ", must be 3.",
                            ErrorCodes::NUMBER_OF_ARGUMENTS_DOESNT_MATCH);

        if (!arguments[0]->isStringOrFixedString())
            throw Exception("Illegal type " + arguments[0]->getName() + " of argument of function " + getName(), ErrorCodes::ILLEGAL_TYPE_OF_ARGUMENT);

        if (!arguments[1]->isNumber())
            throw Exception("Illegal type " + arguments[1]->getName()
                                + " of second argument of function "
                                + getName(),
                            ErrorCodes::ILLEGAL_TYPE_OF_ARGUMENT);

        if (!arguments[2]->isStringOrFixedString())
            throw Exception("Illegal type " + arguments[2]->getName() + " of third argument of function " + getName(), ErrorCodes::ILLEGAL_TYPE_OF_ARGUMENT);

        return std::make_shared<DataTypeString>();
    }

    void executeImpl(Block & block, const ColumnNumbers & arguments, const size_t result) const override
    {
        if (arguments.size() == 3)
            executePadUTF8(block, arguments, result);
        else
            throw Exception("Number of arguments for function " + getName() + " doesn't match: passed " + toString(arguments.size())
                                + ", should beat least 1.",
                            ErrorCodes::NUMBER_OF_ARGUMENTS_DOESNT_MATCH);
    }

private:
    void executePadUTF8(Block & block, const ColumnNumbers & arguments, const size_t result) const
    {
        ColumnPtr column_string = block.getByPosition(arguments[0]).column;
        ColumnPtr column_length = block.getByPosition(arguments[1]).column;
        ColumnPtr column_padding = block.getByPosition(arguments[2]).column;

        const ColumnConst * column_length_const = checkAndGetColumn<ColumnConst>(column_length.get());
        const ColumnConst * column_padding_const = checkAndGetColumnConst<ColumnString>(column_padding.get());

        Int64 length_value = 0;

        if (column_length_const)
        {
            length_value = column_length_const->getInt(0);
            if (length_value < 0)
                throw Exception("Second argument provided for function " + getName() + " could not be negative.", ErrorCodes::ARGUMENT_OUT_OF_BOUND);
        }
        if (column_padding_const == nullptr)
        {
            throw Exception("Third argument provided for function " + getName() + " should be literal string.", ErrorCodes::ILLEGAL_TYPE_OF_ARGUMENT);
        }

        auto c_res = ColumnString::create();
        auto column_padding_string = checkAndGetColumn<ColumnString>(column_padding_const->getDataColumnPtr().get());
        if (const ColumnString * col = checkAndGetColumn<ColumnString>(column_string.get()))
            vector(col->getChars(), col->getOffsets(), length_value, column_padding_string->getChars(), column_padding_string->getOffsets(), c_res->getChars(), c_res->getOffsets());
        else if (const ColumnFixedString * col = checkAndGetColumn<ColumnFixedString>(column_string.get()))
            vector(col->getChars(), col->getN(), col->size(), length_value, column_padding_string->getChars(), column_padding_string->getOffsets(), c_res->getChars(), c_res->getOffsets());
        else if (const ColumnConst * col = checkAndGetColumnConst<ColumnString>(column_string.get()))
        {
            const auto * col_string = checkAndGetColumn<ColumnString>(col->getDataColumnPtr().get());
            vector_const(col_string->getChars(),
                         col_string->getOffsets(),
                         col->size(),
                         length_value,
                         column_padding_string->getChars(),
                         column_padding_string->getOffsets(),
                         c_res->getChars(),
                         c_res->getOffsets());
        }
        else if (const ColumnConst * col = checkAndGetColumnConst<ColumnFixedString>(column_string.get()))
        {
            const auto * col_string = checkAndGetColumn<ColumnFixedString>(col->getDataColumnPtr().get());
            vector_const(col_string->getChars(),
                         col_string->getN(),
                         col->size(),
                         length_value,
                         column_padding_string->getChars(),
                         column_padding_string->getOffsets(),
                         c_res->getChars(),
                         c_res->getOffsets());
        }

        block.getByPosition(result).column = std::move(c_res);
    }

    static void vector(const ColumnString::Chars_t & data,
                       const ColumnString::Offsets & offsets,
                       size_t length,
                       const ColumnString::Chars_t & pad_data,
                       const ColumnString::Offsets & pad_offsets,
                       ColumnString::Chars_t & res_data,
                       ColumnString::Offsets & res_offsets)
    {
        size_t size = offsets.size();
        res_data.reserve(length * 3 * size + size);
        res_offsets.resize(size);

        ColumnString::Offset prev_offset = 0;
        ColumnString::Offset res_offset = 0;
        for (size_t i = 0; i < size; ++i)
        {
            ColumnString::Offset len = UTF8::countCodePoints(&data[prev_offset], offsets[i] - prev_offset - 1);
            ColumnString::Offset pad_len = UTF8::countCodePoints(&pad_data[0], pad_offsets[0] - 1);

            /// if the origin len of input less than the length parameter
            if (len < length)
            {
                size_t left = length - len;
                ColumnString::Offset per_pad_offset = 0;
                if (is_left)
                {
                    while (left > 0 && pad_len != 0)
                    {
                        /// insert into one utf8 character
                        ColumnString::Offset pad_bytes;

                        if (pad_data[per_pad_offset] < 0xBF)
                            pad_bytes = 1;
                        else if (pad_data[per_pad_offset] < 0xE0)
                            pad_bytes = 2;
                        else if (pad_data[per_pad_offset] < 0xF0)
                            pad_bytes = 3;
                        else
                            pad_bytes = 1;

                        memcpy(&res_data[res_offset], &pad_data[per_pad_offset], pad_bytes);
                        res_offset += pad_bytes;
                        --left;
                        per_pad_offset = (per_pad_offset + pad_bytes) % (pad_offsets[0] - 1);
                    }

                    /// including the tailing '\0'
                    memcpy(&res_data[res_offset], &data[prev_offset], offsets[i] - prev_offset);
                    res_offset += offsets[i] - prev_offset;
                }
                else
                {
                    memcpy(&res_data[res_offset], &data[prev_offset], offsets[i] - prev_offset - 1);
                    res_offset += offsets[i] - prev_offset - 1;

                    while (left > 0 && pad_len != 0)
                    {
                        /// insert into one utf8 character
                        ColumnString::Offset pad_bytes;

                        if (pad_data[per_pad_offset] < 0xBF)
                            pad_bytes = 1;
                        else if (pad_data[per_pad_offset] < 0xE0)
                            pad_bytes = 2;
                        else if (pad_data[per_pad_offset] < 0xF0)
                            pad_bytes = 3;
                        else
                            pad_bytes = 1;

                        memcpy(&res_data[res_offset], &pad_data[per_pad_offset], pad_bytes);
                        res_offset += pad_bytes;
                        --left;
                        per_pad_offset = (per_pad_offset + pad_bytes) % (pad_offsets[0] - 1);
                    }

                    /// including the tailing '\0'
                    res_data[res_offset] = 0x0;
                    ++res_offset;
                }
            }
            else
            {
                ColumnString::Offset j = prev_offset;

                size_t left = length;
                while (left > 0)
                {
                    /// get length parameter characters
                    ColumnString::Offset pad_bytes;

                    if (data[j] < 0xBF)
                        pad_bytes = 1;
                    else if (data[j] < 0xE0)
                        pad_bytes = 2;
                    else if (data[j] < 0xF0)
                        pad_bytes = 3;
                    else
                        pad_bytes = 1;

                    memcpy(&res_data[res_offset], &data[j], pad_bytes);
                    j += pad_bytes;
                    res_offset += pad_bytes;
                    --left;
                }

                /// including the tailing '\0'
                res_data[res_offset] = 0x0;
                ++res_offset;
            }

            res_offsets[i] = res_offset;
            prev_offset = offsets[i];
        }
    }

    static void vector(const ColumnString::Chars_t & data,
                       size_t fixed_len,
                       size_t size,
                       size_t length,
                       const ColumnString::Chars_t & pad_data,
                       const ColumnString::Offsets & pad_offsets,
                       ColumnString::Chars_t & res_data,
                       ColumnString::Offsets & res_offsets)
    {
        res_data.reserve(3 * length * size);
        res_offsets.resize(size);

        ColumnString::Offset prev_offset = 0;
        ColumnString::Offset res_offset = 0;
        for (size_t i = 0; i < size; ++i)
        {
            size_t byte_len = strlen(reinterpret_cast<const char *>(&(data[prev_offset])));
            ColumnString::Offset len = UTF8::countCodePoints(&data[prev_offset], byte_len);
            ColumnString::Offset pad_len = UTF8::countCodePoints(&pad_data[0], pad_offsets[0] - 1);

            /// if the origin len of input less than the length parameter
            if (len < length)
            {
                size_t left = length - len;
                ColumnString::Offset per_pad_offset = 0;
                if (is_left)
                {
                    while (left > 0 && pad_len != 0)
                    {
                        /// insert into one utf8 character
                        ColumnString::Offset pad_bytes;

                        if (pad_data[per_pad_offset] < 0xBF)
                            pad_bytes = 1;
                        else if (pad_data[per_pad_offset] < 0xE0)
                            pad_bytes = 2;
                        else if (pad_data[per_pad_offset] < 0xF0)
                            pad_bytes = 3;
                        else
                            pad_bytes = 1;

                        memcpy(&res_data[res_offset], &pad_data[per_pad_offset], pad_bytes);
                        res_offset += pad_bytes;
                        --left;
                        per_pad_offset = (per_pad_offset + pad_bytes) % (pad_offsets[0] - 1);
                    }

                    memcpy(&res_data[res_offset], &data[prev_offset], byte_len);
                    res_offset += byte_len;

                    /// including the tailing '\0'
                    res_data[res_offset] = 0x0;
                    res_offset += 1;
                }
                else
                {
                    memcpy(&res_data[res_offset], &data[prev_offset], byte_len);
                    res_offset += byte_len;

                    while (left > 0 && pad_len != 0)
                    {
                        /// insert into one utf8 character
                        ColumnString::Offset pad_bytes;

                        if (pad_data[per_pad_offset] < 0xBF)
                            pad_bytes = 1;
                        else if (pad_data[per_pad_offset] < 0xE0)
                            pad_bytes = 2;
                        else if (pad_data[per_pad_offset] < 0xF0)
                            pad_bytes = 3;
                        else
                            pad_bytes = 1;

                        memcpy(&res_data[res_offset], &pad_data[per_pad_offset], pad_bytes);
                        res_offset += pad_bytes;
                        --left;
                        per_pad_offset = (per_pad_offset + pad_bytes) % (pad_offsets[0] - 1);
                    }

                    /// including the tailing '\0'
                    res_data[res_offset] = 0x0;
                    ++res_offset;
                }
            }
            else
            {
                ColumnString::Offset j = prev_offset;

                size_t left = length;

                /// get length parameter characters
                while (left > 0)
                {
                    ColumnString::Offset pad_bytes;

                    if (data[j] < 0xBF)
                        pad_bytes = 1;
                    else if (data[j] < 0xE0)
                        pad_bytes = 2;
                    else if (data[j] < 0xF0)
                        pad_bytes = 3;
                    else
                        pad_bytes = 1;

                    memcpy(&res_data[res_offset], &data[j], pad_bytes);
                    j += pad_bytes;
                    res_offset += pad_bytes;
                    --left;
                }

                /// including the tailing '\0'
                res_data[res_offset] = 0x0;
                ++res_offset;
            }

            res_offsets[i] = res_offset;
            prev_offset += fixed_len;
        }
    }

    static void vector_const(const ColumnString::Chars_t & data,
                             const ColumnString::Offsets & offsets,
                             size_t size, /// number of rows of const column
                             size_t length,
                             const ColumnString::Chars_t & pad_data,
                             const ColumnString::Offsets & pad_offsets,
                             ColumnString::Chars_t & res_data,
                             ColumnString::Offsets & res_offsets)
    {
        res_data.reserve(3 * length * size);
        res_offsets.resize(size);

        ColumnString::Offset res_offset = 0;
        for (size_t i = 0; i < size; ++i)
        {
            ColumnString::Offset len = UTF8::countCodePoints(&data[0], offsets[0] - 1);
            ColumnString::Offset pad_len = UTF8::countCodePoints(&pad_data[0], pad_offsets[0] - 1);

            /// if the origin len of input less than the length parameter
            if (len < length)
            {
                size_t left = length - len;
                ColumnString::Offset per_pad_offset = 0;
                if (is_left)
                {
                    while (left > 0 && pad_len != 0)
                    {
                        /// insert into one utf8 character
                        ColumnString::Offset pad_bytes;

                        if (pad_data[per_pad_offset] < 0xBF)
                            pad_bytes = 1;
                        else if (pad_data[per_pad_offset] < 0xE0)
                            pad_bytes = 2;
                        else if (pad_data[per_pad_offset] < 0xF0)
                            pad_bytes = 3;
                        else
                            pad_bytes = 1;

                        memcpy(&res_data[res_offset], &pad_data[per_pad_offset], pad_bytes);
                        res_offset += pad_bytes;
                        --left;
                        per_pad_offset = (per_pad_offset + pad_bytes) % (pad_offsets[0] - 1);
                    }

                    /// including the tailing '\0'
                    memcpy(&res_data[res_offset], &data[0], offsets[0]);
                    res_offset += offsets[0];
                }
                else
                {
                    memcpy(&res_data[res_offset], &data[0], offsets[0] - 1);
                    res_offset += offsets[0] - 1;

                    while (left > 0 && pad_len != 0)
                    {
                        /// insert into one utf8 character
                        ColumnString::Offset pad_bytes;

                        if (pad_data[per_pad_offset] < 0xBF)
                            pad_bytes = 1;
                        else if (pad_data[per_pad_offset] < 0xE0)
                            pad_bytes = 2;
                        else if (pad_data[per_pad_offset] < 0xF0)
                            pad_bytes = 3;
                        else
                            pad_bytes = 1;

                        memcpy(&res_data[res_offset], &pad_data[per_pad_offset], pad_bytes);
                        res_offset += pad_bytes;
                        --left;
                        per_pad_offset = (per_pad_offset + pad_bytes) % (pad_offsets[0] - 1);
                    }

                    /// including the tailing '\0'
                    res_data[res_offset] = 0x0;
                    ++res_offset;
                }
            }
            else
            {
                ColumnString::Offset j = 0;

                size_t left = length;
                while (left > 0)
                {
                    /// get length parameter characters
                    ColumnString::Offset pad_bytes;

                    if (data[j] < 0xBF)
                        pad_bytes = 1;
                    else if (data[j] < 0xE0)
                        pad_bytes = 2;
                    else if (data[j] < 0xF0)
                        pad_bytes = 3;
                    else
                        pad_bytes = 1;

                    memcpy(&res_data[res_offset], &data[j], pad_bytes);
                    j += pad_bytes;
                    res_offset += pad_bytes;
                    --left;
                }

                /// including the tailing '\0'
                res_data[res_offset] = 0x0;
                ++res_offset;
            }

            res_offsets[i] = res_offset;
        }
    }

    static void vector_const(const ColumnString::Chars_t & data,
                             size_t, /// length of fixed colomn
                             size_t size, /// number of row
                             size_t length,
                             const ColumnString::Chars_t & pad_data,
                             const ColumnString::Offsets & pad_offsets,
                             ColumnString::Chars_t & res_data,
                             ColumnString::Offsets & res_offsets)
    {
        res_data.reserve(3 * length * size);
        res_offsets.resize(size);

        ColumnString::Offset res_offset = 0;
        for (size_t i = 0; i < size; ++i)
        {
            size_t byte_len = strlen(reinterpret_cast<const char *>(&(data[0])));
            ColumnString::Offset len = UTF8::countCodePoints(&data[0], byte_len);
            ColumnString::Offset pad_len = UTF8::countCodePoints(&pad_data[0], pad_offsets[0] - 1);

            /// if the origin len of input less than the length parameter
            if (len < length)
            {
                size_t left = length - len;
                ColumnString::Offset per_pad_offset = 0;
                if (is_left)
                {
                    while (left > 0 && pad_len != 0)
                    {
                        /// insert into one utf8 character
                        ColumnString::Offset pad_bytes;

                        if (pad_data[per_pad_offset] < 0xBF)
                            pad_bytes = 1;
                        else if (pad_data[per_pad_offset] < 0xE0)
                            pad_bytes = 2;
                        else if (pad_data[per_pad_offset] < 0xF0)
                            pad_bytes = 3;
                        else
                            pad_bytes = 1;

                        memcpy(&res_data[res_offset], &pad_data[per_pad_offset], pad_bytes);
                        res_offset += pad_bytes;
                        --left;
                        per_pad_offset = (per_pad_offset + pad_bytes) % (pad_offsets[0] - 1);
                    }

                    memcpy(&res_data[res_offset], &data[0], byte_len);
                    res_offset += byte_len;

                    /// including the tailing '\0'
                    res_data[res_offset] = 0x0;
                    res_offset += 1;
                }
                else
                {
                    memcpy(&res_data[res_offset], &data[0], byte_len);
                    res_offset += byte_len;

                    while (left > 0 && pad_len != 0)
                    {
                        /// insert into one utf8 character
                        ColumnString::Offset pad_bytes;

                        if (pad_data[per_pad_offset] < 0xBF)
                            pad_bytes = 1;
                        else if (pad_data[per_pad_offset] < 0xE0)
                            pad_bytes = 2;
                        else if (pad_data[per_pad_offset] < 0xF0)
                            pad_bytes = 3;
                        else
                            pad_bytes = 1;

                        memcpy(&res_data[res_offset], &pad_data[per_pad_offset], pad_bytes);
                        res_offset += pad_bytes;
                        --left;
                        per_pad_offset = (per_pad_offset + pad_bytes) % (pad_offsets[0] - 1);
                    }

                    /// including the tailing '\0'
                    res_data[res_offset] = 0x0;
                    ++res_offset;
                }
            }
            else
            {
                ColumnString::Offset j = 0;

                size_t left = length;

                /// get length parameter characters
                while (left > 0)
                {
                    ColumnString::Offset pad_bytes;

                    if (data[j] < 0xBF)
                        pad_bytes = 1;
                    else if (data[j] < 0xE0)
                        pad_bytes = 2;
                    else if (data[j] < 0xF0)
                        pad_bytes = 3;
                    else
                        pad_bytes = 1;

                    memcpy(&res_data[res_offset], &data[j], pad_bytes);
                    j += pad_bytes;
                    res_offset += pad_bytes;
                    --left;
                }

                /// including the tailing '\0'
                res_data[res_offset] = 0x0;
                ++res_offset;
            }

            res_offsets[i] = res_offset;
        }
    }
};

class FunctionASCII : public IFunction
{
public:
    static constexpr auto name = "ascii";
    FunctionASCII(const Context & context)
        : context(context)
    {}

    static FunctionPtr create(const Context & context)
    {
        return std::make_shared<FunctionASCII>(context);
    }

    std::string getName() const override { return name; }
    size_t getNumberOfArguments() const override { return 1; }

    DataTypePtr getReturnTypeImpl(const DataTypes & arguments) const override
    {
        if (arguments.size() != 1)
            throw Exception("Number of arguments for function " + getName() + " doesn't match: passed " + toString(arguments.size())
                                + ", should be 1.",
                            ErrorCodes::NUMBER_OF_ARGUMENTS_DOESNT_MATCH);

        return std::make_shared<DataTypeInt64>();
    }

    void executeImpl(Block & block, const ColumnNumbers & arguments, size_t result) const override
    {
        const IColumn * c0_col = block.getByPosition(arguments[0]).column.get();
        const ColumnConst * c0_const = checkAndGetColumn<ColumnConst>(c0_col);
        const ColumnString * c0_string = checkAndGetColumn<ColumnString>(c0_col);
        const ColumnFixedString * c0_fixed_string = checkAndGetColumn<ColumnFixedString>(c0_col);

        Field res_field;
        int val_num = c0_col->size();
        auto col_res = ColumnInt64::create();
        col_res->reserve(val_num);
        if (c0_const == nullptr && c0_string == nullptr && c0_fixed_string == nullptr)
            throw Exception("Illegal argument of function " + getName(), ErrorCodes::ILLEGAL_TYPE_OF_ARGUMENT);

        for (int i = 0; i < val_num; i++)
        {
            c0_col->get(i, res_field);
            String handled_str = res_field.get<String>();
            Int64 res = handled_str.size() == 0 ? 0 : static_cast<Int64>(handled_str[0]);
            col_res->insert(res);
        }

        block.getByPosition(result).column = std::move(col_res);
    }

private:
    const Context & context;
};

class FunctionLength : public IFunction
{
public:
    static constexpr auto name = "length";
    FunctionLength(const Context & context)
        : context(context)
    {}

    static FunctionPtr create(const Context & context)
    {
        return std::make_shared<FunctionLength>(context);
    }

    std::string getName() const override { return name; }
    size_t getNumberOfArguments() const override { return 1; }

    DataTypePtr getReturnTypeImpl(const DataTypes & arguments) const override
    {
        if (arguments.size() != 1)
            throw Exception("Number of arguments for function " + getName() + " doesn't match: passed " + toString(arguments.size())
                                + ", should be 1.",
                            ErrorCodes::NUMBER_OF_ARGUMENTS_DOESNT_MATCH);

        return std::make_shared<DataTypeInt64>();
    }

    void executeImpl(Block & block, const ColumnNumbers & arguments, size_t result) const override
    {
        const IColumn * c0_col = block.getByPosition(arguments[0]).column.get();
        const ColumnConst * c0_const = checkAndGetColumn<ColumnConst>(c0_col);
        const ColumnString * c0_string = checkAndGetColumn<ColumnString>(c0_col);
        const ColumnFixedString * c0_fixed_string = checkAndGetColumn<ColumnFixedString>(c0_col);

        Field res_field;
        int val_num = c0_col->size();
        auto col_res = ColumnInt64::create();
        col_res->reserve(val_num);
        if (c0_const == nullptr && c0_string == nullptr && c0_fixed_string == nullptr)
            throw Exception("Illegal argument of function " + getName(), ErrorCodes::ILLEGAL_TYPE_OF_ARGUMENT);

        for (int i = 0; i < val_num; i++)
        {
            c0_col->get(i, res_field);
            String handled_str = res_field.get<String>();
            col_res->insert(static_cast<Int64>(handled_str.size()));
        }

        block.getByPosition(result).column = std::move(col_res);
    }

private:
    const Context & context;
};

class FunctionPosition : public IFunction
{
public:
    static constexpr auto name = "position";
    FunctionPosition(const Context & context)
        : context(context)
    {}

    static FunctionPtr create(const Context & context)
    {
        return std::make_shared<FunctionPosition>(context);
    }

    std::string getName() const override { return name; }
    size_t getNumberOfArguments() const override { return 2; }

    DataTypePtr getReturnTypeImpl(const DataTypes & arguments) const override
    {
        if (arguments.size() != 2)
            throw Exception("Number of arguments for function " + getName() + " doesn't match: passed " + toString(arguments.size())
                                + ", should be 2.",
                            ErrorCodes::NUMBER_OF_ARGUMENTS_DOESNT_MATCH);

        return std::make_shared<DataTypeInt64>();
    }

    void executeImpl(Block & block, const ColumnNumbers & arguments, size_t result) const override
    {
        const IColumn * c0_col = block.getByPosition(arguments[0]).column.get();
        const ColumnConst * c0_const = checkAndGetColumn<ColumnConst>(c0_col);
        const ColumnString * c0_string = checkAndGetColumn<ColumnString>(c0_col);
        const ColumnFixedString * c0_fixed_string = checkAndGetColumn<ColumnFixedString>(c0_col);
        Field c0_field;

        const IColumn * c1_col = block.getByPosition(arguments[1]).column.get();
        const ColumnConst * c1_const = checkAndGetColumn<ColumnConst>(c1_col);
        const ColumnString * c1_string = checkAndGetColumn<ColumnString>(c1_col);
        const ColumnFixedString * c1_fixed_string = checkAndGetColumn<ColumnFixedString>(c1_col);
        Field c1_field;

        if ((c0_const == nullptr && c0_string == nullptr && c0_fixed_string == nullptr) || (c1_const == nullptr && c1_string == nullptr && c1_fixed_string == nullptr))
            throw Exception("Illegal argument of function " + getName(), ErrorCodes::ILLEGAL_TYPE_OF_ARGUMENT);

        if (c0_col->size() != c1_col->size())
            throw Exception("Function " + getName() + " column number is inconformity", ErrorCodes::LOGICAL_ERROR);

        auto col_res = ColumnInt64::create();
        int val_num = c0_col->size();
        col_res->reserve(val_num);

        for (int i = 0; i < val_num; i++)
        {
            c0_col->get(i, c0_field);
            c1_col->get(i, c1_field);

            String c0_str = c0_field.get<String>();
            String c1_str = c1_field.get<String>();

            // return -1 when c1_str not contains the c0_str
            Int64 idx = c1_str.find(c0_str);
            col_res->insert(getPositionUTF8(c1_str, idx));
        }

        block.getByPosition(result).column = std::move(col_res);
    }

private:
    Int64 getPositionUTF8(const String & c1_str, Int64 idx) const
    {
        if (idx == -1)
            return 0;

        auto data = reinterpret_cast<const UInt8 *>(c1_str.data());
        return static_cast<size_t>(UTF8::countCodePoints(data, idx) + 1);
    }

    const Context & context;
};

<<<<<<< HEAD
class FunctionFormat : public IFunction
=======
class FunctionSubStringIndex : public IFunction
{
public:
    static constexpr auto name = "substringIndex";
    explicit FunctionSubStringIndex(const Context & context_)
        : context(context_)
    {}

    static FunctionPtr create(const Context & context)
    {
        return std::make_shared<FunctionSubStringIndex>(context);
    }

    std::string getName() const override { return name; }
    size_t getNumberOfArguments() const override { return 3; }
    bool useDefaultImplementationForConstants() const override { return true; }

    DataTypePtr getReturnTypeImpl(const DataTypes & arguments) const override
    {
        if (arguments.size() != 3)
            throw Exception(
                fmt::format("Number of arguments for function {} doesn't match: passed {}, should be {}.", getName(), toString(arguments.size()), 3),
                ErrorCodes::NUMBER_OF_ARGUMENTS_DOESNT_MATCH);
        if (!arguments[0]->isString())
            throw Exception(
                fmt::format("Illegal type {} of first argument of function {}", arguments[0]->getName(), getName()),
                ErrorCodes::ILLEGAL_TYPE_OF_ARGUMENT);
        if (!arguments[1]->isString())
            throw Exception(
                fmt::format("Illegal type {} of second argument of function {}", arguments[1]->getName(), getName()),
                ErrorCodes::ILLEGAL_TYPE_OF_ARGUMENT);
        if (!arguments[2]->isInteger())
            throw Exception(
                fmt::format("Illegal type {} of third argument of function {}", arguments[2]->getName(), getName()),
                ErrorCodes::ILLEGAL_TYPE_OF_ARGUMENT);
        return std::make_shared<DataTypeString>();
    }

    void executeImpl(Block & block, const ColumnNumbers & arguments, size_t result) const override
    {
        if (executeSubStringIndex<UInt8>(block, arguments, result)
            || executeSubStringIndex<UInt16>(block, arguments, result)
            || executeSubStringIndex<UInt32>(block, arguments, result)
            || executeSubStringIndex<UInt64>(block, arguments, result)
            || executeSubStringIndex<Int8>(block, arguments, result)
            || executeSubStringIndex<Int16>(block, arguments, result)
            || executeSubStringIndex<Int32>(block, arguments, result)
            || executeSubStringIndex<Int64>(block, arguments, result))
        {
            return;
        }
        else
        {
            throw Exception(fmt::format("Illegal argument of function  {}", getName()), ErrorCodes::ILLEGAL_TYPE_OF_ARGUMENT);
        }
    }

private:
    const Context & context;

    template <typename IntType>
    bool executeSubStringIndex(
        Block & block,
        const ColumnNumbers & arguments,
        const size_t result) const
    {
        ColumnPtr & column_str = block.getByPosition(arguments[0]).column;
        ColumnPtr & column_delim = block.getByPosition(arguments[1]).column;
        ColumnPtr & column_count = block.getByPosition(arguments[2]).column;
        ColumnWithTypeAndName & column_result = block.getByPosition(result);

        bool delim_const = column_delim->isColumnConst();
        bool count_const = column_count->isColumnConst();

        // TODO: differentiate vector and const
        column_str = column_str->isColumnConst() ? column_str->convertToFullColumnIfConst() : column_str;
        if (delim_const && count_const)
        {
            const ColumnString * str_col = checkAndGetColumn<ColumnString>(column_str.get());
            const ColumnConst * delim_col = checkAndGetColumnConst<ColumnString>(column_delim.get());
            const ColumnConst * count_col = checkAndGetColumnConst<ColumnVector<IntType>>(column_count.get());
            if (str_col == nullptr || delim_col == nullptr || count_col == nullptr)
            {
                return false;
            }
            auto col_res = ColumnString::create();
            IntType count = count_col->getValue<IntType>();
            vectorConstConst(
                str_col->getChars(),
                str_col->getOffsets(),
                delim_col->getValue<String>(),
                accurate::lessOp(INT64_MAX, count) ? INT64_MAX : count,
                col_res->getChars(),
                col_res->getOffsets());
            column_result.column = std::move(col_res);
        }
        else
        {
            column_delim = column_delim->isColumnConst() ? column_delim->convertToFullColumnIfConst() : column_delim;
            column_count = column_count->isColumnConst() ? column_count->convertToFullColumnIfConst() : column_count;
            const ColumnString * str_col = checkAndGetColumn<ColumnString>(column_str.get());
            const ColumnString * delim_col = checkAndGetColumn<ColumnString>(column_delim.get());
            const ColumnVector<IntType> * count_col = checkAndGetColumn<ColumnVector<IntType>>(column_count.get());
            if (str_col == nullptr || delim_col == nullptr || count_col == nullptr)
            {
                return false;
            }
            auto col_res = ColumnString::create();
            vectorVectorVector(
                str_col->getChars(),
                str_col->getOffsets(),
                delim_col->getChars(),
                delim_col->getOffsets(),
                count_col->getData(),
                col_res->getChars(),
                col_res->getOffsets());
            column_result.column = std::move(col_res);
        }

        return true;
    }

    static void vectorConstConst(
        const ColumnString::Chars_t & data,
        const ColumnString::Offsets & offsets,
        const std::string & delim,
        const Int64 needCount,
        ColumnString::Chars_t & res_data,
        ColumnString::Offsets & res_offsets)
    {
        res_offsets.resize(offsets.size());
        if (delim.empty() || needCount == 0)
        {
            // All result is ""
            res_data.resize(offsets.size());
            for (size_t i = 0; i < offsets.size(); ++i)
            {
                res_data[i] = '\0';
                res_offsets[i] = i + 1;
            }
            return;
        }

        ColumnString::Offset res_offset = 0;
        Volnitsky searcher(delim.c_str(), delim.size(), 0);
        res_data.reserve(data.size());
        for (size_t i = 0; i < offsets.size(); ++i)
        {
            auto data_offset = StringUtil::offsetAt(offsets, i);
            auto data_size = StringUtil::sizeAt(offsets, i) - 1;

            subStringIndex(&data[data_offset], data_size, &searcher, delim.size(), needCount, res_data, res_offset);
            res_offsets[i] = res_offset;
        }
    }

    template <typename IntType>
    static void vectorVectorVector(
        const ColumnString::Chars_t & data,
        const ColumnString::Offsets & offsets,
        const ColumnString::Chars_t & delim_data,
        const ColumnString::Offsets & delim_offsets,
        const PaddedPODArray<IntType> & needCount,
        ColumnString::Chars_t & res_data,
        ColumnString::Offsets & res_offsets)
    {
        res_data.reserve(data.size());
        res_offsets.resize(offsets.size());
        ColumnString::Offset res_offset = 0;

        for (size_t i = 0; i < offsets.size(); ++i)
        {
            auto data_offset = StringUtil::offsetAt(offsets, i);
            auto data_size = StringUtil::sizeAt(offsets, i) - 1;
            auto delim_offset = StringUtil::offsetAt(delim_offsets, i);
            auto delim_size = StringUtil::sizeAt(delim_offsets, i) - 1; // ignore the trailing zero.
            Int64 count = accurate::lessOp(INT64_MAX, needCount[i]) ? INT64_MAX : needCount[i];

            if (delim_size == 0 || count == 0)
            {
                res_data.resize(res_data.size() + 1);
                res_data[res_offset] = '\0';
                ++res_offset;
                res_offsets[i] = res_offset;
                continue;
            }
            Volnitsky searcher(reinterpret_cast<const char *>(&delim_data[delim_offset]), delim_size, data_size);
            subStringIndex(&data[data_offset], data_size, &searcher, delim_size, count, res_data, res_offset);
            res_offsets[i] = res_offset;
        }
    }

    static void subStringIndex(
        const UInt8 * data_begin,
        size_t data_size,
        Volnitsky * delim_searcher,
        size_t delim_size,
        Int64 count,
        ColumnString::Chars_t & res_data,
        ColumnString::Offset & res_offset)
    {
        const UInt8 * begin = data_begin;
        const UInt8 * pos = begin;
        const UInt8 * end = pos + data_size;
        assert(delim_size != 0);
        if (count > 0)
        {
            // Fast exit when count * delim_size > data_size
            if (static_cast<Int64>(data_size / delim_size) < count)
            {
                copyDataToResult(res_data, res_offset, begin, end);
                return;
            }
            while (pos < end)
            {
                const UInt8 * match = delim_searcher->search(pos, end - pos);
                --count;
                if (match == end || count == 0)
                {
                    copyDataToResult(res_data, res_offset, begin, match);
                    break;
                }
                pos = match + delim_size;
            }
        }
        else
        {
            std::vector<const UInt8 *> delim_pos;
            // Fast exit when count * delim_size > data_size, or count == INT64_MIN
            if (count == std::numeric_limits<Int64>::min() || static_cast<Int64>(data_size / delim_size) < -count)
            {
                copyDataToResult(res_data, res_offset, begin, end);
                return;
            }
            count = -count;
            // When count is negative, we need split string by delim.
            while (pos < end)
            {
                const UInt8 * match = delim_searcher->search(pos, end - pos);
                if (match == end)
                {
                    break;
                }
                delim_pos.push_back(match);
                pos = match + delim_size;
            }

            if (count <= static_cast<Int64>(delim_pos.size()))
            {
                auto delim_count = delim_pos.size();
                const UInt8 * match = delim_pos[delim_count - count];
                begin = match + delim_size;
            }
            copyDataToResult(res_data, res_offset, begin, end);
        }
    }

    static void copyDataToResult(
        ColumnString::Chars_t & res_data,
        ColumnString::Offset & res_offset,
        const UInt8 * begin,
        const UInt8 * end)
    {
        res_data.resize(res_data.size() + (end - begin + 1));
        memcpy(&res_data[res_offset], begin, end - begin);
        res_data[res_offset + (end - begin)] = '\0';
        res_offset += end - begin + 1;
    }
};

struct NameEmpty
{
    static constexpr auto name = "empty";
};
struct NameNotEmpty
{
    static constexpr auto name = "notEmpty";
};
struct NameLength
{
    static constexpr auto name = "length";
};
struct NameLengthUTF8
{
    static constexpr auto name = "lengthUTF8";
};
struct NameLower
{
    static constexpr auto name = "lower";
};
struct NameUpper
{
    static constexpr auto name = "upper";
};
struct NameReverseUTF8
{
    static constexpr auto name = "reverseUTF8";
};
struct NameTrim
{
    static constexpr auto name = "trim";
};
struct NameLTrim
{
    static constexpr auto name = "ltrim";
};
struct NameRTrim
{
    static constexpr auto name = "rtrim";
};
struct NameTrimUTF8
{
    static constexpr auto name = "trimUTF8";
};
struct NameLTrimUTF8
{
    static constexpr auto name = "ltrimUTF8";
};
struct NameRTrimUTF8
{
    static constexpr auto name = "rtrimUTF8";
};
struct NameLPad
>>>>>>> 91e7bde0
{
public:
    static constexpr auto name = "format";
    explicit FunctionFormat(const Context & context_)
        : context(context_)
    {}

    static FunctionPtr create(const Context & context_)
    {
        return std::make_shared<FunctionFormat>(context_);
    }

    String getName() const override
    {
        return name;
    }

    size_t getNumberOfArguments() const override { return 2; }

    DataTypePtr getReturnTypeImpl(const DataTypes & arguments) const override
    {
        auto number_of_arguments = arguments.size();
        if (number_of_arguments != 2)
            throw Exception(
                fmt::format("Number of arguments for function {} doesn't match: passed {}, should be 2", getName(), number_of_arguments),
                ErrorCodes::NUMBER_OF_ARGUMENTS_DOESNT_MATCH);

        auto first_argument = arguments[0];
        if (!first_argument->isFloatingPoint() && !first_argument->isDecimal())
            throw Exception(
                fmt::format("Illegal type {} of first argument of function {}", first_argument->getName(), getName()),
                ErrorCodes::ILLEGAL_TYPE_OF_ARGUMENT);

        if (!arguments[1]->isInteger())
            throw Exception(
                fmt::format("Illegal type {} of second argument of function {}", arguments[1]->getName(), getName()),
                ErrorCodes::ILLEGAL_TYPE_OF_ARGUMENT);

        return std::make_shared<DataTypeString>();
    }

    // string format(decimal/float, int/uint)
    void executeImpl(Block & block, const ColumnNumbers & arguments, size_t result) const override
    {
        const auto c0_type = block.getByPosition(arguments[0]).type;
        const auto c1_type = block.getByPosition(arguments[1]).type;

        auto col_res = ColumnString::create();
        auto val_num = block.getByPosition(arguments[0]).column->size();

        // number_nullable and precision_nullable must be false.
        bool is_types_valid = getNumberType(c0_type, [&](const auto & number_type, bool number_nullable [[maybe_unused]]) {
            using NumberType = std::decay_t<decltype(number_type)>;
            using T0 = typename NumberType::FieldType;
            using ColVecT0 = std::conditional_t<IsDecimal<T0>, ColumnDecimal<T0>, ColumnVector<T0>>;
            const auto * c0_raw = block.getByPosition(arguments[0]).column.get();

            return getPrecisionType(c1_type, [&](const auto & precision_type, bool precision_nullable [[maybe_unused]]) {
                using PrecisionType = std::decay_t<decltype(precision_type)>;
                using T1 = typename PrecisionType::FieldType;
                using ColVecT1 = ColumnVector<T1>;
                const auto * c1_raw = block.getByPosition(arguments[1]).column.get();

                auto number_to_str = [&number_type](T0 value) -> std::string {
                    if constexpr (IsDecimal<T0>)
                        return value.toString(number_type.getScale());
                    else // Float
                        return fmt::format("{}", value);
                };

                if (const auto * col0_const = checkAndGetColumnConst<ColVecT0>(c0_raw))
                {
                    const T0 & const_number = col0_const->template getValue<T0>();
                    std::string number_str{number_to_str(const_number)};

                    if (const auto * col1_column = checkAndGetColumn<ColVecT1>(c1_raw))
                    {
                        const auto & precision_array = col1_column->getData();
                        col_res->reserve(val_num);
                        for (decltype(val_num) i = 0; i < val_num; ++i)
                        {
                            size_t max_num_decimals = getMaxNumDecimals(precision_array[i]);
                            std::string round_number_str{number_str};
                            roundFormatArgs(round_number_str, max_num_decimals);
                            col_res->insert(toField(formatENUS(round_number_str, max_num_decimals)));
                        }
                    }
                    else if (const auto * col1_const = checkAndGetColumnConst<ColVecT1>(c1_raw))
                    {
                        size_t max_num_decimals = getMaxNumDecimals(col1_const->template getValue<T1>());
                        roundFormatArgs(number_str, max_num_decimals);
                        std::string const_result = formatENUS(number_str, max_num_decimals);
                        col_res->insert(toField(const_result));
                        block.getByPosition(result).column = ColumnConst::create(std::move(col_res), val_num);
                        return true;
                    }
                }
                else if (const auto * col0_column = checkAndGetColumn<ColVecT0>(c0_raw))
                {
                    if (const auto * col1_const = checkAndGetColumnConst<ColVecT1>(c1_raw))
                    {
                        const size_t max_num_decimals = getMaxNumDecimals(col1_const->template getValue<T1>());
                        col_res->reserve(val_num);
                        for (const auto & number : col0_column->getData())
                        {
                            std::string number_str{number_to_str(number)};
                            roundFormatArgs(number_str, max_num_decimals);
                            col_res->insert(toField(formatENUS(number_str, max_num_decimals)));
                        }
                    }
                    else if (const auto * col1_column = checkAndGetColumn<ColVecT1>(c1_raw))
                    {
                        const auto & number_array = col0_column->getData();
                        const auto & precision_array = col1_column->getData();
                        col_res->reserve(val_num);
                        for (decltype(val_num) i = 0; i < val_num; ++i)
                        {
                            std::string number_str{number_to_str(number_array[i])};
                            const size_t max_num_decimals = getMaxNumDecimals(precision_array[i]);
                            roundFormatArgs(number_str, max_num_decimals);
                            col_res->insert(toField(formatENUS(number_str, max_num_decimals)));
                        }
                    }
                }
                else
                    return false;

                block.getByPosition(result).column = std::move(col_res);
                return true;
            });
        });

        if (!is_types_valid)
            throw Exception(
                fmt::format("Illegal types {}, {} arguments of function {}", c0_type->getName(), c1_type->getName(), getName()),
                ErrorCodes::ILLEGAL_TYPE_OF_ARGUMENT);
    }

private:
    const Context & context;
    // formatMaxDecimals limits the maximum number of decimal digits for result of
    // function `format`, this value is same as `FORMAT_MAX_DECIMALS` in MySQL source code.
    const size_t format_max_decimals = 30;

    template <typename F>
    bool getNumberType(DataTypePtr type, F && f) const
    {
        return castTypeToEither<
            DataTypeDecimal32,
            DataTypeDecimal64,
            DataTypeDecimal128,
            DataTypeDecimal256,
            DataTypeFloat32,
            DataTypeFloat64>(type.get(), std::forward<F>(f));
    }

    template <typename F>
    bool getPrecisionType(DataTypePtr type, F && f) const
    {
        return castTypeToEither<
            DataTypeInt8,
            DataTypeInt16,
            DataTypeInt32,
            DataTypeInt64,
            DataTypeUInt8,
            DataTypeUInt16,
            DataTypeUInt32,
            DataTypeUInt64>(type.get(), std::forward<F>(f));
    }

    // int/uint
    template <typename T>
    size_t getMaxNumDecimals(T precision) const
    {
        if constexpr (is_signed_v<T>)
        {
            if (precision <= 0)
                return 0;
        }
        size_t size_t_precision = static_cast<size_t>(precision); // NOLINT(bugprone-signed-char-misuse)
        if (size_t_precision >= format_max_decimals)
            return format_max_decimals;
        return size_t_precision;
    }

    static void roundFormatArgs(std::string & x_str, size_t max_num_decimals)
    {
        auto point_index = x_str.find('.');
        if (point_index == std::string::npos)
            return;

        const auto decimal_part_size = x_str.size() - point_index - 1;
        if (decimal_part_size > max_num_decimals)
        {
            bool sign = x_str[0] == '-';

            auto decimal_part_start = point_index + 1;
            bool carry = x_str[decimal_part_start + max_num_decimals] >= '5';
            // decimal_part
            for (auto i = decimal_part_start + max_num_decimals - 1; i >= decimal_part_start && carry; --i)
            {
                if (x_str[i] == '9')
                    x_str[i] = '0';
                else
                {
                    x_str[i] = x_str[i] + 1;
                    carry = false;
                }
            }

            int integer_part_start = sign ? 1 : 0;
            // integer_part
            for (int i = point_index - 1; i >= integer_part_start && carry; --i)
            {
                if (x_str[i] == '9')
                    x_str[i] = '0';
                else
                {
                    x_str[i] = x_str[i] + 1;
                    carry = false;
                }
            }

            if (carry)
            {
                std::string tmp{std::move(x_str)};
                x_str = {};
                x_str.reserve(tmp.size() + 1);
                x_str += sign ? "-1" : "1";
                x_str.append(tmp, integer_part_start);
            }
        }
    }

    static std::string formatENUS(std::string & number, size_t precision)
    {
        if (number[0] == '-' && number[1] == '.')
            number.replace(0, 1, "-0");
        else if (number[0] == '.')
            number.replace(0, 1, "0.");

        std::string buffer;

        if ((number[0] == '-' && !std::isdigit(number[1])) || (!std::isdigit(number[0]) && number[0] != '-'))
        {
            buffer += '0';
            if (precision > 0)
                (buffer += '.').append(precision, '0');
            return buffer;
        }

        decltype(number.size()) index = 0;
        bool sign = number[0] == '-';
        if (sign)
        {
            buffer += '-';
            ++index;
        }

        const auto legal_point_index = index + 1;
        for (; index != number.size(); ++index)
        {
            if (!std::isdigit(number[index])
                && !(index == legal_point_index && number[legal_point_index] == '.')
                && !(number[index] == '.' && number[legal_point_index] != '.'))
            {
                number = number.substr(0, index);
                break;
            }
        }

        auto point_index = number.find('.');
        if (point_index == std::string::npos)
            point_index = number.size();
        auto integer_part_size = sign ? point_index - 1 : point_index;
        const auto remainder = integer_part_size % 3;
        auto integer_part_pos = number.cbegin() + (sign ? 1 : 0);
        if (remainder != 0)
        {
            buffer.append(integer_part_pos, integer_part_pos + remainder);
            buffer += ',';
            integer_part_pos += remainder;
        }
        const auto integer_part_end = number.cbegin() + point_index;
        for (; integer_part_pos != integer_part_end; integer_part_pos += 3)
            buffer.append(integer_part_pos, integer_part_pos + 3) += ',';
        buffer.resize(buffer.size() - 1);

        if (precision > 0)
        {
            buffer += '.';
            if (point_index == number.size()) // no decimal part
                buffer.append(precision, '0');
            else
            {
                const auto decimal_part_size = number.size() - point_index - 1;
                const auto decimal_part_start = number.cbegin() + point_index + 1;
                if (decimal_part_size >= precision)
                    buffer.append(decimal_part_start, decimal_part_start + precision);
                else
                    buffer.append(decimal_part_start, number.cend()).append(precision - decimal_part_size, '0');
            }
        }

        return buffer;
    }
};

class FunctionFormatWithLocale : public IFunction
{
public:
    static constexpr auto name = "formatWithLocale";
    explicit FunctionFormatWithLocale(const Context & context_)
        : context(context_)
    {}

    static FunctionPtr create(const Context & context_)
    {
        if (!context_.getDAGContext())
            throw Exception("DAGContext should not be nullptr.", ErrorCodes::LOGICAL_ERROR);
        return std::make_shared<FunctionFormatWithLocale>(context_);
    }

    String getName() const override
    {
        return name;
    }

    bool useDefaultImplementationForNulls() const override { return false; }

    size_t getNumberOfArguments() const override { return 3; }

    DataTypePtr getReturnTypeImpl(const DataTypes & arguments) const override
    {
        auto number_of_arguments = arguments.size();
        if (number_of_arguments != 3)
            throw Exception(
                fmt::format("Number of arguments for function {} doesn't match: passed {}, should be 3", getName(), number_of_arguments),
                ErrorCodes::NUMBER_OF_ARGUMENTS_DOESNT_MATCH);

        auto first_argument = removeNullable(arguments[0]);
        if (!first_argument->isFloatingPoint() && !first_argument->isDecimal())
            throw Exception(
                fmt::format("Illegal type {} of first argument of function {}", first_argument->getName(), getName()),
                ErrorCodes::ILLEGAL_TYPE_OF_ARGUMENT);

        auto second_argument = removeNullable(arguments[1]);
        if (!second_argument->isInteger())
            throw Exception(
                fmt::format("Illegal type {} of second argument of function {}", second_argument->getName(), getName()),
                ErrorCodes::ILLEGAL_TYPE_OF_ARGUMENT);

        auto third_argument = removeNullable(arguments[2]);
        if (!third_argument->isString())
            throw Exception(
                fmt::format("Illegal type {} of third argument of function {}", third_argument->getName(), getName()),
                ErrorCodes::ILLEGAL_TYPE_OF_ARGUMENT);

        return makeNullable(std::make_shared<DataTypeString>());
    }

    void executeImpl(Block & block, const ColumnNumbers & arguments, size_t result) const override
    {
        const std::string forward_func_name{"format"};
        if (auto forward_function_builder = FunctionFactory::instance().get(forward_func_name, context))
        {
            const auto * locale_raw = block.getByPosition(arguments[2]).column.get();
            handleLocale(locale_raw);

            const ColumnsWithTypeAndName forward_build_args{block.getByPosition(arguments[0]), block.getByPosition(arguments[1])};
            auto forward_function = forward_function_builder->build(forward_build_args);
            const ColumnNumbers forward_arguments{arguments[0], arguments[1]};
            forward_function->execute(block, forward_arguments, result);
        }
        else
        {
            throw Exception(
                fmt::format("Forward Function {} for function {} has not yet been implemented", forward_func_name, getName()),
                ErrorCodes::NOT_IMPLEMENTED);
        }
    }

private:
    const Context & context;

    // Append warning when locale is not 'en_US'.
    void handleLocale(const IColumn * locale_raw) const
    {
        const std::string supported_locale{"en_US"};
        using ColVecLocale = ColumnString;
        const auto column_size = locale_raw->size();
        if (const auto * locale_const = checkAndGetColumnConst<ColVecLocale>(locale_raw, true))
        {
            if (locale_const->isNullAt(0))
            {
                for (size_t i = 0; i < column_size; ++i)
                    context.getDAGContext()->handleUnknownLocale("NULL");
            }
            else
            {
                const String value = locale_const->getValue<String>();
                if (strcasecmp(value.c_str(), supported_locale.c_str()) != 0)
                {
                    for (size_t i = 0; i < column_size; ++i)
                        context.getDAGContext()->handleUnknownLocale(value);
                }
            }
        }
        else
        {
            Field locale_field;
            for (size_t i = 0; i < column_size; ++i)
            {
                locale_raw->get(i, locale_field);
                if (locale_field.isNull())
                    context.getDAGContext()->handleUnknownLocale("NULL");
                else
                {
                    String value = locale_field.get<String>();
                    if (strcasecmp(value.c_str(), supported_locale.c_str()) != 0)
                        context.getDAGContext()->handleUnknownLocale(value);
                }
            }
        }
    }
};

// clang-format off
struct NameEmpty                 { static constexpr auto name = "empty"; };
struct NameNotEmpty              { static constexpr auto name = "notEmpty"; };
struct NameLength                { static constexpr auto name = "length"; };
struct NameLengthUTF8            { static constexpr auto name = "lengthUTF8"; };
struct NameLower                 { static constexpr auto name = "lower"; };
struct NameUpper                 { static constexpr auto name = "upper"; };
struct NameReverseUTF8           { static constexpr auto name = "reverseUTF8"; };
struct NameTrim                  { static constexpr auto name = "trim"; };
struct NameLTrim                 { static constexpr auto name = "ltrim"; };
struct NameRTrim                 { static constexpr auto name = "rtrim"; };
struct NameTrimUTF8              { static constexpr auto name = "trimUTF8"; };
struct NameLTrimUTF8             { static constexpr auto name = "ltrimUTF8"; };
struct NameRTrimUTF8             { static constexpr auto name = "rtrimUTF8"; };
struct NameLPad                  { static constexpr auto name = "lpad"; };
struct NameLPadUTF8              { static constexpr auto name = "lpadUTF8"; };
struct NameRPad                  { static constexpr auto name = "rpad"; };
struct NameRPadUTF8              { static constexpr auto name = "rpadUTF8"; };
struct NameConcat                { static constexpr auto name = "concat"; };
struct NameConcatAssumeInjective { static constexpr auto name = "concatAssumeInjective"; };
// clang-format on

using FunctionEmpty = FunctionStringOrArrayToT<EmptyImpl<false>, NameEmpty, UInt8>;
using FunctionNotEmpty = FunctionStringOrArrayToT<EmptyImpl<true>, NameNotEmpty, UInt8>;
// using FunctionLength = FunctionStringOrArrayToT<LengthImpl, NameLength, UInt64>;
using FunctionLengthUTF8 = FunctionStringOrArrayToT<LengthUTF8Impl, NameLengthUTF8, UInt64>;
using FunctionLower = FunctionStringToString<LowerUpperImpl<'A', 'Z'>, NameLower>;
using FunctionUpper = FunctionStringToString<LowerUpperImpl<'a', 'z'>, NameUpper>;
using FunctionReverseUTF8 = FunctionStringToString<ReverseUTF8Impl, NameReverseUTF8, true>;
using FunctionTrimUTF8 = TrimUTF8Impl<NameTrim, true, true>;
using FunctionLTrimUTF8 = TrimUTF8Impl<NameLTrim, true, false>;
using FunctionRTrimUTF8 = TrimUTF8Impl<NameRTrim, false, true>;
using FunctionLPadUTF8 = PadUTF8Impl<NameLPad, true>;
using FunctionRPadUTF8 = PadUTF8Impl<NameRPad, false>;
using FunctionConcat = ConcatImpl<NameConcat, false>;
using FunctionConcatAssumeInjective = ConcatImpl<NameConcatAssumeInjective, true>;


void registerFunctionsString(FunctionFactory & factory)
{
    factory.registerFunction<FunctionEmpty>();
    factory.registerFunction<FunctionNotEmpty>();
    factory.registerFunction<FunctionLength>();
    factory.registerFunction<FunctionLengthUTF8>();
    factory.registerFunction<FunctionLower>();
    factory.registerFunction<FunctionUpper>();
    factory.registerFunction<FunctionLowerUTF8>();
    factory.registerFunction<FunctionUpperUTF8>();
    factory.registerFunction<FunctionReverse>();
    factory.registerFunction<FunctionReverseUTF8>();
    factory.registerFunction<FunctionTrimUTF8>();
    factory.registerFunction<FunctionLTrimUTF8>();
    factory.registerFunction<FunctionRTrimUTF8>();
    factory.registerFunction<FunctionLPadUTF8>();
    factory.registerFunction<FunctionRPadUTF8>();
    factory.registerFunction<FunctionConcat>();
    factory.registerFunction<FunctionConcatAssumeInjective>();
    factory.registerFunction<FunctionTiDBConcat>();
    factory.registerFunction<FunctionTiDBConcatWithSeparator>();
    factory.registerFunction<FunctionSubstring>();
    factory.registerFunction<FunctionSubstringUTF8>();
    factory.registerFunction<FunctionAppendTrailingCharIfAbsent>();
    factory.registerFunction<FunctionJsonLength>();
    factory.registerFunction<FunctionRightUTF8>();
    factory.registerFunction<FunctionASCII>();
    factory.registerFunction<FunctionPosition>();
<<<<<<< HEAD
    factory.registerFunction<FunctionFormat>();
    factory.registerFunction<FunctionFormatWithLocale>();
=======
    factory.registerFunction<FunctionSubStringIndex>();
>>>>>>> 91e7bde0
}
} // namespace DB<|MERGE_RESOLUTION|>--- conflicted
+++ resolved
@@ -9,16 +9,12 @@
 #include <Functions/FunctionsString.h>
 #include <Functions/GatherUtils/Algorithms.h>
 #include <Functions/GatherUtils/GatherUtils.h>
-<<<<<<< HEAD
+#include <Functions/StringUtil.h>
 #include <Functions/castTypeToEither.h>
 #include <IO/WriteHelpers.h>
 #include <Interpreters/Context.h>
 #include <fmt/format.h>
-=======
-#include <Functions/StringUtil.h>
-#include <IO/WriteHelpers.h>
 #include <fmt/printf.h>
->>>>>>> 91e7bde0
 
 #include <ext/range.h>
 #include <thread>
@@ -3033,9 +3029,6 @@
     const Context & context;
 };
 
-<<<<<<< HEAD
-class FunctionFormat : public IFunction
-=======
 class FunctionSubStringIndex : public IFunction
 {
 public:
@@ -3306,60 +3299,7 @@
     }
 };
 
-struct NameEmpty
-{
-    static constexpr auto name = "empty";
-};
-struct NameNotEmpty
-{
-    static constexpr auto name = "notEmpty";
-};
-struct NameLength
-{
-    static constexpr auto name = "length";
-};
-struct NameLengthUTF8
-{
-    static constexpr auto name = "lengthUTF8";
-};
-struct NameLower
-{
-    static constexpr auto name = "lower";
-};
-struct NameUpper
-{
-    static constexpr auto name = "upper";
-};
-struct NameReverseUTF8
-{
-    static constexpr auto name = "reverseUTF8";
-};
-struct NameTrim
-{
-    static constexpr auto name = "trim";
-};
-struct NameLTrim
-{
-    static constexpr auto name = "ltrim";
-};
-struct NameRTrim
-{
-    static constexpr auto name = "rtrim";
-};
-struct NameTrimUTF8
-{
-    static constexpr auto name = "trimUTF8";
-};
-struct NameLTrimUTF8
-{
-    static constexpr auto name = "ltrimUTF8";
-};
-struct NameRTrimUTF8
-{
-    static constexpr auto name = "rtrimUTF8";
-};
-struct NameLPad
->>>>>>> 91e7bde0
+class FunctionFormat : public IFunction
 {
 public:
     static constexpr auto name = "format";
@@ -3853,11 +3793,8 @@
     factory.registerFunction<FunctionRightUTF8>();
     factory.registerFunction<FunctionASCII>();
     factory.registerFunction<FunctionPosition>();
-<<<<<<< HEAD
+    factory.registerFunction<FunctionSubStringIndex>();
     factory.registerFunction<FunctionFormat>();
     factory.registerFunction<FunctionFormatWithLocale>();
-=======
-    factory.registerFunction<FunctionSubStringIndex>();
->>>>>>> 91e7bde0
 }
 } // namespace DB