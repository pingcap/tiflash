// Copyright 2022 PingCAP, Ltd.
//
// Licensed under the Apache License, Version 2.0 (the "License");
// you may not use this file except in compliance with the License.
// You may obtain a copy of the License at
//
//     http://www.apache.org/licenses/LICENSE-2.0
//
// Unless required by applicable law or agreed to in writing, software
// distributed under the License is distributed on an "AS IS" BASIS,
// WITHOUT WARRANTIES OR CONDITIONS OF ANY KIND, either express or implied.
// See the License for the specific language governing permissions and
// limitations under the License.

#include <Columns/ColumnArray.h>
#include <Common/TargetSpecific.h>
#include <Common/UTF8Helpers.h>
#include <Common/Volnitsky.h>
#include <Common/hex.h>
#include <Core/AccurateComparison.h>
#include <DataTypes/DataTypeArray.h>
#include <Flash/Coprocessor/DAGContext.h>
#include <Functions/CharUtil.h>
#include <Functions/FunctionFactory.h>
#include <Functions/FunctionsArray.h>
#include <Functions/FunctionsRound.h>
#include <Functions/FunctionsString.h>
#include <Functions/GatherUtils/Algorithms.h>
#include <Functions/GatherUtils/GatherUtils.h>
#include <Functions/StringUtil.h>
#include <Functions/castTypeToEither.h>
#include <IO/WriteHelpers.h>
#include <Interpreters/Context.h>
#include <fmt/core.h>
#include <fmt/format.h>
#include <fmt/printf.h>

#include <boost/algorithm/string/predicate.hpp>
#include <ext/range.h>
#include <thread>

namespace DB
{
namespace ErrorCodes
{
extern const int ILLEGAL_COLUMN;
extern const int NUMBER_OF_ARGUMENTS_DOESNT_MATCH;
extern const int ZERO_ARRAY_OR_TUPLE_INDEX;
extern const int LOGICAL_ERROR;
} // namespace ErrorCodes

using namespace GatherUtils;

template <bool negative = false>
struct EmptyImpl
{
    /// If the function will return constant value for FixedString data type.
    static constexpr auto is_fixed_to_constant = false;

    static void vector(const ColumnString::Chars_t & /*data*/, const ColumnString::Offsets & offsets, PaddedPODArray<UInt8> & res)
    {
        size_t size = offsets.size();
        ColumnString::Offset prev_offset = 1;
        for (size_t i = 0; i < size; ++i)
        {
            res[i] = negative ^ (offsets[i] == prev_offset);
            prev_offset = offsets[i] + 1;
        }
    }

    /// Only make sense if is_fixed_to_constant.
    static void vectorFixedToConstant(const ColumnString::Chars_t & /*data*/, size_t /*n*/, UInt8 & /*res*/)
    {
        throw Exception("Logical error: 'vector_fixed_to_constant method' is called", ErrorCodes::LOGICAL_ERROR);
    }

    static void vectorFixedToVector(const ColumnString::Chars_t & data, size_t n, PaddedPODArray<UInt8> & res)
    {
        std::vector<char> empty_chars(n);
        size_t size = data.size() / n;

        for (size_t i = 0; i < size; ++i)
            res[i] = negative ^ (0 == memcmp(&data[i * size], empty_chars.data(), n));
    }

    static void array(const ColumnString::Offsets & offsets, PaddedPODArray<UInt8> & res)
    {
        size_t size = offsets.size();
        ColumnString::Offset prev_offset = 0;
        for (size_t i = 0; i < size; ++i)
        {
            res[i] = negative ^ (offsets[i] == prev_offset);
            prev_offset = offsets[i];
        }
    }
};


/** Calculates the length of a string in bytes.
  */
struct LengthImpl
{
    static constexpr auto is_fixed_to_constant = true;

    static void vector(const ColumnString::Chars_t & /*data*/, const ColumnString::Offsets & offsets, PaddedPODArray<UInt64> & res)
    {
        size_t size = offsets.size();
        for (size_t i = 0; i < size; ++i)
            res[i] = i == 0 ? (offsets[i] - 1) : (offsets[i] - 1 - offsets[i - 1]);
    }

    static void vectorFixedToConstant(const ColumnString::Chars_t & /*data*/, size_t n, UInt64 & res)
    {
        res = n;
    }

    static void vectorFixedToVector(const ColumnString::Chars_t & /*data*/, size_t /*n*/, PaddedPODArray<UInt64> & /*res*/)
    {
    }

    static void array(const ColumnString::Offsets & offsets, PaddedPODArray<UInt64> & res)
    {
        size_t size = offsets.size();
        for (size_t i = 0; i < size; ++i)
            res[i] = i == 0 ? (offsets[i]) : (offsets[i] - offsets[i - 1]);
    }
};


/** If the string is UTF-8 encoded text, it returns the length of the text in code points.
  * (not in characters: the length of the text "ё" can be either 1 or 2, depending on the normalization)
 * (not in characters: the length of the text "" can be either 1 or 2, depending on the normalization)
  * Otherwise, the behavior is undefined.
  */
struct LengthUTF8Impl
{
    static constexpr auto is_fixed_to_constant = false;

    static void vector(const ColumnString::Chars_t & data, const ColumnString::Offsets & offsets, PaddedPODArray<UInt64> & res)
    {
        size_t size = offsets.size();

        ColumnString::Offset prev_offset = 0;
        for (size_t i = 0; i < size; ++i)
        {
            res[i] = UTF8::countCodePoints(&data[prev_offset], offsets[i] - prev_offset - 1);
            prev_offset = offsets[i];
        }
    }

    static void vectorFixedToConstant(const ColumnString::Chars_t & /*data*/, size_t /*n*/, UInt64 & /*res*/)
    {
    }

    static void vectorFixedToVector(const ColumnString::Chars_t & data, size_t n, PaddedPODArray<UInt64> & res)
    {
        size_t size = data.size() / n;

        for (size_t i = 0; i < size; ++i)
        {
            res[i] = UTF8::countCodePoints(&data[i * n], n);
        }
    }

    static void array(const ColumnString::Offsets &, PaddedPODArray<UInt64> &)
    {
        throw Exception("Cannot apply function lengthUTF8 to Array argument", ErrorCodes::ILLEGAL_TYPE_OF_ARGUMENT);
    }
};

namespace
{
template <class T>
using Ptr = T *;

template <class T>
using ConstPtr = T const *;

// there is a bug in tree-optimizer for GCC < 7.3.1,
// which will result in wrong code generation for avx512.
#if defined(__GNUC_PREREQ) && defined(__GNUC_PATCHLEVEL__)
#define TIFLASH_UPPER_LOWER_ASCII_NO_GCC_WORK_AROUND_WITH_SHIFT \
    (__GNUC_PREREQ(7, 4) || (__GNUC_PREREQ(7, 3) && __GNUC_PATCHLEVEL__ >= 1))
#else
#define TIFLASH_UPPER_LOWER_ASCII_NO_GCC_WORK_AROUND_WITH_SHIFT 1
#endif

TIFLASH_DECLARE_MULTITARGET_FUNCTION_TP(
    (char not_case_lower_bound, char not_case_upper_bound, char flip_case_mask),
    (not_case_lower_bound, not_case_upper_bound, flip_case_mask),
    void,
    lowerUpperAsciiArrayImpl,
    (src, src_end, dst),
    (ConstPtr<UInt8> src,
     const ConstPtr<UInt8> src_end,
     Ptr<UInt8> dst),
    {
#if TIFLASH_UPPER_LOWER_ASCII_NO_GCC_WORK_AROUND_WITH_SHIFT
        for (; src < src_end; ++src, ++dst)
            if (*src >= not_case_lower_bound && *src <= not_case_upper_bound)
                *dst = *src ^ flip_case_mask;
            else
                *dst = *src;
#else
        static constexpr UInt8 mask_shift = __builtin_ctz(flip_case_mask);
        for (; src < src_end; ++src, ++dst)
        {
            auto data = static_cast<UInt8>(*src <= not_case_upper_bound)
                & static_cast<UInt8>(*src >= not_case_lower_bound);
            *dst = *src ^ (data << mask_shift);
        }
#endif
    })
} // namespace

template <char not_case_lower_bound, char not_case_upper_bound>
struct LowerUpperImpl
{
    static void vector(const ColumnString::Chars_t & data,
                       const ColumnString::Offsets & offsets,
                       ColumnString::Chars_t & res_data,
                       ColumnString::Offsets & res_offsets)
    {
        res_data.resize(data.size());
        res_offsets.assign(offsets);
        array(data.data(), data.data() + data.size(), res_data.data());
    }

    static void vectorFixed(const ColumnString::Chars_t & data, size_t /*n*/, ColumnString::Chars_t & res_data)
    {
        res_data.resize(data.size());
        array(data.data(), data.data() + data.size(), res_data.data());
    }

private:
    static void array(const UInt8 * src, const UInt8 * src_end, UInt8 * dst)
    {
        static constexpr auto flip_case_mask = 'A' ^ 'a';
        lowerUpperAsciiArrayImpl<not_case_lower_bound, not_case_upper_bound, flip_case_mask>(src, src_end, dst);
    }
};

/** Expands the string in bytes.
  */
struct ReverseImpl
{
    static void vector(const ColumnString::Chars_t & data,
                       const ColumnString::Offsets & offsets,
                       ColumnString::Chars_t & res_data,
                       ColumnString::Offsets & res_offsets)
    {
        res_data.resize(data.size());
        res_offsets.assign(offsets);
        size_t size = offsets.size();

        ColumnString::Offset prev_offset = 0;
        for (size_t i = 0; i < size; ++i)
        {
            for (size_t j = prev_offset; j < offsets[i] - 1; ++j)
                res_data[j] = data[offsets[i] + prev_offset - 2 - j];
            res_data[offsets[i] - 1] = 0;
            prev_offset = offsets[i];
        }
    }

    static void vectorFixed(const ColumnString::Chars_t & data, size_t n, ColumnString::Chars_t & res_data)
    {
        res_data.resize(data.size());
        size_t size = data.size() / n;

        for (size_t i = 0; i < size; ++i)
            for (size_t j = i * n; j < (i + 1) * n; ++j)
                res_data[j] = data[(i * 2 + 1) * n - j - 1];
    }
};


/** Expands the sequence of code points in a UTF-8 encoded string.
  * The result may not match the expected result, because modifying code points (for example, diacritics) may be applied to another symbols.
  * If the string is not encoded in UTF-8, then the behavior is undefined.
  */
struct ReverseUTF8Impl
{
    static void vector(const ColumnString::Chars_t & data,
                       const ColumnString::Offsets & offsets,
                       ColumnString::Chars_t & res_data,
                       ColumnString::Offsets & res_offsets)
    {
        res_data.resize(data.size());
        res_offsets.assign(offsets);
        size_t size = offsets.size();

        ColumnString::Offset prev_offset = 0;
        for (size_t i = 0; i < size; ++i)
        {
            ColumnString::Offset j = prev_offset;
            while (j < offsets[i] - 1)
            {
                if (data[j] < 0xBF)
                {
                    res_data[offsets[i] + prev_offset - 2 - j] = data[j];
                    j += 1;
                }
                else if (data[j] < 0xE0)
                {
                    memcpy(&res_data[offsets[i] + prev_offset - 2 - j - 1], &data[j], 2);
                    j += 2;
                }
                else if (data[j] < 0xF0)
                {
                    memcpy(&res_data[offsets[i] + prev_offset - 2 - j - 2], &data[j], 3);
                    j += 3;
                }
                else
                {
                    res_data[offsets[i] + prev_offset - 2 - j] = data[j];
                    j += 1;
                }
            }

            res_data[offsets[i] - 1] = 0;
            prev_offset = offsets[i];
        }
    }

    static void vectorFixed(const ColumnString::Chars_t &, size_t, ColumnString::Chars_t &)
    {
        throw Exception("Cannot apply function reverseUTF8 to fixed string.", ErrorCodes::ILLEGAL_COLUMN);
    }
};


template <char not_case_lower_bound,
          char not_case_upper_bound,
          int to_case(int),
          void cyrillic_to_case(const UInt8 *&, UInt8 *&)>
void LowerUpperUTF8Impl<not_case_lower_bound, not_case_upper_bound, to_case, cyrillic_to_case>::vector(
    const ColumnString::Chars_t & data,
    const IColumn::Offsets & offsets,
    ColumnString::Chars_t & res_data,
    IColumn::Offsets & res_offsets)
{
    res_data.resize(data.size());
    res_offsets.assign(offsets);
    array(data.data(), data.data() + data.size(), res_data.data());
}

template <char not_case_lower_bound,
          char not_case_upper_bound,
          int to_case(int),
          void cyrillic_to_case(const UInt8 *&, UInt8 *&)>
void LowerUpperUTF8Impl<not_case_lower_bound, not_case_upper_bound, to_case, cyrillic_to_case>::vectorFixed(
    const ColumnString::Chars_t & data,
    size_t /*n*/,
    ColumnString::Chars_t & res_data)
{
    res_data.resize(data.size());
    array(data.data(), data.data() + data.size(), res_data.data());
}

template <char not_case_lower_bound,
          char not_case_upper_bound,
          int to_case(int),
          void cyrillic_to_case(const UInt8 *&, UInt8 *&)>
void LowerUpperUTF8Impl<not_case_lower_bound, not_case_upper_bound, to_case, cyrillic_to_case>::constant(
    const std::string & data,
    std::string & res_data)
{
    res_data.resize(data.size());
    array(reinterpret_cast<const UInt8 *>(data.data()),
          reinterpret_cast<const UInt8 *>(data.data() + data.size()),
          reinterpret_cast<UInt8 *>(&res_data[0]));
}

namespace
{
template <char not_case_lower_bound,
          char not_case_upper_bound,
          char ascii_upper_bound,
          char flip_case_mask,
          int to_case(int),
          void cyrillic_to_case(ConstPtr<UInt8> &, Ptr<UInt8> &)>
__attribute__((always_inline)) inline void toCaseImpl(
    ConstPtr<UInt8> & src,
    const ConstPtr<UInt8> src_end,
    Ptr<UInt8> & dst)
{
    if (src[0] <= ascii_upper_bound)
    {
        if (*src >= not_case_lower_bound && *src <= not_case_upper_bound)
            *dst++ = *src++ ^ flip_case_mask;
        else
            *dst++ = *src++;
    }
    else if (src + 1 < src_end
             && ((src[0] == 0xD0u && (src[1] >= 0x80u && src[1] <= 0xBFu)) || (src[0] == 0xD1u && (src[1] >= 0x80u && src[1] <= 0x9Fu))))
    {
        cyrillic_to_case(src, dst);
    }
    else if (src + 1 < src_end && src[0] == 0xC2u)
    {
        /// Punctuation U+0080 - U+00BF, UTF-8: C2 80 - C2 BF
        *dst++ = *src++;
        *dst++ = *src++;
    }
    else if (src + 2 < src_end && src[0] == 0xE2u)
    {
        /// Characters U+2000 - U+2FFF, UTF-8: E2 80 80 - E2 BF BF
        *dst++ = *src++;
        *dst++ = *src++;
        *dst++ = *src++;
    }
    else
    {
        static const Poco::UTF8Encoding utf8;

        if (const auto chars = utf8.convert(to_case(utf8.convert(src)), dst, src_end - src))
            src += chars, dst += chars;
        else
            ++src, ++dst;
    }
}

template <char not_case_lower_bound,
          char not_case_upper_bound,
          char ascii_upper_bound,
          char flip_case_mask,
          int to_case(int)>
__attribute__((always_inline)) inline void toCaseImplTiDB(
    ConstPtr<UInt8> & src,
    const ConstPtr<UInt8> src_end,
    Ptr<UInt8> & dst)
{
    if (src[0] <= ascii_upper_bound)
    {
        if (*src >= not_case_lower_bound && *src <= not_case_upper_bound)
            *dst++ = *src++ ^ flip_case_mask;
        else
            *dst++ = *src++;
    }
    else
    {
        static const Poco::UTF8Encoding utf8;

        if (const auto chars = utf8.convert(to_case(utf8.convert(src)), dst, src_end - src))
            src += chars, dst += chars;
        else
            ++src, ++dst;
    }
}

} // namespace

template <char not_case_lower_bound,
          char not_case_upper_bound,
          int to_case(int),
          void cyrillic_to_case(ConstPtr<UInt8> &, Ptr<UInt8> &)>
void LowerUpperUTF8Impl<not_case_lower_bound, not_case_upper_bound, to_case, cyrillic_to_case>::toCase(
    ConstPtr<UInt8> & src,
    const ConstPtr<UInt8> src_end,
    Ptr<UInt8> & dst)
{
    toCaseImpl<
        not_case_lower_bound,
        not_case_upper_bound,
        ascii_upper_bound,
        flip_case_mask,
        to_case,
        cyrillic_to_case>(src, src_end, dst);
}

namespace
{
TIFLASH_DECLARE_MULTITARGET_FUNCTION_TP(
    (char not_case_lower_bound,
     char not_case_upper_bound,
     char ascii_upper_bound,
     char flip_case_mask,
     int to_case(int),
     void cyrillic_to_case(const UInt8 *&, UInt8 *&)),
    (not_case_lower_bound,
     not_case_upper_bound,
     ascii_upper_bound,
     flip_case_mask,
     to_case,
     cyrillic_to_case),
    void,
    lowerUpperUTF8ArrayImpl,
    (src, src_end, dst),
    (ConstPtr<UInt8> & src,
     const ConstPtr<UInt8> src_end,
     Ptr<UInt8> & dst),
    {
        static const auto flip_mask = SimdWord::template fromSingle<int8_t>(flip_case_mask);
        while (src + WORD_SIZE < src_end)
        {
            auto word = SimdWord::fromUnaligned(src);
            auto ascii_check = SimdWord{};
            ascii_check.as_int8 = word.as_int8 >= 0;
            if (ascii_check.isByteAllMarked())
            {
                auto range_check = SimdWord{};
                auto selected = SimdWord{};
                auto lower_bounds = SimdWord::template fromSingle<int8_t>(not_case_lower_bound);
                auto upper_bounds = SimdWord::template fromSingle<int8_t>(not_case_upper_bound);
                range_check.as_int8 = (word.as_int8 >= lower_bounds.as_int8) & (word.as_int8 <= upper_bounds.as_int8);
                selected.as_int8 = range_check.as_int8 & flip_mask.as_int8;
                word.as_int8 ^= selected.as_int8;
                word.toUnaligned(dst);
                src += WORD_SIZE;
                dst += WORD_SIZE;
            }
            else
            {
                auto expected_end = src + WORD_SIZE;
                while (src < expected_end)
                {
                    toCaseImpl<
                        not_case_lower_bound,
                        not_case_upper_bound,
                        ascii_upper_bound,
                        flip_case_mask,
                        to_case,
                        cyrillic_to_case>(src, src_end, dst);
                }
            }
        }
        while (src < src_end)
            toCaseImpl<
                not_case_lower_bound,
                not_case_upper_bound,
                ascii_upper_bound,
                flip_case_mask,
                to_case,
                cyrillic_to_case>(src, src_end, dst);
    })

TIFLASH_DECLARE_MULTITARGET_FUNCTION_TP(
    (char not_case_lower_bound,
     char not_case_upper_bound,
     char ascii_upper_bound,
     char flip_case_mask,
     int to_case(int)),
    (not_case_lower_bound,
     not_case_upper_bound,
     ascii_upper_bound,
     flip_case_mask,
     to_case),
    void,
    lowerUpperUTF8ArrayImplTiDB,
    (src, src_end, dst),
    (ConstPtr<UInt8> & src,
     const ConstPtr<UInt8> src_end,
     Ptr<UInt8> & dst),
    {
        static const auto flip_mask = SimdWord::template fromSingle<int8_t>(flip_case_mask);
        while (src + WORD_SIZE < src_end)
        {
            auto word = SimdWord::fromUnaligned(src);
            auto ascii_check = SimdWord{};
            ascii_check.as_int8 = word.as_int8 >= 0;
            if (ascii_check.isByteAllMarked())
            {
                auto range_check = SimdWord{};
                auto selected = SimdWord{};
                auto lower_bounds = SimdWord::template fromSingle<int8_t>(not_case_lower_bound);
                auto upper_bounds = SimdWord::template fromSingle<int8_t>(not_case_upper_bound);
                range_check.as_int8 = (word.as_int8 >= lower_bounds.as_int8) & (word.as_int8 <= upper_bounds.as_int8);
                selected.as_int8 = range_check.as_int8 & flip_mask.as_int8;
                word.as_int8 ^= selected.as_int8;
                word.toUnaligned(dst);
                src += WORD_SIZE;
                dst += WORD_SIZE;
            }
            else
            {
                auto expected_end = src + WORD_SIZE;
                while (src < expected_end)
                {
                    toCaseImplTiDB<
                        not_case_lower_bound,
                        not_case_upper_bound,
                        ascii_upper_bound,
                        flip_case_mask,
                        to_case>(src, src_end, dst);
                }
            }
        }
        while (src < src_end)
            toCaseImplTiDB<
                not_case_lower_bound,
                not_case_upper_bound,
                ascii_upper_bound,
                flip_case_mask,
                to_case>(src, src_end, dst);
    })
} // namespace

template <char not_case_lower_bound,
          char not_case_upper_bound,
          int to_case(int),
          void cyrillic_to_case(const UInt8 *&, UInt8 *&)>
void LowerUpperUTF8Impl<not_case_lower_bound, not_case_upper_bound, to_case, cyrillic_to_case>::array(
    ConstPtr<UInt8> src,
    const ConstPtr<UInt8> src_end,
    Ptr<UInt8> dst)
{
    lowerUpperUTF8ArrayImpl<
        not_case_lower_bound,
        not_case_upper_bound,
        ascii_upper_bound,
        flip_case_mask,
        to_case,
        cyrillic_to_case>(src, src_end, dst);
}

template <char not_case_lower_bound,
          char not_case_upper_bound,
          int to_case(int)>
void TiDBLowerUpperUTF8Impl<not_case_lower_bound, not_case_upper_bound, to_case>::vector(
    const ColumnString::Chars_t & data,
    const IColumn::Offsets & offsets,
    ColumnString::Chars_t & res_data,
    IColumn::Offsets & res_offsets)
{
    res_data.resize(data.size());
    res_offsets.assign(offsets);
    array(data.data(), data.data() + data.size(), res_data.data());
}

template <char not_case_lower_bound,
          char not_case_upper_bound,
          int to_case(int)>
void TiDBLowerUpperUTF8Impl<not_case_lower_bound, not_case_upper_bound, to_case>::vectorFixed(
    const ColumnString::Chars_t & data,
    size_t /*n*/,
    ColumnString::Chars_t & res_data)
{
    res_data.resize(data.size());
    array(data.data(), data.data() + data.size(), res_data.data());
}

template <char not_case_lower_bound,
          char not_case_upper_bound,
          int to_case(int)>
void TiDBLowerUpperUTF8Impl<not_case_lower_bound, not_case_upper_bound, to_case>::constant(
    const std::string & data,
    std::string & res_data)
{
    res_data.resize(data.size());
    array(reinterpret_cast<const UInt8 *>(data.data()),
          reinterpret_cast<const UInt8 *>(data.data() + data.size()),
          reinterpret_cast<UInt8 *>(&res_data[0]));
}

template <char not_case_lower_bound,
          char not_case_upper_bound,
          int to_case(int)>
void TiDBLowerUpperUTF8Impl<not_case_lower_bound, not_case_upper_bound, to_case>::toCase(
    const UInt8 *& src,
    const UInt8 * src_end,
    UInt8 *& dst)
{
    toCaseImplTiDB<
        not_case_lower_bound,
        not_case_upper_bound,
        ascii_upper_bound,
        flip_case_mask,
        to_case>(src, src_end, dst);
}

template <char not_case_lower_bound,
          char not_case_upper_bound,
          int to_case(int)>
void TiDBLowerUpperUTF8Impl<not_case_lower_bound, not_case_upper_bound, to_case>::array(
    const UInt8 * src,
    const UInt8 * src_end,
    UInt8 * dst)
{
    lowerUpperUTF8ArrayImplTiDB<
        not_case_lower_bound,
        not_case_upper_bound,
        ascii_upper_bound,
        flip_case_mask,
        to_case>(src, src_end, dst);
}

/** If the string is encoded in UTF-8, then it selects a substring of code points in it.
  * Otherwise, the behavior is undefined.
  */
struct SubstringUTF8Impl
{
    template <bool implicit_length, bool is_positive_start>
    static void vectorConstConst(
        const ColumnString::Chars_t & data,
        const ColumnString::Offsets & offsets,
        size_t original_start_abs,
        size_t length,
        ColumnString::Chars_t & res_data,
        ColumnString::Offsets & res_offsets)
    {
        res_data.reserve(data.size());
        size_t size = offsets.size();
        res_offsets.resize(size);

        ColumnString::Offset prev_offset = 0;
        ColumnString::Offset res_offset = 0;
        for (size_t i = 0; i < size; ++i)
        {
            doSubstringUTF8<implicit_length, is_positive_start>(i, data, offsets, original_start_abs, length, res_data, res_offsets, prev_offset, res_offset);
        }
    }

    template <bool implicit_length, typename StartFf, typename LengthFf>
    static void vectorVectorVector(
        const ColumnString::Chars_t & data,
        const ColumnString::Offsets & offsets,
        StartFf && start_func,
        LengthFf && length_func,
        ColumnString::Chars_t & res_data,
        ColumnString::Offsets & res_offsets)
    {
        res_data.reserve(data.size());
        size_t size = offsets.size();
        res_offsets.resize(size);

        ColumnString::Offset prev_offset = 0;
        ColumnString::Offset res_offset = 0;
        for (size_t i = 0; i < size; ++i)
        {
            auto [is_positive, original_start_abs] = start_func(i);
            size_t length = 0;
            if constexpr (!implicit_length)
                length = length_func(i);

            if (is_positive)
            {
                doSubstringUTF8<implicit_length, true>(i, data, offsets, original_start_abs, length, res_data, res_offsets, prev_offset, res_offset);
            }
            else
            {
                doSubstringUTF8<implicit_length, false>(i, data, offsets, original_start_abs, length, res_data, res_offsets, prev_offset, res_offset);
            }
        }
    }

private:
    template <bool implicit_length, bool is_positive_start>
    static void doSubstringUTF8(
        size_t column_index,
        const ColumnString::Chars_t & data,
        const ColumnString::Offsets & offsets,
        size_t original_start_abs,
        size_t length,
        ColumnString::Chars_t & res_data,
        ColumnString::Offsets & res_offsets,
        ColumnString::Offset & prev_offset,
        ColumnString::Offset & res_offset)
    {
        ColumnString::Offset j = prev_offset;
        ColumnString::Offset pos = 1;
        ColumnString::Offset bytes_start = 0;
        ColumnString::Offset bytes_length = 0;
        size_t start = 0;
        if constexpr (is_positive_start)
            start = original_start_abs;
        else
        {
            // set the start as string_length - abs(original_start) + 1
            std::vector<ColumnString::Offset> start_offsets;
            ColumnString::Offset current = prev_offset;
            while (current < offsets[column_index] - 1)
            {
                start_offsets.push_back(current);
                current += UTF8::seqLength(data[current]);
            }
            if (original_start_abs > start_offsets.size())
            {
                // return empty string
                res_data.resize(res_data.size() + 1);
                res_data[res_offset] = 0;
                ++res_offset;
                res_offsets[column_index] = res_offset;
                return;
            }
            start = start_offsets.size() - original_start_abs + 1;
            pos = start;
            j = start_offsets[start - 1];
        }
        while (j < offsets[column_index] - 1)
        {
            if (pos == start)
                bytes_start = j - prev_offset + 1;

            j += UTF8::seqLength(data[j]);

            if constexpr (implicit_length)
            {
                // implicit_length means get the substring from start to the end of the string
                bytes_length = j - prev_offset + 1 - bytes_start;
            }
            else
            {
                if (pos >= start)
                {
                    if (pos - start < length)
                        bytes_length = j - prev_offset + 1 - bytes_start;
                    else
                        break;
                }
            }

            ++pos;
        }

        if (bytes_start == 0)
        {
            res_data.resize(res_data.size() + 1);
            res_data[res_offset] = 0;
            ++res_offset;
        }
        else
        {
            size_t bytes_to_copy = std::min(offsets[column_index] - prev_offset - bytes_start, bytes_length);
            res_data.resize(res_data.size() + bytes_to_copy + 1);
            memcpySmallAllowReadWriteOverflow15(&res_data[res_offset], &data[prev_offset + bytes_start - 1], bytes_to_copy);
            res_offset += bytes_to_copy + 1;
            res_data[res_offset - 1] = 0;
        }
        res_offsets[column_index] = res_offset;
        prev_offset = offsets[column_index];
    }
};


/** If the string is encoded in UTF-8, then it selects a right of code points in it.
  * Otherwise, the behavior is undefined.
  */
struct RightUTF8Impl
{
public:
    template <typename FF>
    static void constVector(
        const size_t const_length_size,
        const ColumnString::Chars_t & data,
        const ColumnString::Offsets & offsets,
        FF && get_length_func,
        ColumnString::Chars_t & res_data,
        ColumnString::Offsets & res_offsets)
    {
        res_data.reserve(const_length_size * data.size());
        res_offsets.resize(const_length_size);

        ColumnString::Offset res_offset = 0;
        for (size_t i = 0; i < const_length_size; ++i)
        {
            size_t length = get_length_func(i);
            res_offset += (0 == length
                               ? appendEmptyString(res_data, res_offset)
                               : doRightUTF8(data, 0, offsets[0], length, res_data, res_offset));
            res_offsets[i] = res_offset;
        }
    }

    // length should not be zero.
    static void vectorConst(
        const ColumnString::Chars_t & data,
        const ColumnString::Offsets & offsets,
        size_t length,
        ColumnString::Chars_t & res_data,
        ColumnString::Offsets & res_offsets)
    {
        res_data.reserve(data.size());
        size_t size = offsets.size();
        res_offsets.resize(size);

        ColumnString::Offset prev_offset = 0;
        ColumnString::Offset res_offset = 0;
        for (size_t i = 0; i < size; ++i)
        {
            res_offset += doRightUTF8(data, prev_offset, offsets[i], length, res_data, res_offset);
            res_offsets[i] = res_offset;
            prev_offset = offsets[i];
        }
    }

    template <typename FF>
    static void vectorVector(
        const ColumnString::Chars_t & data,
        const ColumnString::Offsets & offsets,
        FF && get_length_func,
        ColumnString::Chars_t & res_data,
        ColumnString::Offsets & res_offsets)
    {
        res_data.reserve(data.size());
        size_t size = offsets.size();
        res_offsets.resize(size);

        ColumnString::Offset prev_offset = 0;
        ColumnString::Offset res_offset = 0;
        for (size_t i = 0; i < size; ++i)
        {
            size_t length = get_length_func(i);
            res_offset += (0 == length
                               ? appendEmptyString(res_data, res_offset)
                               : doRightUTF8(data, prev_offset, offsets[i], length, res_data, res_offset));
            res_offsets[i] = res_offset;
            prev_offset = offsets[i];
        }
    }

private:
    // length should not be zero.
    // copy bytes from data to res_data and return bytes_to_copy.
    static size_t doRightUTF8(
        const ColumnString::Chars_t & data,
        const ColumnString::Offset & start_offset,
        const ColumnString::Offset & end_offset,
        size_t length,
        ColumnString::Chars_t & res_data,
        const ColumnString::Offset & res_offset)
    {
        std::vector<ColumnString::Offset> start_offsets;
        ColumnString::Offset current = start_offset;
        // TODO: break this loop in advance
        // NOTE: data[end_offset -1] = 0, so ignore it
        auto end_flag = end_offset - 1;
        while (current < end_flag)
        {
            start_offsets.push_back(current);
            current += UTF8::seqLength(data[current]);
        }
        if (start_offsets.empty())
        {
            // null
            return appendEmptyString(res_data, res_offset);
        }
        else
        {
            // not null
            // if(string_length > length, string_length - length, 0)
            auto start_index = start_offsets.size() > length ? start_offsets.size() - length : 0;
            // copy data from start to end of this string
            size_t bytes_to_copy = end_offset - start_offsets[start_index];
            res_data.resize(res_data.size() + bytes_to_copy);
            memcpySmallAllowReadWriteOverflow15(&res_data[res_offset], &data[start_offsets[start_index]], bytes_to_copy);
            return bytes_to_copy;
        }
    }

    static size_t appendEmptyString(ColumnString::Chars_t & res_data, const ColumnString::Offset & res_offset)
    {
        res_data.resize(res_data.size() + 1);
        res_data[res_offset] = 0;
        return 1;
    }
};


template <typename Impl, typename Name, typename ResultType>
class FunctionStringOrArrayToT : public IFunction
{
public:
    static constexpr auto name = Name::name;
    static FunctionPtr create(const Context &)
    {
        return std::make_shared<FunctionStringOrArrayToT>();
    }

    String getName() const override
    {
        return name;
    }

    size_t getNumberOfArguments() const override
    {
        return 1;
    }

    DataTypePtr getReturnTypeImpl(const DataTypes & arguments) const override
    {
        if (!arguments[0]->isStringOrFixedString()
            && !checkDataType<DataTypeArray>(&*arguments[0]))
            throw Exception(
                fmt::format("Illegal type {} of argument of function {}", arguments[0]->getName(), getName()),
                ErrorCodes::ILLEGAL_TYPE_OF_ARGUMENT);

        return std::make_shared<DataTypeNumber<ResultType>>();
    }

    bool useDefaultImplementationForConstants() const override { return true; }

    void executeImpl(Block & block, const ColumnNumbers & arguments, size_t result) const override
    {
        const ColumnPtr column = block.getByPosition(arguments[0]).column;
        if (const auto * col = checkAndGetColumn<ColumnString>(column.get()))
        {
            auto col_res = ColumnVector<ResultType>::create();

            typename ColumnVector<ResultType>::Container & vec_res = col_res->getData();
            vec_res.resize(col->size());
            Impl::vector(col->getChars(), col->getOffsets(), vec_res);

            block.getByPosition(result).column = std::move(col_res);
        }
        else if (const auto * col = checkAndGetColumn<ColumnFixedString>(column.get()))
        {
            if (Impl::is_fixed_to_constant)
            {
                ResultType res = 0;
                Impl::vectorFixedToConstant(col->getChars(), col->getN(), res);

                block.getByPosition(result).column = block.getByPosition(result).type->createColumnConst(col->size(), toField(res));
            }
            else
            {
                auto col_res = ColumnVector<ResultType>::create();

                typename ColumnVector<ResultType>::Container & vec_res = col_res->getData();
                vec_res.resize(col->size());
                Impl::vectorFixedToVector(col->getChars(), col->getN(), vec_res);

                block.getByPosition(result).column = std::move(col_res);
            }
        }
        else if (const auto * col = checkAndGetColumn<ColumnArray>(column.get()))
        {
            auto col_res = ColumnVector<ResultType>::create();

            typename ColumnVector<ResultType>::Container & vec_res = col_res->getData();
            vec_res.resize(col->size());
            Impl::array(col->getOffsets(), vec_res);

            block.getByPosition(result).column = std::move(col_res);
        }
        else
            throw Exception(
                fmt::format("Illegal column {} of argument of function {}", block.getByPosition(arguments[0]).column->getName(), getName()),
                ErrorCodes::ILLEGAL_COLUMN);
    }
};


/// Also works with arrays.
class FunctionReverse : public IFunction
{
public:
    static constexpr auto name = "reverse";
    static FunctionPtr create(const Context &)
    {
        return std::make_shared<FunctionReverse>();
    }

    String getName() const override
    {
        return name;
    }

    size_t getNumberOfArguments() const override
    {
        return 1;
    }

    bool isInjective(const Block &) const override
    {
        return true;
    }

    DataTypePtr getReturnTypeImpl(const DataTypes & arguments) const override
    {
        if (!arguments[0]->isStringOrFixedString()
            && !checkDataType<DataTypeArray>(&*arguments[0]))
            throw Exception(
                fmt::format("Illegal type {} of argument of function {}", arguments[0]->getName(), getName()),
                ErrorCodes::ILLEGAL_TYPE_OF_ARGUMENT);

        return arguments[0];
    }

    bool useDefaultImplementationForConstants() const override { return true; }

    void executeImpl(Block & block, const ColumnNumbers & arguments, size_t result) const override
    {
        const ColumnPtr column = block.getByPosition(arguments[0]).column;
        if (const auto * col = checkAndGetColumn<ColumnString>(column.get()))
        {
            auto col_res = ColumnString::create();
            ReverseImpl::vector(col->getChars(), col->getOffsets(), col_res->getChars(), col_res->getOffsets());
            block.getByPosition(result).column = std::move(col_res);
        }
        else if (const auto * col = checkAndGetColumn<ColumnFixedString>(column.get()))
        {
            auto col_res = ColumnFixedString::create(col->getN());
            ReverseImpl::vectorFixed(col->getChars(), col->getN(), col_res->getChars());
            block.getByPosition(result).column = std::move(col_res);
        }
        else if (checkColumn<ColumnArray>(column.get()))
        {
            DefaultExecutable(std::make_shared<FunctionArrayReverse>()).execute(block, arguments, result);
        }
        else
            throw Exception(
                fmt::format("Illegal column {} of argument of function {}", block.getByPosition(arguments[0]).column->getName(), getName()),
                ErrorCodes::ILLEGAL_COLUMN);
    }
};

extern UInt64 GetJsonLength(std::string_view sv);

class FunctionJsonLength : public IFunction
{
public:
    static constexpr auto name = "jsonLength";
    static FunctionPtr create(const Context &) { return std::make_shared<FunctionJsonLength>(); }

    String getName() const override { return name; }

    size_t getNumberOfArguments() const override { return 1; }

    DataTypePtr getReturnTypeImpl(const DataTypes & arguments) const override
    {
        if (!arguments[0]->isString())
            throw Exception(
                fmt::format("Illegal type {} of argument of function {}", arguments[0]->getName(), getName()),
                ErrorCodes::ILLEGAL_TYPE_OF_ARGUMENT);

        return std::make_shared<DataTypeUInt64>();
    }

    bool useDefaultImplementationForConstants() const override { return true; }

    void executeImpl(Block & block, const ColumnNumbers & arguments, size_t result) const override
    {
        const ColumnPtr column = block.getByPosition(arguments[0]).column;
        if (const auto * col = checkAndGetColumn<ColumnString>(column.get()))
        {
            auto col_res = ColumnUInt64::create();
            typename ColumnUInt64::Container & vec_col_res = col_res->getData();
            {
                const auto & data = col->getChars();
                const auto & offsets = col->getOffsets();
                const size_t size = offsets.size();
                vec_col_res.resize(size);

                ColumnString::Offset prev_offset = 0;
                for (size_t i = 0; i < size; ++i)
                {
                    std::string_view sv(reinterpret_cast<const char *>(&data[prev_offset]), offsets[i] - prev_offset - 1);
                    vec_col_res[i] = GetJsonLength(sv);
                    prev_offset = offsets[i];
                }
            }
            block.getByPosition(result).column = std::move(col_res);
        }
        else
            throw Exception(fmt::format("Illegal column {} of argument of function {}", column->getName(), getName()), ErrorCodes::ILLEGAL_COLUMN);
    }
};

template <typename Name, bool is_injective>
class ConcatImpl : public IFunction
{
public:
    static constexpr auto name = Name::name;
    explicit ConcatImpl(const Context & context)
        : context(context)
    {}
    static FunctionPtr create(const Context & context)
    {
        return std::make_shared<ConcatImpl>(context);
    }

    String getName() const override
    {
        return name;
    }

    bool isVariadic() const override
    {
        return true;
    }

    size_t getNumberOfArguments() const override
    {
        return 0;
    }

    bool isInjective(const Block &) const override
    {
        return is_injective;
    }

    bool useDefaultImplementationForConstants() const override { return true; }

    DataTypePtr getReturnTypeImpl(const DataTypes & arguments) const override
    {
        if (!is_injective && !arguments.empty() && checkDataType<DataTypeArray>(arguments[0].get()))
            return FunctionArrayConcat(context).getReturnTypeImpl(arguments);

        if (arguments.size() < 2)
            throw Exception(
                fmt::format("Number of arguments for function {} doesn't match: passed {}, should be at least 2.", getName(), arguments.size()),
                ErrorCodes::NUMBER_OF_ARGUMENTS_DOESNT_MATCH);

        for (const auto arg_idx : ext::range(0, arguments.size()))
        {
            const auto * arg = arguments[arg_idx].get();
            if (!arg->isString())
                throw Exception(
                    fmt::format("Illegal type {} of argument {} of function {}", arg->getName(), arg_idx + 1, getName()),
                    ErrorCodes::ILLEGAL_TYPE_OF_ARGUMENT);
        }

        return std::make_shared<DataTypeString>();
    }

    void executeImpl(Block & block, const ColumnNumbers & arguments, const size_t result) const override
    {
        if (!is_injective && !arguments.empty() && checkDataType<DataTypeArray>(block.getByPosition(arguments[0]).type.get()))
            return FunctionArrayConcat(context).executeImpl(block, arguments, result);

        if (arguments.size() == 2)
            executeBinary(block, arguments, result);
        else
            executeNAry(block, arguments, result);
    }

private:
    const Context & context;

    void executeBinary(Block & block, const ColumnNumbers & arguments, const size_t result) const
    {
        const IColumn * c0 = block.getByPosition(arguments[0]).column.get();
        const IColumn * c1 = block.getByPosition(arguments[1]).column.get();

        const auto * c0_string = checkAndGetColumn<ColumnString>(c0);
        const auto * c1_string = checkAndGetColumn<ColumnString>(c1);
        const ColumnConst * c0_const_string = checkAndGetColumnConst<ColumnString>(c0);
        const ColumnConst * c1_const_string = checkAndGetColumnConst<ColumnString>(c1);

        auto c_res = ColumnString::create();

        if (c0_string && c1_string)
            concat(StringSource(*c0_string), StringSource(*c1_string), StringSink(*c_res, c0->size()));
        else if (c0_string && c1_const_string)
            concat(StringSource(*c0_string), ConstSource<StringSource>(*c1_const_string), StringSink(*c_res, c0->size()));
        else if (c0_const_string && c1_string)
            concat(ConstSource<StringSource>(*c0_const_string), StringSource(*c1_string), StringSink(*c_res, c0->size()));
        else
        {
            /// Fallback: use generic implementation for not very important cases.
            executeNAry(block, arguments, result);
            return;
        }

        block.getByPosition(result).column = std::move(c_res);
    }

    void executeNAry(Block & block, const ColumnNumbers & arguments, const size_t result) const
    {
        size_t num_sources = arguments.size();
        StringSources sources(num_sources);

        for (size_t i = 0; i < num_sources; ++i)
            sources[i] = createDynamicStringSource(*block.getByPosition(arguments[i]).column);

        auto c_res = ColumnString::create();
        concat(sources, StringSink(*c_res, block.rows()));
        block.getByPosition(result).column = std::move(c_res);
    }
};

/** TiDB Function CONCAT(str1,str2,...)
  * Returns the string that results from concatenating the arguments. May have one or more arguments.
  * CONCAT() returns NULL if any argument is NULL.
*/
class FunctionTiDBConcat : public IFunction
{
private:
    const Context & context;

    struct NameTiDBConcat
    {
        static constexpr auto name = "tidbConcat";
    };

public:
    static constexpr auto name = NameTiDBConcat::name;
    explicit FunctionTiDBConcat(const Context & context)
        : context(context)
    {}
    static FunctionPtr create(const Context & context)
    {
        return std::make_shared<FunctionTiDBConcat>(context);
    }

    String getName() const override { return name; }

    bool isVariadic() const override { return true; }
    size_t getNumberOfArguments() const override { return 0; }

    bool useDefaultImplementationForNulls() const override { return true; }

    bool useDefaultImplementationForConstants() const override { return true; }

    DataTypePtr getReturnTypeImpl(const DataTypes & arguments) const override
    {
        if (arguments.empty())
            throw Exception(
                fmt::format("Number of arguments for function {} doesn't match: passed {}, should be at least 1.", getName(), arguments.size()),
                ErrorCodes::NUMBER_OF_ARGUMENTS_DOESNT_MATCH);

        for (const auto arg_idx : ext::range(0, arguments.size()))
        {
            const auto & arg = arguments[arg_idx].get();
            if (!arg->isString())
                throw Exception(
                    fmt::format("Illegal type {} of argument {} of function {}", arg->getName(), (arg_idx + 1), getName()),
                    ErrorCodes::ILLEGAL_TYPE_OF_ARGUMENT);
        }

        return std::make_shared<DataTypeString>();
    }

    void executeImpl(Block & block, const ColumnNumbers & arguments, const size_t result) const override
    {
        if (arguments.size() == 1)
        {
            const IColumn * c0 = block.getByPosition(arguments[0]).column.get();
            block.getByPosition(result).column = c0->cloneResized(c0->size());
        }
        else
            return ConcatImpl<NameTiDBConcat, false>(context).executeImpl(block, arguments, result);
    }
};

/** TiDB Function CONCAT_WS(separator,str1,str2,...)
  * CONCAT_WS() stands for Concatenate With Separator and is a special form of CONCAT().
  * The first argument is the separator for the rest of the arguments.
  * If the separator is NULL, the result is NULL.
  * CONCAT_WS() does not skip empty strings. However, it does skip any NULL values after the separator argument.
*/
class FunctionTiDBConcatWithSeparator : public IFunction
{
public:
    static constexpr auto name = "tidbConcatWS";
    static FunctionPtr create(const Context &) { return std::make_shared<FunctionTiDBConcatWithSeparator>(); }

    String getName() const override
    {
        return name;
    }

    bool isVariadic() const override
    {
        return true;
    }

    size_t getNumberOfArguments() const override
    {
        return 0;
    }

    bool useDefaultImplementationForNulls() const override { return false; }
    bool useDefaultImplementationForConstants() const override { return true; }

    DataTypePtr getReturnTypeImpl(const DataTypes & arguments) const override
    {
        if (arguments.size() < 2)
            throw Exception(
                fmt::format("Number of arguments for function {} doesn't match: passed {}, should be at least 2.", getName(), arguments.size()),
                ErrorCodes::NUMBER_OF_ARGUMENTS_DOESNT_MATCH);

        for (const auto arg_idx : ext::range(0, arguments.size()))
        {
            if (!arguments[arg_idx]->onlyNull())
            {
                const auto * arg = removeNullable(arguments[arg_idx]).get();
                if (!arg->isString())
                    throw Exception(
                        fmt::format("Illegal type {} of argument {} of function {}", arg->getName(), arg_idx + 1, getName()),
                        ErrorCodes::ILLEGAL_TYPE_OF_ARGUMENT);
            }
        }

        return arguments[0]->onlyNull()
            ? makeNullable(std::make_shared<DataTypeNothing>())
            : makeNullable(std::make_shared<DataTypeString>());
    }

    void executeImpl(Block & block, const ColumnNumbers & arguments, const size_t result) const override
    {
        // if separator is only null, return only null const
        auto & separator_column = block.getByPosition(arguments[0]);
        if (separator_column.type->onlyNull())
        {
            DataTypePtr data_type = std::make_shared<DataTypeNullable>(std::make_shared<DataTypeNothing>());
            block.getByPosition(result).column = data_type->createColumnConst(separator_column.column->size(), Null());
            return;
        }

        Block nested_block = createBlockWithNestedColumns(block, arguments, result);
        ColumnNumbers not_only_null_arguments;
        StringSources sources;

        not_only_null_arguments.push_back(arguments[0]);
        sources.push_back(createDynamicStringSource(*nested_block.getByPosition(not_only_null_arguments[0]).column));
        for (size_t i = 1; i < arguments.size(); ++i)
        {
            auto column_number = arguments[i];
            if (!block.getByPosition(column_number).type->onlyNull())
            {
                not_only_null_arguments.push_back(column_number);
                sources.push_back(createDynamicStringSource(*nested_block.getByPosition(column_number).column));
            }
        }

        size_t rows = block.rows();
        auto result_null_map = ColumnUInt8::create(rows);
        auto res = ColumnString::create();
        StringSink sink(*res, rows);

        for (size_t row = 0; row < rows; ++row)
        {
            if (block.getByPosition(not_only_null_arguments[0]).column->isNullAt(row))
            {
                result_null_map->getData()[row] = true;
            }
            else
            {
                result_null_map->getData()[row] = false;

                bool has_not_null = false;
                for (size_t col = 1; col < not_only_null_arguments.size(); ++col)
                {
                    if (!block.getByPosition(not_only_null_arguments[col]).column->isNullAt(row))
                    {
                        if (has_not_null)
                            writeSlice(sources[0]->getWhole(), sink);
                        else
                            has_not_null = true;
                        writeSlice(sources[col]->getWhole(), sink);
                    }
                }
            }
            for (auto & source : sources)
                source->next();
            sink.next();
        }

        block.getByPosition(result).column = ColumnNullable::create(std::move(res), std::move(result_null_map));
    }
};

class FunctionSubstring : public IFunction
{
public:
    static constexpr auto name = "substring";
    static FunctionPtr create(const Context &)
    {
        return std::make_shared<FunctionSubstring>();
    }

    String getName() const override
    {
        return name;
    }

    bool isVariadic() const override { return true; }
    size_t getNumberOfArguments() const override { return 0; }

    bool useDefaultImplementationForConstants() const override { return true; }

    DataTypePtr getReturnTypeImpl(const DataTypes & arguments) const override
    {
        size_t number_of_arguments = arguments.size();

        if (number_of_arguments < 2 || number_of_arguments > 3)
            throw Exception(
                fmt::format("Number of arguments for function {} doesn't match: passed {}, should be 2 or 3", getName(), number_of_arguments),
                ErrorCodes::NUMBER_OF_ARGUMENTS_DOESNT_MATCH);

        if (!arguments[0]->isStringOrFixedString())
            throw Exception(fmt::format("Illegal type {} of argument of function {}", arguments[0]->getName(), getName()), ErrorCodes::ILLEGAL_TYPE_OF_ARGUMENT);

        if (!arguments[1]->isNumber())
            throw Exception(
                fmt::format("Illegal type {} of second argument of function {}", arguments[1]->getName(), getName()),
                ErrorCodes::ILLEGAL_TYPE_OF_ARGUMENT);

        if (number_of_arguments == 3 && !arguments[2]->isNumber())
            throw Exception(
                fmt::format("Illegal type {} of third argument of function {}", arguments[2]->getName(), getName()),
                ErrorCodes::ILLEGAL_TYPE_OF_ARGUMENT);

        return std::make_shared<DataTypeString>();
    }

    template <typename Source>
    void executeForSource(
        const ColumnPtr & column_start,
        const ColumnPtr & column_length,
        const ColumnConst * column_start_const,
        const ColumnConst * column_length_const,
        Int64 start_value,
        Int64 length_value,
        Block & block,
        size_t result,
        Source && source) const
    {
        auto col_res = ColumnString::create();

        if (!column_length)
        {
            if (column_start_const)
            {
                if (start_value > 0)
                    sliceFromLeftConstantOffsetUnbounded(source, StringSink(*col_res, block.rows()), start_value - 1);
                else if (start_value < 0)
                    sliceFromRightConstantOffsetUnbounded(source, StringSink(*col_res, block.rows()), -start_value);
                else
                    throw Exception("Indices in strings are 1-based", ErrorCodes::ZERO_ARRAY_OR_TUPLE_INDEX);
            }
            else
                sliceDynamicOffsetUnbounded(source, StringSink(*col_res, block.rows()), *column_start);
        }
        else
        {
            if (column_start_const && column_length_const)
            {
                if (start_value > 0)
                    sliceFromLeftConstantOffsetBounded(source, StringSink(*col_res, block.rows()), start_value - 1, length_value);
                else if (start_value < 0)
                    sliceFromRightConstantOffsetBounded(source, StringSink(*col_res, block.rows()), -start_value, length_value);
                else
                    throw Exception("Indices in strings are 1-based", ErrorCodes::ZERO_ARRAY_OR_TUPLE_INDEX);
            }
            else
                sliceDynamicOffsetBounded(source, StringSink(*col_res, block.rows()), *column_start, *column_length);
        }

        block.getByPosition(result).column = std::move(col_res);
    }

    void executeImpl(Block & block, const ColumnNumbers & arguments, size_t result) const override
    {
        size_t number_of_arguments = arguments.size();

        ColumnPtr column_string = block.getByPosition(arguments[0]).column;
        ColumnPtr column_start = block.getByPosition(arguments[1]).column;
        ColumnPtr column_length;

        if (number_of_arguments == 3)
            column_length = block.getByPosition(arguments[2]).column;

        const auto * column_start_const = checkAndGetColumn<ColumnConst>(column_start.get());
        const ColumnConst * column_length_const = nullptr;

        if (number_of_arguments == 3)
            column_length_const = checkAndGetColumn<ColumnConst>(column_length.get());

        Int64 start_value = 0;
        Int64 length_value = 0;

        if (column_start_const)
        {
            start_value = column_start_const->getInt(0);
        }
        if (column_length_const)
        {
            length_value = column_length_const->getInt(0);
            if (length_value < 0)
                throw Exception("Third argument provided for function substring could not be negative.", ErrorCodes::ARGUMENT_OUT_OF_BOUND);
        }

        if (const auto * col = checkAndGetColumn<ColumnString>(column_string.get()))
            executeForSource(column_start, column_length, column_start_const, column_length_const, start_value, length_value, block, result, StringSource(*col));
        else if (const auto * col = checkAndGetColumn<ColumnFixedString>(column_string.get()))
            executeForSource(column_start, column_length, column_start_const, column_length_const, start_value, length_value, block, result, FixedStringSource(*col));
        else if (const ColumnConst * col = checkAndGetColumnConst<ColumnString>(column_string.get()))
            executeForSource(column_start, column_length, column_start_const, column_length_const, start_value, length_value, block, result, ConstSource<StringSource>(*col));
        else if (const ColumnConst * col = checkAndGetColumnConst<ColumnFixedString>(column_string.get()))
            executeForSource(column_start, column_length, column_start_const, column_length_const, start_value, length_value, block, result, ConstSource<FixedStringSource>(*col));
        else
            throw Exception(
                fmt::format("Illegal column {} of first argument of function {}", block.getByPosition(arguments[0]).column->getName(), getName()),
                ErrorCodes::ILLEGAL_COLUMN);
    }
};


class FunctionSubstringUTF8 : public IFunction
{
public:
    static constexpr auto name = "substringUTF8";
    static FunctionPtr create(const Context &)
    {
        return std::make_shared<FunctionSubstringUTF8>();
    }

    String getName() const override
    {
        return name;
    }

    bool isVariadic() const override
    {
        return true;
    }

    size_t getNumberOfArguments() const override
    {
        return 0;
    }

    bool useDefaultImplementationForConstants() const override { return true; }

    DataTypePtr getReturnTypeImpl(const DataTypes & arguments) const override
    {
        size_t arguments_size = arguments.size();
        if (arguments_size != 2 && arguments_size != 3)
            throw Exception(
                fmt::format(
                    "Function {} requires from 2 or 3 parameters: string, start, [length]. Passed {}.",
                    getName(),
                    arguments.size()),
                ErrorCodes::NUMBER_OF_ARGUMENTS_DOESNT_MATCH);
        if (!arguments[0]->isString())
            throw Exception(
                fmt::format("Illegal type {} of argument of function {}", arguments[0]->getName(), getName()),
                ErrorCodes::ILLEGAL_TYPE_OF_ARGUMENT);

        if (!arguments[1]->isNumber() || (arguments_size == 3 && !arguments[2]->isNumber()))
            throw Exception(
                fmt::format("Illegal type {} of argument of function {}", (arguments[1]->isNumber() ? arguments[2]->getName() : arguments[1]->getName()), getName()),
                ErrorCodes::ILLEGAL_TYPE_OF_ARGUMENT);

        return std::make_shared<DataTypeString>();
    }

    void executeImpl(Block & block, const ColumnNumbers & arguments, size_t result) const override
    {
        const ColumnPtr & column_string = block.getByPosition(arguments[0]).column;

        const ColumnPtr & column_start = block.getByPosition(arguments[1]).column;

        bool implicit_length = (arguments.size() == 2);

        bool is_start_type_valid = getNumberType(block.getByPosition(arguments[1]).type, [&](const auto & start_type, bool) {
            using StartType = std::decay_t<decltype(start_type)>;
            // Int64 / UInt64
            using StartFieldType = typename StartType::FieldType;

            // vector const const
            if (!column_string->isColumnConst() && column_start->isColumnConst() && (implicit_length || block.getByPosition(arguments[2]).column->isColumnConst()))
            {
                auto [is_positive, start_abs] = getValueFromStartField<StartFieldType>((*block.getByPosition(arguments[1]).column)[0]);
                UInt64 length = 0;
                if (!implicit_length)
                {
                    bool is_length_type_valid = getNumberType(block.getByPosition(arguments[2]).type, [&](const auto & length_type, bool) {
                        using LengthType = std::decay_t<decltype(length_type)>;
                        // Int64 / UInt64
                        using LengthFieldType = typename LengthType::FieldType;
                        length = getValueFromLengthField<LengthFieldType>((*block.getByPosition(arguments[2]).column)[0]);
                        return true;
                    });

                    if (!is_length_type_valid)
                        throw Exception(fmt::format("3nd argument of function {} must have UInt/Int type.", getName()));
                }

                // for const zero start or const zero length, return const blank string.
                if (start_abs == 0 || (!implicit_length && length == 0))
                {
                    block.getByPosition(result).column = DataTypeString().createColumnConst(column_string->size(), toField(String("")));
                    return true;
                }

                const auto * col = checkAndGetColumn<ColumnString>(column_string.get());
                assert(col);
                auto col_res = ColumnString::create();
                getVectorConstConstFunc(implicit_length, is_positive)(col->getChars(), col->getOffsets(), start_abs, length, col_res->getChars(), col_res->getOffsets());
                block.getByPosition(result).column = std::move(col_res);
            }
            else // all other cases are converted to vector vector vector
            {
                std::function<std::pair<bool, size_t>(size_t)> get_start_func;
                if (column_start->isColumnConst())
                {
                    // func always return const value
                    auto start_const = getValueFromStartField<StartFieldType>((*column_start)[0]);
                    get_start_func = [start_const](size_t) {
                        return start_const;
                    };
                }
                else
                {
                    get_start_func = [&column_start](size_t i) {
                        return getValueFromStartField<StartFieldType>((*column_start)[i]);
                    };
                }

                // if implicit_length, get_length_func be nil is ok.
                std::function<size_t(size_t)> get_length_func;
                if (!implicit_length)
                {
                    const ColumnPtr & column_length = block.getByPosition(arguments[2]).column;
                    bool is_length_type_valid = getNumberType(block.getByPosition(arguments[2]).type, [&](const auto & length_type, bool) {
                        using LengthType = std::decay_t<decltype(length_type)>;
                        // Int64 / UInt64
                        using LengthFieldType = typename LengthType::FieldType;
                        if (column_length->isColumnConst())
                        {
                            // func always return const value
                            auto length_const = getValueFromLengthField<LengthFieldType>((*column_length)[0]);
                            get_length_func = [length_const](size_t) {
                                return length_const;
                            };
                        }
                        else
                        {
                            get_length_func = [column_length](size_t i) {
                                return getValueFromLengthField<LengthFieldType>((*column_length)[i]);
                            };
                        }
                        return true;
                    });

                    if (!is_length_type_valid)
                        throw Exception(fmt::format("3nd argument of function {} must have UInt/Int type.", getName()));
                }

                // convert to vector if string is const.
                ColumnPtr full_column_string = column_string->isColumnConst() ? column_string->convertToFullColumnIfConst() : column_string;
                const auto * col = checkAndGetColumn<ColumnString>(full_column_string.get());
                assert(col);
                auto col_res = ColumnString::create();
                if (implicit_length)
                {
                    SubstringUTF8Impl::vectorVectorVector<true>(col->getChars(), col->getOffsets(), get_start_func, get_length_func, col_res->getChars(), col_res->getOffsets());
                }
                else
                {
                    SubstringUTF8Impl::vectorVectorVector<false>(col->getChars(), col->getOffsets(), get_start_func, get_length_func, col_res->getChars(), col_res->getOffsets());
                }
                block.getByPosition(result).column = std::move(col_res);
            }

            return true;
        });

        if (!is_start_type_valid)
            throw Exception(fmt::format("2nd argument of function {} must have UInt/Int type.", getName()));
    }

private:
    using VectorConstConstFunc = std::function<void(
        const ColumnString::Chars_t &,
        const ColumnString::Offsets &,
        size_t,
        size_t,
        ColumnString::Chars_t &,
        ColumnString::Offsets &)>;

    static VectorConstConstFunc getVectorConstConstFunc(bool implicit_length, bool is_positive_start)
    {
        if (implicit_length)
        {
            return is_positive_start ? SubstringUTF8Impl::vectorConstConst<true, true> : SubstringUTF8Impl::vectorConstConst<true, false>;
        }
        else
        {
            return is_positive_start ? SubstringUTF8Impl::vectorConstConst<false, true> : SubstringUTF8Impl::vectorConstConst<false, false>;
        }
    }

    template <typename Integer>
    static size_t getValueFromLengthField(const Field & length_field)
    {
        if constexpr (std::is_same_v<Integer, Int64>)
        {
            Int64 signed_length = length_field.get<Int64>();
            return signed_length < 0 ? 0 : signed_length;
        }
        else
        {
            static_assert(std::is_same_v<Integer, UInt64>);
            return length_field.get<UInt64>();
        }
    }

    // return {is_positive, abs}
    template <typename Integer>
    static std::pair<bool, size_t> getValueFromStartField(const Field & start_field)
    {
        if constexpr (std::is_same_v<Integer, Int64>)
        {
            Int64 signed_length = start_field.get<Int64>();

            if (signed_length < 0)
            {
                return {false, static_cast<size_t>(-signed_length)};
            }
            else
            {
                return {true, static_cast<size_t>(signed_length)};
            }
        }
        else
        {
            static_assert(std::is_same_v<Integer, UInt64>);
            return {true, start_field.get<UInt64>()};
        }
    }

    template <typename F>
    static bool getNumberType(DataTypePtr type, F && f)
    {
        return castTypeToEither<
            DataTypeInt64,
            DataTypeUInt64>(type.get(), std::forward<F>(f));
    }
};


class FunctionRightUTF8 : public IFunction
{
public:
    static constexpr auto name = "rightUTF8";
    static FunctionPtr create(const Context &)
    {
        return std::make_shared<FunctionRightUTF8>();
    }

    String getName() const override
    {
        return name;
    }

    size_t getNumberOfArguments() const override
    {
        return 2;
    }

    bool useDefaultImplementationForConstants() const override { return true; }

    DataTypePtr getReturnTypeImpl(const DataTypes & arguments) const override
    {
        if (!arguments[0]->isString())
            throw Exception(
                fmt::format("Illegal type {} of first argument of function {}", arguments[0]->getName(), getName()),
                ErrorCodes::ILLEGAL_TYPE_OF_ARGUMENT);
        if (!arguments[1]->isNumber())
            throw Exception(
                fmt::format("Illegal type {} of second argument of function {}", arguments[1]->getName(), getName()),
                ErrorCodes::ILLEGAL_TYPE_OF_ARGUMENT);

        return std::make_shared<DataTypeString>();
    }

    void executeImpl(Block & block, const ColumnNumbers & arguments, size_t result) const override
    {
        const ColumnPtr column_string = block.getByPosition(arguments[0]).column;
        const ColumnPtr column_length = block.getByPosition(arguments[1]).column;

        bool is_length_type_valid = getLengthType(block.getByPosition(arguments[1]).type, [&](const auto & length_type, bool) {
            using LengthType = std::decay_t<decltype(length_type)>;
            // Int64 / UInt64
            using LengthFieldType = typename LengthType::FieldType;

            auto col_res = ColumnString::create();
            if (const auto * col_string = checkAndGetColumn<ColumnString>(column_string.get()))
            {
                if (column_length->isColumnConst())
                {
                    // vector const
                    size_t length = getValueFromLengthField<LengthFieldType>((*column_length)[0]);

                    // for const 0, return const blank string.
                    if (0 == length)
                    {
                        block.getByPosition(result).column = DataTypeString().createColumnConst(column_string->size(), toField(String("")));
                        return true;
                    }

                    RightUTF8Impl::vectorConst(col_string->getChars(), col_string->getOffsets(), length, col_res->getChars(), col_res->getOffsets());
                }
                else
                {
                    // vector vector
                    auto get_length_func = [&column_length](size_t i) {
                        return getValueFromLengthField<LengthFieldType>((*column_length)[i]);
                    };
                    RightUTF8Impl::vectorVector(col_string->getChars(), col_string->getOffsets(), get_length_func, col_res->getChars(), col_res->getOffsets());
                }
            }
            else if (const ColumnConst * col_const_string = checkAndGetColumnConst<ColumnString>(column_string.get()))
            {
                // const vector
                const auto * col_string_from_const = checkAndGetColumn<ColumnString>(col_const_string->getDataColumnPtr().get());
                assert(col_string_from_const);
                // When useDefaultImplementationForConstants is true, string and length are not both constants
                assert(!column_length->isColumnConst());
                auto get_length_func = [&column_length](size_t i) {
                    return getValueFromLengthField<LengthFieldType>((*column_length)[i]);
                };
                RightUTF8Impl::constVector(column_length->size(), col_string_from_const->getChars(), col_string_from_const->getOffsets(), get_length_func, col_res->getChars(), col_res->getOffsets());
            }
            else
            {
                // Impossible to reach here
                return false;
            }
            block.getByPosition(result).column = std::move(col_res);
            return true;
        });

        if (!is_length_type_valid)
            throw Exception(fmt::format("2nd argument of function {} must have UInt/Int type.", getName()));
    }

private:
    template <typename F>
    static bool
    getLengthType(DataTypePtr type, F && f)
    {
        return castTypeToEither<
            DataTypeInt64,
            DataTypeUInt64>(type.get(), std::forward<F>(f));
    }

    template <typename Integer>
    static size_t getValueFromLengthField(const Field & length_field)
    {
        if constexpr (std::is_same_v<Integer, Int64>)
        {
            Int64 signed_length = length_field.get<Int64>();
            return signed_length < 0 ? 0 : signed_length;
        }
        else
        {
            static_assert(std::is_same_v<Integer, UInt64>);
            return length_field.get<UInt64>();
        }
    }
};


class FunctionAppendTrailingCharIfAbsent : public IFunction
{
public:
    static constexpr auto name = "appendTrailingCharIfAbsent";
    static FunctionPtr create(const Context &)
    {
        return std::make_shared<FunctionAppendTrailingCharIfAbsent>();
    }

    String getName() const override
    {
        return name;
    }


private:
    size_t getNumberOfArguments() const override
    {
        return 2;
    }

    DataTypePtr getReturnTypeImpl(const DataTypes & arguments) const override
    {
        if (!arguments[0]->isString())
            throw Exception(
                fmt::format("Illegal type {} of argument of function {}", arguments[0]->getName(), getName()),
                ErrorCodes::ILLEGAL_TYPE_OF_ARGUMENT);

        if (!arguments[1]->isString())
            throw Exception(
                fmt::format("Illegal type {} of argument of function {}", arguments[1]->getName(), getName()),
                ErrorCodes::ILLEGAL_TYPE_OF_ARGUMENT);

        return std::make_shared<DataTypeString>();
    }

    bool useDefaultImplementationForConstants() const override { return true; }
    ColumnNumbers getArgumentsThatAreAlwaysConstant() const override { return {1}; }

    void executeImpl(Block & block, const ColumnNumbers & arguments, const size_t result) const override
    {
        const auto & column = block.getByPosition(arguments[0]).column;
        const auto & column_char = block.getByPosition(arguments[1]).column;

        if (!checkColumnConst<ColumnString>(column_char.get()))
            throw Exception(fmt::format("Second argument of function {} must be a constant string", getName()), ErrorCodes::ILLEGAL_COLUMN);

        auto trailing_char_str = static_cast<const ColumnConst &>(*column_char).getValue<String>();

        if (trailing_char_str.size() != 1)
            throw Exception(fmt::format("Second argument of function {} must be a one-character string", getName()), ErrorCodes::BAD_ARGUMENTS);

        if (const auto * col = checkAndGetColumn<ColumnString>(column.get()))
        {
            auto col_res = ColumnString::create();

            const auto & src_data = col->getChars();
            const auto & src_offsets = col->getOffsets();

            auto & dst_data = col_res->getChars();
            auto & dst_offsets = col_res->getOffsets();

            const auto size = src_offsets.size();
            dst_data.resize(src_data.size() + size);
            dst_offsets.resize(size);

            ColumnString::Offset src_offset{};
            ColumnString::Offset dst_offset{};

            for (const auto i : ext::range(0, size))
            {
                const auto src_length = src_offsets[i] - src_offset;
                memcpySmallAllowReadWriteOverflow15(&dst_data[dst_offset], &src_data[src_offset], src_length);
                src_offset = src_offsets[i];
                dst_offset += src_length;

                if (src_length > 1 && dst_data[dst_offset - 2] != static_cast<unsigned char>(trailing_char_str.front()))
                {
                    dst_data[dst_offset - 1] = trailing_char_str.front();
                    dst_data[dst_offset] = 0;
                    ++dst_offset;
                }

                dst_offsets[i] = dst_offset;
            }

            dst_data.resize_assume_reserved(dst_offset);
            block.getByPosition(result).column = std::move(col_res);
        }
        else
            throw Exception(
                fmt::format("Illegal column {} of argument of function {}", block.getByPosition(arguments[0]).column->getName(), getName()),
                ErrorCodes::ILLEGAL_COLUMN);
    }
};


template <typename Name, bool ltrim, bool rtrim>
class TrimImpl : public IFunction
{
public:
    static constexpr auto name = Name::name;
    explicit TrimImpl() = default;
    static FunctionPtr create(const Context &)
    {
        return std::make_shared<TrimImpl>();
    }

    String getName() const override
    {
        return name;
    }

    bool isVariadic() const override { return true; }

    size_t getNumberOfArguments() const override
    {
        return 0;
    }

    DataTypePtr getReturnTypeImpl(const DataTypes & arguments) const override
    {
        if (arguments.empty() || arguments.size() > 2)
            throw Exception(
                fmt::format("Number of arguments for function {} doesn't match: passed {}, should be 1 or 2.", getName(), arguments.size()),
                ErrorCodes::NUMBER_OF_ARGUMENTS_DOESNT_MATCH);

        for (const auto arg_idx : ext::range(0, arguments.size()))
        {
            const auto * arg = arguments[arg_idx].get();
            if (!arg->isString())
                throw Exception(
                    fmt::format("Illegal type {} of argument {} of function {}", arg->getName(), arg_idx + 1, getName()),
                    ErrorCodes::ILLEGAL_TYPE_OF_ARGUMENT);
        }

        return std::make_shared<DataTypeString>();
    }

    void executeImpl(Block & block, const ColumnNumbers & arguments, const size_t result) const override
    {
        if (arguments.size() == 1)
            executeTrim(block, arguments, result);
        else if (arguments.size() == 2)
            executeTrimWs(block, arguments, result);
        else
            throw Exception(
                fmt::format("Number of arguments for function {} doesn't match: passed {}, should beat least 1.", getName(), arguments.size()),
                ErrorCodes::NUMBER_OF_ARGUMENTS_DOESNT_MATCH);
    }

private:
    void executeTrim(Block & block, const ColumnNumbers & arguments, const size_t result) const
    {
        const IColumn * c0 = block.getByPosition(arguments[0]).column.get();
        const auto * c0_string = checkAndGetColumn<ColumnString>(c0);
        const ColumnConst * c0_const_string = checkAndGetColumnConst<ColumnString>(c0);

        auto c_res = ColumnString::create();

        if (c0_string)
            trim<ltrim, rtrim, StringSource, StringSink>(StringSource(*c0_string), StringSink(*c_res, c0->size()));
        else if (c0_const_string)
            trim<ltrim, rtrim, ConstSource<StringSource>, StringSink>(ConstSource<StringSource>(*c0_const_string), StringSink(*c_res, c0->size()));
        else
            throw Exception(fmt::format("Argument of function {} must be string", getName()), ErrorCodes::ILLEGAL_COLUMN);

        block.getByPosition(result).column = std::move(c_res);
    }

    void executeTrimWs(Block & block, const ColumnNumbers & arguments, const size_t result) const
    {
        const IColumn * c0 = block.getByPosition(arguments[0]).column.get();
        const IColumn * c1 = block.getByPosition(arguments[1]).column.get();

        const auto * c0_string = checkAndGetColumn<ColumnString>(c0);
        const auto * c1_string = checkAndGetColumn<ColumnString>(c1);
        const ColumnConst * c0_const_string = checkAndGetColumnConst<ColumnString>(c0);
        const ColumnConst * c1_const_string = checkAndGetColumnConst<ColumnString>(c1);

        auto c_res = ColumnString::create();

        if (c0_string && c1_string)
            trim<ltrim, rtrim, StringSource, StringSource, StringSink>(StringSource(*c0_string), StringSource(*c1_string), StringSink(*c_res, c0->size()));
        else if (c0_string && c1_const_string)
            trim<ltrim, rtrim, StringSource, ConstSource<StringSource>, StringSink>(StringSource(*c0_string), ConstSource<StringSource>(*c1_const_string), StringSink(*c_res, c0->size()));
        else if (c0_const_string && c1_string)
            trim<ltrim, rtrim, ConstSource<StringSource>, StringSource, StringSink>(ConstSource<StringSource>(*c0_const_string), StringSource(*c1_string), StringSink(*c_res, c0->size()));
        else if (c0_const_string && c1_const_string)
            trim<ltrim, rtrim, ConstSource<StringSource>, ConstSource<StringSource>, StringSink>(ConstSource<StringSource>(*c0_const_string), ConstSource<StringSource>(*c1_const_string), StringSink(*c_res, c0->size()));
        else
            throw Exception(fmt::format("Argument of function {} must be string", getName()), ErrorCodes::ILLEGAL_COLUMN);

        block.getByPosition(result).column = std::move(c_res);
    }
};


template <typename Name, bool ltrim, bool rtrim>
class TrimUTF8Impl : public IFunction
{
public:
    static constexpr auto name = Name::name;
    explicit TrimUTF8Impl() = default;
    static FunctionPtr create(const Context &)
    {
        return std::make_shared<TrimUTF8Impl>();
    }

    String getName() const override
    {
        return name;
    }

    bool isVariadic() const override { return true; }

    size_t getNumberOfArguments() const override
    {
        return 0;
    }

    DataTypePtr getReturnTypeImpl(const DataTypes & arguments) const override
    {
        if (arguments.empty() || arguments.size() > 2)
            throw Exception(
                fmt::format("Number of arguments for function {} doesn't match: passed {}, should be 1 or 2.", getName(), arguments.size()),
                ErrorCodes::NUMBER_OF_ARGUMENTS_DOESNT_MATCH);

        for (const auto arg_idx : ext::range(0, arguments.size()))
        {
            const auto * arg = arguments[arg_idx].get();
            if (!arg->isString())
                throw Exception(
                    fmt::format("Illegal type {} of argument {} of function {}", arg->getName(), arg_idx + 1, getName()),
                    ErrorCodes::ILLEGAL_TYPE_OF_ARGUMENT);
        }

        return std::make_shared<DataTypeString>();
    }

    void executeImpl(Block & block, const ColumnNumbers & arguments, const size_t result) const override
    {
        if (arguments.size() == 1)
            executeTrim(block, arguments, result);
        else if (arguments.size() == 2)
            executeTrimWs(block, arguments, result);
        else
            throw Exception(
                fmt::format("Number of arguments for function {} doesn't match: passed {}, should beat least 1.", getName(), arguments.size()),
                ErrorCodes::NUMBER_OF_ARGUMENTS_DOESNT_MATCH);
    }

private:
    void executeTrim(Block & block, const ColumnNumbers & arguments, const size_t result) const
    {
        const IColumn * c0 = block.getByPosition(arguments[0]).column.get();
        const auto * c0_string = checkAndGetColumn<ColumnString>(c0);
        const ColumnConst * c0_const_string = checkAndGetColumnConst<ColumnString>(c0);

        auto c_res = ColumnString::create();

        if (c0_string)
            vector(c0_string->getChars(), c0_string->getOffsets(), c_res->getChars(), c_res->getOffsets());
        else if (c0_const_string)
        {
            const auto * c0_c_string = checkAndGetColumn<ColumnString>(c0_const_string->getDataColumnPtr().get());
            vector(c0_c_string->getChars(), c0_c_string->getOffsets(), c0_const_string->size(), c_res->getChars(), c_res->getOffsets());
        }
        else
            throw Exception(fmt::format("Argument of function {} must be string", getName()), ErrorCodes::ILLEGAL_COLUMN);

        block.getByPosition(result).column = std::move(c_res);
    }

    void executeTrimWs(Block & block, const ColumnNumbers & arguments, const size_t result) const
    {
        const IColumn * c0 = block.getByPosition(arguments[0]).column.get();
        const IColumn * c1 = block.getByPosition(arguments[1]).column.get();

        const auto * c0_string = checkAndGetColumn<ColumnString>(c0);
        const ColumnConst * c0_const_string = checkAndGetColumnConst<ColumnString>(c0);
        const ColumnConst * c1_const_string = checkAndGetColumnConst<ColumnString>(c1);
        const auto * column_trim_string = checkAndGetColumn<ColumnString>(c1_const_string->getDataColumnPtr().get());

        auto c_res = ColumnString::create();

        if (c0_string)
            vectorWS(c0_string->getChars(), c0_string->getOffsets(), column_trim_string->getChars(), column_trim_string->getOffsets(), c_res->getChars(), c_res->getOffsets());
        else if (c0_const_string)
        {
            const auto * c0_c_string = checkAndGetColumn<ColumnString>(c0_const_string->getDataColumnPtr().get());
            vectorWS(c0_c_string->getChars(), c0_c_string->getOffsets(), c0_const_string->size(), column_trim_string->getChars(), column_trim_string->getOffsets(), c_res->getChars(), c_res->getOffsets());
        }
        else
            throw Exception(fmt::format("Argument of function {} must be string", getName()), ErrorCodes::ILLEGAL_COLUMN);

        block.getByPosition(result).column = std::move(c_res);
    }

    static void vectorWS(const ColumnString::Chars_t & data,
                         const ColumnString::Offsets & offsets,
                         const ColumnString::Chars_t & trim_data,
                         const ColumnString::Offsets & trim_offsets,
                         ColumnString::Chars_t & res_data,
                         ColumnString::Offsets & res_offsets)
    {
        res_data.reserve(data.size());
        size_t size = offsets.size();
        res_offsets.resize(size);

        ColumnString::Offset prev_offset = 0;
        ColumnString::Offset res_offset = 0;
        for (size_t i = 0; i < size; ++i)
        {
            ColumnString::Offset len = UTF8::countCodePoints(&data[prev_offset], offsets[i] - prev_offset - 1);
            ColumnString::Offset trim_len = UTF8::countCodePoints(&trim_data[0], trim_offsets[0] - 1);

            ColumnString::Offset per_offset = 0;
            ColumnString::Offset per_end_offset = offsets[i] - 1 - prev_offset;

            size_t start = 0, end = 0;

            if (ltrim)
            {
                for (start = 0; start < len; ++start)
                {
                    size_t bytes, trim_bytes;

                    if (data[prev_offset + per_offset] < 0xBF)
                        bytes = 1;
                    else if (data[prev_offset + per_offset] < 0xE0)
                        bytes = 2;
                    else if (data[prev_offset + per_offset] < 0xF0)
                        bytes = 3;
                    else
                        bytes = 1;

                    ColumnString::Offset per_trim_offset = 0;
                    size_t trim_start;
                    for (trim_start = 0; trim_start < trim_len; ++trim_start)
                    {
                        if (trim_data[per_trim_offset] < 0xBF)
                            trim_bytes = 1;
                        else if (trim_data[per_trim_offset] < 0xE0)
                            trim_bytes = 2;
                        else if (trim_data[per_trim_offset] < 0xF0)
                            trim_bytes = 3;
                        else
                            trim_bytes = 1;

                        if (bytes == trim_bytes && memcmp(&trim_data[per_trim_offset], &data[prev_offset + per_offset], bytes) == 0)
                        {
                            break;
                        }
                        else
                        {
                            per_trim_offset += trim_bytes;
                        }
                    }
                    if (trim_start == trim_len)
                    {
                        /// not in the exclude set
                        break;
                    }
                    else
                    {
                        per_offset += bytes;
                    }
                }
            }

            if (rtrim)
            {
                for (end = len - 1; end >= start; --end)
                {
                    size_t trim_bytes = 0;

                    ColumnString::Offset per_trim_offset = 0;
                    size_t trim_start;
                    for (trim_start = 0; trim_start < trim_len; ++trim_start)
                    {
                        if (trim_data[per_trim_offset] < 0xBF)
                            trim_bytes = 1;
                        else if (trim_data[per_trim_offset] < 0xE0)
                            trim_bytes = 2;
                        else if (trim_data[per_trim_offset] < 0xF0)
                            trim_bytes = 3;
                        else
                            trim_bytes = 1;

                        if (memcmp(&trim_data[per_trim_offset], &data[prev_offset + per_end_offset - trim_bytes], trim_bytes) == 0)
                        {
                            break;
                        }
                        else
                        {
                            per_trim_offset += trim_bytes;
                        }
                    }
                    if (trim_start == trim_len)
                    {
                        /// not in the exclude set
                        break;
                    }
                    else
                    {
                        per_end_offset -= trim_bytes;
                    }
                }
            }

            if (per_end_offset > per_offset)
            {
                memcpy(&res_data[res_offset], &data[prev_offset + per_offset], per_end_offset - per_offset);
                res_offset += per_end_offset - per_offset;
            }
            res_data[res_offset] = 0;
            ++res_offset;

            prev_offset = offsets[i];
            res_offsets[i] = res_offset;
        }
    }

    static void vectorWS(const ColumnString::Chars_t & data,
                         const ColumnString::Offsets & offsets,
                         size_t size,
                         const ColumnString::Chars_t & trim_data,
                         const ColumnString::Offsets & trim_offsets,
                         ColumnString::Chars_t & res_data,
                         ColumnString::Offsets & res_offsets)
    {
        res_data.reserve(data.size() * size);
        res_offsets.resize(size);

        ColumnString::Offset res_offset = 0;
        for (size_t i = 0; i < size; ++i)
        {
            ColumnString::Offset len = UTF8::countCodePoints(&data[0], offsets[0] - 1);
            ColumnString::Offset trim_len = UTF8::countCodePoints(&trim_data[0], trim_offsets[0] - 1);

            ColumnString::Offset per_offset = 0;
            ColumnString::Offset per_end_offset = offsets[0] - 1;

            size_t start = 0, end = 0;

            if (ltrim)
            {
                for (start = 0; start < len; ++start)
                {
                    size_t bytes, trim_bytes;

                    if (data[per_offset] < 0xBF)
                        bytes = 1;
                    else if (data[per_offset] < 0xE0)
                        bytes = 2;
                    else if (data[per_offset] < 0xF0)
                        bytes = 3;
                    else
                        bytes = 1;

                    ColumnString::Offset per_trim_offset = 0;
                    size_t trim_start;
                    for (trim_start = 0; trim_start < trim_len; ++trim_start)
                    {
                        if (trim_data[per_trim_offset] < 0xBF)
                            trim_bytes = 1;
                        else if (trim_data[per_trim_offset] < 0xE0)
                            trim_bytes = 2;
                        else if (trim_data[per_trim_offset] < 0xF0)
                            trim_bytes = 3;
                        else
                            trim_bytes = 1;

                        if (bytes == trim_bytes && memcmp(&trim_data[per_trim_offset], &data[per_offset], bytes) == 0)
                        {
                            break;
                        }
                        else
                        {
                            per_trim_offset += trim_bytes;
                        }
                    }
                    if (trim_start == trim_len)
                    {
                        /// not in the exclude set
                        break;
                    }
                    else
                    {
                        per_offset += bytes;
                    }
                }
            }

            if (rtrim)
            {
                for (end = len - 1; end >= start; --end)
                {
                    size_t trim_bytes = 0;

                    ColumnString::Offset per_trim_offset = 0;
                    size_t trim_start;
                    for (trim_start = 0; trim_start < trim_len; ++trim_start)
                    {
                        if (trim_data[per_trim_offset] < 0xBF)
                            trim_bytes = 1;
                        else if (trim_data[per_trim_offset] < 0xE0)
                            trim_bytes = 2;
                        else if (trim_data[per_trim_offset] < 0xF0)
                            trim_bytes = 3;
                        else
                            trim_bytes = 1;

                        if (memcmp(&trim_data[per_trim_offset], &data[per_end_offset - trim_bytes], trim_bytes) == 0)
                        {
                            break;
                        }
                        else
                        {
                            per_trim_offset += trim_bytes;
                        }
                    }
                    if (trim_start == trim_len)
                    {
                        /// not in the exclude set
                        break;
                    }
                    else
                    {
                        per_end_offset -= trim_bytes;
                    }
                }
            }

            if (per_end_offset > per_offset)
            {
                memcpy(&res_data[res_offset], &data[per_offset], per_end_offset - per_offset);
                res_offset += per_end_offset - per_offset;
            }
            res_data[res_offset] = 0;
            ++res_offset;

            res_offsets[i] = res_offset;
        }
    }

    static void vector(const ColumnString::Chars_t & data,
                       const ColumnString::Offsets & offsets,
                       ColumnString::Chars_t & res_data,
                       ColumnString::Offsets & res_offsets)
    {
        res_data.reserve(data.size());
        size_t size = offsets.size();
        res_offsets.resize(size);

        ColumnString::Offset prev_offset = 0;
        ColumnString::Offset res_offset = 0;
        for (size_t i = 0; i < size; ++i)
        {
            ColumnString::Offset len;
            len = UTF8::countCodePoints(&data[prev_offset], offsets[i] - prev_offset - 1);

            ColumnString::Offset per_offset = 0;
            ColumnString::Offset per_end_offset;
            per_end_offset = offsets[i] - 1 - prev_offset;

            size_t start = 0, end = 0;

            if (ltrim)
            {
                for (start = 0; start < len; ++start)
                {
                    size_t bytes;

                    if (data[prev_offset + per_offset] < 0xBF)
                        bytes = 1;
                    else if (data[prev_offset + per_offset] < 0xE0)
                        bytes = 2;
                    else if (data[prev_offset + per_offset] < 0xF0)
                        bytes = 3;
                    else
                        bytes = 1;

                    if (bytes != 1 || memcmp(" ", &data[prev_offset + per_offset], bytes) != 0)
                    {
                        break;
                    }

                    per_offset += bytes;
                }
            }

            if (rtrim)
            {
                for (end = len - 1; end >= start; --end)
                {
                    if (memcmp(" ", &data[prev_offset + per_end_offset - 1], 1) != 0)
                    {
                        break;
                    }
                    else
                    {
                        per_end_offset -= 1;
                    }
                }
            }

            if (per_end_offset > per_offset)
            {
                memcpy(&res_data[res_offset], &data[prev_offset + per_offset], per_end_offset - per_offset);
                res_offset += per_end_offset - per_offset;
            }
            res_data[res_offset] = 0;
            ++res_offset;

            prev_offset = offsets[i];

            res_offsets[i] = res_offset;
        }
    }

    static void vector(const ColumnString::Chars_t & data,
                       const ColumnString::Offsets & offsets,
                       size_t size, /// num of rows
                       ColumnString::Chars_t & res_data,
                       ColumnString::Offsets & res_offsets)
    {
        res_data.reserve(data.size() * size);
        res_offsets.resize(size);

        ColumnString::Offset prev_offset = 0;
        ColumnString::Offset res_offset = 0;
        for (size_t i = 0; i < size; ++i)
        {
            ColumnString::Offset len;
            len = UTF8::countCodePoints(&data[prev_offset], offsets[0] - 1);

            ColumnString::Offset per_offset = 0;
            ColumnString::Offset per_end_offset;
            per_end_offset = offsets[0] - 1;

            size_t start = 0, end = 0;

            if (ltrim)
            {
                for (start = 0; start < len; ++start)
                {
                    size_t bytes;

                    if (data[prev_offset + per_offset] < 0xBF)
                        bytes = 1;
                    else if (data[prev_offset + per_offset] < 0xE0)
                        bytes = 2;
                    else if (data[prev_offset + per_offset] < 0xF0)
                        bytes = 3;
                    else
                        bytes = 1;

                    if (bytes != 1 || memcmp(" ", &data[prev_offset + per_offset], bytes) != 0)
                    {
                        break;
                    }

                    per_offset += bytes;
                }
            }

            if (rtrim)
            {
                for (end = len - 1; end >= start; --end)
                {
                    if (memcmp(" ", &data[prev_offset + per_end_offset - 1], 1) != 0)
                    {
                        break;
                    }
                    else
                    {
                        per_end_offset -= 1;
                    }
                }
            }

            if (per_end_offset > per_offset)
            {
                memcpy(&res_data[res_offset], &data[prev_offset + per_offset], per_end_offset - per_offset);
                res_offset += per_end_offset - per_offset;
            }
            res_data[res_offset] = 0;
            ++res_offset;

            prev_offset = 0;

            res_offsets[i] = res_offset;
        }
    }
};

template <typename Name, bool ltrim, bool rtrim>
class FunctionTiDBTrim : public IFunction
{
public:
    static constexpr auto name = Name::name;
    FunctionTiDBTrim() = default;
    static FunctionPtr create(const Context &)
    {
        return std::make_shared<FunctionTiDBTrim>();
    }

    String getName() const override { return name; }

    bool isVariadic() const override { return true; }

    size_t getNumberOfArguments() const override
    {
        return 0;
    }

    bool useDefaultImplementationForConstants() const override { return true; }

    ColumnNumbers getArgumentsThatAreAlwaysConstant() const override { return {2}; }

    DataTypePtr getReturnTypeImpl(const DataTypes & arguments) const override
    {
        if (arguments.empty() || arguments.size() > 3)
            throw Exception(
                fmt::format("Number of arguments for function {} doesn't match: passed {}, should be 1, 2 or 3.", getName(), arguments.size()),
                ErrorCodes::NUMBER_OF_ARGUMENTS_DOESNT_MATCH);
        for (const auto arg_idx : ext::range(0, arguments.size()))
        {
            const auto * arg = arguments[arg_idx].get();
            if (arg_idx < 2 && !arg->isString())
                throw Exception(
                    fmt::format("Illegal type {} of argument {} of function {}", arg->getName(), arg_idx + 1, getName()),
                    ErrorCodes::ILLEGAL_TYPE_OF_ARGUMENT);
            else if (arg_idx == 2 && !arg->isInteger())
                throw Exception(
                    fmt::format("Illegal type {} of argument 3 of function {}", arg->getName(), getName()),
                    ErrorCodes::ILLEGAL_TYPE_OF_ARGUMENT);
        }

        return std::make_shared<DataTypeString>();
    }

    void executeImpl(Block & block, const ColumnNumbers & arguments, const size_t result) const override
    {
        switch (arguments.size())
        {
        case 1:
            executeTrim(block, arguments, result);
            break;
        case 2:
            executeTrim2Args(ltrim, rtrim, block, arguments, result);
            break;
        case 3:
            executeTrim3Args(block, arguments, result);
            break;
        default:
            throw Exception(
                fmt::format("Number of arguments for function {} doesn't match: passed {}, should beat least 1.", getName(), arguments.size()),
                ErrorCodes::NUMBER_OF_ARGUMENTS_DOESNT_MATCH);
        }
    }

private:
    void executeTrim(Block & block, const ColumnNumbers & arguments, const size_t result) const
    {
        ColumnPtr & column_data = block.getByPosition(arguments[0]).column;
        auto res_col = ColumnString::create();

        const auto * data_col = checkAndGetColumn<ColumnString>(column_data.get());

        static constexpr std::string_view default_rem = " ";
        static const auto * remstr_ptr = reinterpret_cast<const UInt8 *>(default_rem.data());
        vectorConst(ltrim, rtrim, data_col->getChars(), data_col->getOffsets(), remstr_ptr, default_rem.size() + 1, res_col->getChars(), res_col->getOffsets());

        block.getByPosition(result).column = std::move(res_col);
    }

    void executeTrim2Args(bool is_ltrim, bool is_rtrim, Block & block, const ColumnNumbers & arguments, const size_t result) const
    {
        ColumnPtr & column_data = block.getByPosition(arguments[0]).column;
        ColumnPtr & column_remstr = block.getByPosition(arguments[1]).column;

        bool data_const = column_data->isColumnConst();
        bool remstr_const = column_remstr->isColumnConst();

        auto res_col = ColumnString::create();

        if (data_const && !remstr_const)
        {
            const ColumnConst * data_col = checkAndGetColumnConst<ColumnString>(column_data.get());
            const auto * remstr_col = checkAndGetColumn<ColumnString>(column_remstr.get());

            const auto data = data_col->getValue<String>();
            const auto * data_ptr = reinterpret_cast<const UInt8 *>(data.c_str());
            constVector(is_ltrim, is_rtrim, data_ptr, data.size() + 1, remstr_col->getChars(), remstr_col->getOffsets(), res_col->getChars(), res_col->getOffsets());
        }
        else if (remstr_const && !data_const)
        {
            const ColumnConst * remstr_col = checkAndGetColumnConst<ColumnString>(column_remstr.get());
            const auto * data_col = checkAndGetColumn<ColumnString>(column_data.get());

            const auto remstr = remstr_col->getValue<String>();
            const auto * remstr_ptr = reinterpret_cast<const UInt8 *>(remstr.c_str());
            vectorConst(is_ltrim, is_rtrim, data_col->getChars(), data_col->getOffsets(), remstr_ptr, remstr.size() + 1, res_col->getChars(), res_col->getOffsets());
        }
        else
        {
            const auto * data_col = checkAndGetColumn<ColumnString>(column_data.get());
            const auto * remstr_col = checkAndGetColumn<ColumnString>(column_remstr.get());

            vectorVector(is_ltrim, is_rtrim, data_col->getChars(), data_col->getOffsets(), remstr_col->getChars(), remstr_col->getOffsets(), res_col->getChars(), res_col->getOffsets());
        }

        block.getByPosition(result).column = std::move(res_col);
    }

    void executeTrim3Args(Block & block, const ColumnNumbers & arguments, const size_t result) const
    {
        ColumnPtr & column_direction = block.getByPosition(arguments[2]).column;
        if (!column_direction->isColumnConst())
            throw Exception(fmt::format("3nd argument of function {} must be constant.", getName()));
        const auto * direction_col = checkAndGetColumn<ColumnConst>(column_direction.get());

        static constexpr Int64 trim_both_default = 0; // trims from both direction by default
        static constexpr Int64 trim_both = 1; // trims from both direction with explicit notation
        static constexpr Int64 trim_leading = 2; // trims from left
        static constexpr Int64 trim_trailing = 3; // trims from right
        Int64 direction = direction_col->getInt(0);
        switch (direction)
        {
        case trim_both_default:
        case trim_both:
            executeTrim2Args(true, true, block, ColumnNumbers(arguments.begin(), arguments.end() - 1), result);
            break;
        case trim_leading:
            executeTrim2Args(true, false, block, ColumnNumbers(arguments.begin(), arguments.end() - 1), result);
            break;
        case trim_trailing:
            executeTrim2Args(false, true, block, ColumnNumbers(arguments.begin(), arguments.end() - 1), result);
            break;
        }
    }

    static void trim(
        const UInt8 * data_begin,
        const size_t data_size,
        const UInt8 * remstr,
        const size_t remstr_size,
        const bool is_ltrim,
        const bool is_rtrim,
        ColumnString::Chars_t & res_data,
        ColumnString::Offset & res_offset)
    {
        const UInt8 * left = data_begin;
        const UInt8 * right = data_begin + data_size - 1;
        const Int64 remstr_real_size = remstr_size - 1;

        if (remstr_real_size > 0 && is_ltrim)
        {
            for (; right - left >= remstr_real_size; left += remstr_real_size)
            {
                if (memcmp(left, remstr, remstr_real_size) != 0)
                {
                    break;
                }
            }
        }
        if (remstr_real_size > 0 && is_rtrim)
        {
            for (; right - left >= remstr_real_size; right -= remstr_real_size)
            {
                if (memcmp(right - remstr_real_size, remstr, remstr_real_size) != 0)
                {
                    break;
                }
            }
        }
        if (right - left >= 0)
        {
            copyDataToResult(res_data, res_offset, left, right);
        }
    }

    // trim(column), trim(const from column)
    static void vectorConst(
        bool is_ltrim,
        bool is_rtrim,
        const ColumnString::Chars_t & data,
        const ColumnString::Offsets & offsets,
        const UInt8 * remstr,
        const size_t remstr_size,
        ColumnString::Chars_t & res_data,
        ColumnString::Offsets & res_offsets)
    {
        res_data.reserve(data.size());
        size_t size = offsets.size();
        res_offsets.resize(size);

        ColumnString::Offset res_offset = 0;
        for (size_t i = 0; i < size; ++i)
        {
            auto data_offset = StringUtil::offsetAt(offsets, i);
            auto data_size = StringUtil::sizeAt(offsets, i);
            trim(&data[data_offset], data_size, remstr, remstr_size, is_ltrim, is_rtrim, res_data, res_offset);
            res_offsets[i] = res_offset;
        }
    }

    // trim(column from const)
    static void constVector(
        bool is_ltrim,
        bool is_rtrim,
        const UInt8 * data,
        const size_t data_size,
        const ColumnString::Chars_t & remstr,
        const ColumnString::Offsets & remstr_offsets,
        ColumnString::Chars_t & res_data,
        ColumnString::Offsets & res_offsets)
    {
        res_data.reserve(remstr.size());
        size_t size = remstr_offsets.size();
        res_offsets.resize(size);

        ColumnString::Offset res_offset = 0;
        for (size_t i = 0; i < size; ++i)
        {
            auto rem_offset = StringUtil::offsetAt(remstr_offsets, i);
            auto remstr_size = StringUtil::sizeAt(remstr_offsets, i);
            trim(data, data_size, &remstr[rem_offset], remstr_size, is_ltrim, is_rtrim, res_data, res_offset);
            res_offsets[i] = res_offset;
        }
    }

    // trim(column from column)
    static void vectorVector(
        bool is_ltrim,
        bool is_rtrim,
        const ColumnString::Chars_t & data,
        const ColumnString::Offsets & offsets,
        const ColumnString::Chars_t & remstr,
        const ColumnString::Offsets & remstr_offsets,
        ColumnString::Chars_t & res_data,
        ColumnString::Offsets & res_offsets)
    {
        res_data.reserve(data.size());
        size_t size = offsets.size();
        res_offsets.resize(size);

        ColumnString::Offset res_offset = 0;
        for (size_t i = 0; i < size; ++i)
        {
            auto data_offset = StringUtil::offsetAt(offsets, i);
            auto data_size = StringUtil::sizeAt(offsets, i);
            auto rem_offset = StringUtil::offsetAt(remstr_offsets, i);
            auto remstr_size = StringUtil::sizeAt(remstr_offsets, i);
            trim(&data[data_offset], data_size, &remstr[rem_offset], remstr_size, is_ltrim, is_rtrim, res_data, res_offset);
            res_offsets[i] = res_offset;
        }
    }

    static void copyDataToResult(
        ColumnString::Chars_t & res_data,
        ColumnString::Offset & res_offset,
        const UInt8 * begin,
        const UInt8 * end)
    {
        res_data.resize(res_data.size() + (end - begin + 1));
        memcpy(&res_data[res_offset], begin, end - begin);
        res_data[res_offset + (end - begin)] = '\0';
        res_offset += end - begin + 1;
    }
};

class TidbPadImpl
{
public:
    template <typename IntType, bool IsUTF8, bool IsLeft>
    static void tidbExecutePadImpl(Block & block, const ColumnNumbers & arguments, const size_t result, const String & func_name)
    {
        bool has_nullable = false;
        bool has_null_constant = false;
        for (const auto & arg : arguments)
        {
            const auto & ele = block.getByPosition(arg);
            has_nullable |= ele.type->isNullable();
            has_null_constant |= ele.type->onlyNull();
        }

        if (has_null_constant)
        {
            block.getByPosition(result).column = block.getByPosition(result).type->createColumnConst(block.rows(), Null());
            return;
        }

        ColumnPtr column_string_ptr = block.getByPosition(arguments[0]).column;
        ColumnPtr column_length_ptr = block.getByPosition(arguments[1]).column;
        ColumnPtr column_padding_ptr = block.getByPosition(arguments[2]).column;
        const bool is_string_const = column_string_ptr->isColumnConst();
        const bool is_length_const = column_length_ptr->isColumnConst();
        const bool is_padding_const = column_padding_ptr->isColumnConst();

        size_t size = block.rows();
        auto result_null_map = ColumnUInt8::create(size, 0);
        ColumnUInt8::Container & vec_result_null_map = result_null_map->getData();

        if (has_nullable)
        {
            for (size_t i = 0; i < size; ++i)
            {
                vec_result_null_map[i] = (column_string_ptr->isNullAt(i) || column_length_ptr->isNullAt(i) || column_padding_ptr->isNullAt(i));
            }
            Block tmp_block = createBlockWithNestedColumns(block, arguments, result);
            column_string_ptr = tmp_block.getByPosition(arguments[0]).column;
            column_length_ptr = tmp_block.getByPosition(arguments[1]).column;
            column_padding_ptr = tmp_block.getByPosition(arguments[2]).column;
        }

        // Compute byte length of result so we can reserve enough memory.
        // It's just a hint, because length UTF8 chars vary from 1 to 4.
        size_t res_byte_len = 0;
        const ColumnVector<IntType> * column_length = nullptr;
        IntType target_len = 0;
        if (is_length_const)
        {
            const ColumnConst * tmp_column = checkAndGetColumnConst<ColumnVector<IntType>>(column_length_ptr.get());
            target_len = tmp_column->getInt(0);
            res_byte_len = target_len * size + size;
        }
        else
        {
            column_length = checkAndGetColumn<ColumnVector<IntType>>(column_length_ptr.get());
            if (column_length == nullptr)
            {
                throw Exception(fmt::format("the second argument type of {} is invalid", func_name), ErrorCodes::ILLEGAL_TYPE_OF_ARGUMENT);
            }
            for (size_t i = 0; i < size; i++)
            {
                if (vec_result_null_map[i])
                {
                    continue;
                }
                auto len = static_cast<int32_t>(column_length->getInt(i));
                if (len <= 0)
                {
                    len = 0;
                }
                res_byte_len += len;
            }
            res_byte_len += size;
        }

        auto column_result = ColumnString::create();
        ColumnString::Offsets & result_offsets = column_result->getOffsets();
        ColumnString::Chars_t & result_data = column_result->getChars();
        result_offsets.resize(size);
        result_data.reserve(res_byte_len);

        const ColumnString * column_padding = nullptr;
        const ColumnString::Offsets * padding_offsets = nullptr;
        const ColumnString::Chars_t * padding_data = nullptr;
        size_t padding_size = 0;
        const UInt8 * padding = nullptr;
        // prepare objects related to padding_str to avoid duplicated code.
        if (is_padding_const)
        {
            const ColumnConst * column_padding = checkAndGetColumnConst<ColumnString>(column_padding_ptr.get());
            StringRef padding_str = column_padding->getDataAt(0);
            padding_size = padding_str.size + 1;
            padding = reinterpret_cast<const UInt8 *>(padding_str.data);
        }
        else
        {
            column_padding = checkAndGetColumn<ColumnString>(column_padding_ptr.get());
            padding_offsets = &(column_padding->getOffsets());
            padding_data = &(column_padding->getChars());
        }

        if (is_string_const)
        {
            const ColumnConst * column_string = checkAndGetColumnConst<ColumnString>(column_string_ptr.get());
            Field res_field;
            column_string->get(0, res_field);
            String str_val = res_field.get<String>();

            if (is_padding_const && is_length_const)
            {
                constantConstant<IntType, IsUTF8, IsLeft, true>(str_val, column_length, target_len, padding, padding_size, vec_result_null_map, size, result_data, result_offsets);
            }
            else if (is_padding_const && !is_length_const)
            {
                constantConstant<IntType, IsUTF8, IsLeft, false>(str_val, column_length, target_len, padding, padding_size, vec_result_null_map, size, result_data, result_offsets);
            }
            else if (!is_padding_const && is_length_const)
            {
                constantStringVector<IntType, IsUTF8, IsLeft, true>(str_val, column_length, target_len, padding_data, padding_offsets, vec_result_null_map, size, result_data, result_offsets);
            }
            else if (!is_padding_const && !is_length_const)
            {
                constantStringVector<IntType, IsUTF8, IsLeft, false>(str_val, column_length, target_len, padding_data, padding_offsets, vec_result_null_map, size, result_data, result_offsets);
            }
        }
        else
        {
            const auto * column_string = checkAndGetColumn<ColumnString>(column_string_ptr.get());
            const ColumnString::Offsets & string_offsets = column_string->getOffsets();
            const ColumnString::Chars_t & string_data = column_string->getChars();

            if (is_padding_const && is_length_const)
            {
                stringVectorConstant<IntType, IsUTF8, IsLeft, true>(string_data, string_offsets, column_length, target_len, padding, padding_size, vec_result_null_map, size, result_data, result_offsets);
            }
            else if (is_padding_const && !is_length_const)
            {
                stringVectorConstant<IntType, IsUTF8, IsLeft, false>(string_data, string_offsets, column_length, target_len, padding, padding_size, vec_result_null_map, size, result_data, result_offsets);
            }
            else if (!is_padding_const && is_length_const)
            {
                stringVectorStringVector<IntType, IsUTF8, IsLeft, true>(string_data, string_offsets, column_length, target_len, padding_data, padding_offsets, vec_result_null_map, size, result_data, result_offsets);
            }
            else if (!is_padding_const && !is_length_const)
            {
                stringVectorStringVector<IntType, IsUTF8, IsLeft, false>(string_data, string_offsets, column_length, target_len, padding_data, padding_offsets, vec_result_null_map, size, result_data, result_offsets);
            }
        }
        block.getByPosition(result).column = ColumnNullable::create(std::move(column_result), std::move(result_null_map));
    }

    template <typename IntType, bool IsUTF8, bool IsLeft, bool IsLengthConst>
    static void stringVectorStringVector(const ColumnString::Chars_t & string_data, const ColumnString::Offsets & string_offsets, const ColumnVector<IntType> * column_length [[maybe_unused]], IntType target_len, const ColumnString::Chars_t * padding_data, const ColumnString::Offsets * padding_offsets, ColumnUInt8::Container & vec_result_null_map, size_t size, ColumnString::Chars_t & result_data, ColumnString::Offsets & result_offsets)
    {
        ColumnString::Offset string_prev_offset = 0;
        ColumnString::Offset padding_prev_offset = 0;
        ColumnString::Offset res_prev_offset = 0;

        // pad(col_str, length, col_pad)
        for (size_t i = 0; i < size; i++)
        {
            if (!vec_result_null_map[i])
            {
                if constexpr (!IsLengthConst)
                {
                    target_len = column_length->getElement(i);
                }
                if constexpr (IsUTF8)
                {
                    vec_result_null_map[i] = tidbPadOneRowUTF8<IsLeft>(&string_data[string_prev_offset], string_offsets[i] - string_prev_offset, static_cast<int32_t>(target_len), &(*padding_data)[padding_prev_offset], (*padding_offsets)[i] - padding_prev_offset, result_data, res_prev_offset);
                }
                else
                {
                    vec_result_null_map[i] = tidbPadOneRow<IsLeft>(&string_data[string_prev_offset], string_offsets[i] - string_prev_offset, static_cast<int32_t>(target_len), &(*padding_data)[padding_prev_offset], (*padding_offsets)[i] - padding_prev_offset, result_data, res_prev_offset);
                }
            }
            else
            {
                result_data.resize(result_data.size() + 1);
                result_data[res_prev_offset] = '\0';
                res_prev_offset++;
            }

            string_prev_offset = string_offsets[i];
            padding_prev_offset = (*padding_offsets)[i];
            result_offsets[i] = res_prev_offset;
        }
    }

    template <typename IntType, bool IsUTF8, bool IsLeft, bool IsLengthConst>
    static void stringVectorConstant(const ColumnString::Chars_t & string_data, const ColumnString::Offsets & string_offsets, const ColumnVector<IntType> * column_length [[maybe_unused]], IntType target_len, const UInt8 * padding, size_t padding_size, ColumnUInt8::Container & vec_result_null_map, size_t size, ColumnString::Chars_t & result_data, ColumnString::Offsets & result_offsets)
    {
        ColumnString::Offset string_prev_offset = 0;
        ColumnString::Offset res_prev_offset = 0;

        // pad(col_str, length, const_pad)
        for (size_t i = 0; i < size; i++)
        {
            if (!vec_result_null_map[i])
            {
                if constexpr (!IsLengthConst)
                {
                    target_len = column_length->getElement(i);
                }
                if constexpr (IsUTF8)
                {
                    vec_result_null_map[i] = tidbPadOneRowUTF8<IsLeft>(&string_data[string_prev_offset], string_offsets[i] - string_prev_offset, static_cast<int32_t>(target_len), padding, padding_size, result_data, res_prev_offset);
                }
                else
                {
                    vec_result_null_map[i] = tidbPadOneRow<IsLeft>(&string_data[string_prev_offset], string_offsets[i] - string_prev_offset, static_cast<int32_t>(target_len), padding, padding_size, result_data, res_prev_offset);
                }
            }
            else
            {
                result_data.resize(result_data.size() + 1);
                result_data[res_prev_offset] = '\0';
                res_prev_offset++;
            }

            string_prev_offset = string_offsets[i];
            result_offsets[i] = res_prev_offset;
        }
    }

    template <typename IntType, bool IsUTF8, bool IsLeft, bool IsLengthConst>
    static void constantStringVector(const String & str_val, const ColumnVector<IntType> * column_length [[maybe_unused]], IntType target_len, const ColumnString::Chars_t * padding_data, const ColumnString::Offsets * padding_offsets, ColumnUInt8::Container & vec_result_null_map, size_t size, ColumnString::Chars_t & result_data, ColumnString::Offsets & result_offsets)
    {
        ColumnString::Offset padding_prev_offset = 0;
        ColumnString::Offset res_prev_offset = 0;

        // pad(const_str, length, col_pad)
        for (size_t i = 0; i < size; i++)
        {
            if (!vec_result_null_map[i])
            {
                if constexpr (!IsLengthConst)
                {
                    target_len = column_length->getElement(i);
                }
                if constexpr (IsUTF8)
                {
                    vec_result_null_map[i] = tidbPadOneRowUTF8<IsLeft>(reinterpret_cast<const UInt8 *>(str_val.c_str()), str_val.size() + 1, static_cast<int32_t>(target_len), &(*padding_data)[padding_prev_offset], (*padding_offsets)[i] - padding_prev_offset, result_data, res_prev_offset);
                }
                else
                {
                    vec_result_null_map[i] = tidbPadOneRow<IsLeft>(reinterpret_cast<const UInt8 *>(str_val.c_str()), str_val.size() + 1, static_cast<int32_t>(target_len), &(*padding_data)[padding_prev_offset], (*padding_offsets)[i] - padding_prev_offset, result_data, res_prev_offset);
                }
            }
            else
            {
                result_data.resize(result_data.size() + 1);
                result_data[res_prev_offset] = '\0';
                res_prev_offset++;
            }

            padding_prev_offset = (*padding_offsets)[i];
            result_offsets[i] = res_prev_offset;
        }
    }

    template <typename IntType, bool IsUTF8, bool IsLeft, bool IsLengthConst>
    static void constantConstant(const String & str_val, const ColumnVector<IntType> * column_length [[maybe_unused]], IntType target_len, const UInt8 * padding, size_t padding_size, ColumnUInt8::Container & vec_result_null_map, size_t size, ColumnString::Chars_t & result_data, ColumnString::Offsets & result_offsets)
    {
        ColumnString::Offset res_prev_offset = 0;

        // pad(const_str, length, const_pad)
        for (size_t i = 0; i < size; i++)
        {
            if (!vec_result_null_map[i])
            {
                if constexpr (!IsLengthConst)
                {
                    target_len = column_length->getElement(i);
                }
                if constexpr (IsUTF8)
                {
                    vec_result_null_map[i] = tidbPadOneRowUTF8<IsLeft>(reinterpret_cast<const UInt8 *>(str_val.c_str()), str_val.size() + 1, static_cast<int32_t>(target_len), padding, padding_size, result_data, res_prev_offset);
                }
                else
                {
                    vec_result_null_map[i] = tidbPadOneRow<IsLeft>(reinterpret_cast<const UInt8 *>(str_val.c_str()), str_val.size() + 1, static_cast<int32_t>(target_len), padding, padding_size, result_data, res_prev_offset);
                }
            }
            else
            {
                result_data.resize(result_data.size() + 1);
                result_data[res_prev_offset] = '\0';
                res_prev_offset++;
            }

            result_offsets[i] = res_prev_offset;
        }
    }

    // Do padding for one row.
    // data_size/padding_size includes the tailing '\0'.
    // Return true if result is null.
    template <bool IsLeft>
    static bool tidbPadOneRowUTF8(const UInt8 * data, size_t data_size, int32_t target_len, const UInt8 * padding, size_t padding_size, ColumnString::Chars_t & res, ColumnString::Offset & res_offset)
    {
        ColumnString::Offset data_len = UTF8::countCodePoints(data, data_size - 1);
        ColumnString::Offset pad_len = UTF8::countCodePoints(padding, padding_size - 1);

        if (target_len < 0 || (data_len < static_cast<ColumnString::Offset>(target_len) && pad_len == 0))
        {
            return true;
        }

        auto tmp_target_len = static_cast<ColumnString::Offset>(target_len);
        ColumnString::Offset per_pad_offset = 0;
        ColumnString::Offset pad_bytes = 0;
        ColumnString::Offset left = 0;
        if (data_len < tmp_target_len)
        {
            left = tmp_target_len - data_len;
            if constexpr (IsLeft)
            {
                while (left > 0 && pad_len != 0)
                {
                    pad_bytes = UTF8::seqLength(padding[per_pad_offset]);
                    copyResult(res, res_offset, padding, per_pad_offset, pad_bytes);
                    res_offset += pad_bytes;
                    per_pad_offset = (per_pad_offset + pad_bytes) % (padding_size - 1);
                    --left;
                }
                // The tailing '\0' will be handled later.
                copyResult(res, res_offset, data, 0, data_size - 1);
                res_offset += data_size - 1;
            }
            else
            {
                copyResult(res, res_offset, data, 0, data_size - 1);
                res_offset += data_size - 1;

                while (left > 0 && pad_len != 0)
                {
                    pad_bytes = UTF8::seqLength(padding[per_pad_offset]);
                    copyResult(res, res_offset, padding, per_pad_offset, pad_bytes);
                    res_offset += pad_bytes;
                    per_pad_offset = (per_pad_offset + pad_bytes) % (padding_size - 1);
                    --left;
                }
            }
        }
        else
        {
            while (left < tmp_target_len)
            {
                pad_bytes = UTF8::seqLength(data[per_pad_offset]);

                copyResult(res, res_offset, data, per_pad_offset, pad_bytes);
                res_offset += pad_bytes;
                per_pad_offset += pad_bytes;
                ++left;
            }
        }
        // Add trailing zero.
        res.resize(res.size() + 1);
        res[res_offset] = '\0';
        res_offset++;
        return false;
    }

    // Same with tidbPadOneRowUTF8, but handling in byte instead of char.
    template <bool IsLeft>
    static bool tidbPadOneRow(const UInt8 * data, size_t data_size, int32_t target_len, const UInt8 * padding, size_t padding_size, ColumnString::Chars_t & res, ColumnString::Offset & res_offset)
    {
        ColumnString::Offset data_len = data_size - 1;
        ColumnString::Offset pad_len = padding_size - 1;

        if (target_len < 0 || (data_len < static_cast<ColumnString::Offset>(target_len) && pad_len == 0))
        {
            return true;
        }

        auto tmp_target_len = static_cast<ColumnString::Offset>(target_len);
        if (data_len < tmp_target_len)
        {
            ColumnString::Offset left = tmp_target_len - data_len;
            ColumnString::Offset per_pad_offset = 0;
            if (IsLeft)
            {
                while (left >= pad_len && pad_len != 0)
                {
                    copyResult(res, res_offset, padding, 0, pad_len);
                    res_offset += pad_len;
                    left -= pad_len;
                }
                while (left > 0 && pad_len != 0)
                {
                    copyResult(res, res_offset, padding, per_pad_offset, 1);
                    ++per_pad_offset;
                    ++res_offset;
                    --left;
                }
                // The tailing '\0' will be handled later.
                copyResult(res, res_offset, data, 0, data_size - 1);
                res_offset += data_size - 1;
            }
            else
            {
                copyResult(res, res_offset, data, 0, data_size - 1);
                res_offset += data_size - 1;

                while (left >= pad_len && pad_len != 0)
                {
                    copyResult(res, res_offset, padding, 0, pad_len);
                    res_offset += pad_len;
                    left -= pad_len;
                }
                while (left > 0 && pad_len != 0)
                {
                    copyResult(res, res_offset, padding, per_pad_offset, 1);
                    ++per_pad_offset;
                    ++res_offset;
                    --left;
                }
            }
        }
        else
        {
            copyResult(res, res_offset, data, 0, tmp_target_len);
            res_offset += tmp_target_len;
        }
        // Add trailing zero.
        res.resize(res.size() + 1);
        res[res_offset] = '\0';
        res_offset++;
        return false;
    }

    static void copyResult(ColumnString::Chars_t & result_data, size_t dst_offset, const UInt8 * padding, size_t padding_offset, size_t pad_bytes)
    {
        result_data.resize(result_data.size() + pad_bytes);
        memcpy(&result_data[dst_offset], &padding[padding_offset], pad_bytes);
    }
};

template <typename Name, bool is_left>
class PadImpl : public IFunction
{
public:
    static constexpr auto name = Name::name;
    explicit PadImpl() = default;
    static FunctionPtr create(const Context &)
    {
        return std::make_shared<PadImpl>();
    }

    String getName() const override
    {
        return name;
    }

    size_t getNumberOfArguments() const override
    {
        return 3;
    }

    // pad(str, len, padding) return NULL if len(str) < len and len(padding) == 0
    bool useDefaultImplementationForNulls() const override { return false; }
    bool useDefaultImplementationForConstants() const override { return true; }

    DataTypePtr getReturnTypeImpl(const DataTypes & arguments) const override

    {
        if (!removeNullable(arguments[0])->isString())
            throw Exception(
                fmt::format("Illegal type {} of argument of function {}", arguments[0]->getName(), getName()),
                ErrorCodes::ILLEGAL_TYPE_OF_ARGUMENT);

        if (!removeNullable(arguments[1])->isInteger())
            throw Exception(
                fmt::format("Illegal type {} of second argument of function {}", arguments[1]->getName(), getName()),
                ErrorCodes::ILLEGAL_TYPE_OF_ARGUMENT);

        if (!removeNullable(arguments[2])->isString())
            throw Exception(
                fmt::format("Illegal type {} of third argument of function {}", arguments[2]->getName(), getName()),
                ErrorCodes::ILLEGAL_TYPE_OF_ARGUMENT);

        return makeNullable(std::make_shared<DataTypeString>());
    }

    void executeImpl(Block & block, const ColumnNumbers & arguments, const size_t result) const override
    {
        tidbExecutePad(block, arguments, result);
    }

private:
    void executePad(Block & block, const ColumnNumbers & arguments, const size_t result) const
    {
        ColumnPtr column_string = block.getByPosition(arguments[0]).column;
        ColumnPtr column_length = block.getByPosition(arguments[1]).column;
        ColumnPtr column_padding = block.getByPosition(arguments[2]).column;

        const auto * column_length_const = checkAndGetColumn<ColumnConst>(column_length.get());
        const ColumnConst * column_padding_const = checkAndGetColumnConst<ColumnString>(column_padding.get());

        Int64 length_value = 0;

        if (column_length_const)
        {
            length_value = column_length_const->getInt(0);
            if (length_value < 0)
                throw Exception(
                    fmt::format("Second argument provided for function {} could not be negative.", getName()),
                    ErrorCodes::ARGUMENT_OUT_OF_BOUND);
        }
        if (column_padding_const == nullptr)
        {
            throw Exception(fmt::format("Third argument provided for function {} should be literal string.", getName()), ErrorCodes::ILLEGAL_TYPE_OF_ARGUMENT);
        }

        auto c_res = ColumnString::create();

        if (const auto * col = checkAndGetColumn<ColumnString>(column_string.get()))
            pad<is_left, StringSource, ConstSource<StringSource>, StringSink>(
                StringSource(*col),
                ConstSource<StringSource>(*column_padding_const),
                StringSink(*c_res, col->size()),
                length_value);
        else if (const ColumnConst * col = checkAndGetColumnConst<ColumnString>(column_string.get()))
            pad<is_left, ConstSource<StringSource>, ConstSource<StringSource>, StringSink>(
                ConstSource<StringSource>(*col),
                ConstSource<StringSource>(*column_padding_const),
                StringSink(*c_res, col->size()),
                length_value);

        block.getByPosition(result).column = std::move(c_res);
    }

    void tidbExecutePad(Block & block, const ColumnNumbers & arguments, const size_t result) const
    {
        TypeIndex type_index = removeNullable(block.getByPosition(arguments[1]).type)->getTypeId();
        switch (type_index)
        {
        case TypeIndex::UInt8:
            TidbPadImpl::tidbExecutePadImpl<UInt8, false, is_left>(block, arguments, result, getName());
            break;
        case TypeIndex::UInt16:
            TidbPadImpl::tidbExecutePadImpl<UInt16, false, is_left>(block, arguments, result, getName());
            break;
        case TypeIndex::UInt32:
            TidbPadImpl::tidbExecutePadImpl<UInt32, false, is_left>(block, arguments, result, getName());
            break;
        case TypeIndex::UInt64:
            TidbPadImpl::tidbExecutePadImpl<UInt64, false, is_left>(block, arguments, result, getName());
            break;
        case TypeIndex::Int8:
            TidbPadImpl::tidbExecutePadImpl<Int8, false, is_left>(block, arguments, result, getName());
            break;
        case TypeIndex::Int16:
            TidbPadImpl::tidbExecutePadImpl<Int16, false, is_left>(block, arguments, result, getName());
            break;
        case TypeIndex::Int32:
            TidbPadImpl::tidbExecutePadImpl<Int32, false, is_left>(block, arguments, result, getName());
            break;
        case TypeIndex::Int64:
            TidbPadImpl::tidbExecutePadImpl<Int64, false, is_left>(block, arguments, result, getName());
            break;
        default:
            throw Exception(fmt::format("the second argument type of {} is invalid, expect integer, got {}", getName(), type_index), ErrorCodes::ILLEGAL_TYPE_OF_ARGUMENT);
        };
    }
};

template <typename Name, bool is_left>
class PadUTF8Impl : public IFunction
{
public:
    static constexpr auto name = Name::name;
    explicit PadUTF8Impl() = default;
    static FunctionPtr create(const Context &)
    {
        return std::make_shared<PadUTF8Impl>();
    }

    String getName() const override
    {
        return name;
    }

    size_t getNumberOfArguments() const override
    {
        return 3;
    }

    bool useDefaultImplementationForNulls() const override { return false; }
    bool useDefaultImplementationForConstants() const override { return true; }

    DataTypePtr getReturnTypeImpl(const DataTypes & arguments) const override
    {
        if (!removeNullable(arguments[0])->isString())
            throw Exception(
                fmt::format("Illegal type {} of argument of function {}", arguments[0]->getName(), getName()),
                ErrorCodes::ILLEGAL_TYPE_OF_ARGUMENT);

        if (!removeNullable(arguments[1])->isInteger())
            throw Exception(
                fmt::format("Illegal type {} of second argument of function {}", arguments[1]->getName(), getName()),
                ErrorCodes::ILLEGAL_TYPE_OF_ARGUMENT);

        if (!removeNullable(arguments[2])->isString())
            throw Exception(
                fmt::format("Illegal type {} of third argument of function {}", arguments[2]->getName(), getName()),
                ErrorCodes::ILLEGAL_TYPE_OF_ARGUMENT);

        return makeNullable(std::make_shared<DataTypeString>());
    }

    void executeImpl(Block & block, const ColumnNumbers & arguments, const size_t result) const override
    {
        tidbExecutePadUTF8(block, arguments, result);
    }

private:
    void executePadUTF8(Block & block, const ColumnNumbers & arguments, const size_t result) const
    {
        ColumnPtr column_string = block.getByPosition(arguments[0]).column;
        ColumnPtr column_length = block.getByPosition(arguments[1]).column;
        ColumnPtr column_padding = block.getByPosition(arguments[2]).column;

        const auto * column_length_const = checkAndGetColumn<ColumnConst>(column_length.get());
        const ColumnConst * column_padding_const = checkAndGetColumnConst<ColumnString>(column_padding.get());

        Int64 length_value = 0;

        if (column_length_const)
        {
            length_value = column_length_const->getInt(0);
            if (length_value < 0)
                throw Exception(
                    fmt::format("Second argument provided for function {} could not be negative.", getName()),
                    ErrorCodes::ARGUMENT_OUT_OF_BOUND);
        }
        if (column_padding_const == nullptr)
        {
            throw Exception(fmt::format("Third argument provided for function {} should be literal string.", getName()), ErrorCodes::ILLEGAL_TYPE_OF_ARGUMENT);
        }

        auto c_res = ColumnString::create();
        const auto * column_padding_string = checkAndGetColumn<ColumnString>(column_padding_const->getDataColumnPtr().get());
        if (const auto * col = checkAndGetColumn<ColumnString>(column_string.get()))
            vector(col->getChars(), col->getOffsets(), length_value, column_padding_string->getChars(), column_padding_string->getOffsets(), c_res->getChars(), c_res->getOffsets());
        else if (const ColumnConst * col = checkAndGetColumnConst<ColumnString>(column_string.get()))
        {
            const auto * col_string = checkAndGetColumn<ColumnString>(col->getDataColumnPtr().get());
            vectorConst(col_string->getChars(),
                        col_string->getOffsets(),
                        col->size(),
                        length_value,
                        column_padding_string->getChars(),
                        column_padding_string->getOffsets(),
                        c_res->getChars(),
                        c_res->getOffsets());
        }

        block.getByPosition(result).column = std::move(c_res);
    }

    static void vector(const ColumnString::Chars_t & data,
                       const ColumnString::Offsets & offsets,
                       size_t length,
                       const ColumnString::Chars_t & pad_data,
                       const ColumnString::Offsets & pad_offsets,
                       ColumnString::Chars_t & res_data,
                       ColumnString::Offsets & res_offsets)
    {
        size_t size = offsets.size();
        res_data.reserve(length * 3 * size + size);
        res_offsets.resize(size);

        ColumnString::Offset prev_offset = 0;
        ColumnString::Offset res_offset = 0;
        for (size_t i = 0; i < size; ++i)
        {
            ColumnString::Offset len = UTF8::countCodePoints(&data[prev_offset], offsets[i] - prev_offset - 1);
            ColumnString::Offset pad_len = UTF8::countCodePoints(&pad_data[0], pad_offsets[0] - 1);

            /// if the origin len of input less than the length parameter
            if (len < length)
            {
                size_t left = length - len;
                ColumnString::Offset per_pad_offset = 0;
                if (is_left)
                {
                    while (left > 0 && pad_len != 0)
                    {
                        /// insert into one utf8 character
                        ColumnString::Offset pad_bytes;

                        if (pad_data[per_pad_offset] < 0xBF)
                            pad_bytes = 1;
                        else if (pad_data[per_pad_offset] < 0xE0)
                            pad_bytes = 2;
                        else if (pad_data[per_pad_offset] < 0xF0)
                            pad_bytes = 3;
                        else
                            pad_bytes = 1;

                        memcpy(&res_data[res_offset], &pad_data[per_pad_offset], pad_bytes);
                        res_offset += pad_bytes;
                        --left;
                        per_pad_offset = (per_pad_offset + pad_bytes) % (pad_offsets[0] - 1);
                    }

                    /// including the tailing '\0'
                    memcpy(&res_data[res_offset], &data[prev_offset], offsets[i] - prev_offset);
                    res_offset += offsets[i] - prev_offset;
                }
                else
                {
                    memcpy(&res_data[res_offset], &data[prev_offset], offsets[i] - prev_offset - 1);
                    res_offset += offsets[i] - prev_offset - 1;

                    while (left > 0 && pad_len != 0)
                    {
                        /// insert into one utf8 character
                        ColumnString::Offset pad_bytes;

                        if (pad_data[per_pad_offset] < 0xBF)
                            pad_bytes = 1;
                        else if (pad_data[per_pad_offset] < 0xE0)
                            pad_bytes = 2;
                        else if (pad_data[per_pad_offset] < 0xF0)
                            pad_bytes = 3;
                        else
                            pad_bytes = 1;

                        memcpy(&res_data[res_offset], &pad_data[per_pad_offset], pad_bytes);
                        res_offset += pad_bytes;
                        --left;
                        per_pad_offset = (per_pad_offset + pad_bytes) % (pad_offsets[0] - 1);
                    }

                    /// including the tailing '\0'
                    res_data[res_offset] = 0x0;
                    ++res_offset;
                }
            }
            else
            {
                ColumnString::Offset j = prev_offset;

                size_t left = length;
                while (left > 0)
                {
                    /// get length parameter characters
                    ColumnString::Offset pad_bytes;

                    if (data[j] < 0xBF)
                        pad_bytes = 1;
                    else if (data[j] < 0xE0)
                        pad_bytes = 2;
                    else if (data[j] < 0xF0)
                        pad_bytes = 3;
                    else
                        pad_bytes = 1;

                    memcpy(&res_data[res_offset], &data[j], pad_bytes);
                    j += pad_bytes;
                    res_offset += pad_bytes;
                    --left;
                }

                /// including the tailing '\0'
                res_data[res_offset] = 0x0;
                ++res_offset;
            }

            res_offsets[i] = res_offset;
            prev_offset = offsets[i];
        }
    }

    static void vector(const ColumnString::Chars_t & data,
                       size_t fixed_len,
                       size_t size,
                       size_t length,
                       const ColumnString::Chars_t & pad_data,
                       const ColumnString::Offsets & pad_offsets,
                       ColumnString::Chars_t & res_data,
                       ColumnString::Offsets & res_offsets)
    {
        res_data.reserve(3 * length * size);
        res_offsets.resize(size);

        ColumnString::Offset prev_offset = 0;
        ColumnString::Offset res_offset = 0;
        for (size_t i = 0; i < size; ++i)
        {
            size_t byte_len = strlen(reinterpret_cast<const char *>(&(data[prev_offset])));
            ColumnString::Offset len = UTF8::countCodePoints(&data[prev_offset], byte_len);
            ColumnString::Offset pad_len = UTF8::countCodePoints(&pad_data[0], pad_offsets[0] - 1);

            /// if the origin len of input less than the length parameter
            if (len < length)
            {
                size_t left = length - len;
                ColumnString::Offset per_pad_offset = 0;
                if (is_left)
                {
                    while (left > 0 && pad_len != 0)
                    {
                        /// insert into one utf8 character
                        ColumnString::Offset pad_bytes;

                        if (pad_data[per_pad_offset] < 0xBF)
                            pad_bytes = 1;
                        else if (pad_data[per_pad_offset] < 0xE0)
                            pad_bytes = 2;
                        else if (pad_data[per_pad_offset] < 0xF0)
                            pad_bytes = 3;
                        else
                            pad_bytes = 1;

                        memcpy(&res_data[res_offset], &pad_data[per_pad_offset], pad_bytes);
                        res_offset += pad_bytes;
                        --left;
                        per_pad_offset = (per_pad_offset + pad_bytes) % (pad_offsets[0] - 1);
                    }

                    memcpy(&res_data[res_offset], &data[prev_offset], byte_len);
                    res_offset += byte_len;

                    /// including the tailing '\0'
                    res_data[res_offset] = 0x0;
                    res_offset += 1;
                }
                else
                {
                    memcpy(&res_data[res_offset], &data[prev_offset], byte_len);
                    res_offset += byte_len;

                    while (left > 0 && pad_len != 0)
                    {
                        /// insert into one utf8 character
                        ColumnString::Offset pad_bytes;

                        if (pad_data[per_pad_offset] < 0xBF)
                            pad_bytes = 1;
                        else if (pad_data[per_pad_offset] < 0xE0)
                            pad_bytes = 2;
                        else if (pad_data[per_pad_offset] < 0xF0)
                            pad_bytes = 3;
                        else
                            pad_bytes = 1;

                        memcpy(&res_data[res_offset], &pad_data[per_pad_offset], pad_bytes);
                        res_offset += pad_bytes;
                        --left;
                        per_pad_offset = (per_pad_offset + pad_bytes) % (pad_offsets[0] - 1);
                    }

                    /// including the tailing '\0'
                    res_data[res_offset] = 0x0;
                    ++res_offset;
                }
            }
            else
            {
                ColumnString::Offset j = prev_offset;

                size_t left = length;

                /// get length parameter characters
                while (left > 0)
                {
                    ColumnString::Offset pad_bytes;

                    if (data[j] < 0xBF)
                        pad_bytes = 1;
                    else if (data[j] < 0xE0)
                        pad_bytes = 2;
                    else if (data[j] < 0xF0)
                        pad_bytes = 3;
                    else
                        pad_bytes = 1;

                    memcpy(&res_data[res_offset], &data[j], pad_bytes);
                    j += pad_bytes;
                    res_offset += pad_bytes;
                    --left;
                }

                /// including the tailing '\0'
                res_data[res_offset] = 0x0;
                ++res_offset;
            }

            res_offsets[i] = res_offset;
            prev_offset += fixed_len;
        }
    }

    static void vectorConst(const ColumnString::Chars_t & data,
                            const ColumnString::Offsets & offsets,
                            size_t size, /// number of rows of const column
                            size_t length,
                            const ColumnString::Chars_t & pad_data,
                            const ColumnString::Offsets & pad_offsets,
                            ColumnString::Chars_t & res_data,
                            ColumnString::Offsets & res_offsets)
    {
        res_data.reserve(3 * length * size);
        res_offsets.resize(size);

        ColumnString::Offset res_offset = 0;
        for (size_t i = 0; i < size; ++i)
        {
            ColumnString::Offset len = UTF8::countCodePoints(&data[0], offsets[0] - 1);
            ColumnString::Offset pad_len = UTF8::countCodePoints(&pad_data[0], pad_offsets[0] - 1);

            /// if the origin len of input less than the length parameter
            if (len < length)
            {
                size_t left = length - len;
                ColumnString::Offset per_pad_offset = 0;
                if (is_left)
                {
                    while (left > 0 && pad_len != 0)
                    {
                        /// insert into one utf8 character
                        ColumnString::Offset pad_bytes;

                        if (pad_data[per_pad_offset] < 0xBF)
                            pad_bytes = 1;
                        else if (pad_data[per_pad_offset] < 0xE0)
                            pad_bytes = 2;
                        else if (pad_data[per_pad_offset] < 0xF0)
                            pad_bytes = 3;
                        else
                            pad_bytes = 1;

                        memcpy(&res_data[res_offset], &pad_data[per_pad_offset], pad_bytes);
                        res_offset += pad_bytes;
                        --left;
                        per_pad_offset = (per_pad_offset + pad_bytes) % (pad_offsets[0] - 1);
                    }

                    /// including the tailing '\0'
                    memcpy(&res_data[res_offset], &data[0], offsets[0]);
                    res_offset += offsets[0];
                }
                else
                {
                    memcpy(&res_data[res_offset], &data[0], offsets[0] - 1);
                    res_offset += offsets[0] - 1;

                    while (left > 0 && pad_len != 0)
                    {
                        /// insert into one utf8 character
                        ColumnString::Offset pad_bytes;

                        if (pad_data[per_pad_offset] < 0xBF)
                            pad_bytes = 1;
                        else if (pad_data[per_pad_offset] < 0xE0)
                            pad_bytes = 2;
                        else if (pad_data[per_pad_offset] < 0xF0)
                            pad_bytes = 3;
                        else
                            pad_bytes = 1;

                        memcpy(&res_data[res_offset], &pad_data[per_pad_offset], pad_bytes);
                        res_offset += pad_bytes;
                        --left;
                        per_pad_offset = (per_pad_offset + pad_bytes) % (pad_offsets[0] - 1);
                    }

                    /// including the tailing '\0'
                    res_data[res_offset] = 0x0;
                    ++res_offset;
                }
            }
            else
            {
                ColumnString::Offset j = 0;

                size_t left = length;
                while (left > 0)
                {
                    /// get length parameter characters
                    ColumnString::Offset pad_bytes;

                    if (data[j] < 0xBF)
                        pad_bytes = 1;
                    else if (data[j] < 0xE0)
                        pad_bytes = 2;
                    else if (data[j] < 0xF0)
                        pad_bytes = 3;
                    else
                        pad_bytes = 1;

                    memcpy(&res_data[res_offset], &data[j], pad_bytes);
                    j += pad_bytes;
                    res_offset += pad_bytes;
                    --left;
                }

                /// including the tailing '\0'
                res_data[res_offset] = 0x0;
                ++res_offset;
            }

            res_offsets[i] = res_offset;
        }
    }

    static void vectorConst(const ColumnString::Chars_t & data,
                            size_t, /// length of fixed colomn
                            size_t size, /// number of row
                            size_t length,
                            const ColumnString::Chars_t & pad_data,
                            const ColumnString::Offsets & pad_offsets,
                            ColumnString::Chars_t & res_data,
                            ColumnString::Offsets & res_offsets)
    {
        res_data.reserve(3 * length * size);
        res_offsets.resize(size);

        ColumnString::Offset res_offset = 0;
        for (size_t i = 0; i < size; ++i)
        {
            size_t byte_len = strlen(reinterpret_cast<const char *>(&(data[0])));
            ColumnString::Offset len = UTF8::countCodePoints(&data[0], byte_len);
            ColumnString::Offset pad_len = UTF8::countCodePoints(&pad_data[0], pad_offsets[0] - 1);

            /// if the origin len of input less than the length parameter
            if (len < length)
            {
                size_t left = length - len;
                ColumnString::Offset per_pad_offset = 0;
                if (is_left)
                {
                    while (left > 0 && pad_len != 0)
                    {
                        /// insert into one utf8 character
                        ColumnString::Offset pad_bytes;

                        if (pad_data[per_pad_offset] < 0xBF)
                            pad_bytes = 1;
                        else if (pad_data[per_pad_offset] < 0xE0)
                            pad_bytes = 2;
                        else if (pad_data[per_pad_offset] < 0xF0)
                            pad_bytes = 3;
                        else
                            pad_bytes = 1;

                        memcpy(&res_data[res_offset], &pad_data[per_pad_offset], pad_bytes);
                        res_offset += pad_bytes;
                        --left;
                        per_pad_offset = (per_pad_offset + pad_bytes) % (pad_offsets[0] - 1);
                    }

                    memcpy(&res_data[res_offset], &data[0], byte_len);
                    res_offset += byte_len;

                    /// including the tailing '\0'
                    res_data[res_offset] = 0x0;
                    res_offset += 1;
                }
                else
                {
                    memcpy(&res_data[res_offset], &data[0], byte_len);
                    res_offset += byte_len;

                    while (left > 0 && pad_len != 0)
                    {
                        /// insert into one utf8 character
                        ColumnString::Offset pad_bytes;

                        if (pad_data[per_pad_offset] < 0xBF)
                            pad_bytes = 1;
                        else if (pad_data[per_pad_offset] < 0xE0)
                            pad_bytes = 2;
                        else if (pad_data[per_pad_offset] < 0xF0)
                            pad_bytes = 3;
                        else
                            pad_bytes = 1;

                        memcpy(&res_data[res_offset], &pad_data[per_pad_offset], pad_bytes);
                        res_offset += pad_bytes;
                        --left;
                        per_pad_offset = (per_pad_offset + pad_bytes) % (pad_offsets[0] - 1);
                    }

                    /// including the tailing '\0'
                    res_data[res_offset] = 0x0;
                    ++res_offset;
                }
            }
            else
            {
                ColumnString::Offset j = 0;

                size_t left = length;

                /// get length parameter characters
                while (left > 0)
                {
                    ColumnString::Offset pad_bytes;

                    if (data[j] < 0xBF)
                        pad_bytes = 1;
                    else if (data[j] < 0xE0)
                        pad_bytes = 2;
                    else if (data[j] < 0xF0)
                        pad_bytes = 3;
                    else
                        pad_bytes = 1;

                    memcpy(&res_data[res_offset], &data[j], pad_bytes);
                    j += pad_bytes;
                    res_offset += pad_bytes;
                    --left;
                }

                /// including the tailing '\0'
                res_data[res_offset] = 0x0;
                ++res_offset;
            }

            res_offsets[i] = res_offset;
        }
    }

    void tidbExecutePadUTF8(Block & block, const ColumnNumbers & arguments, const size_t result) const
    {
        TypeIndex type_index = removeNullable(block.getByPosition(arguments[1]).type)->getTypeId();
        switch (type_index)
        {
        case TypeIndex::UInt8:
            TidbPadImpl::tidbExecutePadImpl<UInt8, true, is_left>(block, arguments, result, getName());
            break;
        case TypeIndex::UInt16:
            TidbPadImpl::tidbExecutePadImpl<UInt16, true, is_left>(block, arguments, result, getName());
            break;
        case TypeIndex::UInt32:
            TidbPadImpl::tidbExecutePadImpl<UInt32, true, is_left>(block, arguments, result, getName());
            break;
        case TypeIndex::UInt64:
            TidbPadImpl::tidbExecutePadImpl<UInt64, true, is_left>(block, arguments, result, getName());
            break;
        case TypeIndex::Int8:
            TidbPadImpl::tidbExecutePadImpl<Int8, true, is_left>(block, arguments, result, getName());
            break;
        case TypeIndex::Int16:
            TidbPadImpl::tidbExecutePadImpl<Int16, true, is_left>(block, arguments, result, getName());
            break;
        case TypeIndex::Int32:
            TidbPadImpl::tidbExecutePadImpl<Int32, true, is_left>(block, arguments, result, getName());
            break;
        case TypeIndex::Int64:
            TidbPadImpl::tidbExecutePadImpl<Int64, true, is_left>(block, arguments, result, getName());
            break;
        default:
            throw Exception(fmt::format("the second argument type of {} is invalid, expect integer, got {}", getName(), type_index), ErrorCodes::ILLEGAL_TYPE_OF_ARGUMENT);
        }
    }
};

class FunctionASCII : public IFunction
{
public:
    static constexpr auto name = "ascii";
    FunctionASCII() = default;

    static FunctionPtr create(const Context & /*context*/)
    {
        return std::make_shared<FunctionASCII>();
    }

    std::string getName() const override { return name; }
    size_t getNumberOfArguments() const override { return 1; }

    DataTypePtr getReturnTypeImpl(const DataTypes & arguments) const override
    {
        if (arguments.size() != 1)
            throw Exception(
                fmt::format("Number of arguments for function {} doesn't match: passed {}, should be 1.", getName(), arguments.size()),
                ErrorCodes::NUMBER_OF_ARGUMENTS_DOESNT_MATCH);

        return std::make_shared<DataTypeInt64>();
    }

    void executeImpl(Block & block, const ColumnNumbers & arguments, size_t result) const override
    {
        const IColumn * c0_col = block.getByPosition(arguments[0]).column.get();
        const auto * c0_const = checkAndGetColumn<ColumnConst>(c0_col);
        const auto * c0_string = checkAndGetColumn<ColumnString>(c0_col);

        Field res_field;
        int val_num = c0_col->size();
        auto col_res = ColumnInt64::create();
        col_res->reserve(val_num);
        if (c0_const == nullptr && c0_string == nullptr)
            throw Exception(fmt::format("Illegal argument of function {}", getName()), ErrorCodes::ILLEGAL_TYPE_OF_ARGUMENT);

        for (int i = 0; i < val_num; i++)
        {
            c0_col->get(i, res_field);
            String handled_str = res_field.get<String>();
            Int64 res = handled_str.empty() ? 0 : static_cast<Int64>(handled_str[0]);
            col_res->insert(res);
        }

        block.getByPosition(result).column = std::move(col_res);
    }

private:
};

class FunctionLength : public IFunction
{
public:
    static constexpr auto name = "length";
    FunctionLength() = default;

    static FunctionPtr create(const Context & /*context*/)
    {
        return std::make_shared<FunctionLength>();
    }

    std::string getName() const override { return name; }
    size_t getNumberOfArguments() const override { return 1; }

    DataTypePtr getReturnTypeImpl(const DataTypes & arguments) const override
    {
        if (arguments.size() != 1)
            throw Exception(
                fmt::format("Number of arguments for function {} doesn't match: passed {}, should be 1.", getName(), arguments.size()),
                ErrorCodes::NUMBER_OF_ARGUMENTS_DOESNT_MATCH);

        return std::make_shared<DataTypeInt64>();
    }

    void executeImpl(Block & block, const ColumnNumbers & arguments, size_t result) const override
    {
        const IColumn * c0_col = block.getByPosition(arguments[0]).column.get();
        const auto * c0_const = checkAndGetColumn<ColumnConst>(c0_col);
        const auto * c0_string = checkAndGetColumn<ColumnString>(c0_col);

        Field res_field;
        int val_num = c0_col->size();
        auto col_res = ColumnInt64::create();
        col_res->reserve(val_num);
        if (c0_const == nullptr && c0_string == nullptr)
            throw Exception(fmt::format("Illegal argument of function {}", getName()), ErrorCodes::ILLEGAL_TYPE_OF_ARGUMENT);

        for (int i = 0; i < val_num; i++)
        {
            c0_col->get(i, res_field);
            String handled_str = res_field.get<String>();
            col_res->insert(static_cast<Int64>(handled_str.size()));
        }

        block.getByPosition(result).column = std::move(col_res);
    }

private:
};

class FunctionRepeat : public IFunction
{
public:
    static constexpr auto name = "repeat";
    FunctionRepeat() = default;

    static FunctionPtr create(const Context & /*context*/)
    {
        return std::make_shared<FunctionRepeat>();
    }

    std::string getName() const override { return name; }
    size_t getNumberOfArguments() const override { return 2; }
    bool useDefaultImplementationForConstants() const override { return true; }

    DataTypePtr getReturnTypeImpl(const DataTypes & arguments) const override
    {
        if (!arguments[0]->isString())
            throw Exception(
                fmt::format("Illegal type {} of first argument of function {}", arguments[0]->getName(), getName()),
                ErrorCodes::ILLEGAL_TYPE_OF_ARGUMENT);
        if (!arguments[1]->isInteger())
            throw Exception(
                fmt::format("Illegal type {} of second argument of function {}", arguments[1]->getName(), getName()),
                ErrorCodes::ILLEGAL_TYPE_OF_ARGUMENT);

        return std::make_shared<DataTypeString>();
    }

    void executeImpl(Block & block, const ColumnNumbers & arguments, size_t result) const override
    {
        if (executeRepeat<UInt8>(block, arguments, result)
            || executeRepeat<UInt16>(block, arguments, result)
            || executeRepeat<UInt32>(block, arguments, result)
            || executeRepeat<UInt64>(block, arguments, result)
            || executeRepeat<Int8>(block, arguments, result)
            || executeRepeat<Int16>(block, arguments, result)
            || executeRepeat<Int32>(block, arguments, result)
            || executeRepeat<Int64>(block, arguments, result))
        {
            return;
        }
        else
        {
            throw Exception(fmt::format("Illegal argument of function {}", getName()), ErrorCodes::ILLEGAL_TYPE_OF_ARGUMENT);
        }
    }

private:
    template <typename IntType>
    bool executeRepeat(
        Block & block,
        const ColumnNumbers & arguments,
        const size_t result) const
    {
        const ColumnPtr column_string = block.getByPosition(arguments[0]).column;
        const ColumnPtr column_repeat_times = block.getByPosition(arguments[1]).column;

        auto col_res = ColumnString::create();
        if (const auto * col_string = checkAndGetColumn<ColumnString>(column_string.get()))
        {
            // vector const
            if (column_repeat_times->isColumnConst())
            {
                const ColumnConst * col_const_repeat_times = checkAndGetColumnConst<ColumnVector<IntType>>(column_repeat_times.get());
                if (col_const_repeat_times == nullptr)
                {
                    return false;
                }
                auto repeat_times = col_const_repeat_times->getValue<IntType>();
                vectorConst(col_string->getChars(),
                            col_string->getOffsets(),
                            accurate::lessOp(INT32_MAX, repeat_times) ? INT32_MAX : repeat_times,
                            col_res->getChars(),
                            col_res->getOffsets());
            }
            // vector vector
            else
            {
                const auto * col_vector_repeat_count = checkAndGetColumn<ColumnVector<IntType>>(column_repeat_times.get());
                if (col_vector_repeat_count == nullptr)
                {
                    return false;
                }
                vectorVector(col_string->getChars(),
                             col_string->getOffsets(),
                             col_vector_repeat_count->getData(),
                             col_res->getChars(),
                             col_res->getOffsets());
            }
        }
        else if (const ColumnConst * col_const = checkAndGetColumnConst<ColumnString>(column_string.get()))
        {
            // const vector
            const auto * col_vector_repeat_count = checkAndGetColumn<ColumnVector<IntType>>(column_repeat_times.get());
            if (col_vector_repeat_count == nullptr)
            {
                return false;
            }
            const auto * col_string_from_const = checkAndGetColumn<ColumnString>(col_const->getDataColumnPtr().get());
            constVector(col_string_from_const->getChars(),
                        col_string_from_const->getOffsets(),
                        col_vector_repeat_count->getData(),
                        col_res->getChars(),
                        col_res->getOffsets());
        }
        else
        {
            // Impossible to reach here
            throw Exception("Impossible to reach here. Please check logic", ErrorCodes::LOGICAL_ERROR);
        }

        block.getByPosition(result).column = std::move(col_res);
        return true;
    }
    static void vectorConst(
        const ColumnString::Chars_t & data,
        const ColumnString::Offsets & offsets,
        const Int32 repeat_times,
        ColumnString::Chars_t & res_data,
        ColumnString::Offsets & res_offsets)
    {
        size_t size = offsets.size();
        res_offsets.resize(size);

        ColumnString::Offset prev_offset = 0;
        ColumnString::Offset res_offset = 0;
        for (size_t i = 0; i < size; ++i)
        {
            res_offset += doRepeat(data, prev_offset, offsets[i], repeat_times, res_data, res_offset);
            res_offsets[i] = res_offset;
            prev_offset = offsets[i];
        }
    }

    template <typename IntType>
    static void vectorVector(
        const ColumnString::Chars_t & data,
        const ColumnString::Offsets & offsets,
        const PaddedPODArray<IntType> & repeat_times,
        ColumnString::Chars_t & res_data,
        ColumnString::Offsets & res_offsets)
    {
        size_t size = offsets.size();
        res_offsets.resize(size);

        ColumnString::Offset prev_offset = 0;
        ColumnString::Offset res_offset = 0;
        for (size_t i = 0; i < size; ++i)
        {
            Int32 repeat_count = accurate::lessOp(INT32_MAX, repeat_times[i]) ? INT32_MAX : repeat_times[i];
            res_offset += doRepeat(data, prev_offset, offsets[i], repeat_count, res_data, res_offset);
            res_offsets[i] = res_offset;
            prev_offset = offsets[i];
        }
    }

    template <typename IntType>
    static void constVector(
        const ColumnString::Chars_t & data,
        const ColumnString::Offsets & offsets,
        const PaddedPODArray<IntType> & repeat_times,
        ColumnString::Chars_t & res_data,
        ColumnString::Offsets & res_offsets)
    {
        size_t size = repeat_times.size();
        res_offsets.resize(size);

        const ColumnString::Offset start_offset = 0;
        const ColumnString::Offset end_offset = offsets[0];
        ColumnString::Offset res_offset = 0;
        for (size_t i = 0; i < size; ++i)
        {
            Int32 repeat_count = accurate::lessOp(INT32_MAX, repeat_times[i]) ? INT32_MAX : repeat_times[i];
            res_offset += doRepeat(data, start_offset, end_offset, repeat_count, res_data, res_offset);
            res_offsets[i] = res_offset;
        }
    }
    /// Todo: should handle maxAllowedPacket. Detail in https://github.com/pingcap/tiflash/issues/3669
    static size_t doRepeat(
        const ColumnString::Chars_t & data,
        const ColumnString::Offset & start_offset,
        const ColumnString::Offset & end_offset,
        Int32 repeat_times,
        ColumnString::Chars_t & res_data,
        const ColumnString::Offset & res_offset)
    {
        if (repeat_times < 1)
        {
            res_data.resize(res_data.size() + 1);
            res_data[res_offset] = 0;
            return 1;
        }
        size_t size_to_copy = end_offset - start_offset - 1;
        size_t size = repeat_times * size_to_copy;
        res_data.resize(res_data.size() + size + 1);

        for (Int32 i = 0; i < repeat_times; ++i)
        {
            memcpy(&res_data[res_offset + size_to_copy * i], &data[start_offset], size_to_copy);
        }
        res_data[res_offset + size] = '\0';
        return size + 1;
    }
};


class FunctionPosition : public IFunction
{
public:
    static constexpr auto name = "position";
    FunctionPosition() = default;

    static FunctionPtr create(const Context & /*context*/)
    {
        return std::make_shared<FunctionPosition>();
    }

    std::string getName() const override { return name; }
    size_t getNumberOfArguments() const override { return 2; }

    DataTypePtr getReturnTypeImpl(const DataTypes & arguments) const override
    {
        if (arguments.size() != 2)
            throw Exception(
                fmt::format("Number of arguments for function {} doesn't match: passed {}, should be 2.", getName(), arguments.size()),
                ErrorCodes::NUMBER_OF_ARGUMENTS_DOESNT_MATCH);

        return std::make_shared<DataTypeInt64>();
    }

    void executeImpl(Block & block, const ColumnNumbers & arguments, size_t result) const override
    {
        const IColumn * c0_col = block.getByPosition(arguments[0]).column.get();
        const auto * c0_const = checkAndGetColumn<ColumnConst>(c0_col);
        const auto * c0_string = checkAndGetColumn<ColumnString>(c0_col);
        Field c0_field;

        const IColumn * c1_col = block.getByPosition(arguments[1]).column.get();
        const auto * c1_const = checkAndGetColumn<ColumnConst>(c1_col);
        const auto * c1_string = checkAndGetColumn<ColumnString>(c1_col);
        Field c1_field;

        if ((c0_const == nullptr && c0_string == nullptr) || (c1_const == nullptr && c1_string == nullptr))
            throw Exception(fmt::format("Illegal argument of function {}", getName()), ErrorCodes::ILLEGAL_TYPE_OF_ARGUMENT);

        if (c0_col->size() != c1_col->size())
            throw Exception(fmt::format("Function {} column number is inconformity", getName()), ErrorCodes::LOGICAL_ERROR);

        auto col_res = ColumnInt64::create();
        int val_num = c0_col->size();
        col_res->reserve(val_num);

        for (int i = 0; i < val_num; i++)
        {
            c0_col->get(i, c0_field);
            c1_col->get(i, c1_field);

            String c0_str = c0_field.get<String>();
            String c1_str = c1_field.get<String>();

            // return -1 when c1_str not contains the c0_str
            Int64 idx = c1_str.find(c0_str);
            col_res->insert(getPositionUTF8(c1_str, idx));
        }

        block.getByPosition(result).column = std::move(col_res);
    }

private:
    static Int64 getPositionUTF8(const String & c1_str, Int64 idx)
    {
        if (idx == -1)
            return 0;

        const auto * data = reinterpret_cast<const UInt8 *>(c1_str.data());
        return static_cast<size_t>(UTF8::countCodePoints(data, idx) + 1);
    }
};

class FunctionSubStringIndex : public IFunction
{
public:
    static constexpr auto name = "substringIndex";
    FunctionSubStringIndex() = default;

    static FunctionPtr create(const Context & /*context*/)
    {
        return std::make_shared<FunctionSubStringIndex>();
    }

    std::string getName() const override { return name; }
    size_t getNumberOfArguments() const override { return 3; }
    bool useDefaultImplementationForConstants() const override { return true; }

    DataTypePtr getReturnTypeImpl(const DataTypes & arguments) const override
    {
        if (!arguments[0]->isString())
            throw Exception(
                fmt::format("Illegal type {} of first argument of function {}", arguments[0]->getName(), getName()),
                ErrorCodes::ILLEGAL_TYPE_OF_ARGUMENT);
        if (!arguments[1]->isString())
            throw Exception(
                fmt::format("Illegal type {} of second argument of function {}", arguments[1]->getName(), getName()),
                ErrorCodes::ILLEGAL_TYPE_OF_ARGUMENT);
        if (!arguments[2]->isInteger())
            throw Exception(
                fmt::format("Illegal type {} of third argument of function {}", arguments[2]->getName(), getName()),
                ErrorCodes::ILLEGAL_TYPE_OF_ARGUMENT);
        return std::make_shared<DataTypeString>();
    }

    void executeImpl(Block & block, const ColumnNumbers & arguments, size_t result) const override
    {
        if (executeSubStringIndex<UInt8>(block, arguments, result)
            || executeSubStringIndex<UInt16>(block, arguments, result)
            || executeSubStringIndex<UInt32>(block, arguments, result)
            || executeSubStringIndex<UInt64>(block, arguments, result)
            || executeSubStringIndex<Int8>(block, arguments, result)
            || executeSubStringIndex<Int16>(block, arguments, result)
            || executeSubStringIndex<Int32>(block, arguments, result)
            || executeSubStringIndex<Int64>(block, arguments, result))
        {
            return;
        }
        else
        {
            throw Exception(fmt::format("Illegal argument of function {}", getName()), ErrorCodes::ILLEGAL_TYPE_OF_ARGUMENT);
        }
    }

private:
    template <typename IntType>
    bool executeSubStringIndex(
        Block & block,
        const ColumnNumbers & arguments,
        const size_t result) const
    {
        ColumnPtr & column_str = block.getByPosition(arguments[0]).column;
        ColumnPtr & column_delim = block.getByPosition(arguments[1]).column;
        ColumnPtr & column_count = block.getByPosition(arguments[2]).column;
        ColumnWithTypeAndName & column_result = block.getByPosition(result);

        bool delim_const = column_delim->isColumnConst();
        bool count_const = column_count->isColumnConst();

        // TODO: differentiate vector and const
        column_str = column_str->isColumnConst() ? column_str->convertToFullColumnIfConst() : column_str;
        if (delim_const && count_const)
        {
            const auto * str_col = checkAndGetColumn<ColumnString>(column_str.get());
            const ColumnConst * delim_col = checkAndGetColumnConst<ColumnString>(column_delim.get());
            const ColumnConst * count_col = checkAndGetColumnConst<ColumnVector<IntType>>(column_count.get());
            if (str_col == nullptr || delim_col == nullptr || count_col == nullptr)
            {
                return false;
            }
            auto col_res = ColumnString::create();
            auto count = count_col->getValue<IntType>();
            vectorConstConst(
                str_col->getChars(),
                str_col->getOffsets(),
                delim_col->getValue<String>(),
                accurate::lessOp(INT64_MAX, count) ? INT64_MAX : count,
                col_res->getChars(),
                col_res->getOffsets());
            column_result.column = std::move(col_res);
        }
        else
        {
            column_delim = column_delim->isColumnConst() ? column_delim->convertToFullColumnIfConst() : column_delim;
            column_count = column_count->isColumnConst() ? column_count->convertToFullColumnIfConst() : column_count;
            const auto * str_col = checkAndGetColumn<ColumnString>(column_str.get());
            const auto * delim_col = checkAndGetColumn<ColumnString>(column_delim.get());
            const auto * count_col = checkAndGetColumn<ColumnVector<IntType>>(column_count.get());
            if (str_col == nullptr || delim_col == nullptr || count_col == nullptr)
            {
                return false;
            }
            auto col_res = ColumnString::create();
            vectorVectorVector(
                str_col->getChars(),
                str_col->getOffsets(),
                delim_col->getChars(),
                delim_col->getOffsets(),
                count_col->getData(),
                col_res->getChars(),
                col_res->getOffsets());
            column_result.column = std::move(col_res);
        }

        return true;
    }

    static void vectorConstConst(
        const ColumnString::Chars_t & data,
        const ColumnString::Offsets & offsets,
        const std::string & delim,
        const Int64 needCount,
        ColumnString::Chars_t & res_data,
        ColumnString::Offsets & res_offsets)
    {
        res_offsets.resize(offsets.size());
        if (delim.empty() || needCount == 0)
        {
            // All result is ""
            res_data.resize(offsets.size());
            for (size_t i = 0; i < offsets.size(); ++i)
            {
                res_data[i] = '\0';
                res_offsets[i] = i + 1;
            }
            return;
        }

        ColumnString::Offset res_offset = 0;
        Volnitsky searcher(delim.c_str(), delim.size(), 0);
        res_data.reserve(data.size());
        for (size_t i = 0; i < offsets.size(); ++i)
        {
            auto data_offset = StringUtil::offsetAt(offsets, i);
            auto data_size = StringUtil::sizeAt(offsets, i) - 1;

            subStringIndex(&data[data_offset], data_size, &searcher, delim.size(), needCount, res_data, res_offset);
            res_offsets[i] = res_offset;
        }
    }

    template <typename IntType>
    static void vectorVectorVector(
        const ColumnString::Chars_t & data,
        const ColumnString::Offsets & offsets,
        const ColumnString::Chars_t & delim_data,
        const ColumnString::Offsets & delim_offsets,
        const PaddedPODArray<IntType> & needCount,
        ColumnString::Chars_t & res_data,
        ColumnString::Offsets & res_offsets)
    {
        res_data.reserve(data.size());
        res_offsets.resize(offsets.size());
        ColumnString::Offset res_offset = 0;

        for (size_t i = 0; i < offsets.size(); ++i)
        {
            auto data_offset = StringUtil::offsetAt(offsets, i);
            auto data_size = StringUtil::sizeAt(offsets, i) - 1;
            auto delim_offset = StringUtil::offsetAt(delim_offsets, i);
            auto delim_size = StringUtil::sizeAt(delim_offsets, i) - 1; // ignore the trailing zero.
            Int64 count = accurate::lessOp(INT64_MAX, needCount[i]) ? INT64_MAX : needCount[i];

            if (delim_size == 0 || count == 0)
            {
                res_data.resize(res_data.size() + 1);
                res_data[res_offset] = '\0';
                ++res_offset;
                res_offsets[i] = res_offset;
                continue;
            }
            Volnitsky searcher(reinterpret_cast<const char *>(&delim_data[delim_offset]), delim_size, data_size);
            subStringIndex(&data[data_offset], data_size, &searcher, delim_size, count, res_data, res_offset);
            res_offsets[i] = res_offset;
        }
    }

    static void subStringIndex(
        const UInt8 * data_begin,
        size_t data_size,
        Volnitsky * delim_searcher,
        size_t delim_size,
        Int64 count,
        ColumnString::Chars_t & res_data,
        ColumnString::Offset & res_offset)
    {
        const UInt8 * begin = data_begin;
        const UInt8 * pos = begin;
        const UInt8 * end = pos + data_size;
        assert(delim_size != 0);
        if (count > 0)
        {
            // Fast exit when count * delim_size > data_size
            if (static_cast<Int64>(data_size / delim_size) < count)
            {
                copyDataToResult(res_data, res_offset, begin, end);
                return;
            }
            while (pos < end)
            {
                const UInt8 * match = delim_searcher->search(pos, end - pos);
                --count;
                if (match == end || count == 0)
                {
                    copyDataToResult(res_data, res_offset, begin, match);
                    break;
                }
                pos = match + delim_size;
            }
        }
        else
        {
            std::vector<const UInt8 *> delim_pos;
            // Fast exit when count * delim_size > data_size, or count == INT64_MIN
            if (count == std::numeric_limits<Int64>::min() || static_cast<Int64>(data_size / delim_size) < -count)
            {
                copyDataToResult(res_data, res_offset, begin, end);
                return;
            }
            count = -count;
            // When count is negative, we need split string by delim.
            while (pos < end)
            {
                const UInt8 * match = delim_searcher->search(pos, end - pos);
                if (match == end)
                {
                    break;
                }
                delim_pos.push_back(match);
                pos = match + delim_size;
            }

            if (count <= static_cast<Int64>(delim_pos.size()))
            {
                auto delim_count = delim_pos.size();
                const UInt8 * match = delim_pos[delim_count - count];
                begin = match + delim_size;
            }
            copyDataToResult(res_data, res_offset, begin, end);
        }
    }

    static void copyDataToResult(
        ColumnString::Chars_t & res_data,
        ColumnString::Offset & res_offset,
        const UInt8 * begin,
        const UInt8 * end)
    {
        res_data.resize(res_data.size() + (end - begin + 1));
        memcpy(&res_data[res_offset], begin, end - begin);
        res_data[res_offset + (end - begin)] = '\0';
        res_offset += end - begin + 1;
    }
};

template <typename Name, typename Format>
class FormatImpl : public IFunction
{
public:
    static constexpr auto name = Name::name;
    explicit FormatImpl(const Context & context_)
        : context(context_)
    {}

    static FunctionPtr create(const Context & context_)
    {
        return std::make_shared<FormatImpl>(context_);
    }

    String getName() const override { return name; }

    bool useDefaultImplementationForConstants() const override { return true; }

    size_t getNumberOfArguments() const override { return 2; }

    DataTypePtr getReturnTypeImpl(const DataTypes & arguments) const override
    {
        auto first_argument = arguments[0];
        if (!first_argument->isNumber() && !first_argument->isDecimal())
            throw Exception(
                fmt::format("Illegal type {} of first argument of function {}", first_argument->getName(), getName()),
                ErrorCodes::ILLEGAL_TYPE_OF_ARGUMENT);

        if (!arguments[1]->isInteger())
            throw Exception(
                fmt::format("Illegal type {} of second argument of function {}", arguments[1]->getName(), getName()),
                ErrorCodes::ILLEGAL_TYPE_OF_ARGUMENT);

        return std::make_shared<DataTypeString>();
    }

    /// string format(number/decimal, int/uint)
    void executeImpl(Block & block, const ColumnNumbers & arguments, size_t result) const override
    {
        const auto & number_base_type = block.getByPosition(arguments[0]).type;
        const auto & precision_base_type = block.getByPosition(arguments[1]).type;

        auto col_res = ColumnString::create();
        auto val_num = block.getByPosition(arguments[0]).column->size();

        bool is_types_valid = getNumberType(number_base_type, [&](const auto & number_type, bool) {
            using NumberType = std::decay_t<decltype(number_type)>;
            using NumberFieldType = typename NumberType::FieldType;
            using NumberColVec = std::conditional_t<IsDecimal<NumberFieldType>, ColumnDecimal<NumberFieldType>, ColumnVector<NumberFieldType>>;
            const auto * number_raw = block.getByPosition(arguments[0]).column.get();

            TiDBDecimalRoundInfo info{number_type, number_type};
            info.output_prec = info.output_prec < 65 ? info.output_prec + 1 : 65;

            return getPrecisionType(precision_base_type, [&](const auto & precision_type, bool) {
                using PrecisionType = std::decay_t<decltype(precision_type)>;
                using PrecisionFieldType = typename PrecisionType::FieldType;
                using PrecisionColVec = ColumnVector<PrecisionFieldType>;
                const auto * precision_raw = block.getByPosition(arguments[1]).column.get();

                if (const auto * col0_const = checkAndGetColumnConst<NumberColVec>(number_raw))
                {
                    const NumberFieldType & const_number = col0_const->template getValue<NumberFieldType>();

                    if (const auto * col1_column = checkAndGetColumn<PrecisionColVec>(precision_raw))
                    {
                        const auto & precision_array = col1_column->getData();
                        for (size_t i = 0; i != val_num; ++i)
                        {
                            size_t max_num_decimals = getMaxNumDecimals(precision_array[i]);
                            format(const_number, max_num_decimals, info, col_res->getChars(), col_res->getOffsets());
                        }
                    }
                    else
                        return false;
                }
                else if (const auto * col0_column = checkAndGetColumn<NumberColVec>(number_raw))
                {
                    if (const auto * col1_const = checkAndGetColumnConst<PrecisionColVec>(precision_raw))
                    {
                        size_t max_num_decimals = getMaxNumDecimals(col1_const->template getValue<PrecisionFieldType>());
                        for (const auto & number : col0_column->getData())
                            format(number, max_num_decimals, info, col_res->getChars(), col_res->getOffsets());
                    }
                    else if (const auto * col1_column = checkAndGetColumn<PrecisionColVec>(precision_raw))
                    {
                        const auto & number_array = col0_column->getData();
                        const auto & precision_array = col1_column->getData();
                        for (size_t i = 0; i != val_num; ++i)
                        {
                            size_t max_num_decimals = getMaxNumDecimals(precision_array[i]);
                            format(number_array[i], max_num_decimals, info, col_res->getChars(), col_res->getOffsets());
                        }
                    }
                    else
                        return false;
                }
                else
                    return false;

                block.getByPosition(result).column = std::move(col_res);
                return true;
            });
        });

        if (!is_types_valid)
            throw Exception(
                fmt::format("Illegal types {}, {} arguments of function {}", number_base_type->getName(), precision_base_type->getName(), getName()),
                ErrorCodes::ILLEGAL_TYPE_OF_ARGUMENT);
    }

private:
    const Context & context;

    /// format_max_decimals limits the maximum number of decimal digits for result of
    /// function `format`, this value is same as `FORMAT_MAX_DECIMALS` in MySQL source code.
    static constexpr size_t format_max_decimals = 30;

    template <typename F>
    static bool getNumberType(DataTypePtr type, F && f)
    {
        return castTypeToEither<
            DataTypeDecimal32,
            DataTypeDecimal64,
            DataTypeDecimal128,
            DataTypeDecimal256,
            DataTypeFloat32,
            DataTypeFloat64,
            DataTypeInt8,
            DataTypeInt16,
            DataTypeInt32,
            DataTypeInt64,
            DataTypeUInt8,
            DataTypeUInt16,
            DataTypeUInt32,
            DataTypeUInt64>(type.get(), std::forward<F>(f));
    }

    template <typename F>
    static bool getPrecisionType(DataTypePtr type, F && f)
    {
        return castTypeToEither<
            DataTypeInt8,
            DataTypeInt16,
            DataTypeInt32,
            DataTypeInt64,
            DataTypeUInt8,
            DataTypeUInt16,
            DataTypeUInt32,
            DataTypeUInt64>(type.get(), std::forward<F>(f));
    }

    template <typename T>
    static size_t getMaxNumDecimals(T precision)
    {
        static_assert(std::is_integral_v<T>);
        if (accurate::lessOrEqualsOp(precision, 0))
            return 0;
        return std::min(static_cast<size_t>(precision), format_max_decimals);
    }

    template <typename T>
    static auto round(T number, size_t max_num_decimals [[maybe_unused]], const TiDBDecimalRoundInfo & info [[maybe_unused]])
    {
        if constexpr (IsDecimal<T>)
            return TiDBDecimalRound<T, T>::eval(number, max_num_decimals, info);
        else if constexpr (std::is_floating_point_v<T>)
            return TiDBFloatingRound<T, Float64>::eval(number, max_num_decimals);
        else
        {
            static_assert(std::is_integral_v<T>);
            return number;
        }
    }

    template <typename T>
    static std::string number2Str(T number, const TiDBDecimalRoundInfo & info [[maybe_unused]])
    {
        if constexpr (IsDecimal<T>)
            return number.toString(info.output_scale);
        else
        {
            static_assert(std::is_floating_point_v<T> || std::is_integral_v<T>);
            return fmt::format("{}", number);
        }
    }

    static void copyFromBuffer(const std::string & buffer, ColumnString::Chars_t & res_data, ColumnString::Offsets & res_offsets)
    {
        const size_t old_size = res_data.size();
        const size_t size_to_append = buffer.size() + 1;
        const size_t new_size = old_size + size_to_append;

        res_data.resize(new_size);
        memcpy(&res_data[old_size], buffer.c_str(), size_to_append);
        res_offsets.push_back(new_size);
    }

    template <typename T>
    static void format(
        T number,
        size_t max_num_decimals,
        TiDBDecimalRoundInfo & info,
        ColumnString::Chars_t & res_data,
        ColumnString::Offsets & res_offsets)
    {
        info.output_scale = std::min(max_num_decimals, static_cast<size_t>(info.input_scale));
        auto round_number = round(number, max_num_decimals, info);
        std::string round_number_str = number2Str(round_number, info);
        std::string buffer = Format::apply(round_number_str, max_num_decimals);
        copyFromBuffer(buffer, res_data, res_offsets);
    }
};

struct FormatWithEnUS
{
    static std::string apply(const std::string & number, size_t precision)
    {
        std::string buffer;
        size_t number_part_start = 0;
        if (number[0] == '-')
        {
            buffer += '-';
            number_part_start = 1;
        }

        auto point_index = number.find('.');
        if (point_index == std::string::npos)
            point_index = number.size();

        /// a comma can be used to group 3 digits in en_US locale, such as 12,345,678.00
        constexpr int digit_grouping_size = 3;
        constexpr char comma = ',';
        auto integer_part_size = point_index - number_part_start;
        const auto remainder = integer_part_size % digit_grouping_size;
        auto integer_part_pos = number.cbegin() + number_part_start;
        if (remainder != 0)
        {
            buffer.append(integer_part_pos, integer_part_pos + remainder);
            buffer += comma;
            integer_part_pos += remainder;
        }
        const auto integer_part_end = number.cbegin() + point_index;
        for (; integer_part_pos != integer_part_end; integer_part_pos += digit_grouping_size)
        {
            buffer.append(integer_part_pos, integer_part_pos + digit_grouping_size);
            buffer += comma;
        }
        buffer.pop_back();

        if (precision > 0)
        {
            buffer += '.';
            if (point_index == number.size()) /// no decimal part
                buffer.append(precision, '0');
            else
            {
                const auto decimal_part_size = number.size() - point_index - 1;
                const auto decimal_part_start = integer_part_end + 1;
                if (decimal_part_size >= precision)
                    buffer.append(decimal_part_start, decimal_part_start + precision);
                else
                    buffer.append(decimal_part_start, number.cend()).append(precision - decimal_part_size, '0');
            }
        }
        return buffer;
    }
};

class FunctionFormatWithLocale : public IFunction
{
public:
    struct NameFormatWithLocale
    {
        static constexpr auto name = "formatWithLocale";
    };
    template <typename Format>
    using FormatImpl_t = FormatImpl<NameFormatWithLocale, Format>;

    static constexpr auto name = NameFormatWithLocale::name;
    explicit FunctionFormatWithLocale(const Context & context_)
        : context(checkDagContextIsValid(context_))
    {}

    static FunctionPtr create(const Context & context_)
    {
        return std::make_shared<FunctionFormatWithLocale>(context_);
    }

    String getName() const override { return name; }

    bool useDefaultImplementationForNulls() const override { return false; }

    size_t getNumberOfArguments() const override { return 3; }

    DataTypePtr getReturnTypeImpl(const DataTypes & arguments) const override
    {
        auto first_argument = removeNullable(arguments[0]);
        if (!first_argument->isNumber() && !first_argument->isDecimal())
            throw Exception(
                fmt::format("Illegal type {} of first argument of function {}", first_argument->getName(), getName()),
                ErrorCodes::ILLEGAL_TYPE_OF_ARGUMENT);

        auto second_argument = removeNullable(arguments[1]);
        if (!second_argument->isInteger())
            throw Exception(
                fmt::format("Illegal type {} of second argument of function {}", second_argument->getName(), getName()),
                ErrorCodes::ILLEGAL_TYPE_OF_ARGUMENT);

        auto third_argument = removeNullable(arguments[2]);
        if (!third_argument->isString())
            throw Exception(
                fmt::format("Illegal type {} of third argument of function {}", third_argument->getName(), getName()),
                ErrorCodes::ILLEGAL_TYPE_OF_ARGUMENT);

        auto return_type = std::make_shared<DataTypeString>();
        return (arguments[0]->isNullable() || arguments[1]->isNullable()) ? makeNullable(return_type) : return_type;
    }

    void executeImpl(Block & block, const ColumnNumbers & arguments, size_t result) const override
    {
        const auto * locale_raw = block.getByPosition(arguments[2]).column.get();
        handleLocale(locale_raw);

        /// TODO support switching different locale in a block.
        static DefaultExecutable forward_function{std::make_shared<FormatImpl_t<FormatWithEnUS>>(context)};
        const ColumnNumbers forward_arguments{arguments[0], arguments[1]};
        forward_function.execute(block, forward_arguments, result);
    }

private:
    const Context & context;

    /// Append warning when locale is not 'en_US'.
    /// TODO support other locales after tidb has supported them.
    void handleLocale(const IColumn * locale_raw) const
    {
        static const std::string supported_locale = "en_US";
        using LocaleColVec = ColumnString;
        const auto column_size = locale_raw->size();
        if (const auto * locale_const = checkAndGetColumnConst<LocaleColVec>(locale_raw, true))
        {
            if (locale_const->onlyNull())
            {
                const auto & msg = genWarningMsg("NULL");
                for (size_t i = 0; i != column_size; ++i)
                    context.getDAGContext()->appendWarning(msg);
            }
            else
            {
                const auto value = locale_const->getValue<String>();
                if (!boost::iequals(value, supported_locale))
                {
                    const auto & msg = genWarningMsg(value);
                    for (size_t i = 0; i != column_size; ++i)
                        context.getDAGContext()->appendWarning(msg);
                }
            }
        }
        else
        {
            Field locale_field;
            for (size_t i = 0; i != column_size; ++i)
            {
                locale_raw->get(i, locale_field);
                if (locale_field.isNull())
                    context.getDAGContext()->appendWarning(genWarningMsg("NULL"));
                else
                {
                    String value = locale_field.get<String>();
                    if (!boost::iequals(value, supported_locale))
                        context.getDAGContext()->appendWarning(genWarningMsg(value));
                }
            }
        }
    }

    static std::string genWarningMsg(const std::string & value)
    {
        return fmt::format("Unknown locale: \'{}\'", value);
    }

    static const Context & checkDagContextIsValid(const Context & context_)
    {
        if (!context_.getDAGContext())
            throw Exception("DAGContext should not be nullptr.", ErrorCodes::LOGICAL_ERROR);
        return context_;
    }
};

<<<<<<< HEAD
class FunctionBin : public IFunction
{
public:
    static constexpr auto name = "bin";
    static constexpr size_t word_size = 8;
    FunctionBin() = default;

    static FunctionPtr create(const Context & /*context*/)
    {
        return std::make_shared<FunctionBin>();
=======
class FunctionHexStr : public IFunction
{
public:
    static constexpr auto name = "hexStr";
    FunctionHexStr() = default;

    static FunctionPtr create(const Context & /*context*/)
    {
        return std::make_shared<FunctionHexStr>();
>>>>>>> 3ad743b5
    }

    std::string getName() const override { return name; }
    size_t getNumberOfArguments() const override { return 1; }
<<<<<<< HEAD

    DataTypePtr getReturnTypeImpl(const DataTypes & arguments) const override
    {
        if (arguments.size() != 1)
            throw Exception(
                fmt::format("Number of arguments for function {} doesn't match: passed {}, should be 1.", getName(), arguments.size()),
                ErrorCodes::NUMBER_OF_ARGUMENTS_DOESNT_MATCH);

        auto first_argument = removeNullable(arguments[0]);
        if (!first_argument->isInteger())
            throw Exception(
                fmt::format("Illegal type {} of first argument of function {}", first_argument->getName(), getName()),
                ErrorCodes::ILLEGAL_TYPE_OF_ARGUMENT);

        return std::make_shared<DataTypeString>();
    }

    template <typename T>
    static void executeOneUIntOrInt(T data, char *& out)
    {
        auto x = static_cast<Int64>(data); // NOLINT
        bool was_nonzero = false;
        bool was_first_nonzero_byte = true;
        for (int offset = (sizeof(Int64) - 1) * 8; offset >= 0; offset -= 8)
        {
            UInt8 byte = x >> offset;
            /// Skip leading zeros
            if (byte == 0 && !was_nonzero && offset)
                continue;
            was_nonzero = true;
            if (was_first_nonzero_byte)
            {
                out += writeNoZeroPrefixBinByte(byte, out);
                was_first_nonzero_byte = false;
            }
            else
            {
                writeBinByte(byte, out);
                out += word_size;
            }
        }
        *out = '\0';
        ++out;
    }

    template <typename T>
    bool tryExecuteUIntOrInt(const IColumn * col, ColumnPtr & col_res) const
    {
        auto * col_vec = checkAndGetColumn<ColumnVector<T>>(col);
        static constexpr size_t MAX_LENGTH = sizeof(Int64) * word_size + 1; /// Including trailing zero byte.
        if (col_vec)
        {
            auto col_str = ColumnString::create();
            ColumnString::Chars_t & out_vec = col_str->getChars();
            ColumnString::Offsets & out_offsets = col_str->getOffsets();
            const typename ColumnVector<T>::Container & in_vec = col_vec->getData();
            size_t size = in_vec.size();
            out_offsets.resize(size);
            out_vec.resize(size * (word_size + 1) + MAX_LENGTH); /// word_size+1 is length of one byte in hex/bin plus zero byte.
            size_t pos = 0;
            for (size_t i = 0; i < size; ++i)
            {
                /// Manual exponential growth, so as not to rely on the linear amortized work time of `resize` (no one guarantees it).
                if (pos + MAX_LENGTH > out_vec.size())
                    out_vec.resize(out_vec.size() * word_size + MAX_LENGTH);
                char * begin = reinterpret_cast<char *>(&out_vec[pos]);
                char * end = begin;
                executeOneUIntOrInt(in_vec[i], end);
                pos += end - begin;
                out_offsets[i] = pos;
            }
            out_vec.resize(pos);
            col_res = std::move(col_str);
            return true;
        }
        else
        {
            return false;
        }
    }

    void executeImpl(Block & block, const ColumnNumbers & arguments, size_t result) const override
    {
        const IColumn * column = block.getByPosition(arguments[0]).column.get();
        ColumnPtr res_column;
        if (tryExecuteUIntOrInt<UInt8>(column, res_column) || tryExecuteUIntOrInt<UInt16>(column, res_column) || tryExecuteUIntOrInt<UInt32>(column, res_column) || tryExecuteUIntOrInt<UInt64>(column, res_column) || tryExecuteUIntOrInt<Int8>(column, res_column) || tryExecuteUIntOrInt<Int16>(column, res_column) || tryExecuteUIntOrInt<Int32>(column, res_column) || tryExecuteUIntOrInt<Int64>(column, res_column))
        {
            block.getByPosition(result).column = std::move(res_column);
=======
    bool useDefaultImplementationForConstants() const override { return true; }

    DataTypePtr getReturnTypeImpl(const DataTypes & arguments) const override
    {
        if (!arguments[0]->isStringOrFixedString())
            throw Exception(
                fmt::format("Illegal type {} of first argument of function {}", arguments[0]->getName(), getName()),
                ErrorCodes::ILLEGAL_TYPE_OF_ARGUMENT);
        return std::make_shared<DataTypeString>();
    }

    void executeImpl(Block & block, const ColumnNumbers & arguments, size_t result) const override
    {
        const ColumnPtr & column = block.getByPosition(arguments[0]).column;
        if (const auto * col = checkAndGetColumn<ColumnString>(column.get()))
        {
            auto col_res = ColumnString::create();
            vector(col->getChars(), col->getOffsets(), col_res->getChars(), col_res->getOffsets());
            block.getByPosition(result).column = std::move(col_res);
        }
        else if (const auto * col = checkAndGetColumn<ColumnFixedString>(column.get()))
        {
            auto col_res = ColumnFixedString::create(col->getN() * 2);
            vectorFixed(col->getChars(), col->getN(), col_res->getChars());
            block.getByPosition(result).column = std::move(col_res);
        }
        else
            throw Exception(
                fmt::format("Illegal column {} of argument of function {}", block.getByPosition(arguments[0]).column->getName(), getName()),
                ErrorCodes::ILLEGAL_COLUMN);
    }

private:
    static constexpr UInt8 hexTable[17] = "0123456789ABCDEF";

    static void vector(const ColumnString::Chars_t & data,
                       const ColumnString::Offsets & offsets,
                       ColumnString::Chars_t & res_data,
                       ColumnString::Offsets & res_offsets)
    {
        size_t size = offsets.size();
        // every string contains a tailing zero, which will not be hexed, so minus size to remove these doubled zeros
        res_data.resize(data.size() * 2 - size);
        res_offsets.resize(size);

        ColumnString::Offset prev_offset = 0;
        for (size_t i = 0; i < size; ++i)
        {
            for (size_t j = prev_offset; j < offsets[i] - 1; ++j)
            {
                ColumnString::Offset pos = j * 2 - i;
                UInt8 byte = data[j];
                res_data[pos] = hexTable[byte >> 4];
                res_data[pos + 1] = hexTable[byte & 0x0f];
            }
            // the last element written by the previous loop is:
            // `(offsets[i] - 2) * 2 - i + 1 = offsets[i] * 2 - i - 3`
            // then the zero should be written to `offsets[i] * 2 - i - 2`
            res_data[offsets[i] * 2 - i - 2] = 0;
            res_offsets[i] = offsets[i] * 2 - i - 1;

            prev_offset = offsets[i];
        }
    }

    static void vectorFixed(const ColumnString::Chars_t & data, size_t length, ColumnString::Chars_t & res_data)
    {
        size_t size = data.size() / length;
        res_data.resize(data.size() * 2);

        for (size_t i = 0; i < size; ++i)
            for (size_t j = i * length; j < (i + 1) * length; ++j)
            {
                ColumnString::Offset pos = j * 2;
                UInt8 byte = data[j];
                res_data[pos] = hexTable[byte >> 4];
                res_data[pos + 1] = hexTable[byte & 0x0f];
            }
    }
};

class FunctionHexInt : public IFunction
{
public:
    static constexpr auto name = "hexInt";
    FunctionHexInt() = default;

    static FunctionPtr create(const Context & /*context*/)
    {
        return std::make_shared<FunctionHexInt>();
    }

    std::string getName() const override { return name; }
    size_t getNumberOfArguments() const override { return 1; }
    bool useDefaultImplementationForConstants() const override { return true; }

    DataTypePtr getReturnTypeImpl(const DataTypes & arguments) const override
    {
        if (!arguments[0]->isNumber())
            throw Exception(
                fmt::format("Illegal type {} of first argument of function {}", arguments[0]->getName(), getName()),
                ErrorCodes::ILLEGAL_TYPE_OF_ARGUMENT);
        return std::make_shared<DataTypeString>();
    }

    void executeImpl(Block & block, const ColumnNumbers & arguments, size_t result) const override
    {
        if (executeHexInt<UInt8>(block, arguments, result)
            || executeHexInt<UInt16>(block, arguments, result)
            || executeHexInt<UInt32>(block, arguments, result)
            || executeHexInt<UInt64>(block, arguments, result)
            || executeHexInt<Int8>(block, arguments, result)
            || executeHexInt<Int16>(block, arguments, result)
            || executeHexInt<Int32>(block, arguments, result)
            || executeHexInt<Int64>(block, arguments, result))
        {
>>>>>>> 3ad743b5
            return;
        }
        else
        {
            throw Exception(fmt::format("Illegal argument of function {}", getName()), ErrorCodes::ILLEGAL_TYPE_OF_ARGUMENT);
        }
    }

private:
<<<<<<< HEAD
=======
    template <typename IntType>
    bool executeHexInt(
        Block & block,
        const ColumnNumbers & arguments,
        const size_t result) const
    {
        ColumnPtr & column = block.getByPosition(arguments[0]).column;
        const auto col = checkAndGetColumn<ColumnVector<IntType>>(column.get());
        if (col == nullptr)
        {
            return false;
        }
        size_t size = col->size();

        auto col_res = ColumnString::create();

        ColumnString::Chars_t & res_chars = col_res->getChars();
        // Convert a UInt64 to hex, will cost 17 bytes at most
        res_chars.reserve(size * 17);
        ColumnString::Offsets & res_offsets = col_res->getOffsets();
        res_offsets.resize(size);

        size_t prev_res_offset = 0;
        for (size_t i = 0; i < size; ++i)
        {
            UInt64 number = col->getUInt(i);

            int print_size = sprintf(reinterpret_cast<char *>(&res_chars[prev_res_offset]), "%lX", number);
            res_chars[prev_res_offset + print_size] = 0;
            // Add the size of printed string and a tailing zero
            prev_res_offset += print_size + 1;
            res_offsets[i] = prev_res_offset;
        }
        res_chars.resize(prev_res_offset);

        block.getByPosition(result).column = std::move(col_res);

        return true;
    }
>>>>>>> 3ad743b5
};

// clang-format off
struct NameEmpty                 { static constexpr auto name = "empty"; };
struct NameNotEmpty              { static constexpr auto name = "notEmpty"; };
struct NameLength                { static constexpr auto name = "length"; };
struct NameLengthUTF8            { static constexpr auto name = "lengthUTF8"; };
struct NameLowerBinary           { static constexpr auto name = "lowerBinary"; };
struct NameLowerUTF8             { static constexpr auto name = "lowerUTF8"; };
struct NameUpperBinary           { static constexpr auto name = "upperBinary"; };
struct NameUpperUTF8             { static constexpr auto name = "upperUTF8"; };
struct NameReverseUTF8           { static constexpr auto name = "reverseUTF8"; };
struct NameTrim                  { static constexpr auto name = "trim"; };
struct NameLTrim                 { static constexpr auto name = "ltrim"; };
struct NameRTrim                 { static constexpr auto name = "rtrim"; };
struct NameTiDBTrim              { static constexpr auto name = "tidbTrim"; };
struct NameTiDBLTrim             { static constexpr auto name = "tidbLTrim"; };
struct NameTiDBRTrim             { static constexpr auto name = "tidbRTrim"; };
struct NameLPad                  { static constexpr auto name = "lpad"; };
struct NameLPadUTF8              { static constexpr auto name = "lpadUTF8"; };
struct NameRPad                  { static constexpr auto name = "rpad"; };
struct NameRPadUTF8              { static constexpr auto name = "rpadUTF8"; };
struct NameConcat                { static constexpr auto name = "concat"; };
struct NameConcatAssumeInjective { static constexpr auto name = "concatAssumeInjective"; };
struct NameFormat                { static constexpr auto name = "format"; };
// clang-format on

using FunctionEmpty = FunctionStringOrArrayToT<EmptyImpl<false>, NameEmpty, UInt8>;
using FunctionNotEmpty = FunctionStringOrArrayToT<EmptyImpl<true>, NameNotEmpty, UInt8>;
// using FunctionLength = FunctionStringOrArrayToT<LengthImpl, NameLength, UInt64>;
using FunctionLengthUTF8 = FunctionStringOrArrayToT<LengthUTF8Impl, NameLengthUTF8, UInt64>;
using FunctionLowerBinary = FunctionStringToString<TiDBLowerUpperBinaryImpl, NameLowerBinary>;
using FunctionLowerUTF8 = FunctionStringToString<TiDBLowerUpperUTF8Impl<'A', 'Z', CharUtil::unicodeToLower>, NameLowerUTF8>;
using FunctionUpperBinary = FunctionStringToString<TiDBLowerUpperBinaryImpl, NameUpperBinary>;
using FunctionUpperUTF8 = FunctionStringToString<TiDBLowerUpperUTF8Impl<'a', 'z', CharUtil::unicodeToUpper>, NameUpperUTF8>;
using FunctionReverseUTF8 = FunctionStringToString<ReverseUTF8Impl, NameReverseUTF8, true>;
using FunctionTrim = FunctionTiDBTrim<NameTiDBTrim, true, true>;
using FunctionLTrim = FunctionTiDBTrim<NameTiDBLTrim, true, false>;
using FunctionRTrim = FunctionTiDBTrim<NameTiDBRTrim, false, true>;
using FunctionLPad = PadImpl<NameLPad, true>;
using FunctionRPad = PadImpl<NameRPad, false>;
using FunctionLPadUTF8 = PadUTF8Impl<NameLPadUTF8, true>;
using FunctionRPadUTF8 = PadUTF8Impl<NameRPadUTF8, false>;
using FunctionConcat = ConcatImpl<NameConcat, false>;
using FunctionConcatAssumeInjective = ConcatImpl<NameConcatAssumeInjective, true>;
using FunctionFormat = FormatImpl<NameFormat, FormatWithEnUS>;

// export for tests
template struct LowerUpperUTF8Impl<'A', 'Z', Poco::Unicode::toLower, UTF8CyrillicToCase<true>>;
template struct LowerUpperUTF8Impl<'a', 'z', Poco::Unicode::toUpper, UTF8CyrillicToCase<false>>;
template struct LowerUpperImpl<'A', 'Z'>;
template struct LowerUpperImpl<'a', 'z'>;

void registerFunctionsString(FunctionFactory & factory)
{
    factory.registerFunction<FunctionEmpty>();
    factory.registerFunction<FunctionNotEmpty>();
    factory.registerFunction<FunctionLength>();
    factory.registerFunction<FunctionLengthUTF8>();
    factory.registerFunction<FunctionLowerBinary>();
    factory.registerFunction<FunctionUpperBinary>();
    factory.registerFunction<FunctionLowerUTF8>();
    factory.registerFunction<FunctionUpperUTF8>();
    factory.registerFunction<FunctionReverse>();
    factory.registerFunction<FunctionReverseUTF8>();
    factory.registerFunction<FunctionTrim>("tidbTrim", FunctionFactory::CaseInsensitive);
    factory.registerFunction<FunctionLTrim>("tidbLTrim", FunctionFactory::CaseInsensitive);
    factory.registerFunction<FunctionRTrim>("tidbRTrim", FunctionFactory::CaseInsensitive);
    factory.registerFunction<FunctionLPad>();
    factory.registerFunction<FunctionRPad>();
    factory.registerFunction<FunctionLPadUTF8>();
    factory.registerFunction<FunctionRPadUTF8>();
    factory.registerFunction<FunctionConcat>();
    factory.registerFunction<FunctionConcatAssumeInjective>();
    factory.registerFunction<FunctionTiDBConcat>();
    factory.registerFunction<FunctionTiDBConcatWithSeparator>();
    factory.registerFunction<FunctionSubstring>();
    factory.registerFunction<FunctionSubstringUTF8>();
    factory.registerFunction<FunctionAppendTrailingCharIfAbsent>();
    factory.registerFunction<FunctionJsonLength>();
    factory.registerFunction<FunctionRightUTF8>();
    factory.registerFunction<FunctionASCII>();
    factory.registerFunction<FunctionPosition>();
    factory.registerFunction<FunctionSubStringIndex>();
    factory.registerFunction<FunctionFormat>();
    factory.registerFunction<FunctionFormatWithLocale>();
<<<<<<< HEAD
    factory.registerFunction<FunctionBin>();
=======
    factory.registerFunction<FunctionHexStr>();
    factory.registerFunction<FunctionHexInt>();
    factory.registerFunction<FunctionRepeat>();
>>>>>>> 3ad743b5
}
} // namespace DB<|MERGE_RESOLUTION|>--- conflicted
+++ resolved
@@ -5121,7 +5121,185 @@
     }
 };
 
-<<<<<<< HEAD
+class FunctionHexStr : public IFunction
+{
+public:
+    static constexpr auto name = "hexStr";
+    FunctionHexStr() = default;
+
+    static FunctionPtr create(const Context & /*context*/)
+    {
+        return std::make_shared<FunctionHexStr>();
+    }
+
+    std::string getName() const override { return name; }
+    size_t getNumberOfArguments() const override { return 1; }
+    bool useDefaultImplementationForConstants() const override { return true; }
+
+    DataTypePtr getReturnTypeImpl(const DataTypes & arguments) const override
+    {
+        if (!arguments[0]->isStringOrFixedString())
+            throw Exception(
+                fmt::format("Illegal type {} of first argument of function {}", arguments[0]->getName(), getName()),
+                ErrorCodes::ILLEGAL_TYPE_OF_ARGUMENT);
+        return std::make_shared<DataTypeString>();
+    }
+
+    void executeImpl(Block & block, const ColumnNumbers & arguments, size_t result) const override
+    {
+        const ColumnPtr & column = block.getByPosition(arguments[0]).column;
+        if (const auto * col = checkAndGetColumn<ColumnString>(column.get()))
+        {
+            auto col_res = ColumnString::create();
+            vector(col->getChars(), col->getOffsets(), col_res->getChars(), col_res->getOffsets());
+            block.getByPosition(result).column = std::move(col_res);
+        }
+        else if (const auto * col = checkAndGetColumn<ColumnFixedString>(column.get()))
+        {
+            auto col_res = ColumnFixedString::create(col->getN() * 2);
+            vectorFixed(col->getChars(), col->getN(), col_res->getChars());
+            block.getByPosition(result).column = std::move(col_res);
+        }
+        else
+            throw Exception(
+                fmt::format("Illegal column {} of argument of function {}", block.getByPosition(arguments[0]).column->getName(), getName()),
+                ErrorCodes::ILLEGAL_COLUMN);
+    }
+
+private:
+    static constexpr UInt8 hexTable[17] = "0123456789ABCDEF";
+
+    static void vector(const ColumnString::Chars_t & data,
+                       const ColumnString::Offsets & offsets,
+                       ColumnString::Chars_t & res_data,
+                       ColumnString::Offsets & res_offsets)
+    {
+        size_t size = offsets.size();
+        // every string contains a tailing zero, which will not be hexed, so minus size to remove these doubled zeros
+        res_data.resize(data.size() * 2 - size);
+        res_offsets.resize(size);
+
+        ColumnString::Offset prev_offset = 0;
+        for (size_t i = 0; i < size; ++i)
+        {
+            for (size_t j = prev_offset; j < offsets[i] - 1; ++j)
+            {
+                ColumnString::Offset pos = j * 2 - i;
+                UInt8 byte = data[j];
+                res_data[pos] = hexTable[byte >> 4];
+                res_data[pos + 1] = hexTable[byte & 0x0f];
+            }
+            // the last element written by the previous loop is:
+            // `(offsets[i] - 2) * 2 - i + 1 = offsets[i] * 2 - i - 3`
+            // then the zero should be written to `offsets[i] * 2 - i - 2`
+            res_data[offsets[i] * 2 - i - 2] = 0;
+            res_offsets[i] = offsets[i] * 2 - i - 1;
+
+            prev_offset = offsets[i];
+        }
+    }
+
+    static void vectorFixed(const ColumnString::Chars_t & data, size_t length, ColumnString::Chars_t & res_data)
+    {
+        size_t size = data.size() / length;
+        res_data.resize(data.size() * 2);
+
+        for (size_t i = 0; i < size; ++i)
+            for (size_t j = i * length; j < (i + 1) * length; ++j)
+            {
+                ColumnString::Offset pos = j * 2;
+                UInt8 byte = data[j];
+                res_data[pos] = hexTable[byte >> 4];
+                res_data[pos + 1] = hexTable[byte & 0x0f];
+            }
+    }
+};
+
+class FunctionHexInt : public IFunction
+{
+public:
+    static constexpr auto name = "hexInt";
+    FunctionHexInt() = default;
+
+    static FunctionPtr create(const Context & /*context*/)
+    {
+        return std::make_shared<FunctionHexInt>();
+    }
+
+    std::string getName() const override { return name; }
+    size_t getNumberOfArguments() const override { return 1; }
+    bool useDefaultImplementationForConstants() const override { return true; }
+
+    DataTypePtr getReturnTypeImpl(const DataTypes & arguments) const override
+    {
+        if (!arguments[0]->isNumber())
+            throw Exception(
+                fmt::format("Illegal type {} of first argument of function {}", arguments[0]->getName(), getName()),
+                ErrorCodes::ILLEGAL_TYPE_OF_ARGUMENT);
+        return std::make_shared<DataTypeString>();
+    }
+
+    void executeImpl(Block & block, const ColumnNumbers & arguments, size_t result) const override
+    {
+        if (executeHexInt<UInt8>(block, arguments, result)
+            || executeHexInt<UInt16>(block, arguments, result)
+            || executeHexInt<UInt32>(block, arguments, result)
+            || executeHexInt<UInt64>(block, arguments, result)
+            || executeHexInt<Int8>(block, arguments, result)
+            || executeHexInt<Int16>(block, arguments, result)
+            || executeHexInt<Int32>(block, arguments, result)
+            || executeHexInt<Int64>(block, arguments, result))
+        {
+            return;
+        }
+        else
+        {
+            throw Exception(fmt::format("Illegal argument of function {}", getName()), ErrorCodes::ILLEGAL_TYPE_OF_ARGUMENT);
+        }
+    }
+
+private:
+    template <typename IntType>
+    bool executeHexInt(
+        Block & block,
+        const ColumnNumbers & arguments,
+        const size_t result) const
+    {
+        ColumnPtr & column = block.getByPosition(arguments[0]).column;
+        const auto col = checkAndGetColumn<ColumnVector<IntType>>(column.get());
+        if (col == nullptr)
+        {
+            return false;
+        }
+        size_t size = col->size();
+
+        auto col_res = ColumnString::create();
+
+        ColumnString::Chars_t & res_chars = col_res->getChars();
+        // Convert a UInt64 to hex, will cost 17 bytes at most
+        res_chars.reserve(size * 17);
+        ColumnString::Offsets & res_offsets = col_res->getOffsets();
+        res_offsets.resize(size);
+
+        size_t prev_res_offset = 0;
+        for (size_t i = 0; i < size; ++i)
+        {
+            UInt64 number = col->getUInt(i);
+
+            int print_size = sprintf(reinterpret_cast<char *>(&res_chars[prev_res_offset]), "%lX", number);
+            res_chars[prev_res_offset + print_size] = 0;
+            // Add the size of printed string and a tailing zero
+            prev_res_offset += print_size + 1;
+            res_offsets[i] = prev_res_offset;
+        }
+        res_chars.resize(prev_res_offset);
+
+        block.getByPosition(result).column = std::move(col_res);
+
+        return true;
+    }
+};
+
 class FunctionBin : public IFunction
 {
 public:
@@ -5132,22 +5310,10 @@
     static FunctionPtr create(const Context & /*context*/)
     {
         return std::make_shared<FunctionBin>();
-=======
-class FunctionHexStr : public IFunction
-{
-public:
-    static constexpr auto name = "hexStr";
-    FunctionHexStr() = default;
-
-    static FunctionPtr create(const Context & /*context*/)
-    {
-        return std::make_shared<FunctionHexStr>();
->>>>>>> 3ad743b5
     }
 
     std::string getName() const override { return name; }
     size_t getNumberOfArguments() const override { return 1; }
-<<<<<<< HEAD
 
     DataTypePtr getReturnTypeImpl(const DataTypes & arguments) const override
     {
@@ -5233,178 +5399,25 @@
     {
         const IColumn * column = block.getByPosition(arguments[0]).column.get();
         ColumnPtr res_column;
-        if (tryExecuteUIntOrInt<UInt8>(column, res_column) || tryExecuteUIntOrInt<UInt16>(column, res_column) || tryExecuteUIntOrInt<UInt32>(column, res_column) || tryExecuteUIntOrInt<UInt64>(column, res_column) || tryExecuteUIntOrInt<Int8>(column, res_column) || tryExecuteUIntOrInt<Int16>(column, res_column) || tryExecuteUIntOrInt<Int32>(column, res_column) || tryExecuteUIntOrInt<Int64>(column, res_column))
+        if (tryExecuteUIntOrInt<UInt8>(column, res_column)
+            || tryExecuteUIntOrInt<UInt16>(column, res_column)
+            || tryExecuteUIntOrInt<UInt32>(column, res_column)
+            || tryExecuteUIntOrInt<UInt64>(column, res_column)
+            || tryExecuteUIntOrInt<Int8>(column, res_column)
+            || tryExecuteUIntOrInt<Int16>(column, res_column)
+            || tryExecuteUIntOrInt<Int32>(column, res_column)
+            || tryExecuteUIntOrInt<Int64>(column, res_column))
         {
             block.getByPosition(result).column = std::move(res_column);
-=======
-    bool useDefaultImplementationForConstants() const override { return true; }
-
-    DataTypePtr getReturnTypeImpl(const DataTypes & arguments) const override
-    {
-        if (!arguments[0]->isStringOrFixedString())
-            throw Exception(
-                fmt::format("Illegal type {} of first argument of function {}", arguments[0]->getName(), getName()),
-                ErrorCodes::ILLEGAL_TYPE_OF_ARGUMENT);
-        return std::make_shared<DataTypeString>();
-    }
-
-    void executeImpl(Block & block, const ColumnNumbers & arguments, size_t result) const override
-    {
-        const ColumnPtr & column = block.getByPosition(arguments[0]).column;
-        if (const auto * col = checkAndGetColumn<ColumnString>(column.get()))
-        {
-            auto col_res = ColumnString::create();
-            vector(col->getChars(), col->getOffsets(), col_res->getChars(), col_res->getOffsets());
-            block.getByPosition(result).column = std::move(col_res);
-        }
-        else if (const auto * col = checkAndGetColumn<ColumnFixedString>(column.get()))
-        {
-            auto col_res = ColumnFixedString::create(col->getN() * 2);
-            vectorFixed(col->getChars(), col->getN(), col_res->getChars());
-            block.getByPosition(result).column = std::move(col_res);
+            return;
         }
         else
-            throw Exception(
-                fmt::format("Illegal column {} of argument of function {}", block.getByPosition(arguments[0]).column->getName(), getName()),
-                ErrorCodes::ILLEGAL_COLUMN);
+        {
+            throw Exception(fmt::format("Illegal argument of function {}", getName()), ErrorCodes::ILLEGAL_TYPE_OF_ARGUMENT);
+        }
     }
 
 private:
-    static constexpr UInt8 hexTable[17] = "0123456789ABCDEF";
-
-    static void vector(const ColumnString::Chars_t & data,
-                       const ColumnString::Offsets & offsets,
-                       ColumnString::Chars_t & res_data,
-                       ColumnString::Offsets & res_offsets)
-    {
-        size_t size = offsets.size();
-        // every string contains a tailing zero, which will not be hexed, so minus size to remove these doubled zeros
-        res_data.resize(data.size() * 2 - size);
-        res_offsets.resize(size);
-
-        ColumnString::Offset prev_offset = 0;
-        for (size_t i = 0; i < size; ++i)
-        {
-            for (size_t j = prev_offset; j < offsets[i] - 1; ++j)
-            {
-                ColumnString::Offset pos = j * 2 - i;
-                UInt8 byte = data[j];
-                res_data[pos] = hexTable[byte >> 4];
-                res_data[pos + 1] = hexTable[byte & 0x0f];
-            }
-            // the last element written by the previous loop is:
-            // `(offsets[i] - 2) * 2 - i + 1 = offsets[i] * 2 - i - 3`
-            // then the zero should be written to `offsets[i] * 2 - i - 2`
-            res_data[offsets[i] * 2 - i - 2] = 0;
-            res_offsets[i] = offsets[i] * 2 - i - 1;
-
-            prev_offset = offsets[i];
-        }
-    }
-
-    static void vectorFixed(const ColumnString::Chars_t & data, size_t length, ColumnString::Chars_t & res_data)
-    {
-        size_t size = data.size() / length;
-        res_data.resize(data.size() * 2);
-
-        for (size_t i = 0; i < size; ++i)
-            for (size_t j = i * length; j < (i + 1) * length; ++j)
-            {
-                ColumnString::Offset pos = j * 2;
-                UInt8 byte = data[j];
-                res_data[pos] = hexTable[byte >> 4];
-                res_data[pos + 1] = hexTable[byte & 0x0f];
-            }
-    }
-};
-
-class FunctionHexInt : public IFunction
-{
-public:
-    static constexpr auto name = "hexInt";
-    FunctionHexInt() = default;
-
-    static FunctionPtr create(const Context & /*context*/)
-    {
-        return std::make_shared<FunctionHexInt>();
-    }
-
-    std::string getName() const override { return name; }
-    size_t getNumberOfArguments() const override { return 1; }
-    bool useDefaultImplementationForConstants() const override { return true; }
-
-    DataTypePtr getReturnTypeImpl(const DataTypes & arguments) const override
-    {
-        if (!arguments[0]->isNumber())
-            throw Exception(
-                fmt::format("Illegal type {} of first argument of function {}", arguments[0]->getName(), getName()),
-                ErrorCodes::ILLEGAL_TYPE_OF_ARGUMENT);
-        return std::make_shared<DataTypeString>();
-    }
-
-    void executeImpl(Block & block, const ColumnNumbers & arguments, size_t result) const override
-    {
-        if (executeHexInt<UInt8>(block, arguments, result)
-            || executeHexInt<UInt16>(block, arguments, result)
-            || executeHexInt<UInt32>(block, arguments, result)
-            || executeHexInt<UInt64>(block, arguments, result)
-            || executeHexInt<Int8>(block, arguments, result)
-            || executeHexInt<Int16>(block, arguments, result)
-            || executeHexInt<Int32>(block, arguments, result)
-            || executeHexInt<Int64>(block, arguments, result))
-        {
->>>>>>> 3ad743b5
-            return;
-        }
-        else
-        {
-            throw Exception(fmt::format("Illegal argument of function {}", getName()), ErrorCodes::ILLEGAL_TYPE_OF_ARGUMENT);
-        }
-    }
-
-private:
-<<<<<<< HEAD
-=======
-    template <typename IntType>
-    bool executeHexInt(
-        Block & block,
-        const ColumnNumbers & arguments,
-        const size_t result) const
-    {
-        ColumnPtr & column = block.getByPosition(arguments[0]).column;
-        const auto col = checkAndGetColumn<ColumnVector<IntType>>(column.get());
-        if (col == nullptr)
-        {
-            return false;
-        }
-        size_t size = col->size();
-
-        auto col_res = ColumnString::create();
-
-        ColumnString::Chars_t & res_chars = col_res->getChars();
-        // Convert a UInt64 to hex, will cost 17 bytes at most
-        res_chars.reserve(size * 17);
-        ColumnString::Offsets & res_offsets = col_res->getOffsets();
-        res_offsets.resize(size);
-
-        size_t prev_res_offset = 0;
-        for (size_t i = 0; i < size; ++i)
-        {
-            UInt64 number = col->getUInt(i);
-
-            int print_size = sprintf(reinterpret_cast<char *>(&res_chars[prev_res_offset]), "%lX", number);
-            res_chars[prev_res_offset + print_size] = 0;
-            // Add the size of printed string and a tailing zero
-            prev_res_offset += print_size + 1;
-            res_offsets[i] = prev_res_offset;
-        }
-        res_chars.resize(prev_res_offset);
-
-        block.getByPosition(result).column = std::move(col_res);
-
-        return true;
-    }
->>>>>>> 3ad743b5
 };
 
 // clang-format off
@@ -5491,12 +5504,9 @@
     factory.registerFunction<FunctionSubStringIndex>();
     factory.registerFunction<FunctionFormat>();
     factory.registerFunction<FunctionFormatWithLocale>();
-<<<<<<< HEAD
-    factory.registerFunction<FunctionBin>();
-=======
     factory.registerFunction<FunctionHexStr>();
     factory.registerFunction<FunctionHexInt>();
     factory.registerFunction<FunctionRepeat>();
->>>>>>> 3ad743b5
+    factory.registerFunction<FunctionBin>();
 }
 } // namespace DB