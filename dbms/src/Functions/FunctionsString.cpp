--- conflicted
+++ resolved
@@ -3304,81 +3304,6 @@
 template <typename Name, typename Format>
 class FormatImpl : public IFunction
 {
-<<<<<<< HEAD
-    static constexpr auto name = "empty";
-};
-struct NameNotEmpty
-{
-    static constexpr auto name = "notEmpty";
-};
-struct NameLength
-{
-    static constexpr auto name = "length";
-};
-struct NameLengthUTF8
-{
-    static constexpr auto name = "lengthUTF8";
-};
-struct NameLower
-{
-    static constexpr auto name = "lower";
-};
-struct NameLowerUTF8
-{
-    static constexpr auto name = "lowerUTF8";
-};
-struct NameUpper
-{
-    static constexpr auto name = "upper";
-};
-struct NameUpperUTF8
-{
-    static constexpr auto name = "upperUTF8";
-};
-struct NameReverseUTF8
-{
-    static constexpr auto name = "reverseUTF8";
-};
-struct NameTrim
-{
-    static constexpr auto name = "trim";
-};
-struct NameLTrim
-{
-    static constexpr auto name = "ltrim";
-};
-struct NameRTrim
-{
-    static constexpr auto name = "rtrim";
-};
-struct NameTrimUTF8
-{
-    static constexpr auto name = "trimUTF8";
-};
-struct NameLTrimUTF8
-{
-    static constexpr auto name = "ltrimUTF8";
-};
-struct NameRTrimUTF8
-{
-    static constexpr auto name = "rtrimUTF8";
-};
-struct NameLPad
-{
-    static constexpr auto name = "lpad";
-};
-struct NameLPadUTF8
-{
-    static constexpr auto name = "lpadUTF8";
-};
-struct NameRPad
-{
-    static constexpr auto name = "rpad";
-};
-struct NameRPadUTF8
-{
-    static constexpr auto name = "rpadUTF8";
-=======
 public:
     static constexpr auto name = Name::name;
     explicit FormatImpl(const Context & context_)
@@ -3585,7 +3510,6 @@
         std::string buffer = Format::apply(round_number_str, max_num_decimals);
         copyFromBuffer(buffer, res_data, res_offsets);
     }
->>>>>>> 6eb6d655
 };
 
 struct FormatWithEnUS
