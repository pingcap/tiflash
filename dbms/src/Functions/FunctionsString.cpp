--- conflicted
+++ resolved
@@ -5286,13 +5286,8 @@
         {
             UInt64 number = col->getUInt(i);
 
-<<<<<<< HEAD
-            int print_size = sprintf(reinterpret_cast<char *>(&res_chars[prev_res_offset]), "%llX", number);
-            res_chars[prev_res_offset + print_size] = 0;
-=======
             res_chars_iter = fmt::format_to(res_chars_iter, "{:X}", number);
             *(++res_chars_iter) = 0;
->>>>>>> e5f0eb4d
             // Add the size of printed string and a tailing zero
             res_offsets[i] = res_chars_iter - res_chars.begin();
         }
