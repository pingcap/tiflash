--- conflicted
+++ resolved
@@ -5781,21 +5781,6 @@
     }
 };
 
-<<<<<<< HEAD
-class FunctionTiDBUnHex : public IFunction
-{
-public:
-    static constexpr auto name = "tidbUnHex";
-    FunctionTiDBUnHex() = default;
-
-    static FunctionPtr create(const Context & /*context*/)
-    {
-        return std::make_shared<FunctionTiDBUnHex>();
-    }
-
-    std::string getName() const override { return name; }
-    size_t getNumberOfArguments() const override { return 1; }
-=======
 // internal function.
 // `abc.def` ==> 'fed.cba'
 // `-abc.def` ==> '-fed.cba'
@@ -5836,29 +5821,167 @@
     String getName() const override { return name; }
     size_t getNumberOfArguments() const override { return 1; }
 
->>>>>>> e77d01c1
     bool useDefaultImplementationForConstants() const override { return true; }
 
     DataTypePtr getReturnTypeImpl(const DataTypes & arguments) const override
     {
-<<<<<<< HEAD
+        if (!arguments[0]->isDecimal())
+            throw Exception(
+                fmt::format("Illegal type {} of first argument of function {}", arguments[0]->getName(), getName()),
+                ErrorCodes::ILLEGAL_TYPE_OF_ARGUMENT);
+        return std::make_shared<DataTypeString>();
+    }
+
+    void executeImpl(Block & block, const ColumnNumbers & arguments, size_t result) const override
+    {
+        const auto & base_type = block.getByPosition(arguments[0]).type;
+        bool is_types_valid = getDecimalType(base_type, [&](const auto & decimal_type, bool) {
+            using DecimalType = std::decay_t<decltype(decimal_type)>;
+            using DecimalFieldType = typename DecimalType::FieldType;
+            static_assert(IsDecimal<DecimalFieldType>);
+            using IntType = typename DecimalFieldType::NativeType;
+            using DecimalColVec = ColumnDecimal<DecimalFieldType>;
+
+            const auto & col_arg = block.getByPosition(arguments[0]);
+            if (const auto * col = checkAndGetColumn<DecimalColVec>(col_arg.column.get()))
+            {
+                auto precision = maxDecimalPrecision<DecimalFieldType>();
+                auto scale = decimal_type.getScale();
+                auto col_res = ColumnString::create();
+                format<DecimalColVec, IntType>(col, precision, scale, col_res->getChars(), col_res->getOffsets());
+                block.getByPosition(result).column = std::move(col_res);
+                return true;
+            }
+            else
+            {
+                return false;
+            }
+        });
+
+        if (!is_types_valid)
+            throw Exception(
+                fmt::format("Illegal types {} arguments of function {}", base_type->getName(), getName()),
+                ErrorCodes::ILLEGAL_TYPE_OF_ARGUMENT);
+    }
+
+private:
+    template <typename F>
+    static bool getDecimalType(DataTypePtr type, F && f)
+    {
+        return castTypeToEither<
+            DataTypeDecimal32,
+            DataTypeDecimal64,
+            DataTypeDecimal128,
+            DataTypeDecimal256>(type.get(), std::forward<F>(f));
+    }
+
+    template <typename DecimalColVec, typename IntType>
+    static void format(
+        const DecimalColVec * col,
+        PrecType precision,
+        ScaleType scale,
+        ColumnString::Chars_t & res_data,
+        ColumnString::Offsets & res_offsets)
+    {
+        auto & data = col->getData();
+        size_t size = data.size();
+        res_data.resize(size * (precision + 3));
+        res_offsets.resize(size);
+
+        ColumnString::Offset cur_offset = 0;
+        for (size_t i = 0; i < size; ++i)
+        {
+            const auto & decimal = data[i];
+            if (decimal.value == std::numeric_limits<IntType>::min())
+                // for IntType::min, `value = -value` may cause overflow, so use Int256 here.
+                doFormat<Int256>(decimal.value, scale, cur_offset, res_data, res_offsets[i]);
+            else
+                doFormat<IntType>(decimal.value, scale, cur_offset, res_data, res_offsets[i]);
+        }
+    }
+
+    template <typename IntType>
+    static void doFormat(
+        IntType value,
+        ScaleType scale,
+        ColumnString::Offset & cur_offset,
+        ColumnString::Chars_t & res_data,
+        ColumnString::Offset & res_offset)
+    {
+        if (value < 0)
+        {
+            res_data[cur_offset++] = '-';
+            value = -value;
+        }
+        // fill decimal part
+        if (scale > 0 && value > 0)
+        {
+            size_t scale_i = 0;
+            // return false if the decimal part is all 0.
+            auto remove_tailing_zero = [&]() {
+                while (value > 0 && scale_i < scale)
+                {
+                    int d = static_cast<int>(value % 10);
+                    value /= 10;
+                    ++scale_i;
+                    if (d != 0)
+                    {
+                        res_data[cur_offset++] = d + '0';
+                        return true;
+                    }
+                }
+                return false;
+            };
+            auto fill_decimal_part = [&]() {
+                for (; value > 0 && scale_i < scale; ++scale_i)
+                {
+                    int d = static_cast<int>(value % 10);
+                    value /= 10;
+                    res_data[cur_offset++] = d + '0';
+                }
+                res_data[cur_offset++] = '.';
+            };
+            if (remove_tailing_zero())
+                fill_decimal_part();
+        }
+        // fill integer part
+        while (value > 0)
+        {
+            int d = static_cast<int>(value % 10);
+            value = value / 10;
+            res_data[cur_offset++] = d + '0';
+        }
+        res_data[cur_offset++] = 0;
+        res_offset = cur_offset;
+    }
+};
+
+class FunctionTiDBUnHex : public IFunction
+{
+public:
+    static constexpr auto name = "tidbUnHex";
+    FunctionTiDBUnHex() = default;
+
+    static FunctionPtr create(const Context & /*context*/)
+    {
+        return std::make_shared<FunctionTiDBUnHex>();
+    }
+
+    std::string getName() const override { return name; }
+    size_t getNumberOfArguments() const override { return 1; }
+    bool useDefaultImplementationForConstants() const override { return true; }
+
+    DataTypePtr getReturnTypeImpl(const DataTypes & arguments) const override
+    {
         if (!arguments[0]->isStringOrFixedString())
             throw Exception(
                 fmt::format("Illegal type {} of first argument of function {}", arguments[0]->getName(), getName()),
                 ErrorCodes::ILLEGAL_TYPE_OF_ARGUMENT);
         return makeNullable(std::make_shared<DataTypeString>());
-=======
-        if (!arguments[0]->isDecimal())
-            throw Exception(
-                fmt::format("Illegal type {} of first argument of function {}", arguments[0]->getName(), getName()),
-                ErrorCodes::ILLEGAL_TYPE_OF_ARGUMENT);
-        return std::make_shared<DataTypeString>();
->>>>>>> e77d01c1
     }
 
     void executeImpl(Block & block, const ColumnNumbers & arguments, size_t result) const override
     {
-<<<<<<< HEAD
         const ColumnPtr & column = block.getByPosition(arguments[0]).column;
 
         size_t size = block.rows();
@@ -5993,127 +6116,6 @@
             return false;
         }
         return true;
-=======
-        const auto & base_type = block.getByPosition(arguments[0]).type;
-        bool is_types_valid = getDecimalType(base_type, [&](const auto & decimal_type, bool) {
-            using DecimalType = std::decay_t<decltype(decimal_type)>;
-            using DecimalFieldType = typename DecimalType::FieldType;
-            static_assert(IsDecimal<DecimalFieldType>);
-            using IntType = typename DecimalFieldType::NativeType;
-            using DecimalColVec = ColumnDecimal<DecimalFieldType>;
-
-            const auto & col_arg = block.getByPosition(arguments[0]);
-            if (const auto * col = checkAndGetColumn<DecimalColVec>(col_arg.column.get()))
-            {
-                auto precision = maxDecimalPrecision<DecimalFieldType>();
-                auto scale = decimal_type.getScale();
-                auto col_res = ColumnString::create();
-                format<DecimalColVec, IntType>(col, precision, scale, col_res->getChars(), col_res->getOffsets());
-                block.getByPosition(result).column = std::move(col_res);
-                return true;
-            }
-            else
-            {
-                return false;
-            }
-        });
-
-        if (!is_types_valid)
-            throw Exception(
-                fmt::format("Illegal types {} arguments of function {}", base_type->getName(), getName()),
-                ErrorCodes::ILLEGAL_TYPE_OF_ARGUMENT);
-    }
-
-private:
-    template <typename F>
-    static bool getDecimalType(DataTypePtr type, F && f)
-    {
-        return castTypeToEither<
-            DataTypeDecimal32,
-            DataTypeDecimal64,
-            DataTypeDecimal128,
-            DataTypeDecimal256>(type.get(), std::forward<F>(f));
-    }
-
-    template <typename DecimalColVec, typename IntType>
-    static void format(
-        const DecimalColVec * col,
-        PrecType precision,
-        ScaleType scale,
-        ColumnString::Chars_t & res_data,
-        ColumnString::Offsets & res_offsets)
-    {
-        auto & data = col->getData();
-        size_t size = data.size();
-        res_data.resize(size * (precision + 3));
-        res_offsets.resize(size);
-
-        ColumnString::Offset cur_offset = 0;
-        for (size_t i = 0; i < size; ++i)
-        {
-            const auto & decimal = data[i];
-            if (decimal.value == std::numeric_limits<IntType>::min())
-                // for IntType::min, `value = -value` may cause overflow, so use Int256 here.
-                doFormat<Int256>(decimal.value, scale, cur_offset, res_data, res_offsets[i]);
-            else
-                doFormat<IntType>(decimal.value, scale, cur_offset, res_data, res_offsets[i]);
-        }
-    }
-
-    template <typename IntType>
-    static void doFormat(
-        IntType value,
-        ScaleType scale,
-        ColumnString::Offset & cur_offset,
-        ColumnString::Chars_t & res_data,
-        ColumnString::Offset & res_offset)
-    {
-        if (value < 0)
-        {
-            res_data[cur_offset++] = '-';
-            value = -value;
-        }
-        // fill decimal part
-        if (scale > 0 && value > 0)
-        {
-            size_t scale_i = 0;
-            // return false if the decimal part is all 0.
-            auto remove_tailing_zero = [&]() {
-                while (value > 0 && scale_i < scale)
-                {
-                    int d = static_cast<int>(value % 10);
-                    value /= 10;
-                    ++scale_i;
-                    if (d != 0)
-                    {
-                        res_data[cur_offset++] = d + '0';
-                        return true;
-                    }
-                }
-                return false;
-            };
-            auto fill_decimal_part = [&]() {
-                for (; value > 0 && scale_i < scale; ++scale_i)
-                {
-                    int d = static_cast<int>(value % 10);
-                    value /= 10;
-                    res_data[cur_offset++] = d + '0';
-                }
-                res_data[cur_offset++] = '.';
-            };
-            if (remove_tailing_zero())
-                fill_decimal_part();
-        }
-        // fill integer part
-        while (value > 0)
-        {
-            int d = static_cast<int>(value % 10);
-            value = value / 10;
-            res_data[cur_offset++] = d + '0';
-        }
-        res_data[cur_offset++] = 0;
-        res_offset = cur_offset;
->>>>>>> e77d01c1
     }
 };
 
@@ -6207,10 +6209,7 @@
     factory.registerFunction<FunctionSpace>();
     factory.registerFunction<FunctionBin>();
     factory.registerFunction<FunctionElt>();
-<<<<<<< HEAD
+    factory.registerFunction<FunctionFormatDecimal>();
     factory.registerFunction<FunctionTiDBUnHex>();
-=======
-    factory.registerFunction<FunctionFormatDecimal>();
->>>>>>> e77d01c1
 }
 } // namespace DB