// Copyright 2022 PingCAP, Ltd.
//
// Licensed under the Apache License, Version 2.0 (the "License");
// you may not use this file except in compliance with the License.
// You may obtain a copy of the License at
//
//     http://www.apache.org/licenses/LICENSE-2.0
//
// Unless required by applicable law or agreed to in writing, software
// distributed under the License is distributed on an "AS IS" BASIS,
// WITHOUT WARRANTIES OR CONDITIONS OF ANY KIND, either express or implied.
// See the License for the specific language governing permissions and
// limitations under the License.

#include <Columns/ColumnArray.h>
#include <Common/TargetSpecific.h>
#include <Common/UTF8Helpers.h>
#include <Common/Volnitsky.h>
#include <Core/AccurateComparison.h>
#include <DataTypes/DataTypeArray.h>
#include <Flash/Coprocessor/DAGContext.h>
#include <Functions/CharUtil.h>
#include <Functions/FunctionFactory.h>
#include <Functions/FunctionsArray.h>
#include <Functions/FunctionsRound.h>
#include <Functions/FunctionsString.h>
#include <Functions/GatherUtils/Algorithms.h>
#include <Functions/GatherUtils/GatherUtils.h>
#include <Functions/StringUtil.h>
#include <Functions/castTypeToEither.h>
#include <IO/WriteHelpers.h>
#include <Interpreters/Context.h>
#include <fmt/core.h>
#include <fmt/format.h>
#include <fmt/printf.h>

#include <boost/algorithm/string/predicate.hpp>
#include <ext/range.h>
#include <thread>

namespace DB
{
namespace ErrorCodes
{
extern const int ILLEGAL_COLUMN;
extern const int NUMBER_OF_ARGUMENTS_DOESNT_MATCH;
extern const int ZERO_ARRAY_OR_TUPLE_INDEX;
extern const int LOGICAL_ERROR;
} // namespace ErrorCodes

using namespace GatherUtils;

template <bool negative = false>
struct EmptyImpl
{
    /// If the function will return constant value for FixedString data type.
    static constexpr auto is_fixed_to_constant = false;

    static void vector(const ColumnString::Chars_t & /*data*/, const ColumnString::Offsets & offsets, PaddedPODArray<UInt8> & res)
    {
        size_t size = offsets.size();
        ColumnString::Offset prev_offset = 1;
        for (size_t i = 0; i < size; ++i)
        {
            res[i] = negative ^ (offsets[i] == prev_offset);
            prev_offset = offsets[i] + 1;
        }
    }

    /// Only make sense if is_fixed_to_constant.
    static void vectorFixedToConstant(const ColumnString::Chars_t & /*data*/, size_t /*n*/, UInt8 & /*res*/)
    {
        throw Exception("Logical error: 'vector_fixed_to_constant method' is called", ErrorCodes::LOGICAL_ERROR);
    }

    static void vectorFixedToVector(const ColumnString::Chars_t & data, size_t n, PaddedPODArray<UInt8> & res)
    {
        std::vector<char> empty_chars(n);
        size_t size = data.size() / n;

        for (size_t i = 0; i < size; ++i)
            res[i] = negative ^ (0 == memcmp(&data[i * size], empty_chars.data(), n));
    }

    static void array(const ColumnString::Offsets & offsets, PaddedPODArray<UInt8> & res)
    {
        size_t size = offsets.size();
        ColumnString::Offset prev_offset = 0;
        for (size_t i = 0; i < size; ++i)
        {
            res[i] = negative ^ (offsets[i] == prev_offset);
            prev_offset = offsets[i];
        }
    }
};


/** Calculates the length of a string in bytes.
  */
struct LengthImpl
{
    static constexpr auto is_fixed_to_constant = true;

    static void vector(const ColumnString::Chars_t & /*data*/, const ColumnString::Offsets & offsets, PaddedPODArray<UInt64> & res)
    {
        size_t size = offsets.size();
        for (size_t i = 0; i < size; ++i)
            res[i] = i == 0 ? (offsets[i] - 1) : (offsets[i] - 1 - offsets[i - 1]);
    }

    static void vectorFixedToConstant(const ColumnString::Chars_t & /*data*/, size_t n, UInt64 & res)
    {
        res = n;
    }

    static void vectorFixedToVector(const ColumnString::Chars_t & /*data*/, size_t /*n*/, PaddedPODArray<UInt64> & /*res*/)
    {
    }

    static void array(const ColumnString::Offsets & offsets, PaddedPODArray<UInt64> & res)
    {
        size_t size = offsets.size();
        for (size_t i = 0; i < size; ++i)
            res[i] = i == 0 ? (offsets[i]) : (offsets[i] - offsets[i - 1]);
    }
};


/** If the string is UTF-8 encoded text, it returns the length of the text in code points.
  * (not in characters: the length of the text "ё" can be either 1 or 2, depending on the normalization)
 * (not in characters: the length of the text "" can be either 1 or 2, depending on the normalization)
  * Otherwise, the behavior is undefined.
  */
struct LengthUTF8Impl
{
    static constexpr auto is_fixed_to_constant = false;

    static void vector(const ColumnString::Chars_t & data, const ColumnString::Offsets & offsets, PaddedPODArray<UInt64> & res)
    {
        size_t size = offsets.size();

        ColumnString::Offset prev_offset = 0;
        for (size_t i = 0; i < size; ++i)
        {
            res[i] = UTF8::countCodePoints(&data[prev_offset], offsets[i] - prev_offset - 1);
            prev_offset = offsets[i];
        }
    }

    static void vectorFixedToConstant(const ColumnString::Chars_t & /*data*/, size_t /*n*/, UInt64 & /*res*/)
    {
    }

    static void vectorFixedToVector(const ColumnString::Chars_t & data, size_t n, PaddedPODArray<UInt64> & res)
    {
        size_t size = data.size() / n;

        for (size_t i = 0; i < size; ++i)
        {
            res[i] = UTF8::countCodePoints(&data[i * n], n);
        }
    }

    static void array(const ColumnString::Offsets &, PaddedPODArray<UInt64> &)
    {
        throw Exception("Cannot apply function lengthUTF8 to Array argument", ErrorCodes::ILLEGAL_TYPE_OF_ARGUMENT);
    }
};

namespace
{
template <class T>
using Ptr = T *;

template <class T>
using ConstPtr = T const *;

// there is a bug in tree-optimizer for GCC < 7.3.1,
// which will result in wrong code generation for avx512.
#if defined(__GNUC_PREREQ) && defined(__GNUC_PATCHLEVEL__)
#define TIFLASH_UPPER_LOWER_ASCII_NO_GCC_WORK_AROUND_WITH_SHIFT \
    (__GNUC_PREREQ(7, 4) || (__GNUC_PREREQ(7, 3) && __GNUC_PATCHLEVEL__ >= 1))
#else
#define TIFLASH_UPPER_LOWER_ASCII_NO_GCC_WORK_AROUND_WITH_SHIFT 1
#endif

TIFLASH_DECLARE_MULTITARGET_FUNCTION_TP(
    (char not_case_lower_bound, char not_case_upper_bound, char flip_case_mask),
    (not_case_lower_bound, not_case_upper_bound, flip_case_mask),
    void,
    lowerUpperAsciiArrayImpl,
    (src, src_end, dst),
    (ConstPtr<UInt8> src,
     const ConstPtr<UInt8> src_end,
     Ptr<UInt8> dst),
    {
#if TIFLASH_UPPER_LOWER_ASCII_NO_GCC_WORK_AROUND_WITH_SHIFT
        for (; src < src_end; ++src, ++dst)
            if (*src >= not_case_lower_bound && *src <= not_case_upper_bound)
                *dst = *src ^ flip_case_mask;
            else
                *dst = *src;
#else
        static constexpr UInt8 mask_shift = __builtin_ctz(flip_case_mask);
        for (; src < src_end; ++src, ++dst)
        {
            auto data = static_cast<UInt8>(*src <= not_case_upper_bound)
                & static_cast<UInt8>(*src >= not_case_lower_bound);
            *dst = *src ^ (data << mask_shift);
        }
#endif
    })
} // namespace

template <char not_case_lower_bound, char not_case_upper_bound>
struct LowerUpperImpl
{
    static void vector(const ColumnString::Chars_t & data,
                       const ColumnString::Offsets & offsets,
                       ColumnString::Chars_t & res_data,
                       ColumnString::Offsets & res_offsets)
    {
        res_data.resize(data.size());
        res_offsets.assign(offsets);
        array(data.data(), data.data() + data.size(), res_data.data());
    }

    static void vectorFixed(const ColumnString::Chars_t & data, size_t /*n*/, ColumnString::Chars_t & res_data)
    {
        res_data.resize(data.size());
        array(data.data(), data.data() + data.size(), res_data.data());
    }

private:
    static void array(const UInt8 * src, const UInt8 * src_end, UInt8 * dst)
    {
        static constexpr auto flip_case_mask = 'A' ^ 'a';
        lowerUpperAsciiArrayImpl<not_case_lower_bound, not_case_upper_bound, flip_case_mask>(src, src_end, dst);
    }
};

/** Expands the string in bytes.
  */
struct ReverseImpl
{
    static void vector(const ColumnString::Chars_t & data,
                       const ColumnString::Offsets & offsets,
                       ColumnString::Chars_t & res_data,
                       ColumnString::Offsets & res_offsets)
    {
        res_data.resize(data.size());
        res_offsets.assign(offsets);
        size_t size = offsets.size();

        ColumnString::Offset prev_offset = 0;
        for (size_t i = 0; i < size; ++i)
        {
            for (size_t j = prev_offset; j < offsets[i] - 1; ++j)
                res_data[j] = data[offsets[i] + prev_offset - 2 - j];
            res_data[offsets[i] - 1] = 0;
            prev_offset = offsets[i];
        }
    }

    static void vectorFixed(const ColumnString::Chars_t & data, size_t n, ColumnString::Chars_t & res_data)
    {
        res_data.resize(data.size());
        size_t size = data.size() / n;

        for (size_t i = 0; i < size; ++i)
            for (size_t j = i * n; j < (i + 1) * n; ++j)
                res_data[j] = data[(i * 2 + 1) * n - j - 1];
    }
};


/** Expands the sequence of code points in a UTF-8 encoded string.
  * The result may not match the expected result, because modifying code points (for example, diacritics) may be applied to another symbols.
  * If the string is not encoded in UTF-8, then the behavior is undefined.
  */
struct ReverseUTF8Impl
{
    static void vector(const ColumnString::Chars_t & data,
                       const ColumnString::Offsets & offsets,
                       ColumnString::Chars_t & res_data,
                       ColumnString::Offsets & res_offsets)
    {
        res_data.resize(data.size());
        res_offsets.assign(offsets);
        size_t size = offsets.size();

        ColumnString::Offset prev_offset = 0;
        for (size_t i = 0; i < size; ++i)
        {
            ColumnString::Offset j = prev_offset;
            while (j < offsets[i] - 1)
            {
                if (data[j] < 0xBF)
                {
                    res_data[offsets[i] + prev_offset - 2 - j] = data[j];
                    j += 1;
                }
                else if (data[j] < 0xE0)
                {
                    memcpy(&res_data[offsets[i] + prev_offset - 2 - j - 1], &data[j], 2);
                    j += 2;
                }
                else if (data[j] < 0xF0)
                {
                    memcpy(&res_data[offsets[i] + prev_offset - 2 - j - 2], &data[j], 3);
                    j += 3;
                }
                else
                {
                    res_data[offsets[i] + prev_offset - 2 - j] = data[j];
                    j += 1;
                }
            }

            res_data[offsets[i] - 1] = 0;
            prev_offset = offsets[i];
        }
    }

    static void vectorFixed(const ColumnString::Chars_t &, size_t, ColumnString::Chars_t &)
    {
        throw Exception("Cannot apply function reverseUTF8 to fixed string.", ErrorCodes::ILLEGAL_COLUMN);
    }
};


template <char not_case_lower_bound,
          char not_case_upper_bound,
          int to_case(int),
          void cyrillic_to_case(const UInt8 *&, UInt8 *&)>
void LowerUpperUTF8Impl<not_case_lower_bound, not_case_upper_bound, to_case, cyrillic_to_case>::vector(
    const ColumnString::Chars_t & data,
    const IColumn::Offsets & offsets,
    ColumnString::Chars_t & res_data,
    IColumn::Offsets & res_offsets)
{
    res_data.resize(data.size());
    res_offsets.assign(offsets);
    array(data.data(), data.data() + data.size(), res_data.data());
}

template <char not_case_lower_bound,
          char not_case_upper_bound,
          int to_case(int),
          void cyrillic_to_case(const UInt8 *&, UInt8 *&)>
void LowerUpperUTF8Impl<not_case_lower_bound, not_case_upper_bound, to_case, cyrillic_to_case>::vectorFixed(
    const ColumnString::Chars_t & data,
    size_t /*n*/,
    ColumnString::Chars_t & res_data)
{
    res_data.resize(data.size());
    array(data.data(), data.data() + data.size(), res_data.data());
}

template <char not_case_lower_bound,
          char not_case_upper_bound,
          int to_case(int),
          void cyrillic_to_case(const UInt8 *&, UInt8 *&)>
void LowerUpperUTF8Impl<not_case_lower_bound, not_case_upper_bound, to_case, cyrillic_to_case>::constant(
    const std::string & data,
    std::string & res_data)
{
    res_data.resize(data.size());
    array(reinterpret_cast<const UInt8 *>(data.data()),
          reinterpret_cast<const UInt8 *>(data.data() + data.size()),
          reinterpret_cast<UInt8 *>(&res_data[0]));
}

namespace
{
template <char not_case_lower_bound,
          char not_case_upper_bound,
          char ascii_upper_bound,
          char flip_case_mask,
          int to_case(int),
          void cyrillic_to_case(ConstPtr<UInt8> &, Ptr<UInt8> &)>
__attribute__((always_inline)) inline void toCaseImpl(
    ConstPtr<UInt8> & src,
    const ConstPtr<UInt8> src_end,
    Ptr<UInt8> & dst)
{
    if (src[0] <= ascii_upper_bound)
    {
        if (*src >= not_case_lower_bound && *src <= not_case_upper_bound)
            *dst++ = *src++ ^ flip_case_mask;
        else
            *dst++ = *src++;
    }
    else if (src + 1 < src_end
             && ((src[0] == 0xD0u && (src[1] >= 0x80u && src[1] <= 0xBFu)) || (src[0] == 0xD1u && (src[1] >= 0x80u && src[1] <= 0x9Fu))))
    {
        cyrillic_to_case(src, dst);
    }
    else if (src + 1 < src_end && src[0] == 0xC2u)
    {
        /// Punctuation U+0080 - U+00BF, UTF-8: C2 80 - C2 BF
        *dst++ = *src++;
        *dst++ = *src++;
    }
    else if (src + 2 < src_end && src[0] == 0xE2u)
    {
        /// Characters U+2000 - U+2FFF, UTF-8: E2 80 80 - E2 BF BF
        *dst++ = *src++;
        *dst++ = *src++;
        *dst++ = *src++;
    }
    else
    {
        static const Poco::UTF8Encoding utf8;

        if (const auto chars = utf8.convert(to_case(utf8.convert(src)), dst, src_end - src))
            src += chars, dst += chars;
        else
            ++src, ++dst;
    }
}

template <char not_case_lower_bound,
          char not_case_upper_bound,
          char ascii_upper_bound,
          char flip_case_mask,
          int to_case(int)>
__attribute__((always_inline)) inline void toCaseImplTiDB(
    ConstPtr<UInt8> & src,
    const ConstPtr<UInt8> src_end,
    Ptr<UInt8> & dst)
{
    if (src[0] <= ascii_upper_bound)
    {
        if (*src >= not_case_lower_bound && *src <= not_case_upper_bound)
            *dst++ = *src++ ^ flip_case_mask;
        else
            *dst++ = *src++;
    }
    else
    {
        static const Poco::UTF8Encoding utf8;

        if (const auto chars = utf8.convert(to_case(utf8.convert(src)), dst, src_end - src))
            src += chars, dst += chars;
        else
            ++src, ++dst;
    }
}

} // namespace

template <char not_case_lower_bound,
          char not_case_upper_bound,
          int to_case(int),
          void cyrillic_to_case(ConstPtr<UInt8> &, Ptr<UInt8> &)>
void LowerUpperUTF8Impl<not_case_lower_bound, not_case_upper_bound, to_case, cyrillic_to_case>::toCase(
    ConstPtr<UInt8> & src,
    const ConstPtr<UInt8> src_end,
    Ptr<UInt8> & dst)
{
    toCaseImpl<
        not_case_lower_bound,
        not_case_upper_bound,
        ascii_upper_bound,
        flip_case_mask,
        to_case,
        cyrillic_to_case>(src, src_end, dst);
}

namespace
{
TIFLASH_DECLARE_MULTITARGET_FUNCTION_TP(
    (char not_case_lower_bound,
     char not_case_upper_bound,
     char ascii_upper_bound,
     char flip_case_mask,
     int to_case(int),
     void cyrillic_to_case(const UInt8 *&, UInt8 *&)),
    (not_case_lower_bound,
     not_case_upper_bound,
     ascii_upper_bound,
     flip_case_mask,
     to_case,
     cyrillic_to_case),
    void,
    lowerUpperUTF8ArrayImpl,
    (src, src_end, dst),
    (ConstPtr<UInt8> & src,
     const ConstPtr<UInt8> src_end,
     Ptr<UInt8> & dst),
    {
        static const auto flip_mask = SimdWord::template fromSingle<int8_t>(flip_case_mask);
        while (src + WORD_SIZE < src_end)
        {
            auto word = SimdWord::fromUnaligned(src);
            auto ascii_check = SimdWord{};
            ascii_check.as_int8 = word.as_int8 >= 0;
            if (ascii_check.isByteAllMarked())
            {
                auto range_check = SimdWord{};
                auto selected = SimdWord{};
                auto lower_bounds = SimdWord::template fromSingle<int8_t>(not_case_lower_bound);
                auto upper_bounds = SimdWord::template fromSingle<int8_t>(not_case_upper_bound);
                range_check.as_int8 = (word.as_int8 >= lower_bounds.as_int8) & (word.as_int8 <= upper_bounds.as_int8);
                selected.as_int8 = range_check.as_int8 & flip_mask.as_int8;
                word.as_int8 ^= selected.as_int8;
                word.toUnaligned(dst);
                src += WORD_SIZE;
                dst += WORD_SIZE;
            }
            else
            {
                auto expected_end = src + WORD_SIZE;
                while (src < expected_end)
                {
                    toCaseImpl<
                        not_case_lower_bound,
                        not_case_upper_bound,
                        ascii_upper_bound,
                        flip_case_mask,
                        to_case,
                        cyrillic_to_case>(src, src_end, dst);
                }
            }
        }
        while (src < src_end)
            toCaseImpl<
                not_case_lower_bound,
                not_case_upper_bound,
                ascii_upper_bound,
                flip_case_mask,
                to_case,
                cyrillic_to_case>(src, src_end, dst);
    })

TIFLASH_DECLARE_MULTITARGET_FUNCTION_TP(
    (char not_case_lower_bound,
     char not_case_upper_bound,
     char ascii_upper_bound,
     char flip_case_mask,
     int to_case(int)),
    (not_case_lower_bound,
     not_case_upper_bound,
     ascii_upper_bound,
     flip_case_mask,
     to_case),
    void,
    lowerUpperUTF8ArrayImplTiDB,
    (src, src_end, dst),
    (ConstPtr<UInt8> & src,
     const ConstPtr<UInt8> src_end,
     Ptr<UInt8> & dst),
    {
        static const auto flip_mask = SimdWord::template fromSingle<int8_t>(flip_case_mask);
        while (src + WORD_SIZE < src_end)
        {
            auto word = SimdWord::fromUnaligned(src);
            auto ascii_check = SimdWord{};
            ascii_check.as_int8 = word.as_int8 >= 0;
            if (ascii_check.isByteAllMarked())
            {
                auto range_check = SimdWord{};
                auto selected = SimdWord{};
                auto lower_bounds = SimdWord::template fromSingle<int8_t>(not_case_lower_bound);
                auto upper_bounds = SimdWord::template fromSingle<int8_t>(not_case_upper_bound);
                range_check.as_int8 = (word.as_int8 >= lower_bounds.as_int8) & (word.as_int8 <= upper_bounds.as_int8);
                selected.as_int8 = range_check.as_int8 & flip_mask.as_int8;
                word.as_int8 ^= selected.as_int8;
                word.toUnaligned(dst);
                src += WORD_SIZE;
                dst += WORD_SIZE;
            }
            else
            {
                auto expected_end = src + WORD_SIZE;
                while (src < expected_end)
                {
                    toCaseImplTiDB<
                        not_case_lower_bound,
                        not_case_upper_bound,
                        ascii_upper_bound,
                        flip_case_mask,
                        to_case>(src, src_end, dst);
                }
            }
        }
        while (src < src_end)
            toCaseImplTiDB<
                not_case_lower_bound,
                not_case_upper_bound,
                ascii_upper_bound,
                flip_case_mask,
                to_case>(src, src_end, dst);
    })
} // namespace

template <char not_case_lower_bound,
          char not_case_upper_bound,
          int to_case(int),
          void cyrillic_to_case(const UInt8 *&, UInt8 *&)>
void LowerUpperUTF8Impl<not_case_lower_bound, not_case_upper_bound, to_case, cyrillic_to_case>::array(
    ConstPtr<UInt8> src,
    const ConstPtr<UInt8> src_end,
    Ptr<UInt8> dst)
{
    lowerUpperUTF8ArrayImpl<
        not_case_lower_bound,
        not_case_upper_bound,
        ascii_upper_bound,
        flip_case_mask,
        to_case,
        cyrillic_to_case>(src, src_end, dst);
}

template <char not_case_lower_bound,
          char not_case_upper_bound,
          int to_case(int)>
void TiDBLowerUpperUTF8Impl<not_case_lower_bound, not_case_upper_bound, to_case>::vector(
    const ColumnString::Chars_t & data,
    const IColumn::Offsets & offsets,
    ColumnString::Chars_t & res_data,
    IColumn::Offsets & res_offsets)
{
    res_data.resize(data.size());
    res_offsets.assign(offsets);
    array(data.data(), data.data() + data.size(), res_data.data());
}

template <char not_case_lower_bound,
          char not_case_upper_bound,
          int to_case(int)>
void TiDBLowerUpperUTF8Impl<not_case_lower_bound, not_case_upper_bound, to_case>::vectorFixed(
    const ColumnString::Chars_t & data,
    size_t /*n*/,
    ColumnString::Chars_t & res_data)
{
    res_data.resize(data.size());
    array(data.data(), data.data() + data.size(), res_data.data());
}

template <char not_case_lower_bound,
          char not_case_upper_bound,
          int to_case(int)>
void TiDBLowerUpperUTF8Impl<not_case_lower_bound, not_case_upper_bound, to_case>::constant(
    const std::string & data,
    std::string & res_data)
{
    res_data.resize(data.size());
    array(reinterpret_cast<const UInt8 *>(data.data()),
          reinterpret_cast<const UInt8 *>(data.data() + data.size()),
          reinterpret_cast<UInt8 *>(&res_data[0]));
}

template <char not_case_lower_bound,
          char not_case_upper_bound,
          int to_case(int)>
void TiDBLowerUpperUTF8Impl<not_case_lower_bound, not_case_upper_bound, to_case>::toCase(
    const UInt8 *& src,
    const UInt8 * src_end,
    UInt8 *& dst)
{
    toCaseImplTiDB<
        not_case_lower_bound,
        not_case_upper_bound,
        ascii_upper_bound,
        flip_case_mask,
        to_case>(src, src_end, dst);
}

template <char not_case_lower_bound,
          char not_case_upper_bound,
          int to_case(int)>
void TiDBLowerUpperUTF8Impl<not_case_lower_bound, not_case_upper_bound, to_case>::array(
    const UInt8 * src,
    const UInt8 * src_end,
    UInt8 * dst)
{
    lowerUpperUTF8ArrayImplTiDB<
        not_case_lower_bound,
        not_case_upper_bound,
        ascii_upper_bound,
        flip_case_mask,
        to_case>(src, src_end, dst);
}

/** If the string is encoded in UTF-8, then it selects a substring of code points in it.
  * Otherwise, the behavior is undefined.
  */
struct SubstringUTF8Impl
{
    template <bool implicit_length, bool is_positive_start>
    static void vectorConstConst(
        const ColumnString::Chars_t & data,
        const ColumnString::Offsets & offsets,
        size_t original_start_abs,
        size_t length,
        ColumnString::Chars_t & res_data,
        ColumnString::Offsets & res_offsets)
    {
        res_data.reserve(data.size());
        size_t size = offsets.size();
        res_offsets.resize(size);

        ColumnString::Offset prev_offset = 0;
        ColumnString::Offset res_offset = 0;
        for (size_t i = 0; i < size; ++i)
        {
            doSubstringUTF8<implicit_length, is_positive_start>(i, data, offsets, original_start_abs, length, res_data, res_offsets, prev_offset, res_offset);
        }
    }

    template <bool implicit_length, typename StartFf, typename LengthFf>
    static void vectorVectorVector(
        const ColumnString::Chars_t & data,
        const ColumnString::Offsets & offsets,
        StartFf && start_func,
        LengthFf && length_func,
        ColumnString::Chars_t & res_data,
        ColumnString::Offsets & res_offsets)
    {
        res_data.reserve(data.size());
        size_t size = offsets.size();
        res_offsets.resize(size);

        ColumnString::Offset prev_offset = 0;
        ColumnString::Offset res_offset = 0;
        for (size_t i = 0; i < size; ++i)
        {
            auto [is_positive, original_start_abs] = start_func(i);
            size_t length = 0;
            if constexpr (!implicit_length)
                length = length_func(i);

            if (is_positive)
            {
                doSubstringUTF8<implicit_length, true>(i, data, offsets, original_start_abs, length, res_data, res_offsets, prev_offset, res_offset);
            }
            else
            {
                doSubstringUTF8<implicit_length, false>(i, data, offsets, original_start_abs, length, res_data, res_offsets, prev_offset, res_offset);
            }
        }
    }

private:
    template <bool implicit_length, bool is_positive_start>
    static void doSubstringUTF8(
        size_t column_index,
        const ColumnString::Chars_t & data,
        const ColumnString::Offsets & offsets,
        size_t original_start_abs,
        size_t length,
        ColumnString::Chars_t & res_data,
        ColumnString::Offsets & res_offsets,
        ColumnString::Offset & prev_offset,
        ColumnString::Offset & res_offset)
    {
        ColumnString::Offset j = prev_offset;
        ColumnString::Offset pos = 1;
        ColumnString::Offset bytes_start = 0;
        ColumnString::Offset bytes_length = 0;
        size_t start = 0;
        if constexpr (is_positive_start)
            start = original_start_abs;
        else
        {
            // set the start as string_length - abs(original_start) + 1
            std::vector<ColumnString::Offset> start_offsets;
            ColumnString::Offset current = prev_offset;
            while (current < offsets[column_index] - 1)
            {
                start_offsets.push_back(current);
                current += UTF8::seqLength(data[current]);
            }
            if (original_start_abs > start_offsets.size())
            {
                // return empty string
                res_data.resize(res_data.size() + 1);
                res_data[res_offset] = 0;
                ++res_offset;
                res_offsets[column_index] = res_offset;
                return;
            }
            start = start_offsets.size() - original_start_abs + 1;
            pos = start;
            j = start_offsets[start - 1];
        }
        while (j < offsets[column_index] - 1)
        {
            if (pos == start)
                bytes_start = j - prev_offset + 1;

            j += UTF8::seqLength(data[j]);

            if constexpr (implicit_length)
            {
                // implicit_length means get the substring from start to the end of the string
                bytes_length = j - prev_offset + 1 - bytes_start;
            }
            else
            {
                if (pos >= start)
                {
                    if (pos - start < length)
                        bytes_length = j - prev_offset + 1 - bytes_start;
                    else
                        break;
                }
            }

            ++pos;
        }

        if (bytes_start == 0)
        {
            res_data.resize(res_data.size() + 1);
            res_data[res_offset] = 0;
            ++res_offset;
        }
        else
        {
            size_t bytes_to_copy = std::min(offsets[column_index] - prev_offset - bytes_start, bytes_length);
            res_data.resize(res_data.size() + bytes_to_copy + 1);
            memcpySmallAllowReadWriteOverflow15(&res_data[res_offset], &data[prev_offset + bytes_start - 1], bytes_to_copy);
            res_offset += bytes_to_copy + 1;
            res_data[res_offset - 1] = 0;
        }
        res_offsets[column_index] = res_offset;
        prev_offset = offsets[column_index];
    }
};


/** If the string is encoded in UTF-8, then it selects a right of code points in it.
  * Otherwise, the behavior is undefined.
  */
struct RightUTF8Impl
{
public:
    template <typename FF>
    static void constVector(
        const size_t const_length_size,
        const ColumnString::Chars_t & data,
        const ColumnString::Offsets & offsets,
        FF && get_length_func,
        ColumnString::Chars_t & res_data,
        ColumnString::Offsets & res_offsets)
    {
        res_data.reserve(const_length_size * data.size());
        res_offsets.resize(const_length_size);

        ColumnString::Offset res_offset = 0;
        for (size_t i = 0; i < const_length_size; ++i)
        {
            size_t length = get_length_func(i);
            res_offset += (0 == length
                               ? appendEmptyString(res_data, res_offset)
                               : doRightUTF8(data, 0, offsets[0], length, res_data, res_offset));
            res_offsets[i] = res_offset;
        }
    }

    // length should not be zero.
    static void vectorConst(
        const ColumnString::Chars_t & data,
        const ColumnString::Offsets & offsets,
        size_t length,
        ColumnString::Chars_t & res_data,
        ColumnString::Offsets & res_offsets)
    {
        res_data.reserve(data.size());
        size_t size = offsets.size();
        res_offsets.resize(size);

        ColumnString::Offset prev_offset = 0;
        ColumnString::Offset res_offset = 0;
        for (size_t i = 0; i < size; ++i)
        {
            res_offset += doRightUTF8(data, prev_offset, offsets[i], length, res_data, res_offset);
            res_offsets[i] = res_offset;
            prev_offset = offsets[i];
        }
    }

    template <typename FF>
    static void vectorVector(
        const ColumnString::Chars_t & data,
        const ColumnString::Offsets & offsets,
        FF && get_length_func,
        ColumnString::Chars_t & res_data,
        ColumnString::Offsets & res_offsets)
    {
        res_data.reserve(data.size());
        size_t size = offsets.size();
        res_offsets.resize(size);

        ColumnString::Offset prev_offset = 0;
        ColumnString::Offset res_offset = 0;
        for (size_t i = 0; i < size; ++i)
        {
            size_t length = get_length_func(i);
            res_offset += (0 == length
                               ? appendEmptyString(res_data, res_offset)
                               : doRightUTF8(data, prev_offset, offsets[i], length, res_data, res_offset));
            res_offsets[i] = res_offset;
            prev_offset = offsets[i];
        }
    }

private:
    // length should not be zero.
    // copy bytes from data to res_data and return bytes_to_copy.
    static size_t doRightUTF8(
        const ColumnString::Chars_t & data,
        const ColumnString::Offset & start_offset,
        const ColumnString::Offset & end_offset,
        size_t length,
        ColumnString::Chars_t & res_data,
        const ColumnString::Offset & res_offset)
    {
        std::vector<ColumnString::Offset> start_offsets;
        ColumnString::Offset current = start_offset;
        // TODO: break this loop in advance
        // NOTE: data[end_offset -1] = 0, so ignore it
        auto end_flag = end_offset - 1;
        while (current < end_flag)
        {
            start_offsets.push_back(current);
            current += UTF8::seqLength(data[current]);
        }
        if (start_offsets.empty())
        {
            // null
            return appendEmptyString(res_data, res_offset);
        }
        else
        {
            // not null
            // if(string_length > length, string_length - length, 0)
            auto start_index = start_offsets.size() > length ? start_offsets.size() - length : 0;
            // copy data from start to end of this string
            size_t bytes_to_copy = end_offset - start_offsets[start_index];
            res_data.resize(res_data.size() + bytes_to_copy);
            memcpySmallAllowReadWriteOverflow15(&res_data[res_offset], &data[start_offsets[start_index]], bytes_to_copy);
            return bytes_to_copy;
        }
    }

    static size_t appendEmptyString(ColumnString::Chars_t & res_data, const ColumnString::Offset & res_offset)
    {
        res_data.resize(res_data.size() + 1);
        res_data[res_offset] = 0;
        return 1;
    }
};


template <typename Impl, typename Name, typename ResultType>
class FunctionStringOrArrayToT : public IFunction
{
public:
    static constexpr auto name = Name::name;
    static FunctionPtr create(const Context &)
    {
        return std::make_shared<FunctionStringOrArrayToT>();
    }

    String getName() const override
    {
        return name;
    }

    size_t getNumberOfArguments() const override
    {
        return 1;
    }

    DataTypePtr getReturnTypeImpl(const DataTypes & arguments) const override
    {
        if (!arguments[0]->isStringOrFixedString()
            && !checkDataType<DataTypeArray>(&*arguments[0]))
            throw Exception(
                fmt::format("Illegal type {} of argument of function {}", arguments[0]->getName(), getName()),
                ErrorCodes::ILLEGAL_TYPE_OF_ARGUMENT);

        return std::make_shared<DataTypeNumber<ResultType>>();
    }

    bool useDefaultImplementationForConstants() const override { return true; }

    void executeImpl(Block & block, const ColumnNumbers & arguments, size_t result) const override
    {
        const ColumnPtr column = block.getByPosition(arguments[0]).column;
        if (const auto * col = checkAndGetColumn<ColumnString>(column.get()))
        {
            auto col_res = ColumnVector<ResultType>::create();

            typename ColumnVector<ResultType>::Container & vec_res = col_res->getData();
            vec_res.resize(col->size());
            Impl::vector(col->getChars(), col->getOffsets(), vec_res);

            block.getByPosition(result).column = std::move(col_res);
        }
        else if (const auto * col = checkAndGetColumn<ColumnFixedString>(column.get()))
        {
            if (Impl::is_fixed_to_constant)
            {
                ResultType res = 0;
                Impl::vectorFixedToConstant(col->getChars(), col->getN(), res);

                block.getByPosition(result).column = block.getByPosition(result).type->createColumnConst(col->size(), toField(res));
            }
            else
            {
                auto col_res = ColumnVector<ResultType>::create();

                typename ColumnVector<ResultType>::Container & vec_res = col_res->getData();
                vec_res.resize(col->size());
                Impl::vectorFixedToVector(col->getChars(), col->getN(), vec_res);

                block.getByPosition(result).column = std::move(col_res);
            }
        }
        else if (const auto * col = checkAndGetColumn<ColumnArray>(column.get()))
        {
            auto col_res = ColumnVector<ResultType>::create();

            typename ColumnVector<ResultType>::Container & vec_res = col_res->getData();
            vec_res.resize(col->size());
            Impl::array(col->getOffsets(), vec_res);

            block.getByPosition(result).column = std::move(col_res);
        }
        else
            throw Exception(
                fmt::format("Illegal column {} of argument of function {}", block.getByPosition(arguments[0]).column->getName(), getName()),
                ErrorCodes::ILLEGAL_COLUMN);
    }
};


/// Also works with arrays.
class FunctionReverse : public IFunction
{
public:
    static constexpr auto name = "reverse";
    static FunctionPtr create(const Context &)
    {
        return std::make_shared<FunctionReverse>();
    }

    String getName() const override
    {
        return name;
    }

    size_t getNumberOfArguments() const override
    {
        return 1;
    }

    bool isInjective(const Block &) const override
    {
        return true;
    }

    DataTypePtr getReturnTypeImpl(const DataTypes & arguments) const override
    {
        if (!arguments[0]->isStringOrFixedString()
            && !checkDataType<DataTypeArray>(&*arguments[0]))
            throw Exception(
                fmt::format("Illegal type {} of argument of function {}", arguments[0]->getName(), getName()),
                ErrorCodes::ILLEGAL_TYPE_OF_ARGUMENT);

        return arguments[0];
    }

    bool useDefaultImplementationForConstants() const override { return true; }

    void executeImpl(Block & block, const ColumnNumbers & arguments, size_t result) const override
    {
        const ColumnPtr column = block.getByPosition(arguments[0]).column;
        if (const auto * col = checkAndGetColumn<ColumnString>(column.get()))
        {
            auto col_res = ColumnString::create();
            ReverseImpl::vector(col->getChars(), col->getOffsets(), col_res->getChars(), col_res->getOffsets());
            block.getByPosition(result).column = std::move(col_res);
        }
        else if (const auto * col = checkAndGetColumn<ColumnFixedString>(column.get()))
        {
            auto col_res = ColumnFixedString::create(col->getN());
            ReverseImpl::vectorFixed(col->getChars(), col->getN(), col_res->getChars());
            block.getByPosition(result).column = std::move(col_res);
        }
        else if (checkColumn<ColumnArray>(column.get()))
        {
            DefaultExecutable(std::make_shared<FunctionArrayReverse>()).execute(block, arguments, result);
        }
        else
            throw Exception(
                fmt::format("Illegal column {} of argument of function {}", block.getByPosition(arguments[0]).column->getName(), getName()),
                ErrorCodes::ILLEGAL_COLUMN);
    }
};

extern UInt64 GetJsonLength(std::string_view sv);

class FunctionJsonLength : public IFunction
{
public:
    static constexpr auto name = "jsonLength";
    static FunctionPtr create(const Context &) { return std::make_shared<FunctionJsonLength>(); }

    String getName() const override { return name; }

    size_t getNumberOfArguments() const override { return 1; }

    DataTypePtr getReturnTypeImpl(const DataTypes & arguments) const override
    {
        if (!arguments[0]->isString())
            throw Exception(
                fmt::format("Illegal type {} of argument of function {}", arguments[0]->getName(), getName()),
                ErrorCodes::ILLEGAL_TYPE_OF_ARGUMENT);

        return std::make_shared<DataTypeUInt64>();
    }

    bool useDefaultImplementationForConstants() const override { return true; }

    void executeImpl(Block & block, const ColumnNumbers & arguments, size_t result) const override
    {
        const ColumnPtr column = block.getByPosition(arguments[0]).column;
        if (const auto * col = checkAndGetColumn<ColumnString>(column.get()))
        {
            auto col_res = ColumnUInt64::create();
            typename ColumnUInt64::Container & vec_col_res = col_res->getData();
            {
                const auto & data = col->getChars();
                const auto & offsets = col->getOffsets();
                const size_t size = offsets.size();
                vec_col_res.resize(size);

                ColumnString::Offset prev_offset = 0;
                for (size_t i = 0; i < size; ++i)
                {
                    std::string_view sv(reinterpret_cast<const char *>(&data[prev_offset]), offsets[i] - prev_offset - 1);
                    vec_col_res[i] = GetJsonLength(sv);
                    prev_offset = offsets[i];
                }
            }
            block.getByPosition(result).column = std::move(col_res);
        }
        else
            throw Exception(fmt::format("Illegal column {} of argument of function {}", column->getName(), getName()), ErrorCodes::ILLEGAL_COLUMN);
    }
};

template <typename Name, bool is_injective>
class ConcatImpl : public IFunction
{
public:
    static constexpr auto name = Name::name;
    explicit ConcatImpl(const Context & context)
        : context(context)
    {}
    static FunctionPtr create(const Context & context)
    {
        return std::make_shared<ConcatImpl>(context);
    }

    String getName() const override
    {
        return name;
    }

    bool isVariadic() const override
    {
        return true;
    }

    size_t getNumberOfArguments() const override
    {
        return 0;
    }

    bool isInjective(const Block &) const override
    {
        return is_injective;
    }

    bool useDefaultImplementationForConstants() const override { return true; }

    DataTypePtr getReturnTypeImpl(const DataTypes & arguments) const override
    {
        if (!is_injective && !arguments.empty() && checkDataType<DataTypeArray>(arguments[0].get()))
            return FunctionArrayConcat(context).getReturnTypeImpl(arguments);

        if (arguments.size() < 2)
            throw Exception(
                fmt::format("Number of arguments for function {} doesn't match: passed {}, should be at least 2.", getName(), arguments.size()),
                ErrorCodes::NUMBER_OF_ARGUMENTS_DOESNT_MATCH);

        for (const auto arg_idx : ext::range(0, arguments.size()))
        {
            const auto * arg = arguments[arg_idx].get();
            if (!arg->isString())
                throw Exception(
                    fmt::format("Illegal type {} of argument {} of function {}", arg->getName(), arg_idx + 1, getName()),
                    ErrorCodes::ILLEGAL_TYPE_OF_ARGUMENT);
        }

        return std::make_shared<DataTypeString>();
    }

    void executeImpl(Block & block, const ColumnNumbers & arguments, const size_t result) const override
    {
        if (!is_injective && !arguments.empty() && checkDataType<DataTypeArray>(block.getByPosition(arguments[0]).type.get()))
            return FunctionArrayConcat(context).executeImpl(block, arguments, result);

        if (arguments.size() == 2)
            executeBinary(block, arguments, result);
        else
            executeNAry(block, arguments, result);
    }

private:
    const Context & context;

    void executeBinary(Block & block, const ColumnNumbers & arguments, const size_t result) const
    {
        const IColumn * c0 = block.getByPosition(arguments[0]).column.get();
        const IColumn * c1 = block.getByPosition(arguments[1]).column.get();

        const auto * c0_string = checkAndGetColumn<ColumnString>(c0);
        const auto * c1_string = checkAndGetColumn<ColumnString>(c1);
        const ColumnConst * c0_const_string = checkAndGetColumnConst<ColumnString>(c0);
        const ColumnConst * c1_const_string = checkAndGetColumnConst<ColumnString>(c1);

        auto c_res = ColumnString::create();

        if (c0_string && c1_string)
            concat(StringSource(*c0_string), StringSource(*c1_string), StringSink(*c_res, c0->size()));
        else if (c0_string && c1_const_string)
            concat(StringSource(*c0_string), ConstSource<StringSource>(*c1_const_string), StringSink(*c_res, c0->size()));
        else if (c0_const_string && c1_string)
            concat(ConstSource<StringSource>(*c0_const_string), StringSource(*c1_string), StringSink(*c_res, c0->size()));
        else
        {
            /// Fallback: use generic implementation for not very important cases.
            executeNAry(block, arguments, result);
            return;
        }

        block.getByPosition(result).column = std::move(c_res);
    }

    void executeNAry(Block & block, const ColumnNumbers & arguments, const size_t result) const
    {
        size_t num_sources = arguments.size();
        StringSources sources(num_sources);

        for (size_t i = 0; i < num_sources; ++i)
            sources[i] = createDynamicStringSource(*block.getByPosition(arguments[i]).column);

        auto c_res = ColumnString::create();
        concat(sources, StringSink(*c_res, block.rows()));
        block.getByPosition(result).column = std::move(c_res);
    }
};

/** TiDB Function CONCAT(str1,str2,...)
  * Returns the string that results from concatenating the arguments. May have one or more arguments.
  * CONCAT() returns NULL if any argument is NULL.
*/
class FunctionTiDBConcat : public IFunction
{
private:
    const Context & context;

    struct NameTiDBConcat
    {
        static constexpr auto name = "tidbConcat";
    };

public:
    static constexpr auto name = NameTiDBConcat::name;
    explicit FunctionTiDBConcat(const Context & context)
        : context(context)
    {}
    static FunctionPtr create(const Context & context)
    {
        return std::make_shared<FunctionTiDBConcat>(context);
    }

    String getName() const override { return name; }

    bool isVariadic() const override { return true; }
    size_t getNumberOfArguments() const override { return 0; }

    bool useDefaultImplementationForNulls() const override { return true; }

    bool useDefaultImplementationForConstants() const override { return true; }

    DataTypePtr getReturnTypeImpl(const DataTypes & arguments) const override
    {
        if (arguments.empty())
            throw Exception(
                fmt::format("Number of arguments for function {} doesn't match: passed {}, should be at least 1.", getName(), arguments.size()),
                ErrorCodes::NUMBER_OF_ARGUMENTS_DOESNT_MATCH);

        for (const auto arg_idx : ext::range(0, arguments.size()))
        {
            const auto & arg = arguments[arg_idx].get();
            if (!arg->isString())
                throw Exception(
                    fmt::format("Illegal type {} of argument {} of function {}", arg->getName(), (arg_idx + 1), getName()),
                    ErrorCodes::ILLEGAL_TYPE_OF_ARGUMENT);
        }

        return std::make_shared<DataTypeString>();
    }

    void executeImpl(Block & block, const ColumnNumbers & arguments, const size_t result) const override
    {
        if (arguments.size() == 1)
        {
            const IColumn * c0 = block.getByPosition(arguments[0]).column.get();
            block.getByPosition(result).column = c0->cloneResized(c0->size());
        }
        else
            return ConcatImpl<NameTiDBConcat, false>(context).executeImpl(block, arguments, result);
    }
};

/** TiDB Function CONCAT_WS(separator,str1,str2,...)
  * CONCAT_WS() stands for Concatenate With Separator and is a special form of CONCAT().
  * The first argument is the separator for the rest of the arguments.
  * If the separator is NULL, the result is NULL.
  * CONCAT_WS() does not skip empty strings. However, it does skip any NULL values after the separator argument.
*/
class FunctionTiDBConcatWithSeparator : public IFunction
{
public:
    static constexpr auto name = "tidbConcatWS";
    static FunctionPtr create(const Context &) { return std::make_shared<FunctionTiDBConcatWithSeparator>(); }

    String getName() const override
    {
        return name;
    }

    bool isVariadic() const override
    {
        return true;
    }

    size_t getNumberOfArguments() const override
    {
        return 0;
    }

    bool useDefaultImplementationForNulls() const override { return false; }
    bool useDefaultImplementationForConstants() const override { return true; }

    DataTypePtr getReturnTypeImpl(const DataTypes & arguments) const override
    {
        if (arguments.size() < 2)
            throw Exception(
                fmt::format("Number of arguments for function {} doesn't match: passed {}, should be at least 2.", getName(), arguments.size()),
                ErrorCodes::NUMBER_OF_ARGUMENTS_DOESNT_MATCH);

        for (const auto arg_idx : ext::range(0, arguments.size()))
        {
            if (!arguments[arg_idx]->onlyNull())
            {
                const auto * arg = removeNullable(arguments[arg_idx]).get();
                if (!arg->isString())
                    throw Exception(
                        fmt::format("Illegal type {} of argument {} of function {}", arg->getName(), arg_idx + 1, getName()),
                        ErrorCodes::ILLEGAL_TYPE_OF_ARGUMENT);
            }
        }

        return arguments[0]->onlyNull()
            ? makeNullable(std::make_shared<DataTypeNothing>())
            : makeNullable(std::make_shared<DataTypeString>());
    }

    void executeImpl(Block & block, const ColumnNumbers & arguments, const size_t result) const override
    {
        // if separator is only null, return only null const
        auto & separator_column = block.getByPosition(arguments[0]);
        if (separator_column.type->onlyNull())
        {
            DataTypePtr data_type = std::make_shared<DataTypeNullable>(std::make_shared<DataTypeNothing>());
            block.getByPosition(result).column = data_type->createColumnConst(separator_column.column->size(), Null());
            return;
        }

        Block nested_block = createBlockWithNestedColumns(block, arguments, result);
        ColumnNumbers not_only_null_arguments;
        StringSources sources;

        not_only_null_arguments.push_back(arguments[0]);
        sources.push_back(createDynamicStringSource(*nested_block.getByPosition(not_only_null_arguments[0]).column));
        for (size_t i = 1; i < arguments.size(); ++i)
        {
            auto column_number = arguments[i];
            if (!block.getByPosition(column_number).type->onlyNull())
            {
                not_only_null_arguments.push_back(column_number);
                sources.push_back(createDynamicStringSource(*nested_block.getByPosition(column_number).column));
            }
        }

        size_t rows = block.rows();
        auto result_null_map = ColumnUInt8::create(rows);
        auto res = ColumnString::create();
        StringSink sink(*res, rows);

        for (size_t row = 0; row < rows; ++row)
        {
            if (block.getByPosition(not_only_null_arguments[0]).column->isNullAt(row))
            {
                result_null_map->getData()[row] = true;
            }
            else
            {
                result_null_map->getData()[row] = false;

                bool has_not_null = false;
                for (size_t col = 1; col < not_only_null_arguments.size(); ++col)
                {
                    if (!block.getByPosition(not_only_null_arguments[col]).column->isNullAt(row))
                    {
                        if (has_not_null)
                            writeSlice(sources[0]->getWhole(), sink);
                        else
                            has_not_null = true;
                        writeSlice(sources[col]->getWhole(), sink);
                    }
                }
            }
            for (auto & source : sources)
                source->next();
            sink.next();
        }

        block.getByPosition(result).column = ColumnNullable::create(std::move(res), std::move(result_null_map));
    }
};

class FunctionSubstring : public IFunction
{
public:
    static constexpr auto name = "substring";
    static FunctionPtr create(const Context &)
    {
        return std::make_shared<FunctionSubstring>();
    }

    String getName() const override
    {
        return name;
    }

    bool isVariadic() const override { return true; }
    size_t getNumberOfArguments() const override { return 0; }

    bool useDefaultImplementationForConstants() const override { return true; }

    DataTypePtr getReturnTypeImpl(const DataTypes & arguments) const override
    {
        size_t number_of_arguments = arguments.size();

        if (number_of_arguments < 2 || number_of_arguments > 3)
            throw Exception(
                fmt::format("Number of arguments for function {} doesn't match: passed {}, should be 2 or 3", getName(), number_of_arguments),
                ErrorCodes::NUMBER_OF_ARGUMENTS_DOESNT_MATCH);

        if (!arguments[0]->isStringOrFixedString())
            throw Exception(fmt::format("Illegal type {} of argument of function {}", arguments[0]->getName(), getName()), ErrorCodes::ILLEGAL_TYPE_OF_ARGUMENT);

        if (!arguments[1]->isNumber())
            throw Exception(
                fmt::format("Illegal type {} of second argument of function {}", arguments[1]->getName(), getName()),
                ErrorCodes::ILLEGAL_TYPE_OF_ARGUMENT);

        if (number_of_arguments == 3 && !arguments[2]->isNumber())
            throw Exception(
                fmt::format("Illegal type {} of third argument of function {}", arguments[2]->getName(), getName()),
                ErrorCodes::ILLEGAL_TYPE_OF_ARGUMENT);

        return std::make_shared<DataTypeString>();
    }

    template <typename Source>
    void executeForSource(
        const ColumnPtr & column_start,
        const ColumnPtr & column_length,
        const ColumnConst * column_start_const,
        const ColumnConst * column_length_const,
        Int64 start_value,
        Int64 length_value,
        Block & block,
        size_t result,
        Source && source) const
    {
        auto col_res = ColumnString::create();

        if (!column_length)
        {
            if (column_start_const)
            {
                if (start_value > 0)
                    sliceFromLeftConstantOffsetUnbounded(source, StringSink(*col_res, block.rows()), start_value - 1);
                else if (start_value < 0)
                    sliceFromRightConstantOffsetUnbounded(source, StringSink(*col_res, block.rows()), -start_value);
                else
                    throw Exception("Indices in strings are 1-based", ErrorCodes::ZERO_ARRAY_OR_TUPLE_INDEX);
            }
            else
                sliceDynamicOffsetUnbounded(source, StringSink(*col_res, block.rows()), *column_start);
        }
        else
        {
            if (column_start_const && column_length_const)
            {
                if (start_value > 0)
                    sliceFromLeftConstantOffsetBounded(source, StringSink(*col_res, block.rows()), start_value - 1, length_value);
                else if (start_value < 0)
                    sliceFromRightConstantOffsetBounded(source, StringSink(*col_res, block.rows()), -start_value, length_value);
                else
                    throw Exception("Indices in strings are 1-based", ErrorCodes::ZERO_ARRAY_OR_TUPLE_INDEX);
            }
            else
                sliceDynamicOffsetBounded(source, StringSink(*col_res, block.rows()), *column_start, *column_length);
        }

        block.getByPosition(result).column = std::move(col_res);
    }

    void executeImpl(Block & block, const ColumnNumbers & arguments, size_t result) const override
    {
        size_t number_of_arguments = arguments.size();

        ColumnPtr column_string = block.getByPosition(arguments[0]).column;
        ColumnPtr column_start = block.getByPosition(arguments[1]).column;
        ColumnPtr column_length;

        if (number_of_arguments == 3)
            column_length = block.getByPosition(arguments[2]).column;

        const auto * column_start_const = checkAndGetColumn<ColumnConst>(column_start.get());
        const ColumnConst * column_length_const = nullptr;

        if (number_of_arguments == 3)
            column_length_const = checkAndGetColumn<ColumnConst>(column_length.get());

        Int64 start_value = 0;
        Int64 length_value = 0;

        if (column_start_const)
        {
            start_value = column_start_const->getInt(0);
        }
        if (column_length_const)
        {
            length_value = column_length_const->getInt(0);
            if (length_value < 0)
                throw Exception("Third argument provided for function substring could not be negative.", ErrorCodes::ARGUMENT_OUT_OF_BOUND);
        }

        if (const auto * col = checkAndGetColumn<ColumnString>(column_string.get()))
            executeForSource(column_start, column_length, column_start_const, column_length_const, start_value, length_value, block, result, StringSource(*col));
        else if (const auto * col = checkAndGetColumn<ColumnFixedString>(column_string.get()))
            executeForSource(column_start, column_length, column_start_const, column_length_const, start_value, length_value, block, result, FixedStringSource(*col));
        else if (const ColumnConst * col = checkAndGetColumnConst<ColumnString>(column_string.get()))
            executeForSource(column_start, column_length, column_start_const, column_length_const, start_value, length_value, block, result, ConstSource<StringSource>(*col));
        else if (const ColumnConst * col = checkAndGetColumnConst<ColumnFixedString>(column_string.get()))
            executeForSource(column_start, column_length, column_start_const, column_length_const, start_value, length_value, block, result, ConstSource<FixedStringSource>(*col));
        else
            throw Exception(
                fmt::format("Illegal column {} of first argument of function {}", block.getByPosition(arguments[0]).column->getName(), getName()),
                ErrorCodes::ILLEGAL_COLUMN);
    }
};


class FunctionSubstringUTF8 : public IFunction
{
public:
    static constexpr auto name = "substringUTF8";
    static FunctionPtr create(const Context &)
    {
        return std::make_shared<FunctionSubstringUTF8>();
    }

    String getName() const override
    {
        return name;
    }

    bool isVariadic() const override
    {
        return true;
    }

    size_t getNumberOfArguments() const override
    {
        return 0;
    }

    bool useDefaultImplementationForConstants() const override { return true; }

    DataTypePtr getReturnTypeImpl(const DataTypes & arguments) const override
    {
        size_t arguments_size = arguments.size();
        if (arguments_size != 2 && arguments_size != 3)
            throw Exception(
                fmt::format(
                    "Function {} requires from 2 or 3 parameters: string, start, [length]. Passed {}.",
                    getName(),
                    arguments.size()),
                ErrorCodes::NUMBER_OF_ARGUMENTS_DOESNT_MATCH);
        if (!arguments[0]->isString())
            throw Exception(
                fmt::format("Illegal type {} of argument of function {}", arguments[0]->getName(), getName()),
                ErrorCodes::ILLEGAL_TYPE_OF_ARGUMENT);

        if (!arguments[1]->isNumber() || (arguments_size == 3 && !arguments[2]->isNumber()))
            throw Exception(
                fmt::format("Illegal type {} of argument of function {}", (arguments[1]->isNumber() ? arguments[2]->getName() : arguments[1]->getName()), getName()),
                ErrorCodes::ILLEGAL_TYPE_OF_ARGUMENT);

        return std::make_shared<DataTypeString>();
    }

    void executeImpl(Block & block, const ColumnNumbers & arguments, size_t result) const override
    {
        const ColumnPtr & column_string = block.getByPosition(arguments[0]).column;

        const ColumnPtr & column_start = block.getByPosition(arguments[1]).column;

        bool implicit_length = (arguments.size() == 2);

        bool is_start_type_valid = getNumberType(block.getByPosition(arguments[1]).type, [&](const auto & start_type, bool) {
            using StartType = std::decay_t<decltype(start_type)>;
            // Int64 / UInt64
            using StartFieldType = typename StartType::FieldType;

            // vector const const
            if (!column_string->isColumnConst() && column_start->isColumnConst() && (implicit_length || block.getByPosition(arguments[2]).column->isColumnConst()))
            {
                auto [is_positive, start_abs] = getValueFromStartField<StartFieldType>((*block.getByPosition(arguments[1]).column)[0]);
                UInt64 length = 0;
                if (!implicit_length)
                {
                    bool is_length_type_valid = getNumberType(block.getByPosition(arguments[2]).type, [&](const auto & length_type, bool) {
                        using LengthType = std::decay_t<decltype(length_type)>;
                        // Int64 / UInt64
                        using LengthFieldType = typename LengthType::FieldType;
                        length = getValueFromLengthField<LengthFieldType>((*block.getByPosition(arguments[2]).column)[0]);
                        return true;
                    });

                    if (!is_length_type_valid)
                        throw Exception(fmt::format("3nd argument of function {} must have UInt/Int type.", getName()));
                }

                // for const zero start or const zero length, return const blank string.
                if (start_abs == 0 || (!implicit_length && length == 0))
                {
                    block.getByPosition(result).column = DataTypeString().createColumnConst(column_string->size(), toField(String("")));
                    return true;
                }

                const auto * col = checkAndGetColumn<ColumnString>(column_string.get());
                assert(col);
                auto col_res = ColumnString::create();
                getVectorConstConstFunc(implicit_length, is_positive)(col->getChars(), col->getOffsets(), start_abs, length, col_res->getChars(), col_res->getOffsets());
                block.getByPosition(result).column = std::move(col_res);
            }
            else // all other cases are converted to vector vector vector
            {
                std::function<std::pair<bool, size_t>(size_t)> get_start_func;
                if (column_start->isColumnConst())
                {
                    // func always return const value
                    auto start_const = getValueFromStartField<StartFieldType>((*column_start)[0]);
                    get_start_func = [start_const](size_t) {
                        return start_const;
                    };
                }
                else
                {
                    get_start_func = [&column_start](size_t i) {
                        return getValueFromStartField<StartFieldType>((*column_start)[i]);
                    };
                }

                // if implicit_length, get_length_func be nil is ok.
                std::function<size_t(size_t)> get_length_func;
                if (!implicit_length)
                {
                    const ColumnPtr & column_length = block.getByPosition(arguments[2]).column;
                    bool is_length_type_valid = getNumberType(block.getByPosition(arguments[2]).type, [&](const auto & length_type, bool) {
                        using LengthType = std::decay_t<decltype(length_type)>;
                        // Int64 / UInt64
                        using LengthFieldType = typename LengthType::FieldType;
                        if (column_length->isColumnConst())
                        {
                            // func always return const value
                            auto length_const = getValueFromLengthField<LengthFieldType>((*column_length)[0]);
                            get_length_func = [length_const](size_t) {
                                return length_const;
                            };
                        }
                        else
                        {
                            get_length_func = [column_length](size_t i) {
                                return getValueFromLengthField<LengthFieldType>((*column_length)[i]);
                            };
                        }
                        return true;
                    });

                    if (!is_length_type_valid)
                        throw Exception(fmt::format("3nd argument of function {} must have UInt/Int type.", getName()));
                }

                // convert to vector if string is const.
                ColumnPtr full_column_string = column_string->isColumnConst() ? column_string->convertToFullColumnIfConst() : column_string;
                const auto * col = checkAndGetColumn<ColumnString>(full_column_string.get());
                assert(col);
                auto col_res = ColumnString::create();
                if (implicit_length)
                {
                    SubstringUTF8Impl::vectorVectorVector<true>(col->getChars(), col->getOffsets(), get_start_func, get_length_func, col_res->getChars(), col_res->getOffsets());
                }
                else
                {
                    SubstringUTF8Impl::vectorVectorVector<false>(col->getChars(), col->getOffsets(), get_start_func, get_length_func, col_res->getChars(), col_res->getOffsets());
                }
                block.getByPosition(result).column = std::move(col_res);
            }

            return true;
        });

        if (!is_start_type_valid)
            throw Exception(fmt::format("2nd argument of function {} must have UInt/Int type.", getName()));
    }

private:
    using VectorConstConstFunc = std::function<void(
        const ColumnString::Chars_t &,
        const ColumnString::Offsets &,
        size_t,
        size_t,
        ColumnString::Chars_t &,
        ColumnString::Offsets &)>;

    static VectorConstConstFunc getVectorConstConstFunc(bool implicit_length, bool is_positive_start)
    {
        if (implicit_length)
        {
            return is_positive_start ? SubstringUTF8Impl::vectorConstConst<true, true> : SubstringUTF8Impl::vectorConstConst<true, false>;
        }
        else
        {
            return is_positive_start ? SubstringUTF8Impl::vectorConstConst<false, true> : SubstringUTF8Impl::vectorConstConst<false, false>;
        }
    }

    template <typename Integer>
    static size_t getValueFromLengthField(const Field & length_field)
    {
        if constexpr (std::is_same_v<Integer, Int64>)
        {
            Int64 signed_length = length_field.get<Int64>();
            return signed_length < 0 ? 0 : signed_length;
        }
        else
        {
            static_assert(std::is_same_v<Integer, UInt64>);
            return length_field.get<UInt64>();
        }
    }

    // return {is_positive, abs}
    template <typename Integer>
    static std::pair<bool, size_t> getValueFromStartField(const Field & start_field)
    {
        if constexpr (std::is_same_v<Integer, Int64>)
        {
            Int64 signed_length = start_field.get<Int64>();

            if (signed_length < 0)
            {
                return {false, static_cast<size_t>(-signed_length)};
            }
            else
            {
                return {true, static_cast<size_t>(signed_length)};
            }
        }
        else
        {
            static_assert(std::is_same_v<Integer, UInt64>);
            return {true, start_field.get<UInt64>()};
        }
    }

    template <typename F>
    static bool getNumberType(DataTypePtr type, F && f)
    {
        return castTypeToEither<
            DataTypeInt64,
            DataTypeUInt64>(type.get(), std::forward<F>(f));
    }
};


class FunctionRightUTF8 : public IFunction
{
public:
    static constexpr auto name = "rightUTF8";
    static FunctionPtr create(const Context &)
    {
        return std::make_shared<FunctionRightUTF8>();
    }

    String getName() const override
    {
        return name;
    }

    size_t getNumberOfArguments() const override
    {
        return 2;
    }

    bool useDefaultImplementationForConstants() const override { return true; }

    DataTypePtr getReturnTypeImpl(const DataTypes & arguments) const override
    {
        if (!arguments[0]->isString())
            throw Exception(
                fmt::format("Illegal type {} of first argument of function {}", arguments[0]->getName(), getName()),
                ErrorCodes::ILLEGAL_TYPE_OF_ARGUMENT);
        if (!arguments[1]->isNumber())
            throw Exception(
                fmt::format("Illegal type {} of second argument of function {}", arguments[1]->getName(), getName()),
                ErrorCodes::ILLEGAL_TYPE_OF_ARGUMENT);

        return std::make_shared<DataTypeString>();
    }

    void executeImpl(Block & block, const ColumnNumbers & arguments, size_t result) const override
    {
        const ColumnPtr column_string = block.getByPosition(arguments[0]).column;
        const ColumnPtr column_length = block.getByPosition(arguments[1]).column;

        bool is_length_type_valid = getLengthType(block.getByPosition(arguments[1]).type, [&](const auto & length_type, bool) {
            using LengthType = std::decay_t<decltype(length_type)>;
            // Int64 / UInt64
            using LengthFieldType = typename LengthType::FieldType;

            auto col_res = ColumnString::create();
            if (const auto * col_string = checkAndGetColumn<ColumnString>(column_string.get()))
            {
                if (column_length->isColumnConst())
                {
                    // vector const
                    size_t length = getValueFromLengthField<LengthFieldType>((*column_length)[0]);

                    // for const 0, return const blank string.
                    if (0 == length)
                    {
                        block.getByPosition(result).column = DataTypeString().createColumnConst(column_string->size(), toField(String("")));
                        return true;
                    }

                    RightUTF8Impl::vectorConst(col_string->getChars(), col_string->getOffsets(), length, col_res->getChars(), col_res->getOffsets());
                }
                else
                {
                    // vector vector
                    auto get_length_func = [&column_length](size_t i) {
                        return getValueFromLengthField<LengthFieldType>((*column_length)[i]);
                    };
                    RightUTF8Impl::vectorVector(col_string->getChars(), col_string->getOffsets(), get_length_func, col_res->getChars(), col_res->getOffsets());
                }
            }
            else if (const ColumnConst * col_const_string = checkAndGetColumnConst<ColumnString>(column_string.get()))
            {
                // const vector
                const auto * col_string_from_const = checkAndGetColumn<ColumnString>(col_const_string->getDataColumnPtr().get());
                assert(col_string_from_const);
                // When useDefaultImplementationForConstants is true, string and length are not both constants
                assert(!column_length->isColumnConst());
                auto get_length_func = [&column_length](size_t i) {
                    return getValueFromLengthField<LengthFieldType>((*column_length)[i]);
                };
                RightUTF8Impl::constVector(column_length->size(), col_string_from_const->getChars(), col_string_from_const->getOffsets(), get_length_func, col_res->getChars(), col_res->getOffsets());
            }
            else
            {
                // Impossible to reach here
                return false;
            }
            block.getByPosition(result).column = std::move(col_res);
            return true;
        });

        if (!is_length_type_valid)
            throw Exception(fmt::format("2nd argument of function {} must have UInt/Int type.", getName()));
    }

private:
    template <typename F>
    static bool
    getLengthType(DataTypePtr type, F && f)
    {
        return castTypeToEither<
            DataTypeInt64,
            DataTypeUInt64>(type.get(), std::forward<F>(f));
    }

    template <typename Integer>
    static size_t getValueFromLengthField(const Field & length_field)
    {
        if constexpr (std::is_same_v<Integer, Int64>)
        {
            Int64 signed_length = length_field.get<Int64>();
            return signed_length < 0 ? 0 : signed_length;
        }
        else
        {
            static_assert(std::is_same_v<Integer, UInt64>);
            return length_field.get<UInt64>();
        }
    }
};


class FunctionAppendTrailingCharIfAbsent : public IFunction
{
public:
    static constexpr auto name = "appendTrailingCharIfAbsent";
    static FunctionPtr create(const Context &)
    {
        return std::make_shared<FunctionAppendTrailingCharIfAbsent>();
    }

    String getName() const override
    {
        return name;
    }


private:
    size_t getNumberOfArguments() const override
    {
        return 2;
    }

    DataTypePtr getReturnTypeImpl(const DataTypes & arguments) const override
    {
        if (!arguments[0]->isString())
            throw Exception(
                fmt::format("Illegal type {} of argument of function {}", arguments[0]->getName(), getName()),
                ErrorCodes::ILLEGAL_TYPE_OF_ARGUMENT);

        if (!arguments[1]->isString())
            throw Exception(
                fmt::format("Illegal type {} of argument of function {}", arguments[1]->getName(), getName()),
                ErrorCodes::ILLEGAL_TYPE_OF_ARGUMENT);

        return std::make_shared<DataTypeString>();
    }

    bool useDefaultImplementationForConstants() const override { return true; }
    ColumnNumbers getArgumentsThatAreAlwaysConstant() const override { return {1}; }

    void executeImpl(Block & block, const ColumnNumbers & arguments, const size_t result) const override
    {
        const auto & column = block.getByPosition(arguments[0]).column;
        const auto & column_char = block.getByPosition(arguments[1]).column;

        if (!checkColumnConst<ColumnString>(column_char.get()))
            throw Exception(fmt::format("Second argument of function {} must be a constant string", getName()), ErrorCodes::ILLEGAL_COLUMN);

        auto trailing_char_str = static_cast<const ColumnConst &>(*column_char).getValue<String>();

        if (trailing_char_str.size() != 1)
            throw Exception(fmt::format("Second argument of function {} must be a one-character string", getName()), ErrorCodes::BAD_ARGUMENTS);

        if (const auto * col = checkAndGetColumn<ColumnString>(column.get()))
        {
            auto col_res = ColumnString::create();

            const auto & src_data = col->getChars();
            const auto & src_offsets = col->getOffsets();

            auto & dst_data = col_res->getChars();
            auto & dst_offsets = col_res->getOffsets();

            const auto size = src_offsets.size();
            dst_data.resize(src_data.size() + size);
            dst_offsets.resize(size);

            ColumnString::Offset src_offset{};
            ColumnString::Offset dst_offset{};

            for (const auto i : ext::range(0, size))
            {
                const auto src_length = src_offsets[i] - src_offset;
                memcpySmallAllowReadWriteOverflow15(&dst_data[dst_offset], &src_data[src_offset], src_length);
                src_offset = src_offsets[i];
                dst_offset += src_length;

                if (src_length > 1 && dst_data[dst_offset - 2] != static_cast<unsigned char>(trailing_char_str.front()))
                {
                    dst_data[dst_offset - 1] = trailing_char_str.front();
                    dst_data[dst_offset] = 0;
                    ++dst_offset;
                }

                dst_offsets[i] = dst_offset;
            }

            dst_data.resize_assume_reserved(dst_offset);
            block.getByPosition(result).column = std::move(col_res);
        }
        else
            throw Exception(
                fmt::format("Illegal column {} of argument of function {}", block.getByPosition(arguments[0]).column->getName(), getName()),
                ErrorCodes::ILLEGAL_COLUMN);
    }
};


template <typename Name, bool ltrim, bool rtrim>
class TrimImpl : public IFunction
{
public:
    static constexpr auto name = Name::name;
    explicit TrimImpl() = default;
    static FunctionPtr create(const Context &)
    {
        return std::make_shared<TrimImpl>();
    }

    String getName() const override
    {
        return name;
    }

    bool isVariadic() const override { return true; }

    size_t getNumberOfArguments() const override
    {
        return 0;
    }

    DataTypePtr getReturnTypeImpl(const DataTypes & arguments) const override
    {
        if (arguments.empty() || arguments.size() > 2)
            throw Exception(
                fmt::format("Number of arguments for function {} doesn't match: passed {}, should be 1 or 2.", getName(), arguments.size()),
                ErrorCodes::NUMBER_OF_ARGUMENTS_DOESNT_MATCH);

        for (const auto arg_idx : ext::range(0, arguments.size()))
        {
            const auto * arg = arguments[arg_idx].get();
            if (!arg->isString())
                throw Exception(
                    fmt::format("Illegal type {} of argument {} of function {}", arg->getName(), arg_idx + 1, getName()),
                    ErrorCodes::ILLEGAL_TYPE_OF_ARGUMENT);
        }

        return std::make_shared<DataTypeString>();
    }

    void executeImpl(Block & block, const ColumnNumbers & arguments, const size_t result) const override
    {
        if (arguments.size() == 1)
            executeTrim(block, arguments, result);
        else if (arguments.size() == 2)
            executeTrimWs(block, arguments, result);
        else
            throw Exception(
                fmt::format("Number of arguments for function {} doesn't match: passed {}, should beat least 1.", getName(), arguments.size()),
                ErrorCodes::NUMBER_OF_ARGUMENTS_DOESNT_MATCH);
    }

private:
    void executeTrim(Block & block, const ColumnNumbers & arguments, const size_t result) const
    {
        const IColumn * c0 = block.getByPosition(arguments[0]).column.get();
        const auto * c0_string = checkAndGetColumn<ColumnString>(c0);
        const ColumnConst * c0_const_string = checkAndGetColumnConst<ColumnString>(c0);

        auto c_res = ColumnString::create();

        if (c0_string)
            trim<ltrim, rtrim, StringSource, StringSink>(StringSource(*c0_string), StringSink(*c_res, c0->size()));
        else if (c0_const_string)
            trim<ltrim, rtrim, ConstSource<StringSource>, StringSink>(ConstSource<StringSource>(*c0_const_string), StringSink(*c_res, c0->size()));
        else
            throw Exception(fmt::format("Argument of function {} must be string", getName()), ErrorCodes::ILLEGAL_COLUMN);

        block.getByPosition(result).column = std::move(c_res);
    }

    void executeTrimWs(Block & block, const ColumnNumbers & arguments, const size_t result) const
    {
        const IColumn * c0 = block.getByPosition(arguments[0]).column.get();
        const IColumn * c1 = block.getByPosition(arguments[1]).column.get();

        const auto * c0_string = checkAndGetColumn<ColumnString>(c0);
        const auto * c1_string = checkAndGetColumn<ColumnString>(c1);
        const ColumnConst * c0_const_string = checkAndGetColumnConst<ColumnString>(c0);
        const ColumnConst * c1_const_string = checkAndGetColumnConst<ColumnString>(c1);

        auto c_res = ColumnString::create();

        if (c0_string && c1_string)
            trim<ltrim, rtrim, StringSource, StringSource, StringSink>(StringSource(*c0_string), StringSource(*c1_string), StringSink(*c_res, c0->size()));
        else if (c0_string && c1_const_string)
            trim<ltrim, rtrim, StringSource, ConstSource<StringSource>, StringSink>(StringSource(*c0_string), ConstSource<StringSource>(*c1_const_string), StringSink(*c_res, c0->size()));
        else if (c0_const_string && c1_string)
            trim<ltrim, rtrim, ConstSource<StringSource>, StringSource, StringSink>(ConstSource<StringSource>(*c0_const_string), StringSource(*c1_string), StringSink(*c_res, c0->size()));
        else if (c0_const_string && c1_const_string)
            trim<ltrim, rtrim, ConstSource<StringSource>, ConstSource<StringSource>, StringSink>(ConstSource<StringSource>(*c0_const_string), ConstSource<StringSource>(*c1_const_string), StringSink(*c_res, c0->size()));
        else
            throw Exception(fmt::format("Argument of function {} must be string", getName()), ErrorCodes::ILLEGAL_COLUMN);

        block.getByPosition(result).column = std::move(c_res);
    }
};


template <typename Name, bool ltrim, bool rtrim>
class TrimUTF8Impl : public IFunction
{
public:
    static constexpr auto name = Name::name;
    explicit TrimUTF8Impl() = default;
    static FunctionPtr create(const Context &)
    {
        return std::make_shared<TrimUTF8Impl>();
    }

    String getName() const override
    {
        return name;
    }

    bool isVariadic() const override { return true; }

    size_t getNumberOfArguments() const override
    {
        return 0;
    }

    DataTypePtr getReturnTypeImpl(const DataTypes & arguments) const override
    {
        if (arguments.empty() || arguments.size() > 2)
            throw Exception(
                fmt::format("Number of arguments for function {} doesn't match: passed {}, should be 1 or 2.", getName(), arguments.size()),
                ErrorCodes::NUMBER_OF_ARGUMENTS_DOESNT_MATCH);

        for (const auto arg_idx : ext::range(0, arguments.size()))
        {
            const auto * arg = arguments[arg_idx].get();
            if (!arg->isString())
                throw Exception(
                    fmt::format("Illegal type {} of argument {} of function {}", arg->getName(), arg_idx + 1, getName()),
                    ErrorCodes::ILLEGAL_TYPE_OF_ARGUMENT);
        }

        return std::make_shared<DataTypeString>();
    }

    void executeImpl(Block & block, const ColumnNumbers & arguments, const size_t result) const override
    {
        if (arguments.size() == 1)
            executeTrim(block, arguments, result);
        else if (arguments.size() == 2)
            executeTrimWs(block, arguments, result);
        else
            throw Exception(
                fmt::format("Number of arguments for function {} doesn't match: passed {}, should beat least 1.", getName(), arguments.size()),
                ErrorCodes::NUMBER_OF_ARGUMENTS_DOESNT_MATCH);
    }

private:
    void executeTrim(Block & block, const ColumnNumbers & arguments, const size_t result) const
    {
        const IColumn * c0 = block.getByPosition(arguments[0]).column.get();
        const auto * c0_string = checkAndGetColumn<ColumnString>(c0);
        const ColumnConst * c0_const_string = checkAndGetColumnConst<ColumnString>(c0);

        auto c_res = ColumnString::create();

        if (c0_string)
            vector(c0_string->getChars(), c0_string->getOffsets(), c_res->getChars(), c_res->getOffsets());
        else if (c0_const_string)
        {
            const auto * c0_c_string = checkAndGetColumn<ColumnString>(c0_const_string->getDataColumnPtr().get());
            vector(c0_c_string->getChars(), c0_c_string->getOffsets(), c0_const_string->size(), c_res->getChars(), c_res->getOffsets());
        }
        else
            throw Exception(fmt::format("Argument of function {} must be string", getName()), ErrorCodes::ILLEGAL_COLUMN);

        block.getByPosition(result).column = std::move(c_res);
    }

    void executeTrimWs(Block & block, const ColumnNumbers & arguments, const size_t result) const
    {
        const IColumn * c0 = block.getByPosition(arguments[0]).column.get();
        const IColumn * c1 = block.getByPosition(arguments[1]).column.get();

        const auto * c0_string = checkAndGetColumn<ColumnString>(c0);
        const ColumnConst * c0_const_string = checkAndGetColumnConst<ColumnString>(c0);
        const ColumnConst * c1_const_string = checkAndGetColumnConst<ColumnString>(c1);
        const auto * column_trim_string = checkAndGetColumn<ColumnString>(c1_const_string->getDataColumnPtr().get());

        auto c_res = ColumnString::create();

        if (c0_string)
            vectorWS(c0_string->getChars(), c0_string->getOffsets(), column_trim_string->getChars(), column_trim_string->getOffsets(), c_res->getChars(), c_res->getOffsets());
        else if (c0_const_string)
        {
            const auto * c0_c_string = checkAndGetColumn<ColumnString>(c0_const_string->getDataColumnPtr().get());
            vectorWS(c0_c_string->getChars(), c0_c_string->getOffsets(), c0_const_string->size(), column_trim_string->getChars(), column_trim_string->getOffsets(), c_res->getChars(), c_res->getOffsets());
        }
        else
            throw Exception(fmt::format("Argument of function {} must be string", getName()), ErrorCodes::ILLEGAL_COLUMN);

        block.getByPosition(result).column = std::move(c_res);
    }

    static void vectorWS(const ColumnString::Chars_t & data,
                         const ColumnString::Offsets & offsets,
                         const ColumnString::Chars_t & trim_data,
                         const ColumnString::Offsets & trim_offsets,
                         ColumnString::Chars_t & res_data,
                         ColumnString::Offsets & res_offsets)
    {
        res_data.reserve(data.size());
        size_t size = offsets.size();
        res_offsets.resize(size);

        ColumnString::Offset prev_offset = 0;
        ColumnString::Offset res_offset = 0;
        for (size_t i = 0; i < size; ++i)
        {
            ColumnString::Offset len = UTF8::countCodePoints(&data[prev_offset], offsets[i] - prev_offset - 1);
            ColumnString::Offset trim_len = UTF8::countCodePoints(&trim_data[0], trim_offsets[0] - 1);

            ColumnString::Offset per_offset = 0;
            ColumnString::Offset per_end_offset = offsets[i] - 1 - prev_offset;

            size_t start = 0, end = 0;

            if (ltrim)
            {
                for (start = 0; start < len; ++start)
                {
                    size_t bytes, trim_bytes;

                    if (data[prev_offset + per_offset] < 0xBF)
                        bytes = 1;
                    else if (data[prev_offset + per_offset] < 0xE0)
                        bytes = 2;
                    else if (data[prev_offset + per_offset] < 0xF0)
                        bytes = 3;
                    else
                        bytes = 1;

                    ColumnString::Offset per_trim_offset = 0;
                    size_t trim_start;
                    for (trim_start = 0; trim_start < trim_len; ++trim_start)
                    {
                        if (trim_data[per_trim_offset] < 0xBF)
                            trim_bytes = 1;
                        else if (trim_data[per_trim_offset] < 0xE0)
                            trim_bytes = 2;
                        else if (trim_data[per_trim_offset] < 0xF0)
                            trim_bytes = 3;
                        else
                            trim_bytes = 1;

                        if (bytes == trim_bytes && memcmp(&trim_data[per_trim_offset], &data[prev_offset + per_offset], bytes) == 0)
                        {
                            break;
                        }
                        else
                        {
                            per_trim_offset += trim_bytes;
                        }
                    }
                    if (trim_start == trim_len)
                    {
                        /// not in the exclude set
                        break;
                    }
                    else
                    {
                        per_offset += bytes;
                    }
                }
            }

            if (rtrim)
            {
                for (end = len - 1; end >= start; --end)
                {
                    size_t trim_bytes = 0;

                    ColumnString::Offset per_trim_offset = 0;
                    size_t trim_start;
                    for (trim_start = 0; trim_start < trim_len; ++trim_start)
                    {
                        if (trim_data[per_trim_offset] < 0xBF)
                            trim_bytes = 1;
                        else if (trim_data[per_trim_offset] < 0xE0)
                            trim_bytes = 2;
                        else if (trim_data[per_trim_offset] < 0xF0)
                            trim_bytes = 3;
                        else
                            trim_bytes = 1;

                        if (memcmp(&trim_data[per_trim_offset], &data[prev_offset + per_end_offset - trim_bytes], trim_bytes) == 0)
                        {
                            break;
                        }
                        else
                        {
                            per_trim_offset += trim_bytes;
                        }
                    }
                    if (trim_start == trim_len)
                    {
                        /// not in the exclude set
                        break;
                    }
                    else
                    {
                        per_end_offset -= trim_bytes;
                    }
                }
            }

            if (per_end_offset > per_offset)
            {
                memcpy(&res_data[res_offset], &data[prev_offset + per_offset], per_end_offset - per_offset);
                res_offset += per_end_offset - per_offset;
            }
            res_data[res_offset] = 0;
            ++res_offset;

            prev_offset = offsets[i];
            res_offsets[i] = res_offset;
        }
    }

    static void vectorWS(const ColumnString::Chars_t & data,
                         const ColumnString::Offsets & offsets,
                         size_t size,
                         const ColumnString::Chars_t & trim_data,
                         const ColumnString::Offsets & trim_offsets,
                         ColumnString::Chars_t & res_data,
                         ColumnString::Offsets & res_offsets)
    {
        res_data.reserve(data.size() * size);
        res_offsets.resize(size);

        ColumnString::Offset res_offset = 0;
        for (size_t i = 0; i < size; ++i)
        {
            ColumnString::Offset len = UTF8::countCodePoints(&data[0], offsets[0] - 1);
            ColumnString::Offset trim_len = UTF8::countCodePoints(&trim_data[0], trim_offsets[0] - 1);

            ColumnString::Offset per_offset = 0;
            ColumnString::Offset per_end_offset = offsets[0] - 1;

            size_t start = 0, end = 0;

            if (ltrim)
            {
                for (start = 0; start < len; ++start)
                {
                    size_t bytes, trim_bytes;

                    if (data[per_offset] < 0xBF)
                        bytes = 1;
                    else if (data[per_offset] < 0xE0)
                        bytes = 2;
                    else if (data[per_offset] < 0xF0)
                        bytes = 3;
                    else
                        bytes = 1;

                    ColumnString::Offset per_trim_offset = 0;
                    size_t trim_start;
                    for (trim_start = 0; trim_start < trim_len; ++trim_start)
                    {
                        if (trim_data[per_trim_offset] < 0xBF)
                            trim_bytes = 1;
                        else if (trim_data[per_trim_offset] < 0xE0)
                            trim_bytes = 2;
                        else if (trim_data[per_trim_offset] < 0xF0)
                            trim_bytes = 3;
                        else
                            trim_bytes = 1;

                        if (bytes == trim_bytes && memcmp(&trim_data[per_trim_offset], &data[per_offset], bytes) == 0)
                        {
                            break;
                        }
                        else
                        {
                            per_trim_offset += trim_bytes;
                        }
                    }
                    if (trim_start == trim_len)
                    {
                        /// not in the exclude set
                        break;
                    }
                    else
                    {
                        per_offset += bytes;
                    }
                }
            }

            if (rtrim)
            {
                for (end = len - 1; end >= start; --end)
                {
                    size_t trim_bytes = 0;

                    ColumnString::Offset per_trim_offset = 0;
                    size_t trim_start;
                    for (trim_start = 0; trim_start < trim_len; ++trim_start)
                    {
                        if (trim_data[per_trim_offset] < 0xBF)
                            trim_bytes = 1;
                        else if (trim_data[per_trim_offset] < 0xE0)
                            trim_bytes = 2;
                        else if (trim_data[per_trim_offset] < 0xF0)
                            trim_bytes = 3;
                        else
                            trim_bytes = 1;

                        if (memcmp(&trim_data[per_trim_offset], &data[per_end_offset - trim_bytes], trim_bytes) == 0)
                        {
                            break;
                        }
                        else
                        {
                            per_trim_offset += trim_bytes;
                        }
                    }
                    if (trim_start == trim_len)
                    {
                        /// not in the exclude set
                        break;
                    }
                    else
                    {
                        per_end_offset -= trim_bytes;
                    }
                }
            }

            if (per_end_offset > per_offset)
            {
                memcpy(&res_data[res_offset], &data[per_offset], per_end_offset - per_offset);
                res_offset += per_end_offset - per_offset;
            }
            res_data[res_offset] = 0;
            ++res_offset;

            res_offsets[i] = res_offset;
        }
    }

    static void vector(const ColumnString::Chars_t & data,
                       const ColumnString::Offsets & offsets,
                       ColumnString::Chars_t & res_data,
                       ColumnString::Offsets & res_offsets)
    {
        res_data.reserve(data.size());
        size_t size = offsets.size();
        res_offsets.resize(size);

        ColumnString::Offset prev_offset = 0;
        ColumnString::Offset res_offset = 0;
        for (size_t i = 0; i < size; ++i)
        {
            ColumnString::Offset len;
            len = UTF8::countCodePoints(&data[prev_offset], offsets[i] - prev_offset - 1);

            ColumnString::Offset per_offset = 0;
            ColumnString::Offset per_end_offset;
            per_end_offset = offsets[i] - 1 - prev_offset;

            size_t start = 0, end = 0;

            if (ltrim)
            {
                for (start = 0; start < len; ++start)
                {
                    size_t bytes;

                    if (data[prev_offset + per_offset] < 0xBF)
                        bytes = 1;
                    else if (data[prev_offset + per_offset] < 0xE0)
                        bytes = 2;
                    else if (data[prev_offset + per_offset] < 0xF0)
                        bytes = 3;
                    else
                        bytes = 1;

                    if (bytes != 1 || memcmp(" ", &data[prev_offset + per_offset], bytes) != 0)
                    {
                        break;
                    }

                    per_offset += bytes;
                }
            }

            if (rtrim)
            {
                for (end = len - 1; end >= start; --end)
                {
                    if (memcmp(" ", &data[prev_offset + per_end_offset - 1], 1) != 0)
                    {
                        break;
                    }
                    else
                    {
                        per_end_offset -= 1;
                    }
                }
            }

            if (per_end_offset > per_offset)
            {
                memcpy(&res_data[res_offset], &data[prev_offset + per_offset], per_end_offset - per_offset);
                res_offset += per_end_offset - per_offset;
            }
            res_data[res_offset] = 0;
            ++res_offset;

            prev_offset = offsets[i];

            res_offsets[i] = res_offset;
        }
    }

    static void vector(const ColumnString::Chars_t & data,
                       const ColumnString::Offsets & offsets,
                       size_t size, /// num of rows
                       ColumnString::Chars_t & res_data,
                       ColumnString::Offsets & res_offsets)
    {
        res_data.reserve(data.size() * size);
        res_offsets.resize(size);

        ColumnString::Offset prev_offset = 0;
        ColumnString::Offset res_offset = 0;
        for (size_t i = 0; i < size; ++i)
        {
            ColumnString::Offset len;
            len = UTF8::countCodePoints(&data[prev_offset], offsets[0] - 1);

            ColumnString::Offset per_offset = 0;
            ColumnString::Offset per_end_offset;
            per_end_offset = offsets[0] - 1;

            size_t start = 0, end = 0;

            if (ltrim)
            {
                for (start = 0; start < len; ++start)
                {
                    size_t bytes;

                    if (data[prev_offset + per_offset] < 0xBF)
                        bytes = 1;
                    else if (data[prev_offset + per_offset] < 0xE0)
                        bytes = 2;
                    else if (data[prev_offset + per_offset] < 0xF0)
                        bytes = 3;
                    else
                        bytes = 1;

                    if (bytes != 1 || memcmp(" ", &data[prev_offset + per_offset], bytes) != 0)
                    {
                        break;
                    }

                    per_offset += bytes;
                }
            }

            if (rtrim)
            {
                for (end = len - 1; end >= start; --end)
                {
                    if (memcmp(" ", &data[prev_offset + per_end_offset - 1], 1) != 0)
                    {
                        break;
                    }
                    else
                    {
                        per_end_offset -= 1;
                    }
                }
            }

            if (per_end_offset > per_offset)
            {
                memcpy(&res_data[res_offset], &data[prev_offset + per_offset], per_end_offset - per_offset);
                res_offset += per_end_offset - per_offset;
            }
            res_data[res_offset] = 0;
            ++res_offset;

            prev_offset = 0;

            res_offsets[i] = res_offset;
        }
    }
};

template <typename Name, bool ltrim, bool rtrim>
class FunctionTiDBTrim : public IFunction
{
public:
    static constexpr auto name = Name::name;
    FunctionTiDBTrim() = default;
    static FunctionPtr create(const Context &)
    {
        return std::make_shared<FunctionTiDBTrim>();
    }

    String getName() const override { return name; }

    bool isVariadic() const override { return true; }

    size_t getNumberOfArguments() const override
    {
        return 0;
    }

    bool useDefaultImplementationForConstants() const override { return true; }

    ColumnNumbers getArgumentsThatAreAlwaysConstant() const override { return {2}; }

    DataTypePtr getReturnTypeImpl(const DataTypes & arguments) const override
    {
        if (arguments.empty() || arguments.size() > 3)
            throw Exception(
                fmt::format("Number of arguments for function {} doesn't match: passed {}, should be 1, 2 or 3.", getName(), arguments.size()),
                ErrorCodes::NUMBER_OF_ARGUMENTS_DOESNT_MATCH);
        for (const auto arg_idx : ext::range(0, arguments.size()))
        {
            const auto * arg = arguments[arg_idx].get();
            if (arg_idx < 2 && !arg->isString())
                throw Exception(
                    fmt::format("Illegal type {} of argument {} of function {}", arg->getName(), arg_idx + 1, getName()),
                    ErrorCodes::ILLEGAL_TYPE_OF_ARGUMENT);
            else if (arg_idx == 2 && !arg->isInteger())
                throw Exception(
                    fmt::format("Illegal type {} of argument 3 of function {}", arg->getName(), getName()),
                    ErrorCodes::ILLEGAL_TYPE_OF_ARGUMENT);
        }

        return std::make_shared<DataTypeString>();
    }

    void executeImpl(Block & block, const ColumnNumbers & arguments, const size_t result) const override
    {
        switch (arguments.size())
        {
        case 1:
            executeTrim(block, arguments, result);
            break;
        case 2:
            executeTrim2Args(ltrim, rtrim, block, arguments, result);
            break;
        case 3:
            executeTrim3Args(block, arguments, result);
            break;
        default:
            throw Exception(
                fmt::format("Number of arguments for function {} doesn't match: passed {}, should beat least 1.", getName(), arguments.size()),
                ErrorCodes::NUMBER_OF_ARGUMENTS_DOESNT_MATCH);
        }
    }

private:
    void executeTrim(Block & block, const ColumnNumbers & arguments, const size_t result) const
    {
        ColumnPtr & column_data = block.getByPosition(arguments[0]).column;
        auto res_col = ColumnString::create();

        const auto * data_col = checkAndGetColumn<ColumnString>(column_data.get());

        static constexpr std::string_view default_rem = " ";
        static const auto * remstr_ptr = reinterpret_cast<const UInt8 *>(default_rem.data());
        vectorConst(ltrim, rtrim, data_col->getChars(), data_col->getOffsets(), remstr_ptr, default_rem.size() + 1, res_col->getChars(), res_col->getOffsets());

        block.getByPosition(result).column = std::move(res_col);
    }

    void executeTrim2Args(bool is_ltrim, bool is_rtrim, Block & block, const ColumnNumbers & arguments, const size_t result) const
    {
        ColumnPtr & column_data = block.getByPosition(arguments[0]).column;
        ColumnPtr & column_remstr = block.getByPosition(arguments[1]).column;

        bool data_const = column_data->isColumnConst();
        bool remstr_const = column_remstr->isColumnConst();

        auto res_col = ColumnString::create();

        if (data_const && !remstr_const)
        {
            const ColumnConst * data_col = checkAndGetColumnConst<ColumnString>(column_data.get());
            const auto * remstr_col = checkAndGetColumn<ColumnString>(column_remstr.get());

            const auto data = data_col->getValue<String>();
            const auto * data_ptr = reinterpret_cast<const UInt8 *>(data.c_str());
            constVector(is_ltrim, is_rtrim, data_ptr, data.size() + 1, remstr_col->getChars(), remstr_col->getOffsets(), res_col->getChars(), res_col->getOffsets());
        }
        else if (remstr_const && !data_const)
        {
            const ColumnConst * remstr_col = checkAndGetColumnConst<ColumnString>(column_remstr.get());
            const auto * data_col = checkAndGetColumn<ColumnString>(column_data.get());

            const auto remstr = remstr_col->getValue<String>();
            const auto * remstr_ptr = reinterpret_cast<const UInt8 *>(remstr.c_str());
            vectorConst(is_ltrim, is_rtrim, data_col->getChars(), data_col->getOffsets(), remstr_ptr, remstr.size() + 1, res_col->getChars(), res_col->getOffsets());
        }
        else
        {
            const auto * data_col = checkAndGetColumn<ColumnString>(column_data.get());
            const auto * remstr_col = checkAndGetColumn<ColumnString>(column_remstr.get());

            vectorVector(is_ltrim, is_rtrim, data_col->getChars(), data_col->getOffsets(), remstr_col->getChars(), remstr_col->getOffsets(), res_col->getChars(), res_col->getOffsets());
        }

        block.getByPosition(result).column = std::move(res_col);
    }

    void executeTrim3Args(Block & block, const ColumnNumbers & arguments, const size_t result) const
    {
        ColumnPtr & column_direction = block.getByPosition(arguments[2]).column;
        if (!column_direction->isColumnConst())
            throw Exception(fmt::format("3nd argument of function {} must be constant.", getName()));
        const auto * direction_col = checkAndGetColumn<ColumnConst>(column_direction.get());

        static constexpr Int64 trim_both_default = 0; // trims from both direction by default
        static constexpr Int64 trim_both = 1; // trims from both direction with explicit notation
        static constexpr Int64 trim_leading = 2; // trims from left
        static constexpr Int64 trim_trailing = 3; // trims from right
        Int64 direction = direction_col->getInt(0);
        switch (direction)
        {
        case trim_both_default:
        case trim_both:
            executeTrim2Args(true, true, block, ColumnNumbers(arguments.begin(), arguments.end() - 1), result);
            break;
        case trim_leading:
            executeTrim2Args(true, false, block, ColumnNumbers(arguments.begin(), arguments.end() - 1), result);
            break;
        case trim_trailing:
            executeTrim2Args(false, true, block, ColumnNumbers(arguments.begin(), arguments.end() - 1), result);
            break;
        }
    }

    static void trim(
        const UInt8 * data_begin,
        const size_t data_size,
        const UInt8 * remstr,
        const size_t remstr_size,
        const bool is_ltrim,
        const bool is_rtrim,
        ColumnString::Chars_t & res_data,
        ColumnString::Offset & res_offset)
    {
        const UInt8 * left = data_begin;
        const UInt8 * right = data_begin + data_size - 1;
        const Int64 remstr_real_size = remstr_size - 1;

        if (remstr_real_size > 0 && is_ltrim)
        {
            for (; right - left >= remstr_real_size; left += remstr_real_size)
            {
                if (memcmp(left, remstr, remstr_real_size) != 0)
                {
                    break;
                }
            }
        }
        if (remstr_real_size > 0 && is_rtrim)
        {
            for (; right - left >= remstr_real_size; right -= remstr_real_size)
            {
                if (memcmp(right - remstr_real_size, remstr, remstr_real_size) != 0)
                {
                    break;
                }
            }
        }
        if (right - left >= 0)
        {
            copyDataToResult(res_data, res_offset, left, right);
        }
    }

    // trim(column), trim(const from column)
    static void vectorConst(
        bool is_ltrim,
        bool is_rtrim,
        const ColumnString::Chars_t & data,
        const ColumnString::Offsets & offsets,
        const UInt8 * remstr,
        const size_t remstr_size,
        ColumnString::Chars_t & res_data,
        ColumnString::Offsets & res_offsets)
    {
        res_data.reserve(data.size());
        size_t size = offsets.size();
        res_offsets.resize(size);

        ColumnString::Offset res_offset = 0;
        for (size_t i = 0; i < size; ++i)
        {
            auto data_offset = StringUtil::offsetAt(offsets, i);
            auto data_size = StringUtil::sizeAt(offsets, i);
            trim(&data[data_offset], data_size, remstr, remstr_size, is_ltrim, is_rtrim, res_data, res_offset);
            res_offsets[i] = res_offset;
        }
    }

    // trim(column from const)
    static void constVector(
        bool is_ltrim,
        bool is_rtrim,
        const UInt8 * data,
        const size_t data_size,
        const ColumnString::Chars_t & remstr,
        const ColumnString::Offsets & remstr_offsets,
        ColumnString::Chars_t & res_data,
        ColumnString::Offsets & res_offsets)
    {
        res_data.reserve(remstr.size());
        size_t size = remstr_offsets.size();
        res_offsets.resize(size);

        ColumnString::Offset res_offset = 0;
        for (size_t i = 0; i < size; ++i)
        {
            auto rem_offset = StringUtil::offsetAt(remstr_offsets, i);
            auto remstr_size = StringUtil::sizeAt(remstr_offsets, i);
            trim(data, data_size, &remstr[rem_offset], remstr_size, is_ltrim, is_rtrim, res_data, res_offset);
            res_offsets[i] = res_offset;
        }
    }

    // trim(column from column)
    static void vectorVector(
        bool is_ltrim,
        bool is_rtrim,
        const ColumnString::Chars_t & data,
        const ColumnString::Offsets & offsets,
        const ColumnString::Chars_t & remstr,
        const ColumnString::Offsets & remstr_offsets,
        ColumnString::Chars_t & res_data,
        ColumnString::Offsets & res_offsets)
    {
        res_data.reserve(data.size());
        size_t size = offsets.size();
        res_offsets.resize(size);

        ColumnString::Offset res_offset = 0;
        for (size_t i = 0; i < size; ++i)
        {
            auto data_offset = StringUtil::offsetAt(offsets, i);
            auto data_size = StringUtil::sizeAt(offsets, i);
            auto rem_offset = StringUtil::offsetAt(remstr_offsets, i);
            auto remstr_size = StringUtil::sizeAt(remstr_offsets, i);
            trim(&data[data_offset], data_size, &remstr[rem_offset], remstr_size, is_ltrim, is_rtrim, res_data, res_offset);
            res_offsets[i] = res_offset;
        }
    }

    static void copyDataToResult(
        ColumnString::Chars_t & res_data,
        ColumnString::Offset & res_offset,
        const UInt8 * begin,
        const UInt8 * end)
    {
        res_data.resize(res_data.size() + (end - begin + 1));
        memcpy(&res_data[res_offset], begin, end - begin);
        res_data[res_offset + (end - begin)] = '\0';
        res_offset += end - begin + 1;
    }
};

class TidbPadImpl
{
public:
    template <typename IntType, bool IsUTF8, bool IsLeft>
    static void tidbExecutePadImpl(Block & block, const ColumnNumbers & arguments, const size_t result, const String & func_name)
    {
        bool has_nullable = false;
        bool has_null_constant = false;
        for (const auto & arg : arguments)
        {
            const auto & ele = block.getByPosition(arg);
            has_nullable |= ele.type->isNullable();
            has_null_constant |= ele.type->onlyNull();
        }

        if (has_null_constant)
        {
            block.getByPosition(result).column = block.getByPosition(result).type->createColumnConst(block.rows(), Null());
            return;
        }

        ColumnPtr column_string_ptr = block.getByPosition(arguments[0]).column;
        ColumnPtr column_length_ptr = block.getByPosition(arguments[1]).column;
        ColumnPtr column_padding_ptr = block.getByPosition(arguments[2]).column;
        const bool is_string_const = column_string_ptr->isColumnConst();
        const bool is_length_const = column_length_ptr->isColumnConst();
        const bool is_padding_const = column_padding_ptr->isColumnConst();

        size_t size = block.rows();
        auto result_null_map = ColumnUInt8::create(size, 0);
        ColumnUInt8::Container & vec_result_null_map = result_null_map->getData();

        if (has_nullable)
        {
            for (size_t i = 0; i < size; ++i)
            {
                vec_result_null_map[i] = (column_string_ptr->isNullAt(i) || column_length_ptr->isNullAt(i) || column_padding_ptr->isNullAt(i));
            }
            Block tmp_block = createBlockWithNestedColumns(block, arguments, result);
            column_string_ptr = tmp_block.getByPosition(arguments[0]).column;
            column_length_ptr = tmp_block.getByPosition(arguments[1]).column;
            column_padding_ptr = tmp_block.getByPosition(arguments[2]).column;
        }

        // Compute byte length of result so we can reserve enough memory.
        // It's just a hint, because length UTF8 chars vary from 1 to 4.
        size_t res_byte_len = 0;
        const ColumnVector<IntType> * column_length = nullptr;
        IntType target_len = 0;
        if (is_length_const)
        {
            const ColumnConst * tmp_column = checkAndGetColumnConst<ColumnVector<IntType>>(column_length_ptr.get());
            target_len = tmp_column->getInt(0);
            res_byte_len = target_len * size + size;
        }
        else
        {
            column_length = checkAndGetColumn<ColumnVector<IntType>>(column_length_ptr.get());
            if (column_length == nullptr)
            {
                throw Exception(fmt::format("the second argument type of {} is invalid", func_name), ErrorCodes::ILLEGAL_TYPE_OF_ARGUMENT);
            }
            for (size_t i = 0; i < size; i++)
            {
                if (vec_result_null_map[i])
                {
                    continue;
                }
                auto len = static_cast<int32_t>(column_length->getInt(i));
                if (len <= 0)
                {
                    len = 0;
                }
                res_byte_len += len;
            }
            res_byte_len += size;
        }

        auto column_result = ColumnString::create();
        ColumnString::Offsets & result_offsets = column_result->getOffsets();
        ColumnString::Chars_t & result_data = column_result->getChars();
        result_offsets.resize(size);
        result_data.reserve(res_byte_len);

        const ColumnString * column_padding = nullptr;
        const ColumnString::Offsets * padding_offsets = nullptr;
        const ColumnString::Chars_t * padding_data = nullptr;
        size_t padding_size = 0;
        const UInt8 * padding = nullptr;
        // prepare objects related to padding_str to avoid duplicated code.
        if (is_padding_const)
        {
            const ColumnConst * column_padding = checkAndGetColumnConst<ColumnString>(column_padding_ptr.get());
            StringRef padding_str = column_padding->getDataAt(0);
            padding_size = padding_str.size + 1;
            padding = reinterpret_cast<const UInt8 *>(padding_str.data);
        }
        else
        {
            column_padding = checkAndGetColumn<ColumnString>(column_padding_ptr.get());
            padding_offsets = &(column_padding->getOffsets());
            padding_data = &(column_padding->getChars());
        }

        if (is_string_const)
        {
            const ColumnConst * column_string = checkAndGetColumnConst<ColumnString>(column_string_ptr.get());
            Field res_field;
            column_string->get(0, res_field);
            String str_val = res_field.get<String>();

            if (is_padding_const && is_length_const)
            {
                constantConstant<IntType, IsUTF8, IsLeft, true>(str_val, column_length, target_len, padding, padding_size, vec_result_null_map, size, result_data, result_offsets);
            }
            else if (is_padding_const && !is_length_const)
            {
                constantConstant<IntType, IsUTF8, IsLeft, false>(str_val, column_length, target_len, padding, padding_size, vec_result_null_map, size, result_data, result_offsets);
            }
            else if (!is_padding_const && is_length_const)
            {
                constantStringVector<IntType, IsUTF8, IsLeft, true>(str_val, column_length, target_len, padding_data, padding_offsets, vec_result_null_map, size, result_data, result_offsets);
            }
            else if (!is_padding_const && !is_length_const)
            {
                constantStringVector<IntType, IsUTF8, IsLeft, false>(str_val, column_length, target_len, padding_data, padding_offsets, vec_result_null_map, size, result_data, result_offsets);
            }
        }
        else
        {
            const auto * column_string = checkAndGetColumn<ColumnString>(column_string_ptr.get());
            const ColumnString::Offsets & string_offsets = column_string->getOffsets();
            const ColumnString::Chars_t & string_data = column_string->getChars();

            if (is_padding_const && is_length_const)
            {
                stringVectorConstant<IntType, IsUTF8, IsLeft, true>(string_data, string_offsets, column_length, target_len, padding, padding_size, vec_result_null_map, size, result_data, result_offsets);
            }
            else if (is_padding_const && !is_length_const)
            {
                stringVectorConstant<IntType, IsUTF8, IsLeft, false>(string_data, string_offsets, column_length, target_len, padding, padding_size, vec_result_null_map, size, result_data, result_offsets);
            }
            else if (!is_padding_const && is_length_const)
            {
                stringVectorStringVector<IntType, IsUTF8, IsLeft, true>(string_data, string_offsets, column_length, target_len, padding_data, padding_offsets, vec_result_null_map, size, result_data, result_offsets);
            }
            else if (!is_padding_const && !is_length_const)
            {
                stringVectorStringVector<IntType, IsUTF8, IsLeft, false>(string_data, string_offsets, column_length, target_len, padding_data, padding_offsets, vec_result_null_map, size, result_data, result_offsets);
            }
        }
        block.getByPosition(result).column = ColumnNullable::create(std::move(column_result), std::move(result_null_map));
    }

    template <typename IntType, bool IsUTF8, bool IsLeft, bool IsLengthConst>
    static void stringVectorStringVector(const ColumnString::Chars_t & string_data, const ColumnString::Offsets & string_offsets, const ColumnVector<IntType> * column_length [[maybe_unused]], IntType target_len, const ColumnString::Chars_t * padding_data, const ColumnString::Offsets * padding_offsets, ColumnUInt8::Container & vec_result_null_map, size_t size, ColumnString::Chars_t & result_data, ColumnString::Offsets & result_offsets)
    {
        ColumnString::Offset string_prev_offset = 0;
        ColumnString::Offset padding_prev_offset = 0;
        ColumnString::Offset res_prev_offset = 0;

        // pad(col_str, length, col_pad)
        for (size_t i = 0; i < size; i++)
        {
            if (!vec_result_null_map[i])
            {
                if constexpr (!IsLengthConst)
                {
                    target_len = column_length->getElement(i);
                }
                if constexpr (IsUTF8)
                {
                    vec_result_null_map[i] = tidbPadOneRowUTF8<IsLeft>(&string_data[string_prev_offset], string_offsets[i] - string_prev_offset, static_cast<int32_t>(target_len), &(*padding_data)[padding_prev_offset], (*padding_offsets)[i] - padding_prev_offset, result_data, res_prev_offset);
                }
                else
                {
                    vec_result_null_map[i] = tidbPadOneRow<IsLeft>(&string_data[string_prev_offset], string_offsets[i] - string_prev_offset, static_cast<int32_t>(target_len), &(*padding_data)[padding_prev_offset], (*padding_offsets)[i] - padding_prev_offset, result_data, res_prev_offset);
                }
            }
            else
            {
                result_data.resize(result_data.size() + 1);
                result_data[res_prev_offset] = '\0';
                res_prev_offset++;
            }

            string_prev_offset = string_offsets[i];
            padding_prev_offset = (*padding_offsets)[i];
            result_offsets[i] = res_prev_offset;
        }
    }

    template <typename IntType, bool IsUTF8, bool IsLeft, bool IsLengthConst>
    static void stringVectorConstant(const ColumnString::Chars_t & string_data, const ColumnString::Offsets & string_offsets, const ColumnVector<IntType> * column_length [[maybe_unused]], IntType target_len, const UInt8 * padding, size_t padding_size, ColumnUInt8::Container & vec_result_null_map, size_t size, ColumnString::Chars_t & result_data, ColumnString::Offsets & result_offsets)
    {
        ColumnString::Offset string_prev_offset = 0;
        ColumnString::Offset res_prev_offset = 0;

        // pad(col_str, length, const_pad)
        for (size_t i = 0; i < size; i++)
        {
            if (!vec_result_null_map[i])
            {
                if constexpr (!IsLengthConst)
                {
                    target_len = column_length->getElement(i);
                }
                if constexpr (IsUTF8)
                {
                    vec_result_null_map[i] = tidbPadOneRowUTF8<IsLeft>(&string_data[string_prev_offset], string_offsets[i] - string_prev_offset, static_cast<int32_t>(target_len), padding, padding_size, result_data, res_prev_offset);
                }
                else
                {
                    vec_result_null_map[i] = tidbPadOneRow<IsLeft>(&string_data[string_prev_offset], string_offsets[i] - string_prev_offset, static_cast<int32_t>(target_len), padding, padding_size, result_data, res_prev_offset);
                }
            }
            else
            {
                result_data.resize(result_data.size() + 1);
                result_data[res_prev_offset] = '\0';
                res_prev_offset++;
            }

            string_prev_offset = string_offsets[i];
            result_offsets[i] = res_prev_offset;
        }
    }

    template <typename IntType, bool IsUTF8, bool IsLeft, bool IsLengthConst>
    static void constantStringVector(const String & str_val, const ColumnVector<IntType> * column_length [[maybe_unused]], IntType target_len, const ColumnString::Chars_t * padding_data, const ColumnString::Offsets * padding_offsets, ColumnUInt8::Container & vec_result_null_map, size_t size, ColumnString::Chars_t & result_data, ColumnString::Offsets & result_offsets)
    {
        ColumnString::Offset padding_prev_offset = 0;
        ColumnString::Offset res_prev_offset = 0;

        // pad(const_str, length, col_pad)
        for (size_t i = 0; i < size; i++)
        {
            if (!vec_result_null_map[i])
            {
                if constexpr (!IsLengthConst)
                {
                    target_len = column_length->getElement(i);
                }
                if constexpr (IsUTF8)
                {
                    vec_result_null_map[i] = tidbPadOneRowUTF8<IsLeft>(reinterpret_cast<const UInt8 *>(str_val.c_str()), str_val.size() + 1, static_cast<int32_t>(target_len), &(*padding_data)[padding_prev_offset], (*padding_offsets)[i] - padding_prev_offset, result_data, res_prev_offset);
                }
                else
                {
                    vec_result_null_map[i] = tidbPadOneRow<IsLeft>(reinterpret_cast<const UInt8 *>(str_val.c_str()), str_val.size() + 1, static_cast<int32_t>(target_len), &(*padding_data)[padding_prev_offset], (*padding_offsets)[i] - padding_prev_offset, result_data, res_prev_offset);
                }
            }
            else
            {
                result_data.resize(result_data.size() + 1);
                result_data[res_prev_offset] = '\0';
                res_prev_offset++;
            }

            padding_prev_offset = (*padding_offsets)[i];
            result_offsets[i] = res_prev_offset;
        }
    }

    template <typename IntType, bool IsUTF8, bool IsLeft, bool IsLengthConst>
    static void constantConstant(const String & str_val, const ColumnVector<IntType> * column_length [[maybe_unused]], IntType target_len, const UInt8 * padding, size_t padding_size, ColumnUInt8::Container & vec_result_null_map, size_t size, ColumnString::Chars_t & result_data, ColumnString::Offsets & result_offsets)
    {
        ColumnString::Offset res_prev_offset = 0;

        // pad(const_str, length, const_pad)
        for (size_t i = 0; i < size; i++)
        {
            if (!vec_result_null_map[i])
            {
                if constexpr (!IsLengthConst)
                {
                    target_len = column_length->getElement(i);
                }
                if constexpr (IsUTF8)
                {
                    vec_result_null_map[i] = tidbPadOneRowUTF8<IsLeft>(reinterpret_cast<const UInt8 *>(str_val.c_str()), str_val.size() + 1, static_cast<int32_t>(target_len), padding, padding_size, result_data, res_prev_offset);
                }
                else
                {
                    vec_result_null_map[i] = tidbPadOneRow<IsLeft>(reinterpret_cast<const UInt8 *>(str_val.c_str()), str_val.size() + 1, static_cast<int32_t>(target_len), padding, padding_size, result_data, res_prev_offset);
                }
            }
            else
            {
                result_data.resize(result_data.size() + 1);
                result_data[res_prev_offset] = '\0';
                res_prev_offset++;
            }

            result_offsets[i] = res_prev_offset;
        }
    }

    // Do padding for one row.
    // data_size/padding_size includes the tailing '\0'.
    // Return true if result is null.
    template <bool IsLeft>
    static bool tidbPadOneRowUTF8(const UInt8 * data, size_t data_size, int32_t target_len, const UInt8 * padding, size_t padding_size, ColumnString::Chars_t & res, ColumnString::Offset & res_offset)
    {
        ColumnString::Offset data_len = UTF8::countCodePoints(data, data_size - 1);
        ColumnString::Offset pad_len = UTF8::countCodePoints(padding, padding_size - 1);

        if (target_len < 0 || (data_len < static_cast<ColumnString::Offset>(target_len) && pad_len == 0))
        {
            return true;
        }

        auto tmp_target_len = static_cast<ColumnString::Offset>(target_len);
        ColumnString::Offset per_pad_offset = 0;
        ColumnString::Offset pad_bytes = 0;
        ColumnString::Offset left = 0;
        if (data_len < tmp_target_len)
        {
            left = tmp_target_len - data_len;
            if constexpr (IsLeft)
            {
                while (left > 0 && pad_len != 0)
                {
                    pad_bytes = UTF8::seqLength(padding[per_pad_offset]);
                    copyResult(res, res_offset, padding, per_pad_offset, pad_bytes);
                    res_offset += pad_bytes;
                    per_pad_offset = (per_pad_offset + pad_bytes) % (padding_size - 1);
                    --left;
                }
                // The tailing '\0' will be handled later.
                copyResult(res, res_offset, data, 0, data_size - 1);
                res_offset += data_size - 1;
            }
            else
            {
                copyResult(res, res_offset, data, 0, data_size - 1);
                res_offset += data_size - 1;

                while (left > 0 && pad_len != 0)
                {
                    pad_bytes = UTF8::seqLength(padding[per_pad_offset]);
                    copyResult(res, res_offset, padding, per_pad_offset, pad_bytes);
                    res_offset += pad_bytes;
                    per_pad_offset = (per_pad_offset + pad_bytes) % (padding_size - 1);
                    --left;
                }
            }
        }
        else
        {
            while (left < tmp_target_len)
            {
                pad_bytes = UTF8::seqLength(data[per_pad_offset]);

                copyResult(res, res_offset, data, per_pad_offset, pad_bytes);
                res_offset += pad_bytes;
                per_pad_offset += pad_bytes;
                ++left;
            }
        }
        // Add trailing zero.
        res.resize(res.size() + 1);
        res[res_offset] = '\0';
        res_offset++;
        return false;
    }

    // Same with tidbPadOneRowUTF8, but handling in byte instead of char.
    template <bool IsLeft>
    static bool tidbPadOneRow(const UInt8 * data, size_t data_size, int32_t target_len, const UInt8 * padding, size_t padding_size, ColumnString::Chars_t & res, ColumnString::Offset & res_offset)
    {
        ColumnString::Offset data_len = data_size - 1;
        ColumnString::Offset pad_len = padding_size - 1;

        if (target_len < 0 || (data_len < static_cast<ColumnString::Offset>(target_len) && pad_len == 0))
        {
            return true;
        }

        auto tmp_target_len = static_cast<ColumnString::Offset>(target_len);
        if (data_len < tmp_target_len)
        {
            ColumnString::Offset left = tmp_target_len - data_len;
            ColumnString::Offset per_pad_offset = 0;
            if (IsLeft)
            {
                while (left >= pad_len && pad_len != 0)
                {
                    copyResult(res, res_offset, padding, 0, pad_len);
                    res_offset += pad_len;
                    left -= pad_len;
                }
                while (left > 0 && pad_len != 0)
                {
                    copyResult(res, res_offset, padding, per_pad_offset, 1);
                    ++per_pad_offset;
                    ++res_offset;
                    --left;
                }
                // The tailing '\0' will be handled later.
                copyResult(res, res_offset, data, 0, data_size - 1);
                res_offset += data_size - 1;
            }
            else
            {
                copyResult(res, res_offset, data, 0, data_size - 1);
                res_offset += data_size - 1;

                while (left >= pad_len && pad_len != 0)
                {
                    copyResult(res, res_offset, padding, 0, pad_len);
                    res_offset += pad_len;
                    left -= pad_len;
                }
                while (left > 0 && pad_len != 0)
                {
                    copyResult(res, res_offset, padding, per_pad_offset, 1);
                    ++per_pad_offset;
                    ++res_offset;
                    --left;
                }
            }
        }
        else
        {
            copyResult(res, res_offset, data, 0, tmp_target_len);
            res_offset += tmp_target_len;
        }
        // Add trailing zero.
        res.resize(res.size() + 1);
        res[res_offset] = '\0';
        res_offset++;
        return false;
    }

    static void copyResult(ColumnString::Chars_t & result_data, size_t dst_offset, const UInt8 * padding, size_t padding_offset, size_t pad_bytes)
    {
        result_data.resize(result_data.size() + pad_bytes);
        memcpy(&result_data[dst_offset], &padding[padding_offset], pad_bytes);
    }
};

template <typename Name, bool is_left>
class PadImpl : public IFunction
{
public:
    static constexpr auto name = Name::name;
    explicit PadImpl() = default;
    static FunctionPtr create(const Context &)
    {
        return std::make_shared<PadImpl>();
    }

    String getName() const override
    {
        return name;
    }

    size_t getNumberOfArguments() const override
    {
        return 3;
    }

    // pad(str, len, padding) return NULL if len(str) < len and len(padding) == 0
    bool useDefaultImplementationForNulls() const override { return false; }
    bool useDefaultImplementationForConstants() const override { return true; }

    DataTypePtr getReturnTypeImpl(const DataTypes & arguments) const override

    {
        if (!removeNullable(arguments[0])->isString())
            throw Exception(
                fmt::format("Illegal type {} of argument of function {}", arguments[0]->getName(), getName()),
                ErrorCodes::ILLEGAL_TYPE_OF_ARGUMENT);

        if (!removeNullable(arguments[1])->isInteger())
            throw Exception(
                fmt::format("Illegal type {} of second argument of function {}", arguments[1]->getName(), getName()),
                ErrorCodes::ILLEGAL_TYPE_OF_ARGUMENT);

        if (!removeNullable(arguments[2])->isString())
            throw Exception(
                fmt::format("Illegal type {} of third argument of function {}", arguments[2]->getName(), getName()),
                ErrorCodes::ILLEGAL_TYPE_OF_ARGUMENT);

        return makeNullable(std::make_shared<DataTypeString>());
    }

    void executeImpl(Block & block, const ColumnNumbers & arguments, const size_t result) const override
    {
        tidbExecutePad(block, arguments, result);
    }

private:
    void executePad(Block & block, const ColumnNumbers & arguments, const size_t result) const
    {
        ColumnPtr column_string = block.getByPosition(arguments[0]).column;
        ColumnPtr column_length = block.getByPosition(arguments[1]).column;
        ColumnPtr column_padding = block.getByPosition(arguments[2]).column;

        const auto * column_length_const = checkAndGetColumn<ColumnConst>(column_length.get());
        const ColumnConst * column_padding_const = checkAndGetColumnConst<ColumnString>(column_padding.get());

        Int64 length_value = 0;

        if (column_length_const)
        {
            length_value = column_length_const->getInt(0);
            if (length_value < 0)
                throw Exception(
                    fmt::format("Second argument provided for function {} could not be negative.", getName()),
                    ErrorCodes::ARGUMENT_OUT_OF_BOUND);
        }
        if (column_padding_const == nullptr)
        {
            throw Exception(fmt::format("Third argument provided for function {} should be literal string.", getName()), ErrorCodes::ILLEGAL_TYPE_OF_ARGUMENT);
        }

        auto c_res = ColumnString::create();

        if (const auto * col = checkAndGetColumn<ColumnString>(column_string.get()))
            pad<is_left, StringSource, ConstSource<StringSource>, StringSink>(
                StringSource(*col),
                ConstSource<StringSource>(*column_padding_const),
                StringSink(*c_res, col->size()),
                length_value);
        else if (const ColumnConst * col = checkAndGetColumnConst<ColumnString>(column_string.get()))
            pad<is_left, ConstSource<StringSource>, ConstSource<StringSource>, StringSink>(
                ConstSource<StringSource>(*col),
                ConstSource<StringSource>(*column_padding_const),
                StringSink(*c_res, col->size()),
                length_value);

        block.getByPosition(result).column = std::move(c_res);
    }

    void tidbExecutePad(Block & block, const ColumnNumbers & arguments, const size_t result) const
    {
        TypeIndex type_index = removeNullable(block.getByPosition(arguments[1]).type)->getTypeId();
        switch (type_index)
        {
        case TypeIndex::UInt8:
            TidbPadImpl::tidbExecutePadImpl<UInt8, false, is_left>(block, arguments, result, getName());
            break;
        case TypeIndex::UInt16:
            TidbPadImpl::tidbExecutePadImpl<UInt16, false, is_left>(block, arguments, result, getName());
            break;
        case TypeIndex::UInt32:
            TidbPadImpl::tidbExecutePadImpl<UInt32, false, is_left>(block, arguments, result, getName());
            break;
        case TypeIndex::UInt64:
            TidbPadImpl::tidbExecutePadImpl<UInt64, false, is_left>(block, arguments, result, getName());
            break;
        case TypeIndex::Int8:
            TidbPadImpl::tidbExecutePadImpl<Int8, false, is_left>(block, arguments, result, getName());
            break;
        case TypeIndex::Int16:
            TidbPadImpl::tidbExecutePadImpl<Int16, false, is_left>(block, arguments, result, getName());
            break;
        case TypeIndex::Int32:
            TidbPadImpl::tidbExecutePadImpl<Int32, false, is_left>(block, arguments, result, getName());
            break;
        case TypeIndex::Int64:
            TidbPadImpl::tidbExecutePadImpl<Int64, false, is_left>(block, arguments, result, getName());
            break;
        default:
            throw Exception(fmt::format("the second argument type of {} is invalid, expect integer, got {}", getName(), type_index), ErrorCodes::ILLEGAL_TYPE_OF_ARGUMENT);
        };
    }
};

template <typename Name, bool is_left>
class PadUTF8Impl : public IFunction
{
public:
    static constexpr auto name = Name::name;
    explicit PadUTF8Impl() = default;
    static FunctionPtr create(const Context &)
    {
        return std::make_shared<PadUTF8Impl>();
    }

    String getName() const override
    {
        return name;
    }

    size_t getNumberOfArguments() const override
    {
        return 3;
    }

    bool useDefaultImplementationForNulls() const override { return false; }
    bool useDefaultImplementationForConstants() const override { return true; }

    DataTypePtr getReturnTypeImpl(const DataTypes & arguments) const override
    {
        if (!removeNullable(arguments[0])->isString())
            throw Exception(
                fmt::format("Illegal type {} of argument of function {}", arguments[0]->getName(), getName()),
                ErrorCodes::ILLEGAL_TYPE_OF_ARGUMENT);

        if (!removeNullable(arguments[1])->isInteger())
            throw Exception(
                fmt::format("Illegal type {} of second argument of function {}", arguments[1]->getName(), getName()),
                ErrorCodes::ILLEGAL_TYPE_OF_ARGUMENT);

        if (!removeNullable(arguments[2])->isString())
            throw Exception(
                fmt::format("Illegal type {} of third argument of function {}", arguments[2]->getName(), getName()),
                ErrorCodes::ILLEGAL_TYPE_OF_ARGUMENT);

        return makeNullable(std::make_shared<DataTypeString>());
    }

    void executeImpl(Block & block, const ColumnNumbers & arguments, const size_t result) const override
    {
        tidbExecutePadUTF8(block, arguments, result);
    }

private:
    void executePadUTF8(Block & block, const ColumnNumbers & arguments, const size_t result) const
    {
        ColumnPtr column_string = block.getByPosition(arguments[0]).column;
        ColumnPtr column_length = block.getByPosition(arguments[1]).column;
        ColumnPtr column_padding = block.getByPosition(arguments[2]).column;

        const auto * column_length_const = checkAndGetColumn<ColumnConst>(column_length.get());
        const ColumnConst * column_padding_const = checkAndGetColumnConst<ColumnString>(column_padding.get());

        Int64 length_value = 0;

        if (column_length_const)
        {
            length_value = column_length_const->getInt(0);
            if (length_value < 0)
                throw Exception(
                    fmt::format("Second argument provided for function {} could not be negative.", getName()),
                    ErrorCodes::ARGUMENT_OUT_OF_BOUND);
        }
        if (column_padding_const == nullptr)
        {
            throw Exception(fmt::format("Third argument provided for function {} should be literal string.", getName()), ErrorCodes::ILLEGAL_TYPE_OF_ARGUMENT);
        }

        auto c_res = ColumnString::create();
        const auto * column_padding_string = checkAndGetColumn<ColumnString>(column_padding_const->getDataColumnPtr().get());
        if (const auto * col = checkAndGetColumn<ColumnString>(column_string.get()))
            vector(col->getChars(), col->getOffsets(), length_value, column_padding_string->getChars(), column_padding_string->getOffsets(), c_res->getChars(), c_res->getOffsets());
        else if (const ColumnConst * col = checkAndGetColumnConst<ColumnString>(column_string.get()))
        {
            const auto * col_string = checkAndGetColumn<ColumnString>(col->getDataColumnPtr().get());
            vectorConst(col_string->getChars(),
                        col_string->getOffsets(),
                        col->size(),
                        length_value,
                        column_padding_string->getChars(),
                        column_padding_string->getOffsets(),
                        c_res->getChars(),
                        c_res->getOffsets());
        }

        block.getByPosition(result).column = std::move(c_res);
    }

    static void vector(const ColumnString::Chars_t & data,
                       const ColumnString::Offsets & offsets,
                       size_t length,
                       const ColumnString::Chars_t & pad_data,
                       const ColumnString::Offsets & pad_offsets,
                       ColumnString::Chars_t & res_data,
                       ColumnString::Offsets & res_offsets)
    {
        size_t size = offsets.size();
        res_data.reserve(length * 3 * size + size);
        res_offsets.resize(size);

        ColumnString::Offset prev_offset = 0;
        ColumnString::Offset res_offset = 0;
        for (size_t i = 0; i < size; ++i)
        {
            ColumnString::Offset len = UTF8::countCodePoints(&data[prev_offset], offsets[i] - prev_offset - 1);
            ColumnString::Offset pad_len = UTF8::countCodePoints(&pad_data[0], pad_offsets[0] - 1);

            /// if the origin len of input less than the length parameter
            if (len < length)
            {
                size_t left = length - len;
                ColumnString::Offset per_pad_offset = 0;
                if (is_left)
                {
                    while (left > 0 && pad_len != 0)
                    {
                        /// insert into one utf8 character
                        ColumnString::Offset pad_bytes;

                        if (pad_data[per_pad_offset] < 0xBF)
                            pad_bytes = 1;
                        else if (pad_data[per_pad_offset] < 0xE0)
                            pad_bytes = 2;
                        else if (pad_data[per_pad_offset] < 0xF0)
                            pad_bytes = 3;
                        else
                            pad_bytes = 1;

                        memcpy(&res_data[res_offset], &pad_data[per_pad_offset], pad_bytes);
                        res_offset += pad_bytes;
                        --left;
                        per_pad_offset = (per_pad_offset + pad_bytes) % (pad_offsets[0] - 1);
                    }

                    /// including the tailing '\0'
                    memcpy(&res_data[res_offset], &data[prev_offset], offsets[i] - prev_offset);
                    res_offset += offsets[i] - prev_offset;
                }
                else
                {
                    memcpy(&res_data[res_offset], &data[prev_offset], offsets[i] - prev_offset - 1);
                    res_offset += offsets[i] - prev_offset - 1;

                    while (left > 0 && pad_len != 0)
                    {
                        /// insert into one utf8 character
                        ColumnString::Offset pad_bytes;

                        if (pad_data[per_pad_offset] < 0xBF)
                            pad_bytes = 1;
                        else if (pad_data[per_pad_offset] < 0xE0)
                            pad_bytes = 2;
                        else if (pad_data[per_pad_offset] < 0xF0)
                            pad_bytes = 3;
                        else
                            pad_bytes = 1;

                        memcpy(&res_data[res_offset], &pad_data[per_pad_offset], pad_bytes);
                        res_offset += pad_bytes;
                        --left;
                        per_pad_offset = (per_pad_offset + pad_bytes) % (pad_offsets[0] - 1);
                    }

                    /// including the tailing '\0'
                    res_data[res_offset] = 0x0;
                    ++res_offset;
                }
            }
            else
            {
                ColumnString::Offset j = prev_offset;

                size_t left = length;
                while (left > 0)
                {
                    /// get length parameter characters
                    ColumnString::Offset pad_bytes;

                    if (data[j] < 0xBF)
                        pad_bytes = 1;
                    else if (data[j] < 0xE0)
                        pad_bytes = 2;
                    else if (data[j] < 0xF0)
                        pad_bytes = 3;
                    else
                        pad_bytes = 1;

                    memcpy(&res_data[res_offset], &data[j], pad_bytes);
                    j += pad_bytes;
                    res_offset += pad_bytes;
                    --left;
                }

                /// including the tailing '\0'
                res_data[res_offset] = 0x0;
                ++res_offset;
            }

            res_offsets[i] = res_offset;
            prev_offset = offsets[i];
        }
    }

    static void vector(const ColumnString::Chars_t & data,
                       size_t fixed_len,
                       size_t size,
                       size_t length,
                       const ColumnString::Chars_t & pad_data,
                       const ColumnString::Offsets & pad_offsets,
                       ColumnString::Chars_t & res_data,
                       ColumnString::Offsets & res_offsets)
    {
        res_data.reserve(3 * length * size);
        res_offsets.resize(size);

        ColumnString::Offset prev_offset = 0;
        ColumnString::Offset res_offset = 0;
        for (size_t i = 0; i < size; ++i)
        {
            size_t byte_len = strlen(reinterpret_cast<const char *>(&(data[prev_offset])));
            ColumnString::Offset len = UTF8::countCodePoints(&data[prev_offset], byte_len);
            ColumnString::Offset pad_len = UTF8::countCodePoints(&pad_data[0], pad_offsets[0] - 1);

            /// if the origin len of input less than the length parameter
            if (len < length)
            {
                size_t left = length - len;
                ColumnString::Offset per_pad_offset = 0;
                if (is_left)
                {
                    while (left > 0 && pad_len != 0)
                    {
                        /// insert into one utf8 character
                        ColumnString::Offset pad_bytes;

                        if (pad_data[per_pad_offset] < 0xBF)
                            pad_bytes = 1;
                        else if (pad_data[per_pad_offset] < 0xE0)
                            pad_bytes = 2;
                        else if (pad_data[per_pad_offset] < 0xF0)
                            pad_bytes = 3;
                        else
                            pad_bytes = 1;

                        memcpy(&res_data[res_offset], &pad_data[per_pad_offset], pad_bytes);
                        res_offset += pad_bytes;
                        --left;
                        per_pad_offset = (per_pad_offset + pad_bytes) % (pad_offsets[0] - 1);
                    }

                    memcpy(&res_data[res_offset], &data[prev_offset], byte_len);
                    res_offset += byte_len;

                    /// including the tailing '\0'
                    res_data[res_offset] = 0x0;
                    res_offset += 1;
                }
                else
                {
                    memcpy(&res_data[res_offset], &data[prev_offset], byte_len);
                    res_offset += byte_len;

                    while (left > 0 && pad_len != 0)
                    {
                        /// insert into one utf8 character
                        ColumnString::Offset pad_bytes;

                        if (pad_data[per_pad_offset] < 0xBF)
                            pad_bytes = 1;
                        else if (pad_data[per_pad_offset] < 0xE0)
                            pad_bytes = 2;
                        else if (pad_data[per_pad_offset] < 0xF0)
                            pad_bytes = 3;
                        else
                            pad_bytes = 1;

                        memcpy(&res_data[res_offset], &pad_data[per_pad_offset], pad_bytes);
                        res_offset += pad_bytes;
                        --left;
                        per_pad_offset = (per_pad_offset + pad_bytes) % (pad_offsets[0] - 1);
                    }

                    /// including the tailing '\0'
                    res_data[res_offset] = 0x0;
                    ++res_offset;
                }
            }
            else
            {
                ColumnString::Offset j = prev_offset;

                size_t left = length;

                /// get length parameter characters
                while (left > 0)
                {
                    ColumnString::Offset pad_bytes;

                    if (data[j] < 0xBF)
                        pad_bytes = 1;
                    else if (data[j] < 0xE0)
                        pad_bytes = 2;
                    else if (data[j] < 0xF0)
                        pad_bytes = 3;
                    else
                        pad_bytes = 1;

                    memcpy(&res_data[res_offset], &data[j], pad_bytes);
                    j += pad_bytes;
                    res_offset += pad_bytes;
                    --left;
                }

                /// including the tailing '\0'
                res_data[res_offset] = 0x0;
                ++res_offset;
            }

            res_offsets[i] = res_offset;
            prev_offset += fixed_len;
        }
    }

    static void vectorConst(const ColumnString::Chars_t & data,
                            const ColumnString::Offsets & offsets,
                            size_t size, /// number of rows of const column
                            size_t length,
                            const ColumnString::Chars_t & pad_data,
                            const ColumnString::Offsets & pad_offsets,
                            ColumnString::Chars_t & res_data,
                            ColumnString::Offsets & res_offsets)
    {
        res_data.reserve(3 * length * size);
        res_offsets.resize(size);

        ColumnString::Offset res_offset = 0;
        for (size_t i = 0; i < size; ++i)
        {
            ColumnString::Offset len = UTF8::countCodePoints(&data[0], offsets[0] - 1);
            ColumnString::Offset pad_len = UTF8::countCodePoints(&pad_data[0], pad_offsets[0] - 1);

            /// if the origin len of input less than the length parameter
            if (len < length)
            {
                size_t left = length - len;
                ColumnString::Offset per_pad_offset = 0;
                if (is_left)
                {
                    while (left > 0 && pad_len != 0)
                    {
                        /// insert into one utf8 character
                        ColumnString::Offset pad_bytes;

                        if (pad_data[per_pad_offset] < 0xBF)
                            pad_bytes = 1;
                        else if (pad_data[per_pad_offset] < 0xE0)
                            pad_bytes = 2;
                        else if (pad_data[per_pad_offset] < 0xF0)
                            pad_bytes = 3;
                        else
                            pad_bytes = 1;

                        memcpy(&res_data[res_offset], &pad_data[per_pad_offset], pad_bytes);
                        res_offset += pad_bytes;
                        --left;
                        per_pad_offset = (per_pad_offset + pad_bytes) % (pad_offsets[0] - 1);
                    }

                    /// including the tailing '\0'
                    memcpy(&res_data[res_offset], &data[0], offsets[0]);
                    res_offset += offsets[0];
                }
                else
                {
                    memcpy(&res_data[res_offset], &data[0], offsets[0] - 1);
                    res_offset += offsets[0] - 1;

                    while (left > 0 && pad_len != 0)
                    {
                        /// insert into one utf8 character
                        ColumnString::Offset pad_bytes;

                        if (pad_data[per_pad_offset] < 0xBF)
                            pad_bytes = 1;
                        else if (pad_data[per_pad_offset] < 0xE0)
                            pad_bytes = 2;
                        else if (pad_data[per_pad_offset] < 0xF0)
                            pad_bytes = 3;
                        else
                            pad_bytes = 1;

                        memcpy(&res_data[res_offset], &pad_data[per_pad_offset], pad_bytes);
                        res_offset += pad_bytes;
                        --left;
                        per_pad_offset = (per_pad_offset + pad_bytes) % (pad_offsets[0] - 1);
                    }

                    /// including the tailing '\0'
                    res_data[res_offset] = 0x0;
                    ++res_offset;
                }
            }
            else
            {
                ColumnString::Offset j = 0;

                size_t left = length;
                while (left > 0)
                {
                    /// get length parameter characters
                    ColumnString::Offset pad_bytes;

                    if (data[j] < 0xBF)
                        pad_bytes = 1;
                    else if (data[j] < 0xE0)
                        pad_bytes = 2;
                    else if (data[j] < 0xF0)
                        pad_bytes = 3;
                    else
                        pad_bytes = 1;

                    memcpy(&res_data[res_offset], &data[j], pad_bytes);
                    j += pad_bytes;
                    res_offset += pad_bytes;
                    --left;
                }

                /// including the tailing '\0'
                res_data[res_offset] = 0x0;
                ++res_offset;
            }

            res_offsets[i] = res_offset;
        }
    }

    static void vectorConst(const ColumnString::Chars_t & data,
                            size_t, /// length of fixed colomn
                            size_t size, /// number of row
                            size_t length,
                            const ColumnString::Chars_t & pad_data,
                            const ColumnString::Offsets & pad_offsets,
                            ColumnString::Chars_t & res_data,
                            ColumnString::Offsets & res_offsets)
    {
        res_data.reserve(3 * length * size);
        res_offsets.resize(size);

        ColumnString::Offset res_offset = 0;
        for (size_t i = 0; i < size; ++i)
        {
            size_t byte_len = strlen(reinterpret_cast<const char *>(&(data[0])));
            ColumnString::Offset len = UTF8::countCodePoints(&data[0], byte_len);
            ColumnString::Offset pad_len = UTF8::countCodePoints(&pad_data[0], pad_offsets[0] - 1);

            /// if the origin len of input less than the length parameter
            if (len < length)
            {
                size_t left = length - len;
                ColumnString::Offset per_pad_offset = 0;
                if (is_left)
                {
                    while (left > 0 && pad_len != 0)
                    {
                        /// insert into one utf8 character
                        ColumnString::Offset pad_bytes;

                        if (pad_data[per_pad_offset] < 0xBF)
                            pad_bytes = 1;
                        else if (pad_data[per_pad_offset] < 0xE0)
                            pad_bytes = 2;
                        else if (pad_data[per_pad_offset] < 0xF0)
                            pad_bytes = 3;
                        else
                            pad_bytes = 1;

                        memcpy(&res_data[res_offset], &pad_data[per_pad_offset], pad_bytes);
                        res_offset += pad_bytes;
                        --left;
                        per_pad_offset = (per_pad_offset + pad_bytes) % (pad_offsets[0] - 1);
                    }

                    memcpy(&res_data[res_offset], &data[0], byte_len);
                    res_offset += byte_len;

                    /// including the tailing '\0'
                    res_data[res_offset] = 0x0;
                    res_offset += 1;
                }
                else
                {
                    memcpy(&res_data[res_offset], &data[0], byte_len);
                    res_offset += byte_len;

                    while (left > 0 && pad_len != 0)
                    {
                        /// insert into one utf8 character
                        ColumnString::Offset pad_bytes;

                        if (pad_data[per_pad_offset] < 0xBF)
                            pad_bytes = 1;
                        else if (pad_data[per_pad_offset] < 0xE0)
                            pad_bytes = 2;
                        else if (pad_data[per_pad_offset] < 0xF0)
                            pad_bytes = 3;
                        else
                            pad_bytes = 1;

                        memcpy(&res_data[res_offset], &pad_data[per_pad_offset], pad_bytes);
                        res_offset += pad_bytes;
                        --left;
                        per_pad_offset = (per_pad_offset + pad_bytes) % (pad_offsets[0] - 1);
                    }

                    /// including the tailing '\0'
                    res_data[res_offset] = 0x0;
                    ++res_offset;
                }
            }
            else
            {
                ColumnString::Offset j = 0;

                size_t left = length;

                /// get length parameter characters
                while (left > 0)
                {
                    ColumnString::Offset pad_bytes;

                    if (data[j] < 0xBF)
                        pad_bytes = 1;
                    else if (data[j] < 0xE0)
                        pad_bytes = 2;
                    else if (data[j] < 0xF0)
                        pad_bytes = 3;
                    else
                        pad_bytes = 1;

                    memcpy(&res_data[res_offset], &data[j], pad_bytes);
                    j += pad_bytes;
                    res_offset += pad_bytes;
                    --left;
                }

                /// including the tailing '\0'
                res_data[res_offset] = 0x0;
                ++res_offset;
            }

            res_offsets[i] = res_offset;
        }
    }

    void tidbExecutePadUTF8(Block & block, const ColumnNumbers & arguments, const size_t result) const
    {
        TypeIndex type_index = removeNullable(block.getByPosition(arguments[1]).type)->getTypeId();
        switch (type_index)
        {
        case TypeIndex::UInt8:
            TidbPadImpl::tidbExecutePadImpl<UInt8, true, is_left>(block, arguments, result, getName());
            break;
        case TypeIndex::UInt16:
            TidbPadImpl::tidbExecutePadImpl<UInt16, true, is_left>(block, arguments, result, getName());
            break;
        case TypeIndex::UInt32:
            TidbPadImpl::tidbExecutePadImpl<UInt32, true, is_left>(block, arguments, result, getName());
            break;
        case TypeIndex::UInt64:
            TidbPadImpl::tidbExecutePadImpl<UInt64, true, is_left>(block, arguments, result, getName());
            break;
        case TypeIndex::Int8:
            TidbPadImpl::tidbExecutePadImpl<Int8, true, is_left>(block, arguments, result, getName());
            break;
        case TypeIndex::Int16:
            TidbPadImpl::tidbExecutePadImpl<Int16, true, is_left>(block, arguments, result, getName());
            break;
        case TypeIndex::Int32:
            TidbPadImpl::tidbExecutePadImpl<Int32, true, is_left>(block, arguments, result, getName());
            break;
        case TypeIndex::Int64:
            TidbPadImpl::tidbExecutePadImpl<Int64, true, is_left>(block, arguments, result, getName());
            break;
        default:
            throw Exception(fmt::format("the second argument type of {} is invalid, expect integer, got {}", getName(), type_index), ErrorCodes::ILLEGAL_TYPE_OF_ARGUMENT);
        }
    }
};

class FunctionASCII : public IFunction
{
public:
    static constexpr auto name = "ascii";
    FunctionASCII() = default;

    static FunctionPtr create(const Context & /*context*/)
    {
        return std::make_shared<FunctionASCII>();
    }

    std::string getName() const override { return name; }
    size_t getNumberOfArguments() const override { return 1; }

    DataTypePtr getReturnTypeImpl(const DataTypes & arguments) const override
    {
        if (arguments.size() != 1)
            throw Exception(
                fmt::format("Number of arguments for function {} doesn't match: passed {}, should be 1.", getName(), arguments.size()),
                ErrorCodes::NUMBER_OF_ARGUMENTS_DOESNT_MATCH);

        return std::make_shared<DataTypeInt64>();
    }

    void executeImpl(Block & block, const ColumnNumbers & arguments, size_t result) const override
    {
        const IColumn * c0_col = block.getByPosition(arguments[0]).column.get();
        const auto * c0_const = checkAndGetColumn<ColumnConst>(c0_col);
        const auto * c0_string = checkAndGetColumn<ColumnString>(c0_col);

        Field res_field;
        int val_num = c0_col->size();
        auto col_res = ColumnInt64::create();
        col_res->reserve(val_num);
        if (c0_const == nullptr && c0_string == nullptr)
            throw Exception(fmt::format("Illegal argument of function {}", getName()), ErrorCodes::ILLEGAL_TYPE_OF_ARGUMENT);

        for (int i = 0; i < val_num; i++)
        {
            c0_col->get(i, res_field);
            String handled_str = res_field.get<String>();
            Int64 res = handled_str.empty() ? 0 : static_cast<Int64>(handled_str[0]);
            col_res->insert(res);
        }

        block.getByPosition(result).column = std::move(col_res);
    }

private:
};

class FunctionLength : public IFunction
{
public:
    static constexpr auto name = "length";
    FunctionLength() = default;

    static FunctionPtr create(const Context & /*context*/)
    {
        return std::make_shared<FunctionLength>();
    }

    std::string getName() const override { return name; }
    size_t getNumberOfArguments() const override { return 1; }

    DataTypePtr getReturnTypeImpl(const DataTypes & arguments) const override
    {
        if (arguments.size() != 1)
            throw Exception(
                fmt::format("Number of arguments for function {} doesn't match: passed {}, should be 1.", getName(), arguments.size()),
                ErrorCodes::NUMBER_OF_ARGUMENTS_DOESNT_MATCH);

        return std::make_shared<DataTypeInt64>();
    }

    void executeImpl(Block & block, const ColumnNumbers & arguments, size_t result) const override
    {
        const IColumn * c0_col = block.getByPosition(arguments[0]).column.get();
        const auto * c0_const = checkAndGetColumn<ColumnConst>(c0_col);
        const auto * c0_string = checkAndGetColumn<ColumnString>(c0_col);

        Field res_field;
        int val_num = c0_col->size();
        auto col_res = ColumnInt64::create();
        col_res->reserve(val_num);
        if (c0_const == nullptr && c0_string == nullptr)
            throw Exception(fmt::format("Illegal argument of function {}", getName()), ErrorCodes::ILLEGAL_TYPE_OF_ARGUMENT);

        for (int i = 0; i < val_num; i++)
        {
            c0_col->get(i, res_field);
            String handled_str = res_field.get<String>();
            col_res->insert(static_cast<Int64>(handled_str.size()));
        }

        block.getByPosition(result).column = std::move(col_res);
    }

private:
};

class FunctionRepeat : public IFunction
{
public:
    static constexpr auto name = "repeat";
    FunctionRepeat() = default;

    static FunctionPtr create(const Context & /*context*/)
    {
        return std::make_shared<FunctionRepeat>();
    }

    std::string getName() const override { return name; }
    size_t getNumberOfArguments() const override { return 2; }
    bool useDefaultImplementationForConstants() const override { return true; }

    DataTypePtr getReturnTypeImpl(const DataTypes & arguments) const override
    {
        if (!arguments[0]->isString())
            throw Exception(
                fmt::format("Illegal type {} of first argument of function {}", arguments[0]->getName(), getName()),
                ErrorCodes::ILLEGAL_TYPE_OF_ARGUMENT);
        if (!arguments[1]->isInteger())
            throw Exception(
                fmt::format("Illegal type {} of second argument of function {}", arguments[1]->getName(), getName()),
                ErrorCodes::ILLEGAL_TYPE_OF_ARGUMENT);

        return std::make_shared<DataTypeString>();
    }

    void executeImpl(Block & block, const ColumnNumbers & arguments, size_t result) const override
    {
        if (executeRepeat<UInt8>(block, arguments, result)
            || executeRepeat<UInt16>(block, arguments, result)
            || executeRepeat<UInt32>(block, arguments, result)
            || executeRepeat<UInt64>(block, arguments, result)
            || executeRepeat<Int8>(block, arguments, result)
            || executeRepeat<Int16>(block, arguments, result)
            || executeRepeat<Int32>(block, arguments, result)
            || executeRepeat<Int64>(block, arguments, result))
        {
            return;
        }
        else
        {
            throw Exception(fmt::format("Illegal argument of function {}", getName()), ErrorCodes::ILLEGAL_TYPE_OF_ARGUMENT);
        }
    }

private:
    template <typename IntType>
    bool executeRepeat(
        Block & block,
        const ColumnNumbers & arguments,
        const size_t result) const
    {
        const ColumnPtr column_string = block.getByPosition(arguments[0]).column;
        const ColumnPtr column_repeat_times = block.getByPosition(arguments[1]).column;

        auto col_res = ColumnString::create();
        if (const auto * col_string = checkAndGetColumn<ColumnString>(column_string.get()))
        {
            // vector const
            if (column_repeat_times->isColumnConst())
            {
                const ColumnConst * col_const_repeat_times = checkAndGetColumnConst<ColumnVector<IntType>>(column_repeat_times.get());
                if (col_const_repeat_times == nullptr)
                {
                    return false;
                }
                auto repeat_times = col_const_repeat_times->getValue<IntType>();
                vectorConst(col_string->getChars(),
                            col_string->getOffsets(),
                            accurate::lessOp(INT32_MAX, repeat_times) ? INT32_MAX : repeat_times,
                            col_res->getChars(),
                            col_res->getOffsets());
            }
            // vector vector
            else
            {
                const auto * col_vector_repeat_count = checkAndGetColumn<ColumnVector<IntType>>(column_repeat_times.get());
                if (col_vector_repeat_count == nullptr)
                {
                    return false;
                }
                vectorVector(col_string->getChars(),
                             col_string->getOffsets(),
                             col_vector_repeat_count->getData(),
                             col_res->getChars(),
                             col_res->getOffsets());
            }
        }
        else if (const ColumnConst * col_const = checkAndGetColumnConst<ColumnString>(column_string.get()))
        {
            // const vector
            const auto * col_vector_repeat_count = checkAndGetColumn<ColumnVector<IntType>>(column_repeat_times.get());
            if (col_vector_repeat_count == nullptr)
            {
                return false;
            }
            const auto * col_string_from_const = checkAndGetColumn<ColumnString>(col_const->getDataColumnPtr().get());
            constVector(col_string_from_const->getChars(),
                        col_string_from_const->getOffsets(),
                        col_vector_repeat_count->getData(),
                        col_res->getChars(),
                        col_res->getOffsets());
        }
        else
        {
            // Impossible to reach here
            throw Exception("Impossible to reach here. Please check logic", ErrorCodes::LOGICAL_ERROR);
        }

        block.getByPosition(result).column = std::move(col_res);
        return true;
    }
    static void vectorConst(
        const ColumnString::Chars_t & data,
        const ColumnString::Offsets & offsets,
        const Int32 repeat_times,
        ColumnString::Chars_t & res_data,
        ColumnString::Offsets & res_offsets)
    {
        size_t size = offsets.size();
        res_offsets.resize(size);

        ColumnString::Offset prev_offset = 0;
        ColumnString::Offset res_offset = 0;
        for (size_t i = 0; i < size; ++i)
        {
            res_offset += doRepeat(data, prev_offset, offsets[i], repeat_times, res_data, res_offset);
            res_offsets[i] = res_offset;
            prev_offset = offsets[i];
        }
    }

    template <typename IntType>
    static void vectorVector(
        const ColumnString::Chars_t & data,
        const ColumnString::Offsets & offsets,
        const PaddedPODArray<IntType> & repeat_times,
        ColumnString::Chars_t & res_data,
        ColumnString::Offsets & res_offsets)
    {
        size_t size = offsets.size();
        res_offsets.resize(size);

        ColumnString::Offset prev_offset = 0;
        ColumnString::Offset res_offset = 0;
        for (size_t i = 0; i < size; ++i)
        {
            Int32 repeat_count = accurate::lessOp(INT32_MAX, repeat_times[i]) ? INT32_MAX : repeat_times[i];
            res_offset += doRepeat(data, prev_offset, offsets[i], repeat_count, res_data, res_offset);
            res_offsets[i] = res_offset;
            prev_offset = offsets[i];
        }
    }

    template <typename IntType>
    static void constVector(
        const ColumnString::Chars_t & data,
        const ColumnString::Offsets & offsets,
        const PaddedPODArray<IntType> & repeat_times,
        ColumnString::Chars_t & res_data,
        ColumnString::Offsets & res_offsets)
    {
        size_t size = repeat_times.size();
        res_offsets.resize(size);

        const ColumnString::Offset start_offset = 0;
        const ColumnString::Offset end_offset = offsets[0];
        ColumnString::Offset res_offset = 0;
        for (size_t i = 0; i < size; ++i)
        {
            Int32 repeat_count = accurate::lessOp(INT32_MAX, repeat_times[i]) ? INT32_MAX : repeat_times[i];
            res_offset += doRepeat(data, start_offset, end_offset, repeat_count, res_data, res_offset);
            res_offsets[i] = res_offset;
        }
    }
    /// Todo: should handle maxAllowedPacket. Detail in https://github.com/pingcap/tiflash/issues/3669
    static size_t doRepeat(
        const ColumnString::Chars_t & data,
        const ColumnString::Offset & start_offset,
        const ColumnString::Offset & end_offset,
        Int32 repeat_times,
        ColumnString::Chars_t & res_data,
        const ColumnString::Offset & res_offset)
    {
        if (repeat_times < 1)
        {
            res_data.resize(res_data.size() + 1);
            res_data[res_offset] = 0;
            return 1;
        }
        size_t size_to_copy = end_offset - start_offset - 1;
        size_t size = repeat_times * size_to_copy;
        res_data.resize(res_data.size() + size + 1);

        for (Int32 i = 0; i < repeat_times; ++i)
        {
            memcpy(&res_data[res_offset + size_to_copy * i], &data[start_offset], size_to_copy);
        }
        res_data[res_offset + size] = '\0';
        return size + 1;
    }
};


class FunctionPosition : public IFunction
{
public:
    static constexpr auto name = "position";
    FunctionPosition() = default;

    static FunctionPtr create(const Context & /*context*/)
    {
        return std::make_shared<FunctionPosition>();
    }

    std::string getName() const override { return name; }
    size_t getNumberOfArguments() const override { return 2; }

    DataTypePtr getReturnTypeImpl(const DataTypes & arguments) const override
    {
        if (arguments.size() != 2)
            throw Exception(
                fmt::format("Number of arguments for function {} doesn't match: passed {}, should be 2.", getName(), arguments.size()),
                ErrorCodes::NUMBER_OF_ARGUMENTS_DOESNT_MATCH);

        return std::make_shared<DataTypeInt64>();
    }

    void executeImpl(Block & block, const ColumnNumbers & arguments, size_t result) const override
    {
        const IColumn * c0_col = block.getByPosition(arguments[0]).column.get();
        const auto * c0_const = checkAndGetColumn<ColumnConst>(c0_col);
        const auto * c0_string = checkAndGetColumn<ColumnString>(c0_col);
        Field c0_field;

        const IColumn * c1_col = block.getByPosition(arguments[1]).column.get();
        const auto * c1_const = checkAndGetColumn<ColumnConst>(c1_col);
        const auto * c1_string = checkAndGetColumn<ColumnString>(c1_col);
        Field c1_field;

        if ((c0_const == nullptr && c0_string == nullptr) || (c1_const == nullptr && c1_string == nullptr))
            throw Exception(fmt::format("Illegal argument of function {}", getName()), ErrorCodes::ILLEGAL_TYPE_OF_ARGUMENT);

        if (c0_col->size() != c1_col->size())
            throw Exception(fmt::format("Function {} column number is inconformity", getName()), ErrorCodes::LOGICAL_ERROR);

        auto col_res = ColumnInt64::create();
        int val_num = c0_col->size();
        col_res->reserve(val_num);

        for (int i = 0; i < val_num; i++)
        {
            c0_col->get(i, c0_field);
            c1_col->get(i, c1_field);

            String c0_str = c0_field.get<String>();
            String c1_str = c1_field.get<String>();

            // return -1 when c1_str not contains the c0_str
            Int64 idx = c1_str.find(c0_str);
            col_res->insert(getPositionUTF8(c1_str, idx));
        }

        block.getByPosition(result).column = std::move(col_res);
    }

private:
    static Int64 getPositionUTF8(const String & c1_str, Int64 idx)
    {
        if (idx == -1)
            return 0;

        const auto * data = reinterpret_cast<const UInt8 *>(c1_str.data());
        return static_cast<size_t>(UTF8::countCodePoints(data, idx) + 1);
    }
};

class FunctionSubStringIndex : public IFunction
{
public:
    static constexpr auto name = "substringIndex";
    FunctionSubStringIndex() = default;

    static FunctionPtr create(const Context & /*context*/)
    {
        return std::make_shared<FunctionSubStringIndex>();
    }

    std::string getName() const override { return name; }
    size_t getNumberOfArguments() const override { return 3; }
    bool useDefaultImplementationForConstants() const override { return true; }

    DataTypePtr getReturnTypeImpl(const DataTypes & arguments) const override
    {
        if (!arguments[0]->isString())
            throw Exception(
                fmt::format("Illegal type {} of first argument of function {}", arguments[0]->getName(), getName()),
                ErrorCodes::ILLEGAL_TYPE_OF_ARGUMENT);
        if (!arguments[1]->isString())
            throw Exception(
                fmt::format("Illegal type {} of second argument of function {}", arguments[1]->getName(), getName()),
                ErrorCodes::ILLEGAL_TYPE_OF_ARGUMENT);
        if (!arguments[2]->isInteger())
            throw Exception(
                fmt::format("Illegal type {} of third argument of function {}", arguments[2]->getName(), getName()),
                ErrorCodes::ILLEGAL_TYPE_OF_ARGUMENT);
        return std::make_shared<DataTypeString>();
    }

    void executeImpl(Block & block, const ColumnNumbers & arguments, size_t result) const override
    {
        if (executeSubStringIndex<UInt8>(block, arguments, result)
            || executeSubStringIndex<UInt16>(block, arguments, result)
            || executeSubStringIndex<UInt32>(block, arguments, result)
            || executeSubStringIndex<UInt64>(block, arguments, result)
            || executeSubStringIndex<Int8>(block, arguments, result)
            || executeSubStringIndex<Int16>(block, arguments, result)
            || executeSubStringIndex<Int32>(block, arguments, result)
            || executeSubStringIndex<Int64>(block, arguments, result))
        {
            return;
        }
        else
        {
            throw Exception(fmt::format("Illegal argument of function {}", getName()), ErrorCodes::ILLEGAL_TYPE_OF_ARGUMENT);
        }
    }

private:
    template <typename IntType>
    bool executeSubStringIndex(
        Block & block,
        const ColumnNumbers & arguments,
        const size_t result) const
    {
        ColumnPtr & column_str = block.getByPosition(arguments[0]).column;
        ColumnPtr & column_delim = block.getByPosition(arguments[1]).column;
        ColumnPtr & column_count = block.getByPosition(arguments[2]).column;
        ColumnWithTypeAndName & column_result = block.getByPosition(result);

        bool delim_const = column_delim->isColumnConst();
        bool count_const = column_count->isColumnConst();

        // TODO: differentiate vector and const
        column_str = column_str->isColumnConst() ? column_str->convertToFullColumnIfConst() : column_str;
        if (delim_const && count_const)
        {
            const auto * str_col = checkAndGetColumn<ColumnString>(column_str.get());
            const ColumnConst * delim_col = checkAndGetColumnConst<ColumnString>(column_delim.get());
            const ColumnConst * count_col = checkAndGetColumnConst<ColumnVector<IntType>>(column_count.get());
            if (str_col == nullptr || delim_col == nullptr || count_col == nullptr)
            {
                return false;
            }
            auto col_res = ColumnString::create();
            auto count = count_col->getValue<IntType>();
            vectorConstConst(
                str_col->getChars(),
                str_col->getOffsets(),
                delim_col->getValue<String>(),
                accurate::lessOp(INT64_MAX, count) ? INT64_MAX : count,
                col_res->getChars(),
                col_res->getOffsets());
            column_result.column = std::move(col_res);
        }
        else
        {
            column_delim = column_delim->isColumnConst() ? column_delim->convertToFullColumnIfConst() : column_delim;
            column_count = column_count->isColumnConst() ? column_count->convertToFullColumnIfConst() : column_count;
            const auto * str_col = checkAndGetColumn<ColumnString>(column_str.get());
            const auto * delim_col = checkAndGetColumn<ColumnString>(column_delim.get());
            const auto * count_col = checkAndGetColumn<ColumnVector<IntType>>(column_count.get());
            if (str_col == nullptr || delim_col == nullptr || count_col == nullptr)
            {
                return false;
            }
            auto col_res = ColumnString::create();
            vectorVectorVector(
                str_col->getChars(),
                str_col->getOffsets(),
                delim_col->getChars(),
                delim_col->getOffsets(),
                count_col->getData(),
                col_res->getChars(),
                col_res->getOffsets());
            column_result.column = std::move(col_res);
        }

        return true;
    }

    static void vectorConstConst(
        const ColumnString::Chars_t & data,
        const ColumnString::Offsets & offsets,
        const std::string & delim,
        const Int64 needCount,
        ColumnString::Chars_t & res_data,
        ColumnString::Offsets & res_offsets)
    {
        res_offsets.resize(offsets.size());
        if (delim.empty() || needCount == 0)
        {
            // All result is ""
            res_data.resize(offsets.size());
            for (size_t i = 0; i < offsets.size(); ++i)
            {
                res_data[i] = '\0';
                res_offsets[i] = i + 1;
            }
            return;
        }

        ColumnString::Offset res_offset = 0;
        Volnitsky searcher(delim.c_str(), delim.size(), 0);
        res_data.reserve(data.size());
        for (size_t i = 0; i < offsets.size(); ++i)
        {
            auto data_offset = StringUtil::offsetAt(offsets, i);
            auto data_size = StringUtil::sizeAt(offsets, i) - 1;

            subStringIndex(&data[data_offset], data_size, &searcher, delim.size(), needCount, res_data, res_offset);
            res_offsets[i] = res_offset;
        }
    }

    template <typename IntType>
    static void vectorVectorVector(
        const ColumnString::Chars_t & data,
        const ColumnString::Offsets & offsets,
        const ColumnString::Chars_t & delim_data,
        const ColumnString::Offsets & delim_offsets,
        const PaddedPODArray<IntType> & needCount,
        ColumnString::Chars_t & res_data,
        ColumnString::Offsets & res_offsets)
    {
        res_data.reserve(data.size());
        res_offsets.resize(offsets.size());
        ColumnString::Offset res_offset = 0;

        for (size_t i = 0; i < offsets.size(); ++i)
        {
            auto data_offset = StringUtil::offsetAt(offsets, i);
            auto data_size = StringUtil::sizeAt(offsets, i) - 1;
            auto delim_offset = StringUtil::offsetAt(delim_offsets, i);
            auto delim_size = StringUtil::sizeAt(delim_offsets, i) - 1; // ignore the trailing zero.
            Int64 count = accurate::lessOp(INT64_MAX, needCount[i]) ? INT64_MAX : needCount[i];

            if (delim_size == 0 || count == 0)
            {
                res_data.resize(res_data.size() + 1);
                res_data[res_offset] = '\0';
                ++res_offset;
                res_offsets[i] = res_offset;
                continue;
            }
            Volnitsky searcher(reinterpret_cast<const char *>(&delim_data[delim_offset]), delim_size, data_size);
            subStringIndex(&data[data_offset], data_size, &searcher, delim_size, count, res_data, res_offset);
            res_offsets[i] = res_offset;
        }
    }

    static void subStringIndex(
        const UInt8 * data_begin,
        size_t data_size,
        Volnitsky * delim_searcher,
        size_t delim_size,
        Int64 count,
        ColumnString::Chars_t & res_data,
        ColumnString::Offset & res_offset)
    {
        const UInt8 * begin = data_begin;
        const UInt8 * pos = begin;
        const UInt8 * end = pos + data_size;
        assert(delim_size != 0);
        if (count > 0)
        {
            // Fast exit when count * delim_size > data_size
            if (static_cast<Int64>(data_size / delim_size) < count)
            {
                copyDataToResult(res_data, res_offset, begin, end);
                return;
            }
            while (pos < end)
            {
                const UInt8 * match = delim_searcher->search(pos, end - pos);
                --count;
                if (match == end || count == 0)
                {
                    copyDataToResult(res_data, res_offset, begin, match);
                    break;
                }
                pos = match + delim_size;
            }
        }
        else
        {
            std::vector<const UInt8 *> delim_pos;
            // Fast exit when count * delim_size > data_size, or count == INT64_MIN
            if (count == std::numeric_limits<Int64>::min() || static_cast<Int64>(data_size / delim_size) < -count)
            {
                copyDataToResult(res_data, res_offset, begin, end);
                return;
            }
            count = -count;
            // When count is negative, we need split string by delim.
            while (pos < end)
            {
                const UInt8 * match = delim_searcher->search(pos, end - pos);
                if (match == end)
                {
                    break;
                }
                delim_pos.push_back(match);
                pos = match + delim_size;
            }

            if (count <= static_cast<Int64>(delim_pos.size()))
            {
                auto delim_count = delim_pos.size();
                const UInt8 * match = delim_pos[delim_count - count];
                begin = match + delim_size;
            }
            copyDataToResult(res_data, res_offset, begin, end);
        }
    }

    static void copyDataToResult(
        ColumnString::Chars_t & res_data,
        ColumnString::Offset & res_offset,
        const UInt8 * begin,
        const UInt8 * end)
    {
        res_data.resize(res_data.size() + (end - begin + 1));
        memcpy(&res_data[res_offset], begin, end - begin);
        res_data[res_offset + (end - begin)] = '\0';
        res_offset += end - begin + 1;
    }
};

template <typename Name, typename Format>
class FormatImpl : public IFunction
{
public:
    static constexpr auto name = Name::name;
    explicit FormatImpl(const Context & context_)
        : context(context_)
    {}

    static FunctionPtr create(const Context & context_)
    {
        return std::make_shared<FormatImpl>(context_);
    }

    String getName() const override { return name; }

    bool useDefaultImplementationForConstants() const override { return true; }

    size_t getNumberOfArguments() const override { return 2; }

    DataTypePtr getReturnTypeImpl(const DataTypes & arguments) const override
    {
        auto first_argument = arguments[0];
        if (!first_argument->isNumber() && !first_argument->isDecimal())
            throw Exception(
                fmt::format("Illegal type {} of first argument of function {}", first_argument->getName(), getName()),
                ErrorCodes::ILLEGAL_TYPE_OF_ARGUMENT);

        if (!arguments[1]->isInteger())
            throw Exception(
                fmt::format("Illegal type {} of second argument of function {}", arguments[1]->getName(), getName()),
                ErrorCodes::ILLEGAL_TYPE_OF_ARGUMENT);

        return std::make_shared<DataTypeString>();
    }

    /// string format(number/decimal, int/uint)
    void executeImpl(Block & block, const ColumnNumbers & arguments, size_t result) const override
    {
        const auto & number_base_type = block.getByPosition(arguments[0]).type;
        const auto & precision_base_type = block.getByPosition(arguments[1]).type;

        auto col_res = ColumnString::create();
        auto val_num = block.getByPosition(arguments[0]).column->size();

        bool is_types_valid = getNumberType(number_base_type, [&](const auto & number_type, bool) {
            using NumberType = std::decay_t<decltype(number_type)>;
            using NumberFieldType = typename NumberType::FieldType;
            using NumberColVec = std::conditional_t<IsDecimal<NumberFieldType>, ColumnDecimal<NumberFieldType>, ColumnVector<NumberFieldType>>;
            const auto * number_raw = block.getByPosition(arguments[0]).column.get();

            TiDBDecimalRoundInfo info{number_type, number_type};
            info.output_prec = info.output_prec < 65 ? info.output_prec + 1 : 65;

            return getPrecisionType(precision_base_type, [&](const auto & precision_type, bool) {
                using PrecisionType = std::decay_t<decltype(precision_type)>;
                using PrecisionFieldType = typename PrecisionType::FieldType;
                using PrecisionColVec = ColumnVector<PrecisionFieldType>;
                const auto * precision_raw = block.getByPosition(arguments[1]).column.get();

                if (const auto * col0_const = checkAndGetColumnConst<NumberColVec>(number_raw))
                {
                    const NumberFieldType & const_number = col0_const->template getValue<NumberFieldType>();

                    if (const auto * col1_column = checkAndGetColumn<PrecisionColVec>(precision_raw))
                    {
                        const auto & precision_array = col1_column->getData();
                        for (size_t i = 0; i != val_num; ++i)
                        {
                            size_t max_num_decimals = getMaxNumDecimals(precision_array[i]);
                            format(const_number, max_num_decimals, info, col_res->getChars(), col_res->getOffsets());
                        }
                    }
                    else
                        return false;
                }
                else if (const auto * col0_column = checkAndGetColumn<NumberColVec>(number_raw))
                {
                    if (const auto * col1_const = checkAndGetColumnConst<PrecisionColVec>(precision_raw))
                    {
                        size_t max_num_decimals = getMaxNumDecimals(col1_const->template getValue<PrecisionFieldType>());
                        for (const auto & number : col0_column->getData())
                            format(number, max_num_decimals, info, col_res->getChars(), col_res->getOffsets());
                    }
                    else if (const auto * col1_column = checkAndGetColumn<PrecisionColVec>(precision_raw))
                    {
                        const auto & number_array = col0_column->getData();
                        const auto & precision_array = col1_column->getData();
                        for (size_t i = 0; i != val_num; ++i)
                        {
                            size_t max_num_decimals = getMaxNumDecimals(precision_array[i]);
                            format(number_array[i], max_num_decimals, info, col_res->getChars(), col_res->getOffsets());
                        }
                    }
                    else
                        return false;
                }
                else
                    return false;

                block.getByPosition(result).column = std::move(col_res);
                return true;
            });
        });

        if (!is_types_valid)
            throw Exception(
                fmt::format("Illegal types {}, {} arguments of function {}", number_base_type->getName(), precision_base_type->getName(), getName()),
                ErrorCodes::ILLEGAL_TYPE_OF_ARGUMENT);
    }

private:
    const Context & context;

    /// format_max_decimals limits the maximum number of decimal digits for result of
    /// function `format`, this value is same as `FORMAT_MAX_DECIMALS` in MySQL source code.
    static constexpr size_t format_max_decimals = 30;

    template <typename F>
    static bool getNumberType(DataTypePtr type, F && f)
    {
        return castTypeToEither<
            DataTypeDecimal32,
            DataTypeDecimal64,
            DataTypeDecimal128,
            DataTypeDecimal256,
            DataTypeFloat32,
            DataTypeFloat64,
            DataTypeInt8,
            DataTypeInt16,
            DataTypeInt32,
            DataTypeInt64,
            DataTypeUInt8,
            DataTypeUInt16,
            DataTypeUInt32,
            DataTypeUInt64>(type.get(), std::forward<F>(f));
    }

    template <typename F>
    static bool getPrecisionType(DataTypePtr type, F && f)
    {
        return castTypeToEither<
            DataTypeInt8,
            DataTypeInt16,
            DataTypeInt32,
            DataTypeInt64,
            DataTypeUInt8,
            DataTypeUInt16,
            DataTypeUInt32,
            DataTypeUInt64>(type.get(), std::forward<F>(f));
    }

    template <typename T>
    static size_t getMaxNumDecimals(T precision)
    {
        static_assert(std::is_integral_v<T>);
        if (accurate::lessOrEqualsOp(precision, 0))
            return 0;
        return std::min(static_cast<size_t>(precision), format_max_decimals);
    }

    template <typename T>
    static auto round(T number, size_t max_num_decimals [[maybe_unused]], const TiDBDecimalRoundInfo & info [[maybe_unused]])
    {
        if constexpr (IsDecimal<T>)
            return TiDBDecimalRound<T, T>::eval(number, max_num_decimals, info);
        else if constexpr (std::is_floating_point_v<T>)
            return TiDBFloatingRound<T, Float64>::eval(number, max_num_decimals);
        else
        {
            static_assert(std::is_integral_v<T>);
            return number;
        }
    }

    template <typename T>
    static std::string number2Str(T number, const TiDBDecimalRoundInfo & info [[maybe_unused]])
    {
        if constexpr (IsDecimal<T>)
            return number.toString(info.output_scale);
        else
        {
            static_assert(std::is_floating_point_v<T> || std::is_integral_v<T>);
            return fmt::format("{}", number);
        }
    }

    static void copyFromBuffer(const std::string & buffer, ColumnString::Chars_t & res_data, ColumnString::Offsets & res_offsets)
    {
        const size_t old_size = res_data.size();
        const size_t size_to_append = buffer.size() + 1;
        const size_t new_size = old_size + size_to_append;

        res_data.resize(new_size);
        memcpy(&res_data[old_size], buffer.c_str(), size_to_append);
        res_offsets.push_back(new_size);
    }

    template <typename T>
    static void format(
        T number,
        size_t max_num_decimals,
        TiDBDecimalRoundInfo & info,
        ColumnString::Chars_t & res_data,
        ColumnString::Offsets & res_offsets)
    {
        info.output_scale = std::min(max_num_decimals, static_cast<size_t>(info.input_scale));
        auto round_number = round(number, max_num_decimals, info);
        std::string round_number_str = number2Str(round_number, info);
        std::string buffer = Format::apply(round_number_str, max_num_decimals);
        copyFromBuffer(buffer, res_data, res_offsets);
    }
};

struct FormatWithEnUS
{
    static std::string apply(const std::string & number, size_t precision)
    {
        std::string buffer;
        size_t number_part_start = 0;
        if (number[0] == '-')
        {
            buffer += '-';
            number_part_start = 1;
        }

        auto point_index = number.find('.');
        if (point_index == std::string::npos)
            point_index = number.size();

        /// a comma can be used to group 3 digits in en_US locale, such as 12,345,678.00
        constexpr int digit_grouping_size = 3;
        constexpr char comma = ',';
        auto integer_part_size = point_index - number_part_start;
        const auto remainder = integer_part_size % digit_grouping_size;
        auto integer_part_pos = number.cbegin() + number_part_start;
        if (remainder != 0)
        {
            buffer.append(integer_part_pos, integer_part_pos + remainder);
            buffer += comma;
            integer_part_pos += remainder;
        }
        const auto integer_part_end = number.cbegin() + point_index;
        for (; integer_part_pos != integer_part_end; integer_part_pos += digit_grouping_size)
        {
            buffer.append(integer_part_pos, integer_part_pos + digit_grouping_size);
            buffer += comma;
        }
        buffer.pop_back();

        if (precision > 0)
        {
            buffer += '.';
            if (point_index == number.size()) /// no decimal part
                buffer.append(precision, '0');
            else
            {
                const auto decimal_part_size = number.size() - point_index - 1;
                const auto decimal_part_start = integer_part_end + 1;
                if (decimal_part_size >= precision)
                    buffer.append(decimal_part_start, decimal_part_start + precision);
                else
                    buffer.append(decimal_part_start, number.cend()).append(precision - decimal_part_size, '0');
            }
        }
        return buffer;
    }
};

class FunctionFormatWithLocale : public IFunction
{
public:
    struct NameFormatWithLocale
    {
        static constexpr auto name = "formatWithLocale";
    };
    template <typename Format>
    using FormatImpl_t = FormatImpl<NameFormatWithLocale, Format>;

    static constexpr auto name = NameFormatWithLocale::name;
    explicit FunctionFormatWithLocale(const Context & context_)
        : context(checkDagContextIsValid(context_))
    {}

    static FunctionPtr create(const Context & context_)
    {
        return std::make_shared<FunctionFormatWithLocale>(context_);
    }

    String getName() const override { return name; }

    bool useDefaultImplementationForNulls() const override { return false; }

    size_t getNumberOfArguments() const override { return 3; }

    DataTypePtr getReturnTypeImpl(const DataTypes & arguments) const override
    {
        auto first_argument = removeNullable(arguments[0]);
        if (!first_argument->isNumber() && !first_argument->isDecimal())
            throw Exception(
                fmt::format("Illegal type {} of first argument of function {}", first_argument->getName(), getName()),
                ErrorCodes::ILLEGAL_TYPE_OF_ARGUMENT);

        auto second_argument = removeNullable(arguments[1]);
        if (!second_argument->isInteger())
            throw Exception(
                fmt::format("Illegal type {} of second argument of function {}", second_argument->getName(), getName()),
                ErrorCodes::ILLEGAL_TYPE_OF_ARGUMENT);

        auto third_argument = removeNullable(arguments[2]);
        if (!third_argument->isString())
            throw Exception(
                fmt::format("Illegal type {} of third argument of function {}", third_argument->getName(), getName()),
                ErrorCodes::ILLEGAL_TYPE_OF_ARGUMENT);

        auto return_type = std::make_shared<DataTypeString>();
        return (arguments[0]->isNullable() || arguments[1]->isNullable()) ? makeNullable(return_type) : return_type;
    }

    void executeImpl(Block & block, const ColumnNumbers & arguments, size_t result) const override
    {
        const auto * locale_raw = block.getByPosition(arguments[2]).column.get();
        handleLocale(locale_raw);

        /// TODO support switching different locale in a block.
        static DefaultExecutable forward_function{std::make_shared<FormatImpl_t<FormatWithEnUS>>(context)};
        const ColumnNumbers forward_arguments{arguments[0], arguments[1]};
        forward_function.execute(block, forward_arguments, result);
    }

private:
    const Context & context;

    /// Append warning when locale is not 'en_US'.
    /// TODO support other locales after tidb has supported them.
    void handleLocale(const IColumn * locale_raw) const
    {
        static const std::string supported_locale = "en_US";
        using LocaleColVec = ColumnString;
        const auto column_size = locale_raw->size();
        if (const auto * locale_const = checkAndGetColumnConst<LocaleColVec>(locale_raw, true))
        {
            if (locale_const->onlyNull())
            {
                const auto & msg = genWarningMsg("NULL");
                for (size_t i = 0; i != column_size; ++i)
                    context.getDAGContext()->appendWarning(msg);
            }
            else
            {
                const auto value = locale_const->getValue<String>();
                if (!boost::iequals(value, supported_locale))
                {
                    const auto & msg = genWarningMsg(value);
                    for (size_t i = 0; i != column_size; ++i)
                        context.getDAGContext()->appendWarning(msg);
                }
            }
        }
        else
        {
            Field locale_field;
            for (size_t i = 0; i != column_size; ++i)
            {
                locale_raw->get(i, locale_field);
                if (locale_field.isNull())
                    context.getDAGContext()->appendWarning(genWarningMsg("NULL"));
                else
                {
                    String value = locale_field.get<String>();
                    if (!boost::iequals(value, supported_locale))
                        context.getDAGContext()->appendWarning(genWarningMsg(value));
                }
            }
        }
    }

    static std::string genWarningMsg(const std::string & value)
    {
        return fmt::format("Unknown locale: \'{}\'", value);
    }

    static const Context & checkDagContextIsValid(const Context & context_)
    {
        if (!context_.getDAGContext())
            throw Exception("DAGContext should not be nullptr.", ErrorCodes::LOGICAL_ERROR);
        return context_;
    }
};

class FunctionHexStr : public IFunction
{
public:
    static constexpr auto name = "hexStr";
    FunctionHexStr() = default;

    static FunctionPtr create(const Context & /*context*/)
    {
        return std::make_shared<FunctionHexStr>();
    }

    std::string getName() const override { return name; }
    size_t getNumberOfArguments() const override { return 1; }
    bool useDefaultImplementationForConstants() const override { return true; }

    DataTypePtr getReturnTypeImpl(const DataTypes & arguments) const override
    {
        if (!arguments[0]->isStringOrFixedString())
            throw Exception(
                fmt::format("Illegal type {} of first argument of function {}", arguments[0]->getName(), getName()),
                ErrorCodes::ILLEGAL_TYPE_OF_ARGUMENT);
        return std::make_shared<DataTypeString>();
    }

    void executeImpl(Block & block, const ColumnNumbers & arguments, size_t result) const override
    {
        const ColumnPtr & column = block.getByPosition(arguments[0]).column;
        if (const auto * col = checkAndGetColumn<ColumnString>(column.get()))
        {
            auto col_res = ColumnString::create();
            vector(col->getChars(), col->getOffsets(), col_res->getChars(), col_res->getOffsets());
            block.getByPosition(result).column = std::move(col_res);
        }
        else if (const auto * col = checkAndGetColumn<ColumnFixedString>(column.get()))
        {
            auto col_res = ColumnFixedString::create(col->getN() * 2);
            vectorFixed(col->getChars(), col->getN(), col_res->getChars());
            block.getByPosition(result).column = std::move(col_res);
        }
        else
            throw Exception(
                fmt::format("Illegal column {} of argument of function {}", block.getByPosition(arguments[0]).column->getName(), getName()),
                ErrorCodes::ILLEGAL_COLUMN);
    }

private:
    static constexpr UInt8 hexTable[17] = "0123456789ABCDEF";

    static void vector(const ColumnString::Chars_t & data,
                       const ColumnString::Offsets & offsets,
                       ColumnString::Chars_t & res_data,
                       ColumnString::Offsets & res_offsets)
    {
        size_t size = offsets.size();
        // every string contains a tailing zero, which will not be hexed, so minus size to remove these doubled zeros
        res_data.resize(data.size() * 2 - size);
        res_offsets.resize(size);

        ColumnString::Offset prev_offset = 0;
        for (size_t i = 0; i < size; ++i)
        {
            for (size_t j = prev_offset; j < offsets[i] - 1; ++j)
            {
                ColumnString::Offset pos = j * 2 - i;
                UInt8 byte = data[j];
                res_data[pos] = hexTable[byte >> 4];
                res_data[pos + 1] = hexTable[byte & 0x0f];
            }
            // the last element written by the previous loop is:
            // `(offsets[i] - 2) * 2 - i + 1 = offsets[i] * 2 - i - 3`
            // then the zero should be written to `offsets[i] * 2 - i - 2`
            res_data[offsets[i] * 2 - i - 2] = 0;
            res_offsets[i] = offsets[i] * 2 - i - 1;

            prev_offset = offsets[i];
        }
    }

    static void vectorFixed(const ColumnString::Chars_t & data, size_t length, ColumnString::Chars_t & res_data)
    {
        size_t size = data.size() / length;
        res_data.resize(data.size() * 2);

        for (size_t i = 0; i < size; ++i)
            for (size_t j = i * length; j < (i + 1) * length; ++j)
            {
                ColumnString::Offset pos = j * 2;
                UInt8 byte = data[j];
                res_data[pos] = hexTable[byte >> 4];
                res_data[pos + 1] = hexTable[byte & 0x0f];
            }
    }
};

class FunctionHexInt : public IFunction
{
public:
    static constexpr auto name = "hexInt";
    FunctionHexInt() = default;

    static FunctionPtr create(const Context & /*context*/)
    {
        return std::make_shared<FunctionHexInt>();
    }

    std::string getName() const override { return name; }
    size_t getNumberOfArguments() const override { return 1; }
    bool useDefaultImplementationForConstants() const override { return true; }

    DataTypePtr getReturnTypeImpl(const DataTypes & arguments) const override
    {
        if (!arguments[0]->isNumber())
            throw Exception(
                fmt::format("Illegal type {} of first argument of function {}", arguments[0]->getName(), getName()),
                ErrorCodes::ILLEGAL_TYPE_OF_ARGUMENT);
        return std::make_shared<DataTypeString>();
    }

    void executeImpl(Block & block, const ColumnNumbers & arguments, size_t result) const override
    {
        if (executeHexInt<UInt8>(block, arguments, result)
            || executeHexInt<UInt16>(block, arguments, result)
            || executeHexInt<UInt32>(block, arguments, result)
            || executeHexInt<UInt64>(block, arguments, result)
            || executeHexInt<Int8>(block, arguments, result)
            || executeHexInt<Int16>(block, arguments, result)
            || executeHexInt<Int32>(block, arguments, result)
            || executeHexInt<Int64>(block, arguments, result))
        {
            return;
        }
        else
        {
            throw Exception(fmt::format("Illegal argument of function {}", getName()), ErrorCodes::ILLEGAL_TYPE_OF_ARGUMENT);
        }
    }

private:
    template <typename IntType>
    bool executeHexInt(
        Block & block,
        const ColumnNumbers & arguments,
        const size_t result) const
    {
        ColumnPtr & column = block.getByPosition(arguments[0]).column;
        const auto col = checkAndGetColumn<ColumnVector<IntType>>(column.get());
        if (col == nullptr)
        {
            return false;
        }
        size_t size = col->size();

        auto col_res = ColumnString::create();

        ColumnString::Chars_t & res_chars = col_res->getChars();
        // Convert a UInt64 to hex, will cost 17 bytes at most
        res_chars.reserve(size * 17);
        ColumnString::Offsets & res_offsets = col_res->getOffsets();
        res_offsets.resize(size);

        size_t prev_res_offset = 0;
        for (size_t i = 0; i < size; ++i)
        {
            UInt64 number = col->getUInt(i);

            int print_size = sprintf(reinterpret_cast<char *>(&res_chars[prev_res_offset]), "%lX", number);
            res_chars[prev_res_offset + print_size] = 0;
            // Add the size of printed string and a tailing zero
            prev_res_offset += print_size + 1;
            res_offsets[i] = prev_res_offset;
        }
        res_chars.resize(prev_res_offset);

        block.getByPosition(result).column = std::move(col_res);

        return true;
    }
};

// clang-format off
struct NameEmpty                 { static constexpr auto name = "empty"; };
struct NameNotEmpty              { static constexpr auto name = "notEmpty"; };
struct NameLength                { static constexpr auto name = "length"; };
struct NameLengthUTF8            { static constexpr auto name = "lengthUTF8"; };
struct NameLowerBinary           { static constexpr auto name = "lowerBinary"; };
struct NameLowerUTF8             { static constexpr auto name = "lowerUTF8"; };
struct NameUpperBinary           { static constexpr auto name = "upperBinary"; };
struct NameUpperUTF8             { static constexpr auto name = "upperUTF8"; };
struct NameReverseUTF8           { static constexpr auto name = "reverseUTF8"; };
struct NameTrim                  { static constexpr auto name = "trim"; };
struct NameLTrim                 { static constexpr auto name = "ltrim"; };
struct NameRTrim                 { static constexpr auto name = "rtrim"; };
struct NameTiDBTrim              { static constexpr auto name = "tidbTrim"; };
struct NameTiDBLTrim             { static constexpr auto name = "tidbLTrim"; };
struct NameTiDBRTrim             { static constexpr auto name = "tidbRTrim"; };
struct NameLPad                  { static constexpr auto name = "lpad"; };
struct NameLPadUTF8              { static constexpr auto name = "lpadUTF8"; };
struct NameRPad                  { static constexpr auto name = "rpad"; };
struct NameRPadUTF8              { static constexpr auto name = "rpadUTF8"; };
struct NameConcat                { static constexpr auto name = "concat"; };
struct NameConcatAssumeInjective { static constexpr auto name = "concatAssumeInjective"; };
struct NameFormat                { static constexpr auto name = "format"; };
// clang-format on

using FunctionEmpty = FunctionStringOrArrayToT<EmptyImpl<false>, NameEmpty, UInt8>;
using FunctionNotEmpty = FunctionStringOrArrayToT<EmptyImpl<true>, NameNotEmpty, UInt8>;
// using FunctionLength = FunctionStringOrArrayToT<LengthImpl, NameLength, UInt64>;
using FunctionLengthUTF8 = FunctionStringOrArrayToT<LengthUTF8Impl, NameLengthUTF8, UInt64>;
using FunctionLowerBinary = FunctionStringToString<TiDBLowerUpperBinaryImpl, NameLowerBinary>;
using FunctionLowerUTF8 = FunctionStringToString<TiDBLowerUpperUTF8Impl<'A', 'Z', CharUtil::unicodeToLower>, NameLowerUTF8>;
using FunctionUpperBinary = FunctionStringToString<TiDBLowerUpperBinaryImpl, NameUpperBinary>;
using FunctionUpperUTF8 = FunctionStringToString<TiDBLowerUpperUTF8Impl<'a', 'z', CharUtil::unicodeToUpper>, NameUpperUTF8>;
using FunctionReverseUTF8 = FunctionStringToString<ReverseUTF8Impl, NameReverseUTF8, true>;
using FunctionTrim = FunctionTiDBTrim<NameTiDBTrim, true, true>;
using FunctionLTrim = FunctionTiDBTrim<NameTiDBLTrim, true, false>;
using FunctionRTrim = FunctionTiDBTrim<NameTiDBRTrim, false, true>;
using FunctionLPad = PadImpl<NameLPad, true>;
using FunctionRPad = PadImpl<NameRPad, false>;
using FunctionLPadUTF8 = PadUTF8Impl<NameLPadUTF8, true>;
using FunctionRPadUTF8 = PadUTF8Impl<NameRPadUTF8, false>;
using FunctionConcat = ConcatImpl<NameConcat, false>;
using FunctionConcatAssumeInjective = ConcatImpl<NameConcatAssumeInjective, true>;
using FunctionFormat = FormatImpl<NameFormat, FormatWithEnUS>;

// export for tests
template struct LowerUpperUTF8Impl<'A', 'Z', Poco::Unicode::toLower, UTF8CyrillicToCase<true>>;
template struct LowerUpperUTF8Impl<'a', 'z', Poco::Unicode::toUpper, UTF8CyrillicToCase<false>>;
template struct LowerUpperImpl<'A', 'Z'>;
template struct LowerUpperImpl<'a', 'z'>;

void registerFunctionsString(FunctionFactory & factory)
{
    factory.registerFunction<FunctionEmpty>();
    factory.registerFunction<FunctionNotEmpty>();
    factory.registerFunction<FunctionLength>();
    factory.registerFunction<FunctionLengthUTF8>();
    factory.registerFunction<FunctionLowerBinary>();
    factory.registerFunction<FunctionUpperBinary>();
    factory.registerFunction<FunctionLowerUTF8>();
    factory.registerFunction<FunctionUpperUTF8>();
    factory.registerFunction<FunctionReverse>();
    factory.registerFunction<FunctionReverseUTF8>();
    factory.registerFunction<FunctionTrim>("tidbTrim", FunctionFactory::CaseInsensitive);
    factory.registerFunction<FunctionLTrim>("tidbLTrim", FunctionFactory::CaseInsensitive);
    factory.registerFunction<FunctionRTrim>("tidbRTrim", FunctionFactory::CaseInsensitive);
    factory.registerFunction<FunctionLPad>();
    factory.registerFunction<FunctionRPad>();
    factory.registerFunction<FunctionLPadUTF8>();
    factory.registerFunction<FunctionRPadUTF8>();
    factory.registerFunction<FunctionConcat>();
    factory.registerFunction<FunctionConcatAssumeInjective>();
    factory.registerFunction<FunctionTiDBConcat>();
    factory.registerFunction<FunctionTiDBConcatWithSeparator>();
    factory.registerFunction<FunctionSubstring>();
    factory.registerFunction<FunctionSubstringUTF8>();
    factory.registerFunction<FunctionAppendTrailingCharIfAbsent>();
    factory.registerFunction<FunctionJsonLength>();
    factory.registerFunction<FunctionRightUTF8>();
    factory.registerFunction<FunctionASCII>();
    factory.registerFunction<FunctionPosition>();
    factory.registerFunction<FunctionSubStringIndex>();
    factory.registerFunction<FunctionFormat>();
    factory.registerFunction<FunctionFormatWithLocale>();
<<<<<<< HEAD
    factory.registerFunction<FunctionHexStr>();
    factory.registerFunction<FunctionHexInt>();
=======
    factory.registerFunction<FunctionRepeat>();
>>>>>>> 9ccfc4b3
}
} // namespace DB<|MERGE_RESOLUTION|>--- conflicted
+++ resolved
@@ -5383,11 +5383,8 @@
     factory.registerFunction<FunctionSubStringIndex>();
     factory.registerFunction<FunctionFormat>();
     factory.registerFunction<FunctionFormatWithLocale>();
-<<<<<<< HEAD
     factory.registerFunction<FunctionHexStr>();
     factory.registerFunction<FunctionHexInt>();
-=======
     factory.registerFunction<FunctionRepeat>();
->>>>>>> 9ccfc4b3
 }
 } // namespace DB