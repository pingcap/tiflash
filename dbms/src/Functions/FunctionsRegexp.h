--- conflicted
+++ resolved
@@ -115,18 +115,11 @@
         return fmt::format("{}{}", mode, pattern);
 }
 
-<<<<<<< HEAD
-inline std::unique_ptr<Regexps::Regexp> createRegexpWithMatchType(const String & pattern, const String & match_type, TiDB::TiDBCollatorPtr collator)
-{
-    String final_pattern = addMatchTypeForPattern(pattern, match_type, collator);
-    return std::make_unique<Regexps::Regexp>(final_pattern, getDefaultFlags());
-=======
 template <bool need_subpattern>
 inline Regexps::Regexp createRegexpWithMatchType(const String & pattern, const String & match_type, TiDB::TiDBCollatorPtr collator)
 {
     String final_pattern = addMatchTypeForPattern<need_subpattern>(pattern, match_type, collator);
     return Regexps::createRegexp<false>(final_pattern, getDefaultFlags());
->>>>>>> be4334f3
 }
 
 // Only int types used in ColumnsNumber.h can be valid
@@ -1636,7 +1629,7 @@
             String expr = expr_param.getString(0);
             String match_type = match_type_param.getString(0);
 
-            Regexps::Regexp regexp(addMatchTypeForPattern(pat, match_type, collator), flags);
+            Regexps::Regexp regexp(addMatchTypeForPattern<true>(pat, match_type, collator), flags);
             StringRef res_ref;
             bool success = regexp.substr(expr.c_str(), expr.size(), res_ref, pos_const_val, occur_const_val);
             if (success)
@@ -1686,7 +1679,7 @@
             std::unique_ptr<Regexps::Regexp> regexp;
             if (col_size > 0)
             {
-                regexp = memorize(pat_param, match_type_param, collator);
+                regexp = memorize<true>(pat_param, match_type_param, collator);
                 if (regexp == nullptr)
                 {
                     auto nullmap_col = ColumnUInt8::create();
@@ -1712,7 +1705,7 @@
                     GET_POS_VALUE(i)
                     GET_OCCUR_VALUE(i)
 
-                    executeAndSetResult(regexp, col_res, null_map, i, expr_ref.data, expr_ref.size, res_ref, pos, occur);
+                    executeAndSetResult(*regexp, col_res, null_map, i, expr_ref.data, expr_ref.size, res_ref, pos, occur);
                 }
             }
             else
@@ -1723,7 +1716,7 @@
                     GET_POS_VALUE(i)
                     GET_OCCUR_VALUE(i)
 
-                    executeAndSetResult(regexp, col_res, null_map, i, expr_ref.data, expr_ref.size, res_ref, pos, occur);
+                    executeAndSetResult(*regexp, col_res, null_map, i, expr_ref.data, expr_ref.size, res_ref, pos, occur);
                 }
             }
         }
@@ -1749,7 +1742,7 @@
                     GET_OCCUR_VALUE(i)
                     match_type = match_type_param.getString(i);
 
-                    auto regexp = createRegexpWithMatchType(pat, match_type, collator);
+                    auto regexp = createRegexpWithMatchType<true>(pat, match_type, collator);
                     executeAndSetResult(regexp, col_res, null_map, i, expr_ref.data, expr_ref.size, res_ref, pos, occur);
                 }
             }
@@ -1766,7 +1759,7 @@
                     GET_OCCUR_VALUE(i)
                     match_type = match_type_param.getString(i);
 
-                    auto regexp = createRegexpWithMatchType(pat, match_type, collator);
+                    auto regexp = createRegexpWithMatchType<true>(pat, match_type, collator);
                     executeAndSetResult(regexp, col_res, null_map, i, expr_ref.data, expr_ref.size, res_ref, pos, occur);
                 }
             }
@@ -1821,7 +1814,7 @@
 
 private:
     void executeAndSetResult(
-            const std::unique_ptr<Regexps::Regexp> & regexp,
+            Regexps::Regexp & regexp,
             ColumnString::MutablePtr & col_res,
             typename ColumnUInt8::Container & null_map,
             size_t idx,
@@ -1831,7 +1824,7 @@
             Int64 pos,
             Int64 occur) const
     {
-        bool success = regexp->substr(subject, subject_size, res_ref, pos, occur);
+        bool success = regexp.substr(subject, subject_size, res_ref, pos, occur);
         if (success)
         {
             col_res->insertData(res_ref.data, res_ref.size);
