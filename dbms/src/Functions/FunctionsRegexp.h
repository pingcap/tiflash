--- conflicted
+++ resolved
@@ -74,21 +74,10 @@
 {
     static constexpr auto name = "regexp_like";
 };
-<<<<<<< HEAD
 struct NameRegexpInstr
 {
     static constexpr auto name = "regexp_instr";
 };
-struct NameReplaceOne
-{
-    static constexpr auto name = "replaceOne";
-};
-struct NameReplaceAll
-{
-    static constexpr auto name = "replaceAll";
-};
-=======
->>>>>>> 640461df
 struct NameReplaceRegexpOne
 {
     static constexpr auto name = "replaceRegexpOne";
@@ -114,18 +103,10 @@
 // add '()' outside of the pattern to get the matched substr
 inline String addMatchTypeForPattern(const String & pattern, const String & match_type, TiDB::TiDBCollatorPtr collator)
 {
-<<<<<<< HEAD
-    String flags = getMatchType(match_type, collator);
-    if (flags.empty())
-        return fmt::format("({})", pattern);
-    
-    return fmt::format("(?{})({})", flags, pattern);
-=======
     String mode = re2Util::getRE2ModeModifiers(match_type, collator);
     if (mode.empty())
         return pattern;
     return fmt::format("{}{}", mode, pattern);
->>>>>>> 640461df
 }
 
 inline Regexps::Pool::Pointer createRegexpWithMatchType(const String & pattern, const String & match_type, TiDB::TiDBCollatorPtr collator)
@@ -140,10 +121,6 @@
 {
     return static_cast<bool>(std::is_same_v<T, UInt8> || std::is_same_v<T, UInt16> || std::is_same_v<T, UInt32> || std::is_same_v<T, UInt64> || std::is_same_v<T, UInt128> || std::is_same_v<T, Int8> || std::is_same_v<T, Int16> || std::is_same_v<T, Int32> || std::is_same_v<T, Int64>);
 }
-
-<<<<<<< HEAD
-// Field field;
-// field.safeGet<Int64
 
 Int64 getIntFromField(Field & field)
 {
@@ -242,53 +219,6 @@
     }
 }
 
-// Use this type when param is not provided
-class ParamDefault
-{
-public:
-    explicit ParamDefault(Int64 val)
-        : default_int(val)
-        , default_string("")
-    {}
-    explicit ParamDefault(const StringRef & str)
-        : default_int(0)
-        , default_string(str)
-    {}
-
-    // For passing compilation
-    explicit ParamDefault(const void *)
-        : default_int(0)
-        , default_string("")
-    {
-        throw Exception("Shouldn't call this constructor");
-    }
-
-    // For passing compilation
-    ParamDefault(const void *, const void *)
-        : default_int(0)
-        , default_string("")
-    {
-        throw Exception("Shouldn't call this constructor");
-    }
-
-    static void setIntType(IntType) {}
-    static IntType getIntType() { return IntType::Int64; }
-
-    template <typename T>
-    Int64 getInt(size_t) const { return default_int; }
-    static String getString(size_t) { return String(""); }
-    void getStringRef(size_t, StringRef &) const {}
-    constexpr static bool isConst() { return true; }
-    void setContainer(const void *) {}
-    static const void * getContainer() { return nullptr; }
-
-private:
-    Int64 default_int;
-    StringRef default_string;
-};
-
-=======
->>>>>>> 640461df
 template <bool is_const>
 class ParamString
 {
@@ -595,37 +525,14 @@
         }                                                                                                                                                                             \
     } while (0);
 
-<<<<<<< HEAD
-// Method to convert const string column to param
-#define CONVERT_CONST_STR_COL_TO_PARAM(param_name, converted_col, next_convertion)                                             \
-    do                                                                                                                      \
-    {                                                                                                                       \
-        size_t col_size = (converted_col)->size();                                                                          \
-=======
-// Common method to convert const string column
+// Method to convert const string column
 #define CONVERT_CONST_STR_COL_TO_PARAM(param_name, converted_col, next_convertion)                                          \
     do                                                                                                                      \
     {                                                                                                                       \
->>>>>>> 640461df
         const auto * col_const = typeid_cast<const ColumnConst *>(&(*(converted_col)));                                     \
         if (col_const != nullptr)                                                                                           \
         {                                                                                                                   \
             auto col_const_data = col_const->getDataColumnPtr();                                                            \
-<<<<<<< HEAD
-            Field field;                                                                                                \
-            col_const->get(0, field);                                                                                   \
-            String tmp = field.isNull() ? String("") : field.safeGet<String>();                                                                       \
-            if (col_const_data->isColumnNullable())                                                                         \
-            {                                                                                                               \
-                const auto * null_map = &(static_cast<const ColumnNullable &>(*(col_const_data)).getNullMapData()); \
-                Param<ParamString<true>, true>(param_name)(col_size, StringRef(tmp.data(), tmp.size()), null_map);  \
-                next_convertion;                                                                                       \
-            }                                                                                                               \
-            else                                                                                                            \
-            {                                                                                                               \
-                Param<ParamString<true>, false>(param_name)(col_size, col_const->getDataAt(0));                             \
-                next_convertion;                                                                                               \
-=======
             Field field;                                                                                                    \
             col_const->get(0, field);                                                                                       \
             String tmp = field.isNull() ? String("") : field.safeGet<String>();                                             \
@@ -639,12 +546,10 @@
             {                                                                                                               \
                 Param<ParamString<true>, false>(param_name)(COL_SIZE_VAR_NAME, col_const->getDataAt(0));                    \
                 next_convertion;                                                                                            \
->>>>>>> 640461df
             }                                                                                                               \
         }                                                                                                                   \
         else                                                                                                                \
         {                                                                                                                   \
-<<<<<<< HEAD
             CONVERT_NULL_STR_COL_TO_PARAM((param_name), (converted_col), next_convertion)                                     \
         }                                                                                                                   \
     } while (0);
@@ -654,12 +559,11 @@
 #define CONVERT_NULL_INT_COL_TO_PARAM(param_name, converted_col, next_convertion)                                 \
     do                                                                                                         \
     {                                                                                                          \
-        size_t col_size = (converted_col)->size();                                                             \
         if ((converted_col)->isColumnNullable())                                                               \
         {                                                                                                      \
             auto nested_ptr = static_cast<const ColumnNullable &>(*(converted_col)).getNestedColumnPtr();      \
             const auto * null_map = &(static_cast<const ColumnNullable &>(*(converted_col)).getNullMapData());              \
-            Param<ParamInt<false>, true> (param_name)(col_size, null_map, nullptr, IntType::Int64); /* The thrid and fourth parameters are useless here */ \
+            Param<ParamInt<false>, true> (param_name)(COL_SIZE_VAR_NAME, null_map, nullptr, IntType::Int64); /* The thrid and fourth parameters are useless here */ \
             /* various int types may be input, we need to check them one by one */                             \
             if (const auto * ptr = typeid_cast<const ColumnUInt8 *>(&(*(nested_ptr))))                      \
             { \
@@ -714,7 +618,7 @@
         {                                                                                                      \
             /* This is a pure vector column */                                                                 \
             /* various int types may be input, we need to check them one by one */                             \
-            Param<ParamInt<false>, false>(param_name)(col_size, nullptr, IntType::Int64); /* The second and third parameters are useless here */  \
+            Param<ParamInt<false>, false>(param_name)(COL_SIZE_VAR_NAME, nullptr, IntType::Int64); /* The second and third parameters are useless here */  \
             if (const auto * ptr = typeid_cast<const ColumnUInt8 *>(&(*(converted_col))))                    \
             { \
                 (param_name).setIntType(IntType::UInt8); \
@@ -764,10 +668,6 @@
                 throw Exception("Invalid int type int regexp function", ErrorCodes::ILLEGAL_TYPE_OF_ARGUMENT); \
             next_convertion; \
         }                                                                                                      \
-=======
-            CONVERT_NULL_STR_COL_TO_PARAM((param_name), (converted_col), next_convertion)                                   \
-        }                                                                                                                   \
->>>>>>> 640461df
     } while (0);
 
 // Method to convert const int column
@@ -775,7 +675,6 @@
     do                                                                                                                                       \
     {                                                                                                                                        \
         std::cout << "CONVERT_CONST_INT_COL_TO_PARAM1\n"; \
-        size_t col_size = (converted_col)->size();                                                                                           \
         const auto * col_const = typeid_cast<const ColumnConst *>(&(*(converted_col)));                                                      \
         if (col_const != nullptr)                                                                                                            \
         {                                                                                                                                    \
@@ -787,12 +686,12 @@
             if (col_const_data->isColumnNullable())                                                                                          \
             {                                                                                                                                \
                 const auto * null_map = &(static_cast<const ColumnNullable &>(*(col_const_data)).getNullMapData()); \
-                Param<ParamInt<true>, true>(param_name)(col_size, data_int64, null_map);  \
+                Param<ParamInt<true>, true>(param_name)(COL_SIZE_VAR_NAME, data_int64, null_map);  \
                 next_convertion;                                                                                                                \
             }                                                                                                                                \
             else                                                                                                                             \
             {                                                                                                                                \
-                Param<ParamInt<true>, false>(param_name)(col_size, data_int64);                                                       \
+                Param<ParamInt<true>, false>(param_name)(COL_SIZE_VAR_NAME, data_int64);                                                       \
                 next_convertion;                                                                                                                \
             }                                                                                                                                \
         }                                                                                                                                    \
@@ -836,89 +735,6 @@
     {
         return (PatT::isConst() && MatchTypeT::isConst());
     }
-<<<<<<< HEAD
-
-    bool isMemorized() const { return memorized_re != nullptr; }
-
-    const std::unique_ptr<Regexps::Regexp> & getRegexp() const { return memorized_re; }
-
-    static void checkInputArg(const DataTypePtr & arg, bool is_str, bool * has_nullable_col, bool * has_data_type_nothing)
-    {
-        if (is_str)
-        {
-            // Check string type argument
-            if (arg->isNullable())
-            {
-                *has_nullable_col = true;
-                const auto * null_type = checkAndGetDataType<DataTypeNullable>(arg.get());
-                if (null_type == nullptr)
-                    throw Exception("Get unexpected nullptr in FunctionStringRegexpInstr", ErrorCodes::LOGICAL_ERROR);
-
-                const auto & nested_type = null_type->getNestedType();
-
-                // It may be DataTypeNothing if it's not string
-                if (!nested_type->isString())
-                {
-                    if (nested_type->getTypeId() != TypeIndex::Nothing)
-                        throw Exception(fmt::format("Illegal type {} of argument of regexp function", arg->getName()), ErrorCodes::ILLEGAL_TYPE_OF_ARGUMENT);
-                    else
-                        *has_data_type_nothing = true;
-                }
-            }
-            else
-            {
-                if (!arg->isString())
-                {
-                    // It may be DataTypeNothing if it's not string
-                    if (arg->getTypeId() != TypeIndex::Nothing)
-                        throw Exception(fmt::format("Illegal type {} of argument of regexp function", arg->getName()), ErrorCodes::ILLEGAL_TYPE_OF_ARGUMENT);
-                    else
-                        *has_data_type_nothing = true;
-                }
-            }
-        }
-        else
-        {
-            // Check int type argument
-            if (arg->isNullable())
-            {
-                *has_nullable_col = true;
-                const auto * null_type = checkAndGetDataType<DataTypeNullable>(arg.get());
-                if (null_type == nullptr)
-                    throw Exception("Get unexpected nullptr in FunctionStringRegexpInstr", ErrorCodes::LOGICAL_ERROR);
-                
-                const auto & nested_type = null_type->getNestedType();
-
-                // It may be DataTypeNothing if it's not string
-                if (!nested_type->isInteger())
-                {
-                    if (nested_type->getTypeId() != TypeIndex::Nothing)
-                        throw Exception(fmt::format("Illegal type {} of argument of regexp function", arg->getName()), ErrorCodes::ILLEGAL_TYPE_OF_ARGUMENT);
-                    else
-                        *has_data_type_nothing = true;
-                }
-            }
-            else
-            {
-                if (!arg->isInteger())
-                {
-                    // It may be DataTypeNothing if it's not string
-                    if (arg->getTypeId() != TypeIndex::Nothing)
-                        throw Exception(fmt::format("Illegal type {} of argument of regexp function", arg->getName()), ErrorCodes::ILLEGAL_TYPE_OF_ARGUMENT);
-                    else
-                        *has_data_type_nothing = true;
-                }
-            }
-        }
-    }
-
-private:
-    // We should pre compile the regular expression when:
-    //  - only pattern column is provided and it's a constant column
-    //  - pattern and match type columns are provided and they are both constant columns
-    mutable std::unique_ptr<Regexps::Regexp> memorized_re;
-=======
->>>>>>> 640461df
 };
 
 // regexp and regexp_like functions are executed in this macro
@@ -936,13 +752,8 @@
             CONVERT_CONST_STR_COL_TO_PARAM(MATCH_TYPE_PARAM_VAR_NAME, MATCH_TYPE_COL_PTR_VAR_NAME, ({EXECUTE_REGEXP_LIKE()})) \
         else                                                                                                                  \
         {                                                                                                                     \
-<<<<<<< HEAD
-            /* match_type is not provided here and set default values */                                                      \
-            Param<ParamDefault, false> MATCH_TYPE_PARAM_VAR_NAME(-1, StringRef("", 0));                                       \
-=======
             /* match_type is not provided here */                                                                             \
             Param<ParamString<true>, false> MATCH_TYPE_PARAM_VAR_NAME(COL_SIZE_VAR_NAME, StringRef("", 0));                   \
->>>>>>> 640461df
             EXECUTE_REGEXP_LIKE()                                                                                             \
         }                                                                                                                     \
     } while (0);
@@ -1202,7 +1013,7 @@
         } \
         else                                                                          \
         { \
-            Param<ParamDefault, false> MATCH_TYPE_PARAM_VAR_NAME(-1, StringRef("", 0)); \
+            Param<ParamString<true>, false> MATCH_TYPE_PARAM_VAR_NAME(COL_SIZE_VAR_NAME, StringRef("", 0));                   \
             EXECUTE_REGEXP_INSTR() \
         } \
     } while (0);
@@ -1215,7 +1026,7 @@
         if (ARG_NUM_VAR_NAME < REGEXP_MIN_PARAM_NUM + 3) \
         { \
             std::cout << "CONVERT_RET_OP_COL_TO_PARAM2\n"; \
-            Param<ParamDefault, false> RET_OP_PARAM_VAR_NAME(-1, static_cast<Int64>(0)); \
+            Param<ParamInt<true>, false> RET_OP_PARAM_VAR_NAME(COL_SIZE_VAR_NAME, static_cast<Int64>(0)); \
             CONVERT_MATCH_TYPE_COL_TO_PARAM() \
         } \
         else \
@@ -1230,7 +1041,7 @@
         if (ARG_NUM_VAR_NAME < REGEXP_MIN_PARAM_NUM + 2) \
         { \
             std::cout << "CONVERT_OCCUR_COL_TO_PARAM2\n"; \
-            Param<ParamDefault, false> OCCUR_PARAM_VAR_NAME(-1, static_cast<Int64>(1)); \
+            Param<ParamInt<true>, false> OCCUR_PARAM_VAR_NAME(COL_SIZE_VAR_NAME, static_cast<Int64>(1)); \
             CONVERT_RET_OP_COL_TO_PARAM() \
         } \
         else \
@@ -1245,7 +1056,7 @@
         if (ARG_NUM_VAR_NAME < REGEXP_MIN_PARAM_NUM + 1) \
         { \
                 std::cout << "CONVERT_POS_COL_TO_PARAM2\n"; \
-            Param<ParamDefault, false> POS_PARAM_VAR_NAME(-1, static_cast<Int64>(1)); \
+            Param<ParamInt<true>, false> POS_PARAM_VAR_NAME(COL_SIZE_VAR_NAME, static_cast<Int64>(1)); \
             CONVERT_OCCUR_COL_TO_PARAM() \
         } \
         else \
@@ -1265,10 +1076,12 @@
     do                                                                                                              \
     {                                                                                                               \
         std::cout << "CONVERT_EXPR_COL_TO_PARAM\n"; \
+        /* Getting column size from expr col */                                                                    \
+        size_t COL_SIZE_VAR_NAME = (EXPR_COL_PTR_VAR_NAME)->size();                                                \
         CONVERT_CONST_STR_COL_TO_PARAM(EXPR_PARAM_VAR_NAME, EXPR_COL_PTR_VAR_NAME, ({CONVERT_PAT_COL_TO_PARAM()})) \
     } while (0);
 
-// The entry to convert columns to params and execute regexp_xxx functions
+// The entry to convert columns to params and execute regexp functions
 #define CONVERT_COLS_TO_PARAMS_AND_EXECUTE() \
     do                                       \
     {                                        \
@@ -1366,10 +1179,6 @@
             return;
         }
 
-        // Check memorization
-        if constexpr (canMemorize<PatT, MatchTypeT>())
-            memorize(par_param, match_type_param, COLLATOR_VAR_NAME);
-
         // Initialize result column
         auto col_res = ColumnVector<ResultType>::create();
         typename ColumnVector<ResultType>::Container & VEC_RES_VAR_NAME = col_res->getData();
@@ -1412,11 +1221,11 @@
         String match_type;
 
         // Start to execute instr
-        if (isMemorized())
+        if (canMemorize<PatT, MatchTypeT>())
         {
             // Codes in this if branch execute instr with memorized regexp
 
-            const auto & regexp = getRegexp();
+            const auto & regexp = memorize(par_param, match_type_param, COLLATOR_VAR_NAME);
             if constexpr (has_nullable_col)
             {
                 // Process nullable columns with memorized regexp
