--- conflicted
+++ resolved
@@ -470,7 +470,6 @@
             }                                                                                                               \
         }                                                                                                                   \
         else                                                                                                                \
-<<<<<<< HEAD
         {                                                                                                                   \
             CONVERT_NULL_STR_COL_TO_PARAM((param_name), (processed_col), next_process)                                     \
         }                                                                                                                   \
@@ -604,90 +603,6 @@
         }                                                                                                                                    \
     } while (0);
 
-// regexp and regexp_like functions are executed in this macro
-#define EXECUTE_REGEXP_LIKE()                                                                                                  \
-    do                                                                                                                         \
-    {                                                                                                                          \
-        EXECUTE_REGEXP_LIKE_FUNC_NAME(RES_ARG_VAR_NAME, EXPR_PARAM_VAR_NAME, PAT_PARAM_VAR_NAME, MATCH_TYPE_PARAM_VAR_NAME); \
-    } while (0);
-
-#define EXECUTE_REGEXP_INSTR() \
-    do \
-    { \
-        EXECUTE_REGEXP_INSTR_FUNC_NAME(RES_ARG_VAR_NAME, EXPR_PARAM_VAR_NAME, PAT_PARAM_VAR_NAME, POS_PARAM_VAR_NAME, OCCUR_PARAM_VAR_NAME, RET_OP_PARAM_VAR_NAME, MATCH_TYPE_PARAM_VAR_NAME); \
-    } while (0);
-
-// Common method to convert match type column
-#define CONVERT_MATCH_TYPE_COL_TO_PARAM()                                                                                          \
-    do                                                                                                                             \
-    {                                                                                                                              \
-        if constexpr (SELF_CLASS_NAME == regexp_name || SELF_CLASS_NAME == regexp_like_name)                                       \
-        {                                                                                                                          \
-            if (ARG_NUM_VAR_NAME == 3)                                                                                             \
-                CONVERT_CONST_STR_COL_TO_PARAM(MATCH_TYPE_PARAM_VAR_NAME, MATCH_TYPE_COL_PTR_VAR_NAME, ({EXECUTE_REGEXP_LIKE()})) \
-            else                                                                                                                   \
-            {                                                                                                                      \
-                /* match_type is not provided here */                                                                              \
-                Param<ParamDefault, false> MATCH_TYPE_PARAM_VAR_NAME(-1, StringRef("", 0));                                        \
-                EXECUTE_REGEXP_LIKE()                                                                                             \
-            }                                                                                                                      \
-        }                                                                                                                          \
-        if constexpr (SELF_CLASS_NAME == regexp_instr_name) \
-        { \
-        } \
-    } while (0);
-
-// Common method to convert return option column
-#define CONVERT_RET_OP_COL_TO_PARAM() \
-    do \
-    { \
-        if constexpr (SELF_CLASS_NAME == regexp_instr_name) \
-            CONVERT_CONST_INT_COL_TO_PARAM(RET_OP_PARAM_VAR_NAME, RET_OP_COL_PTR_VAR_NAME, ({CONVERT_MATCH_TYPE_COL_TO_PARAM()})) \
-    } while (0);
-
-// Common method to convert occurrence column
-#define CONVERT_OCCUR_COL_TO_PARAM() \
-    do \
-    { \
-        if constexpr (SELF_CLASS_NAME == regexp_instr_name) \
-            CONVERT_CONST_INT_COL_TO_PARAM(OCCUR_PARAM_VAR_NAME, OCCUR_COL_PTR_VAR_NAME, ({CONVERT_RET_OP_COL_TO_PARAM()})) \
-    } while (0);
-
-// Common method to convert position column
-#define CONVERT_POS_COL_TO_PARAM() \
-    do \
-    { \
-        if constexpr (SELF_CLASS_NAME == regexp_instr_name) \
-            CONVERT_CONST_INT_COL_TO_PARAM(POS_PARAM_VAR_NAME, POS_COL_PTR_VAR_NAME, ({CONVERT_OCCUR_COL_TO_PARAM()})) \
-    } while (0);
-
-// Common method to convert pattern column
-#define CONVERT_PAT_COL_TO_PARAM()                                                                                           \
-    do                                                                                                                       \
-    {                                                                                                                        \
-        if constexpr (SELF_CLASS_NAME == regexp_name || SELF_CLASS_NAME == regexp_like_name)                                 \
-            CONVERT_CONST_STR_COL_TO_PARAM(PAT_PARAM_VAR_NAME, PAT_COL_PTR_VAR_NAME, ({CONVERT_MATCH_TYPE_COL_TO_PARAM()})) \
-        else if constexpr (SELF_CLASS_NAME == regexp_instr_name) \
-            CONVERT_CONST_STR_COL_TO_PARAM(PAT_PARAM_VAR_NAME, PAT_COL_PTR_VAR_NAME, ({CONVERT_POS_COL_TO_PARAM()})) \
-    } while (0);
-
-// Common method to convert expression column
-#define CONVERT_EXPR_COL_TO_PARAM()                                                                                 \
-    do                                                                                                              \
-    {                                                                                                               \
-        CONVERT_CONST_STR_COL_TO_PARAM(EXPR_PARAM_VAR_NAME, EXPR_COL_PTR_VAR_NAME, ({CONVERT_PAT_COL_TO_PARAM()})) \
-    } while (0);
-
-// The entry to convert columns to params and execute regexp_xxx functions
-#define CONVERT_COLS_TO_PARAMS_AND_EXECUTE() \
-    do                                       \
-    {                                        \
-        CONVERT_EXPR_COL_TO_PARAM()          \
-=======
-            CONVERT_NULL_STR_COL_TO_PARAM((param_name), (processed_col), next_process)                                      \
->>>>>>> efb2d73f
-    } while (0);
-
 class FunctionStringRegexpBase
 {
 public:
@@ -980,16 +895,42 @@
         if ((ARG_NUM_VAR_NAME) == REGEXP_LIKE_MAX_PARAM_NUM)
             MATCH_TYPE_COL_PTR_VAR_NAME = block.getByPosition(arguments[2]).column;
 
-<<<<<<< HEAD
-        // For passing compilation
-        ColumnPtr POS_COL_PTR_VAR_NAME;
-        ColumnPtr OCCUR_COL_PTR_VAR_NAME;
-        ColumnPtr RET_OP_COL_PTR_VAR_NAME;
-
-=======
->>>>>>> efb2d73f
         CONVERT_COLS_TO_PARAMS_AND_EXECUTE()
     }
+
+private:
+    void checkInputArg(const DataTypePtr & arg, bool * has_nullable_col, bool * has_data_type_nothing) const
+    {
+        if (arg->isNullable())
+        {
+            *has_nullable_col = true;
+            const auto * null_type = checkAndGetDataType<DataTypeNullable>(arg.get());
+            if (null_type == nullptr)
+                throw Exception("Get unexpected nullptr in FunctionStringRegexp", ErrorCodes::LOGICAL_ERROR);
+
+            const auto & nested_type = null_type->getNestedType();
+            if (!nested_type->isString())
+            {
+                if (nested_type->getTypeId() != TypeIndex::Nothing)
+                    throw Exception(fmt::format("Illegal type {} of argument of function {}", arg->getName(), getName()), ErrorCodes::ILLEGAL_TYPE_OF_ARGUMENT);
+                else
+                    *has_data_type_nothing = true;
+            }
+        }
+        else
+        {
+            if (!arg->isString())
+            {
+                if (arg->getTypeId() != TypeIndex::Nothing)
+                    throw Exception(fmt::format("Illegal type {} of argument of function {}", arg->getName(), getName()), ErrorCodes::ILLEGAL_TYPE_OF_ARGUMENT);
+                else
+                    *has_data_type_nothing = true;
+            }
+        }
+    }
+
+    TiDB::TiDBCollatorPtr collator = nullptr;
+};
 
 #undef CONVERT_COLS_TO_PARAMS_AND_EXECUTE
 #undef CONVERT_EXPR_COL_TO_PARAM
@@ -997,39 +938,62 @@
 #undef CONVERT_MATCH_TYPE_COL_TO_PARAM
 #undef EXECUTE_REGEXP_LIKE
 
-private:
-    void checkInputArg(const DataTypePtr & arg, bool * has_nullable_col, bool * has_data_type_nothing) const
-    {
-        if (arg->isNullable())
-        {
-            *has_nullable_col = true;
-            const auto * null_type = checkAndGetDataType<DataTypeNullable>(arg.get());
-            if (null_type == nullptr)
-                throw Exception("Get unexpected nullptr in FunctionStringRegexp", ErrorCodes::LOGICAL_ERROR);
-
-            const auto & nested_type = null_type->getNestedType();
-            if (!nested_type->isString())
-            {
-                if (nested_type->getTypeId() != TypeIndex::Nothing)
-                    throw Exception(fmt::format("Illegal type {} of argument of function {}", arg->getName(), getName()), ErrorCodes::ILLEGAL_TYPE_OF_ARGUMENT);
-                else
-                    *has_data_type_nothing = true;
-            }
-        }
-        else
-        {
-            if (!arg->isString())
-            {
-                if (arg->getTypeId() != TypeIndex::Nothing)
-                    throw Exception(fmt::format("Illegal type {} of argument of function {}", arg->getName(), getName()), ErrorCodes::ILLEGAL_TYPE_OF_ARGUMENT);
-                else
-                    *has_data_type_nothing = true;
-            }
-        }
-    }
-
-    TiDB::TiDBCollatorPtr collator = nullptr;
-};
+#define EXECUTE_REGEXP_INSTR() \
+    do \
+    { \
+        EXECUTE_REGEXP_INSTR_FUNC_NAME(RES_ARG_VAR_NAME, EXPR_PARAM_VAR_NAME, PAT_PARAM_VAR_NAME, POS_PARAM_VAR_NAME, OCCUR_PARAM_VAR_NAME, RET_OP_PARAM_VAR_NAME, MATCH_TYPE_PARAM_VAR_NAME); \
+    } while (0);
+
+// Method to convert match type column
+#define CONVERT_MATCH_TYPE_COL_TO_PARAM()                                                                                          \
+    do                                                                                                                             \
+    {                                                                                                                              \                                                                                                                    \
+        if constexpr (SELF_CLASS_NAME == regexp_instr_name) \
+        { \
+        } \
+    } while (0);
+
+// Method to convert return option column
+#define CONVERT_RET_OP_COL_TO_PARAM() \
+    do \
+    { \
+        CONVERT_CONST_INT_COL_TO_PARAM(RET_OP_PARAM_VAR_NAME, RET_OP_COL_PTR_VAR_NAME, ({CONVERT_MATCH_TYPE_COL_TO_PARAM()})) \
+    } while (0);
+
+// Method to convert occurrence column
+#define CONVERT_OCCUR_COL_TO_PARAM() \
+    do \
+    { \
+        CONVERT_CONST_INT_COL_TO_PARAM(OCCUR_PARAM_VAR_NAME, OCCUR_COL_PTR_VAR_NAME, ({CONVERT_RET_OP_COL_TO_PARAM()})) \
+    } while (0);
+
+// Method to convert position column
+#define CONVERT_POS_COL_TO_PARAM() \
+    do \
+    { \
+        CONVERT_CONST_INT_COL_TO_PARAM(POS_PARAM_VAR_NAME, POS_COL_PTR_VAR_NAME, ({CONVERT_OCCUR_COL_TO_PARAM()})) \
+    } while (0);
+
+// Method to convert pattern column
+#define CONVERT_PAT_COL_TO_PARAM()                                                                                           \
+    do                                                                                                                       \
+    {                                                                                                                        \
+        CONVERT_CONST_STR_COL_TO_PARAM(PAT_PARAM_VAR_NAME, PAT_COL_PTR_VAR_NAME, ({CONVERT_POS_COL_TO_PARAM()})) \
+    } while (0);
+
+// Method to convert expression column
+#define CONVERT_EXPR_COL_TO_PARAM()                                                                                 \
+    do                                                                                                              \
+    {                                                                                                               \
+        CONVERT_CONST_STR_COL_TO_PARAM(EXPR_PARAM_VAR_NAME, EXPR_COL_PTR_VAR_NAME, ({CONVERT_PAT_COL_TO_PARAM()})) \
+    } while (0);
+
+// The entry to convert columns to params and execute regexp_xxx functions
+#define CONVERT_COLS_TO_PARAMS_AND_EXECUTE() \
+    do                                       \
+    {                                        \
+        CONVERT_EXPR_COL_TO_PARAM()          \
+    } while (0);
 
 // Implementation of regexp_instr function
 template <typename Name>
@@ -1198,6 +1162,15 @@
 
     TiDB::TiDBCollatorPtr collator = nullptr;
 };
+
+#undef CONVERT_COLS_TO_PARAMS_AND_EXECUTE
+#undef CONVERT_EXPR_COL_TO_PARAM
+#undef CONVERT_PAT_COL_TO_PARAM
+#undef CONVERT_POS_COL_TO_PARAM
+#undef CONVERT_OCCUR_COL_TO_PARAM
+#undef CONVERT_RET_OP_COL_TO_PARAM
+#undef CONVERT_MATCH_TYPE_COL_TO_PARAM
+#undef EXECUTE_REGEXP_INSTR
 
 template <typename Impl, typename Name>
 class FunctionStringReplace : public IFunction
