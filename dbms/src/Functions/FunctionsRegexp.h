// Copyright 2022 PingCAP, Ltd.
//
// Licensed under the Apache License, Version 2.0 (the "License");
// you may not use this file except in compliance with the License.
// You may obtain a copy of the License at
//
//     http://www.apache.org/licenses/LICENSE-2.0
//
// Unless required by applicable law or agreed to in writing, software
// distributed under the License is distributed on an "AS IS" BASIS,
// WITHOUT WARRANTIES OR CONDITIONS OF ANY KIND, either express or implied.
// See the License for the specific language governing permissions and
// limitations under the License.

#pragma once

#include <Columns/ColumnConst.h>
#include <Columns/ColumnFixedString.h>
#include <Columns/ColumnNullable.h>
#include <Columns/ColumnString.h>
#include <Columns/ColumnsNumber.h>
#include <Columns/IColumn.h>
#include <Common/Exception.h>
#include <Common/Volnitsky.h>
#include <Common/config.h>
#include <Core/Field.h>
#include <Core/Types.h>
#include <DataTypes/DataTypeNothing.h>
#include <DataTypes/DataTypeNullable.h>
#include <DataTypes/DataTypeString.h>
#include <DataTypes/DataTypesNumber.h>
#include <Functions/FunctionHelpers.h>
#include <Functions/FunctionsStringReplace.h>
#include <Functions/IFunction.h>
#include <Functions/Regexps.h>
#include <Functions/StringUtil.h>
#include <Functions/re2Util.h>
#include <Parsers/Lexer.h>
#include <common/StringRef.h>
#include <common/defines.h>
#include <common/types.h>
#include <re2/re2.h>

#include <cstring>
#include <memory>
#include <type_traits>

#if USE_RE2_ST
#include <re2_st/re2.h>
#else
#define re2_st re2
#endif

namespace DB
{

namespace ErrorCodes
{
extern const int BAD_ARGUMENTS;
extern const int ILLEGAL_COLUMN;
extern const int TOO_LESS_ARGUMENTS_FOR_FUNCTION;
extern const int TOO_MANY_ARGUMENTS_FOR_FUNCTION;
} // namespace ErrorCodes

const char * EMPTY_PAT_ERR_MSG = "Empty pattern is invalid";

struct NameTiDBRegexp
{
    static constexpr auto name = "regexp";
};
struct NameRegexpLike
{
    static constexpr auto name = "regexp_like";
};
struct NameRegexpInstr
{
    static constexpr auto name = "regexp_instr";
};
struct NameRegexpSubstr
<<<<<<< HEAD
=======
{
    static constexpr auto name = "regexp_substr";
};
struct NameReplaceRegexpOne
>>>>>>> d8c369cb
{
    static constexpr auto name = "regexp_substr";
};
struct NameRegexpReplace
{
    static constexpr auto name = "regexp_replace";
};

static constexpr std::string_view regexp_like_name(NameRegexpLike::name);

inline int getDefaultFlags()
{
    int flags = 0;
    flags |= OptimizedRegularExpressionImpl<false>::RE_NO_CAPTURE | OptimizedRegularExpressionImpl<false>::RE_NO_OPTIMIZE;
    return flags;
}

inline String addMatchTypeForPattern(const String & pattern, const String & match_type, TiDB::TiDBCollatorPtr collator)
{
    String mode = re2Util::getRE2ModeModifiers(match_type, collator);
    if (mode.empty())
        return pattern;

    return fmt::format("{}{}", mode, pattern);
}

inline Regexps::Regexp createRegexpWithMatchType(const String & pattern, const String & match_type, TiDB::TiDBCollatorPtr collator)
{
    String final_pattern = addMatchTypeForPattern(pattern, match_type, collator);
    return Regexps::createRegexp<false>(final_pattern, getDefaultFlags());
}

// Only int types used in ColumnsNumber.h can be valid
template <typename T>
inline constexpr bool check_int_type()
{
    return std::is_same_v<T, UInt8> || std::is_same_v<T, UInt16> || std::is_same_v<T, UInt32> || std::is_same_v<T, UInt64> || std::is_same_v<T, Int8> || std::is_same_v<T, Int16> || std::is_same_v<T, Int32> || std::is_same_v<T, Int64>;
}

Int64 getIntFromField(Field & field)
{
    switch (field.getType())
    {
    case Field::Types::Int64:
        return field.safeGet<Int64>();
    case Field::Types::UInt64:
        return field.safeGet<UInt64>();
    default:
        throw Exception("Unexpected int type");
    }
}

enum class IntType
{
    UInt8 = 0,
    UInt16,
    UInt32,
    UInt64,
    Int8,
    Int16,
    Int32,
    Int64
};

template <typename T>
Int64 getInt(const void * container, size_t idx)
{
    const auto * tmp = reinterpret_cast<const typename ColumnVector<T>::Container *>(container);
    return static_cast<Int64>((*tmp)[idx]);
}

using GetIntFuncPointerType = Int64 (*)(const void *, size_t);

GetIntFuncPointerType getGetIntFuncPointer(IntType int_type)
{
    switch (int_type)
    {
    case IntType::UInt8:
        return &getInt<UInt8>;
    case IntType::UInt16:
        return &getInt<UInt16>;
    case IntType::UInt32:
        return &getInt<UInt32>;
    case IntType::UInt64:
        return &getInt<UInt64>;
    case IntType::Int8:
        return &getInt<Int8>;
    case IntType::Int16:
        return &getInt<Int16>;
    case IntType::Int32:
        return &getInt<Int32>;
    case IntType::Int64:
        return &getInt<Int64>;
    default:
        throw Exception("Unexpected int type");
    }
}

// We need to fill something into StringColumn when all elements are null
inline void fillColumnStringWhenAllNull(decltype(ColumnString::create()) & col_res, size_t size)
{
    auto & col_res_data = col_res->getChars();
    auto & col_res_offsets = col_res->getOffsets();
    col_res_data.resize(size);
    col_res_offsets.resize(size);

    size_t offset = 0;
    for (size_t i = 0; i < size; ++i)
    {
        col_res_data[offset++] = 0;
        col_res_offsets[i] = offset;
    }
}

template <bool is_const>
class ParamString
{
public:
    DISALLOW_COPY_AND_MOVE(ParamString);

    using Chars_t = ColumnString::Chars_t;
    using Offsets = ColumnString::Offsets;

    // For passing compilation
    explicit ParamString(Int64)
        : const_string_data(nullptr)
        , const_string_data_size(0)
        , chars(nullptr)
        , offsets(nullptr)
    {
        throw Exception("Shouldn't call this constructor");
    }

    explicit ParamString(const StringRef & str_ref)
        : const_string_data(nullptr)
        , const_string_data_size(0)
        , chars(nullptr)
        , offsets(nullptr)
    {
        // Deep copy
        const_string_data = new char[str_ref.size];
        memcpy(const_string_data, str_ref.data, str_ref.size);
        const_string_data_size = str_ref.size;
        if constexpr (!is_const)
            throw Exception("non-const parm should not call this constructor");
    }

    // For passing compilation
    explicit ParamString(const void *)
        : const_string_data(nullptr)
        , const_string_data_size(0)
        , chars(nullptr)
        , offsets(nullptr)
    {
        throw Exception("Shouldn't call this constructor");
    }

    ParamString(const void * chars_, const void * offsets_)
        : const_string_data(nullptr)
        , const_string_data_size(0)
        , chars(reinterpret_cast<const Chars_t *>(chars_))
        , offsets(reinterpret_cast<const Offsets *>(offsets_))
    {
        if constexpr (is_const)
            throw Exception("const parm should not call this constructor");
    }

    ~ParamString()
    {
        delete[] const_string_data;
    }

    static IntType getIntType() { throw Exception("ParamString not supports this function"); }

    template <typename T>
    Int64 getInt(size_t) const
    {
        throw Exception("ParamString not supports this function");
    }

    String getString(size_t idx) const
    {
        if constexpr (is_const)
            return String(const_string_data, const_string_data_size);
        else
            return String(reinterpret_cast<const char *>(&(*chars)[offsetAt(idx)]), sizeAt(idx) - 1);
    }

    void getStringRef(size_t idx, StringRef & dst) const
    {
        if constexpr (is_const)
        {
            dst.data = const_string_data;
            dst.size = const_string_data_size;
        }
        else
        {
            auto tmp = StringRef(reinterpret_cast<const char *>(&(*chars)[offsetAt(idx)]), sizeAt(idx) - 1);
            dst.data = tmp.data;
            dst.size = tmp.size;
        }
    }

    constexpr static bool isConst() { return is_const; }

    const void * getContainer() const { return nullptr; }

private:
    size_t offsetAt(size_t i) const { return i == 0 ? 0 : (*offsets)[i - 1]; }
    size_t sizeAt(size_t i) const { return i == 0 ? (*offsets)[0] : ((*offsets)[i] - (*offsets)[i - 1]); }

    char * const_string_data;
    size_t const_string_data_size;

    // for vector string
    const Chars_t * chars;
    const Offsets * offsets;
};

template <bool is_const>
class ParamInt
{
public:
    DISALLOW_COPY_AND_MOVE(ParamInt);

    explicit ParamInt(Int64 val)
        : const_int_val(val)
        , int_type(IntType::Int64)
        , int_container(nullptr)
    {
        if constexpr (!is_const)
            throw Exception("non-const parm should not call this constructor");
    }

    // For passing compilation
    explicit ParamInt(const StringRef &)
        : const_int_val(0)
        , int_type(IntType::UInt8)
        , int_container(nullptr)
    {
        throw Exception("Shouldn't call this constructor");
    }

    ParamInt(const void * int_container_, IntType int_type_)
        : const_int_val(0)
        , int_type(int_type_)
        , int_container(int_container_)
    {
        if constexpr (is_const)
            throw Exception("const parm should not call this constructor");
    }

    // For passing compilation
    ParamInt(const void *, const void *)
        : const_int_val(0)
        , int_type(IntType::UInt8)
        , int_container(nullptr)
    {
        throw Exception("Shouldn't call this constructor");
    }

    template <typename T>
    Int64 getInt(size_t idx) const
    {
        if constexpr (is_const)
            return const_int_val;
        else
        {
            const auto * tmp = reinterpret_cast<const typename ColumnVector<std::enable_if_t<check_int_type<T>(), T>>::Container *>(int_container);
            return static_cast<Int64>((*tmp)[idx]);
        }
    }

    IntType getIntType() const { return int_type; }
    String getString(size_t) const { throw Exception("ParamInt not supports this function"); }
    void getStringRef(size_t, StringRef &) const { throw Exception("ParamInt not supports this function"); }
    const void * getContainer() const { return int_container; }
    constexpr static bool isConst() { return is_const; }

private:
    Int64 const_int_val;
    IntType int_type;

    // for vector int
    // type: ColumnVector::Container
    const void * int_container;
};

// Columns may be const, nullable or plain vector, we can conveniently handle
// these different type columns with Param.
template <typename ParamImplType, bool is_nullable>
class Param
{
public:
    DISALLOW_COPY_AND_MOVE(Param);

    // const string param
    Param(size_t col_size_, const StringRef & str_ref)
        : col_size(col_size_)
        , null_map(nullptr)
        , data(str_ref)
    {
        checkNullableLogic();
    }

    // const nullable string param
    Param(size_t col_size_, const StringRef & str_ref, ConstNullMapPtr null_map_)
        : col_size(col_size_)
        , null_map(null_map_)
        , data(str_ref)
    {
        checkNullableLogic();
    }

    // const int param
    Param(size_t col_size_, Int64 val)
        : col_size(col_size_)
        , null_map(nullptr)
        , data(val)
    {
        checkNullableLogic();
    }

    // const nullable int param
    Param(size_t col_size_, Int64 val, ConstNullMapPtr null_map_)
        : col_size(col_size_)
        , null_map(null_map_)
        , data(val)
    {
        checkNullableLogic();
    }

    // pure vector string param
    // chars_ type: ParamImplType::Chars_t
    // offsets_ type: ParamImplType::Offsets
    Param(size_t col_size_, const void * chars_, const void * offsets_)
        : col_size(col_size_)
        , null_map(nullptr)
        , data(chars_, offsets_)
    {
        checkNullableLogic();
    }

    // pure vector int param
    // int_container_ type: ParamImplType::Container
    Param(size_t col_size_, const void * int_container_, IntType int_type)
        : col_size(col_size_)
        , null_map(nullptr)
        , data(int_container_, int_type)
    {
        checkNullableLogic();
    }

    // nullable vector string param
    // chars_ type: ParamImplType::Chars_t
    // offsets_ type: ParamImplType::Offsets
    Param(size_t col_size_, ConstNullMapPtr null_map_, const void * chars_, const void * offsets_)
        : col_size(col_size_)
        , null_map(null_map_)
        , data(chars_, offsets_)
    {
        checkNullableLogic();
    }

    // nullable vector int param
    // int_container_ type: ParamImplType::Container
    Param(size_t col_size_, ConstNullMapPtr null_map_, const void * int_container_, IntType int_type)
        : col_size(col_size_)
        , null_map(null_map_)
        , data(int_container_, int_type)
    {
        checkNullableLogic();
    }

    template <typename T>
    Int64 getInt(size_t idx) const
    {
        return data.template getInt<T>(idx);
    }
    void getStringRef(size_t idx, StringRef & dst) const { return data.getStringRef(idx, dst); }
    String getString(size_t idx) const { return data.getString(idx); }

    bool isNullAt(size_t idx) const
    {
        if constexpr (is_nullable && ParamImplType::isConst())
            return (*null_map)[0];
        else if constexpr (is_nullable)
            return (*null_map)[idx];
        else
            return false;
    }

    IntType getIntType() const { return data.getIntType(); }
    size_t getDataNum() const { return col_size; }
    const void * getContainer() const { return data.getContainer(); }
    constexpr static bool isNullableCol() { return is_nullable; }
    constexpr static bool isConst() { return ParamImplType::isConst(); }

private:
    // When this is a nullable param, we should ensure the null_map is not nullptr
    inline void checkNullableLogic()
    {
        if (is_nullable && (null_map == nullptr))
            throw Exception("Nullable Param with nullptr null_map");
    }

    const size_t col_size;
    ConstNullMapPtr null_map;
    ParamImplType data;
};

#define APPLY_FOR_PARAM_STRING_VARIANTS(M, pv_name, param_name, next_process) \
    M(StringNullableAndNotConst, pv_name, param_name, next_process)           \
    M(StringNotNullableAndConst, pv_name, param_name, next_process)           \
    M(StringNotNullableAndNotConst, pv_name, param_name, next_process)        \
    M(StringNullableAndConst, pv_name, param_name, next_process)

#define APPLY_FOR_PARAM_INT_VARIANTS(M, pv_name, param_name, next_process) \
    M(IntNullableAndNotConst, pv_name, param_name, next_process)           \
    M(IntNotNullableAndConst, pv_name, param_name, next_process)           \
    M(IntNotNullableAndNotConst, pv_name, param_name, next_process)        \
    M(IntNullableAndConst, pv_name, param_name, next_process)

#define ACTUAL_PARAM_TYPE(NAME) ParamVariant::Param##NAME

#define GET_ACTUAL_PARAM_PTR(NAME, param_ptr_name) (reinterpret_cast<ACTUAL_PARAM_TYPE(NAME) *>(param_ptr_name))

#define ENUMERATE_PARAM_VARIANT_CASES(NAME, param_ptr_name, actual_param_ptr_name, next_process) \
    case ParamVariant::ParamType::NAME:                                                          \
    {                                                                                            \
        auto *(actual_param_ptr_name) = GET_ACTUAL_PARAM_PTR(NAME, param_ptr_name);              \
        next_process;                                                                            \
        break;                                                                                   \
    }

class ParamVariant
{
public:
    // String type
    using ParamStringNullableAndNotConst = Param<ParamString<false>, true>;
    using ParamStringNotNullableAndConst = Param<ParamString<true>, false>;
    using ParamStringNotNullableAndNotConst = Param<ParamString<false>, false>;
    using ParamStringNullableAndConst = Param<ParamString<true>, true>;

    // Int type
    using ParamIntNullableAndNotConst = Param<ParamInt<false>, true>;
    using ParamIntNotNullableAndConst = Param<ParamInt<true>, false>;
    using ParamIntNotNullableAndNotConst = Param<ParamInt<false>, false>;
    using ParamIntNullableAndConst = Param<ParamInt<true>, true>;

    enum class ParamType
    {
        StringNullableAndNotConst,
        StringNotNullableAndConst,
        StringNotNullableAndNotConst,
        StringNullableAndConst,
        IntNullableAndNotConst,
        IntNotNullableAndConst,
        IntNotNullableAndNotConst,
        IntNullableAndConst
    };

    // default ParamString's ParamType should be ParamType::StringNotNullAndNotConst
    ParamVariant(ColumnPtr col, size_t col_size, const StringRef & default_val)
        : col_ptr(col)
        , param(nullptr)
    {
        if (col_ptr != nullptr)
        {
            setParamStringTypeAndGenerateParam(col_size);
        }
        else
        {
            // This param is not provided by user, so we should use default value.
            param = new ParamStringNotNullableAndConst(col_size, default_val);
            param_type = ParamType::StringNotNullableAndConst;
        }
    }

    // default ParamInt's ParamType should be ParamType::IntNotNullAndNotConst
    ParamVariant(ColumnPtr col, size_t col_size, Int64 default_val)
        : col_ptr(col)
        , param(nullptr)
    {
        if (col_ptr != nullptr)
        {
            setParamIntTypeAndGenerateParam(col_size);
        }
        else
        {
            // This param is not provided by user, so we should use default value.
            param = new ParamIntNotNullableAndConst(col_size, default_val);
            param_type = ParamType::IntNotNullableAndConst;
        }
    }

    ~ParamVariant()
    {
        if (param != nullptr)
        {
            switch (param_type)
            {
                // Expand the macro to enumerate string param cases
                APPLY_FOR_PARAM_STRING_VARIANTS(ENUMERATE_PARAM_VARIANT_CASES, param, actual_param_ptr, ({ delete actual_param_ptr; }))

                // Expand the macro to enumerate int param cases
                APPLY_FOR_PARAM_INT_VARIANTS(ENUMERATE_PARAM_VARIANT_CASES, param, actual_param_ptr, ({ delete actual_param_ptr; }))
            default:
                throw Exception("Unexpected ParamType");
            }
        }
    }

    ParamType getParamType() const { return param_type; }

private:
    void handleStringConstCol(size_t col_size, const ColumnConst * col_const)
    {
        const auto & col_const_data = col_const->getDataColumnPtr();
        if (col_const_data->isColumnNullable())
        {
            Field field;
            col_const->get(0, field);
            String tmp = field.isNull() ? String("") : field.safeGet<String>();
            const auto * null_map = &(static_cast<const ColumnNullable &>(*(col_const_data)).getNullMapData());

            // Construct actual param
            param = new ParamStringNullableAndConst(col_size, StringRef(tmp.data(), tmp.size()), null_map);
            param_type = ParamType::StringNullableAndConst;
        }
        else
        {
            // Construct actual param
            param = new ParamStringNotNullableAndConst(col_size, col_const->getDataAt(0));
            param_type = ParamType::StringNotNullableAndConst;
        }
    }

    void handleStringNonConstCol(size_t col_size)
    {
        if (col_ptr->isColumnNullable())
        {
            auto nested_ptr = static_cast<const ColumnNullable &>(*(col_ptr)).getNestedColumnPtr();
            const auto * tmp = checkAndGetColumn<ColumnString>(&(*nested_ptr));
            const auto * null_map = &(static_cast<const ColumnNullable &>(*(col_ptr)).getNullMapData());

            // Construct actual param
            param = new ParamStringNullableAndNotConst(col_size, null_map, static_cast<const void *>(&(tmp->getChars())), static_cast<const void *>(&(tmp->getOffsets())));
            param_type = ParamType::StringNullableAndNotConst;
        }
        else
        {
            // This is a pure string vector column
            const auto * tmp = checkAndGetColumn<ColumnString>(&(*(col_ptr)));

            // Construct actual param
            param = new ParamStringNotNullableAndNotConst(col_size, static_cast<const void *>(&(tmp->getChars())), static_cast<const void *>(&(tmp->getOffsets())));
            param_type = ParamType::StringNotNullableAndNotConst;
        }
    }

    void setParamStringTypeAndGenerateParam(size_t col_size)
    {
        const auto * col_const = typeid_cast<const ColumnConst *>(&(*(col_ptr)));
        if (col_const != nullptr)
            handleStringConstCol(col_size, col_const);
        else
            handleStringNonConstCol(col_size);
    }

private:
    void handleIntConstCol(size_t col_size, const ColumnConst * col_const)
    {
        Field field;
        col_const->get(0, field);
        auto data_int64 = field.isNull() ? -1 : getIntFromField(field);
        const auto & col_const_data = col_const->getDataColumnPtr();
        if (col_const_data->isColumnNullable())
        {
            const auto * null_map = &(static_cast<const ColumnNullable &>(*(col_const_data)).getNullMapData());

            // Construct actual param
            param = new ParamIntNullableAndConst(col_size, data_int64, null_map);
            param_type = ParamType::IntNullableAndConst;
        }
        else
        {
            // Construct actual param
            param = new ParamIntNotNullableAndConst(col_size, data_int64);
            param_type = ParamType::IntNotNullableAndConst;
        }
    }

#define APPLY_FOR_INT_CONTAINER(M, col_ptr, null_map, param) \
    M(UInt8, col_ptr, null_map, param)                       \
    M(UInt16, col_ptr, null_map, param)                      \
    M(UInt32, col_ptr, null_map, param)                      \
    M(UInt64, col_ptr, null_map, param)                      \
    M(Int8, col_ptr, null_map, param)                        \
    M(Int16, col_ptr, null_map, param)                       \
    M(Int32, col_ptr, null_map, param)                       \
    M(Int64, col_ptr, null_map, param)

    void handleIntNonConstCol(size_t col_size)
    {
        if (col_ptr->isColumnNullable())
        {
            auto nested_ptr = static_cast<const ColumnNullable &>(*(col_ptr)).getNestedColumnPtr();
            const auto * null_map = &(static_cast<const ColumnNullable &>(*(col_ptr)).getNullMapData());

            // Construct actual param
            param_type = ParamType::IntNullableAndNotConst;

#define M(INT_TYPE, col_ptr, null_map, param)                                                                                                \
    else if (const auto * ptr = typeid_cast<const Column##INT_TYPE *>(&(*(col_ptr))))                                                        \
    {                                                                                                                                        \
        (param) = new ParamIntNullableAndNotConst(col_size, null_map, reinterpret_cast<const void *>(&(ptr->getData())), IntType::INT_TYPE); \
    }

            if (false)
            {
            }
            APPLY_FOR_INT_CONTAINER(M, nested_ptr, null_map, param)
            else throw Exception("Invalid int type int regexp function", ErrorCodes::ILLEGAL_TYPE_OF_ARGUMENT);

#undef M
        }
        else
        {
            // Construct actual param
            param_type = ParamType::IntNotNullableAndNotConst;

#define M(INT_TYPE, col_ptr, null_map, param)                                                                                         \
    else if (const auto * ptr = typeid_cast<const Column##INT_TYPE *>(&(*(col_ptr))))                                                 \
    {                                                                                                                                 \
        (param) = new ParamIntNotNullableAndNotConst(col_size, reinterpret_cast<const void *>(&(ptr->getData())), IntType::INT_TYPE); \
    }

            if (false)
            {
            }
            APPLY_FOR_INT_CONTAINER(M, col_ptr, null_map, param)
            else throw Exception("Invalid int type int regexp function", ErrorCodes::ILLEGAL_TYPE_OF_ARGUMENT);

#undef M
        }
    }

#undef APPLY_FOR_INT_CONTAINER

    void setParamIntTypeAndGenerateParam(size_t col_size)
    {
        const auto * col_const = typeid_cast<const ColumnConst *>(&(*(col_ptr)));
        if (col_const != nullptr)
            handleIntConstCol(col_size, col_const);
        else
            handleIntNonConstCol(col_size);
    }

    ParamType param_type;
    ColumnPtr col_ptr;

public:
    // ATTENTION! Be careful to change this variable's name as many macros use it
    //
    // This variable should be reinterpret_cast to specific type before used
    void * param;
};

// Unifying these names is necessary in macros
#define EXPR_PV_VAR_NAME expr_pv
#define PAT_PV_VAR_NAME pat_pv
#define POS_PV_VAR_NAME pos_pv
#define OCCUR_PV_VAR_NAME occur_pv
#define RET_OP_PV_VAR_NAME return_option_pv
#define MATCH_TYPE_PV_VAR_NAME match_type_pv
#define REPL_PV_VAR_NAME repl_pv

#define EXPR_PARAM_PTR_VAR_NAME expr_param
#define PAT_PARAM_PTR_VAR_NAME pat_param
#define POS_PARAM_PTR_VAR_NAME pos_param
#define OCCUR_PARAM_PTR_VAR_NAME occur_param
#define RET_OP_PARAM_PTR_VAR_NAME return_option_param
#define MATCH_TYPE_PARAM_PTR_VAR_NAME match_type_param
#define REPL_PARAM_PTR_VAR_NAME repl_param

#define RES_ARG_VAR_NAME res_arg

// Unify the name of functions that actually execute regexp
#define REGEXP_CLASS_MEM_FUNC_IMPL_NAME executeRegexpFunc

// Do not merge GET_ACTUAL_STRING_PARAM and GET_ACTUAL_INT_PARAM together,
// as this will generate more useless codes and templates.

#define GET_ACTUAL_STRING_PARAM(pv_name, param_name, next_process)                                                    \
    do                                                                                                                \
    {                                                                                                                 \
        switch ((pv_name).getParamType())                                                                             \
        {                                                                                                             \
            /* Expand this macro to enumerate all string cases */                                                     \
            APPLY_FOR_PARAM_STRING_VARIANTS(ENUMERATE_PARAM_VARIANT_CASES, (pv_name).param, param_name, next_process) \
        default:                                                                                                      \
            throw Exception("Unexpected ParamType");                                                                  \
        }                                                                                                             \
    } while (0);

// Common method to get actual int param
#define GET_ACTUAL_INT_PARAM(pv_name, param_name, next_process)                                                    \
    do                                                                                                             \
    {                                                                                                              \
        switch ((pv_name).getParamType())                                                                          \
        {                                                                                                          \
            /* Expand this macro to enumerate all int cases */                                                     \
            APPLY_FOR_PARAM_INT_VARIANTS(ENUMERATE_PARAM_VARIANT_CASES, (pv_name).param, param_name, next_process) \
        default:                                                                                                   \
            throw Exception("Unexpected ParamType");                                                               \
        }                                                                                                          \
    } while (0);

class FunctionStringRegexpBase
{
public:
    static constexpr size_t REGEXP_MIN_PARAM_NUM = 2;
    static constexpr size_t REGEXP_REPLACE_MIN_PARAM_NUM = 3;

    // Max parameter number the regexp_xxx function could receive
    static constexpr size_t REGEXP_MAX_PARAM_NUM = 2;
    static constexpr size_t REGEXP_LIKE_MAX_PARAM_NUM = 3;
    static constexpr size_t REGEXP_INSTR_MAX_PARAM_NUM = 6;
    static constexpr size_t REGEXP_REPLACE_MAX_PARAM_NUM = 6;
    static constexpr size_t REGEXP_SUBSTR_MAX_PARAM_NUM = 5;

    // We should pre compile the regular expression when:
    //  - only pattern column is provided and it's a constant column
    //  - pattern and match type columns are provided and they are both constant columns
    template <bool need_subpattern, typename ExprT, typename MatchTypeT>
    std::unique_ptr<Regexps::Regexp> memorize(const ExprT & pat_param, const MatchTypeT & match_type_param, TiDB::TiDBCollatorPtr collator) const
    {
        if (pat_param.isNullAt(0) || match_type_param.isNullAt(0))
            return nullptr;

        String final_pattern = pat_param.getString(0);
        if (unlikely(final_pattern.empty()))
            throw Exception(EMPTY_PAT_ERR_MSG);

        if (need_subpattern)
            final_pattern = fmt::format("({})", final_pattern);

        String match_type = match_type_param.getString(0);
        final_pattern = addMatchTypeForPattern(final_pattern, match_type, collator);

        int flags = getDefaultFlags();
        return std::make_unique<Regexps::Regexp>(final_pattern, flags);
    }

    // Check if we can memorize the regexp
    template <typename PatT, typename MatchTypeT>
    constexpr static bool canMemorize()
    {
        return (PatT::isConst() && MatchTypeT::isConst());
    }

    static void checkInputArg(const DataTypePtr & arg, bool is_str, bool * has_nullable_col, bool * has_data_type_nothing)
    {
        if (is_str)
            checkStringTypeArg(arg, has_nullable_col, has_data_type_nothing);
        else
            checkIntTypeArg(arg, has_nullable_col, has_data_type_nothing);
    }

private:
    static void checkStringTypeArg(const DataTypePtr & arg, bool * has_nullable_col, bool * has_data_type_nothing)
    {
        if (arg->isNullable())
        {
            *has_nullable_col = true;
            const auto * null_type = checkAndGetDataType<DataTypeNullable>(arg.get());
            assert(null_type != nullptr);

            const auto & nested_type = null_type->getNestedType();

            // It may be DataTypeNothing if it's not string
            if (!nested_type->isString())
            {
                if (nested_type->getTypeId() != TypeIndex::Nothing)
                    throw Exception(fmt::format("Illegal type {} of argument of regexp function", arg->getName()), ErrorCodes::ILLEGAL_TYPE_OF_ARGUMENT);
                else
                    *has_data_type_nothing = true;
            }
        }
        else
        {
            if (!arg->isString())
                throw Exception(fmt::format("Illegal type {} of argument of regexp function", arg->getName()), ErrorCodes::ILLEGAL_TYPE_OF_ARGUMENT);
        }
    }

    static void checkIntTypeArg(const DataTypePtr & arg, bool * has_nullable_col, bool * has_data_type_nothing)
    {
        if (arg->isNullable())
        {
            *has_nullable_col = true;
            const auto * null_type = checkAndGetDataType<DataTypeNullable>(arg.get());
            assert(null_type != nullptr);

            const auto & nested_type = null_type->getNestedType();

            // It may be DataTypeNothing if it's not string
            if (!nested_type->isInteger())
            {
                if (nested_type->getTypeId() != TypeIndex::Nothing)
                    throw Exception(fmt::format("Illegal type {} of argument of regexp function", arg->getName()), ErrorCodes::ILLEGAL_TYPE_OF_ARGUMENT);
                else
                    *has_data_type_nothing = true;
            }
        }
        else
        {
            if (!arg->isInteger())
                throw Exception(fmt::format("Illegal type {} of argument of regexp function", arg->getName()), ErrorCodes::ILLEGAL_TYPE_OF_ARGUMENT);
        }
    }
};

// regexp and regexp_like functions are executed in this macro
#define EXECUTE_REGEXP_LIKE()                                                                                                                       \
    do                                                                                                                                              \
    {                                                                                                                                               \
        REGEXP_CLASS_MEM_FUNC_IMPL_NAME(RES_ARG_VAR_NAME, *(EXPR_PARAM_PTR_VAR_NAME), *(PAT_PARAM_PTR_VAR_NAME), *(MATCH_TYPE_PARAM_PTR_VAR_NAME)); \
    } while (0);

// Method to get actual match type param
#define GET_MATCH_TYPE_ACTUAL_PARAM()                                                                             \
    do                                                                                                            \
    {                                                                                                             \
        GET_ACTUAL_STRING_PARAM(MATCH_TYPE_PV_VAR_NAME, MATCH_TYPE_PARAM_PTR_VAR_NAME, ({EXECUTE_REGEXP_LIKE()})) \
    } while (0);

// Method to get actual pattern param
#define GET_PAT_ACTUAL_PARAM()                                                                              \
    do                                                                                                      \
    {                                                                                                       \
        GET_ACTUAL_STRING_PARAM(PAT_PV_VAR_NAME, PAT_PARAM_PTR_VAR_NAME, ({GET_MATCH_TYPE_ACTUAL_PARAM()})) \
    } while (0);

// Method to get actual expression param
#define GET_EXPR_ACTUAL_PARAM()                                                                        \
    do                                                                                                 \
    {                                                                                                  \
        GET_ACTUAL_STRING_PARAM(EXPR_PV_VAR_NAME, EXPR_PARAM_PTR_VAR_NAME, ({GET_PAT_ACTUAL_PARAM()})) \
    } while (0);

// The entry to get actual params and execute regexp functions
#define GET_ACTUAL_PARAMS_AND_EXECUTE() \
    do                                  \
    {                                   \
        GET_EXPR_ACTUAL_PARAM()         \
    } while (0);

// Implementation of regexp and regexp_like functions
template <typename Name>
class FunctionStringRegexp : public FunctionStringRegexpBase
    , public IFunction
{
public:
    using ResultType = UInt8;
    static constexpr auto name = Name::name;

    static FunctionPtr create(const Context &) { return std::make_shared<FunctionStringRegexp>(); }
    String getName() const override { return name; }
    bool isVariadic() const override { return true; }
    void setCollator(const TiDB::TiDBCollatorPtr & collator_) override { collator = collator_; }
    bool useDefaultImplementationForNulls() const override { return false; }
    size_t getNumberOfArguments() const override { return 0; }

    DataTypePtr getReturnTypeImpl(const DataTypes & arguments) const override
    {
        size_t args_max_num;
        constexpr std::string_view class_name(Name::name);

        if constexpr (class_name == regexp_like_name)
            args_max_num = REGEXP_LIKE_MAX_PARAM_NUM;
        else
            args_max_num = REGEXP_MAX_PARAM_NUM;

        size_t arg_num = arguments.size();
        if (arg_num < REGEXP_MIN_PARAM_NUM)
            throw Exception("Too few arguments", ErrorCodes::TOO_LESS_ARGUMENTS_FOR_FUNCTION);
        else if (arg_num > args_max_num)
            throw Exception("Too many arguments", ErrorCodes::TOO_MANY_ARGUMENTS_FOR_FUNCTION);

        bool has_nullable_col = false;
        bool has_data_type_nothing = false;

        for (const auto & arg : arguments)
            checkInputArg(arg, true, &has_nullable_col, &has_data_type_nothing);

        if (has_data_type_nothing)
            return std::make_shared<DataTypeNullable>(std::make_shared<DataTypeNothing>());

        if (has_nullable_col)
            return std::make_shared<DataTypeNullable>(std::make_shared<DataTypeNumber<ResultType>>());
        else
            return std::make_shared<DataTypeNumber<ResultType>>();
    }

    template <typename ExprT, typename PatT, typename MatchTypeT>
    void REGEXP_CLASS_MEM_FUNC_IMPL_NAME(ColumnWithTypeAndName & res_arg, const ExprT & expr_param, const PatT & pat_param, const MatchTypeT & match_type_param) const
    {
        size_t col_size = expr_param.getDataNum();

        // Check if args are all const columns
        if constexpr (ExprT::isConst() && PatT::isConst() && MatchTypeT::isConst())
        {
            if (expr_param.isNullAt(0) || pat_param.isNullAt(0) || match_type_param.isNullAt(0))
            {
                res_arg.column = res_arg.type->createColumnConst(col_size, Null());
                return;
            }

            int flags = getDefaultFlags();
            String expr = expr_param.getString(0);
            String pat = pat_param.getString(0);
            if (unlikely(pat.empty()))
                throw Exception(EMPTY_PAT_ERR_MSG);

            String match_type = match_type_param.getString(0);

            Regexps::Regexp regexp(addMatchTypeForPattern(pat, match_type, collator), flags);
            ResultType res{regexp.match(expr)};
            res_arg.column = res_arg.type->createColumnConst(col_size, toField(res));
            return;
        }

        // Initialize result column
        auto col_res = ColumnVector<ResultType>::create();
        typename ColumnVector<ResultType>::Container & vec_res = col_res->getData();
        vec_res.resize(col_size, 0);

        constexpr bool has_nullable_col = ExprT::isNullableCol() || PatT::isNullableCol() || MatchTypeT::isNullableCol();

        // Start to match
        if constexpr (canMemorize<PatT, MatchTypeT>())
        {
            std::unique_ptr<Regexps::Regexp> regexp;
            if (col_size > 0)
            {
                regexp = memorize<false>(pat_param, match_type_param, collator);
                if (regexp == nullptr)
                {
                    auto nullmap_col = ColumnUInt8::create();
                    typename ColumnUInt8::Container & nullmap = nullmap_col->getData();
                    nullmap.resize(col_size, 1);
                    res_arg.column = ColumnNullable::create(std::move(col_res), std::move(nullmap_col));
                    return;
                }
            }

            if constexpr (has_nullable_col)
            {
                // expr column must be a nullable column here, so we need to check null for each elems
                auto nullmap_col = ColumnUInt8::create();
                typename ColumnUInt8::Container & nullmap = nullmap_col->getData();
                nullmap.resize(col_size);

                StringRef expr_ref;
                for (size_t i = 0; i < col_size; ++i)
                {
                    if (expr_param.isNullAt(i))
                    {
                        nullmap[i] = 1;
                        continue;
                    }

                    nullmap[i] = 0;
                    expr_param.getStringRef(i, expr_ref);
                    vec_res[i] = regexp->match(expr_ref.data, expr_ref.size); // match
                }

                res_arg.column = ColumnNullable::create(std::move(col_res), std::move(nullmap_col));
            }
            else
            {
                // expr column is impossible to be a nullable column here
                StringRef expr_ref;
                for (size_t i = 0; i < col_size; ++i)
                {
                    expr_param.getStringRef(i, expr_ref);
                    auto res = regexp->match(expr_ref.data, expr_ref.size);
                    vec_res[i] = res; // match
                }

                res_arg.column = std::move(col_res);
            }
        }
        else
        {
            if constexpr (has_nullable_col)
            {
                auto nullmap_col = ColumnUInt8::create();
                typename ColumnUInt8::Container & nullmap = nullmap_col->getData();
                nullmap.resize(col_size);

                StringRef expr_ref;
                String pat;
                String match_type;
                for (size_t i = 0; i < col_size; ++i)
                {
                    if (expr_param.isNullAt(i) || pat_param.isNullAt(i) || match_type_param.isNullAt(i))
                    {
                        // This is a null result
                        nullmap[i] = 1;
                        continue;
                    }

                    nullmap[i] = 0;
                    expr_param.getStringRef(i, expr_ref);
                    pat = pat_param.getString(i);
                    match_type = match_type_param.getString(i);

                    if (unlikely(pat.empty()))
                        throw Exception(EMPTY_PAT_ERR_MSG);

                    auto regexp = createRegexpWithMatchType(pat, match_type, collator);
                    vec_res[i] = regexp.match(expr_ref.data, expr_ref.size); // match
                }

                res_arg.column = ColumnNullable::create(std::move(col_res), std::move(nullmap_col));
            }
            else
            {
                StringRef expr_ref;
                String pat;
                String match_type;
                for (size_t i = 0; i < col_size; ++i)
                {
                    expr_param.getStringRef(i, expr_ref);
                    pat = pat_param.getString(i);
                    match_type = match_type_param.getString(i);

                    if (unlikely(pat.empty()))
                        throw Exception(EMPTY_PAT_ERR_MSG);

                    auto regexp = createRegexpWithMatchType(pat, match_type, collator);
                    vec_res[i] = regexp.match(expr_ref.data, expr_ref.size); // match
                }

                res_arg.column = std::move(col_res);
            }
        }
    }

    void executeImpl(Block & block, const ColumnNumbers & arguments, size_t result) const override
    {
        // Do something related with nullable columns
        NullPresence null_presence = getNullPresense(block, arguments);

        const ColumnPtr & col_expr = block.getByPosition(arguments[0]).column;

        if (null_presence.has_null_constant)
        {
            block.getByPosition(result).column = block.getByPosition(result).type->createColumnConst(block.rows(), Null());
            return;
        }

        const ColumnPtr & col_pat = block.getByPosition(arguments[1]).column;

        size_t arg_num = arguments.size();
        auto & RES_ARG_VAR_NAME = block.getByPosition(result);

        ColumnPtr col_match_type;
        if (arg_num == 3)
            col_match_type = block.getByPosition(arguments[2]).column;

        size_t col_size = col_expr->size();

        ParamVariant EXPR_PV_VAR_NAME(col_expr, col_size, StringRef("", 0));
        ParamVariant PAT_PV_VAR_NAME(col_pat, col_size, StringRef("", 0));
        ParamVariant MATCH_TYPE_PV_VAR_NAME(col_match_type, col_size, StringRef("", 0));

        // GET_ACTUAL_PARAMS_AND_EXECUTE()
    }

private:
    TiDB::TiDBCollatorPtr collator = nullptr;
};

#undef GET_ACTUAL_PARAMS_AND_EXECUTE
#undef GET_EXPR_ACTUAL_PARAM
#undef GET_PAT_ACTUAL_PARAM
#undef GET_MATCH_TYPE_ACTUAL_PARAM
#undef EXECUTE_REGEXP_LIKE

#define EXECUTE_REGEXP_INSTR()                                                                                                                                                                                                            \
    do                                                                                                                                                                                                                                    \
    {                                                                                                                                                                                                                                     \
        REGEXP_CLASS_MEM_FUNC_IMPL_NAME(RES_ARG_VAR_NAME, *(EXPR_PARAM_PTR_VAR_NAME), *(PAT_PARAM_PTR_VAR_NAME), *(POS_PARAM_PTR_VAR_NAME), *(OCCUR_PARAM_PTR_VAR_NAME), *(RET_OP_PARAM_PTR_VAR_NAME), *(MATCH_TYPE_PARAM_PTR_VAR_NAME)); \
    } while (0);

// Method to get actual match type param
#define GET_MATCH_TYPE_ACTUAL_PARAM()                                                                              \
    do                                                                                                             \
    {                                                                                                              \
        GET_ACTUAL_STRING_PARAM(MATCH_TYPE_PV_VAR_NAME, MATCH_TYPE_PARAM_PTR_VAR_NAME, ({EXECUTE_REGEXP_INSTR()})) \
    } while (0);

// Method to get actual return option param
#define GET_RET_OP_ACTUAL_PARAM()                                                                              \
    do                                                                                                         \
    {                                                                                                          \
        GET_ACTUAL_INT_PARAM(RET_OP_PV_VAR_NAME, RET_OP_PARAM_PTR_VAR_NAME, ({GET_MATCH_TYPE_ACTUAL_PARAM()})) \
    } while (0);

// Method to get actual occur param
#define GET_OCCUR_ACTUAL_PARAM()                                                                         \
    do                                                                                                   \
    {                                                                                                    \
        GET_ACTUAL_INT_PARAM(OCCUR_PV_VAR_NAME, OCCUR_PARAM_PTR_VAR_NAME, ({GET_RET_OP_ACTUAL_PARAM()})) \
    } while (0);

// Method to get actual position param
#define GET_POS_ACTUAL_PARAM()                                                                      \
    do                                                                                              \
    {                                                                                               \
        GET_ACTUAL_INT_PARAM(POS_PV_VAR_NAME, POS_PARAM_PTR_VAR_NAME, ({GET_OCCUR_ACTUAL_PARAM()})) \
    } while (0);

// Method to get actual pattern param
#define GET_PAT_ACTUAL_PARAM()                                                                       \
    do                                                                                               \
    {                                                                                                \
        GET_ACTUAL_STRING_PARAM(PAT_PV_VAR_NAME, PAT_PARAM_PTR_VAR_NAME, ({GET_POS_ACTUAL_PARAM()})) \
    } while (0);

// Method to get actual expression param
#define GET_EXPR_ACTUAL_PARAM()                                                                        \
    do                                                                                                 \
    {                                                                                                  \
        GET_ACTUAL_STRING_PARAM(EXPR_PV_VAR_NAME, EXPR_PARAM_PTR_VAR_NAME, ({GET_PAT_ACTUAL_PARAM()})) \
    } while (0);

// The entry to get actual params and execute regexp functions
#define GET_ACTUAL_PARAMS_AND_EXECUTE() \
    do                                  \
    {                                   \
        GET_EXPR_ACTUAL_PARAM()         \
    } while (0);

// Implementation of regexp_instr function
template <typename Name>
class FunctionStringRegexpInstr : public FunctionStringRegexpBase
    , public IFunction
{
public:
    using ResultType = Int64;
    static constexpr auto name = Name::name;

    static FunctionPtr create(const Context &) { return std::make_shared<FunctionStringRegexpInstr>(); }
    String getName() const override { return name; }
    bool isVariadic() const override { return true; }
    void setCollator(const TiDB::TiDBCollatorPtr & collator_) override { collator = collator_; }
    bool useDefaultImplementationForNulls() const override { return false; }
    size_t getNumberOfArguments() const override { return 0; }

    DataTypePtr getReturnTypeImpl(const DataTypes & arguments) const override
    {
        size_t arg_num = arguments.size();
        if (arg_num < REGEXP_MIN_PARAM_NUM)
            throw Exception("Too few arguments", ErrorCodes::TOO_LESS_ARGUMENTS_FOR_FUNCTION);
        else if (arg_num > REGEXP_INSTR_MAX_PARAM_NUM)
            throw Exception("Too many arguments", ErrorCodes::TOO_MANY_ARGUMENTS_FOR_FUNCTION);

        bool has_nullable_col = false;
        bool has_data_type_nothing = false;
        bool is_str_arg;

        // Check type of arguments
        for (size_t i = 0; i < arg_num; ++i)
        {
            // Index at 0, 1 and 5 arguments should be string type, otherwise int type.
            is_str_arg = (i <= 1 || i == 5);
            checkInputArg(arguments[i], is_str_arg, &has_nullable_col, &has_data_type_nothing);
        }

        if (has_data_type_nothing)
            return std::make_shared<DataTypeNullable>(std::make_shared<DataTypeNothing>());

        if (has_nullable_col)
            return std::make_shared<DataTypeNullable>(std::make_shared<DataTypeNumber<ResultType>>());
        else
            return std::make_shared<DataTypeNumber<ResultType>>();
    }

    template <typename ExprT, typename PatT, typename PosT, typename OccurT, typename RetOpT, typename MatchTypeT>
    void REGEXP_CLASS_MEM_FUNC_IMPL_NAME(ColumnWithTypeAndName & res_arg, const ExprT & expr_param, const PatT & pat_param, const PosT & pos_param, const OccurT & occur_param, const RetOpT & ret_op_param, const MatchTypeT & match_type_param) const
    {
        size_t col_size = expr_param.getDataNum();

        // Get function pointers to process the specific int type
        GetIntFuncPointerType get_pos_func = getGetIntFuncPointer(pos_param.getIntType());
        GetIntFuncPointerType get_occur_func = getGetIntFuncPointer(occur_param.getIntType());
        GetIntFuncPointerType get_ret_op_func = getGetIntFuncPointer(ret_op_param.getIntType());

        // Container will not be used when parm is const
        const void * pos_container = pos_param.getContainer();
        const void * occur_container = occur_param.getContainer();
        const void * ret_op_container = ret_op_param.getContainer();

        // Const value will not be used when param is not const
        Int64 pos_const_val = PosT::isConst() ? pos_param.template getInt<Int64>(0) : -1;
        Int64 occur_const_val = OccurT::isConst() ? occur_param.template getInt<Int64>(0) : -1;
        Int64 ret_op_const_val = RetOpT::isConst() ? ret_op_param.template getInt<Int64>(0) : -1;

        // Check if args are all const columns
        if constexpr (ExprT::isConst() && PatT::isConst() && PosT::isConst() && OccurT::isConst() && RetOpT::isConst() && MatchTypeT::isConst())
        {
            if (expr_param.isNullAt(0) || pat_param.isNullAt(0) || pos_param.isNullAt(0) || occur_param.isNullAt(0) || ret_op_param.isNullAt(0) || match_type_param.isNullAt(0))
            {
                res_arg.column = res_arg.type->createColumnConst(col_size, Null());
                return;
            }

            int flags = getDefaultFlags();
            String expr = expr_param.getString(0);
            String match_type = match_type_param.getString(0);
            String pat = pat_param.getString(0);
            if (unlikely(pat.empty()))
                throw Exception(EMPTY_PAT_ERR_MSG);

            pat = fmt::format("({})", pat);
            Regexps::Regexp regexp(addMatchTypeForPattern(pat, match_type, collator), flags);
            ResultType res = regexp.instr(expr.c_str(), expr.size(), pos_const_val, occur_const_val, ret_op_const_val);
            res_arg.column = res_arg.type->createColumnConst(col_size, toField(res));
            return;
        }

        // Initialize result column
        auto col_res = ColumnVector<ResultType>::create();
        typename ColumnVector<ResultType>::Container & vec_res = col_res->getData();
        vec_res.resize(col_size, 0);

        constexpr bool has_nullable_col = ExprT::isNullableCol() || PatT::isNullableCol() || PosT::isNullableCol() || OccurT::isNullableCol() || RetOpT::isNullableCol() || MatchTypeT::isNullableCol();

#define GET_POS_VALUE(idx)                          \
    do                                              \
    {                                               \
        if constexpr (PosT::isConst())              \
            pos = pos_const_val;                    \
        else                                        \
            pos = get_pos_func(pos_container, idx); \
    } while (0);

#define GET_OCCUR_VALUE(idx)                              \
    do                                                    \
    {                                                     \
        if constexpr (OccurT::isConst())                  \
            occur = occur_const_val;                      \
        else                                              \
            occur = get_occur_func(occur_container, idx); \
    } while (0);

#define GET_RET_OP_VALUE(idx)                                \
    do                                                       \
    {                                                        \
        if constexpr (RetOpT::isConst())                     \
            ret_op = ret_op_const_val;                       \
        else                                                 \
            ret_op = get_ret_op_func(ret_op_container, idx); \
    } while (0);

        StringRef expr_ref;
        String pat;
        Int64 pos;
        Int64 occur;
        Int64 ret_op;
        String match_type;

        // Start to execute instr
        if (canMemorize<PatT, MatchTypeT>())
        {
            std::unique_ptr<Regexps::Regexp> regexp;
            if (col_size > 0)
            {
                regexp = memorize<true>(pat_param, match_type_param, collator);
                if (regexp == nullptr)
                {
                    auto nullmap_col = ColumnUInt8::create();
                    typename ColumnUInt8::Container & nullmap = nullmap_col->getData();
                    nullmap.resize(col_size, 1);
                    res_arg.column = ColumnNullable::create(std::move(col_res), std::move(nullmap_col));
                    return;
                }
            }

            if constexpr (has_nullable_col)
            {
                // Process nullable columns with memorized regexp
                auto nullmap_col = ColumnUInt8::create();
                typename ColumnUInt8::Container & null_map = nullmap_col->getData();
                null_map.resize(col_size);

                for (size_t i = 0; i < col_size; ++i)
                {
                    if (expr_param.isNullAt(i) || pos_param.isNullAt(i) || occur_param.isNullAt(i) || ret_op_param.isNullAt(i))
                    {
                        null_map[i] = 1;
                        continue;
                    }
                    null_map[i] = 0;
                    expr_param.getStringRef(i, expr_ref);
                    GET_POS_VALUE(i)
                    GET_OCCUR_VALUE(i)
                    GET_RET_OP_VALUE(i)
                    vec_res[i] = regexp->instr(expr_ref.data, expr_ref.size, pos, occur, ret_op);
                }
                res_arg.column = ColumnNullable::create(std::move(col_res), std::move(nullmap_col));
            }
            else
            {
                // Process pure vector columns with memorized regexp.
                // columns are impossible to be a nullable column here.

                for (size_t i = 0; i < col_size; ++i)
                {
                    expr_param.getStringRef(i, expr_ref);
                    GET_POS_VALUE(i)
                    GET_OCCUR_VALUE(i)
                    GET_RET_OP_VALUE(i)
                    vec_res[i] = regexp->instr(expr_ref.data, expr_ref.size, pos, occur, ret_op);
                }
                res_arg.column = std::move(col_res);
            }
        }
        else
        {
            // Codes in this if branch execute instr without memorized regexp

            if constexpr (has_nullable_col)
            {
                // Process nullable columns without memorized regexp
                auto nullmap_col = ColumnUInt8::create();
                typename ColumnUInt8::Container & null_map = nullmap_col->getData();
                null_map.resize(col_size);

                for (size_t i = 0; i < col_size; ++i)
                {
                    if (expr_param.isNullAt(i) || pat_param.isNullAt(i) || pos_param.isNullAt(i) || occur_param.isNullAt(i) || ret_op_param.isNullAt(i) || match_type_param.isNullAt(i))
                    {
                        null_map[i] = 1;
                        continue;
                    }
                    null_map[i] = 0;
                    expr_param.getStringRef(i, expr_ref);
                    pat = pat_param.getString(i);
                    if (unlikely(pat.empty()))
                        throw Exception(EMPTY_PAT_ERR_MSG);
                    pat = fmt::format("({})", pat);
                    GET_POS_VALUE(i)
                    GET_OCCUR_VALUE(i)
                    GET_RET_OP_VALUE(i)
                    match_type = match_type_param.getString(i);
                    auto regexp = createRegexpWithMatchType(pat, match_type, collator);
                    vec_res[i] = regexp.instr(expr_ref.data, expr_ref.size, pos, occur, ret_op);
                }

                res_arg.column = ColumnNullable::create(std::move(col_res), std::move(nullmap_col));
            }
            else
            {
                // Process pure vector columns without memorized regexp
                for (size_t i = 0; i < col_size; ++i)
                {
                    expr_param.getStringRef(i, expr_ref);
                    pat = pat_param.getString(i);
                    if (unlikely(pat.empty()))
                        throw Exception(EMPTY_PAT_ERR_MSG);
                    pat = fmt::format("({})", pat);
                    GET_POS_VALUE(i)
                    GET_OCCUR_VALUE(i)
                    GET_RET_OP_VALUE(i)
                    match_type = match_type_param.getString(i);
                    auto regexp = createRegexpWithMatchType(pat, match_type, collator);
                    vec_res[i] = regexp.instr(expr_ref.data, expr_ref.size, pos, occur, ret_op);
                }

                res_arg.column = std::move(col_res);
            }
        }

#undef GET_RET_OP_VALUE
#undef GET_OCCUR_VALUE
#undef GET_POS_VALUE
    }

    void executeImpl(Block & block, const ColumnNumbers & arguments, size_t result) const override
    {
        // Do something related with nullable columns
        NullPresence null_presence = getNullPresense(block, arguments);

        if (null_presence.has_null_constant)
        {
            block.getByPosition(result).column = block.getByPosition(result).type->createColumnConst(block.rows(), Null());
            return;
        }

        const ColumnPtr & col_expr = block.getByPosition(arguments[0]).column;
        const ColumnPtr & col_pat = block.getByPosition(arguments[1]).column;

        size_t arg_num = arguments.size();
        auto & RES_ARG_VAR_NAME = block.getByPosition(result);

        ColumnPtr col_pos;
        ColumnPtr col_occur;
        ColumnPtr col_return_option;
        ColumnPtr col_match_type;

        // Go through cases to get arguments
        switch (arg_num)
        {
        case REGEXP_INSTR_MAX_PARAM_NUM:
            col_match_type = block.getByPosition(arguments[5]).column;
        case REGEXP_INSTR_MAX_PARAM_NUM - 1:
            col_return_option = block.getByPosition(arguments[4]).column;
        case REGEXP_INSTR_MAX_PARAM_NUM - 2:
            col_occur = block.getByPosition(arguments[3]).column;
        case REGEXP_INSTR_MAX_PARAM_NUM - 3:
            col_pos = block.getByPosition(arguments[2]).column;
        };

        size_t col_size = col_expr->size();

        ParamVariant EXPR_PV_VAR_NAME(col_expr, col_size, StringRef("", 0));
        ParamVariant PAT_PV_VAR_NAME(col_pat, col_size, StringRef("", 0));
        ParamVariant POS_PV_VAR_NAME(col_pos, col_size, 1);
        ParamVariant OCCUR_PV_VAR_NAME(col_occur, col_size, 1);
        ParamVariant RET_OP_PV_VAR_NAME(col_return_option, col_size, 0);
        ParamVariant MATCH_TYPE_PV_VAR_NAME(col_match_type, col_size, StringRef("", 0));

        // GET_ACTUAL_PARAMS_AND_EXECUTE()
    }

private:
    TiDB::TiDBCollatorPtr collator = nullptr;
};

#undef GET_ACTUAL_PARAMS_AND_EXECUTE
#undef GET_EXPR_ACTUAL_PARAM
#undef GET_PAT_ACTUAL_PARAM
#undef GET_POS_ACTUAL_PARAM
#undef GET_OCCUR_ACTUAL_PARAM
#undef GET_RET_OP_ACTUAL_PARAM
#undef GET_MATCH_TYPE_ACTUAL_PARAM
#undef EXECUTE_REGEXP_INSTR

#define EXECUTE_REGEXP_SUBSTR()                                                                                                                                                                             \
    do                                                                                                                                                                                                      \
    {                                                                                                                                                                                                       \
        REGEXP_CLASS_MEM_FUNC_IMPL_NAME(RES_ARG_VAR_NAME, *(EXPR_PARAM_PTR_VAR_NAME), *(PAT_PARAM_PTR_VAR_NAME), *(POS_PARAM_PTR_VAR_NAME), *(OCCUR_PARAM_PTR_VAR_NAME), *(MATCH_TYPE_PARAM_PTR_VAR_NAME)); \
    } while (0);

// Method to get actual match type param
#define GET_MATCH_TYPE_ACTUAL_PARAM()                                                                               \
    do                                                                                                              \
    {                                                                                                               \
        GET_ACTUAL_STRING_PARAM(MATCH_TYPE_PV_VAR_NAME, MATCH_TYPE_PARAM_PTR_VAR_NAME, ({EXECUTE_REGEXP_SUBSTR()})) \
    } while (0);

// Method to get actual occur param
#define GET_OCCUR_ACTUAL_PARAM()                                                                             \
    do                                                                                                       \
    {                                                                                                        \
        GET_ACTUAL_INT_PARAM(OCCUR_PV_VAR_NAME, OCCUR_PARAM_PTR_VAR_NAME, ({GET_MATCH_TYPE_ACTUAL_PARAM()})) \
    } while (0);

// Method to get actual position param
#define GET_POS_ACTUAL_PARAM()                                                                      \
    do                                                                                              \
    {                                                                                               \
        GET_ACTUAL_INT_PARAM(POS_PV_VAR_NAME, POS_PARAM_PTR_VAR_NAME, ({GET_OCCUR_ACTUAL_PARAM()})) \
    } while (0);

// Method to get actual pattern param
#define GET_PAT_ACTUAL_PARAM()                                                                       \
    do                                                                                               \
    {                                                                                                \
        GET_ACTUAL_STRING_PARAM(PAT_PV_VAR_NAME, PAT_PARAM_PTR_VAR_NAME, ({GET_POS_ACTUAL_PARAM()})) \
    } while (0);

// Method to get actual expression param
#define GET_EXPR_ACTUAL_PARAM()                                                                        \
    do                                                                                                 \
    {                                                                                                  \
        GET_ACTUAL_STRING_PARAM(EXPR_PV_VAR_NAME, EXPR_PARAM_PTR_VAR_NAME, ({GET_PAT_ACTUAL_PARAM()})) \
    } while (0);

// The entry to get actual params and execute regexp functions
#define GET_ACTUAL_PARAMS_AND_EXECUTE() \
    do                                  \
    {                                   \
        GET_EXPR_ACTUAL_PARAM()         \
    } while (0);

// Implementation of regexp_substr function
template <typename Name>
class FunctionStringRegexpSubstr : public FunctionStringRegexpBase
    , public IFunction
{
public:
    using ResultType = String;
    static constexpr auto name = Name::name;

    static FunctionPtr create(const Context &) { return std::make_shared<FunctionStringRegexpSubstr>(); }
    String getName() const override { return name; }
    bool isVariadic() const override { return true; }
    void setCollator(const TiDB::TiDBCollatorPtr & collator_) override { collator = collator_; }
    bool useDefaultImplementationForNulls() const override { return false; }
    size_t getNumberOfArguments() const override { return 0; }

    DataTypePtr getReturnTypeImpl(const DataTypes & arguments) const override
    {
        size_t arg_num = arguments.size();
        if (arg_num < REGEXP_MIN_PARAM_NUM)
            throw Exception("Too few arguments", ErrorCodes::TOO_LESS_ARGUMENTS_FOR_FUNCTION);
        else if (arg_num > REGEXP_SUBSTR_MAX_PARAM_NUM)
            throw Exception("Too many arguments", ErrorCodes::TOO_MANY_ARGUMENTS_FOR_FUNCTION);

        bool has_nullable_col = false;
        bool has_data_type_nothing = false;
        bool is_str_arg;

        // Check type of arguments
        for (size_t i = 0; i < arg_num; ++i)
        {
            // Index at 0, 1 and 4 arguments should be string type, otherwise int type.
            is_str_arg = (i <= 1 || i == 4);
            checkInputArg(arguments[i], is_str_arg, &has_nullable_col, &has_data_type_nothing);
        }

        if (has_data_type_nothing)
            return std::make_shared<DataTypeNullable>(std::make_shared<DataTypeNothing>());

        return std::make_shared<DataTypeNullable>(std::make_shared<DataTypeString>());
    }

    template <typename ExprT, typename PatT, typename PosT, typename OccurT, typename MatchTypeT>
    void REGEXP_CLASS_MEM_FUNC_IMPL_NAME(ColumnWithTypeAndName & res_arg, const ExprT & expr_param, const PatT & pat_param, const PosT & pos_param, const OccurT & occur_param, const MatchTypeT & match_type_param) const
    {
        size_t col_size = expr_param.getDataNum();

        // Get function pointers to process the specific int type
        GetIntFuncPointerType get_pos_func = getGetIntFuncPointer(pos_param.getIntType());
        GetIntFuncPointerType get_occur_func = getGetIntFuncPointer(occur_param.getIntType());

        // Container will not be used when parm is const
        const void * pos_container = pos_param.getContainer();
        const void * occur_container = occur_param.getContainer();

        // Const value will not be used when param is not const
        Int64 pos_const_val = PosT::isConst() ? pos_param.template getInt<Int64>(0) : -1;
        Int64 occur_const_val = OccurT::isConst() ? occur_param.template getInt<Int64>(0) : -1;

        // Check if args are all const columns
        if constexpr (ExprT::isConst() && PatT::isConst() && PosT::isConst() && OccurT::isConst() && MatchTypeT::isConst())
        {
            if (expr_param.isNullAt(0) || pat_param.isNullAt(0) || pos_param.isNullAt(0) || occur_param.isNullAt(0) || match_type_param.isNullAt(0))
            {
                res_arg.column = res_arg.type->createColumnConst(col_size, Null());
                return;
            }

            String pat = pat_param.getString(0);
            if (unlikely(pat.empty()))
                throw Exception(EMPTY_PAT_ERR_MSG);

            int flags = getDefaultFlags();
            String expr = expr_param.getString(0);
            String match_type = match_type_param.getString(0);
            pat = fmt::format("({})", pat);

            Regexps::Regexp regexp(addMatchTypeForPattern(pat, match_type, collator), flags);
            auto res = regexp.substr(expr.c_str(), expr.size(), pos_const_val, occur_const_val);
            if (res)
                res_arg.column = res_arg.type->createColumnConst(col_size, toField(res.value().toString()));
            else
                res_arg.column = res_arg.type->createColumnConst(col_size, Null());
            return;
        }

        // Initialize result column
        auto col_res = ColumnString::create();
        col_res->reserve(col_size);

        constexpr bool has_nullable_col = ExprT::isNullableCol() || PatT::isNullableCol() || PosT::isNullableCol() || OccurT::isNullableCol() || MatchTypeT::isNullableCol();

#define GET_POS_VALUE(idx)                          \
    do                                              \
    {                                               \
        if constexpr (PosT::isConst())              \
            pos = pos_const_val;                    \
        else                                        \
            pos = get_pos_func(pos_container, idx); \
    } while (0);

#define GET_OCCUR_VALUE(idx)                              \
    do                                                    \
    {                                                     \
        if constexpr (OccurT::isConst())                  \
            occur = occur_const_val;                      \
        else                                              \
            occur = get_occur_func(occur_container, idx); \
    } while (0);

        StringRef expr_ref;
        String pat;
        Int64 pos;
        Int64 occur;
        String match_type;

        auto null_map_col = ColumnUInt8::create();
        typename ColumnUInt8::Container & null_map = null_map_col->getData();
        null_map.resize(col_size, 1);

        // Start to execute substr
        if (canMemorize<PatT, MatchTypeT>())
        {
            std::unique_ptr<Regexps::Regexp> regexp;
            if (col_size > 0)
            {
                regexp = memorize<true>(pat_param, match_type_param, collator);
                if (regexp == nullptr)
                {
                    fillColumnStringWhenAllNull(col_res, col_size);
                    res_arg.column = ColumnNullable::create(std::move(col_res), std::move(null_map_col));
                    return;
                }
            }

            if constexpr (has_nullable_col)
            {
                for (size_t i = 0; i < col_size; ++i)
                {
                    if (expr_param.isNullAt(i) || pos_param.isNullAt(i) || occur_param.isNullAt(i))
                    {
<<<<<<< HEAD
                        // null_map has been set to 1 in the previous 
=======
                        // null_map has been set to 1 in the previous
>>>>>>> d8c369cb
                        col_res->insertData("", 0);
                        continue;
                    }

                    expr_param.getStringRef(i, expr_ref);
                    GET_POS_VALUE(i)
                    GET_OCCUR_VALUE(i)

                    executeAndSetResult(*regexp, col_res, null_map, i, expr_ref.data, expr_ref.size, pos, occur);
                }
            }
            else
            {
                for (size_t i = 0; i < col_size; ++i)
                {
                    expr_param.getStringRef(i, expr_ref);
                    GET_POS_VALUE(i)
                    GET_OCCUR_VALUE(i)

                    executeAndSetResult(*regexp, col_res, null_map, i, expr_ref.data, expr_ref.size, pos, occur);
                }
            }
        }
        else
        {
            if constexpr (has_nullable_col)
            {
                for (size_t i = 0; i < col_size; ++i)
                {
                    if (expr_param.isNullAt(i) || pat_param.isNullAt(i) || pos_param.isNullAt(i) || occur_param.isNullAt(i) || match_type_param.isNullAt(i))
                    {
<<<<<<< HEAD
                        // null_map has been set to 1 in the previous 
=======
                        // null_map has been set to 1 in the previous
>>>>>>> d8c369cb
                        col_res->insertData("", 0);
                        continue;
                    }

                    pat = pat_param.getString(i);
                    if (unlikely(pat.empty()))
                        throw Exception(EMPTY_PAT_ERR_MSG);

                    expr_param.getStringRef(i, expr_ref);
                    GET_POS_VALUE(i)
                    GET_OCCUR_VALUE(i)
                    match_type = match_type_param.getString(i);
                    pat = fmt::format("({})", pat);

                    auto regexp = createRegexpWithMatchType(pat, match_type, collator);
                    executeAndSetResult(regexp, col_res, null_map, i, expr_ref.data, expr_ref.size, pos, occur);
                }
            }
            else
            {
                for (size_t i = 0; i < col_size; ++i)
                {
                    pat = pat_param.getString(i);
                    if (unlikely(pat.empty()))
                        throw Exception(EMPTY_PAT_ERR_MSG);

                    expr_param.getStringRef(i, expr_ref);
                    GET_POS_VALUE(i)
                    GET_OCCUR_VALUE(i)
                    match_type = match_type_param.getString(i);
                    pat = fmt::format("({})", pat);

                    auto regexp = createRegexpWithMatchType(pat, match_type, collator);
                    executeAndSetResult(regexp, col_res, null_map, i, expr_ref.data, expr_ref.size, pos, occur);
                }
            }
        }
#undef GET_OCCUR_VALUE
#undef GET_POS_VALUE
        res_arg.column = ColumnNullable::create(std::move(col_res), std::move(null_map_col));
    }

    void executeImpl(Block & block, const ColumnNumbers & arguments, size_t result) const override
    {
        // Do something related with nullable columns
        NullPresence null_presence = getNullPresense(block, arguments);

        if (null_presence.has_null_constant)
        {
            block.getByPosition(result).column = block.getByPosition(result).type->createColumnConst(block.rows(), Null());
            return;
        }

        const ColumnPtr & col_expr = block.getByPosition(arguments[0]).column;
        const ColumnPtr & col_pat = block.getByPosition(arguments[1]).column;

        size_t arg_num = arguments.size();
        auto & RES_ARG_VAR_NAME = block.getByPosition(result);

        ColumnPtr col_pos;
        ColumnPtr col_occur;
        ColumnPtr col_match_type;

        // Go through cases to get arguments
        switch (arg_num)
        {
        case REGEXP_SUBSTR_MAX_PARAM_NUM:
            col_match_type = block.getByPosition(arguments[4]).column;
        case REGEXP_SUBSTR_MAX_PARAM_NUM - 1:
            col_occur = block.getByPosition(arguments[3]).column;
        case REGEXP_SUBSTR_MAX_PARAM_NUM - 2:
            col_pos = block.getByPosition(arguments[2]).column;
        };

        size_t col_size = col_expr->size();

        ParamVariant EXPR_PV_VAR_NAME(col_expr, col_size, StringRef("", 0));
        ParamVariant PAT_PV_VAR_NAME(col_pat, col_size, StringRef("", 0));
        ParamVariant POS_PV_VAR_NAME(col_pos, col_size, 1);
        ParamVariant OCCUR_PV_VAR_NAME(col_occur, col_size, 1);
        ParamVariant MATCH_TYPE_PV_VAR_NAME(col_match_type, col_size, StringRef("", 0));

<<<<<<< HEAD
        // GET_ACTUAL_PARAMS_AND_EXECUTE()
=======
        GET_ACTUAL_PARAMS_AND_EXECUTE()
>>>>>>> d8c369cb
    }

private:
    void executeAndSetResult(
        Regexps::Regexp & regexp,
        ColumnString::MutablePtr & col_res,
        typename ColumnUInt8::Container & null_map,
        size_t idx,
        const char * subject,
        size_t subject_size,
        Int64 pos,
        Int64 occur) const
    {
        auto res = regexp.substr(subject, subject_size, pos, occur);
        if (res)
        {
            col_res->insertData(res.value().data, res.value().size);
            null_map[idx] = 0;
        }
        else
        {
            col_res->insertData("", 0);
            null_map[idx] = 1;
        }
    }

    TiDB::TiDBCollatorPtr collator = nullptr;
};

#undef GET_ACTUAL_PARAMS_AND_EXECUTE
#undef GET_EXPR_ACTUAL_PARAM
#undef GET_PAT_ACTUAL_PARAM
#undef GET_POS_ACTUAL_PARAM
#undef GET_OCCUR_ACTUAL_PARAM
#undef GET_MATCH_TYPE_ACTUAL_PARAM
#undef EXECUTE_REGEXP_SUBSTR

<<<<<<< HEAD
#define EXECUTE_REGEXP_REPLACE() \
    do \
    { \
        REGEXP_CLASS_MEM_FUNC_IMPL_NAME(RES_ARG_VAR_NAME, *(EXPR_PARAM_PTR_VAR_NAME), *(PAT_PARAM_PTR_VAR_NAME), *(REPL_PARAM_PTR_VAR_NAME), *(POS_PARAM_PTR_VAR_NAME), *(OCCUR_PARAM_PTR_VAR_NAME), *(MATCH_TYPE_PARAM_PTR_VAR_NAME)); \
    } while (0);

// Method to get actual match type param
#define GET_MATCH_TYPE_ACTUAL_PARAM()                                                                                          \
    do                                                                                                                             \
    { \
        GET_ACTUAL_STRING_PARAM(MATCH_TYPE_PV_VAR_NAME, MATCH_TYPE_PARAM_PTR_VAR_NAME, ({EXECUTE_REGEXP_REPLACE()})) \
    } while (0);

// Method to get actual occur param
#define GET_OCCUR_ACTUAL_PARAM() \
    do \
    { \
        GET_ACTUAL_INT_PARAM(OCCUR_PV_VAR_NAME, OCCUR_PARAM_PTR_VAR_NAME, ({GET_MATCH_TYPE_ACTUAL_PARAM()})) \
    } while (0);

// Method to get actual position param
#define GET_POS_ACTUAL_PARAM() \
    do \
    { \
        GET_ACTUAL_INT_PARAM(POS_PV_VAR_NAME, POS_PARAM_PTR_VAR_NAME, ({GET_OCCUR_ACTUAL_PARAM()})) \
    } while (0);

// Method to get actual repl param
#define GET_REPL_ACTUAL_PARAM()                                                                                           \
    do                                                                                                                       \
    {                                                                                                                        \
        GET_ACTUAL_STRING_PARAM(REPL_PV_VAR_NAME, REPL_PARAM_PTR_VAR_NAME, ({GET_POS_ACTUAL_PARAM()})) \
    } while (0);

// Method to get actual pattern param
#define GET_PAT_ACTUAL_PARAM()                                                                                           \
    do                                                                                                                       \
    {                                                                                                                        \
        GET_ACTUAL_STRING_PARAM(PAT_PV_VAR_NAME, PAT_PARAM_PTR_VAR_NAME, ({GET_REPL_ACTUAL_PARAM()})) \
    } while (0);

// Method to get actual expression param
#define GET_EXPR_ACTUAL_PARAM()                                                                                 \
    do                                                                                                              \
    {                                                                                                               \
        GET_ACTUAL_STRING_PARAM(EXPR_PV_VAR_NAME, EXPR_PARAM_PTR_VAR_NAME, ({GET_PAT_ACTUAL_PARAM()})) \
    } while (0);

// The entry to get actual params and execute regexp functions
#define GET_ACTUAL_PARAMS_AND_EXECUTE() \
    do                                       \
    {                                        \
        GET_EXPR_ACTUAL_PARAM()          \
    } while (0);

// Implementation of regexp_replace function
template <typename Impl, typename Name>
class FunctionStringRegexpReplace : public FunctionStringRegexpBase
    , public IFunction
{
public:
    using ResultType = String;
    static constexpr auto name = Name::name;

    static FunctionPtr create(const Context &) { return std::make_shared<FunctionStringRegexpReplace>(); }
    String getName() const override { return name; }
    bool isVariadic() const override { return true; }
    void setCollator(const TiDB::TiDBCollatorPtr & collator_) override { collator = collator_; }
    bool useDefaultImplementationForNulls() const override { return false; }
    size_t getNumberOfArguments() const override { return 0; }

    DataTypePtr getReturnTypeImpl(const DataTypes & arguments) const override
    {
        size_t arg_num = arguments.size();
        if (arg_num < REGEXP_REPLACE_MIN_PARAM_NUM)
            throw Exception("Too few arguments", ErrorCodes::TOO_LESS_ARGUMENTS_FOR_FUNCTION);
        else if (arg_num > REGEXP_REPLACE_MAX_PARAM_NUM)
            throw Exception("Too many arguments", ErrorCodes::TOO_MANY_ARGUMENTS_FOR_FUNCTION);

        bool has_nullable_col = false;
        bool has_data_type_nothing = false;
        bool is_str_arg;

        // Check type of arguments
        for (size_t i = 0; i < arg_num; ++i)
        {
            // Index at 0, 1 and 4 arguments should be string type, otherwise int type.
            is_str_arg = (i <= 2 || i == 5);
            checkInputArg(arguments[i], is_str_arg, &has_nullable_col, &has_data_type_nothing);
        }

        if (has_data_type_nothing)
            return std::make_shared<DataTypeNullable>(std::make_shared<DataTypeNothing>());

        if (has_nullable_col)
            return std::make_shared<DataTypeNullable>(std::make_shared<DataTypeString>());
        else
            return std::make_shared<DataTypeString>();
    }

    template <typename ExprT, typename PatT, typename ReplT, typename PosT, typename OccurT, typename MatchTypeT>
    void REGEXP_CLASS_MEM_FUNC_IMPL_NAME(ColumnWithTypeAndName & res_arg, const ExprT & expr_param, const PatT & pat_param, const ReplT & repl_param, const PosT & pos_param, const OccurT & occur_param, const MatchTypeT & match_type_param) const
    {
        size_t col_size = expr_param.getDataNum();

        // Get function pointers to process the specific int type
        GetIntFuncPointerType get_pos_func = getGetIntFuncPointer(pos_param.getIntType());
        GetIntFuncPointerType get_occur_func = getGetIntFuncPointer(occur_param.getIntType());

        // Container will not be used when parm is const
        const void * pos_container =  pos_param.getContainer();
        const void * occur_container =  occur_param.getContainer();

        // Const value will not be used when param is not const
        Int64 pos_const_val = PosT::isConst() ? pos_param.template getInt<Int64>(0) : -1;
        Int64 occur_const_val = OccurT::isConst() ? occur_param.template getInt<Int64>(0) : -1;

        // Check if args are all const columns
        if constexpr (ExprT::isConst() && PatT::isConst() && ReplT::isConst() && PosT::isConst() && OccurT::isConst() && MatchTypeT::isConst())
        {
            if (expr_param.isNullAt(0) || pat_param.isNullAt(0) || repl_param.isNullAt(0) || pos_param.isNullAt(0) || occur_param.isNullAt(0) || match_type_param.isNullAt(0))
            {
                res_arg.column = res_arg.type->createColumnConst(col_size, Null());
                return;
            }

            String pat = pat_param.getString(0);
            if (unlikely(pat.empty()))
                throw Exception(EMPTY_PAT_ERR_MSG);

            pat = fmt::format("({})", pat);
            StringRef expr_ref;
            StringRef repl_ref;
            expr_param.getStringRef(0, expr_ref);
            repl_param.getStringRef(0, repl_ref);
            String match_type = match_type_param.getString(0);

            ColumnString::Chars_t res_data;
            IColumn::Offset offset = 0;

            Regexps::Regexp regexp(addMatchTypeForPattern(pat, match_type, collator), getDefaultFlags());
            regexp.replace(expr_ref.data, expr_ref.size, res_data, offset, repl_ref, pos_const_val, occur_const_val);
            res_arg.column = res_arg.type->createColumnConst(col_size, toField(String(reinterpret_cast<const char *>(&res_data[0]), offset - 1)));
            return;
        }

        // Initialize result column
        auto col_res = ColumnString::create();
        col_res->reserve(col_size);

        auto & res_data = col_res->getChars();
        auto & res_offsets = col_res->getOffsets();
        res_data.resize(col_size * 15);
        res_offsets.resize(col_size);
        ColumnString::Offset res_offset = 0;

        constexpr bool has_nullable_col = ExprT::isNullableCol() || PatT::isNullableCol() || ReplT::isNullableCol() || PosT::isNullableCol() || OccurT::isNullableCol() || MatchTypeT::isNullableCol();

#define GET_POS_VALUE(idx) \
    do \
    { \
        if constexpr (PosT::isConst()) \
            pos = pos_const_val; \
        else \
            pos = get_pos_func(pos_container, idx); \
    } while (0);

#define GET_OCCUR_VALUE(idx) \
    do \
    { \
        if constexpr (OccurT::isConst()) \
            occur = occur_const_val; \
        else \
            occur = get_occur_func(occur_container, idx); \
    } while (0);

        // Start to execute replace
        if (canMemorize<PatT, MatchTypeT>())
        {
            std::unique_ptr<Regexps::Regexp> regexp;
            if (col_size > 0)
            {
                regexp = memorize<true>(pat_param, match_type_param, collator);
                if (regexp == nullptr)
                {
                    auto null_map_col = ColumnUInt8::create();
                    typename ColumnUInt8::Container & null_map = null_map_col->getData();
                    null_map.resize(col_size, 1);
                    fillColumnStringWhenAllNull(col_res, col_size);
                    res_arg.column = ColumnNullable::create(std::move(col_res), std::move(null_map_col));
                    return;
                }
            }

            StringRef expr_ref;
            StringRef repl_ref;
            String pat;
            Int64 pos;
            Int64 occur;
            String match_type;

            if constexpr (has_nullable_col)
            {
                auto null_map_col = ColumnUInt8::create();
                typename ColumnUInt8::Container & null_map = null_map_col->getData();
                null_map.resize(col_size);

                for (size_t i = 0; i < col_size; ++i)
                {
                    if (expr_param.isNullAt(i) || repl_param.isNullAt(i) || pos_param.isNullAt(i) || occur_param.isNullAt(i))
                    {
                        null_map[i] = 1;
                        res_data.resize(res_data.size() + 1);
                        res_data[res_offset++] = 0;
                        res_offsets[i] = res_offset;
                        continue;
                    }

                    null_map[i] = 0;
                    expr_param.getStringRef(i, expr_ref);
                    repl_param.getStringRef(i, repl_ref);
                    GET_POS_VALUE(i)
                    GET_OCCUR_VALUE(i)

                    regexp->replace(expr_ref.data, expr_ref.size, res_data, res_offset, repl_ref, pos, occur);
                    res_offsets[i] = res_offset;
                }
                res_arg.column = ColumnNullable::create(std::move(col_res), std::move(null_map_col));
            }
            else
            {
                for (size_t i = 0; i < col_size; ++i)
                {
                    expr_param.getStringRef(i, expr_ref);
                    repl_param.getStringRef(i, repl_ref);
                    GET_POS_VALUE(i)
                    GET_OCCUR_VALUE(i)

                    regexp->replace(expr_ref.data, expr_ref.size, res_data, res_offset, repl_ref, pos, occur);
                    res_offsets[i] = res_offset;
                }
                res_arg.column = std::move(col_res);
            }
        }
        else
        {
            StringRef expr_ref;
            StringRef repl_ref;
            String pat;
            Int64 pos;
            Int64 occur;
            String match_type;

            if constexpr (has_nullable_col)
            {
                auto null_map_col = ColumnUInt8::create();
                typename ColumnUInt8::Container & null_map = null_map_col->getData();
                null_map.resize(col_size);

                for (size_t i = 0; i < col_size; ++i)
                {
                    if (expr_param.isNullAt(i) || pat_param.isNullAt(i) || repl_param.isNullAt(i) || pos_param.isNullAt(i) || occur_param.isNullAt(i) || match_type_param.isNullAt(i))
                    {
                        null_map[i] = 1;
                        res_data.resize(res_data.size() + 1);
                        res_data[res_offset++] = 0;
                        res_offsets[i] = res_offset;
                        continue;
                    }

                    pat = pat_param.getString(i);
                    if (unlikely(pat.empty()))
                        throw Exception(EMPTY_PAT_ERR_MSG);

                    null_map[i] = 0;
                    pat = fmt::format("({})", pat);
                    expr_param.getStringRef(i, expr_ref);
                    repl_param.getStringRef(i, repl_ref);
                    GET_POS_VALUE(i)
                    GET_OCCUR_VALUE(i)
                    match_type = match_type_param.getString(i);

                    auto regexp = createRegexpWithMatchType(pat, match_type, collator);
                    regexp.replace(expr_ref.data, expr_ref.size, res_data, res_offset, repl_ref, pos, occur);
                    res_offsets[i] = res_offset;
                }
                res_arg.column = ColumnNullable::create(std::move(col_res), std::move(null_map_col));
            }
            else
            {
                for (size_t i = 0; i < col_size; ++i)
                {
                    pat = pat_param.getString(i);
                    if (unlikely(pat.empty()))
                        throw Exception(EMPTY_PAT_ERR_MSG);

                    pat = fmt::format("({})", pat);
                    expr_param.getStringRef(i, expr_ref);
                    repl_param.getStringRef(i, repl_ref);
                    GET_POS_VALUE(i)
                    GET_OCCUR_VALUE(i)
                    match_type = match_type_param.getString(i);

                    auto regexp = createRegexpWithMatchType(pat, match_type, collator);
                    regexp.replace(expr_ref.data, expr_ref.size, res_data, res_offset, repl_ref, pos, occur);
                    res_offsets[i] = res_offset;
                }
                res_arg.column = std::move(col_res);
            }
        }
#undef GET_OCCUR_VALUE
#undef GET_POS_VALUE
    }

    void executeImpl(Block & block, const ColumnNumbers & arguments, size_t result) const override
    {
        // Do something related with nullable columns
        NullPresence null_presence = getNullPresense(block, arguments);

        if (null_presence.has_null_constant)
        {
            block.getByPosition(result).column = block.getByPosition(result).type->createColumnConst(block.rows(), Null());
            return;
        }

        const ColumnPtr & col_expr = block.getByPosition(arguments[0]).column;
        const ColumnPtr & col_pat = block.getByPosition(arguments[1]).column;
        const ColumnPtr & col_rep = block.getByPosition(arguments[2]).column;

        size_t arg_num = arguments.size();
        auto & RES_ARG_VAR_NAME = block.getByPosition(result);

        ColumnPtr col_pos;
        ColumnPtr col_occur;
        ColumnPtr col_match_type;

        // Go through cases to get arguments
        switch(arg_num)
        {
        case REGEXP_REPLACE_MAX_PARAM_NUM:
            col_match_type = block.getByPosition(arguments[5]).column;
        case REGEXP_REPLACE_MAX_PARAM_NUM - 1:
            col_occur = block.getByPosition(arguments[4]).column;
        case REGEXP_REPLACE_MAX_PARAM_NUM - 2:
            col_pos = block.getByPosition(arguments[3]).column;
        };

        size_t col_size = col_expr->size();

        ParamVariant EXPR_PV_VAR_NAME(col_expr, col_size, StringRef("", 0));
        ParamVariant PAT_PV_VAR_NAME(col_pat, col_size, StringRef("", 0));
        ParamVariant REPL_PV_VAR_NAME(col_rep, col_size, StringRef("", 0));
        ParamVariant POS_PV_VAR_NAME(col_pos, col_size, 1);
        ParamVariant OCCUR_PV_VAR_NAME(col_occur, col_size, 0);
        ParamVariant MATCH_TYPE_PV_VAR_NAME(col_match_type, col_size, StringRef("", 0));

        GET_ACTUAL_PARAMS_AND_EXECUTE()
    }
private:
    TiDB::TiDBCollatorPtr collator = nullptr;
};

#undef GET_ACTUAL_PARAMS_AND_EXECUTE
#undef GET_EXPR_ACTUAL_PARAM
#undef GET_PAT_ACTUAL_PARAM
#undef GET_REPL_ACTUAL_PARAM
#undef GET_POS_ACTUAL_PARAM
#undef GET_OCCUR_ACTUAL_PARAM
#undef GET_MATCH_TYPE_ACTUAL_PARAM
#undef EXECUTE_REGEXP_REPLACE

=======
>>>>>>> d8c369cb
#undef GET_ACTUAL_INT_PARAM
#undef GET_ACTUAL_STRING_PARAM
#undef REGEXP_CLASS_MEM_FUNC_IMPL_NAME
#undef RES_ARG_VAR_NAME

#undef REPL_PARAM_PTR_VAR_NAME
#undef MATCH_TYPE_PARAM_PTR_VAR_NAME
#undef RET_OP_PARAM_PTR_VAR_NAME
#undef OCCUR_PARAM_PTR_VAR_NAME
#undef POS_PARAM_PTR_VAR_NAME
#undef PAT_PARAM_PTR_VAR_NAME
#undef EXPR_PARAM_PTR_VAR_NAME

#undef REPL_PV_VAR_NAME
#undef MATCH_TYPE_PV_VAR_NAME
#undef RET_OP_PV_VAR_NAME
#undef OCCUR_PV_VAR_NAME
#undef POS_PV_VAR_NAME
#undef PAT_PV_VAR_NAME
#undef EXPR_PV_VAR_NAME

#undef ACTUAL_PARAM_TYPE
#undef GET_ACTUAL_PARAM_PTR
#undef ENUMERATE_PARAM_VARIANT_CASES
#undef APPLY_FOR_PARAM_INT_VARIANTS
#undef APPLY_FOR_PARAM_STRING_VARIANTS

} // namespace DB<|MERGE_RESOLUTION|>--- conflicted
+++ resolved
@@ -77,13 +77,6 @@
     static constexpr auto name = "regexp_instr";
 };
 struct NameRegexpSubstr
-<<<<<<< HEAD
-=======
-{
-    static constexpr auto name = "regexp_substr";
-};
-struct NameReplaceRegexpOne
->>>>>>> d8c369cb
 {
     static constexpr auto name = "regexp_substr";
 };
@@ -93,48 +86,6 @@
 };
 
 static constexpr std::string_view regexp_like_name(NameRegexpLike::name);
-
-inline int getDefaultFlags()
-{
-    int flags = 0;
-    flags |= OptimizedRegularExpressionImpl<false>::RE_NO_CAPTURE | OptimizedRegularExpressionImpl<false>::RE_NO_OPTIMIZE;
-    return flags;
-}
-
-inline String addMatchTypeForPattern(const String & pattern, const String & match_type, TiDB::TiDBCollatorPtr collator)
-{
-    String mode = re2Util::getRE2ModeModifiers(match_type, collator);
-    if (mode.empty())
-        return pattern;
-
-    return fmt::format("{}{}", mode, pattern);
-}
-
-inline Regexps::Regexp createRegexpWithMatchType(const String & pattern, const String & match_type, TiDB::TiDBCollatorPtr collator)
-{
-    String final_pattern = addMatchTypeForPattern(pattern, match_type, collator);
-    return Regexps::createRegexp<false>(final_pattern, getDefaultFlags());
-}
-
-// Only int types used in ColumnsNumber.h can be valid
-template <typename T>
-inline constexpr bool check_int_type()
-{
-    return std::is_same_v<T, UInt8> || std::is_same_v<T, UInt16> || std::is_same_v<T, UInt32> || std::is_same_v<T, UInt64> || std::is_same_v<T, Int8> || std::is_same_v<T, Int16> || std::is_same_v<T, Int32> || std::is_same_v<T, Int64>;
-}
-
-Int64 getIntFromField(Field & field)
-{
-    switch (field.getType())
-    {
-    case Field::Types::Int64:
-        return field.safeGet<Int64>();
-    case Field::Types::UInt64:
-        return field.safeGet<UInt64>();
-    default:
-        throw Exception("Unexpected int type");
-    }
-}
 
 enum class IntType
 {
@@ -148,16 +99,60 @@
     Int64
 };
 
+using GetIntFuncPointerType = Int64 (*)(const void *, size_t);
+
+namespace FunctionsRegexp
+{
+inline int getDefaultFlags()
+{
+    int flags = 0;
+    flags |= OptimizedRegularExpressionImpl<false>::RE_NO_CAPTURE | OptimizedRegularExpressionImpl<false>::RE_NO_OPTIMIZE;
+    return flags;
+}
+
+inline String addMatchTypeForPattern(const String & pattern, const String & match_type, TiDB::TiDBCollatorPtr collator)
+{
+    String mode = re2Util::getRE2ModeModifiers(match_type, collator);
+    if (mode.empty())
+        return pattern;
+
+    return fmt::format("{}{}", mode, pattern);
+}
+
+inline Regexps::Regexp createRegexpWithMatchType(const String & pattern, const String & match_type, TiDB::TiDBCollatorPtr collator)
+{
+    String final_pattern = addMatchTypeForPattern(pattern, match_type, collator);
+    return Regexps::createRegexp<false>(final_pattern, getDefaultFlags());
+}
+
+// Only int types used in ColumnsNumber.h can be valid
 template <typename T>
-Int64 getInt(const void * container, size_t idx)
+inline constexpr bool check_int_type()
+{
+    return std::is_same_v<T, UInt8> || std::is_same_v<T, UInt16> || std::is_same_v<T, UInt32> || std::is_same_v<T, UInt64> || std::is_same_v<T, Int8> || std::is_same_v<T, Int16> || std::is_same_v<T, Int32> || std::is_same_v<T, Int64>;
+}
+
+inline Int64 getIntFromField(Field & field)
+{
+    switch (field.getType())
+    {
+    case Field::Types::Int64:
+        return field.safeGet<Int64>();
+    case Field::Types::UInt64:
+        return field.safeGet<UInt64>();
+    default:
+        throw Exception("Unexpected int type");
+    }
+}
+
+template <typename T>
+inline Int64 getInt(const void * container, size_t idx)
 {
     const auto * tmp = reinterpret_cast<const typename ColumnVector<T>::Container *>(container);
     return static_cast<Int64>((*tmp)[idx]);
 }
 
-using GetIntFuncPointerType = Int64 (*)(const void *, size_t);
-
-GetIntFuncPointerType getGetIntFuncPointer(IntType int_type)
+inline GetIntFuncPointerType getGetIntFuncPointer(IntType int_type)
 {
     switch (int_type)
     {
@@ -197,6 +192,7 @@
         col_res_offsets[i] = offset;
     }
 }
+} // namespace FunctionsRegexp
 
 template <bool is_const>
 class ParamString
@@ -352,7 +348,7 @@
             return const_int_val;
         else
         {
-            const auto * tmp = reinterpret_cast<const typename ColumnVector<std::enable_if_t<check_int_type<T>(), T>>::Container *>(int_container);
+            const auto * tmp = reinterpret_cast<const typename ColumnVector<std::enable_if_t<FunctionsRegexp::check_int_type<T>(), T>>::Container *>(int_container);
             return static_cast<Int64>((*tmp)[idx]);
         }
     }
@@ -484,7 +480,7 @@
 
 private:
     // When this is a nullable param, we should ensure the null_map is not nullptr
-    inline void checkNullableLogic()
+    void checkNullableLogic()
     {
         if (is_nullable && (null_map == nullptr))
             throw Exception("Nullable Param with nullptr null_map");
@@ -659,7 +655,7 @@
     {
         Field field;
         col_const->get(0, field);
-        auto data_int64 = field.isNull() ? -1 : getIntFromField(field);
+        auto data_int64 = field.isNull() ? -1 : FunctionsRegexp::getIntFromField(field);
         const auto & col_const_data = col_const->getDataColumnPtr();
         if (col_const_data->isColumnNullable())
         {
@@ -833,9 +829,9 @@
             final_pattern = fmt::format("({})", final_pattern);
 
         String match_type = match_type_param.getString(0);
-        final_pattern = addMatchTypeForPattern(final_pattern, match_type, collator);
-
-        int flags = getDefaultFlags();
+        final_pattern = FunctionsRegexp::addMatchTypeForPattern(final_pattern, match_type, collator);
+
+        int flags = FunctionsRegexp::getDefaultFlags();
         return std::make_unique<Regexps::Regexp>(final_pattern, flags);
     }
 
@@ -1004,7 +1000,7 @@
                 return;
             }
 
-            int flags = getDefaultFlags();
+            int flags = FunctionsRegexp::getDefaultFlags();
             String expr = expr_param.getString(0);
             String pat = pat_param.getString(0);
             if (unlikely(pat.empty()))
@@ -1012,7 +1008,7 @@
 
             String match_type = match_type_param.getString(0);
 
-            Regexps::Regexp regexp(addMatchTypeForPattern(pat, match_type, collator), flags);
+            Regexps::Regexp regexp(FunctionsRegexp::addMatchTypeForPattern(pat, match_type, collator), flags);
             ResultType res{regexp.match(expr)};
             res_arg.column = res_arg.type->createColumnConst(col_size, toField(res));
             return;
@@ -1107,7 +1103,7 @@
                     if (unlikely(pat.empty()))
                         throw Exception(EMPTY_PAT_ERR_MSG);
 
-                    auto regexp = createRegexpWithMatchType(pat, match_type, collator);
+                    auto regexp = FunctionsRegexp::createRegexpWithMatchType(pat, match_type, collator);
                     vec_res[i] = regexp.match(expr_ref.data, expr_ref.size); // match
                 }
 
@@ -1127,7 +1123,7 @@
                     if (unlikely(pat.empty()))
                         throw Exception(EMPTY_PAT_ERR_MSG);
 
-                    auto regexp = createRegexpWithMatchType(pat, match_type, collator);
+                    auto regexp = FunctionsRegexp::createRegexpWithMatchType(pat, match_type, collator);
                     vec_res[i] = regexp.match(expr_ref.data, expr_ref.size); // match
                 }
 
@@ -1164,7 +1160,7 @@
         ParamVariant PAT_PV_VAR_NAME(col_pat, col_size, StringRef("", 0));
         ParamVariant MATCH_TYPE_PV_VAR_NAME(col_match_type, col_size, StringRef("", 0));
 
-        // GET_ACTUAL_PARAMS_AND_EXECUTE()
+        GET_ACTUAL_PARAMS_AND_EXECUTE()
     }
 
 private:
@@ -1283,9 +1279,9 @@
         size_t col_size = expr_param.getDataNum();
 
         // Get function pointers to process the specific int type
-        GetIntFuncPointerType get_pos_func = getGetIntFuncPointer(pos_param.getIntType());
-        GetIntFuncPointerType get_occur_func = getGetIntFuncPointer(occur_param.getIntType());
-        GetIntFuncPointerType get_ret_op_func = getGetIntFuncPointer(ret_op_param.getIntType());
+        GetIntFuncPointerType get_pos_func = FunctionsRegexp::getGetIntFuncPointer(pos_param.getIntType());
+        GetIntFuncPointerType get_occur_func = FunctionsRegexp::getGetIntFuncPointer(occur_param.getIntType());
+        GetIntFuncPointerType get_ret_op_func = FunctionsRegexp::getGetIntFuncPointer(ret_op_param.getIntType());
 
         // Container will not be used when parm is const
         const void * pos_container = pos_param.getContainer();
@@ -1306,7 +1302,7 @@
                 return;
             }
 
-            int flags = getDefaultFlags();
+            int flags = FunctionsRegexp::getDefaultFlags();
             String expr = expr_param.getString(0);
             String match_type = match_type_param.getString(0);
             String pat = pat_param.getString(0);
@@ -1314,7 +1310,7 @@
                 throw Exception(EMPTY_PAT_ERR_MSG);
 
             pat = fmt::format("({})", pat);
-            Regexps::Regexp regexp(addMatchTypeForPattern(pat, match_type, collator), flags);
+            Regexps::Regexp regexp(FunctionsRegexp::addMatchTypeForPattern(pat, match_type, collator), flags);
             ResultType res = regexp.instr(expr.c_str(), expr.size(), pos_const_val, occur_const_val, ret_op_const_val);
             res_arg.column = res_arg.type->createColumnConst(col_size, toField(res));
             return;
@@ -1445,7 +1441,7 @@
                     GET_OCCUR_VALUE(i)
                     GET_RET_OP_VALUE(i)
                     match_type = match_type_param.getString(i);
-                    auto regexp = createRegexpWithMatchType(pat, match_type, collator);
+                    auto regexp = FunctionsRegexp::createRegexpWithMatchType(pat, match_type, collator);
                     vec_res[i] = regexp.instr(expr_ref.data, expr_ref.size, pos, occur, ret_op);
                 }
 
@@ -1465,7 +1461,7 @@
                     GET_OCCUR_VALUE(i)
                     GET_RET_OP_VALUE(i)
                     match_type = match_type_param.getString(i);
-                    auto regexp = createRegexpWithMatchType(pat, match_type, collator);
+                    auto regexp = FunctionsRegexp::createRegexpWithMatchType(pat, match_type, collator);
                     vec_res[i] = regexp.instr(expr_ref.data, expr_ref.size, pos, occur, ret_op);
                 }
 
@@ -1522,7 +1518,7 @@
         ParamVariant RET_OP_PV_VAR_NAME(col_return_option, col_size, 0);
         ParamVariant MATCH_TYPE_PV_VAR_NAME(col_match_type, col_size, StringRef("", 0));
 
-        // GET_ACTUAL_PARAMS_AND_EXECUTE()
+        GET_ACTUAL_PARAMS_AND_EXECUTE()
     }
 
 private:
@@ -1634,8 +1630,8 @@
         size_t col_size = expr_param.getDataNum();
 
         // Get function pointers to process the specific int type
-        GetIntFuncPointerType get_pos_func = getGetIntFuncPointer(pos_param.getIntType());
-        GetIntFuncPointerType get_occur_func = getGetIntFuncPointer(occur_param.getIntType());
+        GetIntFuncPointerType get_pos_func = FunctionsRegexp::getGetIntFuncPointer(pos_param.getIntType());
+        GetIntFuncPointerType get_occur_func = FunctionsRegexp::getGetIntFuncPointer(occur_param.getIntType());
 
         // Container will not be used when parm is const
         const void * pos_container = pos_param.getContainer();
@@ -1658,12 +1654,12 @@
             if (unlikely(pat.empty()))
                 throw Exception(EMPTY_PAT_ERR_MSG);
 
-            int flags = getDefaultFlags();
+            int flags = FunctionsRegexp::getDefaultFlags();
             String expr = expr_param.getString(0);
             String match_type = match_type_param.getString(0);
             pat = fmt::format("({})", pat);
 
-            Regexps::Regexp regexp(addMatchTypeForPattern(pat, match_type, collator), flags);
+            Regexps::Regexp regexp(FunctionsRegexp::addMatchTypeForPattern(pat, match_type, collator), flags);
             auto res = regexp.substr(expr.c_str(), expr.size(), pos_const_val, occur_const_val);
             if (res)
                 res_arg.column = res_arg.type->createColumnConst(col_size, toField(res.value().toString()));
@@ -1715,7 +1711,7 @@
                 regexp = memorize<true>(pat_param, match_type_param, collator);
                 if (regexp == nullptr)
                 {
-                    fillColumnStringWhenAllNull(col_res, col_size);
+                    FunctionsRegexp::fillColumnStringWhenAllNull(col_res, col_size);
                     res_arg.column = ColumnNullable::create(std::move(col_res), std::move(null_map_col));
                     return;
                 }
@@ -1727,11 +1723,7 @@
                 {
                     if (expr_param.isNullAt(i) || pos_param.isNullAt(i) || occur_param.isNullAt(i))
                     {
-<<<<<<< HEAD
-                        // null_map has been set to 1 in the previous 
-=======
                         // null_map has been set to 1 in the previous
->>>>>>> d8c369cb
                         col_res->insertData("", 0);
                         continue;
                     }
@@ -1763,11 +1755,7 @@
                 {
                     if (expr_param.isNullAt(i) || pat_param.isNullAt(i) || pos_param.isNullAt(i) || occur_param.isNullAt(i) || match_type_param.isNullAt(i))
                     {
-<<<<<<< HEAD
-                        // null_map has been set to 1 in the previous 
-=======
                         // null_map has been set to 1 in the previous
->>>>>>> d8c369cb
                         col_res->insertData("", 0);
                         continue;
                     }
@@ -1782,7 +1770,7 @@
                     match_type = match_type_param.getString(i);
                     pat = fmt::format("({})", pat);
 
-                    auto regexp = createRegexpWithMatchType(pat, match_type, collator);
+                    auto regexp = FunctionsRegexp::createRegexpWithMatchType(pat, match_type, collator);
                     executeAndSetResult(regexp, col_res, null_map, i, expr_ref.data, expr_ref.size, pos, occur);
                 }
             }
@@ -1800,7 +1788,7 @@
                     match_type = match_type_param.getString(i);
                     pat = fmt::format("({})", pat);
 
-                    auto regexp = createRegexpWithMatchType(pat, match_type, collator);
+                    auto regexp = FunctionsRegexp::createRegexpWithMatchType(pat, match_type, collator);
                     executeAndSetResult(regexp, col_res, null_map, i, expr_ref.data, expr_ref.size, pos, occur);
                 }
             }
@@ -1850,11 +1838,7 @@
         ParamVariant OCCUR_PV_VAR_NAME(col_occur, col_size, 1);
         ParamVariant MATCH_TYPE_PV_VAR_NAME(col_match_type, col_size, StringRef("", 0));
 
-<<<<<<< HEAD
-        // GET_ACTUAL_PARAMS_AND_EXECUTE()
-=======
         GET_ACTUAL_PARAMS_AND_EXECUTE()
->>>>>>> d8c369cb
     }
 
 private:
@@ -1892,7 +1876,6 @@
 #undef GET_MATCH_TYPE_ACTUAL_PARAM
 #undef EXECUTE_REGEXP_SUBSTR
 
-<<<<<<< HEAD
 #define EXECUTE_REGEXP_REPLACE() \
     do \
     { \
@@ -1999,8 +1982,8 @@
         size_t col_size = expr_param.getDataNum();
 
         // Get function pointers to process the specific int type
-        GetIntFuncPointerType get_pos_func = getGetIntFuncPointer(pos_param.getIntType());
-        GetIntFuncPointerType get_occur_func = getGetIntFuncPointer(occur_param.getIntType());
+        GetIntFuncPointerType get_pos_func = FunctionsRegexp::getGetIntFuncPointer(pos_param.getIntType());
+        GetIntFuncPointerType get_occur_func = FunctionsRegexp::getGetIntFuncPointer(occur_param.getIntType());
 
         // Container will not be used when parm is const
         const void * pos_container =  pos_param.getContainer();
@@ -2033,7 +2016,7 @@
             ColumnString::Chars_t res_data;
             IColumn::Offset offset = 0;
 
-            Regexps::Regexp regexp(addMatchTypeForPattern(pat, match_type, collator), getDefaultFlags());
+            Regexps::Regexp regexp(FunctionsRegexp::addMatchTypeForPattern(pat, match_type, collator), FunctionsRegexp::getDefaultFlags());
             regexp.replace(expr_ref.data, expr_ref.size, res_data, offset, repl_ref, pos_const_val, occur_const_val);
             res_arg.column = res_arg.type->createColumnConst(col_size, toField(String(reinterpret_cast<const char *>(&res_data[0]), offset - 1)));
             return;
@@ -2081,7 +2064,7 @@
                     auto null_map_col = ColumnUInt8::create();
                     typename ColumnUInt8::Container & null_map = null_map_col->getData();
                     null_map.resize(col_size, 1);
-                    fillColumnStringWhenAllNull(col_res, col_size);
+                    FunctionsRegexp::fillColumnStringWhenAllNull(col_res, col_size);
                     res_arg.column = ColumnNullable::create(std::move(col_res), std::move(null_map_col));
                     return;
                 }
@@ -2175,7 +2158,7 @@
                     GET_OCCUR_VALUE(i)
                     match_type = match_type_param.getString(i);
 
-                    auto regexp = createRegexpWithMatchType(pat, match_type, collator);
+                    auto regexp = FunctionsRegexp::createRegexpWithMatchType(pat, match_type, collator);
                     regexp.replace(expr_ref.data, expr_ref.size, res_data, res_offset, repl_ref, pos, occur);
                     res_offsets[i] = res_offset;
                 }
@@ -2196,7 +2179,7 @@
                     GET_OCCUR_VALUE(i)
                     match_type = match_type_param.getString(i);
 
-                    auto regexp = createRegexpWithMatchType(pat, match_type, collator);
+                    auto regexp = FunctionsRegexp::createRegexpWithMatchType(pat, match_type, collator);
                     regexp.replace(expr_ref.data, expr_ref.size, res_data, res_offset, repl_ref, pos, occur);
                     res_offsets[i] = res_offset;
                 }
@@ -2264,13 +2247,9 @@
 #undef GET_MATCH_TYPE_ACTUAL_PARAM
 #undef EXECUTE_REGEXP_REPLACE
 
-=======
->>>>>>> d8c369cb
 #undef GET_ACTUAL_INT_PARAM
 #undef GET_ACTUAL_STRING_PARAM
 #undef REGEXP_CLASS_MEM_FUNC_IMPL_NAME
-#undef RES_ARG_VAR_NAME
-
 #undef REPL_PARAM_PTR_VAR_NAME
 #undef MATCH_TYPE_PARAM_PTR_VAR_NAME
 #undef RET_OP_PARAM_PTR_VAR_NAME
