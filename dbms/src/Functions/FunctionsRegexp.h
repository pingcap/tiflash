// Copyright 2022 PingCAP, Ltd.
//
// Licensed under the Apache License, Version 2.0 (the "License");
// you may not use this file except in compliance with the License.
// You may obtain a copy of the License at
//
//     http://www.apache.org/licenses/LICENSE-2.0
//
// Unless required by applicable law or agreed to in writing, software
// distributed under the License is distributed on an "AS IS" BASIS,
// WITHOUT WARRANTIES OR CONDITIONS OF ANY KIND, either express or implied.
// See the License for the specific language governing permissions and
// limitations under the License.

#pragma once

#include <Columns/ColumnConst.h>
#include <Columns/ColumnFixedString.h>
#include <Columns/ColumnString.h>
#include <Common/Volnitsky.h>
#include <Common/config.h>
#include <DataTypes/DataTypeString.h>
#include <DataTypes/DataTypesNumber.h>
#include <Functions/FunctionHelpers.h>
#include <Functions/IFunction.h>
#include <Functions/Regexps.h>
#include <Functions/StringUtil.h>
#include <Functions/re2Util.h>
#include <re2/re2.h>

#include <memory>
#include <type_traits>

#include "Columns/ColumnNullable.h"
#include "Columns/ColumnString.h"
#include "Columns/ColumnVector.h"
#include "Columns/ColumnsNumber.h"
#include "Columns/IColumn.h"
#include "Common/Exception.h"
#include "Core/Field.h"
#include "Core/Types.h"
#include "DataTypes/DataTypeNothing.h"
#include "DataTypes/DataTypeNullable.h"
#include "Parsers/Lexer.h"
#include "common/StringRef.h"
#include "common/defines.h"
#include "common/types.h"

#if USE_RE2_ST
#include <re2_st/re2.h>
#else
#define re2_st re2
#endif

namespace DB
{

namespace ErrorCodes
{
extern const int BAD_ARGUMENTS;
extern const int ILLEGAL_COLUMN;
extern const int TOO_LESS_ARGUMENTS_FOR_FUNCTION;
extern const int TOO_MANY_ARGUMENTS_FOR_FUNCTION;
} // namespace ErrorCodes

const char * EMPTY_PAT_ERR_MSG = "Empty pattern is invalid";

struct NameTiDBRegexp
{
    static constexpr auto name = "regexp";
};
struct NameRegexpLike
{
    static constexpr auto name = "regexp_like";
};
struct NameRegexpInstr
{
    static constexpr auto name = "regexp_instr";
};
struct NameReplaceOne
{
    static constexpr auto name = "replaceOne";
};
struct NameReplaceAll
{
    static constexpr auto name = "replaceAll";
};
struct NameReplaceRegexpOne
{
    static constexpr auto name = "replaceRegexpOne";
};
struct NameReplaceRegexpAll
{
    static constexpr auto name = "replaceRegexpAll";
};

static constexpr std::string_view regexp_name(NameTiDBRegexp::name);
static constexpr std::string_view regexp_like_name(NameRegexpLike::name);
static constexpr std::string_view regexp_instr_name(NameRegexpInstr::name);

String getMatchType(const String & match_type, TiDB::TiDBCollatorPtr collator = nullptr);

inline int getDefaultFlags()
{
    int flags = 0;
    flags |= OptimizedRegularExpressionImpl<false>::RE_NO_CAPTURE | OptimizedRegularExpressionImpl<false>::RE_NO_OPTIMIZE;
    return flags;
}

// add '()' outside of the pattern to get the matched substr
inline String addMatchTypeForPattern(const String & pattern, const String & match_type, TiDB::TiDBCollatorPtr collator)
{
    String flags = getMatchType(match_type, collator);
    if (flags.empty())
        return fmt::format("({})", pattern);
    
    return fmt::format("(?{})({})", flags, pattern);
}

inline Regexps::Pool::Pointer createRegexpWithMatchType(const String & pattern, const String & match_type, TiDB::TiDBCollatorPtr collator)
{
    String final_pattern = addMatchTypeForPattern(pattern, match_type, collator);
    return Regexps::get<false, true>(final_pattern, getDefaultFlags());
}

// Only int types used in ColumnsNumber.h can be valid
template <typename T>
inline constexpr bool check_int_type()
{
    return static_cast<bool>(std::is_same_v<T, UInt8> || std::is_same_v<T, UInt16> || std::is_same_v<T, UInt32> || std::is_same_v<T, UInt64> || std::is_same_v<T, UInt128> || std::is_same_v<T, Int8> || std::is_same_v<T, Int16> || std::is_same_v<T, Int32> || std::is_same_v<T, Int64>);
}

// Field field;
// field.safeGet<Int64

Int64 getIntFromField(Field & field)
{
    switch (field.getType()) {
    case Field::Types::Which::Int64:
        return field.safeGet<Int64>();
    case Field::Types::Which::UInt64:
        return field.safeGet<UInt64>();
    default:
        throw Exception("Unexpected int type");
    }
}

enum class IntType { UInt8 = 0, UInt16, UInt32, UInt64, UInt128, Int8, Int16, Int32, Int64 };

Int64 getUInt8(const void * container, size_t idx)
{
    const auto * tmp = reinterpret_cast<const typename ColumnVector<UInt8>::Container *>(container);
    return static_cast<Int64>((*tmp)[idx]);
}

Int64 getUInt16(const void * container, size_t idx)
{
    const auto * tmp = reinterpret_cast<const typename ColumnVector<UInt16>::Container *>(container);
    return static_cast<Int64>((*tmp)[idx]);
}

Int64 getUInt32(const void * container, size_t idx)
{
    const auto * tmp = reinterpret_cast<const typename ColumnVector<UInt32>::Container *>(container);
    return static_cast<Int64>((*tmp)[idx]);
}

Int64 getUInt64(const void * container, size_t idx)
{
    const auto * tmp = reinterpret_cast<const typename ColumnVector<UInt64>::Container *>(container);
    return static_cast<Int64>((*tmp)[idx]);
}

Int64 getUInt128(const void * container, size_t idx)
{
    const auto * tmp = reinterpret_cast<const typename ColumnVector<UInt128>::Container *>(container);
    return static_cast<Int64>((*tmp)[idx]);
}

Int64 getInt8(const void * container, size_t idx)
{
    const auto * tmp = reinterpret_cast<const typename ColumnVector<Int8>::Container *>(container);
    return static_cast<Int64>((*tmp)[idx]);
}

Int64 getInt16(const void * container, size_t idx)
{
    const auto * tmp = reinterpret_cast<const typename ColumnVector<Int16>::Container *>(container);
    return static_cast<Int64>((*tmp)[idx]);
}

Int64 getInt32(const void * container, size_t idx)
{
    const auto * tmp = reinterpret_cast<const typename ColumnVector<Int32>::Container *>(container);
    return static_cast<Int64>((*tmp)[idx]);
}

Int64 getInt64(const void * container, size_t idx)
{
    const auto * tmp = reinterpret_cast<const typename ColumnVector<Int64>::Container *>(container);
    return static_cast<Int64>((*tmp)[idx]);
}

using GetIntFuncPointerType = Int64 (*)(const void *, size_t);

GetIntFuncPointerType getGetIntFuncPointer(IntType int_type)
{
    switch (int_type)
    {
    case IntType::UInt8:
        return getUInt8;
    case IntType::UInt16:
        return getUInt16;
    case IntType::UInt32:
        return getUInt32;
    case IntType::UInt64:
        return getUInt64;
    case IntType::UInt128:
        return getUInt128;
    case IntType::Int8:
        return getInt8;
    case IntType::Int16:
        return getInt16;
    case IntType::Int32:
        return getInt32;
    case IntType::Int64:
        return getInt64;
    default:
        throw Exception("Unexpected int type");
    }
}

// Use this type when param is not provided
class ParamDefault
{
public:
    explicit ParamDefault(Int64 val)
        : default_int(val)
        , default_string("")
    {}
    explicit ParamDefault(const StringRef & str)
        : default_int(0)
        , default_string(str)
    {}

    // For passing compilation
    explicit ParamDefault(const void *)
        : default_int(0)
        , default_string("")
    {
        throw Exception("Shouldn't call this constructor");
    }

    // For passing compilation
    ParamDefault(const void *, const void *)
        : default_int(0)
        , default_string("")
    {
        throw Exception("Shouldn't call this constructor");
    }

    static IntType getIntType() { return IntType::Int64; }

    template <typename T>
    Int64 getInt(size_t) const { return default_int; }
    static String getString(size_t) { return String(""); }
    void getStringRef(size_t, StringRef &) const {}
    constexpr static bool isConst() { return true; }
    static const void * getContainer() { return nullptr; }

private:
    Int64 default_int;
    StringRef default_string;
};

template <bool is_const>
class ParamString
{
public:
    DISALLOW_COPY_AND_MOVE(ParamString);

    using Chars_t = ColumnString::Chars_t;
    using Offsets = ColumnString::Offsets;

    // For passing compilation
    explicit ParamString(Int64)
        : const_string(nullptr, 0)
        , chars(nullptr)
        , offsets(nullptr)
    {
        throw Exception("Shouldn't call this constructor");
    }

    explicit ParamString(const StringRef & str_ref)
        : const_string(str_ref)
        , chars(nullptr)
        , offsets(nullptr)
    {
        if constexpr (!is_const)
            throw Exception("non-const parm should not call this constructor");
    }

    // For passing compilation
    explicit ParamString(const void *)
        : const_string(nullptr, 0)
        , chars(nullptr)
        , offsets(nullptr)
    {
        throw Exception("Shouldn't call this constructor");
    }

    ParamString(const void * chars_, const void * offsets_)
        : const_string(nullptr, 0)
        , chars(reinterpret_cast<const Chars_t *>(chars_))
        , offsets(reinterpret_cast<const Offsets *>(offsets_))
    {
        if constexpr (is_const)
            throw Exception("const parm should not call this constructor");
    }

    static IntType getIntType() { throw Exception("ParamString not supports this function"); }

    template <typename T>
    Int64 getInt(size_t) const { throw Exception("ParamString not supports this function"); }

    String getString(size_t idx) const
    {
        if constexpr (is_const)
            return String(const_string.data, const_string.size);
        else
            return String(reinterpret_cast<const char *>(&(*chars)[offsetAt(idx)]), sizeAt(idx) - 1);
    }

    void getStringRef(size_t idx, StringRef & dst) const
    {
        if constexpr (is_const)
        {
            dst.data = const_string.data;
            dst.size = const_string.size;
        }
        else
        {
            auto tmp = StringRef(reinterpret_cast<const char *>(&(*chars)[offsetAt(idx)]), sizeAt(idx) - 1);
            dst.data = tmp.data;
            dst.size = tmp.size;
        }
    }

    constexpr static bool isConst() { return is_const; }

    const void * getContainer() const { return nullptr; }

private:
    size_t offsetAt(size_t i) const { return i == 0 ? 0 : (*offsets)[i - 1]; }
    size_t sizeAt(size_t i) const { return i == 0 ? (*offsets)[0] : ((*offsets)[i] - (*offsets)[i - 1]); }

    StringRef const_string;

    // for vector string
    const Chars_t * chars;
    const Offsets * offsets;
};

template <bool is_const>
class ParamInt
{
public:
    DISALLOW_COPY_AND_MOVE(ParamInt);


    explicit ParamInt(Int64 val)
        : const_int_val(val)
        , int_type(IntType::UInt8)
        , int_container(nullptr)
    {
        if constexpr (!is_const)
            throw Exception("non-const parm should not call this constructor");
    }

    // For passing compilation
    explicit ParamInt(const StringRef &)
        : const_int_val(0)
        , int_type(IntType::UInt8)
        , int_container(nullptr)
    {
        throw Exception("Shouldn't call this constructor");
    }

    explicit ParamInt(const void * int_container_, IntType int_type_)
        : const_int_val(0)
        , int_type(int_type_)
        , int_container(int_container_)
    {
        if constexpr (is_const)
            throw Exception("const parm should not call this constructor");
    }

    // For passing compilation
    ParamInt(const void *, const void *)
        : const_int_val(0)
        , int_type(IntType::UInt8)
        , int_container(nullptr)
    {
        throw Exception("Shouldn't call this constructor");
    }

    template <typename T>
    Int64 getInt(size_t idx) const
    {
        if constexpr (is_const)
            return const_int_val;
        else
        {
            const auto * tmp = reinterpret_cast<const typename ColumnVector<std::enable_if_t<check_int_type<T>, T>>::Container *>(int_container);
            return static_cast<Int64>((*tmp)[idx]);
        }
    }

    IntType getIntType() const { return int_type; }
    String getString(size_t) const { throw Exception("ParamInt not supports this function"); }
    void getStringRef(size_t, StringRef &) const { throw Exception("ParamInt not supports this function"); }
    constexpr static bool isConst() { return is_const; }
    const void * getContainer() const { return int_container; }

private:
    Int64 const_int_val;
    IntType int_type;

    // for vector int
    // type: ColumnVector::Container
    const void * int_container;
};

// Columns may be const, nullable or plain vector, we can conveniently handle
// these different type columns with Param.
template <typename ParamImplType, bool is_null>
class Param
{
public:
    DISALLOW_COPY_AND_MOVE(Param);

    // const string param
    Param(size_t col_size_, const StringRef & str_ref)
        : col_size(col_size_)
        , null_map(nullptr)
        , data(str_ref)
    {}

    // const nullable string param
    Param(size_t col_size_, const StringRef & str_ref, ConstNullMapPtr null_map_)
        : col_size(col_size_)
        , null_map(null_map_)
        , data(str_ref)
    {}

    // const int param
    Param(size_t col_size_, Int64 val)
        : col_size(col_size_)
        , null_map(nullptr)
        , data(val)
    {}

    // const nullable int param
    Param(size_t col_size_, Int64 val, ConstNullMapPtr null_map_)
        : col_size(col_size_)
        , null_map(null_map_)
        , data(val)
    {}

    // pure vector string param
    // chars_ type: ParamImplType::Chars_t
    // offsets_ type: ParamImplType::Offsets
    Param(size_t col_size_, const void * chars_, const void * offsets_)
        : col_size(col_size_)
        , null_map(nullptr)
        , data(chars_, offsets_)
    {}

    // pure vector int param
    // int_container_ type: ParamImplType::Container
    Param(size_t col_size_, const void * int_container_, IntType int_type)
        : col_size(col_size_)
        , null_map(nullptr)
        , data(int_container_, int_type)
    {}

    // nullable vector string param
    // chars_ type: ParamImplType::Chars_t
    // offsets_ type: ParamImplType::Offsets
    Param(size_t col_size_, ConstNullMapPtr null_map_, const void * chars_, const void * offsets_)
        : col_size(col_size_)
        , null_map(null_map_)
        , data(chars_, offsets_)
    {}

    // nullable vector int param
    // int_container_ type: ParamImplType::Container
    Param(size_t col_size_, ConstNullMapPtr null_map_, const void * int_container_, IntType int_type)
        : col_size(col_size_)
        , null_map(null_map_)
        , data(int_container_, int_type)
    {}

    template <typename T>
    Int64 getInt(size_t idx) const { return data.template getInt<T>(idx); }
    void getStringRef(size_t idx, StringRef & dst) const { return data.getStringRef(idx, dst); }
    String getString(size_t idx) const { return data.getString(idx); }

    bool isNullAt(size_t idx) const
    {
        if constexpr (is_null)
            return (*null_map)[idx];
        else
            return false;
    }

    IntType getIntType() const { return data.getIntType(); }
    size_t getDataNum() const { return col_size; }
    constexpr static bool isNullableCol() { return is_null; }
    constexpr static bool isConst() { return ParamImplType::isConst(); }
    const void * getContainer() const { return data.getContainer(); }

private:
    const size_t col_size;
    ConstNullMapPtr null_map;
    ParamImplType data;
};

// Unifying these names is necessary in macros
#define EXPR_COL_PTR_VAR_NAME col_expr
#define PAT_COL_PTR_VAR_NAME col_pat
#define POS_COL_PTR_VAR_NAME col_pos
#define OCCUR_COL_PTR_VAR_NAME col_occur
#define RET_OP_COL_PTR_VAR_NAME col_ret_op
#define MATCH_TYPE_COL_PTR_VAR_NAME col_match_type

#define RES_ARG_VAR_NAME res_arg

#define EXPR_PARAM_VAR_NAME expr_param
#define PAT_PARAM_VAR_NAME pat_param
#define POS_PARAM_VAR_NAME pos_param
#define OCCUR_PARAM_VAR_NAME occur_param
#define RET_OP_PARAM_VAR_NAME ret_op_param
#define MATCH_TYPE_PARAM_VAR_NAME match_type_param

#define SELF_CLASS_NAME (name)
#define ARG_NUM_VAR_NAME arg_num
#define VEC_RES_VAR_NAME vec_res
#define COLLATOR_VAR_NAME collator

// Unify the name of functions that actually execute regexp
#define REGEXP_CLASS_MEM_FUNC_IMPL_NAME process

<<<<<<< HEAD
// Method to convert nullable string column
// processed_col is impossible to be const here
#define CONVERT_NULL_STR_COL_TO_PARAM(param_name, processed_col, next_process)                                                                                               \
=======
// Common method to convert nullable string column
// converted_col is impossible to be const here
#define CONVERT_NULL_STR_COL_TO_PARAM(param_name, converted_col, next_convertion)                                                                                               \
>>>>>>> 8f89448a
    do                                                                                                                                                                       \
    {                                                                                                                                                                        \
        size_t col_size = (converted_col)->size();                                                                                                                           \
        if (((converted_col)->isColumnNullable()))                                                                                                                           \
        {                                                                                                                                                                    \
            auto nested_ptr = static_cast<const ColumnNullable &>(*(converted_col)).getNestedColumnPtr();                                                                    \
            const auto * tmp = checkAndGetColumn<ColumnString>(&(*nested_ptr));                                                                                              \
            const auto * null_map = &(static_cast<const ColumnNullable &>(*(converted_col)).getNullMapData());                                                               \
            Param<ParamString<false>, true>(param_name)(col_size, null_map, static_cast<const void *>(&(tmp->getChars())), static_cast<const void *>(&(tmp->getOffsets()))); \
            next_convertion;                                                                                                                                                    \
        }                                                                                                                                                                    \
        else                                                                                                                                                                 \
        {                                                                                                                                                                    \
            /* This is a pure string vector column */                                                                                                                        \
            const auto * tmp = checkAndGetColumn<ColumnString>(&(*(converted_col)));                                                                                         \
            Param<ParamString<false>, false>(param_name)(col_size, static_cast<const void *>(&(tmp->getChars())), static_cast<const void *>(&(tmp->getOffsets())));          \
            next_convertion;                                                                                                                                                    \
        }                                                                                                                                                                    \
    } while (0);

<<<<<<< HEAD
// Method to convert const string column to param
#define CONVERT_CONST_STR_COL_TO_PARAM(param_name, processed_col, next_process)                                             \
    do                                                                                                                      \
    {                                                                                                                       \
        size_t col_size = (processed_col)->size();                                                                          \
        const auto * col_const = typeid_cast<const ColumnConst *>(&(*(processed_col)));                                     \
        if (col_const != nullptr)                                                                                           \
        {                                                                                                                   \
            auto col_const_data = col_const->getDataColumnPtr();                                                            \
            Field field;                                                                                                \
            col_const->get(0, field);                                                                                   \
            String tmp = field.isNull() ? String("") : field.safeGet<String>();                                                                       \
            if (col_const_data->isColumnNullable())                                                                         \
            {                                                                                                               \
                const auto * null_map = &(static_cast<const ColumnNullable &>(*(col_const_data)).getNullMapData()); \
                Param<ParamString<true>, true>(param_name)(col_size, StringRef(tmp.data(), tmp.size()), null_map);  \
                next_process;                                                                                       \
            }                                                                                                               \
            else                                                                                                            \
            {                                                                                                               \
                /* const col */                                                                                             \
                Param<ParamString<true>, false>(param_name)(col_size, col_const->getDataAt(0));                             \
                next_process;                                                                                               \
            }                                                                                                               \
        }                                                                                                                   \
        else                                                                                                                \
        {                                                                                                                   \
            CONVERT_NULL_STR_COL_TO_PARAM((param_name), (processed_col), next_process)                                     \
        }                                                                                                                   \
    } while (0);

// Method to convert nullable int column to param
// processed_col is impossible to be const here
#define CONVERT_NULL_INT_COL_TO_PARAM(param_name, processed_col, next_process)                                 \
    do                                                                                                         \
    {                                                                                                          \
        size_t col_size = (processed_col)->size();                                                             \
        if ((processed_col)->isColumnNullable())                                                               \
        {                                                                                                      \
            auto nested_ptr = static_cast<const ColumnNullable &>(*(processed_col)).getNestedColumnPtr();      \
            const auto * null_map = &(static_cast<const ColumnNullable &>(*(processed_col)).getNullMapData());              \
            /* various int types may be input, we need to check them one by one */                             \
            if (const auto * ptr = typeid_cast<const ColumnUInt8 *>(&(*(nested_ptr))))                      \
                Param<ParamInt<false>, true>(param_name)(col_size, null_map, &(ptr->getData()), IntType::UInt8);        \
            else if (const auto * ptr = typeid_cast<const ColumnUInt16 *>(&(*(nested_ptr))))                \
                Param<ParamInt<false>, true>(param_name)(col_size, null_map, &(ptr->getData()), IntType::UInt16);       \
            else if (const auto * ptr = typeid_cast<const ColumnUInt32 *>(&(*(nested_ptr))))                 \
                Param<ParamInt<false>, true>(param_name)(col_size, null_map, &(ptr->getData()), IntType::UInt32);       \
            else if (const auto * ptr = typeid_cast<const ColumnUInt64 *>(&(*(nested_ptr))))                 \
                Param<ParamInt<false>, true>(param_name)(col_size, null_map, &(ptr->getData()), IntType::UInt64);       \
            else if (const auto * ptr = typeid_cast<const ColumnUInt128 *>(&(*(nested_ptr))))                \
                Param<ParamInt<false>, true>(param_name)(col_size, null_map, &(ptr->getData()), IntType::UInt128);      \
            else if (const auto * ptr = typeid_cast<const ColumnInt8 *>(&(*(nested_ptr))))                   \
                Param<ParamInt<false>, true>(param_name)(col_size, null_map, &(ptr->getData()), IntType::Int8);         \
            else if (const auto * ptr = typeid_cast<const ColumnInt16 *>(&(*(nested_ptr))))                  \
                Param<ParamInt<false>, true>(param_name)(col_size, null_map, &(ptr->getData()), IntType::Int16);        \
            else if (const auto * ptr = typeid_cast<const ColumnInt32 *>(&(*(nested_ptr))))                  \
                Param<ParamInt<false>, true>(param_name)(col_size, null_map, &(ptr->getData()), IntType::Int32);        \
            else if (const auto * ptr = typeid_cast<const ColumnInt64 *>(&(*(nested_ptr))))                  \
                Param<ParamInt<false>, true>(param_name)(col_size, null_map, &(ptr->getData()), IntType::Int64);        \
            else                                                                                               \
                throw Exception("Invalid int type int regexp function", ErrorCodes::ILLEGAL_TYPE_OF_ARGUMENT); \
        }                                                                                                      \
        else                                                                                                   \
        {                                                                                                      \
            /* This is a pure vector column */                                                                 \
            /* various int types may be input, we need to check them one by one */                             \
            if (const auto * ptr = typeid_cast<const ColumnUInt8 *>(&(*(processed_col))))                    \
                Param<ParamInt<false>, false>(param_name)(col_size, &(ptr->getData()), IntType::UInt8);                 \
            else if (const auto * ptr = typeid_cast<const ColumnUInt16 *>(&(*(processed_col))))              \
                Param<ParamInt<false>, false>(param_name)(col_size, &(ptr->getData()), IntType::UInt16);                \
            else if (const auto * ptr = typeid_cast<const ColumnUInt32 *>(&(*(processed_col))))              \
                Param<ParamInt<false>, false>(param_name)(col_size, &(ptr->getData()), IntType::UInt32);                \
            else if (const auto * ptr = typeid_cast<const ColumnUInt64 *>(&(*(processed_col))))              \
                Param<ParamInt<false>, false>(param_name)(col_size, &(ptr->getData()), IntType::UInt64);                \
            else if (const auto * ptr = typeid_cast<const ColumnUInt128 *>(&(*(processed_col))))             \
                Param<ParamInt<false>, false>(param_name)(col_size, &(ptr->getData()), IntType::UInt128);               \
            else if (const auto * ptr = typeid_cast<const ColumnInt8 *>(&(*(processed_col))))                \
                Param<ParamInt<false>, false>(param_name)(col_size, &(ptr->getData()), IntType::Int8);                  \
            else if (const auto * ptr = typeid_cast<const ColumnInt16 *>(&(*(processed_col))))               \
                Param<ParamInt<false>, false>(param_name)(col_size, &(ptr->getData()), IntType::Int16);                 \
            else if (const auto * ptr = typeid_cast<const ColumnInt32 *>(&(*(processed_col))))               \
                Param<ParamInt<false>, false>(param_name)(col_size, &(ptr->getData()), IntType::Int32);                 \
            else if (const auto * ptr = typeid_cast<const ColumnInt64 *>(&(*(processed_col))))               \
                Param<ParamInt<false>, false>(param_name)(col_size, &(ptr->getData()), IntType::Int64);                 \
            else                                                                                               \
                throw Exception("Invalid int type int regexp function", ErrorCodes::ILLEGAL_TYPE_OF_ARGUMENT); \
        }                                                                                                      \
=======
// Common method to convert const string column
#define CONVERT_CONST_STR_COL_TO_PARAM(param_name, converted_col, next_convertion)                                     \
    do                                                                                                              \
    {                                                                                                               \
        size_t col_size = (converted_col)->size();                                                                  \
        const auto * col_const = typeid_cast<const ColumnConst *>(&(*(converted_col)));                             \
        if (col_const != nullptr)                                                                                   \
        {                                                                                                           \
            auto col_const_data = col_const->getDataColumnPtr();                                                    \
            Field field;                                                                                            \
            col_const->get(0, field);                                                                               \
            String tmp = field.isNull() ? String("") : field.safeGet<String>();                                     \
            if (col_const_data->isColumnNullable())                                                                 \
            {                                                                                                       \
                const auto * null_map = &(static_cast<const ColumnNullable &>(*(col_const_data)).getNullMapData()); \
                Param<ParamString<true>, true>(param_name)(col_size, StringRef(tmp.data(), tmp.size()), null_map);  \
                next_convertion;                                                                                       \
            }                                                                                                       \
            else                                                                                                    \
            {                                                                                                       \
                Param<ParamString<true>, false>(param_name)(col_size, col_const->getDataAt(0));                     \
                next_convertion;                                                                                       \
            }                                                                                                       \
        }                                                                                                           \
        else                                                                                                        \
        {                                                                                                           \
            CONVERT_NULL_STR_COL_TO_PARAM((param_name), (converted_col), next_convertion)                              \
        }                                                                                                           \
>>>>>>> 8f89448a
    } while (0);

// Method to convert const int column
#define CONVERT_CONST_INT_COL_TO_PARAM(param_name, processed_col, next_process)                                                              \
    do                                                                                                                                       \
    {                                                                                                                                        \
        std::cout << "CONVERT_CONST_INT_COL_TO_PARAM1\n"; \
        size_t col_size = (processed_col)->size();                                                                                           \
        const auto * col_const = typeid_cast<const ColumnConst *>(&(*(processed_col)));                                                      \
        if (col_const != nullptr)                                                                                                            \
        {                                                                                                                                    \
            std::cout << "CONVERT_CONST_INT_COL_TO_PARAM4\n"; \
            Field field;                                                                                                                 \
            col_const->get(0, field);                                                                                                    \
            auto data_int64 = field.isNull() ? -1 : getIntFromField(field);                                                                                             \
            auto col_const_data = col_const->getDataColumnPtr();                                                                             \
            if (col_const_data->isColumnNullable())                                                                                          \
            {                                                                                                                                \
                /* This is a const nullable column */                                                                                        \
                Param<ParamInt<true>, true>(param_name)(col_size, data_int64);                                                        \
                next_process;                                                                                                                \
            }                                                                                                                                \
            else                                                                                                                             \
            {                                                                                                                                \
                Param<ParamInt<true>, false>(param_name)(col_size, data_int64);                                                       \
                next_process;                                                                                                                \
            }                                                                                                                                \
        }                                                                                                                                    \
        else                                                                                                                                 \
            CONVERT_NULL_INT_COL_TO_PARAM((param_name), (processed_col), next_process)                                                      \
    } while (0);


class FunctionStringRegexpBase
{
public:
    static constexpr size_t REGEXP_MIN_PARAM_NUM = 2;

    // Max parameter number the regexp_xxx function could receive
    static constexpr size_t REGEXP_MAX_PARAM_NUM = 2;
    static constexpr size_t REGEXP_LIKE_MAX_PARAM_NUM = 3;
    static constexpr size_t REGEXP_INSTR_MAX_PARAM_NUM = 6;
    static constexpr size_t REGEXP_REPLACE_MAX_PARAM_NUM = 6;
    static constexpr size_t REGEXP_SUBSTR_MAX_PARAM_NUM = 5;

    template <typename ExprT, typename MatchTypeT>
    void memorize(const ExprT & pat_param, const MatchTypeT & match_type_param, TiDB::TiDBCollatorPtr collator) const
    {
        String final_pattern = pat_param.getString(0);
        if (unlikely(final_pattern.empty()))
            throw Exception(EMPTY_PAT_ERR_MSG);

        String match_type = match_type_param.getString(0);
        final_pattern = addMatchTypeForPattern(final_pattern, match_type, collator);

        int flags = getDefaultFlags();
        memorized_re = std::make_unique<Regexps::Regexp>(final_pattern, flags);
    }

    // Check if we can memorize the regexp
    template <typename PatT, typename MatchTypeT>
    constexpr static bool canMemorize()
    {
        return (PatT::isConst() && MatchTypeT::isConst());
    }

    bool isMemorized() const { return memorized_re != nullptr; }

    const std::unique_ptr<Regexps::Regexp> & getRegexp() const { return memorized_re; }

    static void checkInputArg(const DataTypePtr & arg, bool is_str, bool * has_nullable_col, bool * has_data_type_nothing)
    {
        if (is_str)
        {
            // Check string type argument
            if (arg->isNullable())
            {
                *has_nullable_col = true;
                const auto * null_type = checkAndGetDataType<DataTypeNullable>(arg.get());
                if (null_type == nullptr)
                    throw Exception("Get unexpected nullptr in FunctionStringRegexpInstr", ErrorCodes::LOGICAL_ERROR);

                const auto & nested_type = null_type->getNestedType();

                // It may be DataTypeNothing if it's not string
                if (!nested_type->isString())
                {
                    if (nested_type->getTypeId() != TypeIndex::Nothing)
                        throw Exception(fmt::format("Illegal type {} of argument of regexp function", arg->getName()), ErrorCodes::ILLEGAL_TYPE_OF_ARGUMENT);
                    else
                        *has_data_type_nothing = true;
                }
            }
            else
            {
                if (!arg->isString())
                {
                    // It may be DataTypeNothing if it's not string
                    if (arg->getTypeId() != TypeIndex::Nothing)
                        throw Exception(fmt::format("Illegal type {} of argument of regexp function", arg->getName()), ErrorCodes::ILLEGAL_TYPE_OF_ARGUMENT);
                    else
                        *has_data_type_nothing = true;
                }
            }
        }
        else
        {
            // Check int type argument
            if (arg->isNullable())
            {
                *has_nullable_col = true;
                const auto * null_type = checkAndGetDataType<DataTypeNullable>(arg.get());
                if (null_type == nullptr)
                    throw Exception("Get unexpected nullptr in FunctionStringRegexpInstr", ErrorCodes::LOGICAL_ERROR);
                
                const auto & nested_type = null_type->getNestedType();

                // It may be DataTypeNothing if it's not string
                if (!nested_type->isInteger())
                {
                    if (nested_type->getTypeId() != TypeIndex::Nothing)
                        throw Exception(fmt::format("Illegal type {} of argument of regexp function", arg->getName()), ErrorCodes::ILLEGAL_TYPE_OF_ARGUMENT);
                    else
                        *has_data_type_nothing = true;
                }
            }
            else
            {
                if (!arg->isInteger())
                {
                    // It may be DataTypeNothing if it's not string
                    if (arg->getTypeId() != TypeIndex::Nothing)
                        throw Exception(fmt::format("Illegal type {} of argument of regexp function", arg->getName()), ErrorCodes::ILLEGAL_TYPE_OF_ARGUMENT);
                    else
                        *has_data_type_nothing = true;
                }
            }
        }
    }

private:
    // We should pre compile the regular expression when:
    //  - only pattern column is provided and it's a constant column
    //  - pattern and match type columns are provided and they are both constant columns
    mutable std::unique_ptr<Regexps::Regexp> memorized_re;
};

// regexp and regexp_like functions are executed in this macro
#define EXECUTE_REGEXP_LIKE()                                                                                                  \
    do                                                                                                                         \
    {                                                                                                                          \
        REGEXP_CLASS_MEM_FUNC_IMPL_NAME(RES_ARG_VAR_NAME, EXPR_PARAM_VAR_NAME, PAT_PARAM_VAR_NAME, MATCH_TYPE_PARAM_VAR_NAME); \
    } while (0);

// Method to convert match type column
#define CONVERT_MATCH_TYPE_COL_TO_PARAM()                                                                                     \
    do                                                                                                                        \
    {                                                                                                                         \
        if ((ARG_NUM_VAR_NAME) == 3)                                                                                          \
            CONVERT_CONST_STR_COL_TO_PARAM(MATCH_TYPE_PARAM_VAR_NAME, MATCH_TYPE_COL_PTR_VAR_NAME, ({EXECUTE_REGEXP_LIKE()})) \
        else                                                                                                                  \
        {                                                                                                                     \
            /* match_type is not provided here and set default values */                                                                             \
            Param<ParamDefault, false> MATCH_TYPE_PARAM_VAR_NAME(-1, StringRef("", 0));                                       \
            EXECUTE_REGEXP_LIKE()                                                                                             \
        }                                                                                                                     \
    } while (0);

// Method to convert pattern column
#define CONVERT_PAT_COL_TO_PARAM()                                                                                      \
    do                                                                                                                  \
    {                                                                                                                   \
        CONVERT_CONST_STR_COL_TO_PARAM(PAT_PARAM_VAR_NAME, PAT_COL_PTR_VAR_NAME, ({CONVERT_MATCH_TYPE_COL_TO_PARAM()})) \
    } while (0);

// Method to convert expression column
#define CONVERT_EXPR_COL_TO_PARAM()                                                                                \
    do                                                                                                             \
    {                                                                                                              \
        CONVERT_CONST_STR_COL_TO_PARAM(EXPR_PARAM_VAR_NAME, EXPR_COL_PTR_VAR_NAME, ({CONVERT_PAT_COL_TO_PARAM()})) \
    } while (0);

// The entry to convert columns to params and execute regexp_xxx functions
#define CONVERT_COLS_TO_PARAMS_AND_EXECUTE() \
    do                                       \
    {                                        \
        CONVERT_EXPR_COL_TO_PARAM()          \
    } while (0);

// Implementation of regexp and regexp_like functions
template <typename Name>
class FunctionStringRegexp : public FunctionStringRegexpBase
    , public IFunction
{
public:
    using ResultType = UInt8;
    static constexpr auto name = Name::name;

    static FunctionPtr create(const Context &) { return std::make_shared<FunctionStringRegexp>(); }
    String getName() const override { return name; }
    bool isVariadic() const override { return true; }
    void setCollator(const TiDB::TiDBCollatorPtr & collator_) override { collator = collator_; }
    bool useDefaultImplementationForNulls() const override { return false; }
    size_t getNumberOfArguments() const override { return 0; }

    DataTypePtr getReturnTypeImpl(const DataTypes & arguments) const override
    {
        size_t args_max_num;
        constexpr std::string_view class_name(Name::name);

        if constexpr (class_name == regexp_like_name)
            args_max_num = REGEXP_LIKE_MAX_PARAM_NUM;
        else
            args_max_num = REGEXP_MAX_PARAM_NUM;

        size_t arg_num = arguments.size();
        if (arg_num < REGEXP_MIN_PARAM_NUM)
            throw Exception("Too few arguments", ErrorCodes::TOO_LESS_ARGUMENTS_FOR_FUNCTION);
        else if (arg_num > args_max_num)
            throw Exception("Too mant arguments", ErrorCodes::TOO_MANY_ARGUMENTS_FOR_FUNCTION);

        bool has_nullable_col = false;
        bool has_data_type_nothing = false;

        for (const auto & arg : arguments)
            checkInputArg(arg, true, &has_nullable_col, &has_data_type_nothing);

        if (has_data_type_nothing)
            return std::make_shared<DataTypeNullable>(std::make_shared<DataTypeNothing>());

        if (has_nullable_col)
            return std::make_shared<DataTypeNullable>(std::make_shared<DataTypeNumber<ResultType>>());
        else
            return std::make_shared<DataTypeNumber<ResultType>>();
    }

    template <typename ExprT, typename PatT, typename MatchTypeT>
    void REGEXP_CLASS_MEM_FUNC_IMPL_NAME(ColumnWithTypeAndName & res_arg, const ExprT & expr_param, const PatT & pat_param, const MatchTypeT & match_type_param) const
    {
        size_t col_size = expr_param.getDataNum();

        // Check if args are all const columns
        if constexpr (ExprT::isConst() && PatT::isConst() && MatchTypeT::isConst())
        {
            if (col_size == 0 || expr_param.isNullAt(0) || pat_param.isNullAt(0) || match_type_param.isNullAt(0))
            {
                res_arg.column = res_arg.type->createColumnConst(col_size, Null());
                return;
            }

            int flags = getDefaultFlags();
            String expr = expr_param.getString(0);
            String pat = pat_param.getString(0);
            if (unlikely(pat.empty()))
                throw Exception(EMPTY_PAT_ERR_MSG);

            String match_type = match_type_param.getString(0);

            Regexps::Regexp regexp(addMatchTypeForPattern(pat, match_type, collator), flags);
            ResultType res{regexp.match(expr)};
            res_arg.column = res_arg.type->createColumnConst(col_size, toField(res));
            return;
        }

        // Check memorization
        if constexpr (canMemorize<PatT, MatchTypeT>())
            memorize(pat_param, match_type_param, collator);

        // Initialize result column
        auto col_res = ColumnVector<ResultType>::create();
        typename ColumnVector<ResultType>::Container & vec_res = col_res->getData();
        vec_res.resize(col_size, 0);

        constexpr bool has_nullable_col = ExprT::isNullableCol() || PatT::isNullableCol() || MatchTypeT::isNullableCol();

        // Start to match
        if (isMemorized())
        {
            const auto & regexp = getRegexp();
            if constexpr (has_nullable_col)
            {
                // expr column must be a nullable column here, so we need to check null for each elems
                auto nullmap_col = ColumnUInt8::create();
                typename ColumnUInt8::Container & nullmap = nullmap_col->getData();
                nullmap.resize(col_size);

                StringRef expr_ref;
                for (size_t i = 0; i < col_size; ++i)
                {
                    if (expr_param.isNullAt(i))
                    {
                        nullmap[i] = 1;
                        continue;
                    }

                    nullmap[i] = 0;
                    expr_param.getStringRef(i, expr_ref);
                    vec_res[i] = regexp->match(expr_ref.data, expr_ref.size); // match
                }

                res_arg.column = ColumnNullable::create(std::move(col_res), std::move(nullmap_col));
            }
            else
            {
                // expr column is impossible to be a nullable column here
                StringRef expr_ref;
                for (size_t i = 0; i < col_size; ++i)
                {
                    expr_param.getStringRef(i, expr_ref);
                    auto res = regexp->match(expr_ref.data, expr_ref.size);
                    vec_res[i] = res; // match
                }

                res_arg.column = std::move(col_res);
            }
        }
        else
        {
            if constexpr (has_nullable_col)
            {
                auto nullmap_col = ColumnUInt8::create();
                typename ColumnUInt8::Container & nullmap = nullmap_col->getData();
                nullmap.resize(col_size);

                StringRef expr_ref;
                String pat;
                String match_type;
                for (size_t i = 0; i < col_size; ++i)
                {
                    if (expr_param.isNullAt(i) || pat_param.isNullAt(i) || match_type_param.isNullAt(i))
                    {
                        // This is a null result
                        nullmap[i] = 1;
                        continue;
                    }

                    nullmap[i] = 0;
                    expr_param.getStringRef(i, expr_ref);
                    pat = pat_param.getString(i);
                    match_type = match_type_param.getString(i);

                    if (unlikely(pat.empty()))
                        throw Exception(EMPTY_PAT_ERR_MSG);

                    auto regexp = createRegexpWithMatchType(pat, match_type, collator);
                    vec_res[i] = regexp->match(expr_ref.data, expr_ref.size); // match
                }

                res_arg.column = ColumnNullable::create(std::move(col_res), std::move(nullmap_col));
            }
            else
            {
                StringRef expr_ref;
                String pat;
                String match_type;
                for (size_t i = 0; i < col_size; ++i)
                {
                    expr_param.getStringRef(i, expr_ref);
                    pat = pat_param.getString(i);
                    match_type = match_type_param.getString(i);

                    if (unlikely(pat.empty()))
                        throw Exception(EMPTY_PAT_ERR_MSG);

                    auto regexp = createRegexpWithMatchType(pat, match_type, collator);
                    vec_res[i] = regexp->match(expr_ref.data, expr_ref.size); // match
                }

                res_arg.column = std::move(col_res);
            }
        }
    }

    void executeImpl(Block & block, const ColumnNumbers & arguments, size_t result) const override
    {
        // Do something related with nullable columns
        NullPresence null_presence = getNullPresense(block, arguments);

        const ColumnPtr & EXPR_COL_PTR_VAR_NAME = block.getByPosition(arguments[0]).column;

        if (null_presence.has_null_constant)
        {
            block.getByPosition(result).column = block.getByPosition(result).type->createColumnConst(block.rows(), Null());
            return;
        }

        const ColumnPtr & EXPR_COL_PTR_VAR_NAME = block.getByPosition(arguments[0]).column;
        const ColumnPtr & PAT_COL_PTR_VAR_NAME = block.getByPosition(arguments[1]).column;

        size_t ARG_NUM_VAR_NAME = arguments.size();
        auto & RES_ARG_VAR_NAME = block.getByPosition(result);

        ColumnPtr MATCH_TYPE_COL_PTR_VAR_NAME;
        if ((ARG_NUM_VAR_NAME) == REGEXP_LIKE_MAX_PARAM_NUM)
            MATCH_TYPE_COL_PTR_VAR_NAME = block.getByPosition(arguments[2]).column;

        // CONVERT_COLS_TO_PARAMS_AND_EXECUTE()
    }

private:
    TiDB::TiDBCollatorPtr collator = nullptr;
};

#undef CONVERT_COLS_TO_PARAMS_AND_EXECUTE
#undef CONVERT_EXPR_COL_TO_PARAM
#undef CONVERT_PAT_COL_TO_PARAM
#undef CONVERT_MATCH_TYPE_COL_TO_PARAM
#undef EXECUTE_REGEXP_LIKE

#define EXECUTE_REGEXP_INSTR() \
    do \
    { \
        REGEXP_CLASS_MEM_FUNC_IMPL_NAME(RES_ARG_VAR_NAME, EXPR_PARAM_VAR_NAME, PAT_PARAM_VAR_NAME, POS_PARAM_VAR_NAME, OCCUR_PARAM_VAR_NAME, RET_OP_PARAM_VAR_NAME, MATCH_TYPE_PARAM_VAR_NAME); \
    } while (0);

// Method to convert match type column to param
#define CONVERT_MATCH_TYPE_COL_TO_PARAM()                                                                                          \
    do                                                                                                                             \
    { \
                std::cout << "CONVERT_MATCH_TYPE_COL_TO_PARAM1\n"; \
        if (ARG_NUM_VAR_NAME == REGEXP_INSTR_MAX_PARAM_NUM) \
        { \
                std::cout << "CONVERT_MATCH_TYPE_COL_TO_PARAM2\n"; \
            CONVERT_CONST_STR_COL_TO_PARAM(MATCH_TYPE_PARAM_VAR_NAME, MATCH_TYPE_COL_PTR_VAR_NAME, ({EXECUTE_REGEXP_INSTR()})) \
        } \
        else                                                                          \
        { \
            Param<ParamDefault, false> MATCH_TYPE_PARAM_VAR_NAME(-1, StringRef("", 0)); \
            EXECUTE_REGEXP_INSTR() \
        } \
    } while (0);

// Method to convert return option column
#define CONVERT_RET_OP_COL_TO_PARAM() \
    do \
    { \
            std::cout << "CONVERT_RET_OP_COL_TO_PARAM1\n"; \
        if (ARG_NUM_VAR_NAME < REGEXP_MIN_PARAM_NUM + 3) \
        { \
                std::cout << "CONVERT_RET_OP_COL_TO_PARAM2\n"; \
            Param<ParamDefault, false> RET_OP_PARAM_VAR_NAME(-1, 0); \
            CONVERT_MATCH_TYPE_COL_TO_PARAM() \
        } \
        else \
            CONVERT_CONST_INT_COL_TO_PARAM(RET_OP_PARAM_VAR_NAME, RET_OP_COL_PTR_VAR_NAME, ({CONVERT_MATCH_TYPE_COL_TO_PARAM()})) \
    } while (0);

// Method to convert occurrence column to param
#define CONVERT_OCCUR_COL_TO_PARAM() \
    do \
    { \
            std::cout << "CONVERT_OCCUR_COL_TO_PARAM1\n"; \
        if (ARG_NUM_VAR_NAME < REGEXP_MIN_PARAM_NUM + 2) \
        { \
                std::cout << "CONVERT_OCCUR_COL_TO_PARAM2\n"; \
            Param<ParamDefault, false> OCCUR_PARAM_VAR_NAME(-1, 1); \
            CONVERT_RET_OP_COL_TO_PARAM() \
        } \
        else \
            CONVERT_CONST_INT_COL_TO_PARAM(OCCUR_PARAM_VAR_NAME, OCCUR_COL_PTR_VAR_NAME, ({CONVERT_RET_OP_COL_TO_PARAM()})) \
    } while (0);

// Method to convert position column to param
#define CONVERT_POS_COL_TO_PARAM() \
    do \
    { \
            std::cout << "CONVERT_POS_COL_TO_PARAM1\n"; \
        if (ARG_NUM_VAR_NAME < REGEXP_MIN_PARAM_NUM + 1) \
        { \
                std::cout << "CONVERT_POS_COL_TO_PARAM2\n"; \
            Param<ParamDefault, false> POS_PARAM_VAR_NAME(-1, 1); \
            CONVERT_OCCUR_COL_TO_PARAM() \
        } \
        else \
            CONVERT_CONST_INT_COL_TO_PARAM(POS_PARAM_VAR_NAME, POS_COL_PTR_VAR_NAME, ({CONVERT_OCCUR_COL_TO_PARAM()})) \
    } while (0);

// Method to convert pattern column to param
#define CONVERT_PAT_COL_TO_PARAM()                                                                                           \
    do                                                                                                                       \
    {                                                                                                                        \
        std::cout << "CONVERT_PAT_COL_TO_PARAM\n"; \
        CONVERT_CONST_STR_COL_TO_PARAM(PAT_PARAM_VAR_NAME, PAT_COL_PTR_VAR_NAME, ({CONVERT_POS_COL_TO_PARAM()})) \
    } while (0);

// Method to convert expression column to param
#define CONVERT_EXPR_COL_TO_PARAM()                                                                                 \
    do                                                                                                              \
    {                                                                                                               \
        std::cout << "CONVERT_EXPR_COL_TO_PARAM\n"; \
        CONVERT_CONST_STR_COL_TO_PARAM(EXPR_PARAM_VAR_NAME, EXPR_COL_PTR_VAR_NAME, ({CONVERT_PAT_COL_TO_PARAM()})) \
    } while (0);

// The entry to convert columns to params and execute regexp_xxx functions
#define CONVERT_COLS_TO_PARAMS_AND_EXECUTE() \
    do                                       \
    {                                        \
        CONVERT_EXPR_COL_TO_PARAM()          \
    } while (0);

// Implementation of regexp_instr function
template <typename Name>
class FunctionStringRegexpInstr : public FunctionStringRegexpBase
    , public IFunction
{
public:
    using ResultType = Int64;
    static constexpr auto name = Name::name;

    static FunctionPtr create(const Context &) { return std::make_shared<FunctionStringRegexpInstr>(); }
    String getName() const override { return name; }
    bool isVariadic() const override { return true; }
    void setCollator(const TiDB::TiDBCollatorPtr & collator_) override { COLLATOR_VAR_NAME = collator_; }
    bool useDefaultImplementationForNulls() const override { return false; }
    size_t getNumberOfArguments() const override { return 0; }

    DataTypePtr getReturnTypeImpl(const DataTypes & arguments) const override
    {
        size_t arg_num = arguments.size();
        if (arg_num < REGEXP_MIN_PARAM_NUM)
            throw Exception("Too few arguments", ErrorCodes::TOO_LESS_ARGUMENTS_FOR_FUNCTION);
        else if (arg_num > REGEXP_INSTR_MAX_PARAM_NUM)
            throw Exception("Too many arguments", ErrorCodes::TOO_MANY_ARGUMENTS_FOR_FUNCTION);

        bool has_nullable_col = false;
        bool has_data_type_nothing = false;
        bool is_str_arg;

        // Check type of arguments
        for (size_t i = 0; i < arg_num; ++i)
        {
            // Index at 0, 1 and 5 arguments should be string type, otherwise int type.
            is_str_arg = (i <= 1 || i == 5);
            checkInputArg(arguments[i], is_str_arg, &has_nullable_col, &has_data_type_nothing);
        }

        if (has_data_type_nothing)
            return std::make_shared<DataTypeNullable>(std::make_shared<DataTypeNothing>());

        if (has_nullable_col)
            return std::make_shared<DataTypeNullable>(std::make_shared<DataTypeNumber<ResultType>>());
        else
            return std::make_shared<DataTypeNumber<ResultType>>();
    }

    template <typename ExprT, typename PatT, typename PosT, typename OccurT, typename RetOpT, typename MatchTypeT>
    void REGEXP_CLASS_MEM_FUNC_IMPL_NAME(ColumnWithTypeAndName & res_arg, const ExprT & expar_param, const PatT & par_param, const PosT & pos_param, const OccurT & occur_param, const RetOpT & ret_op_param, const MatchTypeT & match_type_param) const
    {
        size_t col_size = expar_param.getDataNum();

        // Get function pointers to process the specific int type
        GetIntFuncPointerType get_pos_func = getGetIntFuncPointer(pos_param.getIntType());
        GetIntFuncPointerType get_occur_func = getGetIntFuncPointer(occur_param.getIntType());
        GetIntFuncPointerType get_ret_op_func = getGetIntFuncPointer(ret_op_param.getIntType());

        // Container will not be used when parm is const
        const void * pos_container =  pos_param.getContainer();
        const void * occur_container =  occur_param.getContainer();
        const void * ret_op_container =  ret_op_param.getContainer();

        // Const value will not be used when the param is not const
        Int64 pos_const_val = PosT::isConst() ? pos_param.template getInt<Int64>(0) : -1;
        Int64 occur_const_val = OccurT::isConst() ? occur_param. template getInt<Int64>(0) : -1;
        Int64 ret_op_const_val = RetOpT::isConst() ? ret_op_param. template getInt<Int64>(0) : -1;

        // Check if args are all const columns
        if constexpr (ExprT::isConst() && PatT::isConst() && PosT::isConst() && OccurT::isConst() && RetOpT::isConst() && MatchTypeT::isConst())
        {
            // TODO check
            if (expar_param.isNullAt(0) || par_param.isNullAt(0) || pos_param.isNullAt(0) || occur_param.isNullAt(0) || ret_op_param.isNullAt(0) || match_type_param.isNullAt(0))
            {
                auto col_res = ColumnVector<ResultType>::create();
                typename ColumnVector<ResultType>::Container & VEC_RES_VAR_NAME = col_res->getData();
                VEC_RES_VAR_NAME.resize(col_size, 0);

                auto nullmap_col = ColumnUInt8::create();
                typename ColumnUInt8::Container & null_map = nullmap_col->getData();
                null_map.resize(col_size, 1);

                res_arg.column = ColumnNullable::create(std::move(col_res), std::move(nullmap_col));
                res_arg.column = res_arg.type->createColumn();
            }
            
            int flags = getDefaultFlags();
            String expr = expar_param.getString(0);
            String pat = par_param.getString(0);
            if (unlikely(pat.empty()))
                throw Exception(EMPTY_PAT_ERR_MSG);

            Int64 pos = if PosT::isConst() ? pos_const_val : get_pos_func(pos_container, idx);
            Int64 occur = if OccurT::isConst() ? occur_const_val : get_occur_func(occur_container, idx);
            Int64 ret_op = if RetOpT::isConst() ? ret_op_const_val : get_ret_op_func(ret_op_container, idx);
            String match_type = match_type_param.getString(0);

            Regexps::Regexp regexp(addMatchTypeForPattern(pat, match_type, COLLATOR_VAR_NAME), flags);
            ResultType res = regexp.instr(expr.c_str(), expr.size(), pos, occur, ret_op);
            res_arg.column = res_arg.type->createColumnConst(col_size, toField(res));
            return;
        }

        // Check memorization
        if constexpr (canMemorize<PatT, MatchTypeT>())
            memorize(par_param, match_type_param, COLLATOR_VAR_NAME);

        // Initialize result column
        auto col_res = ColumnVector<ResultType>::create();
        typename ColumnVector<ResultType>::Container & VEC_RES_VAR_NAME = col_res->getData();
        VEC_RES_VAR_NAME.resize(col_size, 0);

        constexpr bool has_nullable_col = ExprT::isNullableCol() || PatT::isNullableCol() || PosT::isNullableCol() || OccurT::isNullableCol() || RetOpT::isNullableCol() || MatchTypeT::isNullableCol();

#define GET_POS_VALUE(idx) \
    do \
    { \
        if constexpr (PosT::isConst()) \
            pos = pos_const_val; \
        else \
            pos = get_pos_func(pos_container, idx); \
    } while (0);

#define GET_OCCUR_VALUE(idx) \
    do \
    { \
        if constexpr (OccurT::isConst()) \
            occur = occur_const_val; \
        else \
            occur = get_occur_func(occur_container, idx); \
    } while (0);

#define GET_RET_OP_VALUE(idx) \
    do \
    { \
        if constexpr (RetOpT::isConst()) \
            ret_op = ret_op_const_val; \
        else \
            ret_op = get_ret_op_func(ret_op_container, idx); \
    } while (0);

        StringRef expr_ref;
        String pat;
        Int64 pos;
        Int64 occur;
        Int64 ret_op;
        String match_type;

        // Start to execute instr
        if (isMemorized())
        {
            // Codes in this if-condition execute instr with memorized regexp
            const auto & regexp = getRegexp();
            if constexpr (has_nullable_col)
            {
                // Process nullable columns with memorized regexp
                auto nullmap_col = ColumnUInt8::create();
                typename ColumnUInt8::Container & null_map = nullmap_col->getData();
                null_map.resize(col_size);

                for (size_t i = 0; i < col_size; ++i)
                {
                    if (expar_param.isNullAt(i) || pos_param.isNullAt(i) || occur_param.isNullAt(i) || ret_op_param.isNullAt(i))
                    {
                        null_map[i] = 1;
                        continue;
                    }
                    null_map[i] = 0;
                    expar_param.getStringRef(i, expr_ref);
                    GET_POS_VALUE(i)
                    GET_OCCUR_VALUE(i)
                    GET_RET_OP_VALUE(i)
                    VEC_RES_VAR_NAME[i] = regexp->instr(expr_ref.data, expr_ref.size, pos, occur, ret_op);
                }
                res_arg.column = ColumnNullable::create(std::move(col_res), std::move(nullmap_col));
            }
            else
            {
                // Process pure vector columns with memorized regexp.
                // columns are impossible to be a nullable column here.

                for (size_t i = 0; i < col_size; ++i)
                {
                    expar_param.getStringRef(i, expr_ref);
                    GET_POS_VALUE(i)
                    GET_OCCUR_VALUE(i)
                    GET_RET_OP_VALUE(i)
                    VEC_RES_VAR_NAME[i] = regexp->instr(expr_ref.data, expr_ref.size, pos, occur, ret_op);
                }
                res_arg.column = std::move(col_res);
            }
        }
        else
        {
            // Codes in this if-condition execute instr without memorized regexp
            if constexpr (has_nullable_col)
            {
                // Process nullable columns without memorized regexp
                auto nullmap_col = ColumnUInt8::create();
                typename ColumnUInt8::Container & null_map = nullmap_col->getData();
                null_map.resize(col_size);

                for (size_t i = 0; i < col_size; ++i)
                {
                    if (expar_param.isNullAt(i) || pos_param.isNullAt(i) || occur_param.isNullAt(i) || ret_op_param.isNullAt(i))
                    {
                        null_map[i] = 1;
                        continue;
                    }
                    null_map[i] = 0;
                    expar_param.getStringRef(i, expr_ref);
                    pat = par_param.getString(i);
                    if (unlikely(pat.empty()))
                        throw Exception(EMPTY_PAT_ERR_MSG);
                    GET_POS_VALUE(i)
                    GET_OCCUR_VALUE(i)
                    GET_RET_OP_VALUE(i)
                    match_type = match_type_param.getString(i);
                    auto regexp = createRegexpWithMatchType(pat, match_type, COLLATOR_VAR_NAME);
                    VEC_RES_VAR_NAME[i] = regexp->instr(expr_ref.data, expr_ref.size, pos, occur, ret_op);
                }

                res_arg.column = ColumnNullable::create(std::move(col_res), std::move(nullmap_col));
            }
            else
            {
                // Process pure vector columns without memorized regexp
                for (size_t i = 0; i < col_size; ++i)
                {
                    expar_param.getStringRef(i, expr_ref);
                    pat = par_param.getString(i);
                    if (unlikely(pat.empty()))
                        throw Exception(EMPTY_PAT_ERR_MSG);
                    GET_POS_VALUE(i)
                    GET_OCCUR_VALUE(i)
                    GET_RET_OP_VALUE(i)
                    match_type = match_type_param.getString(i);
                    auto regexp = createRegexpWithMatchType(pat, match_type, COLLATOR_VAR_NAME);
                    vec_res[i] = regexp->instr(expr_ref.data, expr_ref.size, pos, occur, ret_op);
                }

                res_arg.column = std::move(col_res);
            }
        }

#undef GET_RET_OP_VALUE
#undef GET_OCCUR_VALUE
#undef GET_POS_VALUE
    }

    void executeImpl(Block & block, const ColumnNumbers & arguments, size_t result) const override
    {
        // Do something related with nullable columns
        NullPresence null_presence = getNullPresense(block, arguments);

        if (null_presence.has_const_null_col || null_presence.has_data_type_nothing)
        {
            // There is a const null column in the input
            block.getByPosition(result).column = block.getByPosition(result).type->createColumnConst(block.rows(), Null());
            return;
        }

        const ColumnPtr & EXPR_COL_PTR_VAR_NAME = block.getByPosition(arguments[0]).column;
        const ColumnPtr & PAT_COL_PTR_VAR_NAME = block.getByPosition(arguments[1]).column;

        size_t ARG_NUM_VAR_NAME = arguments.size();
        auto & RES_ARG_VAR_NAME = block.getByPosition(result);

        ColumnPtr POS_COL_PTR_VAR_NAME;
        ColumnPtr OCCUR_COL_PTR_VAR_NAME;
        ColumnPtr RET_OP_COL_PTR_VAR_NAME;
        ColumnPtr MATCH_TYPE_COL_PTR_VAR_NAME;

        // Go through cases to get arguments
        switch((ARG_NUM_VAR_NAME))
        {
        case REGEXP_INSTR_MAX_PARAM_NUM:
            MATCH_TYPE_COL_PTR_VAR_NAME = block.getByPosition(arguments[5]).column;
        case REGEXP_MIN_PARAM_NUM + 3:
            RET_OP_COL_PTR_VAR_NAME = block.getByPosition(arguments[4]).column;
        case REGEXP_MIN_PARAM_NUM + 2:
            OCCUR_COL_PTR_VAR_NAME = block.getByPosition(arguments[3]).column;
        case REGEXP_MIN_PARAM_NUM + 1:
            POS_COL_PTR_VAR_NAME = block.getByPosition(arguments[2]).column;
        };

        CONVERT_COLS_TO_PARAMS_AND_EXECUTE()
    }

private:
    TiDB::TiDBCollatorPtr COLLATOR_VAR_NAME = nullptr;
};

#undef CHOOSE_TYPE_AND_EXECUTE
#undef CHOOSE_AND_EXEC_FOR_POS_PARAM
#undef CHOOSE_AND_EXEC_FOR_OCCUR_PARAM
#undef CHOOSE_AND_EXEC_FOR_RET_OP_PARAM

#undef CONVERT_COLS_TO_PARAMS_AND_EXECUTE
#undef CONVERT_EXPR_COL_TO_PARAM
#undef CONVERT_PAT_COL_TO_PARAM
#undef CONVERT_POS_COL_TO_PARAM
#undef CONVERT_OCCUR_COL_TO_PARAM
#undef CONVERT_RET_OP_COL_TO_PARAM
#undef CONVERT_MATCH_TYPE_COL_TO_PARAM
#undef EXECUTE_REGEXP_INSTR

template <typename Impl, typename Name>
class FunctionStringReplace : public IFunction
{
public:
    static constexpr auto name = Name::name;
    static FunctionPtr create(const Context &)
    {
        return std::make_shared<FunctionStringReplace>();
    }

    String getName() const override
    {
        return name;
    }

    size_t getNumberOfArguments() const override
    {
        return 0;
    }

    bool isVariadic() const override { return true; }
    bool useDefaultImplementationForConstants() const override { return true; }
    ColumnNumbers getArgumentsThatAreAlwaysConstant() const override
    {
        if constexpr (Impl::support_non_const_needle && Impl::support_non_const_replacement)
        {
            return {3, 4, 5};
        }
        else if constexpr (Impl::support_non_const_needle)
        {
            return {2, 3, 4, 5};
        }
        else if constexpr (Impl::support_non_const_replacement)
        {
            return {1, 3, 4, 5};
        }
        else
        {
            return {1, 2, 3, 4, 5};
        }
    }
    void setCollator(const TiDB::TiDBCollatorPtr & collator_) override { collator = collator_; }

    DataTypePtr getReturnTypeImpl(const DataTypes & arguments) const override
    {
        if (!arguments[0]->isStringOrFixedString())
            throw Exception("Illegal type " + arguments[0]->getName() + " of first argument of function " + getName(),
                            ErrorCodes::ILLEGAL_TYPE_OF_ARGUMENT);

        if (!arguments[1]->isStringOrFixedString())
            throw Exception("Illegal type " + arguments[1]->getName() + " of second argument of function " + getName(),
                            ErrorCodes::ILLEGAL_TYPE_OF_ARGUMENT);

        if (!arguments[2]->isStringOrFixedString())
            throw Exception("Illegal type " + arguments[2]->getName() + " of third argument of function " + getName(),
                            ErrorCodes::ILLEGAL_TYPE_OF_ARGUMENT);

        if (arguments.size() > 3 && !arguments[3]->isInteger())
            throw Exception("Illegal type " + arguments[2]->getName() + " of forth argument of function " + getName(),
                            ErrorCodes::ILLEGAL_TYPE_OF_ARGUMENT);

        if (arguments.size() > 4 && !arguments[4]->isInteger())
            throw Exception("Illegal type " + arguments[2]->getName() + " of fifth argument of function " + getName(),
                            ErrorCodes::ILLEGAL_TYPE_OF_ARGUMENT);

        if (arguments.size() > 5 && !arguments[5]->isStringOrFixedString())
            throw Exception("Illegal type " + arguments[2]->getName() + " of sixth argument of function " + getName(),
                            ErrorCodes::ILLEGAL_TYPE_OF_ARGUMENT);

        return std::make_shared<DataTypeString>();
    }

    void executeImpl(Block & block, const ColumnNumbers & arguments, size_t result) const override
    {
        const ColumnPtr & column_src = block.getByPosition(arguments[0]).column;
        const ColumnPtr & column_needle = block.getByPosition(arguments[1]).column;
        const ColumnPtr & column_replacement = block.getByPosition(arguments[2]).column;
        const ColumnPtr column_pos = arguments.size() > 3 ? block.getByPosition(arguments[3]).column : nullptr;
        const ColumnPtr column_occ = arguments.size() > 4 ? block.getByPosition(arguments[4]).column : nullptr;
        const ColumnPtr column_match_type = arguments.size() > 5 ? block.getByPosition(arguments[5]).column : nullptr;

        if ((column_pos != nullptr && !column_pos->isColumnConst())
            || (column_occ != nullptr && !column_occ->isColumnConst())
            || (column_match_type != nullptr && !column_match_type->isColumnConst()))
            throw Exception("4th, 5th, 6th arguments of function " + getName() + " must be constants.");
        Int64 pos = column_pos == nullptr ? 1 : typeid_cast<const ColumnConst *>(column_pos.get())->getInt(0);
        Int64 occ = column_occ == nullptr ? 0 : typeid_cast<const ColumnConst *>(column_occ.get())->getInt(0);
        String match_type = column_match_type == nullptr ? "" : typeid_cast<const ColumnConst *>(column_match_type.get())->getValue<String>();

        ColumnWithTypeAndName & column_result = block.getByPosition(result);

        bool needle_const = column_needle->isColumnConst();
        bool replacement_const = column_replacement->isColumnConst();

        if (needle_const && replacement_const)
        {
            executeImpl(column_src, column_needle, column_replacement, pos, occ, match_type, column_result);
        }
        else if (needle_const)
        {
            executeImplNonConstReplacement(column_src, column_needle, column_replacement, pos, occ, match_type, column_result);
        }
        else if (replacement_const)
        {
            executeImplNonConstNeedle(column_src, column_needle, column_replacement, pos, occ, match_type, column_result);
        }
        else
        {
            executeImplNonConstNeedleReplacement(column_src, column_needle, column_replacement, pos, occ, match_type, column_result);
        }
    }

private:
    void executeImpl(
        const ColumnPtr & column_src,
        const ColumnPtr & column_needle,
        const ColumnPtr & column_replacement,
        Int64 pos,
        Int64 occ,
        const String & match_type,
        ColumnWithTypeAndName & column_result) const
    {
        const auto * c1_const = typeid_cast<const ColumnConst *>(column_needle.get());
        const auto * c2_const = typeid_cast<const ColumnConst *>(column_replacement.get());
        auto needle = c1_const->getValue<String>();
        auto replacement = c2_const->getValue<String>();

        if (const auto * col = checkAndGetColumn<ColumnString>(column_src.get()))
        {
            auto col_res = ColumnString::create();
            Impl::vector(col->getChars(), col->getOffsets(), needle, replacement, pos, occ, match_type, collator, col_res->getChars(), col_res->getOffsets());
            column_result.column = std::move(col_res);
        }
        else if (const auto * col = checkAndGetColumn<ColumnFixedString>(column_src.get()))
        {
            auto col_res = ColumnString::create();
            Impl::vectorFixed(col->getChars(), col->getN(), needle, replacement, pos, occ, match_type, collator, col_res->getChars(), col_res->getOffsets());
            column_result.column = std::move(col_res);
        }
        else
            throw Exception(
                "Illegal column " + column_src->getName() + " of first argument of function " + getName(),
                ErrorCodes::ILLEGAL_COLUMN);
    }

    void executeImplNonConstNeedle(
        const ColumnPtr & column_src,
        const ColumnPtr & column_needle,
        const ColumnPtr & column_replacement,
        Int64 pos [[maybe_unused]],
        Int64 occ [[maybe_unused]],
        const String & match_type,
        ColumnWithTypeAndName & column_result) const
    {
        if constexpr (Impl::support_non_const_needle)
        {
            const auto * col_needle = typeid_cast<const ColumnString *>(column_needle.get());
            const auto * col_replacement_const = typeid_cast<const ColumnConst *>(column_replacement.get());
            auto replacement = col_replacement_const->getValue<String>();

            if (const auto * col = checkAndGetColumn<ColumnString>(column_src.get()))
            {
                auto col_res = ColumnString::create();
                Impl::vectorNonConstNeedle(col->getChars(), col->getOffsets(), col_needle->getChars(), col_needle->getOffsets(), replacement, pos, occ, match_type, collator, col_res->getChars(), col_res->getOffsets());
                column_result.column = std::move(col_res);
            }
            else if (const auto * col = checkAndGetColumn<ColumnFixedString>(column_src.get()))
            {
                auto col_res = ColumnString::create();
                Impl::vectorFixedNonConstNeedle(col->getChars(), col->getN(), col_needle->getChars(), col_needle->getOffsets(), replacement, pos, occ, match_type, collator, col_res->getChars(), col_res->getOffsets());
                column_result.column = std::move(col_res);
            }
            else
                throw Exception(
                    "Illegal column " + column_src->getName() + " of first argument of function " + getName(),
                    ErrorCodes::ILLEGAL_COLUMN);
        }
        else
        {
            throw Exception("Argument at index 2 for function replace must be constant", ErrorCodes::ILLEGAL_COLUMN);
        }
    }

    void executeImplNonConstReplacement(
        const ColumnPtr & column_src,
        const ColumnPtr & column_needle,
        const ColumnPtr & column_replacement,
        Int64 pos [[maybe_unused]],
        Int64 occ [[maybe_unused]],
        const String & match_type,
        ColumnWithTypeAndName & column_result) const
    {
        if constexpr (Impl::support_non_const_replacement)
        {
            const auto * col_needle_const = typeid_cast<const ColumnConst *>(column_needle.get());
            auto needle = col_needle_const->getValue<String>();
            const auto * col_replacement = typeid_cast<const ColumnString *>(column_replacement.get());

            if (const auto * col = checkAndGetColumn<ColumnString>(column_src.get()))
            {
                auto col_res = ColumnString::create();
                Impl::vectorNonConstReplacement(col->getChars(), col->getOffsets(), needle, col_replacement->getChars(), col_replacement->getOffsets(), pos, occ, match_type, collator, col_res->getChars(), col_res->getOffsets());
                column_result.column = std::move(col_res);
            }
            else if (const auto * col = checkAndGetColumn<ColumnFixedString>(column_src.get()))
            {
                auto col_res = ColumnString::create();
                Impl::vectorFixedNonConstReplacement(col->getChars(), col->getN(), needle, col_replacement->getChars(), col_replacement->getOffsets(), pos, occ, match_type, collator, col_res->getChars(), col_res->getOffsets());
                column_result.column = std::move(col_res);
            }
            else
                throw Exception(
                    "Illegal column " + column_src->getName() + " of first argument of function " + getName(),
                    ErrorCodes::ILLEGAL_COLUMN);
        }
        else
        {
            throw Exception("Argument at index 3 for function replace must be constant", ErrorCodes::ILLEGAL_COLUMN);
        }
    }

    void executeImplNonConstNeedleReplacement(
        const ColumnPtr & column_src,
        const ColumnPtr & column_needle,
        const ColumnPtr & column_replacement,
        Int64 pos [[maybe_unused]],
        Int64 occ [[maybe_unused]],
        const String & match_type,
        ColumnWithTypeAndName & column_result) const
    {
        if constexpr (Impl::support_non_const_needle && Impl::support_non_const_replacement)
        {
            const auto * col_needle = typeid_cast<const ColumnString *>(column_needle.get());
            const auto * col_replacement = typeid_cast<const ColumnString *>(column_replacement.get());

            if (const auto * col = checkAndGetColumn<ColumnString>(column_src.get()))
            {
                auto col_res = ColumnString::create();
                Impl::vectorNonConstNeedleReplacement(col->getChars(), col->getOffsets(), col_needle->getChars(), col_needle->getOffsets(), col_replacement->getChars(), col_replacement->getOffsets(), pos, occ, match_type, collator, col_res->getChars(), col_res->getOffsets());
                column_result.column = std::move(col_res);
            }
            else if (const auto * col = checkAndGetColumn<ColumnFixedString>(column_src.get()))
            {
                auto col_res = ColumnString::create();
                Impl::vectorFixedNonConstNeedleReplacement(col->getChars(), col->getN(), col_needle->getChars(), col_needle->getOffsets(), col_replacement->getChars(), col_replacement->getOffsets(), pos, occ, match_type, collator, col_res->getChars(), col_res->getOffsets());
                column_result.column = std::move(col_res);
            }
            else
                throw Exception(
                    "Illegal column " + column_src->getName() + " of first argument of function " + getName(),
                    ErrorCodes::ILLEGAL_COLUMN);
        }
        else
        {
            throw Exception("Argument at index 2 and 3 for function replace must be constant", ErrorCodes::ILLEGAL_COLUMN);
        }
    }

    TiDB::TiDBCollatorPtr collator{};
};

#undef CONVERT_CONST_STR_COL_TO_PARAM
#undef CONVERT_NULL_STR_COL_TO_PARAM
#undef REGEXP_CLASS_MEM_FUNC_IMPL_NAME
#undef COLLATOR_VAR_NAME
#undef VEC_RES_VAR_NAME
#undef ARG_NUM_VAR_NAME
#undef SELF_CLASS_NAME
#undef MATCH_TYPE_PARAM_VAR_NAME
#undef PAT_PARAM_VAR_NAME
#undef EXPR_PARAM_VAR_NAME
#undef RES_ARG_VAR_NAME
#undef MATCH_TYPE_COL_PTR_VAR_NAME
#undef PAT_COL_PTR_VAR_NAME
#undef EXPR_COL_PTR_VAR_NAME

} // namespace DB<|MERGE_RESOLUTION|>--- conflicted
+++ resolved
@@ -259,6 +259,7 @@
         throw Exception("Shouldn't call this constructor");
     }
 
+    static void setIntType(IntType) {}
     static IntType getIntType() { return IntType::Int64; }
 
     template <typename T>
@@ -266,6 +267,7 @@
     static String getString(size_t) { return String(""); }
     void getStringRef(size_t, StringRef &) const {}
     constexpr static bool isConst() { return true; }
+    void setContainer(const void *) {}
     static const void * getContainer() { return nullptr; }
 
 private:
@@ -318,6 +320,7 @@
             throw Exception("const parm should not call this constructor");
     }
 
+    static void setIntType(IntType) { throw Exception("ParamString not supports this function"); }
     static IntType getIntType() { throw Exception("ParamString not supports this function"); }
 
     template <typename T>
@@ -348,6 +351,7 @@
 
     constexpr static bool isConst() { return is_const; }
 
+    void setContainer(const void *) {}
     const void * getContainer() const { return nullptr; }
 
 private:
@@ -366,7 +370,6 @@
 {
 public:
     DISALLOW_COPY_AND_MOVE(ParamInt);
-
 
     explicit ParamInt(Int64 val)
         : const_int_val(val)
@@ -411,15 +414,17 @@
             return const_int_val;
         else
         {
-            const auto * tmp = reinterpret_cast<const typename ColumnVector<std::enable_if_t<check_int_type<T>, T>>::Container *>(int_container);
+            const auto * tmp = reinterpret_cast<const typename ColumnVector<std::enable_if_t<check_int_type<T>(), T>>::Container *>(int_container);
             return static_cast<Int64>((*tmp)[idx]);
         }
     }
 
+    void setIntType(IntType int_type_) { int_type = int_type_; }
     IntType getIntType() const { return int_type; }
     String getString(size_t) const { throw Exception("ParamInt not supports this function"); }
     void getStringRef(size_t, StringRef &) const { throw Exception("ParamInt not supports this function"); }
     constexpr static bool isConst() { return is_const; }
+    void setContainer(const void * container) { int_container = container; }
     const void * getContainer() const { return int_container; }
 
 private:
@@ -514,10 +519,12 @@
             return false;
     }
 
+    void setIntType(IntType int_type) { data.setIntType(int_type); }
     IntType getIntType() const { return data.getIntType(); }
     size_t getDataNum() const { return col_size; }
     constexpr static bool isNullableCol() { return is_null; }
     constexpr static bool isConst() { return ParamImplType::isConst(); }
+    void setContainer(const void * container) { data.setContainer(container); }
     const void * getContainer() const { return data.getContainer(); }
 
 private:
@@ -551,15 +558,9 @@
 // Unify the name of functions that actually execute regexp
 #define REGEXP_CLASS_MEM_FUNC_IMPL_NAME process
 
-<<<<<<< HEAD
 // Method to convert nullable string column
-// processed_col is impossible to be const here
-#define CONVERT_NULL_STR_COL_TO_PARAM(param_name, processed_col, next_process)                                                                                               \
-=======
-// Common method to convert nullable string column
 // converted_col is impossible to be const here
 #define CONVERT_NULL_STR_COL_TO_PARAM(param_name, converted_col, next_convertion)                                                                                               \
->>>>>>> 8f89448a
     do                                                                                                                                                                       \
     {                                                                                                                                                                        \
         size_t col_size = (converted_col)->size();                                                                                                                           \
@@ -580,13 +581,12 @@
         }                                                                                                                                                                    \
     } while (0);
 
-<<<<<<< HEAD
 // Method to convert const string column to param
-#define CONVERT_CONST_STR_COL_TO_PARAM(param_name, processed_col, next_process)                                             \
+#define CONVERT_CONST_STR_COL_TO_PARAM(param_name, converted_col, next_convertion)                                             \
     do                                                                                                                      \
     {                                                                                                                       \
-        size_t col_size = (processed_col)->size();                                                                          \
-        const auto * col_const = typeid_cast<const ColumnConst *>(&(*(processed_col)));                                     \
+        size_t col_size = (converted_col)->size();                                                                          \
+        const auto * col_const = typeid_cast<const ColumnConst *>(&(*(converted_col)));                                     \
         if (col_const != nullptr)                                                                                           \
         {                                                                                                                   \
             auto col_const_data = col_const->getDataColumnPtr();                                                            \
@@ -597,117 +597,144 @@
             {                                                                                                               \
                 const auto * null_map = &(static_cast<const ColumnNullable &>(*(col_const_data)).getNullMapData()); \
                 Param<ParamString<true>, true>(param_name)(col_size, StringRef(tmp.data(), tmp.size()), null_map);  \
-                next_process;                                                                                       \
+                next_convertion;                                                                                       \
             }                                                                                                               \
             else                                                                                                            \
             {                                                                                                               \
-                /* const col */                                                                                             \
                 Param<ParamString<true>, false>(param_name)(col_size, col_const->getDataAt(0));                             \
-                next_process;                                                                                               \
+                next_convertion;                                                                                               \
             }                                                                                                               \
         }                                                                                                                   \
         else                                                                                                                \
         {                                                                                                                   \
-            CONVERT_NULL_STR_COL_TO_PARAM((param_name), (processed_col), next_process)                                     \
+            CONVERT_NULL_STR_COL_TO_PARAM((param_name), (converted_col), next_convertion)                                     \
         }                                                                                                                   \
     } while (0);
 
 // Method to convert nullable int column to param
-// processed_col is impossible to be const here
-#define CONVERT_NULL_INT_COL_TO_PARAM(param_name, processed_col, next_process)                                 \
+// converted_col is impossible to be const here
+#define CONVERT_NULL_INT_COL_TO_PARAM(param_name, converted_col, next_convertion)                                 \
     do                                                                                                         \
     {                                                                                                          \
-        size_t col_size = (processed_col)->size();                                                             \
-        if ((processed_col)->isColumnNullable())                                                               \
+        size_t col_size = (converted_col)->size();                                                             \
+        if ((converted_col)->isColumnNullable())                                                               \
         {                                                                                                      \
-            auto nested_ptr = static_cast<const ColumnNullable &>(*(processed_col)).getNestedColumnPtr();      \
-            const auto * null_map = &(static_cast<const ColumnNullable &>(*(processed_col)).getNullMapData());              \
+            auto nested_ptr = static_cast<const ColumnNullable &>(*(converted_col)).getNestedColumnPtr();      \
+            const auto * null_map = &(static_cast<const ColumnNullable &>(*(converted_col)).getNullMapData());              \
+            Param<ParamInt<false>, true> (param_name)(col_size, null_map, nullptr, IntType::Int64); /* The thrid and fourth parameters are useless here */ \
             /* various int types may be input, we need to check them one by one */                             \
             if (const auto * ptr = typeid_cast<const ColumnUInt8 *>(&(*(nested_ptr))))                      \
-                Param<ParamInt<false>, true>(param_name)(col_size, null_map, &(ptr->getData()), IntType::UInt8);        \
+            { \
+                (param_name).setIntType(IntType::UInt8); \
+                (param_name).setContainer(reinterpret_cast<const void *>(&(ptr->getData()))); \
+            } \
             else if (const auto * ptr = typeid_cast<const ColumnUInt16 *>(&(*(nested_ptr))))                \
-                Param<ParamInt<false>, true>(param_name)(col_size, null_map, &(ptr->getData()), IntType::UInt16);       \
+            { \
+                (param_name).setIntType(IntType::UInt16); \
+                (param_name).setContainer(reinterpret_cast<const void *>(&(ptr->getData()))); \
+            } \
             else if (const auto * ptr = typeid_cast<const ColumnUInt32 *>(&(*(nested_ptr))))                 \
-                Param<ParamInt<false>, true>(param_name)(col_size, null_map, &(ptr->getData()), IntType::UInt32);       \
+            { \
+                (param_name).setIntType(IntType::UInt32); \
+                (param_name).setContainer(reinterpret_cast<const void *>(&(ptr->getData()))); \
+            } \
             else if (const auto * ptr = typeid_cast<const ColumnUInt64 *>(&(*(nested_ptr))))                 \
-                Param<ParamInt<false>, true>(param_name)(col_size, null_map, &(ptr->getData()), IntType::UInt64);       \
+            { \
+                (param_name).setIntType(IntType::UInt64); \
+                (param_name).setContainer(reinterpret_cast<const void *>(&(ptr->getData()))); \
+            } \
             else if (const auto * ptr = typeid_cast<const ColumnUInt128 *>(&(*(nested_ptr))))                \
-                Param<ParamInt<false>, true>(param_name)(col_size, null_map, &(ptr->getData()), IntType::UInt128);      \
+            { \
+                (param_name).setIntType(IntType::UInt128); \
+                (param_name).setContainer(reinterpret_cast<const void *>(&(ptr->getData()))); \
+            } \
             else if (const auto * ptr = typeid_cast<const ColumnInt8 *>(&(*(nested_ptr))))                   \
-                Param<ParamInt<false>, true>(param_name)(col_size, null_map, &(ptr->getData()), IntType::Int8);         \
+            { \
+                (param_name).setIntType(IntType::Int8); \
+                (param_name).setContainer(reinterpret_cast<const void *>(&(ptr->getData()))); \
+            } \
             else if (const auto * ptr = typeid_cast<const ColumnInt16 *>(&(*(nested_ptr))))                  \
-                Param<ParamInt<false>, true>(param_name)(col_size, null_map, &(ptr->getData()), IntType::Int16);        \
+            { \
+                (param_name).setIntType(IntType::UInt8); \
+                (param_name).setContainer(reinterpret_cast<const void *>(&(ptr->getData()))); \
+            } \
             else if (const auto * ptr = typeid_cast<const ColumnInt32 *>(&(*(nested_ptr))))                  \
-                Param<ParamInt<false>, true>(param_name)(col_size, null_map, &(ptr->getData()), IntType::Int32);        \
+            { \
+                (param_name).setIntType(IntType::Int32); \
+                (param_name).setContainer(reinterpret_cast<const void *>(&(ptr->getData()))); \
+            } \
             else if (const auto * ptr = typeid_cast<const ColumnInt64 *>(&(*(nested_ptr))))                  \
-                Param<ParamInt<false>, true>(param_name)(col_size, null_map, &(ptr->getData()), IntType::Int64);        \
+            { \
+                (param_name).setIntType(IntType::Int64); \
+                (param_name).setContainer(reinterpret_cast<const void *>(&(ptr->getData()))); \
+            } \
             else                                                                                               \
                 throw Exception("Invalid int type int regexp function", ErrorCodes::ILLEGAL_TYPE_OF_ARGUMENT); \
+            next_convertion; \
         }                                                                                                      \
         else                                                                                                   \
         {                                                                                                      \
             /* This is a pure vector column */                                                                 \
             /* various int types may be input, we need to check them one by one */                             \
-            if (const auto * ptr = typeid_cast<const ColumnUInt8 *>(&(*(processed_col))))                    \
-                Param<ParamInt<false>, false>(param_name)(col_size, &(ptr->getData()), IntType::UInt8);                 \
-            else if (const auto * ptr = typeid_cast<const ColumnUInt16 *>(&(*(processed_col))))              \
-                Param<ParamInt<false>, false>(param_name)(col_size, &(ptr->getData()), IntType::UInt16);                \
-            else if (const auto * ptr = typeid_cast<const ColumnUInt32 *>(&(*(processed_col))))              \
-                Param<ParamInt<false>, false>(param_name)(col_size, &(ptr->getData()), IntType::UInt32);                \
-            else if (const auto * ptr = typeid_cast<const ColumnUInt64 *>(&(*(processed_col))))              \
-                Param<ParamInt<false>, false>(param_name)(col_size, &(ptr->getData()), IntType::UInt64);                \
-            else if (const auto * ptr = typeid_cast<const ColumnUInt128 *>(&(*(processed_col))))             \
-                Param<ParamInt<false>, false>(param_name)(col_size, &(ptr->getData()), IntType::UInt128);               \
-            else if (const auto * ptr = typeid_cast<const ColumnInt8 *>(&(*(processed_col))))                \
-                Param<ParamInt<false>, false>(param_name)(col_size, &(ptr->getData()), IntType::Int8);                  \
-            else if (const auto * ptr = typeid_cast<const ColumnInt16 *>(&(*(processed_col))))               \
-                Param<ParamInt<false>, false>(param_name)(col_size, &(ptr->getData()), IntType::Int16);                 \
-            else if (const auto * ptr = typeid_cast<const ColumnInt32 *>(&(*(processed_col))))               \
-                Param<ParamInt<false>, false>(param_name)(col_size, &(ptr->getData()), IntType::Int32);                 \
-            else if (const auto * ptr = typeid_cast<const ColumnInt64 *>(&(*(processed_col))))               \
-                Param<ParamInt<false>, false>(param_name)(col_size, &(ptr->getData()), IntType::Int64);                 \
+            Param<ParamInt<false>, false>(param_name)(col_size, nullptr, IntType::Int64); /* The second and third parameters are useless here */  \
+            if (const auto * ptr = typeid_cast<const ColumnUInt8 *>(&(*(converted_col))))                    \
+            { \
+                (param_name).setIntType(IntType::UInt8); \
+                (param_name).setContainer(reinterpret_cast<const void *>(&(ptr->getData()))); \
+            } \
+            else if (const auto * ptr = typeid_cast<const ColumnUInt16 *>(&(*(converted_col))))              \
+            { \
+                (param_name).setIntType(IntType::UInt16); \
+                (param_name).setContainer(reinterpret_cast<const void *>(&(ptr->getData()))); \
+            } \
+            else if (const auto * ptr = typeid_cast<const ColumnUInt32 *>(&(*(converted_col))))              \
+            { \
+                (param_name).setIntType(IntType::UInt32); \
+                (param_name).setContainer(reinterpret_cast<const void *>(&(ptr->getData()))); \
+            } \
+            else if (const auto * ptr = typeid_cast<const ColumnUInt64 *>(&(*(converted_col))))              \
+            { \
+                (param_name).setIntType(IntType::UInt64); \
+                (param_name).setContainer(reinterpret_cast<const void *>(&(ptr->getData()))); \
+            } \
+            else if (const auto * ptr = typeid_cast<const ColumnUInt128 *>(&(*(converted_col))))             \
+            { \
+                (param_name).setIntType(IntType::UInt128); \
+                (param_name).setContainer(reinterpret_cast<const void *>(&(ptr->getData()))); \
+            } \
+            else if (const auto * ptr = typeid_cast<const ColumnInt8 *>(&(*(converted_col))))                \
+            { \
+                (param_name).setIntType(IntType::Int8); \
+                (param_name).setContainer(reinterpret_cast<const void *>(&(ptr->getData()))); \
+            } \
+            else if (const auto * ptr = typeid_cast<const ColumnInt16 *>(&(*(converted_col))))               \
+            { \
+                (param_name).setIntType(IntType::Int16); \
+                (param_name).setContainer(reinterpret_cast<const void *>(&(ptr->getData()))); \
+            } \
+            else if (const auto * ptr = typeid_cast<const ColumnInt32 *>(&(*(converted_col))))               \
+            { \
+                (param_name).setIntType(IntType::Int32); \
+                (param_name).setContainer(reinterpret_cast<const void *>(&(ptr->getData()))); \
+            } \
+            else if (const auto * ptr = typeid_cast<const ColumnInt64 *>(&(*(converted_col))))               \
+            { \
+                (param_name).setIntType(IntType::Int64); \
+                (param_name).setContainer(reinterpret_cast<const void *>(&(ptr->getData()))); \
+            } \
             else                                                                                               \
                 throw Exception("Invalid int type int regexp function", ErrorCodes::ILLEGAL_TYPE_OF_ARGUMENT); \
+            next_convertion; \
         }                                                                                                      \
-=======
-// Common method to convert const string column
-#define CONVERT_CONST_STR_COL_TO_PARAM(param_name, converted_col, next_convertion)                                     \
-    do                                                                                                              \
-    {                                                                                                               \
-        size_t col_size = (converted_col)->size();                                                                  \
-        const auto * col_const = typeid_cast<const ColumnConst *>(&(*(converted_col)));                             \
-        if (col_const != nullptr)                                                                                   \
-        {                                                                                                           \
-            auto col_const_data = col_const->getDataColumnPtr();                                                    \
-            Field field;                                                                                            \
-            col_const->get(0, field);                                                                               \
-            String tmp = field.isNull() ? String("") : field.safeGet<String>();                                     \
-            if (col_const_data->isColumnNullable())                                                                 \
-            {                                                                                                       \
-                const auto * null_map = &(static_cast<const ColumnNullable &>(*(col_const_data)).getNullMapData()); \
-                Param<ParamString<true>, true>(param_name)(col_size, StringRef(tmp.data(), tmp.size()), null_map);  \
-                next_convertion;                                                                                       \
-            }                                                                                                       \
-            else                                                                                                    \
-            {                                                                                                       \
-                Param<ParamString<true>, false>(param_name)(col_size, col_const->getDataAt(0));                     \
-                next_convertion;                                                                                       \
-            }                                                                                                       \
-        }                                                                                                           \
-        else                                                                                                        \
-        {                                                                                                           \
-            CONVERT_NULL_STR_COL_TO_PARAM((param_name), (converted_col), next_convertion)                              \
-        }                                                                                                           \
->>>>>>> 8f89448a
     } while (0);
 
 // Method to convert const int column
-#define CONVERT_CONST_INT_COL_TO_PARAM(param_name, processed_col, next_process)                                                              \
+#define CONVERT_CONST_INT_COL_TO_PARAM(param_name, converted_col, next_convertion)                                                              \
     do                                                                                                                                       \
     {                                                                                                                                        \
         std::cout << "CONVERT_CONST_INT_COL_TO_PARAM1\n"; \
-        size_t col_size = (processed_col)->size();                                                                                           \
-        const auto * col_const = typeid_cast<const ColumnConst *>(&(*(processed_col)));                                                      \
+        size_t col_size = (converted_col)->size();                                                                                           \
+        const auto * col_const = typeid_cast<const ColumnConst *>(&(*(converted_col)));                                                      \
         if (col_const != nullptr)                                                                                                            \
         {                                                                                                                                    \
             std::cout << "CONVERT_CONST_INT_COL_TO_PARAM4\n"; \
@@ -717,18 +744,18 @@
             auto col_const_data = col_const->getDataColumnPtr();                                                                             \
             if (col_const_data->isColumnNullable())                                                                                          \
             {                                                                                                                                \
-                /* This is a const nullable column */                                                                                        \
-                Param<ParamInt<true>, true>(param_name)(col_size, data_int64);                                                        \
-                next_process;                                                                                                                \
+                const auto * null_map = &(static_cast<const ColumnNullable &>(*(col_const_data)).getNullMapData()); \
+                Param<ParamInt<true>, true>(param_name)(col_size, data_int64, null_map);  \
+                next_convertion;                                                                                                                \
             }                                                                                                                                \
             else                                                                                                                             \
             {                                                                                                                                \
                 Param<ParamInt<true>, false>(param_name)(col_size, data_int64);                                                       \
-                next_process;                                                                                                                \
+                next_convertion;                                                                                                                \
             }                                                                                                                                \
         }                                                                                                                                    \
         else                                                                                                                                 \
-            CONVERT_NULL_INT_COL_TO_PARAM((param_name), (processed_col), next_process)                                                      \
+            CONVERT_NULL_INT_COL_TO_PARAM((param_name), (converted_col), next_convertion)                                                      \
     } while (0);
 
 
@@ -861,7 +888,7 @@
             CONVERT_CONST_STR_COL_TO_PARAM(MATCH_TYPE_PARAM_VAR_NAME, MATCH_TYPE_COL_PTR_VAR_NAME, ({EXECUTE_REGEXP_LIKE()})) \
         else                                                                                                                  \
         {                                                                                                                     \
-            /* match_type is not provided here and set default values */                                                                             \
+            /* match_type is not provided here and set default values */                                                      \
             Param<ParamDefault, false> MATCH_TYPE_PARAM_VAR_NAME(-1, StringRef("", 0));                                       \
             EXECUTE_REGEXP_LIKE()                                                                                             \
         }                                                                                                                     \
@@ -1077,8 +1104,6 @@
         // Do something related with nullable columns
         NullPresence null_presence = getNullPresense(block, arguments);
 
-        const ColumnPtr & EXPR_COL_PTR_VAR_NAME = block.getByPosition(arguments[0]).column;
-
         if (null_presence.has_null_constant)
         {
             block.getByPosition(result).column = block.getByPosition(result).type->createColumnConst(block.rows(), Null());
@@ -1118,10 +1143,10 @@
 #define CONVERT_MATCH_TYPE_COL_TO_PARAM()                                                                                          \
     do                                                                                                                             \
     { \
-                std::cout << "CONVERT_MATCH_TYPE_COL_TO_PARAM1\n"; \
+        std::cout << "CONVERT_MATCH_TYPE_COL_TO_PARAM1\n"; \
         if (ARG_NUM_VAR_NAME == REGEXP_INSTR_MAX_PARAM_NUM) \
         { \
-                std::cout << "CONVERT_MATCH_TYPE_COL_TO_PARAM2\n"; \
+            std::cout << "CONVERT_MATCH_TYPE_COL_TO_PARAM2\n"; \
             CONVERT_CONST_STR_COL_TO_PARAM(MATCH_TYPE_PARAM_VAR_NAME, MATCH_TYPE_COL_PTR_VAR_NAME, ({EXECUTE_REGEXP_INSTR()})) \
         } \
         else                                                                          \
@@ -1135,11 +1160,11 @@
 #define CONVERT_RET_OP_COL_TO_PARAM() \
     do \
     { \
-            std::cout << "CONVERT_RET_OP_COL_TO_PARAM1\n"; \
+        std::cout << "CONVERT_RET_OP_COL_TO_PARAM1\n"; \
         if (ARG_NUM_VAR_NAME < REGEXP_MIN_PARAM_NUM + 3) \
         { \
-                std::cout << "CONVERT_RET_OP_COL_TO_PARAM2\n"; \
-            Param<ParamDefault, false> RET_OP_PARAM_VAR_NAME(-1, 0); \
+            std::cout << "CONVERT_RET_OP_COL_TO_PARAM2\n"; \
+            Param<ParamDefault, false> RET_OP_PARAM_VAR_NAME(-1, static_cast<Int64>(0)); \
             CONVERT_MATCH_TYPE_COL_TO_PARAM() \
         } \
         else \
@@ -1150,11 +1175,11 @@
 #define CONVERT_OCCUR_COL_TO_PARAM() \
     do \
     { \
-            std::cout << "CONVERT_OCCUR_COL_TO_PARAM1\n"; \
+        std::cout << "CONVERT_OCCUR_COL_TO_PARAM1\n"; \
         if (ARG_NUM_VAR_NAME < REGEXP_MIN_PARAM_NUM + 2) \
         { \
-                std::cout << "CONVERT_OCCUR_COL_TO_PARAM2\n"; \
-            Param<ParamDefault, false> OCCUR_PARAM_VAR_NAME(-1, 1); \
+            std::cout << "CONVERT_OCCUR_COL_TO_PARAM2\n"; \
+            Param<ParamDefault, false> OCCUR_PARAM_VAR_NAME(-1, static_cast<Int64>(1)); \
             CONVERT_RET_OP_COL_TO_PARAM() \
         } \
         else \
@@ -1169,7 +1194,7 @@
         if (ARG_NUM_VAR_NAME < REGEXP_MIN_PARAM_NUM + 1) \
         { \
                 std::cout << "CONVERT_POS_COL_TO_PARAM2\n"; \
-            Param<ParamDefault, false> POS_PARAM_VAR_NAME(-1, 1); \
+            Param<ParamDefault, false> POS_PARAM_VAR_NAME(-1, static_cast<Int64>(1)); \
             CONVERT_OCCUR_COL_TO_PARAM() \
         } \
         else \
@@ -1259,27 +1284,18 @@
         const void * occur_container =  occur_param.getContainer();
         const void * ret_op_container =  ret_op_param.getContainer();
 
-        // Const value will not be used when the param is not const
+        // Const value will not be used when param is not const
         Int64 pos_const_val = PosT::isConst() ? pos_param.template getInt<Int64>(0) : -1;
-        Int64 occur_const_val = OccurT::isConst() ? occur_param. template getInt<Int64>(0) : -1;
-        Int64 ret_op_const_val = RetOpT::isConst() ? ret_op_param. template getInt<Int64>(0) : -1;
+        Int64 occur_const_val = OccurT::isConst() ? occur_param.template getInt<Int64>(0) : -1;
+        Int64 ret_op_const_val = RetOpT::isConst() ? ret_op_param.template getInt<Int64>(0) : -1;
 
         // Check if args are all const columns
         if constexpr (ExprT::isConst() && PatT::isConst() && PosT::isConst() && OccurT::isConst() && RetOpT::isConst() && MatchTypeT::isConst())
         {
-            // TODO check
-            if (expar_param.isNullAt(0) || par_param.isNullAt(0) || pos_param.isNullAt(0) || occur_param.isNullAt(0) || ret_op_param.isNullAt(0) || match_type_param.isNullAt(0))
-            {
-                auto col_res = ColumnVector<ResultType>::create();
-                typename ColumnVector<ResultType>::Container & VEC_RES_VAR_NAME = col_res->getData();
-                VEC_RES_VAR_NAME.resize(col_size, 0);
-
-                auto nullmap_col = ColumnUInt8::create();
-                typename ColumnUInt8::Container & null_map = nullmap_col->getData();
-                null_map.resize(col_size, 1);
-
-                res_arg.column = ColumnNullable::create(std::move(col_res), std::move(nullmap_col));
-                res_arg.column = res_arg.type->createColumn();
+            if (col_size == 0 || expar_param.isNullAt(0) || par_param.isNullAt(0) || pos_param.isNullAt(0) || occur_param.isNullAt(0) || ret_op_param.isNullAt(0) || match_type_param.isNullAt(0))
+            {
+                res_arg.column = res_arg.type->createColumnConst(col_size, Null());
+                return;
             }
             
             int flags = getDefaultFlags();
@@ -1288,9 +1304,9 @@
             if (unlikely(pat.empty()))
                 throw Exception(EMPTY_PAT_ERR_MSG);
 
-            Int64 pos = if PosT::isConst() ? pos_const_val : get_pos_func(pos_container, idx);
-            Int64 occur = if OccurT::isConst() ? occur_const_val : get_occur_func(occur_container, idx);
-            Int64 ret_op = if RetOpT::isConst() ? ret_op_const_val : get_ret_op_func(ret_op_container, idx);
+            Int64 pos = PosT::isConst() ? pos_const_val : get_pos_func(pos_container, 0);
+            Int64 occur = OccurT::isConst() ? occur_const_val : get_occur_func(occur_container, 0);
+            Int64 ret_op = RetOpT::isConst() ? ret_op_const_val : get_ret_op_func(ret_op_container, 0);
             String match_type = match_type_param.getString(0);
 
             Regexps::Regexp regexp(addMatchTypeForPattern(pat, match_type, COLLATOR_VAR_NAME), flags);
@@ -1347,7 +1363,8 @@
         // Start to execute instr
         if (isMemorized())
         {
-            // Codes in this if-condition execute instr with memorized regexp
+            // Codes in this if branch execute instr with memorized regexp
+
             const auto & regexp = getRegexp();
             if constexpr (has_nullable_col)
             {
@@ -1390,7 +1407,8 @@
         }
         else
         {
-            // Codes in this if-condition execute instr without memorized regexp
+            // Codes in this if branch execute instr without memorized regexp
+
             if constexpr (has_nullable_col)
             {
                 // Process nullable columns without memorized regexp
@@ -1451,9 +1469,8 @@
         // Do something related with nullable columns
         NullPresence null_presence = getNullPresense(block, arguments);
 
-        if (null_presence.has_const_null_col || null_presence.has_data_type_nothing)
-        {
-            // There is a const null column in the input
+        if (null_presence.has_null_constant)
+        {
             block.getByPosition(result).column = block.getByPosition(result).type->createColumnConst(block.rows(), Null());
             return;
         }
