--- conflicted
+++ resolved
@@ -167,18 +167,7 @@
         {
             if (res < 0)
             {
-<<<<<<< HEAD
-                memcpy(&c_data[pre_offset], a_data, a_size);
-                c_offsets[i] = pre_offset + a_size + 1;
-            }
-            else if (res == 0)
-            {
-                size_t size = std::min(a_size, b_size);
-                memcpy(&c_data[pre_offset], &b_data[0], size);
-                c_offsets[i] = pre_offset + size + 1;
-=======
                 append_data(a_data, a_size);
->>>>>>> 58c5531f
             }
             else
             {
