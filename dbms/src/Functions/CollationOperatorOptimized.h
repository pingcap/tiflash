--- conflicted
+++ resolved
@@ -192,11 +192,6 @@
     const TiDB::TiDBCollatorPtr & collator,
     Result & c)
 {
-<<<<<<< HEAD
-=======
-    bool use_optimized_path = false;
-
->>>>>>> 9e3f5d08
     switch (collator->getCollatorType())
     {
     case TiDB::ITiDBCollator::CollatorType::UTF8MB4_BIN:
@@ -308,23 +303,6 @@
 
         return true;
     }
-    case TiDB::ITiDBCollator::CollatorType::BINARY:
-    {
-        size_t size = a_offsets.size();
-        LoopOneColumn(a_data, a_offsets, size, [&c, &b](const std::string_view & view, size_t i) {
-            if constexpr (IsEqualRelated<Op>::value)
-            {
-                c[i] = Op::apply(RawStrEqualCompare((view), b), 0);
-            }
-            else
-            {
-                c[i] = Op::apply(RawStrCompare((view), b), 0);
-            }
-        });
-
-        use_optimized_path = true;
-        break;
-    }
     default:
         break;
     }
