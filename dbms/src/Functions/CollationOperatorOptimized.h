--- conflicted
+++ resolved
@@ -27,56 +27,6 @@
 namespace DB
 {
 
-<<<<<<< HEAD
-#define INLINE_FLATTEN_PURE __attribute__((flatten, always_inline, pure))
-
-template <typename T>
-ALWAYS_INLINE inline int signum(T val)
-{
-    return (0 < val) - (val < 0);
-}
-
-// Check equality is much faster than other comparison.
-// - check size first
-// - return 0 if equal else 1
-INLINE_FLATTEN_PURE inline uint8_t RawStrEqualCompare(const std::string_view & lhs, const std::string_view & rhs)
-{
-    return StringRef(lhs) == StringRef(rhs) ? 0 : 1;
-}
-
-// Compare str view by memcmp
-INLINE_FLATTEN_PURE inline int RawStrCompare(const std::string_view & v1, const std::string_view & v2)
-{
-    return v1.compare(v2);
-}
-
-constexpr char SPACE = ' ';
-
-// Remove tail space
-INLINE_FLATTEN_PURE inline std::string_view RightTrim(const std::string_view & v)
-{
-    if (likely(v.empty() || v.back() != SPACE))
-        return v;
-    size_t end = v.find_last_not_of(SPACE);
-    return end == std::string_view::npos ? std::string_view{} : std::string_view(v.data(), end + 1);
-}
-
-INLINE_FLATTEN_PURE inline int RtrimStrCompare(const std::string_view & va, const std::string_view & vb)
-{
-    return RawStrCompare(RightTrim(va), RightTrim(vb));
-}
-
-template <bool padding>
-INLINE_FLATTEN_PURE inline int BinCollatorCompare(const char * s1, size_t length1, const char * s2, size_t length2)
-{
-    if constexpr (padding)
-        return DB::RtrimStrCompare({s1, length1}, {s2, length2});
-    else
-        return DB::RawStrCompare({s1, length1}, {s2, length2});
-}
-
-=======
->>>>>>> f8947c73
 // If true, only need to check equal or not.
 template <typename T>
 struct IsEqualRelated
