#pragma once

#include <Columns/ColumnArray.h>
#include <Columns/ColumnConst.h>
#include <Columns/ColumnFixedString.h>
#include <Columns/ColumnNullable.h>
#include <Columns/ColumnString.h>
#include <Columns/ColumnTuple.h>
#include <Columns/ColumnsCommon.h>
#include <Common/FieldVisitors.h>
#include <Common/MyTime.h>
#include <DataTypes/DataTypeArray.h>
#include <DataTypes/DataTypeDate.h>
#include <DataTypes/DataTypeDateTime.h>
#include <DataTypes/DataTypeEnum.h>
#include <DataTypes/DataTypeFactory.h>
#include <DataTypes/DataTypeFixedString.h>
#include <DataTypes/DataTypeInterval.h>
#include <DataTypes/DataTypeMyDate.h>
#include <DataTypes/DataTypeMyDateTime.h>
#include <DataTypes/DataTypeNothing.h>
#include <DataTypes/DataTypeNullable.h>
#include <DataTypes/DataTypeString.h>
#include <DataTypes/DataTypeTuple.h>
#include <DataTypes/DataTypeUUID.h>
#include <DataTypes/DataTypesNumber.h>
#include <Flash/Coprocessor/DAGUtils.h>
#include <Functions/FunctionFactory.h>
#include <Functions/FunctionHelpers.h>
#include <Functions/FunctionsConversion.h>
#include <Functions/FunctionsDateTime.h>
#include <Functions/FunctionsMiscellaneous.h>
#include <Functions/IFunction.h>
#include <IO/Operators.h>
#include <IO/ReadBufferFromMemory.h>
#include <IO/WriteBufferFromVector.h>
#include <IO/parseDateTimeBestEffort.h>
#include <Interpreters/Context.h>
#include <Interpreters/ExpressionActions.h>
#include <Storages/Transaction/Collator.h>

#include <ext/collection_cast.h>
#include <ext/enumerate.h>
#include <ext/range.h>
#include <type_traits>


namespace DB
{

String trim(const StringRef & value);

enum CastError
{
    NONE = 0,
    TRUNCATED_ERR,
    OVERFLOW_ERR,
};

/// cast int/real/decimal/time as string
template <typename FromDataType, bool return_nullable>
struct TiDBConvertToString
{
    using FromFieldType = typename FromDataType::FieldType;

    static size_t charLengthToByteLengthFromUTF8(const char * data, size_t length, size_t char_length)
    {
        size_t ret = 0;
        for (size_t char_index = 0; char_index < char_length && ret < length; char_index++)
        {
            uint8_t c = data[ret];
            if (c < 0x80)
                ret += 1;
            else if (c < 0xE0)
                ret += 2;
            else if (c < 0xF0)
                ret += 3;
            else
                ret += 4;
        }
        return ret;
    }

    static void execute(
        Block & block, const ColumnNumbers & arguments, size_t result, bool, const tipb::FieldType & tp, const Context & context)
    {
        size_t size = block.getByPosition(arguments[0]).column->size();
        ColumnUInt8::MutablePtr col_null_map_to;
        ColumnUInt8::Container * vec_null_map_to [[maybe_unused]] = nullptr;
        if constexpr (return_nullable)
        {
            col_null_map_to = ColumnUInt8::create(size, 0);
            vec_null_map_to = &col_null_map_to->getData();
        }
        bool need_padding = tp.tp() == TiDB::TypeString && tp.flen() > 0 && tp.collate() == TiDB::ITiDBCollator::BINARY;

        String padding_string;
        if (need_padding)
            padding_string.resize(tp.flen(), 0);

        const auto & col_with_type_and_name = block.getByPosition(arguments[0]);
        const auto & type = static_cast<const FromDataType &>(*col_with_type_and_name.type);

        auto col_to = ColumnString::create();
        ColumnString::Chars_t & data_to = col_to->getChars();
        ColumnString::Offsets & offsets_to = col_to->getOffsets();

        if constexpr (std::is_same_v<FromDataType, DataTypeString>)
        {
            /// cast string as string
            const IColumn * col_from = block.getByPosition(arguments[0]).column.get();
            const ColumnString * col_from_string = checkAndGetColumn<ColumnString>(col_from);
            const ColumnString::Chars_t * data_from = &col_from_string->getChars();
            const IColumn::Offsets * offsets_from = &col_from_string->getOffsets();

            offsets_to.resize(size);

            WriteBufferFromVector<ColumnString::Chars_t> write_buffer(data_to);

            size_t current_offset = 0;
            for (size_t i = 0; i < size; i++)
            {
                size_t next_offset = (*offsets_from)[i];
                size_t org_length = next_offset - current_offset - 1;
                size_t byte_length = org_length;
                if (tp.flen() > 0)
                {
                    byte_length = tp.flen();
                    if (tp.charset() == "utf8" || tp.charset() == "utf8mb4")
                        byte_length = charLengthToByteLengthFromUTF8(
                            reinterpret_cast<const char *>(&(*data_from)[current_offset]), org_length, byte_length);
                    byte_length = std::min(byte_length, org_length);
                }
                if (byte_length < org_length)
                    context.getDAGContext()->handleTruncateError("Data Too Long");
                write_buffer.write(reinterpret_cast<const char *>(&(*data_from)[current_offset]), byte_length);
                if (need_padding && byte_length < static_cast<size_t>(tp.flen()))
                    write_buffer.write(padding_string.data(), tp.flen() - byte_length);
                writeChar(0, write_buffer);
                offsets_to[i] = write_buffer.count();
                current_offset = next_offset;
            }

            data_to.resize(write_buffer.count());
        }
        else if constexpr (IsDecimal<FromFieldType>)
        {
            /// cast decimal as string
            const auto * col_from = checkAndGetColumn<ColumnDecimal<FromFieldType>>(block.getByPosition(arguments[0]).column.get());
            const typename ColumnDecimal<FromFieldType>::Container & vec_from = col_from->getData();
            ColumnString::Chars_t container_per_element;

            data_to.resize(size * decimal_max_prec + size);
            container_per_element.resize(decimal_max_prec);
            offsets_to.resize(size);

            WriteBufferFromVector<ColumnString::Chars_t> write_buffer(data_to);

            for (size_t i = 0; i < size; ++i)
            {
                WriteBufferFromVector<ColumnString::Chars_t> element_write_buffer(container_per_element);
                FormatImpl<FromDataType>::execute(vec_from[i], element_write_buffer, &type, nullptr);
                size_t byte_length = element_write_buffer.count();
                if (tp.flen() > 0)
                    byte_length = std::min(byte_length, tp.flen());
                if (byte_length < element_write_buffer.count())
                    context.getDAGContext()->handleTruncateError("Data Too Long");
                write_buffer.write(reinterpret_cast<char *>(container_per_element.data()), byte_length);
                if (need_padding && byte_length < static_cast<size_t>(tp.flen()))
                    write_buffer.write(padding_string.data(), tp.flen() - byte_length);
                writeChar(0, write_buffer);
                offsets_to[i] = write_buffer.count();
            }

            data_to.resize(write_buffer.count());
        }
        else if (const auto col_from = checkAndGetColumn<ColumnVector<FromFieldType>>(col_with_type_and_name.column.get()))
        {
            /// cast int/real/time as string
            const typename ColumnVector<FromFieldType>::Container & vec_from = col_from->getData();
            ColumnString::Chars_t container_per_element;

            if constexpr (std::is_same_v<FromDataType, DataTypeMyDate>)
            {
                auto length = strlen("YYYY-MM-DD") + 1;
                data_to.resize(size * length);
                container_per_element.resize(length);
            }
            if constexpr (std::is_same_v<FromDataType, DataTypeMyDateTime>)
            {
                auto length = strlen("YYYY-MM-DD hh:mm:ss") + 1 + (type.getFraction() ? 0 : 1 + type.getFraction());
                data_to.resize(size * length);
                container_per_element.resize(length);
            }
            else
            {
                data_to.resize(size * 3);
                container_per_element.resize(3);
            }
            offsets_to.resize(size);

            WriteBufferFromVector<ColumnString::Chars_t> write_buffer(data_to);

            for (size_t i = 0; i < size; ++i)
            {
                WriteBufferFromVector<ColumnString::Chars_t> element_write_buffer(container_per_element);
                FormatImpl<FromDataType>::execute(vec_from[i], element_write_buffer, &type, nullptr);
                size_t byte_length = element_write_buffer.count();
                if (tp.flen() > 0)
                    byte_length = std::min(byte_length, tp.flen());
                if (byte_length < element_write_buffer.count())
                    context.getDAGContext()->handleTruncateError("Data Too Long");
                write_buffer.write(reinterpret_cast<char *>(container_per_element.data()), byte_length);
                if (need_padding && byte_length < static_cast<size_t>(tp.flen()))
                    write_buffer.write(padding_string.data(), tp.flen() - byte_length);
                writeChar(0, write_buffer);
                offsets_to[i] = write_buffer.count();
            }

            data_to.resize(write_buffer.count());
        }
        else
            throw Exception(
                "Illegal column " + block.getByPosition(arguments[0]).column->getName() + " of first argument of function tidb_cast",
                ErrorCodes::ILLEGAL_COLUMN);

        if constexpr (return_nullable)
            block.getByPosition(result).column = ColumnNullable::create(std::move(col_to), std::move(col_null_map_to));
        else
            block.getByPosition(result).column = std::move(col_to);
    }
};

/// cast int/real/decimal/time/string as int
template <typename FromDataType, typename ToDataType, bool return_nullable>
struct TiDBConvertToInteger
{
    using FromFieldType = typename FromDataType::FieldType;
    using ToFieldType = typename ToDataType::FieldType;
    static constexpr bool to_unsigned = std::is_unsigned_v<ToFieldType>;

    template <typename T, typename ToFieldType>
    static std::enable_if_t<std::is_floating_point_v<T>, ToFieldType> toUInt(const T & value, const Context & context)
    {
        T rounded_value = std::round(value);
        if (rounded_value < 0)
        {
            context.getDAGContext()->handleOverflowError("Cast real as integer", Errors::Types::Truncated);
            if (context.getDAGContext()->shouldClipToZero())
                return static_cast<ToFieldType>(0);
            return static_cast<ToFieldType>(rounded_value);
        }
        if (rounded_value > std::numeric_limits<ToFieldType>::max())
        {
            context.getDAGContext()->handleOverflowError("Cast real as integer", Errors::Types::Truncated);
            return std::numeric_limits<ToFieldType>::max();
        }
        else if (rounded_value == std::numeric_limits<ToFieldType>::max())
        {
            context.getDAGContext()->handleOverflowError("cast real as int", Errors::Types::Truncated);
            return std::numeric_limits<ToFieldType>::max();
        }
        else
            return static_cast<ToFieldType>(rounded_value);
    }

    template <typename T, typename ToFieldType>
    static std::enable_if_t<std::is_floating_point_v<T>, ToFieldType> toInt(const T & value, const Context & context)
    {
        T rounded_value = std::round(value);
        if (rounded_value < std::numeric_limits<ToFieldType>::min())
        {
            context.getDAGContext()->handleOverflowError("cast real as int", Errors::Types::Truncated);
            return std::numeric_limits<ToFieldType>::min();
        }
        if (rounded_value >= std::numeric_limits<ToFieldType>::max())
        {
            context.getDAGContext()->handleOverflowError("cast real as int", Errors::Types::Truncated);
            return std::numeric_limits<ToFieldType>::max();
        }
        return static_cast<ToFieldType>(rounded_value);
    }

    template <typename T, typename ToFieldType>
    static ToFieldType decToUInt(const DecimalField<T> & value, const Context & context)
    {
        auto v = value.getValue().value;
        if (v < 0)
        {
            context.getDAGContext()->handleOverflowError("cast decimal as int", Errors::Types::Truncated);
            return static_cast<ToFieldType>(0);
        }
        ScaleType scale = value.getScale();
        for (ScaleType i = 0; i < scale; i++)
        {
            v = v / 10 + (i + 1 == scale && v % 10 >= 5);
        }

        Int128 max_value = std::numeric_limits<ToFieldType>::max();
        if (v > max_value)
        {
            context.getDAGContext()->handleOverflowError("cast decimal as int", Errors::Types::Truncated);
            return max_value;
        }
        return static_cast<ToFieldType>(v);
    }

    template <typename T, typename ToFieldType>
    static ToFieldType decToInt(const DecimalField<T> & value, const Context & context)
    {
        auto v = value.getValue().value;
        ScaleType scale = value.getScale();
        for (ScaleType i = 0; i < scale; i++)
        {
            v = v / 10 + (i + 1 == scale && v % 10 >= 5);
        }
        if (v > std::numeric_limits<ToFieldType>::max() || v < std::numeric_limits<ToFieldType>::min())
        {
            context.getDAGContext()->handleOverflowError("cast decimal as int", Errors::Types::Truncated);
            if (v > 0)
                return std::numeric_limits<ToFieldType>::max();
            return std::numeric_limits<ToFieldType>::min();
        }
        return static_cast<ToFieldType>(v);
    }

    static StringRef getValidIntPrefix(const StringRef & value)
    {
        StringRef ret;
        ret.data = value.data;
        ret.size = 0;
        for (; ret.size < value.size; ret.size++)
        {
            char current = value.data[ret.size];
            if ((current >= '0' && current <= '9') || (ret.size == 0 && (current == '+' || current == '-')))
                continue;
            break;
        }
        return ret;
    }

    template <typename T>
    static std::tuple<T, CastError> toUInt(const StringRef & value)
    {
        static const T cut_off = std::numeric_limits<T>::max() / 10;
        if (value.data[0] == '-')
            return std::make_tuple(0, OVERFLOW_ERR);
        size_t pos = value.data[0] == '+' ? 1 : 0;
        T ret = 0;
        for (; pos < value.size; pos++)
        {
            if (ret > cut_off)
                /// overflow
                return std::make_tuple(std::numeric_limits<T>::max(), OVERFLOW_ERR);
            int next = value.data[pos] - '0';
            if (static_cast<T>(ret * 10 + next) < ret)
                /// overflow
                return std::make_tuple(std::numeric_limits<T>::max(), OVERFLOW_ERR);
            ret = ret * 10 + next;
        }

        return std::make_tuple(ret, NONE);
    }

    template <typename T>
    static std::tuple<T, CastError> toInt(const StringRef & value)
    {
        bool is_negative = false;
        UInt64 uint_value = 0;
        CastError err = NONE;
        if (value.data[0] == '-')
        {
            is_negative = true;
            StringRef uint_string(value.data + 1, value.size - 1);
            std::tie(uint_value, err) = toUInt<std::make_unsigned_t<T>>(uint_string);
        }
        else
        {
            std::tie(uint_value, err) = toUInt<std::make_unsigned_t<T>>(value);
        }
        if (err == OVERFLOW_ERR)
            return std::make_tuple(is_negative ? std::numeric_limits<T>::min() : std::numeric_limits<T>::max(), err);
        // todo handle truncate error

        if (is_negative)
        {
            if (uint_value > std::numeric_limits<std::make_unsigned_t<T>>::max() / 2 + 1)
                return std::make_tuple(std::numeric_limits<T>::min(), OVERFLOW_ERR);
            return std::make_tuple(static_cast<T>(-uint_value), NONE);
        }
        else
        {
            if (uint_value > std::numeric_limits<T>::max())
                return std::make_tuple(std::numeric_limits<T>::max(), OVERFLOW_ERR);
            return std::make_tuple(static_cast<T>(uint_value), NONE);
        }
    }

    template <typename T>
    static T strToInt(const StringRef & value, const Context & context)
    {
        // trim space
        String trim_string = trim(value);
        if (trim_string.size() == 0)
        {
            if (value.size != 0)
                context.getDAGContext()->handleTruncateError("cast str as int");
            return static_cast<T>(0);
        }
        StringRef int_string = getValidIntPrefix(StringRef(trim_string));
        if (int_string.size == 0)
        {
            if (value.size != 0)
                context.getDAGContext()->handleTruncateError("cast str as int");
            return static_cast<T>(0);
        }
        bool is_negative = false;
        if (int_string.data[0] == '-')
        {
            is_negative = true;
        }
        if (!is_negative)
        {
            auto [value, err] = toUInt<T>(int_string);
            if (err == OVERFLOW_ERR)
                context.getDAGContext()->handleOverflowError("cast str as int", Errors::Types::Truncated);
            return static_cast<T>(value);
        }
        else
        {
            /// TODO: append warning CastAsSignedOverflow if try to cast negative value to unsigned
            auto [value, err] = toInt<T>(int_string);
            if (err == OVERFLOW_ERR)
                context.getDAGContext()->handleOverflowError("cast str as int", Errors::Types::Truncated);
            return static_cast<T>(value);
        }
    }

    static void execute(
        Block & block, const ColumnNumbers & arguments, size_t result, bool, const tipb::FieldType &, const Context & context)
    {
        size_t size = block.getByPosition(arguments[0]).column->size();

        auto col_to = ColumnVector<ToFieldType>::create();
        typename ColumnVector<ToFieldType>::Container & vec_to = col_to->getData();
        vec_to.resize(size);

        ColumnUInt8::MutablePtr col_null_map_to;
        ColumnUInt8::Container * vec_null_map_to [[maybe_unused]] = nullptr;
        if constexpr (return_nullable)
        {
            col_null_map_to = ColumnUInt8::create(size, 0);
            vec_null_map_to = &col_null_map_to->getData();
        }

        if constexpr (IsDecimal<FromFieldType>)
        {
            /// cast decimal as int
            const auto * col_from = checkAndGetColumn<ColumnDecimal<FromFieldType>>(block.getByPosition(arguments[0]).column.get());

            for (size_t i = 0; i < size; ++i)
            {
                auto field = (*col_from)[i].template safeGet<DecimalField<FromFieldType>>();
                if constexpr (to_unsigned)
                {
                    vec_to[i] = decToUInt<FromFieldType, ToFieldType>(field, context);
                }
                else
                {
                    vec_to[i] = decToInt<FromFieldType, ToFieldType>(field, context);
                }
            }
        }
        else if constexpr (std::is_same_v<FromDataType, DataTypeMyDateTime> || std::is_same_v<FromDataType, DataTypeMyDate>)
        {
            /// cast time as int
            const auto & col_with_type_and_name = block.getByPosition(arguments[0]);

            const ColumnVector<FromFieldType> * col_from
                = checkAndGetColumn<ColumnVector<FromFieldType>>(col_with_type_and_name.column.get());
            const typename ColumnVector<FromFieldType>::Container & vec_from = col_from->getData();
            for (size_t i = 0; i < size; i++)
            {
                if constexpr (std::is_same_v<DataTypeMyDate, FromDataType>)
                {
                    MyDate date(vec_from[i]);
                    vec_to[i] = date.year * 10000 + date.month * 100 + date.day;
                }
                else
                {
                    MyDateTime date_time(vec_from[i]);
                    vec_to[i] = date_time.year * 10000000000ULL + date_time.month * 100000000ULL + date_time.day * 1000000
                        + date_time.hour * 10000 + date_time.minute * 100 + date_time.second;
                }
            }
        }
        else if constexpr (std::is_same_v<FromDataType, DataTypeString>)
        {
            /// cast string as int
            const IColumn * col_from = block.getByPosition(arguments[0]).column.get();
            const ColumnString * col_from_string = checkAndGetColumn<ColumnString>(col_from);
            const ColumnString::Chars_t * chars = &col_from_string->getChars();
            const IColumn::Offsets * offsets = &col_from_string->getOffsets();
            size_t current_offset = 0;
            for (size_t i = 0; i < size; i++)
            {
                size_t next_offset = (*offsets)[i];
                size_t string_size = next_offset - current_offset - 1;
                StringRef string_value(&(*chars)[current_offset], string_size);
                vec_to[i] = strToInt<ToFieldType>(string_value, context);
                current_offset = next_offset;
            }
        }
        else if constexpr (std::is_integral_v<FromFieldType>)
        {
            /// cast int as int
            const ColumnVector<FromFieldType> * col_from
                = checkAndGetColumn<ColumnVector<FromFieldType>>(block.getByPosition(arguments[0]).column.get());
            const typename ColumnVector<FromFieldType>::Container & vec_from = col_from->getData();
            for (size_t i = 0; i < size; i++)
                vec_to[i] = static_cast<ToFieldType>(vec_from[i]);
        }
        else if constexpr (std::is_floating_point_v<FromFieldType>)
        {
            /// cast real as int
            const ColumnVector<FromFieldType> * col_from
                = checkAndGetColumn<ColumnVector<FromFieldType>>(block.getByPosition(arguments[0]).column.get());
            const typename ColumnVector<FromFieldType>::Container & vec_from = col_from->getData();
            if constexpr (to_unsigned)
            {
                for (size_t i = 0; i < size; i++)
                    vec_to[i] = toUInt<FromFieldType, ToFieldType>(vec_from[i], context);
            }
            else
            {
                for (size_t i = 0; i < size; i++)
                    vec_to[i] = toInt<FromFieldType, ToFieldType>(vec_from[i], context);
            }
        }
        else
        {
            throw Exception(
                "Illegal column " + block.getByPosition(arguments[0]).column->getName() + " of first argument of function tidb_cast",
                ErrorCodes::ILLEGAL_COLUMN);
        }

        if constexpr (return_nullable)
            block.getByPosition(result).column = ColumnNullable::create(std::move(col_to), std::move(col_null_map_to));
        else
            block.getByPosition(result).column = std::move(col_to);
    }
};

/// cast int/real/decimal/time/string as real
template <typename FromDataType, typename ToDataType, bool return_nullable, bool to_unsigned>
struct TiDBConvertToFloat
{
    static_assert(std::is_same_v<ToDataType, DataTypeFloat32> || std::is_same_v<ToDataType, DataTypeFloat64>);
    using FromFieldType = typename FromDataType::FieldType;
    using ToFieldType = typename ToDataType::FieldType;

    static Float64 produceTargetFloat64(Float64 value, bool need_truncate, Float64 shift, Float64 max_f, const Context & context)
    {
        if (need_truncate)
        {
            value *= shift;
            value = std::round(value) / shift;
            if (value > max_f)
            {
                context.getDAGContext()->handleOverflowError("cast as real", Errors::Types::Truncated);
                value = max_f;
            }
            if (value < -max_f)
            {
                context.getDAGContext()->handleOverflowError("cast as real", Errors::Types::Truncated);
                value = -max_f;
            }
        }
        if constexpr (to_unsigned)
        {
            if (value < 0)
            {
                context.getDAGContext()->handleOverflowError("cast as real", Errors::Types::Truncated);
                value = 0;
            }
        }
        return value;
    }

    template <typename T>
    static std::enable_if_t<std::is_floating_point_v<T> || std::is_integral_v<T>, Float64> toFloat(
        const T & value, bool need_truncate, Float64 shift, Float64 max_f, const Context & context)
    {
        Float64 float_value = static_cast<Float64>(value);
        return produceTargetFloat64(float_value, need_truncate, shift, max_f, context);
    }

    template <typename T>
    static std::enable_if_t<std::is_floating_point_v<T> || std::is_integral_v<T>, Float64> toFloat(const T & value)
    {
        return static_cast<Float64>(value);
    }

    template <typename T>
    static Float64 toFloat(const DecimalField<T> & value)
    {
        return static_cast<Float64>(value);
    }

    static StringRef getValidFloatPrefix(const StringRef & value)
    {
        StringRef ret;
        ret.data = value.data;
        ret.size = 0;
        bool sawDot = false;
        bool sawDigit = false;
        int eIdx = -1;
        int i = 0;
        for (; i < static_cast<int>(value.size); i++)
        {
            char c = ret.data[i];
            if (c == '+' || c == '-')
            {
                if (i != 0 && i != eIdx + 1)
                    // "1e+1" is valid.
                    break;
            }
            else if (c == '.')
            {
                if (sawDot || eIdx > 0)
                    // "1.1." or "1e1.1"
                    break;
                sawDot = true;
            }
            else if (c == 'e' || c == 'E')
            {
                if (!sawDigit)
                    // "+.e"
                    break;
                if (eIdx != -1)
                    // "1e5e"
                    break;
                eIdx = i;
            }
            else if (c < '0' || c > '9')
            {
                break;
            }
            else
            {
                sawDigit = true;
            }
        }
        ret.size = i;
        return ret;
    }

    static Float64 strToFloat(const StringRef & value, bool need_truncate, Float64 shift, Float64 max_f, const Context & context)
    {
        String trim_string = trim(value);
        StringRef float_string = getValidFloatPrefix(StringRef(trim_string));
        if (trim_string.size() == 0 && value.size != 0)
        {
            context.getDAGContext()->handleTruncateError("Truncated incorrect DOUBLE value");
            return 0.0;
        }
        Float64 f = strtod(float_string.data, nullptr);
        if (f == std::numeric_limits<Float64>::infinity())
        {
            context.getDAGContext()->handleOverflowError("Truncated incorrect DOUBLE value", Errors::Types::Truncated);
            return std::numeric_limits<Float64>::max();
        }
        if (f == -std::numeric_limits<double>::infinity())
        {
            context.getDAGContext()->handleOverflowError("Truncated incorrect DOUBLE value", Errors::Types::Truncated);
            return -std::numeric_limits<Float64>::max();
        }
        return produceTargetFloat64(f, need_truncate, shift, max_f, context);
    }

    static void execute(
        Block & block, const ColumnNumbers & arguments, size_t result, bool, const tipb::FieldType & tp, const Context & context)
    {
        size_t size = block.getByPosition(arguments[0]).column->size();

        /// NOTICE: Since ToFieldType only can be Float32 or Float64, convert from_value to Float64 and then implicitly cast to ToFieldType is fine.
        auto col_to = ColumnVector<ToFieldType>::create();
        typename ColumnVector<ToFieldType>::Container & vec_to = col_to->getData();
        vec_to.resize(size);

        ColumnUInt8::MutablePtr col_null_map_to;
        ColumnUInt8::Container * vec_null_map_to [[maybe_unused]] = nullptr;
        if constexpr (return_nullable)
        {
            col_null_map_to = ColumnUInt8::create(size, 0);
            vec_null_map_to = &col_null_map_to->getData();
        }

        if constexpr (IsDecimal<FromFieldType>)
        {
            /// cast decimal as real
            const auto * col_from = checkAndGetColumn<ColumnDecimal<FromFieldType>>(block.getByPosition(arguments[0]).column.get());

            for (size_t i = 0; i < size; ++i)
            {
                auto & field = (*col_from)[i].template safeGet<DecimalField<FromFieldType>>();
                vec_to[i] = toFloat(field);
            }
        }
        else if constexpr (std::is_same_v<FromDataType, DataTypeMyDateTime> || std::is_same_v<FromDataType, DataTypeMyDate>)
        {
            /// cast time as real
            const auto & col_with_type_and_name = block.getByPosition(arguments[0]);
            const auto & type = static_cast<const FromDataType &>(*col_with_type_and_name.type);

            const ColumnVector<FromFieldType> * col_from
                = checkAndGetColumn<ColumnVector<FromFieldType>>(col_with_type_and_name.column.get());
            const typename ColumnVector<FromFieldType>::Container & vec_from = col_from->getData();
            for (size_t i = 0; i < size; i++)
            {
                if constexpr (std::is_same_v<DataTypeMyDate, FromDataType>)
                {
                    MyDate date(vec_from[i]);
                    vec_to[i] = toFloat(date.year * 10000 + date.month * 100 + date.day);
                }
                else
                {
                    MyDateTime date_time(vec_from[i]);
                    if (type.getFraction() > 0)
                        vec_to[i] = toFloat(date_time.year * 10000000000ULL + date_time.month * 100000000ULL + date_time.day * 100000
                            + date_time.hour * 1000 + date_time.minute * 100 + date_time.second + date_time.micro_second / 1000000.0);
                    else
                        vec_to[i] = toFloat(date_time.year * 10000000000ULL + date_time.month * 100000000ULL + date_time.day * 100000
                            + date_time.hour * 1000 + date_time.minute * 100 + date_time.second);
                }
            }
        }
        else if constexpr (std::is_same_v<FromDataType, DataTypeString>)
        {
            /// cast string as real
            const IColumn * col_from = block.getByPosition(arguments[0]).column.get();
            const ColumnString * col_from_string = checkAndGetColumn<ColumnString>(col_from);
            const ColumnString::Chars_t * chars = &col_from_string->getChars();
            const IColumn::Offsets * offsets = &col_from_string->getOffsets();
            size_t current_offset = 0;
            bool need_truncate = tp.flen() != -1 && tp.decimal() != -1 && tp.flen() >= tp.decimal();
            Float64 shift = 0;
            Float64 max_f = 0;
            if (need_truncate)
            {
                shift = std::pow((Float64)10, tp.flen());
                max_f = std::pow((Float64)10, tp.flen() - tp.decimal()) - 1.0 / shift;
            }
            for (size_t i = 0; i < size; i++)
            {
                size_t next_offset = (*offsets)[i];
                size_t string_size = next_offset - current_offset - 1;
                StringRef string_value(&(*chars)[current_offset], string_size);
                vec_to[i] = strToFloat(string_value, need_truncate, shift, max_f, context);
                current_offset = next_offset;
            }
        }
        else if constexpr (std::is_integral_v<FromFieldType> || std::is_floating_point_v<FromFieldType>)
        {
            /// cast int/real as real
            const ColumnVector<FromFieldType> * col_from
                = checkAndGetColumn<ColumnVector<FromFieldType>>(block.getByPosition(arguments[0]).column.get());
            const typename ColumnVector<FromFieldType>::Container & vec_from = col_from->getData();
            for (size_t i = 0; i < size; i++)
                vec_to[i] = toFloat(vec_from[i]);
        }
        else
        {
            throw Exception(
                "Illegal column " + block.getByPosition(arguments[0]).column->getName() + " of first argument of function tidb_cast",
                ErrorCodes::ILLEGAL_COLUMN);
        }

        if constexpr (return_nullable)
            block.getByPosition(result).column = ColumnNullable::create(std::move(col_to), std::move(col_null_map_to));
        else
            block.getByPosition(result).column = std::move(col_to);
    }
};

/// cast int/real/decimal/time/string as decimal
// todo TiKV does not check unsigned flag but TiDB checks, currently follow TiKV's code, maybe changed latter
template <typename FromDataType, typename ToFieldType, bool return_nullable>
struct TiDBConvertToDecimal
{
    using FromFieldType = typename FromDataType::FieldType;

    template <typename T, typename U>
    static U toTiDBDecimalInternal(T value, PrecType prec, ScaleType scale, const Context & context)
    {
        using UType = typename U::NativeType;
        auto maxValue = DecimalMaxValue::Get(prec);
        if (value > maxValue || value < -maxValue)
        {
            context.getDAGContext()->handleOverflowError("cast to decimal", Errors::Types::Truncated);
            if (value > 0)
                return static_cast<UType>(maxValue);
            else
                return static_cast<UType>(-maxValue);
        }
        UType scale_mul = getScaleMultiplier<U>(scale);
        U result = static_cast<UType>(value) * scale_mul;
        return result;
    }

    template <typename U>
    static U toTiDBDecimal(MyDateTime & date_time, PrecType prec, ScaleType scale, int fsp, const Context & context)
    {
        UInt64 value_without_fsp = date_time.year * 10000000000ULL + date_time.month * 100000000ULL + date_time.day * 100000
            + date_time.hour * 1000 + date_time.minute * 100 + date_time.second;
        if (fsp > 0)
        {
            Int128 value = value_without_fsp * 1000000 + date_time.micro_second;
            Decimal128 decimal(value);
            return toTiDBDecimal<Decimal128, U>(decimal, 6, prec, scale, context);
        }
        else
        {
            return toTiDBDecimalInternal<UInt64, U>(value_without_fsp, prec, scale, context);
        }
    }

    template <typename U>
    static U toTiDBDecimal(MyDate & date, PrecType prec, ScaleType scale, const Context & context)
    {
        UInt64 value = date.year * 10000 + date.month * 100 + date.day;
        return toTiDBDecimalInternal<UInt64, U>(value, prec, scale, context);
    }

    template <typename T, typename U>
    static std::enable_if_t<std::is_integral_v<T>, U> toTiDBDecimal(T value, PrecType prec, ScaleType scale, const Context & context)
    {
        if constexpr (std::is_signed_v<T>)
            return toTiDBDecimalInternal<T, U>(value, prec, scale, context);
        else
            return toTiDBDecimalInternal<UInt64, U>(static_cast<UInt64>(value), prec, scale, context);
    }

    template <typename T, typename U>
    static std::enable_if_t<std::is_floating_point_v<T>, U> toTiDBDecimal(T value, PrecType prec, ScaleType scale, const Context & context)
    {
        using UType = typename U::NativeType;
        bool neg = false;
        if (value < 0)
        {
            neg = true;
            value = -value;
        }
        for (ScaleType i = 0; i < scale; i++)
        {
            value *= 10;
        }
        auto max_value = DecimalMaxValue::Get(prec);
        if (value > static_cast<Float64>(max_value))
        {
            context.getDAGContext()->handleOverflowError("cast real to decimal", Errors::Types::Truncated);
            if (!neg)
                return static_cast<UType>(max_value);
            else
                return static_cast<UType>(-max_value);
        }
        // rounding
        T tenTimesValue = value * 10;
        UType v(value);
        Int32 remain = static_cast<Int32>(Int256(tenTimesValue) % 10);
        if (remain != 0)
            context.getDAGContext()->handleTruncateError("cast real as decimal");
        if (remain % 10 >= 5)
        {
            v++;
        }
        if (neg)
        {
            v = -v;
        }
        return v;
    }

    template <typename T, typename U>
    static std::enable_if_t<IsDecimal<T>, U> toTiDBDecimal(
        const T & v, ScaleType v_scale, PrecType prec, ScaleType scale, const Context & context)
    {
        using UType = typename U::NativeType;
        auto value = Int256(v.value);

        if (v_scale <= scale)
        {
            for (ScaleType i = v_scale; i < scale; i++)
                value *= 10;
        }
        else
        {
            context.getDAGContext()->handleTruncateError("cast decimal as decimal");
            bool need2Round = false;
            for (ScaleType i = scale; i < v_scale; i++)
            {
                need2Round = (value < 0 ? -value : value) % 10 >= 5;
                value /= 10;
            }
            if (need2Round)
            {
                if (value < 0)
                    value--;
                else
                    value++;
            }
        }

        auto max_value = DecimalMaxValue::Get(prec);
        if (value > max_value || value < -max_value)
        {
            context.getDAGContext()->handleOverflowError("cast decimal as decimal", Errors::Types::Truncated);
            if (value > 0)
                return static_cast<UType>(max_value);
            else
                return static_cast<UType>(-max_value);
        }
        return static_cast<UType>(value);
    }

    struct DecimalParts
    {
        StringRef int_part;
        StringRef frac_part;
        StringRef exp_part;
    };

    static DecimalParts splitDecimalString(const StringRef & value)
    {
        DecimalParts ret;
        ret.int_part.size = ret.frac_part.size = ret.exp_part.size = 0;
        size_t start = 0;
        size_t end = 0;
        if (value.data[end] == '+' || value.data[end] == '-')
            end++;
        for (; end < value.size; end++)
        {
            if (value.data[end] > '9' || value.data[end] < '0')
                break;
        }
        ret.int_part.data = &value.data[start];
        ret.int_part.size = end - start;
        if (end < value.size && value.data[end] == '.')
        {
            /// frac part
            start = end + 1;
            end = start;
            for (; end < value.size; end++)
            {
                if (value.data[end] > '9' || value.data[end] < '0')
                    break;
            }
            ret.frac_part.data = &value.data[start];
            ret.frac_part.size = end - start;
        }
        if (end < value.size && (value.data[end] == 'e' || value.data[end] == 'E'))
        {
            /// exponent part
            start = end + 1;
            end = start;
            if (value.data[end] == '+' || value.data[end] == '-')
                end++;
            for (; end < value.size; end++)
            {
                if (value.data[end] > '9' || value.data[end] < '0')
                    break;
            }
            ret.exp_part.data = &value.data[start];
            ret.exp_part.size = end - start;
        }
        return ret;
    }

    template <typename U>
    static U strToTiDBDecimal(const StringRef & value, PrecType prec, ScaleType scale, const Context & context)
    {
        using UType = typename U::NativeType;
        const StringRef trim_string = trim(value);
        if (trim_string.size == 0)
            return static_cast<UType>(0);
        DecimalParts decimal_parts = splitDecimalString(value);
        Int64 frac_offset_by_exponent = 0;
        CastError err = NONE;
        if (decimal_parts.exp_part.size != 0)
        {
            std::tie(frac_offset_by_exponent, err)
                = TiDBConvertToInteger<DataTypeUInt8, DataTypeInt64, false>::toInt<Int64>(decimal_parts.exp_part);
            /// follow TiDB's code
            if (err == OVERFLOW_ERR || frac_offset_by_exponent > std::numeric_limits<Int32>::max() / 2
                || frac_offset_by_exponent < std::numeric_limits<Int32>::min() / 2)
            {
                context.getDAGContext()->handleOverflowError("cast string as decimal", Errors::Types::Truncated);
                if (decimal_parts.exp_part.data[0] == '-')
                    return static_cast<UType>(0);
                else
                    return static_cast<UType>(DecimalMaxValue::Get(prec));
            }
        }
        Int256 v = 0;
        bool is_negative = false;
        size_t pos = 0;
        if (decimal_parts.int_part.data[pos] == '+' || decimal_parts.int_part.data[pos] == '-')
        {
            pos++;
            if (decimal_parts.int_part.data[pos] == '-')
                is_negative = true;
        }
        Int256 max_value = DecimalMaxValue::Get(prec);

        Int64 current_scale = frac_offset_by_exponent >= 0
            ? -(decimal_parts.int_part.size - pos + frac_offset_by_exponent)
            : -frac_offset_by_exponent - (decimal_parts.int_part.size - pos + decimal_parts.frac_part.size);

        /// handle original int part
        for (; pos < decimal_parts.int_part.size; pos++)
        {
            if (current_scale == scale)
                break;
            v = v * 10 + decimal_parts.int_part.data[pos] - '0';
            if (v > max_value)
            {
                context.getDAGContext()->handleOverflowError("cast string as decimal", Errors::Types::Truncated);
                return static_cast<UType>(is_negative ? -max_value : max_value);
            }
            current_scale++;
        }

        if (current_scale == scale)
        {
            if (pos < decimal_parts.int_part.size || decimal_parts.frac_part.size > 0)
                context.getDAGContext()->handleTruncateError("cast string as decimal");
            /// do not need to handle original frac part, just do rounding
            if (pos < decimal_parts.int_part.size)
            {
                if (decimal_parts.int_part.data[pos] >= '5')
                    v++;
            }
            else if (decimal_parts.frac_part.size > 0 && decimal_parts.frac_part.data[0] >= '5')
            {
                v++;
            }
        }
        else
        {
            /// handle original frac part
            pos = 0;
            for (; pos < decimal_parts.frac_part.size; pos++)
            {
                if (current_scale == scale)
                    break;
                v = v * 10 + decimal_parts.frac_part.data[pos] - '0';
                if (v > max_value)
                {
                    context.getDAGContext()->handleOverflowError("cast string as decimal", Errors::Types::Truncated);
                    return static_cast<UType>(is_negative ? -max_value : max_value);
                }
                current_scale++;
            }
            if (current_scale == scale)
            {
                if (pos < decimal_parts.frac_part.size)
                    context.getDAGContext()->handleTruncateError("cast string as decimal");
                if (pos < decimal_parts.frac_part.size && decimal_parts.frac_part.data[pos] >= '5')
                    v++;
            }
            else
            {
                while (current_scale < scale)
                {
                    v *= 10;
                    if (v > max_value)
                    {
                        context.getDAGContext()->handleOverflowError("cast string as decimal", Errors::Types::Truncated);
                        return static_cast<UType>(is_negative ? -max_value : max_value);
                    }
                    current_scale++;
                }
            }
        }

        if (v > max_value)
        {
            context.getDAGContext()->handleOverflowError("cast string as decimal", Errors::Types::Truncated);
            return static_cast<UType>(is_negative ? -max_value : max_value);
        }
        return static_cast<UType>(is_negative ? -v : v);
    }

    /// cast int/real/time/decimal as decimal
    static void execute(Block & block, const ColumnNumbers & arguments, size_t result, PrecType prec [[maybe_unused]], ScaleType scale,
        bool, const tipb::FieldType &, const Context & context)
    {
        size_t size = block.getByPosition(arguments[0]).column->size();
        auto col_to = ColumnDecimal<ToFieldType>::create(0, scale);
        typename ColumnDecimal<ToFieldType>::Container & vec_to = col_to->getData();
        vec_to.resize(size);

        ColumnUInt8::MutablePtr col_null_map_to;
        ColumnUInt8::Container * vec_null_map_to [[maybe_unused]] = nullptr;
        if constexpr (return_nullable)
        {
            col_null_map_to = ColumnUInt8::create(size, 0);
            vec_null_map_to = &col_null_map_to->getData();
        }

        if constexpr (IsDecimal<FromFieldType>)
        {
            /// cast decimal as decimal
            const auto * col_from = checkAndGetColumn<ColumnDecimal<FromFieldType>>(block.getByPosition(arguments[0]).column.get());
            const typename ColumnDecimal<FromFieldType>::Container & vec_from = col_from->getData();

            for (size_t i = 0; i < size; ++i)
                vec_to[i] = toTiDBDecimal<FromFieldType, ToFieldType>(vec_from[i], vec_from.getScale(), prec, scale, context);
        }
        else if constexpr (std::is_same_v<DataTypeMyDateTime, FromDataType> || std::is_same_v<DataTypeMyDate, FromDataType>)
        {
            /// cast time as decimal
            const auto & col_with_type_and_name = block.getByPosition(arguments[0]);
            const auto & type = static_cast<const FromDataType &>(*col_with_type_and_name.type);

            const ColumnVector<FromFieldType> * col_from
                = checkAndGetColumn<ColumnVector<FromFieldType>>(col_with_type_and_name.column.get());
            const typename ColumnVector<FromFieldType>::Container & vec_from = col_from->getData();

            for (size_t i = 0; i < size; ++i)
            {
                if constexpr (std::is_same_v<DataTypeMyDate, FromDataType>)
                {
                    MyDate date(vec_from[i]);
                    vec_to[i] = toTiDBDecimal<ToFieldType>(date, prec, scale, context);
                }
                else
                {
                    MyDateTime date_time(vec_from[i]);
                    vec_to[i] = toTiDBDecimal<ToFieldType>(date_time, prec, scale, type.getFraction(), context);
                }
            }
        }
        else if constexpr (std::is_same_v<DataTypeString, FromDataType>)
        {
            /// cast string as decimal
            const IColumn * col_from = block.getByPosition(arguments[0]).column.get();
            const ColumnString * col_from_string = checkAndGetColumn<ColumnString>(col_from);
            const ColumnString::Chars_t * chars = &col_from_string->getChars();
            const IColumn::Offsets * offsets = &col_from_string->getOffsets();
            size_t current_offset = 0;
            for (size_t i = 0; i < size; i++)
            {
                size_t next_offset = (*offsets)[i];
                size_t string_size = next_offset - current_offset - 1;
                StringRef string_value(&(*chars)[current_offset], string_size);
                vec_to[i] = strToTiDBDecimal<ToFieldType>(string_value, prec, scale, context);
                current_offset = next_offset;
            }
        }
        else if (const ColumnVector<FromFieldType> * col_from
            = checkAndGetColumn<ColumnVector<FromFieldType>>(block.getByPosition(arguments[0]).column.get()))
        {
            /// cast int/real as decimal
            const typename ColumnVector<FromFieldType>::Container & vec_from = col_from->getData();

            for (size_t i = 0; i < size; ++i)
                vec_to[i] = toTiDBDecimal<FromFieldType, ToFieldType>(vec_from[i], prec, scale, context);
        }
        else
        {
            throw Exception(
                "Illegal column " + block.getByPosition(arguments[0]).column->getName() + " of first argument of function tidb_cast",
                ErrorCodes::ILLEGAL_COLUMN);
        }
        if constexpr (return_nullable)
            block.getByPosition(result).column = ColumnNullable::create(std::move(col_to), std::move(col_null_map_to));
        else
            block.getByPosition(result).column = std::move(col_to);
    }
};

/// cast int/real/decimal/time/string as Date/DateTime
template <typename FromDataType, typename ToDataType, bool return_nullable>
struct TiDBConvertToTime
{
    static_assert(std::is_same_v<ToDataType, DataTypeMyDate> || std::is_same_v<ToDataType, DataTypeMyDateTime>);

    using FromFieldType = typename FromDataType::FieldType;
    using ToFieldType = typename ToDataType::FieldType;

    static void execute(
        Block & block, const ColumnNumbers & arguments, size_t result, bool, const tipb::FieldType &, const Context & context)
    {
        size_t size = block.getByPosition(arguments[0]).column->size();
        auto col_to = ColumnUInt64::create();
        ColumnUInt64::Container & vec_to = col_to->getData();
        vec_to.resize(size);

        ColumnUInt8::MutablePtr col_null_map_to;
        ColumnUInt8::Container * vec_null_map_to [[maybe_unused]] = nullptr;

        const auto & col_with_type_and_name = block.getByPosition(arguments[0]);
        const auto & type = static_cast<const FromDataType &>(*col_with_type_and_name.type);

        int to_fsp [[maybe_unused]] = 0;
        if constexpr (std::is_same_v<ToDataType, DataTypeMyDateTime>)
        {
            const auto * tp = dynamic_cast<const DataTypeMyDateTime *>(removeNullable(block.getByPosition(result).type).get());
            to_fsp = tp->getFraction();
        }

        if constexpr (return_nullable)
        {
            col_null_map_to = ColumnUInt8::create(size, 0);
            vec_null_map_to = &col_null_map_to->getData();
        }

        if constexpr (std::is_same_v<FromDataType, DataTypeString>)
        {
            // cast string as time
            const auto & col_with_type_and_name = block.getByPosition(arguments[0]);
            const ColumnString * col_from = checkAndGetColumn<ColumnString>(col_with_type_and_name.column.get());
            const ColumnString::Chars_t * chars = &col_from->getChars();
            const ColumnString::Offsets * offsets = &col_from->getOffsets();

            size_t current_offset = 0;
            for (size_t i = 0; i < size; i++)
            {
                size_t next_offset = (*offsets)[i];
                size_t string_size = next_offset - current_offset - 1;
                StringRef string_ref(&(*chars)[current_offset], string_size);
                String string_value = string_ref.toString();
                try
                {
                    Field packed_uint_value = parseMyDateTime(string_value, to_fsp);
                    UInt64 packed_uint = packed_uint_value.template safeGet<UInt64>();
                    MyDateTime datetime(packed_uint);
                    if constexpr (std::is_same_v<ToDataType, DataTypeMyDate>)
                    {
                        MyDate date(datetime.year, datetime.month, datetime.day);
                        vec_to[i] = date.toPackedUInt();
                    }
                    else
                    {
                        vec_to[i] = packed_uint;
                    }
                }
                catch (const Exception &)
                {
                    // Fill NULL if cannot parse
                    (*vec_null_map_to)[i] = 1;
                    context.getDAGContext()->handleInvalidTime("Invalid time value: '" + string_value + "'", Errors::Types::WrongValue);
                }
                current_offset = next_offset;
            }
        }
        else if constexpr (std::is_same_v<FromDataType, DataTypeMyDate> || std::is_same_v<FromDataType, DataTypeMyDateTime>)
        {
            // cast time as time
            const auto * col_from = checkAndGetColumn<ColumnUInt64>(block.getByPosition(arguments[0]).column.get());
            const ColumnUInt64::Container & vec_from = col_from->getData();

            for (size_t i = 0; i < size; i++)
            {
                MyDateTime datetime(vec_from[i]);

                if constexpr (std::is_same_v<ToDataType, DataTypeMyDate>)
                {
                    MyDate date(datetime.year, datetime.month, datetime.day);
                    vec_to[i] = date.toPackedUInt();
                }
                else
                {
                    int from_fsp = 0;
                    if constexpr (std::is_same_v<FromDataType, DataTypeMyDateTime>)
                    {
                        auto & from_type = static_cast<const DataTypeMyDateTime &>(type);
                        from_fsp = from_type.getFraction();
                    }
                    UInt32 micro_second = datetime.micro_second;
                    UInt64 packed_uint = vec_from[i];
                    if (to_fsp < from_fsp)
                    {
                        micro_second = micro_second / std::pow(10, 6 - to_fsp - 1);
                        micro_second = (micro_second + 5) / 10;
                        // Overflow
                        if (micro_second >= std::pow(10, to_fsp))
                        {
                            static const auto lut = DateLUT::instance("UTC");
                            datetime.micro_second = 0;
                            packed_uint = datetime.toPackedUInt();
                            packed_uint = AddSecondsImpl::execute(packed_uint, 1, lut);
                        }
                        else
                        {
                            datetime.micro_second = micro_second * std::pow(10, 6 - to_fsp);
                            packed_uint = datetime.toPackedUInt();
                        }
                    }
                    vec_to[i] = packed_uint;
                }
            }
        }
        else if constexpr (std::is_integral_v<FromFieldType>)
        {
            // cast int as time
            const ColumnVector<FromFieldType> * col_from
                = checkAndGetColumn<ColumnVector<FromFieldType>>(block.getByPosition(arguments[0]).column.get());

            const typename ColumnVector<FromFieldType>::Container & vec_from = col_from->getData();

            for (size_t i = 0; i < size; i++)
            {
                try
                {
                    MyDateTime datetime(0, 0, 0, 0, 0, 0, 0);
                    bool is_null = numberToDateTime(vec_from[i], datetime, context.getDAGContext());
                    if constexpr (std::is_same_v<ToDataType, DataTypeMyDate>)
                    {
                        MyDate date(datetime.year, datetime.month, datetime.day);
                        vec_to[i] = date.toPackedUInt();
                    }
                    else
                    {
                        vec_to[i] = datetime.toPackedUInt();
                    }
                    (*vec_null_map_to)[i] = is_null;
                }
                catch (const TiFlashException & e)
                {
                    // Cannot cast, fill with NULL
                    (*vec_null_map_to)[i] = 1;
                    context.getDAGContext()->handleInvalidTime(
                        "Invalid time value: '" + toString(vec_from[i]) + "'", Errors::Types::WrongValue);
                }
            }
        }
        else if constexpr (std::is_floating_point_v<FromFieldType>)
        {
            // cast float as time
            // MySQL compatibility: 0 should not be converted to null, see TiDB#11203
            assert(return_nullable);
            const ColumnVector<FromFieldType> * col_from
                = checkAndGetColumn<ColumnVector<FromFieldType>>(block.getByPosition(arguments[0]).column.get());

            const typename ColumnVector<FromFieldType>::Container & vec_from = col_from->getData();

            for (size_t i = 0; i < size; i++)
            {
                Float64 value = vec_from[i];
                // Convert to string and then parse to time
                String value_str = toString(value);

                if (value_str == "0")
                {
                    (*vec_null_map_to)[i] = 1;
                }
                else
                {
                    try
                    {
                        Field packed_uint_value = parseMyDateTime(value_str, to_fsp);
                        UInt64 packed_uint = packed_uint_value.template safeGet<UInt64>();
                        MyDateTime datetime(packed_uint);
                        if constexpr (std::is_same_v<ToDataType, DataTypeMyDate>)
                        {
                            MyDate date(datetime.year, datetime.month, datetime.day);
                            vec_to[i] = date.toPackedUInt();
                        }
                        else
                        {
                            vec_to[i] = packed_uint;
                        }
                    }
                    catch (const Exception &)
                    {
                        // Fill NULL if cannot parse
                        (*vec_null_map_to)[i] = 1;
                        context.getDAGContext()->handleInvalidTime("Invalid time value: '" + value_str + "'", Errors::Types::WrongValue);
                    }
                }
            }
        }
        else if constexpr (IsDecimal<FromFieldType>)
        {
            const auto * col_from = checkAndGetColumn<ColumnDecimal<FromFieldType>>(block.getByPosition(arguments[0]).column.get());
            const typename ColumnDecimal<FromFieldType>::Container & vec_from = col_from->getData();


            for (size_t i = 0; i < size; i++)
            {
                String value_str = vec_from[i].toString(type.getScale());
                try
                {
                    Field value = parseMyDateTime(value_str, to_fsp);
                    MyDateTime datetime(value.template safeGet<UInt64>());
                    if constexpr (std::is_same_v<ToDataType, DataTypeMyDate>)
                    {
                        MyDate date(datetime.year, datetime.month, datetime.day);
                        vec_to[i] = date.toPackedUInt();
                    }
                    else
                    {
                        vec_to[i] = datetime.toPackedUInt();
                    }
                }
                catch (const Exception &)
                {
                    (*vec_null_map_to)[i] = 1;
                    context.getDAGContext()->handleInvalidTime("Invalid time value: '" + value_str + "'", Errors::Types::WrongValue);
                }
            }
        }
        else
        {
            throw Exception(
                "Illegal column " + block.getByPosition(arguments[0]).column->getName() + " of first argument of function tidb_cast",
                ErrorCodes::ILLEGAL_COLUMN);
        }

        if constexpr (return_nullable)
            block.getByPosition(result).column = ColumnNullable::create(std::move(col_to), std::move(col_null_map_to));
        else
            block.getByPosition(result).column = std::move(col_to);
    }
};

inline bool getDatetime(const Int64 & num, MyDateTime & result, DAGContext * ctx)
{
    UInt64 ymd = num / 1000000;
    UInt64 hms = num - ymd * 1000000;

    UInt64 year = ymd / 10000;
    ymd %= 10000;
    UInt64 month = ymd / 100;
    UInt64 day = ymd % 100;

    UInt64 hour = hms / 10000;
    hms %= 10000;
    UInt64 minute = hms / 100;
    UInt64 second = hms % 100;

    if (toCoreTimeChecked(year, month, day, hour, minute, second, 0, result))
    {
        throw TiFlashException("Incorrect time value", Errors::Types::WrongValue);
    }
    if (ctx)
    {
        result.check(ctx->allowZeroInDate(), ctx->allowInvalidDate());
    }
    else
    {
        result.check(false, false);
    }
    return false;
}

// Convert a integer number to DateTime and return true if the result is NULL.
// If number is invalid(according to SQL_MODE), return NULL and handle the error with DAGContext.
// This function may throw exception.
inline bool numberToDateTime(Int64 number, MyDateTime & result, DAGContext * ctx)
{
    MyDateTime datetime(0);
    if (number == 0)
    {
        result = datetime;
        return false;
    }

    // datetime type
    if (number >= 10000101000000)
    {
        return getDatetime(number, result, ctx);
    }

    // check MMDD
    if (number < 101)
    {
        throw TiFlashException("Incorrect time value", Errors::Types::WrongValue);
    }

    // check YYMMDD: 2000-2069
    if (number <= 69 * 10000 + 1231)
    {
        number = (number + 20000000) * 1000000;
        return getDatetime(number, result, ctx);
    }

    if (number < 70 * 10000 + 101)
    {
        throw TiFlashException("Incorrect time value", Errors::Types::WrongValue);
    }

    // check YYMMDD
    if (number <= 991231)
    {
        number = (number + 19000000) * 1000000;
        return getDatetime(number, result, ctx);
    }

    // check hour/min/second
    if (number <= 99991231)
    {
        number *= 1000000;
        return getDatetime(number, result, ctx);
    }

    // check MMDDHHMMSS
    if (number < 101000000)
    {
        throw TiFlashException("Incorrect time value", Errors::Types::WrongValue);
    }

    // check YYMMDDhhmmss: 2000-2069
    if (number <= 69 * 10000000000 + 1231235959)
    {
        number += 20000000000000;
        return getDatetime(number, result, ctx);
    }

    // check YYYYMMDDhhmmss
    if (number < 70 * 10000000000 + 101000000)
    {
        throw TiFlashException("Incorrect time value", Errors::Types::WrongValue);
    }

    // check YYMMDDHHMMSS
    if (number <= 991231235959)
    {
        number += 19000000000000;
        return getDatetime(number, result, ctx);
    }

    return getDatetime(number, result, ctx);
}

class PreparedFunctionTiDBCast : public PreparedFunctionImpl
{
public:
    using WrapperType = std::function<void(Block &, const ColumnNumbers &, size_t, bool, const tipb::FieldType &, const Context &)>;

    PreparedFunctionTiDBCast(
        WrapperType && wrapper_function, const char * name_, bool in_union_, const tipb::FieldType & tidb_tp_, const Context & context_)
        : wrapper_function(std::move(wrapper_function)), name(name_), in_union(in_union_), tidb_tp(tidb_tp_), context(context_)
    {}

    String getName() const override { return name; }

protected:
    void executeImpl(Block & block, const ColumnNumbers & arguments, size_t result) override
    {
        ColumnNumbers new_arguments{arguments.front()};
        wrapper_function(block, new_arguments, result, in_union, tidb_tp, context);
    }

    bool useDefaultImplementationForConstants() const override { return true; }
    bool useDefaultImplementationForNulls() const override { return false; }
    ColumnNumbers getArgumentsThatAreAlwaysConstant() const override { return {1}; }

private:
    WrapperType wrapper_function;
    const char * name;
    bool in_union;
    const tipb::FieldType & tidb_tp;
    const Context & context;
};

class FunctionTiDBCast final : public IFunctionBase
{
public:
    using WrapperType = std::function<void(Block &, const ColumnNumbers &, size_t, bool, const tipb::FieldType &, const Context &)>;
    using MonotonicityForRange = std::function<Monotonicity(const IDataType &, const Field &, const Field &)>;

    FunctionTiDBCast(const Context & context, const char * name, MonotonicityForRange && monotonicity_for_range,
        const DataTypes & argument_types, const DataTypePtr & return_type, bool in_union_, const tipb::FieldType & tidb_tp_)
        : context(context),
          name(name),
          monotonicity_for_range(monotonicity_for_range),
          argument_types(argument_types),
          return_type(return_type),
          in_union(in_union_),
          tidb_tp(tidb_tp_)
    {}

    const DataTypes & getArgumentTypes() const override { return argument_types; }
    const DataTypePtr & getReturnType() const override { return return_type; }

    PreparedFunctionPtr prepare(const Block & /*sample_block*/) const override
    {
        return std::make_shared<PreparedFunctionTiDBCast>(
            prepare(getArgumentTypes()[0], getReturnType()), name, in_union, tidb_tp, context);
    }

    String getName() const override { return name; }

    bool hasInformationAboutMonotonicity() const override
    {
        //return static_cast<bool>(monotonicity_for_range);
        return false;
    }

    Monotonicity getMonotonicityForRange(const IDataType & type, const Field & left, const Field & right) const override
    {
        return monotonicity_for_range(type, left, right);
    }

private:
    const Context & context;
    const char * name;
    MonotonicityForRange monotonicity_for_range;

    DataTypes argument_types;
    DataTypePtr return_type;

    bool in_union;
    const tipb::FieldType & tidb_tp;

    template <typename FromDataType, bool return_nullable>
    WrapperType createWrapper(const DataTypePtr & to_type) const
    {
        /// cast as int
        if (checkDataType<DataTypeUInt64>(to_type.get()))
            return [](Block & block, const ColumnNumbers & arguments, const size_t result, bool in_union_, const tipb::FieldType & tidb_tp_,
                       const Context & context_) {
                TiDBConvertToInteger<FromDataType, DataTypeUInt64, return_nullable>::execute(
                    block, arguments, result, in_union_, tidb_tp_, context_);
            };
        if (checkDataType<DataTypeInt64>(to_type.get()))
            return [](Block & block, const ColumnNumbers & arguments, const size_t result, bool in_union_, const tipb::FieldType & tidb_tp_,
                       const Context & context_) {
                TiDBConvertToInteger<FromDataType, DataTypeInt64, return_nullable>::execute(
                    block, arguments, result, in_union_, tidb_tp_, context_);
            };
        /// cast as decimal
        if (const auto decimal_type = checkAndGetDataType<DataTypeDecimal32>(to_type.get()))
            return [decimal_type](Block & block, const ColumnNumbers & arguments, const size_t result, bool in_union_,
                       const tipb::FieldType & tidb_tp_, const Context & context_) {
                TiDBConvertToDecimal<FromDataType, DataTypeDecimal32::FieldType, return_nullable>::execute(
                    block, arguments, result, decimal_type->getPrec(), decimal_type->getScale(), in_union_, tidb_tp_, context_);
            };
        if (const auto decimal_type = checkAndGetDataType<DataTypeDecimal64>(to_type.get()))
            return [decimal_type](Block & block, const ColumnNumbers & arguments, const size_t result, bool in_union_,
                       const tipb::FieldType & tidb_tp_, const Context & context_) {
                TiDBConvertToDecimal<FromDataType, DataTypeDecimal64::FieldType, return_nullable>::execute(
                    block, arguments, result, decimal_type->getPrec(), decimal_type->getScale(), in_union_, tidb_tp_, context_);
            };
        if (const auto decimal_type = checkAndGetDataType<DataTypeDecimal128>(to_type.get()))
            return [decimal_type](Block & block, const ColumnNumbers & arguments, const size_t result, bool in_union_,
                       const tipb::FieldType & tidb_tp_, const Context & context_) {
                TiDBConvertToDecimal<FromDataType, DataTypeDecimal128::FieldType, return_nullable>::execute(
                    block, arguments, result, decimal_type->getPrec(), decimal_type->getScale(), in_union_, tidb_tp_, context_);
            };
        if (const auto decimal_type = checkAndGetDataType<DataTypeDecimal256>(to_type.get()))
            return [decimal_type](Block & block, const ColumnNumbers & arguments, const size_t result, bool in_union_,
                       const tipb::FieldType & tidb_tp_, const Context & context_) {
                TiDBConvertToDecimal<FromDataType, DataTypeDecimal256::FieldType, return_nullable>::execute(
                    block, arguments, result, decimal_type->getPrec(), decimal_type->getScale(), in_union_, tidb_tp_, context_);
            };
        /// cast as real
        if (checkDataType<DataTypeFloat64>(to_type.get()))
            return [](Block & block, const ColumnNumbers & arguments, const size_t result, bool in_union_, const tipb::FieldType & tidb_tp_,
                       const Context & context_) {
                if (hasUnsignedFlag(tidb_tp_))
                {
                    TiDBConvertToFloat<FromDataType, DataTypeFloat64, return_nullable, true>::execute(
                        block, arguments, result, in_union_, tidb_tp_, context_);
                }
                else
                {
                    TiDBConvertToFloat<FromDataType, DataTypeFloat64, return_nullable, false>::execute(
                        block, arguments, result, in_union_, tidb_tp_, context_);
                }
            };
        /// cast as string
        if (checkDataType<DataTypeString>(to_type.get()))
            return [](Block & block, const ColumnNumbers & arguments, const size_t result, bool in_union_, const tipb::FieldType & tidb_tp_,
                       const Context & context_) {
                TiDBConvertToString<FromDataType, return_nullable>::execute(block, arguments, result, in_union_, tidb_tp_, context_);
            };
        /// cast as time
        if (checkDataType<DataTypeMyDate>(to_type.get()))
            return [](Block & block, const ColumnNumbers & arguments, const size_t result, bool in_union_, const tipb::FieldType & tidb_tp_,
                       const Context & context_) {
                TiDBConvertToTime<FromDataType, DataTypeMyDate, return_nullable>::execute(
                    block, arguments, result, in_union_, tidb_tp_, context_);
            };
        if (checkDataType<DataTypeMyDateTime>(to_type.get()))
            return [](Block & block, const ColumnNumbers & arguments, const size_t result, bool in_union_, const tipb::FieldType & tidb_tp_,
                       const Context & context_) {
                TiDBConvertToTime<FromDataType, DataTypeMyDateTime, return_nullable>::execute(
                    block, arguments, result, in_union_, tidb_tp_, context_);
            };

        // todo support convert to duration/json type
        throw Exception{"tidb_cast to " + to_type->getName() + " is not supported", ErrorCodes::CANNOT_CONVERT_TYPE};
    }

    WrapperType createIdentityWrapper(const DataTypePtr &) const
    {
        return [](Block & block, const ColumnNumbers & arguments, const size_t result, bool, const tipb::FieldType &, const Context &) {
            block.getByPosition(result).column = block.getByPosition(arguments.front()).column;
        };
    }

    template <bool return_nullable>
    WrapperType createWrapper(const DataTypePtr & from_type, const DataTypePtr & to_type) const
    {
        if (isIdentityCast(from_type, to_type))
            return createIdentityWrapper(from_type);
        if (const auto from_actual_type = checkAndGetDataType<DataTypeUInt8>(from_type.get()))
            return createWrapper<DataTypeUInt8, return_nullable>(to_type);
        if (const auto from_actual_type = checkAndGetDataType<DataTypeUInt16>(from_type.get()))
            return createWrapper<DataTypeUInt16, return_nullable>(to_type);
        if (const auto from_actual_type = checkAndGetDataType<DataTypeUInt32>(from_type.get()))
            return createWrapper<DataTypeUInt32, return_nullable>(to_type);
        if (const auto from_actual_type = checkAndGetDataType<DataTypeUInt64>(from_type.get()))
            return createWrapper<DataTypeUInt64, return_nullable>(to_type);
        if (const auto from_actual_type = checkAndGetDataType<DataTypeInt8>(from_type.get()))
            return createWrapper<DataTypeInt8, return_nullable>(to_type);
        if (const auto from_actual_type = checkAndGetDataType<DataTypeInt16>(from_type.get()))
            return createWrapper<DataTypeInt16, return_nullable>(to_type);
        if (const auto from_actual_type = checkAndGetDataType<DataTypeInt32>(from_type.get()))
            return createWrapper<DataTypeInt32, return_nullable>(to_type);
        if (const auto from_actual_type = checkAndGetDataType<DataTypeInt64>(from_type.get()))
            return createWrapper<DataTypeInt64, return_nullable>(to_type);
        if (const auto from_actual_type = checkAndGetDataType<DataTypeFloat32>(from_type.get()))
            return createWrapper<DataTypeFloat32, return_nullable>(to_type);
        if (const auto from_actual_type = checkAndGetDataType<DataTypeFloat64>(from_type.get()))
            return createWrapper<DataTypeFloat64, return_nullable>(to_type);
        if (const auto from_actual_type = checkAndGetDataType<DataTypeDecimal32>(from_type.get()))
            return createWrapper<DataTypeDecimal32, return_nullable>(to_type);
        if (const auto from_actual_type = checkAndGetDataType<DataTypeDecimal64>(from_type.get()))
            return createWrapper<DataTypeDecimal64, return_nullable>(to_type);
        if (const auto from_actual_type = checkAndGetDataType<DataTypeDecimal128>(from_type.get()))
            return createWrapper<DataTypeDecimal128, return_nullable>(to_type);
        if (const auto from_actual_type = checkAndGetDataType<DataTypeDecimal256>(from_type.get()))
            return createWrapper<DataTypeDecimal256, return_nullable>(to_type);
        if (const auto from_actual_type = checkAndGetDataType<DataTypeMyDate>(from_type.get()))
            return createWrapper<DataTypeMyDate, return_nullable>(to_type);
        if (const auto from_actual_type = checkAndGetDataType<DataTypeMyDateTime>(from_type.get()))
            return createWrapper<DataTypeMyDateTime, return_nullable>(to_type);
        if (const auto from_actual_type = checkAndGetDataType<DataTypeString>(from_type.get()))
            return createWrapper<DataTypeString, return_nullable>(to_type);

        // todo support convert to duration/json type
        throw Exception{
            "tidb_cast from " + from_type->getName() + " to " + to_type->getName() + " is not supported", ErrorCodes::CANNOT_CONVERT_TYPE};
    }

<<<<<<< HEAD
<<<<<<< HEAD
=======
=======
>>>>>>> 890c2b88
    bool isIdentityCast(const DataTypePtr & from_type, const DataTypePtr & to_type) const
    {
        // todo should remove !from_type->isParametric(), because when a type equals to
        //  other type, its parameter should be the same
<<<<<<< HEAD
        DataTypePtr from_inner_type = removeNullable(from_type);
        DataTypePtr to_inner_type = removeNullable(to_type);
        return !(from_type->isNullable() ^ to_type->isNullable()) && from_inner_type->equals(*to_inner_type) && !from_inner_type->isParametric() && !from_inner_type->isString();
    }

>>>>>>> b096d8328... fix cast fail (#2260)
=======
        return from_type->equals(*to_type) && !from_type->isParametric() && !from_type->isString();
    }

>>>>>>> 890c2b88
    WrapperType prepare(const DataTypePtr & from_type, const DataTypePtr & to_type) const
    {
        if (from_type->onlyNull())
        {
            return [](Block & block, const ColumnNumbers &, const size_t result, bool, const tipb::FieldType &, const Context &) {
                auto & res = block.getByPosition(result);
                res.column = res.type->createColumnConstWithDefaultValue(block.rows())->convertToFullColumnIfConst();
            };
        }

<<<<<<< HEAD
        DataTypePtr from_inner_type = removeNullable(from_type);
        DataTypePtr to_inner_type = removeNullable(to_type);
<<<<<<< HEAD
        if (from_type->equals(*to_type) && !from_inner_type->isParametric() && !from_inner_type->isString())
=======
        if (isIdentityCast(from_type, to_type))
>>>>>>> b096d8328... fix cast fail (#2260)
=======
        if (isIdentityCast(from_type, to_type))
>>>>>>> 890c2b88
            return createIdentityWrapper(from_type);
        DataTypePtr from_inner_type = removeNullable(from_type);
        DataTypePtr to_inner_type = removeNullable(to_type);

        auto wrapper = prepareImpl(from_inner_type, to_inner_type, to_type->isNullable());
        if (from_type->isNullable())
        {
            return [wrapper, to_type](Block & block, const ColumnNumbers & arguments, size_t result, bool in_union_,
                       const tipb::FieldType & tidb_tp_, const Context & context_) {
                const auto & from_col = block.getByPosition(arguments[0]).column;
                const auto & from_nullable_col = static_cast<const ColumnNullable &>(*from_col);
                const auto & from_null_map = from_nullable_col.getNullMapData();
                /// make sure if to_type is not nullable, then there is no null value in from_column
                if (!to_type->isNullable())
                {
                    if (!memoryIsZero(from_null_map.data(), from_null_map.size()))
                        throw Exception{
                            "Cannot convert NULL value to non-Nullable type", ErrorCodes::CANNOT_INSERT_NULL_IN_ORDINARY_COLUMN};
                }
                Block tmp_block = createBlockWithNestedColumns(block, arguments, result);
                wrapper(tmp_block, arguments, result, in_union_, tidb_tp_, context_);
                if (!to_type->isNullable())
                {
                    block.getByPosition(result).column = tmp_block.getByPosition(result).column;
                }
                else
                {
                    ColumnPtr result_null_map_column
                        = static_cast<const ColumnNullable &>(*tmp_block.getByPosition(result).column).getNullMapColumnPtr();
                    ColumnPtr result_not_nullable
                        = static_cast<const ColumnNullable &>(*tmp_block.getByPosition(result).column).getNestedColumnPtr();
                    size_t size = result_null_map_column->size();
                    MutableColumnPtr mutable_result_null_map_column = (*std::move(result_null_map_column)).mutate();
                    NullMap & result_null_map = static_cast<ColumnUInt8 &>(*mutable_result_null_map_column).getData();
                    for (size_t i = 0; i < size; i++)
                    {
                        if (from_null_map[i])
                            result_null_map[i] = 1;
                    }
                    result_null_map_column = std::move(mutable_result_null_map_column);
                    if (result_not_nullable->isColumnConst())
                    {
                        block.getByPosition(result).column
                            = ColumnNullable::create(result_not_nullable->convertToFullColumnIfConst(), result_null_map_column);
                    }
                    else
                    {
                        block.getByPosition(result).column = ColumnNullable::create(result_not_nullable, result_null_map_column);
                    }
                }
            };
        }
        else
        {
            if (isIdentityCast(from_inner_type, to_inner_type) && to_type->isNullable())
            {
                /// convert not_null type to nullable type
                return [wrapper, to_type](Block & block, const ColumnNumbers & arguments, size_t result, bool in_union_,
                           const tipb::FieldType & tidb_tp_, const Context & context_) {
                    auto & res = block.getByPosition(result);
                    const auto & ret_type = res.type;
                    const auto & nullable_type = static_cast<const DataTypeNullable &>(*ret_type);
                    const auto & nested_type = nullable_type.getNestedType();

                    Block tmp_block = block;
                    size_t tmp_res_index = tmp_block.columns();
                    tmp_block.insert({nullptr, nested_type, ""});

                    wrapper(tmp_block, arguments, tmp_res_index, in_union_, tidb_tp_, context_);
                    /// This is a conversion from an ordinary type to a nullable type.
                    /// So we create a trivial null map.
                    ColumnPtr null_map = ColumnUInt8::create(block.rows(), 0);

                    const auto & tmp_res = tmp_block.getByPosition(tmp_res_index);
                    res.column = ColumnNullable::create(tmp_res.column, null_map);
                };
            }
            else
            {
                return wrapper;
            }
        }
    }

    WrapperType prepareImpl(const DataTypePtr & from_type, const DataTypePtr & to_type, bool return_nullable) const
    {
        if (return_nullable)
            return createWrapper<true>(from_type, to_type);
        else
            return createWrapper<false>(from_type, to_type);
    }
};

class FunctionBuilderTiDBCast : public FunctionBuilderImpl
{
public:
    using MonotonicityForRange = FunctionTiDBCast::MonotonicityForRange;

    static constexpr auto name = "tidb_cast";
    static FunctionBuilderPtr create(const Context & context)
    {
        if (!context.getDAGContext())
        {
            throw Exception("DAGContext should not be nullptr.", ErrorCodes::LOGICAL_ERROR);
        }
        return std::make_shared<FunctionBuilderTiDBCast>(context);
    }

    FunctionBuilderTiDBCast(const Context & context) : context(context) {}

    String getName() const override { return name; }

    size_t getNumberOfArguments() const override { return 2; }
    void setInUnion(bool in_union_) { in_union = in_union_; }
    void setTiDBFieldType(const tipb::FieldType & tidb_tp_) { tidb_tp = tidb_tp_; }
    bool useDefaultImplementationForNulls() const override { return false; }


protected:
    FunctionBasePtr buildImpl(
        const ColumnsWithTypeAndName & arguments, const DataTypePtr & return_type, std::shared_ptr<TiDB::ITiDBCollator>) const override
    {
        DataTypes data_types(arguments.size());

        for (size_t i = 0; i < arguments.size(); ++i)
            data_types[i] = arguments[i].type;

        auto monotonicity = getMonotonicityInformation(arguments.front().type, return_type.get());
        return std::make_shared<FunctionTiDBCast>(context, name, std::move(monotonicity), data_types, return_type, in_union, tidb_tp);
    }

    DataTypePtr getReturnTypeImpl(const ColumnsWithTypeAndName & arguments) const override
    {
        const auto type_col = checkAndGetColumnConst<ColumnString>(arguments.back().column.get());
        if (!type_col)
            throw Exception(
                "Second argument to " + getName() + " must be a constant string describing type", ErrorCodes::ILLEGAL_TYPE_OF_ARGUMENT);

        return DataTypeFactory::instance().get(type_col->getValue<String>());
    }

private:
    // todo support monotonicity
    //template <typename DataType>
    //static auto monotonicityForType(const DataType * const)
    //{
    //    return FunctionTo<DataType>::Type::Monotonic::get;
    //}

    MonotonicityForRange getMonotonicityInformation(const DataTypePtr &, const IDataType *) const
    {
        /*
        if (const auto type = checkAndGetDataType<DataTypeUInt8>(to_type))
            return monotonicityForType(type);
        else if (const auto type = checkAndGetDataType<DataTypeUInt16>(to_type))
            return monotonicityForType(type);
        else if (const auto type = checkAndGetDataType<DataTypeUInt32>(to_type))
            return monotonicityForType(type);
        else if (const auto type = checkAndGetDataType<DataTypeUInt64>(to_type))
            return monotonicityForType(type);
        else if (const auto type = checkAndGetDataType<DataTypeInt8>(to_type))
            return monotonicityForType(type);
        else if (const auto type = checkAndGetDataType<DataTypeInt16>(to_type))
            return monotonicityForType(type);
        else if (const auto type = checkAndGetDataType<DataTypeInt32>(to_type))
            return monotonicityForType(type);
        else if (const auto type = checkAndGetDataType<DataTypeInt64>(to_type))
            return monotonicityForType(type);
        else if (const auto type = checkAndGetDataType<DataTypeFloat32>(to_type))
            return monotonicityForType(type);
        else if (const auto type = checkAndGetDataType<DataTypeFloat64>(to_type))
            return monotonicityForType(type);
        else if (const auto type = checkAndGetDataType<DataTypeDate>(to_type))
            return monotonicityForType(type);
        else if (const auto type = checkAndGetDataType<DataTypeDateTime>(to_type))
            return monotonicityForType(type);
        else if (const auto type = checkAndGetDataType<DataTypeString>(to_type))
            return monotonicityForType(type);
        else if (from_type->isEnum())
        {
            if (const auto type = checkAndGetDataType<DataTypeEnum8>(to_type))
                return monotonicityForType(type);
            else if (const auto type = checkAndGetDataType<DataTypeEnum16>(to_type))
                return monotonicityForType(type);
        }
         */
        return {};
    }

    const Context & context;
    bool in_union;
    tipb::FieldType tidb_tp;
};

} // namespace DB<|MERGE_RESOLUTION|>--- conflicted
+++ resolved
@@ -1748,27 +1748,15 @@
             "tidb_cast from " + from_type->getName() + " to " + to_type->getName() + " is not supported", ErrorCodes::CANNOT_CONVERT_TYPE};
     }
 
-<<<<<<< HEAD
-<<<<<<< HEAD
-=======
-=======
->>>>>>> 890c2b88
     bool isIdentityCast(const DataTypePtr & from_type, const DataTypePtr & to_type) const
     {
         // todo should remove !from_type->isParametric(), because when a type equals to
         //  other type, its parameter should be the same
-<<<<<<< HEAD
         DataTypePtr from_inner_type = removeNullable(from_type);
         DataTypePtr to_inner_type = removeNullable(to_type);
-        return !(from_type->isNullable() ^ to_type->isNullable()) && from_inner_type->equals(*to_inner_type) && !from_inner_type->isParametric() && !from_inner_type->isString();
-    }
-
->>>>>>> b096d8328... fix cast fail (#2260)
-=======
-        return from_type->equals(*to_type) && !from_type->isParametric() && !from_type->isString();
-    }
-
->>>>>>> 890c2b88
+        return from_type->isNullable() == to_type->isNullable() && from_inner_type->equals(*to_inner_type) && !from_inner_type->isParametric() && !from_inner_type->isString();
+    }
+
     WrapperType prepare(const DataTypePtr & from_type, const DataTypePtr & to_type) const
     {
         if (from_type->onlyNull())
@@ -1779,18 +1767,9 @@
             };
         }
 
-<<<<<<< HEAD
-        DataTypePtr from_inner_type = removeNullable(from_type);
-        DataTypePtr to_inner_type = removeNullable(to_type);
-<<<<<<< HEAD
-        if (from_type->equals(*to_type) && !from_inner_type->isParametric() && !from_inner_type->isString())
-=======
         if (isIdentityCast(from_type, to_type))
->>>>>>> b096d8328... fix cast fail (#2260)
-=======
-        if (isIdentityCast(from_type, to_type))
->>>>>>> 890c2b88
             return createIdentityWrapper(from_type);
+            
         DataTypePtr from_inner_type = removeNullable(from_type);
         DataTypePtr to_inner_type = removeNullable(to_type);
 
