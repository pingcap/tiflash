#pragma once

#include <Columns/ColumnArray.h>
#include <Columns/ColumnConst.h>
#include <Columns/ColumnFixedString.h>
#include <Columns/ColumnNullable.h>
#include <Columns/ColumnString.h>
#include <Columns/ColumnTuple.h>
#include <Columns/ColumnsCommon.h>
#include <Common/FieldVisitors.h>
#include <Common/MyTime.h>
#include <DataTypes/DataTypeArray.h>
#include <DataTypes/DataTypeDate.h>
#include <DataTypes/DataTypeDateTime.h>
#include <DataTypes/DataTypeEnum.h>
#include <DataTypes/DataTypeFactory.h>
#include <DataTypes/DataTypeFixedString.h>
#include <DataTypes/DataTypeInterval.h>
#include <DataTypes/DataTypeMyDate.h>
#include <DataTypes/DataTypeMyDateTime.h>
#include <DataTypes/DataTypeMyDuration.h>
#include <DataTypes/DataTypeNothing.h>
#include <DataTypes/DataTypeNullable.h>
#include <DataTypes/DataTypeString.h>
#include <DataTypes/DataTypeTuple.h>
#include <DataTypes/DataTypeUUID.h>
#include <DataTypes/DataTypesNumber.h>
#include <Flash/Coprocessor/DAGContext.h>
#include <Flash/Coprocessor/DAGUtils.h>
#include <Functions/castTypeToEither.h>
#include <Functions/FunctionFactory.h>
#include <Functions/FunctionHelpers.h>
#include <Functions/FunctionsConversion.h>
#include <Functions/FunctionsDateTime.h>
#include <Functions/FunctionsMiscellaneous.h>
#include <Functions/IFunction.h>
#include <IO/Operators.h>
#include <IO/ReadBufferFromMemory.h>
#include <IO/WriteBufferFromVector.h>
#include <IO/parseDateTimeBestEffort.h>
#include <Interpreters/Context.h>
#include <Interpreters/ExpressionActions.h>
#include <Storages/Transaction/Collator.h>

#include <ext/collection_cast.h>
#include <ext/enumerate.h>
#include <ext/range.h>
#include <type_traits>


namespace DB
{
String trim(const StringRef & value);

enum CastError
{
    NONE = 0,
    TRUNCATED_ERR,
    OVERFLOW_ERR,
};

/// cast int/real/decimal/time as string
template <typename FromDataType, bool return_nullable>
struct TiDBConvertToString
{
    using FromFieldType = typename FromDataType::FieldType;

    static size_t charLengthToByteLengthFromUTF8(const char * data, size_t length, size_t char_length)
    {
        size_t ret = 0;
        for (size_t char_index = 0; char_index < char_length && ret < length; char_index++)
        {
            uint8_t c = data[ret];
            if (c < 0x80)
                ret += 1;
            else if (c < 0xE0)
                ret += 2;
            else if (c < 0xF0)
                ret += 3;
            else
                ret += 4;
        }
        return ret;
    }

    static void execute(
        Block & block,
        const ColumnNumbers & arguments,
        size_t result,
        bool,
        const tipb::FieldType & tp,
        const Context & context)
    {
        size_t size = block.getByPosition(arguments[0]).column->size();
        ColumnUInt8::MutablePtr col_null_map_to;
        ColumnUInt8::Container * vec_null_map_to [[maybe_unused]] = nullptr;
        if constexpr (return_nullable)
        {
            col_null_map_to = ColumnUInt8::create(size, 0);
            vec_null_map_to = &col_null_map_to->getData();
        }
        bool need_padding = tp.tp() == TiDB::TypeString && tp.flen() > 0 && tp.collate() == TiDB::ITiDBCollator::BINARY;

        String padding_string;
        if (need_padding)
            padding_string.resize(tp.flen(), 0);

        const auto & col_with_type_and_name = block.getByPosition(arguments[0]);
        const auto & type = static_cast<const FromDataType &>(*col_with_type_and_name.type);

        auto col_to = ColumnString::create();
        ColumnString::Chars_t & data_to = col_to->getChars();
        ColumnString::Offsets & offsets_to = col_to->getOffsets();

        if constexpr (std::is_same_v<FromDataType, DataTypeString>)
        {
            /// cast string as string
            const IColumn * col_from = block.getByPosition(arguments[0]).column.get();
            const ColumnString * col_from_string = checkAndGetColumn<ColumnString>(col_from);
            const ColumnString::Chars_t * data_from = &col_from_string->getChars();
            const IColumn::Offsets * offsets_from = &col_from_string->getOffsets();

            offsets_to.resize(size);

            WriteBufferFromVector<ColumnString::Chars_t> write_buffer(data_to);

            size_t current_offset = 0;
            for (size_t i = 0; i < size; i++)
            {
                size_t next_offset = (*offsets_from)[i];
                size_t org_length = next_offset - current_offset - 1;
                size_t byte_length = org_length;
                if (tp.flen() > 0)
                {
                    byte_length = tp.flen();
                    if (tp.charset() == "utf8" || tp.charset() == "utf8mb4")
                        byte_length = charLengthToByteLengthFromUTF8(
                            reinterpret_cast<const char *>(&(*data_from)[current_offset]),
                            org_length,
                            byte_length);
                    byte_length = std::min(byte_length, org_length);
                }
                if (byte_length < org_length)
                    context.getDAGContext()->handleTruncateError("Data Too Long");
                write_buffer.write(reinterpret_cast<const char *>(&(*data_from)[current_offset]), byte_length);
                if (need_padding && byte_length < static_cast<size_t>(tp.flen()))
                    write_buffer.write(padding_string.data(), tp.flen() - byte_length);
                writeChar(0, write_buffer);
                offsets_to[i] = write_buffer.count();
                current_offset = next_offset;
            }

            data_to.resize(write_buffer.count());
        }
        else if constexpr (IsDecimal<FromFieldType>)
        {
            /// cast decimal as string
            const auto * col_from = checkAndGetColumn<ColumnDecimal<FromFieldType>>(block.getByPosition(arguments[0]).column.get());
            const typename ColumnDecimal<FromFieldType>::Container & vec_from = col_from->getData();
            ColumnString::Chars_t container_per_element;

            data_to.resize(size * decimal_max_prec + size);
            container_per_element.resize(decimal_max_prec);
            offsets_to.resize(size);

            WriteBufferFromVector<ColumnString::Chars_t> write_buffer(data_to);

            for (size_t i = 0; i < size; ++i)
            {
                WriteBufferFromVector<ColumnString::Chars_t> element_write_buffer(container_per_element);
                FormatImpl<FromDataType>::execute(vec_from[i], element_write_buffer, &type, nullptr);
                size_t byte_length = element_write_buffer.count();
                if (tp.flen() > 0)
                    byte_length = std::min(byte_length, tp.flen());
                if (byte_length < element_write_buffer.count())
                    context.getDAGContext()->handleTruncateError("Data Too Long");
                write_buffer.write(reinterpret_cast<char *>(container_per_element.data()), byte_length);
                if (need_padding && byte_length < static_cast<size_t>(tp.flen()))
                    write_buffer.write(padding_string.data(), tp.flen() - byte_length);
                writeChar(0, write_buffer);
                offsets_to[i] = write_buffer.count();
            }

            data_to.resize(write_buffer.count());
        }
        else if (const auto col_from = checkAndGetColumn<ColumnVector<FromFieldType>>(col_with_type_and_name.column.get()))
        {
            /// cast int/real/time as string
            const typename ColumnVector<FromFieldType>::Container & vec_from = col_from->getData();
            ColumnString::Chars_t container_per_element;

            if constexpr (std::is_same_v<FromDataType, DataTypeMyDate>)
            {
                auto length = strlen("YYYY-MM-DD") + 1;
                data_to.resize(size * length);
                container_per_element.resize(length);
            }
            if constexpr (std::is_same_v<FromDataType, DataTypeMyDateTime>)
            {
                auto length = strlen("YYYY-MM-DD hh:mm:ss") + 1 + (type.getFraction() ? 0 : 1 + type.getFraction());
                data_to.resize(size * length);
                container_per_element.resize(length);
            }
            else
            {
                data_to.resize(size * 3);
                container_per_element.resize(3);
            }
            offsets_to.resize(size);

            WriteBufferFromVector<ColumnString::Chars_t> write_buffer(data_to);

            for (size_t i = 0; i < size; ++i)
            {
                WriteBufferFromVector<ColumnString::Chars_t> element_write_buffer(container_per_element);
                FormatImpl<FromDataType>::execute(vec_from[i], element_write_buffer, &type, nullptr);
                size_t byte_length = element_write_buffer.count();
                if (tp.flen() > 0)
                    byte_length = std::min(byte_length, tp.flen());
                if (byte_length < element_write_buffer.count())
                    context.getDAGContext()->handleTruncateError("Data Too Long");
                write_buffer.write(reinterpret_cast<char *>(container_per_element.data()), byte_length);
                if (need_padding && byte_length < static_cast<size_t>(tp.flen()))
                    write_buffer.write(padding_string.data(), tp.flen() - byte_length);
                writeChar(0, write_buffer);
                offsets_to[i] = write_buffer.count();
            }

            data_to.resize(write_buffer.count());
        }
        else
            throw Exception(
                "Illegal column " + block.getByPosition(arguments[0]).column->getName() + " of first argument of function tidb_cast",
                ErrorCodes::ILLEGAL_COLUMN);

        if constexpr (return_nullable)
            block.getByPosition(result).column = ColumnNullable::create(std::move(col_to), std::move(col_null_map_to));
        else
            block.getByPosition(result).column = std::move(col_to);
    }
};

/// cast int/real/decimal/time/string as int
template <typename FromDataType, typename ToDataType, bool return_nullable>
struct TiDBConvertToInteger
{
    using FromFieldType = typename FromDataType::FieldType;
    using ToFieldType = typename ToDataType::FieldType;
    static constexpr bool to_unsigned = std::is_unsigned_v<ToFieldType>;

    template <typename T, typename ToFieldType>
    static std::enable_if_t<std::is_floating_point_v<T>, ToFieldType> toUInt(const T & value, const Context & context)
    {
        T rounded_value = std::round(value);
        if (rounded_value < 0)
        {
            context.getDAGContext()->handleOverflowError("Cast real as integer", Errors::Types::Truncated);
            if (context.getDAGContext()->shouldClipToZero())
                return static_cast<ToFieldType>(0);
            return static_cast<ToFieldType>(rounded_value);
        }
        auto field_max = static_cast<T>(std::numeric_limits<ToFieldType>::max());
        if (rounded_value > field_max)
        {
            context.getDAGContext()->handleOverflowError("Cast real as integer", Errors::Types::Truncated);
            return std::numeric_limits<ToFieldType>::max();
        }
        else if (rounded_value == field_max)
        {
            context.getDAGContext()->handleOverflowError("cast real as int", Errors::Types::Truncated);
            return std::numeric_limits<ToFieldType>::max();
        }
        else
            return static_cast<ToFieldType>(rounded_value);
    }

    template <typename T, typename ToFieldType>
    static std::enable_if_t<std::is_floating_point_v<T>, ToFieldType> toInt(const T & value, const Context & context)
    {
        T rounded_value = std::round(value);
        auto field_min = static_cast<T>(std::numeric_limits<ToFieldType>::min());
        auto field_max = static_cast<T>(std::numeric_limits<ToFieldType>::max());
        if (rounded_value < field_min)
        {
            context.getDAGContext()->handleOverflowError("cast real as int", Errors::Types::Truncated);
            return std::numeric_limits<ToFieldType>::min();
        }
        if (rounded_value >= field_max)
        {
            context.getDAGContext()->handleOverflowError("cast real as int", Errors::Types::Truncated);
            return std::numeric_limits<ToFieldType>::max();
        }
        return static_cast<ToFieldType>(rounded_value);
    }

    template <typename T, typename ToFieldType>
    static ToFieldType decToUInt(const DecimalField<T> & value, const Context & context)
    {
        auto v = value.getValue().value;
        if (v < 0)
        {
            context.getDAGContext()->handleOverflowError("cast decimal as int", Errors::Types::Truncated);
            return static_cast<ToFieldType>(0);
        }
        ScaleType scale = value.getScale();
        for (ScaleType i = 0; i < scale; i++)
        {
            v = v / 10 + (i + 1 == scale && v % 10 >= 5);
        }

        Int128 max_value = std::numeric_limits<ToFieldType>::max();
        if (v > max_value)
        {
            context.getDAGContext()->handleOverflowError("cast decimal as int", Errors::Types::Truncated);
            return max_value;
        }
        return static_cast<ToFieldType>(v);
    }

    template <typename T, typename ToFieldType>
    static ToFieldType decToInt(const DecimalField<T> & value, const Context & context)
    {
        auto v = value.getValue().value;
        ScaleType scale = value.getScale();
        for (ScaleType i = 0; i < scale; i++)
        {
            v = v / 10 + (i + 1 == scale && v % 10 >= 5);
        }
        if (v > std::numeric_limits<ToFieldType>::max() || v < std::numeric_limits<ToFieldType>::min())
        {
            context.getDAGContext()->handleOverflowError("cast decimal as int", Errors::Types::Truncated);
            if (v > 0)
                return std::numeric_limits<ToFieldType>::max();
            return std::numeric_limits<ToFieldType>::min();
        }
        return static_cast<ToFieldType>(v);
    }

    static StringRef getValidIntPrefix(const StringRef & value)
    {
        StringRef ret;
        ret.data = value.data;
        ret.size = 0;
        for (; ret.size < value.size; ret.size++)
        {
            char current = value.data[ret.size];
            if ((current >= '0' && current <= '9') || (ret.size == 0 && (current == '+' || current == '-')))
                continue;
            break;
        }
        return ret;
    }

    template <typename T>
    static std::tuple<T, CastError> toUInt(const StringRef & value)
    {
        static const T cut_off = std::numeric_limits<T>::max() / 10;
        if (value.data[0] == '-')
            return std::make_tuple(0, OVERFLOW_ERR);
        size_t pos = value.data[0] == '+' ? 1 : 0;
        T ret = 0;
        for (; pos < value.size; pos++)
        {
            if (ret > cut_off)
                /// overflow
                return std::make_tuple(std::numeric_limits<T>::max(), OVERFLOW_ERR);
            int next = value.data[pos] - '0';
            if (static_cast<T>(ret * 10 + next) < ret)
                /// overflow
                return std::make_tuple(std::numeric_limits<T>::max(), OVERFLOW_ERR);
            ret = ret * 10 + next;
        }

        return std::make_tuple(ret, NONE);
    }

    template <typename T>
    static std::tuple<T, CastError> toInt(const StringRef & value)
    {
        bool is_negative = false;
        UInt64 uint_value = 0;
        CastError err = NONE;
        if (value.data[0] == '-')
        {
            is_negative = true;
            StringRef uint_string(value.data + 1, value.size - 1);
            std::tie(uint_value, err) = toUInt<std::make_unsigned_t<T>>(uint_string);
        }
        else
        {
            std::tie(uint_value, err) = toUInt<std::make_unsigned_t<T>>(value);
        }
        if (err == OVERFLOW_ERR)
            return std::make_tuple(is_negative ? std::numeric_limits<T>::min() : std::numeric_limits<T>::max(), err);
        // todo handle truncate error

        if (is_negative)
        {
            if (uint_value > std::numeric_limits<std::make_unsigned_t<T>>::max() / 2 + 1)
                return std::make_tuple(std::numeric_limits<T>::min(), OVERFLOW_ERR);
            return std::make_tuple(static_cast<T>(-uint_value), NONE);
        }
        else
        {
            if (uint_value > std::numeric_limits<T>::max())
                return std::make_tuple(std::numeric_limits<T>::max(), OVERFLOW_ERR);
            return std::make_tuple(static_cast<T>(uint_value), NONE);
        }
    }

    template <typename T>
    static T strToInt(const StringRef & value, const Context & context)
    {
        // trim space
        String trim_string = trim(value);
        if (trim_string.empty())
        {
            if (value.size != 0)
                context.getDAGContext()->handleTruncateError("cast str as int");
            return static_cast<T>(0);
        }
        StringRef int_string = getValidIntPrefix(StringRef(trim_string));
        if (int_string.size == 0)
        {
            if (value.size != 0)
                context.getDAGContext()->handleTruncateError("cast str as int");
            return static_cast<T>(0);
        }
        bool is_negative = false;
        if (int_string.data[0] == '-')
        {
            is_negative = true;
        }
        if (!is_negative)
        {
            auto [value, err] = toUInt<T>(int_string);
            if (err == OVERFLOW_ERR)
                context.getDAGContext()->handleOverflowError("cast str as int", Errors::Types::Truncated);
            return static_cast<T>(value);
        }
        else
        {
            /// TODO: append warning CastAsSignedOverflow if try to cast negative value to unsigned
            auto [value, err] = toInt<T>(int_string);
            if (err == OVERFLOW_ERR)
                context.getDAGContext()->handleOverflowError("cast str as int", Errors::Types::Truncated);
            return static_cast<T>(value);
        }
    }

    static void execute(
        Block & block,
        const ColumnNumbers & arguments,
        size_t result,
        bool,
        const tipb::FieldType &,
        const Context & context)
    {
        size_t size = block.getByPosition(arguments[0]).column->size();

        auto col_to = ColumnVector<ToFieldType>::create(size, 0);
        typename ColumnVector<ToFieldType>::Container & vec_to = col_to->getData();

        ColumnUInt8::MutablePtr col_null_map_to;
        ColumnUInt8::Container * vec_null_map_to [[maybe_unused]] = nullptr;
        if constexpr (return_nullable)
        {
            col_null_map_to = ColumnUInt8::create(size, 0);
            vec_null_map_to = &col_null_map_to->getData();
        }

        if constexpr (IsDecimal<FromFieldType>)
        {
            /// cast decimal as int
            const auto * col_from = checkAndGetColumn<ColumnDecimal<FromFieldType>>(block.getByPosition(arguments[0]).column.get());

            for (size_t i = 0; i < size; ++i)
            {
                auto field = (*col_from)[i].template safeGet<DecimalField<FromFieldType>>();
                if constexpr (to_unsigned)
                {
                    vec_to[i] = decToUInt<FromFieldType, ToFieldType>(field, context);
                }
                else
                {
                    vec_to[i] = decToInt<FromFieldType, ToFieldType>(field, context);
                }
            }
        }
        else if constexpr (std::is_same_v<FromDataType, DataTypeMyDateTime> || std::is_same_v<FromDataType, DataTypeMyDate>)
        {
            /// cast time as int
            const auto & col_with_type_and_name = block.getByPosition(arguments[0]);

            const ColumnVector<FromFieldType> * col_from
                = checkAndGetColumn<ColumnVector<FromFieldType>>(col_with_type_and_name.column.get());
            const typename ColumnVector<FromFieldType>::Container & vec_from = col_from->getData();
            for (size_t i = 0; i < size; i++)
            {
                if constexpr (std::is_same_v<DataTypeMyDate, FromDataType>)
                {
                    MyDate date(vec_from[i]);
                    vec_to[i] = date.year * 10000 + date.month * 100 + date.day;
                }
                else
                {
                    MyDateTime date_time(vec_from[i]);
                    vec_to[i] = date_time.year * 10000000000ULL + date_time.month * 100000000ULL + date_time.day * 1000000
                        + date_time.hour * 10000 + date_time.minute * 100 + date_time.second;
                }
            }
        }
        else if constexpr (std::is_same_v<FromDataType, DataTypeString>)
        {
            /// cast string as int
            const IColumn * col_from = block.getByPosition(arguments[0]).column.get();
            const ColumnString * col_from_string = checkAndGetColumn<ColumnString>(col_from);
            const ColumnString::Chars_t * chars = &col_from_string->getChars();
            const IColumn::Offsets * offsets = &col_from_string->getOffsets();
            size_t current_offset = 0;
            for (size_t i = 0; i < size; i++)
            {
                size_t next_offset = (*offsets)[i];
                size_t string_size = next_offset - current_offset - 1;
                StringRef string_value(&(*chars)[current_offset], string_size);
                vec_to[i] = strToInt<ToFieldType>(string_value, context);
                current_offset = next_offset;
            }
        }
        else if constexpr (std::is_integral_v<FromFieldType>)
        {
            /// cast enum/int as int
            const ColumnVector<FromFieldType> * col_from
                = checkAndGetColumn<ColumnVector<FromFieldType>>(block.getByPosition(arguments[0]).column.get());
            const typename ColumnVector<FromFieldType>::Container & vec_from = col_from->getData();
            for (size_t i = 0; i < size; i++)
                vec_to[i] = static_cast<ToFieldType>(vec_from[i]);
        }
        else if constexpr (std::is_floating_point_v<FromFieldType>)
        {
            /// cast real as int
            const ColumnVector<FromFieldType> * col_from
                = checkAndGetColumn<ColumnVector<FromFieldType>>(block.getByPosition(arguments[0]).column.get());
            const typename ColumnVector<FromFieldType>::Container & vec_from = col_from->getData();
            if constexpr (to_unsigned)
            {
                for (size_t i = 0; i < size; i++)
                    vec_to[i] = toUInt<FromFieldType, ToFieldType>(vec_from[i], context);
            }
            else
            {
                for (size_t i = 0; i < size; i++)
                    vec_to[i] = toInt<FromFieldType, ToFieldType>(vec_from[i], context);
            }
        }
        else
        {
            throw Exception(
                "Illegal column " + block.getByPosition(arguments[0]).column->getName() + " of first argument of function tidb_cast",
                ErrorCodes::ILLEGAL_COLUMN);
        }

        if constexpr (return_nullable)
            block.getByPosition(result).column = ColumnNullable::create(std::move(col_to), std::move(col_null_map_to));
        else
            block.getByPosition(result).column = std::move(col_to);
    }
};

/// cast int/real/decimal/time/string as real
template <typename FromDataType, typename ToDataType, bool return_nullable, bool to_unsigned>
struct TiDBConvertToFloat
{
    static_assert(std::is_same_v<ToDataType, DataTypeFloat32> || std::is_same_v<ToDataType, DataTypeFloat64>);
    using FromFieldType = typename FromDataType::FieldType;
    using ToFieldType = typename ToDataType::FieldType;

    static Float64 produceTargetFloat64(Float64 value, bool need_truncate, Float64 shift, Float64 max_f, const Context & context)
    {
        if (need_truncate)
        {
            value *= shift;
            value = std::round(value) / shift;
            if (value > max_f)
            {
                context.getDAGContext()->handleOverflowError("cast as real", Errors::Types::Truncated);
                value = max_f;
            }
            if (value < -max_f)
            {
                context.getDAGContext()->handleOverflowError("cast as real", Errors::Types::Truncated);
                value = -max_f;
            }
        }
        if constexpr (to_unsigned)
        {
            if (value < 0)
            {
                context.getDAGContext()->handleOverflowError("cast as real", Errors::Types::Truncated);
                value = 0;
            }
        }
        return value;
    }

    template <typename T>
    static std::enable_if_t<std::is_floating_point_v<T> || std::is_integral_v<T>, Float64> toFloat(
        const T & value,
        bool need_truncate,
        Float64 shift,
        Float64 max_f,
        const Context & context)
    {
        Float64 float_value = static_cast<Float64>(value);
        return produceTargetFloat64(float_value, need_truncate, shift, max_f, context);
    }

    template <typename T>
    static std::enable_if_t<std::is_floating_point_v<T> || std::is_integral_v<T>, Float64> toFloat(const T & value)
    {
        return static_cast<Float64>(value);
    }

    template <typename T>
    static Float64 toFloat(const DecimalField<T> & value)
    {
        return static_cast<Float64>(value);
    }

    static StringRef getValidFloatPrefix(const StringRef & value)
    {
        StringRef ret;
        ret.data = value.data;
        ret.size = 0;
        bool saw_dot = false;
        bool saw_digit = false;
        int e_idx = -1;
        int i = 0;
        for (; i < static_cast<int>(value.size); i++)
        {
            char c = ret.data[i];
            if (c == '+' || c == '-')
            {
                if (i != 0 && i != e_idx + 1)
                    // "1e+1" is valid.
                    break;
            }
            else if (c == '.')
            {
                if (saw_dot || e_idx > 0)
                    // "1.1." or "1e1.1"
                    break;
                saw_dot = true;
            }
            else if (c == 'e' || c == 'E')
            {
                if (!saw_digit)
                    // "+.e"
                    break;
                if (e_idx != -1)
                    // "1e5e"
                    break;
                e_idx = i;
            }
            else if (c < '0' || c > '9')
            {
                break;
            }
            else
            {
                saw_digit = true;
            }
        }
        ret.size = i;
        return ret;
    }

    static Float64 strToFloat(const StringRef & value, bool need_truncate, Float64 shift, Float64 max_f, const Context & context)
    {
        String trim_string = trim(value);
        StringRef float_string = getValidFloatPrefix(StringRef(trim_string));
        if (trim_string.empty() && value.size != 0)
        {
            context.getDAGContext()->handleTruncateError("Truncated incorrect DOUBLE value");
            return 0.0;
        }
        if (float_string.size < trim_string.size())
            trim_string[float_string.size] = '\0';
        Float64 f = strtod(float_string.data, nullptr);
        if (f == std::numeric_limits<Float64>::infinity())
        {
            context.getDAGContext()->handleOverflowError("Truncated incorrect DOUBLE value", Errors::Types::Truncated);
            return std::numeric_limits<Float64>::max();
        }
        if (f == -std::numeric_limits<double>::infinity())
        {
            context.getDAGContext()->handleOverflowError("Truncated incorrect DOUBLE value", Errors::Types::Truncated);
            return -std::numeric_limits<Float64>::max();
        }
        return produceTargetFloat64(f, need_truncate, shift, max_f, context);
    }

    static void execute(
        Block & block,
        const ColumnNumbers & arguments,
        size_t result,
        bool,
        const tipb::FieldType & tp,
        const Context & context)
    {
        size_t size = block.getByPosition(arguments[0]).column->size();

        /// NOTICE: Since ToFieldType only can be Float32 or Float64, convert from_value to Float64 and then implicitly cast to ToFieldType is fine.
        auto col_to = ColumnVector<ToFieldType>::create(size, 0);
        typename ColumnVector<ToFieldType>::Container & vec_to = col_to->getData();

        ColumnUInt8::MutablePtr col_null_map_to;
        ColumnUInt8::Container * vec_null_map_to [[maybe_unused]] = nullptr;
        if constexpr (return_nullable)
        {
            col_null_map_to = ColumnUInt8::create(size, 0);
            vec_null_map_to = &col_null_map_to->getData();
        }

        if constexpr (IsDecimal<FromFieldType>)
        {
            /// cast decimal as real
            const auto * col_from = checkAndGetColumn<ColumnDecimal<FromFieldType>>(block.getByPosition(arguments[0]).column.get());

            for (size_t i = 0; i < size; ++i)
            {
                auto & field = (*col_from)[i].template safeGet<DecimalField<FromFieldType>>();
                vec_to[i] = toFloat(field);
            }
        }
        else if constexpr (std::is_same_v<FromDataType, DataTypeMyDateTime> || std::is_same_v<FromDataType, DataTypeMyDate>)
        {
            /// cast time as real
            const auto & col_with_type_and_name = block.getByPosition(arguments[0]);
            const auto & type = static_cast<const FromDataType &>(*col_with_type_and_name.type);

            const ColumnVector<FromFieldType> * col_from
                = checkAndGetColumn<ColumnVector<FromFieldType>>(col_with_type_and_name.column.get());
            const typename ColumnVector<FromFieldType>::Container & vec_from = col_from->getData();
            for (size_t i = 0; i < size; i++)
            {
                if constexpr (std::is_same_v<DataTypeMyDate, FromDataType>)
                {
                    MyDate date(vec_from[i]);
                    vec_to[i] = toFloat(date.year * 10000 + date.month * 100 + date.day);
                }
                else
                {
                    MyDateTime date_time(vec_from[i]);
                    if (type.getFraction() > 0)
                        vec_to[i] = toFloat(date_time.year * 10000000000ULL + date_time.month * 100000000ULL + date_time.day * 1000000
                                            + date_time.hour * 10000 + date_time.minute * 100 + date_time.second + date_time.micro_second / 1000000.0);
                    else
                        vec_to[i] = toFloat(date_time.year * 10000000000ULL + date_time.month * 100000000ULL + date_time.day * 1000000
                                            + date_time.hour * 10000 + date_time.minute * 100 + date_time.second);
                }
            }
        }
        else if constexpr (std::is_same_v<FromDataType, DataTypeString>)
        {
            /// cast string as real
            const IColumn * col_from = block.getByPosition(arguments[0]).column.get();
            const ColumnString * col_from_string = checkAndGetColumn<ColumnString>(col_from);
            const ColumnString::Chars_t * chars = &col_from_string->getChars();
            const IColumn::Offsets * offsets = &col_from_string->getOffsets();
            size_t current_offset = 0;
            bool need_truncate = tp.flen() != -1 && tp.decimal() != -1 && tp.flen() >= tp.decimal();
            Float64 shift = 0;
            Float64 max_f = 0;
            if (need_truncate)
            {
                shift = std::pow(static_cast<Float64>(10), tp.flen());
                max_f = std::pow(static_cast<Float64>(10), tp.flen() - tp.decimal()) - 1.0 / shift;
            }
            for (size_t i = 0; i < size; i++)
            {
                size_t next_offset = (*offsets)[i];
                size_t string_size = next_offset - current_offset - 1;
                StringRef string_value(&(*chars)[current_offset], string_size);
                vec_to[i] = strToFloat(string_value, need_truncate, shift, max_f, context);
                current_offset = next_offset;
            }
        }
        else if constexpr (std::is_integral_v<FromFieldType> || std::is_floating_point_v<FromFieldType>)
        {
            /// cast enum/int/real as real
            const ColumnVector<FromFieldType> * col_from
                = checkAndGetColumn<ColumnVector<FromFieldType>>(block.getByPosition(arguments[0]).column.get());
            const typename ColumnVector<FromFieldType>::Container & vec_from = col_from->getData();
            for (size_t i = 0; i < size; i++)
                vec_to[i] = toFloat(vec_from[i]);
        }
        else
        {
            throw Exception(
                "Illegal column " + block.getByPosition(arguments[0]).column->getName() + " for first argument of function tidb_cast",
                ErrorCodes::ILLEGAL_COLUMN);
        }

        if constexpr (return_nullable)
            block.getByPosition(result).column = ColumnNullable::create(std::move(col_to), std::move(col_null_map_to));
        else
            block.getByPosition(result).column = std::move(col_to);
    }
};

/// cast int/real/decimal/enum/string/time/string as decimal
// todo TiKV does not check unsigned flag but TiDB checks, currently follow TiKV's code, maybe changed latter
template <typename FromDataType, typename ToFieldType, bool return_nullable, bool canSkipCheckOverflow>
struct TiDBConvertToDecimal
{
    using FromFieldType = typename FromDataType::FieldType;

    template <typename T, typename U>
<<<<<<< HEAD
    static U toTiDBDecimalInternal(T value, PrecType prec [[ maybe_unused ]], ScaleType scale, const Context & context)
=======
    static U toTiDBDecimalInternal(T int_value, PrecType prec, ScaleType scale, const Context & context)
>>>>>>> ff6c6f68
    {
        // int_value is the value that exposes to user. Such as cast(val to decimal), val is the int_value which used by user.
        // And val * scale_mul is the scaled_value, which is stored in ColumnDecimal internally.
        static_assert(std::is_integral_v<T>);
        using UType = typename U::NativeType;
<<<<<<< HEAD
        if constexpr (!canSkipCheckOverflow)
        {
            auto max_value = DecimalMaxValue::get(prec);
            if (value > max_value || value < -max_value)
            {
                context.getDAGContext()->handleOverflowError("cast to decimal", Errors::Types::Truncated);
                if (value > 0)
                    return static_cast<UType>(max_value);
                else
                    return static_cast<UType>(-max_value);
            }
=======
        UType scale_mul = getScaleMultiplier<U>(scale);

        Int256 scaled_value = static_cast<Int256>(int_value) * static_cast<Int256>(scale_mul);
        Int256 scaled_max_value = DecimalMaxValue::get(prec);

        if (scaled_value > scaled_max_value || scaled_value < -scaled_max_value)
        {
            context.getDAGContext()->handleOverflowError("cast to decimal", Errors::Types::Truncated);
            if (int_value > 0)
                return static_cast<UType>(scaled_max_value);
            else
                return static_cast<UType>(-scaled_max_value);
>>>>>>> ff6c6f68
        }

        return static_cast<UType>(scaled_value);
    }

    template <typename U>
    static U toTiDBDecimal(MyDateTime & date_time, PrecType prec, ScaleType scale, int fsp, const Context & context)
    {
        UInt64 value_without_fsp = date_time.year * 10000000000ULL + date_time.month * 100000000ULL + date_time.day * 100000
            + date_time.hour * 1000 + date_time.minute * 100 + date_time.second;
        if (fsp > 0)
        {
            Int128 value = value_without_fsp * 1000000 + date_time.micro_second;
            Decimal128 decimal(value);
            return toTiDBDecimal<Decimal128, U>(decimal, 6, prec, scale, context);
        }
        else
        {
            return toTiDBDecimalInternal<UInt64, U>(value_without_fsp, prec, scale, context);
        }
    }

    template <typename U>
    static U toTiDBDecimal(MyDate & date, PrecType prec, ScaleType scale, const Context & context)
    {
        UInt64 value = date.year * 10000 + date.month * 100 + date.day;
        return toTiDBDecimalInternal<UInt64, U>(value, prec, scale, context);
    }

    template <typename T, typename U>
    static std::enable_if_t<std::is_integral_v<T>, U> toTiDBDecimal(T value, PrecType prec, ScaleType scale, const Context & context)
    {
        if constexpr (std::is_signed_v<T>)
            return toTiDBDecimalInternal<T, U>(value, prec, scale, context);
        else
            return toTiDBDecimalInternal<UInt64, U>(static_cast<UInt64>(value), prec, scale, context);
    }

    template <typename T, typename U>
    static std::enable_if_t<std::is_floating_point_v<T>, U> toTiDBDecimal(T value, PrecType prec, ScaleType scale, const Context & context)
    {
        using UType = typename U::NativeType;
        bool neg = false;
        if (value < 0)
        {
            neg = true;
            value = -value;
        }
        for (ScaleType i = 0; i < scale; i++)
        {
            value *= 10;
        }
        auto max_value = DecimalMaxValue::get(prec);
        if (value > static_cast<Float64>(max_value))
        {
            context.getDAGContext()->handleOverflowError("cast real to decimal", Errors::Types::Truncated);
            if (!neg)
                return static_cast<UType>(max_value);
            else
                return static_cast<UType>(-max_value);
        }
        // rounding
        T ten_times_value = value * 10;
        UType v(value);
        Int32 remain = static_cast<Int32>(Int256(ten_times_value) % 10);
        if (remain != 0)
            context.getDAGContext()->handleTruncateError("cast real as decimal");
        if (remain % 10 >= 5)
        {
            v++;
        }
        if (neg)
        {
            v = -v;
        }
        return v;
    }

    template <typename T, typename U>
    static std::enable_if_t<IsDecimal<T>, U> toTiDBDecimal(
        const T & v,
        ScaleType v_scale,
        PrecType prec,
        ScaleType scale,
        const Context & context)
    {
        using UType = typename U::NativeType;
        auto value = Int256(v.value);

        if (v_scale <= scale)
        {
            for (ScaleType i = v_scale; i < scale; i++)
                value *= 10;
        }
        else
        {
            context.getDAGContext()->handleTruncateError("cast decimal as decimal");
            bool need_to_round = false;
            for (ScaleType i = scale; i < v_scale; i++)
            {
                need_to_round = (value < 0 ? -value : value) % 10 >= 5;
                value /= 10;
            }
            if (need_to_round)
            {
                if (value < 0)
                    value--;
                else
                    value++;
            }
        }

        auto max_value = DecimalMaxValue::get(prec);
        if (value > max_value || value < -max_value)
        {
            context.getDAGContext()->handleOverflowError("cast decimal as decimal", Errors::Types::Truncated);
            if (value > 0)
                return static_cast<UType>(max_value);
            else
                return static_cast<UType>(-max_value);
        }
        return static_cast<UType>(value);
    }

    struct DecimalParts
    {
        StringRef int_part;
        StringRef frac_part;
        StringRef exp_part;
    };

    static DecimalParts splitDecimalString(const StringRef & value)
    {
        DecimalParts ret;
        ret.int_part.size = ret.frac_part.size = ret.exp_part.size = 0;
        size_t start = 0;
        size_t end = 0;
        if (value.data[end] == '+' || value.data[end] == '-')
            end++;
        for (; end < value.size; end++)
        {
            if (value.data[end] > '9' || value.data[end] < '0')
                break;
        }
        ret.int_part.data = &value.data[start];
        ret.int_part.size = end - start;
        if (end < value.size && value.data[end] == '.')
        {
            /// frac part
            start = end + 1;
            end = start;
            for (; end < value.size; end++)
            {
                if (value.data[end] > '9' || value.data[end] < '0')
                    break;
            }
            ret.frac_part.data = &value.data[start];
            ret.frac_part.size = end - start;
        }
        if (end < value.size && (value.data[end] == 'e' || value.data[end] == 'E'))
        {
            /// exponent part
            start = end + 1;
            end = start;
            if (value.data[end] == '+' || value.data[end] == '-')
                end++;
            for (; end < value.size; end++)
            {
                if (value.data[end] > '9' || value.data[end] < '0')
                    break;
            }
            ret.exp_part.data = &value.data[start];
            ret.exp_part.size = end - start;
        }
        return ret;
    }

    template <typename U>
    static U strToTiDBDecimal(const StringRef & value, PrecType prec, ScaleType scale, const Context & context)
    {
        using UType = typename U::NativeType;
        const StringRef trim_string = trim(value);
        if (trim_string.size == 0)
            return static_cast<UType>(0);
        DecimalParts decimal_parts = splitDecimalString(value);
        Int64 frac_offset_by_exponent = 0;
        CastError err = NONE;
        if (decimal_parts.exp_part.size != 0)
        {
            std::tie(frac_offset_by_exponent, err)
                = TiDBConvertToInteger<DataTypeUInt8, DataTypeInt64, false>::toInt<Int64>(decimal_parts.exp_part);
            /// follow TiDB's code
            if (err == OVERFLOW_ERR || frac_offset_by_exponent > std::numeric_limits<Int32>::max() / 2
                || frac_offset_by_exponent < std::numeric_limits<Int32>::min() / 2)
            {
                context.getDAGContext()->handleOverflowError("cast string as decimal", Errors::Types::Truncated);
                if (decimal_parts.exp_part.data[0] == '-')
                    return static_cast<UType>(0);
                else
                    return static_cast<UType>(DecimalMaxValue::get(prec));
            }
        }
        Int256 v = 0;
        bool is_negative = false;
        size_t pos = 0;
        if (decimal_parts.int_part.data[pos] == '+' || decimal_parts.int_part.data[pos] == '-')
        {
            if (decimal_parts.int_part.data[pos] == '-')
                is_negative = true;
            pos++;
        }
        Int256 max_value = DecimalMaxValue::get(prec);

        Int64 current_scale = frac_offset_by_exponent >= 0
            ? -(decimal_parts.int_part.size - pos + frac_offset_by_exponent)
            : -frac_offset_by_exponent - (decimal_parts.int_part.size - pos + decimal_parts.frac_part.size);

        /// handle original int part
        for (; pos < decimal_parts.int_part.size; pos++)
        {
            if (current_scale == scale)
                break;
            v = v * 10 + decimal_parts.int_part.data[pos] - '0';
            if (v > max_value)
            {
                context.getDAGContext()->handleOverflowError("cast string as decimal", Errors::Types::Truncated);
                return static_cast<UType>(is_negative ? -max_value : max_value);
            }
            current_scale++;
        }

        if (current_scale == scale)
        {
            if (pos < decimal_parts.int_part.size || decimal_parts.frac_part.size > 0)
                context.getDAGContext()->handleTruncateError("cast string as decimal");
            /// do not need to handle original frac part, just do rounding
            if (pos < decimal_parts.int_part.size)
            {
                if (decimal_parts.int_part.data[pos] >= '5')
                    v++;
            }
            else if (decimal_parts.frac_part.size > 0 && decimal_parts.frac_part.data[0] >= '5')
            {
                v++;
            }
        }
        else
        {
            /// handle original frac part
            pos = 0;
            for (; pos < decimal_parts.frac_part.size; pos++)
            {
                if (current_scale == scale)
                    break;
                v = v * 10 + decimal_parts.frac_part.data[pos] - '0';
                if (v > max_value)
                {
                    context.getDAGContext()->handleOverflowError("cast string as decimal", Errors::Types::Truncated);
                    return static_cast<UType>(is_negative ? -max_value : max_value);
                }
                current_scale++;
            }
            if (current_scale == scale)
            {
                if (pos < decimal_parts.frac_part.size)
                    context.getDAGContext()->handleTruncateError("cast string as decimal");
                if (pos < decimal_parts.frac_part.size && decimal_parts.frac_part.data[pos] >= '5')
                    v++;
            }
            else
            {
                while (current_scale < scale)
                {
                    v *= 10;
                    if (v > max_value)
                    {
                        context.getDAGContext()->handleOverflowError("cast string as decimal", Errors::Types::Truncated);
                        return static_cast<UType>(is_negative ? -max_value : max_value);
                    }
                    current_scale++;
                }
            }
        }

        if (v > max_value)
        {
            context.getDAGContext()->handleOverflowError("cast string as decimal", Errors::Types::Truncated);
            return static_cast<UType>(is_negative ? -max_value : max_value);
        }
        return static_cast<UType>(is_negative ? -v : v);
    }

    /// cast int/real/enum/string/time/decimal as decimal
    static void execute(Block & block, const ColumnNumbers & arguments, size_t result, PrecType prec [[maybe_unused]], ScaleType scale, bool, const tipb::FieldType &, const Context & context)
    {
        size_t size = block.getByPosition(arguments[0]).column->size();
        auto col_to = ColumnDecimal<ToFieldType>::create(size, static_cast<ToFieldType>(0), scale);
        typename ColumnDecimal<ToFieldType>::Container & vec_to = col_to->getData();

        ColumnUInt8::MutablePtr col_null_map_to;
        ColumnUInt8::Container * vec_null_map_to [[maybe_unused]] = nullptr;
        if constexpr (return_nullable)
        {
            col_null_map_to = ColumnUInt8::create(size, 0);
            vec_null_map_to = &col_null_map_to->getData();
        }

        if constexpr (IsDecimal<FromFieldType>)
        {
            /// cast decimal as decimal
            const auto * col_from = checkAndGetColumn<ColumnDecimal<FromFieldType>>(block.getByPosition(arguments[0]).column.get());
            const typename ColumnDecimal<FromFieldType>::Container & vec_from = col_from->getData();

            for (size_t i = 0; i < size; ++i)
                vec_to[i] = toTiDBDecimal<FromFieldType, ToFieldType>(vec_from[i], vec_from.getScale(), prec, scale, context);
        }
        else if constexpr (std::is_same_v<DataTypeMyDateTime, FromDataType> || std::is_same_v<DataTypeMyDate, FromDataType>)
        {
            /// cast time as decimal
            const auto & col_with_type_and_name = block.getByPosition(arguments[0]);
            const auto & type = static_cast<const FromDataType &>(*col_with_type_and_name.type);

            const ColumnVector<FromFieldType> * col_from
                = checkAndGetColumn<ColumnVector<FromFieldType>>(col_with_type_and_name.column.get());
            const typename ColumnVector<FromFieldType>::Container & vec_from = col_from->getData();

            for (size_t i = 0; i < size; ++i)
            {
                if constexpr (std::is_same_v<DataTypeMyDate, FromDataType>)
                {
                    MyDate date(vec_from[i]);
                    vec_to[i] = toTiDBDecimal<ToFieldType>(date, prec, scale, context);
                }
                else
                {
                    MyDateTime date_time(vec_from[i]);
                    vec_to[i] = toTiDBDecimal<ToFieldType>(date_time, prec, scale, type.getFraction(), context);
                }
            }
        }
        else if constexpr (std::is_same_v<DataTypeString, FromDataType>)
        {
            /// cast string as decimal
            const IColumn * col_from = block.getByPosition(arguments[0]).column.get();
            const ColumnString * col_from_string = checkAndGetColumn<ColumnString>(col_from);
            const ColumnString::Chars_t * chars = &col_from_string->getChars();
            const IColumn::Offsets * offsets = &col_from_string->getOffsets();
            size_t current_offset = 0;
            for (size_t i = 0; i < size; i++)
            {
                size_t next_offset = (*offsets)[i];
                size_t string_size = next_offset - current_offset - 1;
                StringRef string_value(&(*chars)[current_offset], string_size);
                vec_to[i] = strToTiDBDecimal<ToFieldType>(string_value, prec, scale, context);
                current_offset = next_offset;
            }
        }
        else if (const ColumnVector<FromFieldType> * col_from
                 = checkAndGetColumn<ColumnVector<FromFieldType>>(block.getByPosition(arguments[0]).column.get()))
        {
            /// cast enum/int/real as decimal
            const typename ColumnVector<FromFieldType>::Container & vec_from = col_from->getData();

            for (size_t i = 0; i < size; ++i)
                vec_to[i] = toTiDBDecimal<FromFieldType, ToFieldType>(vec_from[i], prec, scale, context);
        }
        else
        {
            throw Exception(
                "Illegal column " + block.getByPosition(arguments[0]).column->getName() + " of first argument of function tidb_cast",
                ErrorCodes::ILLEGAL_COLUMN);
        }
        if constexpr (return_nullable)
            block.getByPosition(result).column = ColumnNullable::create(std::move(col_to), std::move(col_null_map_to));
        else
            block.getByPosition(result).column = std::move(col_to);
    }
};

/// cast int/real/decimal/time/string as Date/DateTime
template <typename FromDataType, typename ToDataType, bool return_nullable>
struct TiDBConvertToTime
{
    static_assert(std::is_same_v<ToDataType, DataTypeMyDate> || std::is_same_v<ToDataType, DataTypeMyDateTime>);

    using FromFieldType = typename FromDataType::FieldType;
    using ToFieldType = typename ToDataType::FieldType;

    static void execute(
        Block & block,
        const ColumnNumbers & arguments,
        size_t result,
        bool,
        const tipb::FieldType &,
        const Context & context)
    {
        size_t size = block.getByPosition(arguments[0]).column->size();
        auto col_to = ColumnUInt64::create(size, 0);
        ColumnUInt64::Container & vec_to = col_to->getData();

        ColumnUInt8::MutablePtr col_null_map_to;
        ColumnUInt8::Container * vec_null_map_to [[maybe_unused]] = nullptr;

        const auto & col_with_type_and_name = block.getByPosition(arguments[0]);
        const auto & type = static_cast<const FromDataType &>(*col_with_type_and_name.type);

        int to_fsp [[maybe_unused]] = 0;
        if constexpr (std::is_same_v<ToDataType, DataTypeMyDateTime>)
        {
            const auto * tp = dynamic_cast<const DataTypeMyDateTime *>(removeNullable(block.getByPosition(result).type).get());
            to_fsp = tp->getFraction();
        }

        if constexpr (return_nullable)
        {
            col_null_map_to = ColumnUInt8::create(size, 0);
            vec_null_map_to = &col_null_map_to->getData();
        }

        if constexpr (std::is_same_v<FromDataType, DataTypeString>)
        {
            // cast string as time
            const auto & col_with_type_and_name = block.getByPosition(arguments[0]);
            const ColumnString * col_from = checkAndGetColumn<ColumnString>(col_with_type_and_name.column.get());
            const ColumnString::Chars_t * chars = &col_from->getChars();
            const ColumnString::Offsets * offsets = &col_from->getOffsets();

            size_t current_offset = 0;
            for (size_t i = 0; i < size; i++)
            {
                size_t next_offset = (*offsets)[i];
                size_t string_size = next_offset - current_offset - 1;
                StringRef string_ref(&(*chars)[current_offset], string_size);
                String string_value = string_ref.toString();
                try
                {
                    Field packed_uint_value = parseMyDateTime(string_value, to_fsp);
                    UInt64 packed_uint = packed_uint_value.template safeGet<UInt64>();
                    MyDateTime datetime(packed_uint);
                    if constexpr (std::is_same_v<ToDataType, DataTypeMyDate>)
                    {
                        MyDate date(datetime.year, datetime.month, datetime.day);
                        vec_to[i] = date.toPackedUInt();
                    }
                    else
                    {
                        vec_to[i] = packed_uint;
                    }
                }
                catch (const Exception &)
                {
                    // Fill NULL if cannot parse
                    (*vec_null_map_to)[i] = 1;
                    context.getDAGContext()->handleInvalidTime("Invalid time value: '" + string_value + "'", Errors::Types::WrongValue);
                }
                current_offset = next_offset;
            }
        }
        else if constexpr (std::is_same_v<FromDataType, DataTypeMyDate> || std::is_same_v<FromDataType, DataTypeMyDateTime>)
        {
            // cast time as time
            const auto * col_from = checkAndGetColumn<ColumnUInt64>(block.getByPosition(arguments[0]).column.get());
            const ColumnUInt64::Container & vec_from = col_from->getData();

            for (size_t i = 0; i < size; i++)
            {
                MyDateTime datetime(vec_from[i]);

                if constexpr (std::is_same_v<ToDataType, DataTypeMyDate>)
                {
                    MyDate date(datetime.year, datetime.month, datetime.day);
                    vec_to[i] = date.toPackedUInt();
                }
                else
                {
                    int from_fsp = 0;
                    if constexpr (std::is_same_v<FromDataType, DataTypeMyDateTime>)
                    {
                        const auto & from_type = static_cast<const DataTypeMyDateTime &>(type);
                        from_fsp = from_type.getFraction();
                    }
                    UInt32 micro_second = datetime.micro_second;
                    UInt64 packed_uint = vec_from[i];
                    if (to_fsp < from_fsp)
                    {
                        micro_second = micro_second / std::pow(10, 6 - to_fsp - 1);
                        micro_second = (micro_second + 5) / 10;
                        // Overflow
                        if (micro_second >= std::pow(10, to_fsp))
                        {
                            static const auto & lut = DateLUT::instance("UTC");
                            datetime.micro_second = 0;
                            packed_uint = datetime.toPackedUInt();
                            packed_uint = AddSecondsImpl::execute(packed_uint, 1, lut);
                        }
                        else
                        {
                            datetime.micro_second = micro_second * std::pow(10, 6 - to_fsp);
                            packed_uint = datetime.toPackedUInt();
                        }
                    }
                    vec_to[i] = packed_uint;
                }
            }
        }
        else if constexpr (std::is_integral_v<FromFieldType>)
        {
            // cast int as time
            const ColumnVector<FromFieldType> * col_from
                = checkAndGetColumn<ColumnVector<FromFieldType>>(block.getByPosition(arguments[0]).column.get());

            const typename ColumnVector<FromFieldType>::Container & vec_from = col_from->getData();

            for (size_t i = 0; i < size; i++)
            {
                try
                {
                    MyDateTime datetime(0, 0, 0, 0, 0, 0, 0);
                    bool is_null = numberToDateTime(vec_from[i], datetime, context.getDAGContext());
                    if constexpr (std::is_same_v<ToDataType, DataTypeMyDate>)
                    {
                        MyDate date(datetime.year, datetime.month, datetime.day);
                        vec_to[i] = date.toPackedUInt();
                    }
                    else
                    {
                        vec_to[i] = datetime.toPackedUInt();
                    }
                    (*vec_null_map_to)[i] = is_null;
                }
                catch (const TiFlashException & e)
                {
                    // Cannot cast, fill with NULL
                    (*vec_null_map_to)[i] = 1;
                    context.getDAGContext()->handleInvalidTime(
                        "Invalid time value: '" + toString(vec_from[i]) + "'",
                        Errors::Types::WrongValue);
                }
            }
        }
        else if constexpr (std::is_floating_point_v<FromFieldType>)
        {
            // cast float as time
            // MySQL compatibility: 0 should not be converted to null, see TiDB#11203
            assert(return_nullable);
            const ColumnVector<FromFieldType> * col_from
                = checkAndGetColumn<ColumnVector<FromFieldType>>(block.getByPosition(arguments[0]).column.get());

            const typename ColumnVector<FromFieldType>::Container & vec_from = col_from->getData();

            for (size_t i = 0; i < size; i++)
            {
                Float64 value = vec_from[i];
                // Convert to string and then parse to time
                String value_str = toString(value);

                if (value_str == "0")
                {
                    (*vec_null_map_to)[i] = 1;
                }
                else
                {
                    try
                    {
                        Field packed_uint_value = parseMyDateTime(value_str, to_fsp);
                        UInt64 packed_uint = packed_uint_value.template safeGet<UInt64>();
                        MyDateTime datetime(packed_uint);
                        if constexpr (std::is_same_v<ToDataType, DataTypeMyDate>)
                        {
                            MyDate date(datetime.year, datetime.month, datetime.day);
                            vec_to[i] = date.toPackedUInt();
                        }
                        else
                        {
                            vec_to[i] = packed_uint;
                        }
                    }
                    catch (const Exception &)
                    {
                        // Fill NULL if cannot parse
                        (*vec_null_map_to)[i] = 1;
                        context.getDAGContext()->handleInvalidTime("Invalid time value: '" + value_str + "'", Errors::Types::WrongValue);
                    }
                }
            }
        }
        else if constexpr (IsDecimal<FromFieldType>)
        {
            const auto * col_from = checkAndGetColumn<ColumnDecimal<FromFieldType>>(block.getByPosition(arguments[0]).column.get());
            const typename ColumnDecimal<FromFieldType>::Container & vec_from = col_from->getData();


            for (size_t i = 0; i < size; i++)
            {
                String value_str = vec_from[i].toString(type.getScale());
                try
                {
                    Field value = parseMyDateTime(value_str, to_fsp);
                    MyDateTime datetime(value.template safeGet<UInt64>());
                    if constexpr (std::is_same_v<ToDataType, DataTypeMyDate>)
                    {
                        MyDate date(datetime.year, datetime.month, datetime.day);
                        vec_to[i] = date.toPackedUInt();
                    }
                    else
                    {
                        vec_to[i] = datetime.toPackedUInt();
                    }
                }
                catch (const Exception &)
                {
                    (*vec_null_map_to)[i] = 1;
                    context.getDAGContext()->handleInvalidTime("Invalid time value: '" + value_str + "'", Errors::Types::WrongValue);
                }
            }
        }
        else
        {
            throw Exception(
                "Illegal column " + block.getByPosition(arguments[0]).column->getName() + " of first argument of function tidb_cast",
                ErrorCodes::ILLEGAL_COLUMN);
        }

        if constexpr (return_nullable)
            block.getByPosition(result).column = ColumnNullable::create(std::move(col_to), std::move(col_null_map_to));
        else
            block.getByPosition(result).column = std::move(col_to);
    }
};

/// cast duration as duration
/// TODO: support more types convert to duration
template <typename FromDataType, typename ToDataType, bool return_nullable>
struct TiDBConvertToDuration
{
    static_assert(std::is_same_v<ToDataType, DataTypeMyDuration>);

    using FromFieldType = typename FromDataType::FieldType;
    using ToFieldType = typename ToDataType::FieldType;

    static void execute(
        Block & block,
        const ColumnNumbers & arguments,
        [[maybe_unused]] size_t result,
        bool,
        const tipb::FieldType &,
        [[maybe_unused]] const Context & context)
    {
        size_t size = block.getByPosition(arguments[0]).column->size();
        ColumnUInt8::MutablePtr col_null_map_to;
        ColumnUInt8::Container * vec_null_map_to [[maybe_unused]] = nullptr;

        if constexpr (return_nullable)
        {
            col_null_map_to = ColumnUInt8::create(size, 0);
            vec_null_map_to = &col_null_map_to->getData();
        }

        if constexpr (std::is_same_v<FromDataType, DataTypeMyDuration>)
        {
            const auto & from_type = checkAndGetDataType<DataTypeMyDuration>(block.getByPosition(arguments[0]).type.get());
            int from_fsp = from_type->getFsp();
            const auto & to_type = checkAndGetDataType<DataTypeMyDuration>(removeNullable(block.getByPosition(result).type).get());
            int to_fsp = to_type->getFsp();
            if (to_fsp > from_fsp)
                block.getByPosition(result).column = block.getByPosition(arguments[0]).column;
            else
            {
                // round half up
                const auto & from_col = checkAndGetColumn<ColumnVector<DataTypeMyDuration::FieldType>>(block.getByPosition(arguments[0]).column.get());
                const auto & from_vec = from_col->getData();
                auto to_col = ColumnVector<Int64>::create();
                auto & to_vec = to_col->getData();
                to_vec.resize(size);

                for (size_t i = 0; i < size; ++i)
                {
                    to_vec[i] = round(from_vec[i], (6 - to_fsp) + 3);
                }
                block.getByPosition(result).column = std::move(to_col);
            }
        }
        else
        {
            throw Exception(
                fmt::format("Illegal column {} of first argument of function tidb_cast", block.getByPosition(arguments[0]).column->getName()),
                ErrorCodes::ILLEGAL_COLUMN);
        }

        if constexpr (return_nullable)
            block.getByPosition(result).column = ColumnNullable::create(std::move(block.getByPosition(result).column), std::move(col_null_map_to));
    }

    constexpr static Int64 pow10[] = {1, 10, 100, 1000, 10000, 100000, 1000000, 10000000, 100000000, 1000000000};
    static Int64 round(Int64 x, int fsp)
    {
        Int64 scale = pow10[fsp];
        bool negative = x < 0;
        if (negative)
            x = -x;
        x = (x + scale / 2) / scale * scale;
        if (negative)
            x = -x;
        return x;
    }
};

inline bool getDatetime(const Int64 & num, MyDateTime & result, DAGContext * ctx)
{
    UInt64 ymd = num / 1000000;
    UInt64 hms = num - ymd * 1000000;

    UInt64 year = ymd / 10000;
    ymd %= 10000;
    UInt64 month = ymd / 100;
    UInt64 day = ymd % 100;

    UInt64 hour = hms / 10000;
    hms %= 10000;
    UInt64 minute = hms / 100;
    UInt64 second = hms % 100;

    if (toCoreTimeChecked(year, month, day, hour, minute, second, 0, result))
    {
        throw TiFlashException("Incorrect time value", Errors::Types::WrongValue);
    }
    if (ctx)
    {
        result.check(ctx->allowZeroInDate(), ctx->allowInvalidDate());
    }
    else
    {
        result.check(false, false);
    }
    return false;
}

// Convert a integer number to DateTime and return true if the result is NULL.
// If number is invalid(according to SQL_MODE), return NULL and handle the error with DAGContext.
// This function may throw exception.
inline bool numberToDateTime(Int64 number, MyDateTime & result, DAGContext * ctx)
{
    MyDateTime datetime(0);
    if (number == 0)
    {
        result = datetime;
        return true;
    }

    // datetime type
    if (number >= 10000101000000)
    {
        return getDatetime(number, result, ctx);
    }

    // check MMDD
    if (number < 101)
    {
        throw TiFlashException("Incorrect time value", Errors::Types::WrongValue);
    }

    // check YYMMDD: 2000-2069
    if (number <= 69 * 10000 + 1231)
    {
        number = (number + 20000000) * 1000000;
        return getDatetime(number, result, ctx);
    }

    if (number < 70 * 10000 + 101)
    {
        throw TiFlashException("Incorrect time value", Errors::Types::WrongValue);
    }

    // check YYMMDD
    if (number <= 991231)
    {
        number = (number + 19000000) * 1000000;
        return getDatetime(number, result, ctx);
    }

    // check hour/min/second
    if (number <= 99991231)
    {
        number *= 1000000;
        return getDatetime(number, result, ctx);
    }

    // check MMDDHHMMSS
    if (number < 101000000)
    {
        throw TiFlashException("Incorrect time value", Errors::Types::WrongValue);
    }

    // check YYMMDDhhmmss: 2000-2069
    if (number <= 69 * 10000000000 + 1231235959)
    {
        number += 20000000000000;
        return getDatetime(number, result, ctx);
    }

    // check YYYYMMDDhhmmss
    if (number < 70 * 10000000000 + 101000000)
    {
        throw TiFlashException("Incorrect time value", Errors::Types::WrongValue);
    }

    // check YYMMDDHHMMSS
    if (number <= 991231235959)
    {
        number += 19000000000000;
        return getDatetime(number, result, ctx);
    }

    return getDatetime(number, result, ctx);
}

class ExecutableFunctionTiDBCast : public IExecutableFunction
{
public:
    using WrapperType = std::function<void(Block &, const ColumnNumbers &, size_t, bool, const tipb::FieldType &, const Context &)>;

    ExecutableFunctionTiDBCast(
        WrapperType && wrapper_function,
        const char * name_,
        bool in_union_,
        const tipb::FieldType & tidb_tp_,
        const Context & context_)
        : wrapper_function(std::move(wrapper_function))
        , name(name_)
        , in_union(in_union_)
        , tidb_tp(tidb_tp_)
        , context(context_)
    {}

    String getName() const override { return name; }

protected:
    void executeImpl(Block & block, const ColumnNumbers & arguments, size_t result) const override
    {
        ColumnNumbers new_arguments{arguments.front()};
        wrapper_function(block, new_arguments, result, in_union, tidb_tp, context);
    }

    bool useDefaultImplementationForConstants() const override { return true; }
    bool useDefaultImplementationForNulls() const override { return false; }
    ColumnNumbers getArgumentsThatAreAlwaysConstant() const override { return {1}; }

private:
    WrapperType wrapper_function;
    const char * name;
    bool in_union;
    const tipb::FieldType & tidb_tp;
    const Context & context;
};

/// FunctionTiDBCast implements SQL cast function in TiDB
/// The basic idea is to dispatch according to combinations of <From, To> parameter types
class FunctionTiDBCast final : public IFunctionBase
{
public:
    using WrapperType = std::function<void(Block &, const ColumnNumbers &, size_t, bool, const tipb::FieldType &, const Context &)>;
    using MonotonicityForRange = std::function<Monotonicity(const IDataType &, const Field &, const Field &)>;

    FunctionTiDBCast(const Context & context, const char * name, MonotonicityForRange && monotonicity_for_range, const DataTypes & argument_types, const DataTypePtr & return_type, bool in_union_, const tipb::FieldType & tidb_tp_)
        : context(context)
        , name(name)
        , monotonicity_for_range(monotonicity_for_range)
        , argument_types(argument_types)
        , return_type(return_type)
        , in_union(in_union_)
        , tidb_tp(tidb_tp_)
    {}

    const DataTypes & getArgumentTypes() const override { return argument_types; }
    const DataTypePtr & getReturnType() const override { return return_type; }

    ExecutableFunctionPtr prepare(const Block & /*sample_block*/) const override
    {
        return std::make_shared<ExecutableFunctionTiDBCast>(
            prepare(getArgumentTypes()[0], getReturnType()),
            name,
            in_union,
            tidb_tp,
            context);
    }

    String getName() const override { return name; }

    bool hasInformationAboutMonotonicity() const override
    {
        //return static_cast<bool>(monotonicity_for_range);
        return false;
    }

    Monotonicity getMonotonicityForRange(const IDataType & type, const Field & left, const Field & right) const override
    {
        return monotonicity_for_range(type, left, right);
    }

    template <typename FromDataType>
    static bool canSkipCheckOverflowForDecimal(DataTypePtr from_type, PrecType to_decimal_prec, ScaleType to_decimal_scale)
    {
        using FromFieldType = typename FromDataType::FieldType;

        // cast(int as decimal)
        constexpr int isUnsignedInt = (std::is_same_v<FromFieldType, UInt8>
                                       || std::is_same_v<FromFieldType, UInt16>
                                       || std::is_same_v<FromFieldType, UInt32>
                                       || std::is_same_v<FromFieldType, UInt64>);
        constexpr int isSignedInt = (std::is_same_v<FromFieldType, Int8>
                                     || std::is_same_v<FromFieldType, Int16>
                                     || std::is_same_v<FromFieldType, Int32>
                                     || std::is_same_v<FromFieldType, Int64>);
        if constexpr (isUnsignedInt || isSignedInt)
        {
            PrecType from_prec = IntPrec<FromFieldType>::prec;
            if (from_prec <= (to_decimal_prec - to_decimal_scale))
            {
                return true;
            }
        }

        // cast(decimal as decimal)
        return castTypeToEither<DataTypeDecimal32, DataTypeDecimal64, DataTypeDecimal128, DataTypeDecimal256>(from_type.get(), [to_decimal_prec, to_decimal_scale](const auto & from_type_ptr, bool) -> bool
        {
            return (from_type_ptr.getPrec() <= to_decimal_prec) && (from_type_ptr.getScale() <= to_decimal_scale);
        });
    }

private:
    const Context & context;
    const char * name;
    MonotonicityForRange monotonicity_for_range;

    DataTypes argument_types;
    DataTypePtr return_type;

    bool in_union;
    const tipb::FieldType & tidb_tp;

    /// createWrapper creates lambda functions that do the real type conversion job
    template <typename FromDataType, bool return_nullable>
    WrapperType createWrapper(const DataTypePtr & from_type, const DataTypePtr & to_type) const
    {
        /// cast as int
        if (checkDataType<DataTypeUInt64>(to_type.get()))
            return [](Block & block, const ColumnNumbers & arguments, const size_t result, bool in_union_, const tipb::FieldType & tidb_tp_, const Context & context_) {
                TiDBConvertToInteger<FromDataType, DataTypeUInt64, return_nullable>::execute(
                    block,
                    arguments,
                    result,
                    in_union_,
                    tidb_tp_,
                    context_);
            };
        if (checkDataType<DataTypeInt64>(to_type.get()))
            return [](Block & block, const ColumnNumbers & arguments, const size_t result, bool in_union_, const tipb::FieldType & tidb_tp_, const Context & context_) {
                TiDBConvertToInteger<FromDataType, DataTypeInt64, return_nullable>::execute(
                    block,
                    arguments,
                    result,
                    in_union_,
                    tidb_tp_,
                    context_);
            };
        /// cast as decimal
        if (const auto * decimal_type = checkAndGetDataType<DataTypeDecimal32>(to_type.get()))
        {
            PrecType prec = decimal_type->getPrec();
            ScaleType scale = decimal_type->getScale();
            bool canSkip = canSkipCheckOverflowForDecimal<FromDataType>(from_type, prec, scale);
            if (canSkip)
            {
                return [prec, scale](Block & block, const ColumnNumbers & arguments, const size_t result, bool in_union_, const tipb::FieldType & tidb_tp_, const Context & context_) {
                    TiDBConvertToDecimal<FromDataType, DataTypeDecimal32::FieldType, return_nullable, true>::execute(
                        block,
                        arguments,
                        result,
                        prec,
                        scale,
                        in_union_,
                        tidb_tp_,
                        context_);
                };
            }
            else
            {
                return [prec, scale](Block & block, const ColumnNumbers & arguments, const size_t result, bool in_union_, const tipb::FieldType & tidb_tp_, const Context & context_) {
                    TiDBConvertToDecimal<FromDataType, DataTypeDecimal32::FieldType, return_nullable, false>::execute(
                        block,
                        arguments,
                        result,
                        prec,
                        scale,
                        in_union_,
                        tidb_tp_,
                        context_);
                };
            }
        }
        if (const auto * decimal_type = checkAndGetDataType<DataTypeDecimal64>(to_type.get()))
        {
            PrecType prec = decimal_type->getPrec();
            ScaleType scale = decimal_type->getScale();
            bool canSkip = canSkipCheckOverflowForDecimal<FromDataType>(from_type, prec, scale);
            if (canSkip)
            {
                return [prec, scale](Block & block, const ColumnNumbers & arguments, const size_t result, bool in_union_, const tipb::FieldType & tidb_tp_, const Context & context_) {
                    TiDBConvertToDecimal<FromDataType, DataTypeDecimal64::FieldType, return_nullable, true>::execute(
                        block,
                        arguments,
                        result,
                        prec,
                        scale,
                        in_union_,
                        tidb_tp_,
                        context_);
                };
            }
            else
            {
                return [prec, scale](Block & block, const ColumnNumbers & arguments, const size_t result, bool in_union_, const tipb::FieldType & tidb_tp_, const Context & context_) {
                    TiDBConvertToDecimal<FromDataType, DataTypeDecimal64::FieldType, return_nullable, false>::execute(
                        block,
                        arguments,
                        result,
                        prec,
                        scale,
                        in_union_,
                        tidb_tp_,
                        context_);
                };
            }
        }
        if (const auto * decimal_type = checkAndGetDataType<DataTypeDecimal128>(to_type.get()))
        {
            PrecType prec = decimal_type->getPrec();
            ScaleType scale = decimal_type->getScale();
            bool canSkip = canSkipCheckOverflowForDecimal<FromDataType>(from_type, prec, scale);
            if (canSkip)
            {
                return [prec, scale](Block & block, const ColumnNumbers & arguments, const size_t result, bool in_union_, const tipb::FieldType & tidb_tp_, const Context & context_) {
                    TiDBConvertToDecimal<FromDataType, DataTypeDecimal128::FieldType, return_nullable, true>::execute(
                        block,
                        arguments,
                        result,
                        prec,
                        scale,
                        in_union_,
                        tidb_tp_,
                        context_);
                };
            }
            else
            {
                return [prec, scale](Block & block, const ColumnNumbers & arguments, const size_t result, bool in_union_, const tipb::FieldType & tidb_tp_, const Context & context_) {
                    TiDBConvertToDecimal<FromDataType, DataTypeDecimal128::FieldType, return_nullable, false>::execute(
                        block,
                        arguments,
                        result,
                        prec,
                        scale,
                        in_union_,
                        tidb_tp_,
                        context_);
                };
            }
        }
        if (const auto * decimal_type = checkAndGetDataType<DataTypeDecimal256>(to_type.get()))
        {
            PrecType prec = decimal_type->getPrec();
            ScaleType scale = decimal_type->getScale();
            bool canSkip = canSkipCheckOverflowForDecimal<FromDataType>(from_type, prec, scale);
            if (canSkip)
            {
                return [prec, scale](Block & block, const ColumnNumbers & arguments, const size_t result, bool in_union_, const tipb::FieldType & tidb_tp_, const Context & context_) {
                    TiDBConvertToDecimal<FromDataType, DataTypeDecimal256::FieldType, return_nullable, true>::execute(
                        block,
                        arguments,
                        result,
                        prec,
                        scale,
                        in_union_,
                        tidb_tp_,
                        context_);
                };
            }
            else
            {
                return [prec, scale](Block & block, const ColumnNumbers & arguments, const size_t result, bool in_union_, const tipb::FieldType & tidb_tp_, const Context & context_) {
                    TiDBConvertToDecimal<FromDataType, DataTypeDecimal256::FieldType, return_nullable, false>::execute(
                        block,
                        arguments,
                        result,
                        prec,
                        scale,
                        in_union_,
                        tidb_tp_,
                        context_);
                };
            }
        }
        /// cast as real
        if (checkDataType<DataTypeFloat64>(to_type.get()))
            return [](Block & block, const ColumnNumbers & arguments, const size_t result, bool in_union_, const tipb::FieldType & tidb_tp_, const Context & context_) {
                if (hasUnsignedFlag(tidb_tp_))
                {
                    TiDBConvertToFloat<FromDataType, DataTypeFloat64, return_nullable, true>::execute(
                        block,
                        arguments,
                        result,
                        in_union_,
                        tidb_tp_,
                        context_);
                }
                else
                {
                    TiDBConvertToFloat<FromDataType, DataTypeFloat64, return_nullable, false>::execute(
                        block,
                        arguments,
                        result,
                        in_union_,
                        tidb_tp_,
                        context_);
                }
            };
        /// cast as string
        if (checkDataType<DataTypeString>(to_type.get()))
            return [](Block & block, const ColumnNumbers & arguments, const size_t result, bool in_union_, const tipb::FieldType & tidb_tp_, const Context & context_) {
                TiDBConvertToString<FromDataType, return_nullable>::execute(block, arguments, result, in_union_, tidb_tp_, context_);
            };
        /// cast as time
        if (checkDataType<DataTypeMyDate>(to_type.get()))
            return [](Block & block, const ColumnNumbers & arguments, const size_t result, bool in_union_, const tipb::FieldType & tidb_tp_, const Context & context_) {
                TiDBConvertToTime<FromDataType, DataTypeMyDate, return_nullable>::execute(
                    block,
                    arguments,
                    result,
                    in_union_,
                    tidb_tp_,
                    context_);
            };
        if (checkDataType<DataTypeMyDateTime>(to_type.get()))
            return [](Block & block, const ColumnNumbers & arguments, const size_t result, bool in_union_, const tipb::FieldType & tidb_tp_, const Context & context_) {
                TiDBConvertToTime<FromDataType, DataTypeMyDateTime, return_nullable>::execute(
                    block,
                    arguments,
                    result,
                    in_union_,
                    tidb_tp_,
                    context_);
            };

        /// cast as duration
        if (checkDataType<DataTypeMyDuration>(to_type.get()))
            return [](Block & block, const ColumnNumbers & arguments, const size_t result, bool in_union_, const tipb::FieldType & tidb_tp_, const Context & context_) {
                TiDBConvertToDuration<FromDataType, DataTypeMyDuration, return_nullable>::execute(
                    block,
                    arguments,
                    result,
                    in_union_,
                    tidb_tp_,
                    context_);
            };

        // todo support convert to duration/json type
        throw Exception{"tidb_cast to " + to_type->getName() + " is not supported", ErrorCodes::CANNOT_CONVERT_TYPE};
    }

    static WrapperType createIdentityWrapper(const DataTypePtr &)
    {
        return [](Block & block, const ColumnNumbers & arguments, const size_t result, bool, const tipb::FieldType &, const Context &) {
            block.getByPosition(result).column = block.getByPosition(arguments.front()).column;
        };
    }

    template <bool return_nullable>
    WrapperType createWrapper(const DataTypePtr & from_type, const DataTypePtr & to_type) const
    {
        if (isIdentityCast(from_type, to_type))
            return createIdentityWrapper(from_type);
        if (checkAndGetDataType<DataTypeUInt8>(from_type.get()))
            return createWrapper<DataTypeUInt8, return_nullable>(from_type, to_type);
        if (checkAndGetDataType<DataTypeUInt16>(from_type.get()))
            return createWrapper<DataTypeUInt16, return_nullable>(from_type, to_type);
        if (checkAndGetDataType<DataTypeUInt32>(from_type.get()))
            return createWrapper<DataTypeUInt32, return_nullable>(from_type, to_type);
        if (checkAndGetDataType<DataTypeUInt64>(from_type.get()))
            return createWrapper<DataTypeUInt64, return_nullable>(from_type, to_type);
        if (checkAndGetDataType<DataTypeInt8>(from_type.get()))
            return createWrapper<DataTypeInt8, return_nullable>(from_type, to_type);
        if (checkAndGetDataType<DataTypeInt16>(from_type.get()))
            return createWrapper<DataTypeInt16, return_nullable>(from_type, to_type);
        if (checkAndGetDataType<DataTypeInt32>(from_type.get()))
            return createWrapper<DataTypeInt32, return_nullable>(from_type, to_type);
        if (checkAndGetDataType<DataTypeInt64>(from_type.get()))
            return createWrapper<DataTypeInt64, return_nullable>(from_type, to_type);
        if (checkAndGetDataType<DataTypeFloat32>(from_type.get()))
            return createWrapper<DataTypeFloat32, return_nullable>(from_type, to_type);
        if (checkAndGetDataType<DataTypeFloat64>(from_type.get()))
            return createWrapper<DataTypeFloat64, return_nullable>(from_type, to_type);
        if (checkAndGetDataType<DataTypeDecimal32>(from_type.get()))
            return createWrapper<DataTypeDecimal32, return_nullable>(from_type, to_type);
        if (checkAndGetDataType<DataTypeDecimal64>(from_type.get()))
            return createWrapper<DataTypeDecimal64, return_nullable>(from_type, to_type);
        if (checkAndGetDataType<DataTypeDecimal128>(from_type.get()))
            return createWrapper<DataTypeDecimal128, return_nullable>(from_type, to_type);
        if (checkAndGetDataType<DataTypeDecimal256>(from_type.get()))
            return createWrapper<DataTypeDecimal256, return_nullable>(from_type, to_type);
        if (checkAndGetDataType<DataTypeMyDate>(from_type.get()))
            return createWrapper<DataTypeMyDate, return_nullable>(from_type, to_type);
        if (checkAndGetDataType<DataTypeMyDateTime>(from_type.get()))
            return createWrapper<DataTypeMyDateTime, return_nullable>(from_type, to_type);
        if (checkAndGetDataType<DataTypeString>(from_type.get()))
            return createWrapper<DataTypeString, return_nullable>(from_type, to_type);
        if (checkAndGetDataType<DataTypeEnum8>(from_type.get()))
            return createWrapper<DataTypeEnum8, return_nullable>(from_type, to_type);
        if (checkAndGetDataType<DataTypeEnum16>(from_type.get()))
            return createWrapper<DataTypeEnum16, return_nullable>(from_type, to_type);
        if (checkAndGetDataType<DataTypeMyDuration>(from_type.get()))
            return createWrapper<DataTypeMyDuration, return_nullable>(from_type, to_type);

        // todo support convert to duration/json type
        throw Exception{
            "tidb_cast from " + from_type->getName() + " to " + to_type->getName() + " is not supported",
            ErrorCodes::CANNOT_CONVERT_TYPE};
    }

    static bool isIdentityCast(const DataTypePtr & from_type, const DataTypePtr & to_type)
    {
        // todo should remove !from_type->isParametric(), because when a type equals to
        //  other type, its parameter should be the same
        DataTypePtr from_inner_type = removeNullable(from_type);
        DataTypePtr to_inner_type = removeNullable(to_type);
        return !(from_type->isNullable() ^ to_type->isNullable()) && from_inner_type->equals(*to_inner_type) && !from_inner_type->isParametric() && !from_inner_type->isString();
    }

    WrapperType prepare(const DataTypePtr & from_type, const DataTypePtr & to_type) const
    {
        if (from_type->onlyNull())
        {
            return [](Block & block, const ColumnNumbers &, const size_t result, bool, const tipb::FieldType &, const Context &) {
                auto & res = block.getByPosition(result);
                res.column = res.type->createColumnConstWithDefaultValue(block.rows())->convertToFullColumnIfConst();
            };
        }

        if (isIdentityCast(from_type, to_type))
            return createIdentityWrapper(from_type);
        DataTypePtr from_inner_type = removeNullable(from_type);
        DataTypePtr to_inner_type = removeNullable(to_type);

        auto fn_convert = createWrapper(from_inner_type, to_inner_type, to_type->isNullable());
        if (from_type->isNullable())
        {
            return [fn_convert, to_type](Block & block, const ColumnNumbers & arguments, size_t result, bool in_union_, const tipb::FieldType & tidb_tp_, const Context & context_) {
                const auto & from_col = block.getByPosition(arguments[0]).column;
                const auto & from_nullable_col = static_cast<const ColumnNullable &>(*from_col);
                const auto & from_null_map = from_nullable_col.getNullMapData();
                /// make sure if to_type is not nullable, then there is no null value in from_column
                if (!to_type->isNullable())
                {
                    if (!mem_utils::memoryIsZero(from_null_map.data(), from_null_map.size()))
                        throw Exception{
                            "Cannot convert NULL value to non-Nullable type",
                            ErrorCodes::CANNOT_INSERT_NULL_IN_ORDINARY_COLUMN};
                }
                Block tmp_block = createBlockWithNestedColumns(block, arguments, result);
                fn_convert(tmp_block, arguments, result, in_union_, tidb_tp_, context_);
                if (!to_type->isNullable())
                {
                    block.getByPosition(result).column = tmp_block.getByPosition(result).column;
                }
                else
                {
                    ColumnPtr result_null_map_column
                        = static_cast<const ColumnNullable &>(*tmp_block.getByPosition(result).column).getNullMapColumnPtr();
                    ColumnPtr result_not_nullable
                        = static_cast<const ColumnNullable &>(*tmp_block.getByPosition(result).column).getNestedColumnPtr();
                    size_t size = result_null_map_column->size();
                    MutableColumnPtr mutable_result_null_map_column = (*std::move(result_null_map_column)).mutate();
                    NullMap & result_null_map = static_cast<ColumnUInt8 &>(*mutable_result_null_map_column).getData();
                    for (size_t i = 0; i < size; i++)
                    {
                        if (from_null_map[i])
                            result_null_map[i] = 1;
                    }
                    result_null_map_column = std::move(mutable_result_null_map_column);
                    if (result_not_nullable->isColumnConst())
                    {
                        block.getByPosition(result).column
                            = ColumnNullable::create(result_not_nullable->convertToFullColumnIfConst(), result_null_map_column);
                    }
                    else
                    {
                        block.getByPosition(result).column = ColumnNullable::create(result_not_nullable, result_null_map_column);
                    }
                }
            };
        }
        else
        {
            if (isIdentityCast(from_inner_type, to_inner_type) && to_type->isNullable())
            {
                /// convert not_null type to nullable type
                return [fn_convert, to_type](Block & block, const ColumnNumbers & arguments, size_t result, bool in_union_, const tipb::FieldType & tidb_tp_, const Context & context_) {
                    auto & res = block.getByPosition(result);
                    const auto & ret_type = res.type;
                    const auto & nullable_type = static_cast<const DataTypeNullable &>(*ret_type);
                    const auto & nested_type = nullable_type.getNestedType();

                    Block tmp_block = block;
                    size_t tmp_res_index = tmp_block.columns();
                    tmp_block.insert({nullptr, nested_type, ""});

                    fn_convert(tmp_block, arguments, tmp_res_index, in_union_, tidb_tp_, context_);
                    /// This is a conversion from an ordinary type to a nullable type.
                    /// So we create a trivial null map.
                    ColumnPtr null_map = ColumnUInt8::create(block.rows(), 0);

                    const auto & tmp_res = tmp_block.getByPosition(tmp_res_index);
                    res.column = ColumnNullable::create(tmp_res.column, null_map);
                };
            }
            else
            {
                return fn_convert;
            }
        }
    }

    WrapperType createWrapper(const DataTypePtr & from_type, const DataTypePtr & to_type, bool return_nullable) const
    {
        if (return_nullable)
            return createWrapper<true>(from_type, to_type);
        else
            return createWrapper<false>(from_type, to_type);
    }
};

class FunctionBuilderTiDBCast : public IFunctionBuilder
{
public:
    using MonotonicityForRange = FunctionTiDBCast::MonotonicityForRange;

    static constexpr auto name = "tidb_cast";
    static FunctionBuilderPtr create(const Context & context)
    {
        if (!context.getDAGContext())
        {
            throw Exception("DAGContext should not be nullptr.", ErrorCodes::LOGICAL_ERROR);
        }
        return std::make_shared<FunctionBuilderTiDBCast>(context);
    }

    explicit FunctionBuilderTiDBCast(const Context & context)
        : context(context)
    {}

    String getName() const override { return name; }

    size_t getNumberOfArguments() const override { return 2; }
    void setInUnion(bool in_union_) { in_union = in_union_; }
    void setTiDBFieldType(const tipb::FieldType & tidb_tp_) { tidb_tp = tidb_tp_; }
    bool useDefaultImplementationForNulls() const override { return false; }


protected:
    FunctionBasePtr buildImpl(
        const ColumnsWithTypeAndName & arguments,
        const DataTypePtr & return_type,
        const TiDB::TiDBCollatorPtr &) const override
    {
        DataTypes data_types(arguments.size());

        for (size_t i = 0; i < arguments.size(); ++i)
            data_types[i] = arguments[i].type;

        auto monotonicity = getMonotonicityInformation(arguments.front().type, return_type.get());
        return std::make_shared<FunctionTiDBCast>(context, name, std::move(monotonicity), data_types, return_type, in_union, tidb_tp);
    }

    // use the last const string column's value as the return type name, in string representation like "Float64"
    DataTypePtr getReturnTypeImpl(const ColumnsWithTypeAndName & arguments) const override
    {
        const auto * type_col = checkAndGetColumnConst<ColumnString>(arguments.back().column.get());
        if (!type_col)
            throw Exception(
                "Second argument to " + getName() + " must be a constant string describing type",
                ErrorCodes::ILLEGAL_TYPE_OF_ARGUMENT);

        return DataTypeFactory::instance().get(type_col->getValue<String>());
    }

private:
    // todo support monotonicity
    //template <typename DataType>
    //static auto monotonicityForType(const DataType * const)
    //{
    //    return FunctionTo<DataType>::Type::Monotonic::get;
    //}

    static MonotonicityForRange getMonotonicityInformation(const DataTypePtr &, const IDataType *)
    {
        /*
        if (const auto type = checkAndGetDataType<DataTypeUInt8>(to_type))
            return monotonicityForType(type);
        else if (const auto type = checkAndGetDataType<DataTypeUInt16>(to_type))
            return monotonicityForType(type);
        else if (const auto type = checkAndGetDataType<DataTypeUInt32>(to_type))
            return monotonicityForType(type);
        else if (const auto type = checkAndGetDataType<DataTypeUInt64>(to_type))
            return monotonicityForType(type);
        else if (const auto type = checkAndGetDataType<DataTypeInt8>(to_type))
            return monotonicityForType(type);
        else if (const auto type = checkAndGetDataType<DataTypeInt16>(to_type))
            return monotonicityForType(type);
        else if (const auto type = checkAndGetDataType<DataTypeInt32>(to_type))
            return monotonicityForType(type);
        else if (const auto type = checkAndGetDataType<DataTypeInt64>(to_type))
            return monotonicityForType(type);
        else if (const auto type = checkAndGetDataType<DataTypeFloat32>(to_type))
            return monotonicityForType(type);
        else if (const auto type = checkAndGetDataType<DataTypeFloat64>(to_type))
            return monotonicityForType(type);
        else if (const auto type = checkAndGetDataType<DataTypeDate>(to_type))
            return monotonicityForType(type);
        else if (const auto type = checkAndGetDataType<DataTypeDateTime>(to_type))
            return monotonicityForType(type);
        else if (const auto type = checkAndGetDataType<DataTypeString>(to_type))
            return monotonicityForType(type);
        else if (from_type->isEnum())
        {
            if (const auto type = checkAndGetDataType<DataTypeEnum8>(to_type))
                return monotonicityForType(type);
            else if (const auto type = checkAndGetDataType<DataTypeEnum16>(to_type))
                return monotonicityForType(type);
        }
         */
        return {};
    }

    const Context & context;
    bool in_union;
    tipb::FieldType tidb_tp;
};

} // namespace DB<|MERGE_RESOLUTION|>--- conflicted
+++ resolved
@@ -817,42 +817,27 @@
     using FromFieldType = typename FromDataType::FieldType;
 
     template <typename T, typename U>
-<<<<<<< HEAD
-    static U toTiDBDecimalInternal(T value, PrecType prec [[ maybe_unused ]], ScaleType scale, const Context & context)
-=======
-    static U toTiDBDecimalInternal(T int_value, PrecType prec, ScaleType scale, const Context & context)
->>>>>>> ff6c6f68
+    static U toTiDBDecimalInternal(T int_value, PrecType prec [[ maybe_unused ]], ScaleType scale, const Context & context)
     {
         // int_value is the value that exposes to user. Such as cast(val to decimal), val is the int_value which used by user.
         // And val * scale_mul is the scaled_value, which is stored in ColumnDecimal internally.
         static_assert(std::is_integral_v<T>);
         using UType = typename U::NativeType;
-<<<<<<< HEAD
+
+        UType scale_mul = getScaleMultiplier<U>(scale);
+        Int256 scaled_value = static_cast<Int256>(int_value) * static_cast<Int256>(scale_mul);
         if constexpr (!canSkipCheckOverflow)
         {
-            auto max_value = DecimalMaxValue::get(prec);
-            if (value > max_value || value < -max_value)
+            Int256 scaled_max_value = DecimalMaxValue::get(prec);
+
+            if (scaled_value > scaled_max_value || scaled_value < -scaled_max_value)
             {
                 context.getDAGContext()->handleOverflowError("cast to decimal", Errors::Types::Truncated);
-                if (value > 0)
-                    return static_cast<UType>(max_value);
+                if (int_value > 0)
+                    return static_cast<UType>(scaled_max_value);
                 else
-                    return static_cast<UType>(-max_value);
-            }
-=======
-        UType scale_mul = getScaleMultiplier<U>(scale);
-
-        Int256 scaled_value = static_cast<Int256>(int_value) * static_cast<Int256>(scale_mul);
-        Int256 scaled_max_value = DecimalMaxValue::get(prec);
-
-        if (scaled_value > scaled_max_value || scaled_value < -scaled_max_value)
-        {
-            context.getDAGContext()->handleOverflowError("cast to decimal", Errors::Types::Truncated);
-            if (int_value > 0)
-                return static_cast<UType>(scaled_max_value);
-            else
-                return static_cast<UType>(-scaled_max_value);
->>>>>>> ff6c6f68
+                    return static_cast<UType>(-scaled_max_value);
+            }
         }
 
         return static_cast<UType>(scaled_value);
