#pragma once

#include <DataTypes/DataTypesNumber.h>
#include <DataTypes/DataTypeDate.h>
#include <DataTypes/DataTypeDateTime.h>
#include <DataTypes/DataTypeMyDateTime.h>
#include <DataTypes/DataTypeArray.h>
#include <DataTypes/DataTypeString.h>

#include <Columns/ColumnsNumber.h>
#include <Columns/ColumnConst.h>
#include <Columns/ColumnArray.h>
#include <Columns/ColumnString.h>
#include <Columns/ColumnFixedString.h>

#include <Common/typeid_cast.h>

#include <IO/WriteHelpers.h>

#include <Functions/IFunction.h>
#include <Functions/FunctionHelpers.h>

#include <common/DateLUT.h>

#include <Poco/String.h>

#include <type_traits>
#include <DataTypes/DataTypeMyDate.h>
#include <DataTypes/DataTypeNullable.h>
#include <Columns/ColumnNullable.h>


namespace DB
{

namespace ErrorCodes
{
    extern const int NUMBER_OF_ARGUMENTS_DOESNT_MATCH;
}

static const Int64 SECOND_IN_ONE_DAY = 86400;
static const Int64 E6 = 1000000;

// day number per 400 years, from the year that year % 400 = 1
static const int DAY_NUM_PER_400_YEARS = 365 * 400 + 97;
// day number per 100 years in every 400 years, from the year that year % 100 = 1
// note the day number of the last 100 years should be DAY_NUM_PER_100_YEARS + 1
static const int DAY_NUM_PER_100_YEARS = 365 * 100 + 24;
// day number per 4 years in every 100 years, from the year that year % 4 = 1
// note the day number of the last 4 years should be DAY_NUM_PER_4_YEARS - 1
static const int DAY_NUM_PER_4_YEARS = 365 * 4 + 1;
// day number per years in every 4 years
// note the day number of the last 1 years maybe DAY_NUM_PER_YEARS + 1
static const int DAY_NUM_PER_YEARS = 365;

inline void fillMonthAndDay(int day_num, int & month, int & day, const int * accumulated_days_per_month)
{
    month = day_num / 31;
    if (accumulated_days_per_month[month] < day_num)
        month++;
    day = day_num - (month == 0 ? 0 : accumulated_days_per_month[month-1] + 1);
}

inline void fromDayNum(MyDateTime & t, int day_num)
{
    // day_num is the days from 0000-01-01
    if (day_num < 0)
        throw Exception("MyDate/MyDateTime only support date after 0000-01-01");
    int year = 0, month = 0, day = 0;
    if (likely(day_num >= 366))
    {
        // year 0000 is leap year
        day_num -= 366;

        int num_of_400_years = day_num / DAY_NUM_PER_400_YEARS;
        day_num = day_num % DAY_NUM_PER_400_YEARS;

        int num_of_100_years = day_num / DAY_NUM_PER_100_YEARS;
        // the day number of the last 100 years should be DAY_NUM_PER_100_YEARS + 1
        // so can not use day_num % DAY_NUM_PER_100_YEARS
        day_num = day_num - (num_of_100_years * DAY_NUM_PER_100_YEARS);

        int num_of_4_years = day_num / DAY_NUM_PER_4_YEARS;
        // can not use day_num % DAY_NUM_PER_4_YEARS
        day_num = day_num - (num_of_4_years * DAY_NUM_PER_4_YEARS);

        int num_of_years = day_num / DAY_NUM_PER_YEARS;
        // can not use day_num % DAY_NUM_PER_YEARS
        day_num = day_num - (num_of_years * DAY_NUM_PER_YEARS);

        year = 1 + num_of_400_years * 400 + num_of_100_years * 100 + num_of_4_years * 4 + num_of_years;
    }
    static const int ACCUMULATED_DAYS_PER_MONTH[] = {30,58,89,119,150,180,211,242,272,303,333,364};
    static const int ACCUMULATED_DAYS_PER_MONTH_LEAP_YEAR[] = {30,59,90,120,151,181,212,243,273,304,334,365};
    bool is_leap_year = year % 400 == 0 || (year % 4 == 0 && year % 100 != 0);
    fillMonthAndDay(day_num, month, day, is_leap_year ? ACCUMULATED_DAYS_PER_MONTH_LEAP_YEAR : ACCUMULATED_DAYS_PER_MONTH);
    t.year = year;
    t.month = month + 1;
    t.day = day + 1;
}

/** Functions for working with date and time.
  *
  * toYear, toMonth, toDayOfMonth, toDayOfWeek, toHour, toMinute, toSecond,
  * toMonday, toStartOfMonth, toStartOfYear, toStartOfMinute, toStartOfFiveMinute, toStartOfFifteenMinutes
  * toStartOfHour, toTime,
  * now, today, yesterday
  * TODO: makeDate, makeDateTime
  *
  * (toDate - located in FunctionConversion.h file)
  *
  * Return types:
  *  toYear -> UInt16
  *  toMonth, toDayOfMonth, toDayOfWeek, toHour, toMinute, toSecond -> UInt8
  *  toMonday, toStartOfMonth, toStartOfYear -> Date
  *  toStartOfMinute, toStartOfHour, toTime, now -> DateTime
  *
  * And also:
  *
  * timeSlot(EventTime)
  * - rounds the time to half an hour.
  *
  * timeSlots(StartTime, Duration)
  * - for the time interval beginning at `StartTime` and continuing `Duration` seconds,
  *   returns an array of time points, consisting of rounding down to half an hour of points from this interval.
  *  For example, timeSlots(toDateTime('2012-01-01 12:20:00'), 600) = [toDateTime('2012-01-01 12:00:00'), toDateTime('2012-01-01 12:30:00')].
  *  This is necessary to search for hits that are part of the corresponding visit.
  */


/// Determine working timezone either from optional argument with time zone name or from time zone in DateTime type of argument.
std::string extractTimeZoneNameFromFunctionArguments(const ColumnsWithTypeAndName & arguments, size_t time_zone_arg_num, size_t datetime_arg_num);
const DateLUTImpl & extractTimeZoneFromFunctionArguments(Block & block, const ColumnNumbers & arguments, size_t time_zone_arg_num, size_t datetime_arg_num);



#define TIME_SLOT_SIZE 1800

/** Transformations.
  * Represents two functions - from datetime (UInt32) and from date (UInt16).
  *
  * Also, the "factor transformation" F is defined for the T transformation.
  * This is a transformation of F such that its value identifies the region of monotonicity for T
  *  (for a fixed value of F, the transformation T is monotonic).
  *
  * Or, figuratively, if T is similar to taking the remainder of division, then F is similar to division.
  *
  * Example: for transformation T "get the day number in the month" (2015-02-03 -> 3),
  *  factor-transformation F is "round to the nearest month" (2015-02-03 -> 2015-02-01).
  */

/// This factor transformation will say that the function is monotone everywhere.
struct ZeroTransform
{
    static inline UInt16 execute(UInt32, const DateLUTImpl &) { return 0; }
    static inline UInt16 execute(UInt16, const DateLUTImpl &) { return 0; }
    static inline UInt16 execute(UInt64, const DateLUTImpl &) { return 0; }
};

struct ToDateImpl
{
    static constexpr auto name = "toDate";

    static inline UInt16 execute(UInt32 t, const DateLUTImpl & time_zone)
    {
        return UInt16(time_zone.toDayNum(t));
    }
    static inline UInt16 execute(UInt16 d, const DateLUTImpl &)
    {
        return d;
    }
    static inline UInt8 execute(UInt64 , const DateLUTImpl & ) {
        throw Exception("Illegal type MyTime of argument for function toStartOfDay", ErrorCodes::ILLEGAL_TYPE_OF_ARGUMENT);
    }

    using FactorTransform = ZeroTransform;
};

struct ToStartOfDayImpl
{
    static constexpr auto name = "toStartOfDay";

    static inline UInt32 execute(UInt32 t, const DateLUTImpl & time_zone)
    {
        return time_zone.toDate(t);
    }
    static inline UInt32 execute(UInt16, const DateLUTImpl &)
    {
        throw Exception("Illegal type Date of argument for function toStartOfDay", ErrorCodes::ILLEGAL_TYPE_OF_ARGUMENT);
    }
    static inline UInt8 execute(UInt64 , const DateLUTImpl & ) {
        throw Exception("Illegal type MyTime of argument for function toStartOfDay", ErrorCodes::ILLEGAL_TYPE_OF_ARGUMENT);
    }

    using FactorTransform = ZeroTransform;
};

struct ToMondayImpl
{
    static constexpr auto name = "toMonday";

    static inline UInt16 execute(UInt32 t, const DateLUTImpl & time_zone)
    {
        return time_zone.toFirstDayNumOfWeek(time_zone.toDayNum(t));
    }
    static inline UInt16 execute(UInt16 d, const DateLUTImpl & time_zone)
    {
        return time_zone.toFirstDayNumOfWeek(DayNum_t(d));
    }
    static inline UInt8 execute(UInt64 , const DateLUTImpl & ) {
        throw Exception("Illegal type MyTime of argument for function toMonday", ErrorCodes::ILLEGAL_TYPE_OF_ARGUMENT);
    }

    using FactorTransform = ZeroTransform;
};

struct ToStartOfMonthImpl
{
    static constexpr auto name = "toStartOfMonth";

    static inline UInt16 execute(UInt32 t, const DateLUTImpl & time_zone)
    {
        return time_zone.toFirstDayNumOfMonth(time_zone.toDayNum(t));
    }
    static inline UInt16 execute(UInt16 d, const DateLUTImpl & time_zone)
    {
        return time_zone.toFirstDayNumOfMonth(DayNum_t(d));
    }
    static inline UInt8 execute(UInt64 , const DateLUTImpl & ) {
        throw Exception("Illegal type MyTime of argument for function toStartOfMonday", ErrorCodes::ILLEGAL_TYPE_OF_ARGUMENT);
    }

    using FactorTransform = ZeroTransform;
};

struct ToStartOfQuarterImpl
{
    static constexpr auto name = "toStartOfQuarter";

    static inline UInt16 execute(UInt32 t, const DateLUTImpl & time_zone)
    {
        return time_zone.toFirstDayNumOfQuarter(time_zone.toDayNum(t));
    }
    static inline UInt16 execute(UInt16 d, const DateLUTImpl & time_zone)
    {
        return time_zone.toFirstDayNumOfQuarter(DayNum_t(d));
    }
    static inline UInt8 execute(UInt64 , const DateLUTImpl & ) {
        throw Exception("Illegal type MyTime of argument for function toStartOfQuarter", ErrorCodes::ILLEGAL_TYPE_OF_ARGUMENT);
    }

    using FactorTransform = ZeroTransform;
};

struct ToStartOfYearImpl
{
    static constexpr auto name = "toStartOfYear";

    static inline UInt16 execute(UInt32 t, const DateLUTImpl & time_zone)
    {
        return time_zone.toFirstDayNumOfYear(time_zone.toDayNum(t));
    }
    static inline UInt16 execute(UInt16 d, const DateLUTImpl & time_zone)
    {
        return time_zone.toFirstDayNumOfYear(DayNum_t(d));
    }
    static inline UInt8 execute(UInt64 , const DateLUTImpl & ) {
        throw Exception("Illegal type MyTime of argument for function toStartOfYear", ErrorCodes::ILLEGAL_TYPE_OF_ARGUMENT);
    }

    using FactorTransform = ZeroTransform;
};


struct ToTimeImpl
{
    static constexpr auto name = "toTime";

    /// When transforming to time, the date will be equated to 1970-01-02.
    static inline UInt32 execute(UInt32 t, const DateLUTImpl & time_zone)
    {
        return time_zone.toTime(t) + 86400;
    }

    static inline UInt32 execute(UInt16, const DateLUTImpl &)
    {
        throw Exception("Illegal type Date of argument for function toTime", ErrorCodes::ILLEGAL_TYPE_OF_ARGUMENT);
    }
    static inline UInt8 execute(UInt64 , const DateLUTImpl & ) {
        throw Exception("Illegal type MyTime of argument for function toTime", ErrorCodes::ILLEGAL_TYPE_OF_ARGUMENT);
    }

    using FactorTransform = ToDateImpl;
};

struct ToStartOfMinuteImpl
{
    static constexpr auto name = "toStartOfMinute";

    static inline UInt32 execute(UInt32 t, const DateLUTImpl & time_zone)
    {
        return time_zone.toStartOfMinute(t);
    }
    static inline UInt32 execute(UInt16, const DateLUTImpl &)
    {
        throw Exception("Illegal type Date of argument for function toStartOfMinute", ErrorCodes::ILLEGAL_TYPE_OF_ARGUMENT);
    }
    static inline UInt8 execute(UInt64 , const DateLUTImpl & ) {
        throw Exception("Illegal type MyTime of argument for function toStartOfMinute", ErrorCodes::ILLEGAL_TYPE_OF_ARGUMENT);
    }

    using FactorTransform = ZeroTransform;
};

struct ToStartOfFiveMinuteImpl
{
    static constexpr auto name = "toStartOfFiveMinute";

    static inline UInt32 execute(UInt32 t, const DateLUTImpl & time_zone)
    {
        return time_zone.toStartOfFiveMinute(t);
    }
    static inline UInt32 execute(UInt16, const DateLUTImpl &)
    {
        throw Exception("Illegal type Date of argument for function toStartOfFiveMinute", ErrorCodes::ILLEGAL_TYPE_OF_ARGUMENT);
    }
    static inline UInt8 execute(UInt64 , const DateLUTImpl & ) {
        throw Exception("Illegal type MyTime of argument for function toStartOfFiveMinute", ErrorCodes::ILLEGAL_TYPE_OF_ARGUMENT);
    }

    using FactorTransform = ZeroTransform;
};

struct ToStartOfFifteenMinutesImpl
{
    static constexpr auto name = "toStartOfFifteenMinutes";

    static inline UInt32 execute(UInt32 t, const DateLUTImpl & time_zone)
    {
        return time_zone.toStartOfFifteenMinutes(t);
    }
    static inline UInt32 execute(UInt16, const DateLUTImpl &)
    {
        throw Exception("Illegal type Date of argument for function toStartOfFifteenMinutes", ErrorCodes::ILLEGAL_TYPE_OF_ARGUMENT);
    }
    static inline UInt8 execute(UInt64 , const DateLUTImpl & ) {
        throw Exception("Illegal type MyTime of argument for function toStartOfFifteenMinutes", ErrorCodes::ILLEGAL_TYPE_OF_ARGUMENT);
    }

    using FactorTransform = ZeroTransform;
};

struct ToStartOfHourImpl
{
    static constexpr auto name = "toStartOfHour";

    static inline UInt32 execute(UInt32 t, const DateLUTImpl & time_zone)
    {
        return time_zone.toStartOfHour(t);
    }

    static inline UInt32 execute(UInt16, const DateLUTImpl &)
    {
        throw Exception("Illegal type Date of argument for function toStartOfHour", ErrorCodes::ILLEGAL_TYPE_OF_ARGUMENT);
    }
    static inline UInt8 execute(UInt64 , const DateLUTImpl & ) {
        throw Exception("Illegal type MyTime of argument for function toStartOfHour", ErrorCodes::ILLEGAL_TYPE_OF_ARGUMENT);
    }

    using FactorTransform = ZeroTransform;
};

struct ToYearImpl
{
    static constexpr auto name = "toYear";

    static inline UInt16 execute(UInt32 t, const DateLUTImpl & time_zone)
    {
        return time_zone.toYear(t);
    }
    static inline UInt16 execute(UInt16 d, const DateLUTImpl & time_zone)
    {
        return time_zone.toYear(DayNum_t(d));
    }
    static inline UInt16 execute(UInt64 packed, const DateLUTImpl &) { return UInt16((packed >> 46) / 13); }

    using FactorTransform = ZeroTransform;
};

struct ToQuarterImpl
{
    static constexpr auto name = "toQuarter";

    static inline UInt8 execute(UInt32 t, const DateLUTImpl & time_zone)
    {
        return time_zone.toQuarter(t);
    }
    static inline UInt8 execute(UInt16 d, const DateLUTImpl & time_zone)
    {
        return time_zone.toQuarter(DayNum_t(d));
    }
    static inline UInt8 execute(UInt64 packed, const DateLUTImpl &) { return ((/* Month */ (packed >> 46) % 13) + 2) / 3; }

    using FactorTransform = ToStartOfYearImpl;
};

struct ToMonthImpl
{
    static constexpr auto name = "toMonth";

    static inline UInt8 execute(UInt32 t, const DateLUTImpl & time_zone)
    {
        return time_zone.toMonth(t);
    }
    static inline UInt8 execute(UInt16 d, const DateLUTImpl & time_zone)
    {
        return time_zone.toMonth(DayNum_t(d));
    }
    // tidb date related type, ignore time_zone info
    static inline UInt8 execute(UInt64 t, const DateLUTImpl &) { return (UInt8)((t >> 46u) % 13); }

    using FactorTransform = ToStartOfYearImpl;
};

struct ToDayOfMonthImpl
{
    static constexpr auto name = "toDayOfMonth";

    static inline UInt8 execute(UInt32 t, const DateLUTImpl & time_zone)
    {
        return time_zone.toDayOfMonth(t);
    }
    static inline UInt8 execute(UInt16 d, const DateLUTImpl & time_zone)
    {
        return time_zone.toDayOfMonth(DayNum_t(d));
    }
    static inline UInt8 execute(UInt64 t, const DateLUTImpl & ) {
        return (UInt8)((t >> 41) & 31);
    }

    using FactorTransform = ToStartOfMonthImpl;
};

struct ToDayOfWeekImpl
{
    static constexpr auto name = "toDayOfWeek";

    static inline UInt8 execute(UInt32 t, const DateLUTImpl & time_zone)
    {
        return time_zone.toDayOfWeek(t);
    }
    static inline UInt8 execute(UInt16 d, const DateLUTImpl & time_zone)
    {
        return time_zone.toDayOfWeek(DayNum_t(d));
    }
    static inline UInt8 execute(UInt64 , const DateLUTImpl & ) {
        throw Exception("Illegal type MyTime of argument for function toDayOfWeek", ErrorCodes::ILLEGAL_TYPE_OF_ARGUMENT);
    }

    using FactorTransform = ToMondayImpl;
};

struct ToHourImpl
{
    static constexpr auto name = "toHour";

    static inline UInt8 execute(UInt32 t, const DateLUTImpl & time_zone)
    {
        return time_zone.toHour(t);
    }

    static inline UInt8 execute(UInt16, const DateLUTImpl &)
    {
        throw Exception("Illegal type Date of argument for function toHour", ErrorCodes::ILLEGAL_TYPE_OF_ARGUMENT);
    }
    static inline UInt8 execute(UInt64 , const DateLUTImpl & ) {
        throw Exception("Illegal type MyTime of argument for function toHour", ErrorCodes::ILLEGAL_TYPE_OF_ARGUMENT);
    }

    using FactorTransform = ToDateImpl;
};

struct ToMinuteImpl
{
    static constexpr auto name = "toMinute";

    static inline UInt8 execute(UInt32 t, const DateLUTImpl & time_zone)
    {
        return time_zone.toMinute(t);
    }
    static inline UInt8 execute(UInt16, const DateLUTImpl &)
    {
        throw Exception("Illegal type Date of argument for function toMinute", ErrorCodes::ILLEGAL_TYPE_OF_ARGUMENT);
    }
    static inline UInt8 execute(UInt64 , const DateLUTImpl & ) {
        throw Exception("Illegal type MyTime of argument for function toMinute", ErrorCodes::ILLEGAL_TYPE_OF_ARGUMENT);
    }

    using FactorTransform = ToStartOfHourImpl;
};

struct ToSecondImpl
{
    static constexpr auto name = "toSecond";

    static inline UInt8 execute(UInt32 t, const DateLUTImpl & time_zone)
    {
        return time_zone.toSecond(t);
    }
    static inline UInt8 execute(UInt16, const DateLUTImpl &)
    {
        throw Exception("Illegal type Date of argument for function toSecond", ErrorCodes::ILLEGAL_TYPE_OF_ARGUMENT);
    }
    static inline UInt8 execute(UInt64 , const DateLUTImpl & ) {
        throw Exception("Illegal type MyTime of argument for function toSecond", ErrorCodes::ILLEGAL_TYPE_OF_ARGUMENT);
    }

    using FactorTransform = ToStartOfMinuteImpl;
};

struct ToRelativeYearNumImpl
{
    static constexpr auto name = "toRelativeYearNum";

    static inline UInt16 execute(UInt32 t, const DateLUTImpl & time_zone)
    {
        return time_zone.toYear(t);
    }
    static inline UInt16 execute(UInt16 d, const DateLUTImpl & time_zone)
    {
        return time_zone.toYear(DayNum_t(d));
    }
    static inline UInt8 execute(UInt64 , const DateLUTImpl & ) {
        throw Exception("Illegal type MyTime of argument for function toRelativeYearNum", ErrorCodes::ILLEGAL_TYPE_OF_ARGUMENT);
    }

    using FactorTransform = ZeroTransform;
};

struct ToRelativeQuarterNumImpl
{
    static constexpr auto name = "toRelativeQuarterNum";

    static inline UInt16 execute(UInt32 t, const DateLUTImpl & time_zone)
    {
        return time_zone.toRelativeQuarterNum(t);
    }
    static inline UInt16 execute(UInt16 d, const DateLUTImpl & time_zone)
    {
        return time_zone.toRelativeQuarterNum(DayNum_t(d));
    }
    static inline UInt8 execute(UInt64 , const DateLUTImpl & ) {
        throw Exception("Illegal type MyTime of argument for function toRelativeQuarterNum", ErrorCodes::ILLEGAL_TYPE_OF_ARGUMENT);
    }

    using FactorTransform = ZeroTransform;
};

struct ToRelativeMonthNumImpl
{
    static constexpr auto name = "toRelativeMonthNum";

    static inline UInt16 execute(UInt32 t, const DateLUTImpl & time_zone)
    {
        return time_zone.toRelativeMonthNum(t);
    }
    static inline UInt16 execute(UInt16 d, const DateLUTImpl & time_zone)
    {
        return time_zone.toRelativeMonthNum(DayNum_t(d));
    }
    static inline UInt8 execute(UInt64 , const DateLUTImpl & ) {
        throw Exception("Illegal type MyTime of argument for function toRelativeMonthNum", ErrorCodes::ILLEGAL_TYPE_OF_ARGUMENT);
    }

    using FactorTransform = ZeroTransform;
};

struct ToRelativeWeekNumImpl
{
    static constexpr auto name = "toRelativeWeekNum";

    static inline UInt16 execute(UInt32 t, const DateLUTImpl & time_zone)
    {
        return time_zone.toRelativeWeekNum(t);
    }
    static inline UInt16 execute(UInt16 d, const DateLUTImpl & time_zone)
    {
        return time_zone.toRelativeWeekNum(DayNum_t(d));
    }
    static inline UInt8 execute(UInt64 , const DateLUTImpl & ) {
        throw Exception("Illegal type MyTime of argument for function toRelativeWeekNum", ErrorCodes::ILLEGAL_TYPE_OF_ARGUMENT);
    }

    using FactorTransform = ZeroTransform;
};

struct ToRelativeDayNumImpl
{
    static constexpr auto name = "toRelativeDayNum";

    static inline UInt16 execute(UInt32 t, const DateLUTImpl & time_zone)
    {
        return time_zone.toDayNum(t);
    }
    static inline UInt16 execute(UInt16 d, const DateLUTImpl &)
    {
        return static_cast<DayNum_t>(d);
    }
    static inline UInt8 execute(UInt64 , const DateLUTImpl & ) {
        throw Exception("Illegal type MyTime of argument for function toRelativeDayNum", ErrorCodes::ILLEGAL_TYPE_OF_ARGUMENT);
    }

    using FactorTransform = ZeroTransform;
};


struct ToRelativeHourNumImpl
{
    static constexpr auto name = "toRelativeHourNum";

    static inline UInt32 execute(UInt32 t, const DateLUTImpl & time_zone)
    {
        return time_zone.toRelativeHourNum(t);
    }
    static inline UInt32 execute(UInt16 d, const DateLUTImpl & time_zone)
    {
        return time_zone.toRelativeHourNum(DayNum_t(d));
    }
    static inline UInt8 execute(UInt64 , const DateLUTImpl & ) {
        throw Exception("Illegal type MyTime of argument for function toRelativeHourNum", ErrorCodes::ILLEGAL_TYPE_OF_ARGUMENT);
    }

    using FactorTransform = ZeroTransform;
};

struct ToRelativeMinuteNumImpl
{
    static constexpr auto name = "toRelativeMinuteNum";

    static inline UInt32 execute(UInt32 t, const DateLUTImpl & time_zone)
    {
        return time_zone.toRelativeMinuteNum(t);
    }
    static inline UInt32 execute(UInt16 d, const DateLUTImpl & time_zone)
    {
        return time_zone.toRelativeMinuteNum(DayNum_t(d));
    }
    static inline UInt8 execute(UInt64 , const DateLUTImpl & ) {
        throw Exception("Illegal type MyTime of argument for function toRelativeMinuteNum", ErrorCodes::ILLEGAL_TYPE_OF_ARGUMENT);
    }

    using FactorTransform = ZeroTransform;
};

struct ToRelativeSecondNumImpl
{
    static constexpr auto name = "toRelativeSecondNum";

    static inline UInt32 execute(UInt32 t, const DateLUTImpl &)
    {
        return t;
    }
    static inline UInt32 execute(UInt16 d, const DateLUTImpl & time_zone)
    {
        return time_zone.fromDayNum(DayNum_t(d));
    }
    static inline UInt8 execute(UInt64 , const DateLUTImpl & ) {
        throw Exception("Illegal type MyTime of argument for function toRelativeSecondNum", ErrorCodes::ILLEGAL_TYPE_OF_ARGUMENT);
    }

    using FactorTransform = ZeroTransform;
};

struct ToYYYYMMImpl
{
    static constexpr auto name = "toYYYYMM";

    static inline UInt32 execute(UInt32 t, const DateLUTImpl & time_zone)
    {
        return time_zone.toNumYYYYMM(t);
    }
    static inline UInt32 execute(UInt16 d, const DateLUTImpl & time_zone)
    {
        return time_zone.toNumYYYYMM(static_cast<DayNum_t>(d));
    }
    static inline UInt8 execute(UInt64 , const DateLUTImpl & ) {
        throw Exception("Illegal type MyTime of argument for function toYYYYMM", ErrorCodes::ILLEGAL_TYPE_OF_ARGUMENT);
    }

    using FactorTransform = ZeroTransform;
};

struct ToYYYYMMDDImpl
{
    static constexpr auto name = "toYYYYMMDD";

    static inline UInt32 execute(UInt32 t, const DateLUTImpl & time_zone)
    {
        return time_zone.toNumYYYYMMDD(t);
    }
    static inline UInt32 execute(UInt16 d, const DateLUTImpl & time_zone)
    {
        return time_zone.toNumYYYYMMDD(static_cast<DayNum_t>(d));
    }
    static inline UInt8 execute(UInt64 , const DateLUTImpl & ) {
        throw Exception("Illegal type MyTime of argument for function toYYYYMMDD", ErrorCodes::ILLEGAL_TYPE_OF_ARGUMENT);
    }

    using FactorTransform = ZeroTransform;
};

struct ToYYYYMMDDhhmmssImpl
{
    static constexpr auto name = "toYYYYMMDDhhmmss";

    static inline UInt64 execute(UInt32 t, const DateLUTImpl & time_zone)
    {
        return time_zone.toNumYYYYMMDDhhmmss(t);
    }
    static inline UInt64 execute(UInt16 d, const DateLUTImpl & time_zone)
    {
        return time_zone.toNumYYYYMMDDhhmmss(time_zone.toDate(static_cast<DayNum_t>(d)));
    }
    static inline UInt8 execute(UInt64 , const DateLUTImpl & ) {
        throw Exception("Illegal type MyTime of argument for function toYYYYMMDDhhmmss", ErrorCodes::ILLEGAL_TYPE_OF_ARGUMENT);
    }

    using FactorTransform = ZeroTransform;
};


template <typename FromType, typename ToType, typename Transform>
struct Transformer
{
    static void vector(const PaddedPODArray<FromType> & vec_from, PaddedPODArray<ToType> & vec_to, const DateLUTImpl & time_zone)
    {
        size_t size = vec_from.size();
        vec_to.resize(size);

        for (size_t i = 0; i < size; ++i)
            vec_to[i] = Transform::execute(vec_from[i], time_zone);
    }
};


template <typename FromType, typename ToType, typename Transform>
struct DateTimeTransformImpl
{
    static void execute(Block & block, const ColumnNumbers & arguments, size_t result)
    {
        using Op = Transformer<FromType, ToType, Transform>;

        const DateLUTImpl & time_zone = extractTimeZoneFromFunctionArguments(block, arguments, 1, 0);

        const ColumnPtr source_col = block.getByPosition(arguments[0]).column;
        if (const auto * sources = checkAndGetColumn<ColumnVector<FromType>>(source_col.get()))
        {
            auto col_to = ColumnVector<ToType>::create();
            Op::vector(sources->getData(), col_to->getData(), time_zone);
            block.getByPosition(result).column = std::move(col_to);
        }
        else
        {
            throw Exception("Illegal column " + block.getByPosition(arguments[0]).column->getName()
                + " of first argument of function " + Transform::name,
                ErrorCodes::ILLEGAL_COLUMN);
        }
    }
};

template <typename ToDataType, typename Transform>
class FunctionDateOrDateTimeToSomething : public IFunction
{
public:
    static constexpr auto name = Transform::name;
    static FunctionPtr create(const Context &) { return std::make_shared<FunctionDateOrDateTimeToSomething>(); };

    String getName() const override
    {
        return name;
    }

    bool isVariadic() const override { return true; }
    size_t getNumberOfArguments() const override { return 0; }

    DataTypePtr getReturnTypeImpl(const ColumnsWithTypeAndName & arguments) const override
    {
        if (arguments.size() == 1)
        {
            if (!arguments[0].type->isDateOrDateTime())
                throw Exception{
                    "Illegal type " + arguments[0].type->getName() + " of argument of function " + getName() +
                    ". Should be a date or a date with time", ErrorCodes::ILLEGAL_TYPE_OF_ARGUMENT};
        }
        else if (arguments.size() == 2)
        {
            if (!checkDataType<DataTypeDateTime>(arguments[0].type.get())
                || !checkDataType<DataTypeString>(arguments[1].type.get()))
                throw Exception{
                    "Function " + getName() + " supports 1 or 2 arguments. The 1st argument "
                    "must be of type Date or DateTime. The 2nd argument (optional) must be "
                    "a constant string with timezone name. The timezone argument is allowed "
                    "only when the 1st argument has the type DateTime",
                    ErrorCodes::ILLEGAL_TYPE_OF_ARGUMENT};
        }
        else
            throw Exception("Number of arguments for function " + getName() + " doesn't match: passed "
                + toString(arguments.size()) + ", should be 1 or 2",
                ErrorCodes::NUMBER_OF_ARGUMENTS_DOESNT_MATCH);

        /// For DateTime, if time zone is specified, attach it to type.
        if (std::is_same_v<ToDataType, DataTypeDateTime>)
            return std::make_shared<DataTypeDateTime>(extractTimeZoneNameFromFunctionArguments(arguments, 1, 0));
        else
            return std::make_shared<ToDataType>();
    }

    bool useDefaultImplementationForConstants() const override { return true; }
    ColumnNumbers getArgumentsThatAreAlwaysConstant() const override { return {1}; }

    void executeImpl(Block & block, const ColumnNumbers & arguments, size_t result) override
    {
        const IDataType * from_type = block.getByPosition(arguments[0]).type.get();

        if (checkDataType<DataTypeDate>(from_type))
            DateTimeTransformImpl<DataTypeDate::FieldType, typename ToDataType::FieldType, Transform>::execute(block, arguments, result);
        else if (checkDataType<DataTypeDateTime>(from_type))
            DateTimeTransformImpl<DataTypeDateTime::FieldType, typename ToDataType::FieldType, Transform>::execute(block, arguments, result);
        else if (checkDataType<DataTypeMyDateTime>(from_type) || checkDataType<DataTypeMyDate>(from_type))
            DateTimeTransformImpl<DataTypeMyTimeBase::FieldType, typename ToDataType::FieldType, Transform>::execute(block, arguments, result);
        else
            throw Exception("Illegal type " + block.getByPosition(arguments[0]).type->getName() + " of argument of function " + getName(),
                ErrorCodes::ILLEGAL_TYPE_OF_ARGUMENT);
    }


    bool hasInformationAboutMonotonicity() const override
    {
        return true;
    }

    Monotonicity getMonotonicityForRange(const IDataType & type, const Field & left, const Field & right) const override
    {
        IFunction::Monotonicity is_monotonic { true };
        IFunction::Monotonicity is_not_monotonic;

        if (std::is_same_v<typename Transform::FactorTransform, ZeroTransform>)
        {
            is_monotonic.is_always_monotonic = true;
            return is_monotonic;
        }

        /// This method is called only if the function has one argument. Therefore, we do not care about the non-local time zone.
        const DateLUTImpl & date_lut = DateLUT::instance();

        if (left.isNull() || right.isNull())
            return is_not_monotonic;

        /// The function is monotonous on the [left, right] segment, if the factor transformation returns the same values for them.

        if (checkAndGetDataType<DataTypeDate>(&type))
        {
            return Transform::FactorTransform::execute(UInt16(left.get<UInt64>()), date_lut)
                == Transform::FactorTransform::execute(UInt16(right.get<UInt64>()), date_lut)
                ? is_monotonic : is_not_monotonic;
        }
        else
        {
            return Transform::FactorTransform::execute(UInt32(left.get<UInt64>()), date_lut)
                == Transform::FactorTransform::execute(UInt32(right.get<UInt64>()), date_lut)
                ? is_monotonic : is_not_monotonic;
        }
    }
};

static inline void addDays(MyDateTime & t, Int64 days)
{
    Int32 current_days = calcDayNum(t.year, t.month, t.day);
    current_days += days;
    fromDayNum(t, current_days);
}

static inline void addMonths(MyDateTime & t, Int64 months)
{
    // month in my_time start from 1
    Int64 current_month = t.month -1;
    current_month += months;
    if (current_month >= 0)
    {
        Int64 year = current_month / 12;
        current_month = current_month % 12;
        t.year += year;
    }
    else
    {
        Int64 year = (-current_month) / 12;
        if((-current_month) % 12 != 0)
            year++;
        current_month += year * 12;
        t.year -= year;
    }
    static const int day_num_in_month[] = {31,28,31,30,31,30,31,31,30,31,30,31};
    static const int day_num_in_month_leap_year[] = {31,29,31,30,31,30,31,31,30,31,30,31};
    int max_day = 0;
    if (t.year % 400 == 0 || (t.year % 100 != 0 && t.year % 4 == 0))
        max_day = day_num_in_month_leap_year[current_month];
    else
        max_day = day_num_in_month[current_month];
    t.month = current_month + 1;
    t.day = t.day > max_day ? max_day : t.day;
}

struct AddSecondsImpl
{
    static constexpr auto name = "addSeconds";

    static inline UInt32 execute(UInt32 t, Int64 delta, const DateLUTImpl &)
    {
        return t + delta;
    }

    static inline UInt32 execute(UInt16 d, Int64 delta, const DateLUTImpl & time_zone)
    {
        return time_zone.fromDayNum(DayNum_t(d)) + delta;
    }

    static inline UInt64 execute(UInt64 t, Int64 delta, const DateLUTImpl &)
    {
        // todo support zero date
        if (t == 0)
        {
            return t;
        }
        MyDateTime my_time(t);
        Int64 current_second = my_time.hour * 3600 + my_time.minute * 60 + my_time.second;
        current_second += delta;
        if (current_second >= 0)
        {
            Int64 days = current_second / SECOND_IN_ONE_DAY;
            current_second = current_second % SECOND_IN_ONE_DAY;
            if (days != 0)
                addDays(my_time, days);
        }
        else
        {
            Int64 days = (-current_second) / SECOND_IN_ONE_DAY;
            if ((-current_second) % SECOND_IN_ONE_DAY != 0)
            {
                days++;
            }
            current_second += days * SECOND_IN_ONE_DAY;
            addDays(my_time, -days);
        }
        my_time.hour = current_second / 3600;
        my_time.minute = (current_second % 3600) / 60;
        my_time.second = current_second % 60;
        return my_time.toPackedUInt();
    }
};

struct AddMinutesImpl
{
    static constexpr auto name = "addMinutes";

    static inline UInt32 execute(UInt32 t, Int64 delta, const DateLUTImpl &)
    {
        return t + delta * 60;
    }

    static inline UInt32 execute(UInt16 d, Int64 delta, const DateLUTImpl & time_zone)
    {
        return time_zone.fromDayNum(DayNum_t(d)) + delta * 60;
    }
    static inline UInt64 execute(UInt64 t, Int64 delta, const DateLUTImpl & time_zone)
    {
        return AddSecondsImpl::execute(t, delta * 60, time_zone);
    }
};

struct AddHoursImpl
{
    static constexpr auto name = "addHours";

    static inline UInt32 execute(UInt32 t, Int64 delta, const DateLUTImpl &)
    {
        return t + delta * 3600;
    }

    static inline UInt32 execute(UInt16 d, Int64 delta, const DateLUTImpl & time_zone)
    {
        return time_zone.fromDayNum(DayNum_t(d)) + delta * 3600;
    }

    static inline UInt64 execute(UInt64 t, Int64 delta, const DateLUTImpl & time_zone)
    {
        return AddSecondsImpl::execute(t, delta * 3600, time_zone);
    }
};

struct AddDaysImpl
{
    static constexpr auto name = "addDays";

    static inline UInt32 execute(UInt32 t, Int64 delta, const DateLUTImpl & time_zone)
    {
        return time_zone.addDays(t, delta);
    }

    static inline UInt16 execute(UInt16 d, Int64 delta, const DateLUTImpl &)
    {
        return d + delta;
    }

    static inline UInt64 execute(UInt64 t, Int64 delta, const DateLUTImpl &)
    {
        if (t == 0)
        {
            return t;
        }
        MyDateTime my_time(t);
        addDays(my_time, delta);
        return my_time.toPackedUInt();
    }
};

struct AddWeeksImpl
{
    static constexpr auto name = "addWeeks";

    static inline UInt32 execute(UInt32 t, Int64 delta, const DateLUTImpl & time_zone)
    {
        return time_zone.addWeeks(t, delta);
    }

    static inline UInt16 execute(UInt16 d, Int64 delta, const DateLUTImpl &)
    {
        return d + delta * 7;
    }

    static inline UInt64 execute(UInt64 t, Int64 delta, const DateLUTImpl & time_zone)
    {
        return AddDaysImpl::execute(t, delta * 7, time_zone);
    }
};

struct AddMonthsImpl
{
    static constexpr auto name = "addMonths";

    static inline UInt32 execute(UInt32 t, Int64 delta, const DateLUTImpl & time_zone)
    {
        return time_zone.addMonths(t, delta);
    }

    static inline UInt16 execute(UInt16 d, Int64 delta, const DateLUTImpl & time_zone)
    {
        return time_zone.addMonths(DayNum_t(d), delta);
    }

    static inline UInt64 execute(UInt64 t, Int64 delta, const DateLUTImpl &)
    {
        if (t == 0)
        {
            return t;
        }
        MyDateTime my_time(t);
        addMonths(my_time, delta);
        return my_time.toPackedUInt();
    }
};

struct AddYearsImpl
{
    static constexpr auto name = "addYears";

    static inline UInt32 execute(UInt32 t, Int64 delta, const DateLUTImpl & time_zone)
    {
        return time_zone.addYears(t, delta);
    }

    static inline UInt16 execute(UInt16 d, Int64 delta, const DateLUTImpl & time_zone)
    {
        return time_zone.addYears(DayNum_t(d), delta);
    }

    static inline UInt64 execute(UInt64 t, Int64 delta, const DateLUTImpl & time_zone)
    {
        return AddMonthsImpl::execute(t, delta * 12, time_zone);
    }
};


template <typename Transform>
struct SubtractIntervalImpl
{
    static inline UInt32 execute(UInt32 t, Int64 delta, const DateLUTImpl & time_zone)
    {
        return Transform::execute(t, -delta, time_zone);
    }

    static inline UInt16 execute(UInt16 d, Int64 delta, const DateLUTImpl & time_zone)
    {
        return Transform::execute(d, -delta, time_zone);
    }

    static inline UInt64 execute(UInt64 t, Int64 delta, const DateLUTImpl & time_zone)
    {
        return Transform::execute(t, -delta, time_zone);
    }
};

struct SubtractSecondsImpl : SubtractIntervalImpl<AddSecondsImpl> { static constexpr auto name = "subtractSeconds"; };
struct SubtractMinutesImpl : SubtractIntervalImpl<AddMinutesImpl> { static constexpr auto name = "subtractMinutes"; };
struct SubtractHoursImpl : SubtractIntervalImpl<AddHoursImpl> { static constexpr auto name = "subtractHours"; };
struct SubtractDaysImpl : SubtractIntervalImpl<AddDaysImpl> { static constexpr auto name = "subtractDays"; };
struct SubtractWeeksImpl : SubtractIntervalImpl<AddWeeksImpl> { static constexpr auto name = "subtractWeeks"; };
struct SubtractMonthsImpl : SubtractIntervalImpl<AddMonthsImpl> { static constexpr auto name = "subtractMonths"; };
struct SubtractYearsImpl : SubtractIntervalImpl<AddYearsImpl> { static constexpr auto name = "subtractYears"; };


template <typename FromType, typename ToType, typename Transform>
struct Adder
{
    static void vector_vector(const PaddedPODArray<FromType> & vec_from, PaddedPODArray<ToType> & vec_to, const IColumn & delta, const DateLUTImpl & time_zone)
    {
        size_t size = vec_from.size();
        vec_to.resize(size);

        for (size_t i = 0; i < size; ++i)
            vec_to[i] = Transform::execute(vec_from[i], delta.getInt(i), time_zone);
    }

    static void vector_constant(const PaddedPODArray<FromType> & vec_from, PaddedPODArray<ToType> & vec_to, Int64 delta, const DateLUTImpl & time_zone)
    {
        size_t size = vec_from.size();
        vec_to.resize(size);

        for (size_t i = 0; i < size; ++i)
            vec_to[i] = Transform::execute(vec_from[i], delta, time_zone);
    }

    static void constant_vector(const FromType & from, PaddedPODArray<ToType> & vec_to, const IColumn & delta, const DateLUTImpl & time_zone)
    {
        size_t size = delta.size();
        vec_to.resize(size);

        for (size_t i = 0; i < size; ++i)
            vec_to[i] = Transform::execute(from, delta.getInt(i), time_zone);
    }
};


template <typename FromType, typename Transform, bool use_utc_timezone>
struct DateTimeAddIntervalImpl
{
    static void execute(Block & block, const ColumnNumbers & arguments, size_t result)
    {
        using ToType = decltype(Transform::execute(FromType(), 0, std::declval<DateLUTImpl>()));
        using Op = Adder<FromType, ToType, Transform>;

        const DateLUTImpl & time_zone = use_utc_timezone ? DateLUT::instance("UTC") : extractTimeZoneFromFunctionArguments(block, arguments, 2, 0);

        const ColumnPtr source_col = block.getByPosition(arguments[0]).column;

        if (const auto * sources = checkAndGetColumn<ColumnVector<FromType>>(source_col.get()))
        {
            auto col_to = ColumnVector<ToType>::create();

            const IColumn & delta_column = *block.getByPosition(arguments[1]).column;

            if (const auto * delta_const_column = typeid_cast<const ColumnConst *>(&delta_column))
                Op::vector_constant(sources->getData(), col_to->getData(), delta_const_column->getField().get<Int64>(), time_zone);
            else
                Op::vector_vector(sources->getData(), col_to->getData(), delta_column, time_zone);

            block.getByPosition(result).column = std::move(col_to);
        }
        else if (const auto * sources = checkAndGetColumnConst<ColumnVector<FromType>>(source_col.get()))
        {
            auto col_to = ColumnVector<ToType>::create();
            Op::constant_vector(sources->template getValue<FromType>(), col_to->getData(), *block.getByPosition(arguments[1]).column, time_zone);
            block.getByPosition(result).column = std::move(col_to);
        }
        else
        {
            throw Exception("Illegal column " + block.getByPosition(arguments[0]).column->getName()
                + " of first argument of function " + Transform::name,
                ErrorCodes::ILLEGAL_COLUMN);
        }
    }
};


template <typename Transform>
class FunctionDateOrDateTimeAddInterval : public IFunction
{
public:
    static constexpr auto name = Transform::name;
    static FunctionPtr create(const Context &) { return std::make_shared<FunctionDateOrDateTimeAddInterval>(); };

    String getName() const override
    {
        return name;
    }

    bool isVariadic() const override { return true; }
    size_t getNumberOfArguments() const override { return 0; }

    DataTypePtr getReturnTypeImpl(const ColumnsWithTypeAndName & arguments) const override
    {
        if (arguments.size() != 2 && arguments.size() != 3)
            throw Exception("Number of arguments for function " + getName() + " doesn't match: passed "
                + toString(arguments.size()) + ", should be 2 or 3",
                ErrorCodes::NUMBER_OF_ARGUMENTS_DOESNT_MATCH);

        //todo support string as tidb support string
        if (!arguments[1].type->isNumber())
            throw Exception("Second argument for function " + getName() + " (delta) must be number",
                ErrorCodes::ILLEGAL_TYPE_OF_ARGUMENT);

        if (arguments.size() == 2)
        {
            if (!arguments[0].type->isDateOrDateTime())
                throw Exception{
                    "Illegal type " + arguments[0].type->getName() + " of argument of function " + getName() +
                    ". Should be a date or a date with time", ErrorCodes::ILLEGAL_TYPE_OF_ARGUMENT};
        }
        else
        {
            if (!checkDataType<DataTypeDateTime>(arguments[0].type.get())
                || !checkDataType<DataTypeString>(arguments[2].type.get()))
                throw Exception{
                    "Function " + getName() + " supports 2 or 3 arguments. The 1st argument "
                    "must be of type Date or DateTime. The 2nd argument must be number. "
                    "The 3rd argument (optional) must be "
                    "a constant string with timezone name. The timezone argument is allowed "
                    "only when the 1st argument has the type DateTime",
                    ErrorCodes::ILLEGAL_TYPE_OF_ARGUMENT};
        }

        if (checkDataType<DataTypeDate>(arguments[0].type.get()))
        {
            if (std::is_same_v<decltype(Transform::execute(DataTypeDate::FieldType(), 0, std::declval<DateLUTImpl>())), UInt16>)
                return std::make_shared<DataTypeDate>();
            else
                return std::make_shared<DataTypeDateTime>(extractTimeZoneNameFromFunctionArguments(arguments, 2, 0));
        }
        else if (checkDataType<DataTypeDateTime>(arguments[0].type.get()))
        {
            if (std::is_same_v<decltype(Transform::execute(DataTypeDateTime::FieldType(), 0, std::declval<DateLUTImpl>())), UInt16>)
                return std::make_shared<DataTypeDate>();
            else
                return std::make_shared<DataTypeDateTime>(extractTimeZoneNameFromFunctionArguments(arguments, 2, 0));
        }
        else
        {
            // for MyDate and MyDateTime, according to TiDB implementation the return type is always return MyDateTime
            // todo consider the fsp in delta part
            int fsp = 0;
            const auto * my_datetime_type = checkAndGetDataType<DataTypeMyDateTime>(arguments[0].type.get());
            if(my_datetime_type != nullptr)
                fsp = my_datetime_type->getFraction();
            return std::make_shared<DataTypeMyDateTime>(fsp);
        }
    }

    bool useDefaultImplementationForConstants() const override { return true; }
    ColumnNumbers getArgumentsThatAreAlwaysConstant() const override { return {2}; }

    void executeImpl(Block & block, const ColumnNumbers & arguments, size_t result) override
    {
        const IDataType * from_type = block.getByPosition(arguments[0]).type.get();

        if (checkDataType<DataTypeDate>(from_type))
            DateTimeAddIntervalImpl<DataTypeDate::FieldType, Transform, false>::execute(block, arguments, result);
        else if (checkDataType<DataTypeDateTime>(from_type))
            DateTimeAddIntervalImpl<DataTypeDateTime::FieldType, Transform, false>::execute(block, arguments, result);
        else if (checkDataType<DataTypeMyDate>(from_type) || checkDataType<DataTypeMyDateTime>(from_type))
            DateTimeAddIntervalImpl<DataTypeMyTimeBase::FieldType, Transform, true>::execute(block, arguments, result);
        else
            throw Exception("Illegal type " + block.getByPosition(arguments[0]).type->getName() + " of argument of function " + getName(),
                ErrorCodes::ILLEGAL_TYPE_OF_ARGUMENT);
    }
};

class FunctionTiDBTimestampDiff : public IFunction
{
public:
    static constexpr auto name = "tidbTimestampDiff";
    static FunctionPtr create(const Context &) { return std::make_shared<FunctionTiDBTimestampDiff>(); };

    String getName() const override
    {
        return name;
    }

    bool isVariadic() const override { return false; }
    size_t getNumberOfArguments() const override { return 3; }

    DataTypePtr getReturnTypeImpl(const DataTypes & arguments) const override
    {
        if (!removeNullable(arguments[0])->isString())
            throw Exception("First argument for function " + getName() + " (unit) must be String",
                            ErrorCodes::ILLEGAL_TYPE_OF_ARGUMENT);

<<<<<<< HEAD
        if(!removeNullable(arguments[1])->isDateOrDateTime())
            throw Exception("Second argument for function " + getName() + " must be MyDate or MyDateTime",
                            ErrorCodes::ILLEGAL_TYPE_OF_ARGUMENT);

        if(!removeNullable(arguments[2])->isDateOrDateTime())
=======
        if(!checkDataType<DataTypeMyDateTime>(removeNullable(arguments[1]).get()) &&
           !checkDataType<DataTypeMyDate>(removeNullable(arguments[1]).get()) &&
           !arguments[1]->onlyNull())
            throw Exception("Second argument for function " + getName() + " must be MyDate or MyDateTime",
                            ErrorCodes::ILLEGAL_TYPE_OF_ARGUMENT);

        if(!checkDataType<DataTypeMyDateTime>(removeNullable(arguments[2]).get()) &&
           !checkDataType<DataTypeMyDate>(removeNullable(arguments[2]).get()) &&
           !arguments[2]->onlyNull())
>>>>>>> 51fbb386
            throw Exception("Third argument for function " + getName() + " must be MyDate or MyDateTime",
                            ErrorCodes::ILLEGAL_TYPE_OF_ARGUMENT);

        // to align with tidb, timestampdiff with zeroDate input should return null, so always return nullable type
        return makeNullable(std::make_shared<DataTypeInt64>());
    }

    bool useDefaultImplementationForNulls() const override { return false; }
    bool useDefaultImplementationForConstants() const override { return true; }
    ColumnNumbers getArgumentsThatAreAlwaysConstant() const override { return {0}; }

    void executeImpl(Block & block, const ColumnNumbers & arguments, size_t result) override
    {
        auto * unit_column = checkAndGetColumnConst<ColumnString>(block.getByPosition(arguments[0]).column.get());
        if (!unit_column)
            throw Exception("First argument for function " + getName() + " must be constant String", ErrorCodes::ILLEGAL_COLUMN);

        String unit = Poco::toLower(unit_column->getValue<String>());

        bool has_nullable = false;
        bool has_null_constant = false;
        for(const auto & arg : arguments)
        {
            const auto & elem = block.getByPosition(arg);
            has_nullable |= elem.type->isNullable();
            has_null_constant |= elem.type->onlyNull();
        }

        if (has_null_constant)
        {
            block.getByPosition(result).column = block.getByPosition(result).type->createColumnConst(block.rows(), Null());
            return;
        }

        ColumnPtr x_p = block.getByPosition(arguments[1]).column;
        ColumnPtr y_p = block.getByPosition(arguments[2]).column;
        if (has_nullable)
        {
            Block temporary_block = createBlockWithNestedColumns(block, arguments, result);
            x_p = temporary_block.getByPosition(arguments[1]).column;
            y_p = temporary_block.getByPosition(arguments[2]).column;
        }

        const IColumn & x = *x_p;
        const IColumn & y = *y_p;

        size_t rows = block.rows();
        auto res = ColumnInt64::create(rows);
        auto result_null_map = ColumnUInt8::create(rows);
        if (unit == "year")
            dispatchForColumns<MonthDiffCalculatorImpl, YearDiffResultCalculator>(x, y, res->getData(), result_null_map->getData());
        else if (unit == "quarter")
            dispatchForColumns<MonthDiffCalculatorImpl, QuarterDiffResultCalculator>(x, y, res->getData(), result_null_map->getData());
        else if (unit == "month")
            dispatchForColumns<MonthDiffCalculatorImpl, MonthDiffResultCalculator>(x, y, res->getData(), result_null_map->getData());
        else if (unit == "week")
            dispatchForColumns<DummyMonthDiffCalculatorImpl, WeekDiffResultCalculator>(x, y, res->getData(), result_null_map->getData());
        else if (unit == "day")
            dispatchForColumns<DummyMonthDiffCalculatorImpl, DayDiffResultCalculator>(x, y, res->getData(), result_null_map->getData());
        else if (unit == "hour")
            dispatchForColumns<DummyMonthDiffCalculatorImpl, HourDiffResultCalculator>(x, y, res->getData(), result_null_map->getData());
        else if (unit == "minute")
            dispatchForColumns<DummyMonthDiffCalculatorImpl, MinuteDiffResultCalculator>(x, y, res->getData(), result_null_map->getData());
        else if (unit == "second")
            dispatchForColumns<DummyMonthDiffCalculatorImpl, SecondDiffResultCalculator>(x, y, res->getData(), result_null_map->getData());
        else if (unit == "microsecond")
            dispatchForColumns<DummyMonthDiffCalculatorImpl, MicroSecondDiffResultCalculator>(x, y, res->getData(), result_null_map->getData());
        else
            throw Exception("Function " + getName() + " does not support '" + unit + "' unit", ErrorCodes::BAD_ARGUMENTS);
        // warp null

        if (block.getByPosition(arguments[1]).type->isNullable()
        || block.getByPosition(arguments[2]).type->isNullable())
        {
            ColumnUInt8::Container &vec_result_null_map = result_null_map->getData();
            ColumnPtr x_p = block.getByPosition(arguments[1]).column;
            ColumnPtr y_p = block.getByPosition(arguments[2]).column;
            for (size_t i = 0; i < rows; i++) {
                vec_result_null_map[i] |= (x_p->isNullAt(i) || y_p->isNullAt(i));
            }
        }
        block.getByPosition(result).column = ColumnNullable::create(std::move(res), std::move(result_null_map));
    }

private:
    template <typename MonthDiffCalculator, typename ResultCalculator>
    void dispatchForColumns(const IColumn & x, const IColumn & y, ColumnInt64::Container & res, ColumnUInt8::Container & res_null_map)
    {
        auto * x_const = checkAndGetColumnConst<ColumnUInt64>(&x);
        auto * y_const = checkAndGetColumnConst<ColumnUInt64>(&y);
        if(x_const)
        {
            auto * y_vec = checkAndGetColumn<ColumnUInt64>(&y);
            constant_vector<MonthDiffCalculator, ResultCalculator>(x_const->getValue<UInt64>(), *y_vec, res, res_null_map);
        }
        else if (y_const)
        {
            auto * x_vec = checkAndGetColumn<ColumnUInt64>(&x);
            vector_constant<MonthDiffCalculator, ResultCalculator>(*x_vec, y_const->getValue<UInt64>(), res, res_null_map);
        }
        else
        {
            auto * x_vec = checkAndGetColumn<ColumnUInt64>(&x);
            auto * y_vec = checkAndGetColumn<ColumnUInt64>(&y);
            vector_vector<MonthDiffCalculator, ResultCalculator>(*x_vec, *y_vec, res, res_null_map);
        }
    }

    template <typename MonthDiffCalculator, typename ResultCalculator>
    void vector_vector(const ColumnVector<UInt64> & x, const ColumnVector<UInt64> & y,
            ColumnInt64::Container & result, ColumnUInt8::Container & result_null_map)
    {
        const auto & x_data = x.getData();
        const auto & y_data = y.getData();
        for (size_t i = 0, size = x.size(); i < size; ++i)
        {
            result_null_map[i] = (x_data[i] == 0 || y_data[i] == 0);
            if (!result_null_map[i])
                result[i] = calculate<MonthDiffCalculator, ResultCalculator>(x_data[i], y_data[i]);
        }
    }

    template <typename MonthDiffCalculator, typename ResultCalculator>
    void vector_constant(const ColumnVector<UInt64> & x, UInt64 y,
            ColumnInt64::Container & result, ColumnUInt8::Container & result_null_map)
    {
        const auto & x_data = x.getData();
        if (y == 0)
        {
            for (size_t i = 0, size = x.size(); i < size; ++i)
                result_null_map[i] = 1;
        }
        else
        {
            for (size_t i = 0, size = x.size(); i < size; ++i)
            {
                result_null_map[i] = (x_data[i] == 0);
                if (!result_null_map[i])
                    result[i] = calculate<MonthDiffCalculator, ResultCalculator>(x_data[i], y);
            }
        }
    }

    template <typename MonthDiffCalculator, typename ResultCalculator>
    void constant_vector(UInt64 x, const ColumnVector<UInt64> & y,
            ColumnInt64::Container & result, ColumnUInt8::Container & result_null_map)
    {
        const auto & y_data = y.getData();
        if (x == 0)
        {
            for (size_t i = 0, size = y.size(); i < size; ++i)
                result_null_map[i] = 1;
        }
        else
        {
            for (size_t i = 0, size = y.size(); i < size; ++i) {
                result_null_map[i] = (y_data[i] == 0);
                if (!result_null_map[i])
                    result[i] = calculate<MonthDiffCalculator, ResultCalculator>(x, y_data[i]);
            }
        }
    }

    void calculateTimeDiff(const MyDateTime &x, const MyDateTime &y, Int64 & seconds, int & micro_seconds, bool & neg) {
        Int64 days_x = calcDayNum(x.year, x.month, x.day);
        Int64 days_y = calcDayNum(y.year, y.month, y.day);
        Int64 days = days_y - days_x;

        Int64 tmp = (days * SECOND_IN_ONE_DAY + y.hour * 3600LL +
                y.minute * 60LL + y.second - (x.hour * 3600LL + x.minute * 60LL + x.second)) * E6 +
                y.micro_second - x.micro_second;
        if(tmp < 0)
        {
            tmp = -tmp;
            neg = true;
        }
        seconds = tmp / E6;
        micro_seconds = int(tmp % E6);
    }

    struct MonthDiffCalculatorImpl
    {
        static inline UInt32 execute(const MyDateTime & x_time, const MyDateTime & y_time, const bool & neg)
        {
            UInt32 months = 0;
            UInt32 year_begin, year_end, month_begin, month_end, day_begin, day_end;
            UInt32 second_begin, second_end, micro_second_begin, micro_second_end;
            if(neg)
            {
                year_begin = y_time.year;
                year_end = x_time.year;
                month_begin = y_time.month;
                month_end = x_time.month;
                day_begin = y_time.day;
                day_end = y_time.day;
                second_begin = y_time.hour * 3600 + y_time.minute * 60 + y_time.second;
                second_end = x_time.hour * 3600 + x_time.minute * 60 + x_time.second;
                micro_second_begin = y_time.micro_second;
                micro_second_end = x_time.micro_second;
            }
            else
            {
                year_begin = x_time.year;
                year_end = y_time.year;
                month_begin = x_time.month;
                month_end = y_time.month;
                day_begin = x_time.day;
                day_end = y_time.day;
                second_begin = x_time.hour * 3600 + x_time.minute * 60 + x_time.second;
                second_end = y_time.hour * 3600 + y_time.minute * 60 + y_time.second;
                micro_second_begin = x_time.micro_second;
                micro_second_end = y_time.micro_second;
            }

            // calc years
            UInt32 years = year_end - year_begin;
            if (month_end < month_begin ||
                (month_end == month_begin && day_end < day_begin))
            {
                years--;
            }

            // calc months
            months = 12 * years;
            if (month_end < month_begin ||
                (month_end == month_begin && day_end < day_begin))
            {
                months += 12 - (month_begin - month_end);
            }
            else
            {
                months += month_end - month_begin;
            }

            if (day_end < day_begin)
            {
                months--;
            }
            else if ((day_end == day_begin) &&
                       ((second_end < second_begin) ||
                        (second_end == second_begin && micro_second_end < micro_second_begin)))
            {
                months--;
            }
            return months;
        }
    };

    struct DummyMonthDiffCalculatorImpl
    {
        static inline UInt32 execute(const MyDateTime & , const MyDateTime & , const bool )
        {
            return 0;
        }
    };

    struct YearDiffResultCalculator
    {
        static inline Int64 execute(const Int64 , const Int64 , const Int64 months, const int neg_value)
        {
            return months / 12 * neg_value;
        }
    };

    struct QuarterDiffResultCalculator
    {
        static inline Int64 execute(const Int64 , const Int64 , const Int64 months, const int neg_value)
        {
            return months / 3 * neg_value;
        }
    };

    struct MonthDiffResultCalculator
    {
        static inline Int64 execute(const Int64 , const Int64 , const Int64 months, const int neg_value)
        {
            return months * neg_value;
        }
    };

    struct WeekDiffResultCalculator
    {
        static inline Int64 execute(const Int64 seconds, const Int64 , const Int64 , const int neg_value)
        {
            return seconds / SECOND_IN_ONE_DAY / 7 * neg_value;
        }
    };

    struct DayDiffResultCalculator
    {
        static inline Int64 execute(const Int64 seconds, const Int64 , const Int64 , const int neg_value)
        {
            return seconds / SECOND_IN_ONE_DAY * neg_value;
        }
    };

    struct HourDiffResultCalculator
    {
        static inline Int64 execute(const Int64 seconds, const Int64 , const Int64 , const int neg_value)
        {
            return seconds / 3600 * neg_value;
        }
    };

    struct MinuteDiffResultCalculator
    {
        static inline Int64 execute(const Int64 seconds, const Int64 , const Int64 , const int neg_value)
        {
            return seconds / 60 * neg_value;
        }
    };

    struct SecondDiffResultCalculator
    {
        static inline Int64 execute(const Int64 seconds, const Int64 , const Int64 , const int neg_value)
        {
            return seconds * neg_value;
        }
    };

    struct MicroSecondDiffResultCalculator
    {
        static inline Int64 execute(const Int64 seconds, const Int64 micro_seconds, const Int64 , const int neg_value)
        {
            return (seconds * E6 + micro_seconds) * neg_value;
        }
    };

    template <typename MonthDiffCalculator, typename ResultCalculator>
    Int64 calculate(UInt64 x, UInt64 y)
    {
        MyDateTime x_time(x);
        MyDateTime y_time(y);
        Int64 seconds = 0;
        int micro_seconds = 0;
        bool neg = false;
        calculateTimeDiff(x_time, y_time, seconds, micro_seconds, neg);
        UInt32 months = MonthDiffCalculator::execute(x_time, y_time, neg);
        return ResultCalculator::execute(seconds, micro_seconds, months, neg ? -1 : 1);
    }
};

/** TiDBDateDiff(t1, t2)
 *  Supports for tidb's dateDiff,
 *  returns t1 − t2 expressed as a value in days from one date to the other.
 *  Only the date parts of the values are used in the calculation.
 */
class FunctionTiDBDateDiff : public IFunction
{
public:
    static constexpr auto name = "tidbDateDiff";
    static FunctionPtr create(const Context &) { return std::make_shared<FunctionTiDBDateDiff>(); };

    String getName() const override
    {
        return name;
    }

    bool isVariadic() const override { return false; }
    size_t getNumberOfArguments() const override { return 2; }

    DataTypePtr getReturnTypeImpl(const DataTypes & arguments) const override
    {
        if(!removeNullable(arguments[0]).get()->isDateOrDateTime())
            throw Exception("First argument for function " + getName() + " must be MyDate or MyDateTime",
                            ErrorCodes::ILLEGAL_TYPE_OF_ARGUMENT);

        if(!removeNullable(arguments[1]).get()->isDateOrDateTime())
            throw Exception("Second argument for function " + getName() + " must be MyDate or MyDateTime",
                            ErrorCodes::ILLEGAL_TYPE_OF_ARGUMENT);

        // to align with tidb, dateDiff with zeroDate input should return null, so always return nullable type
        return makeNullable(std::make_shared<DataTypeInt64>());
    }

    bool useDefaultImplementationForNulls() const override { return false; }
    bool useDefaultImplementationForConstants() const override { return true; }

    void executeImpl(Block & block, const ColumnNumbers & arguments, size_t result) override
    {
        bool has_nullable = false;
        bool has_null_constant = false;
        for(const auto & arg : arguments)
        {
            const auto & elem = block.getByPosition(arg);
            has_nullable |= elem.type->isNullable();
            has_null_constant |= elem.type->onlyNull();
        }

        if (has_null_constant)
        {
            block.getByPosition(result).column = block.getByPosition(result).type->createColumnConst(block.rows(), Null());
            return;
        }

        ColumnPtr x_p = block.getByPosition(arguments[0]).column;
        ColumnPtr y_p = block.getByPosition(arguments[1]).column;
        if (has_nullable)
        {
            Block temporary_block = createBlockWithNestedColumns(block, arguments, result);
            x_p = temporary_block.getByPosition(arguments[0]).column;
            y_p = temporary_block.getByPosition(arguments[1]).column;
        }

        const IColumn & x = *x_p;
        const IColumn & y = *y_p;

        size_t rows = block.rows();
        auto res = ColumnInt64::create(rows);
        auto result_null_map = ColumnUInt8::create(rows);

        dispatch(x, y, res->getData(), result_null_map->getData());

        if (block.getByPosition(arguments[0]).type->isNullable()
            || block.getByPosition(arguments[1]).type->isNullable())
        {
            ColumnUInt8::Container &vec_result_null_map = result_null_map->getData();
            ColumnPtr x_p = block.getByPosition(arguments[0]).column;
            ColumnPtr y_p = block.getByPosition(arguments[1]).column;
            for (size_t i = 0; i < rows; i++) {
                vec_result_null_map[i] |= (x_p->isNullAt(i) || y_p->isNullAt(i));
            }
        }
        block.getByPosition(result).column = ColumnNullable::create(std::move(res), std::move(result_null_map));
    }
private:
    void dispatch(const IColumn & x, const IColumn & y, ColumnInt64::Container & res, ColumnUInt8::Container & res_null_map)
    {
        auto * x_const = checkAndGetColumnConst<ColumnUInt64>(&x);
        auto * y_const = checkAndGetColumnConst<ColumnUInt64>(&y);
        if(x_const)
        {
            auto * y_vec = checkAndGetColumn<ColumnUInt64>(&y);
            constant_vector(x_const->getValue<UInt64>(), *y_vec, res, res_null_map);
        }
        else if (y_const)
        {
            auto * x_vec = checkAndGetColumn<ColumnUInt64>(&x);
            vector_constant(*x_vec, y_const->getValue<UInt64>(), res, res_null_map);
        }
        else
        {
            auto * x_vec = checkAndGetColumn<ColumnUInt64>(&x);
            auto * y_vec = checkAndGetColumn<ColumnUInt64>(&y);
            vector_vector(*x_vec, *y_vec, res, res_null_map);
        }
    }

    void vector_vector(const ColumnVector<UInt64> & x, const ColumnVector<UInt64> & y,
                       ColumnInt64::Container & result, ColumnUInt8::Container & result_null_map)
    {
        const auto & x_data = x.getData();
        const auto & y_data = y.getData();
        for (size_t i = 0, size = x.size(); i < size; ++i)
        {
            result_null_map[i] = (x_data[i] == 0 || y_data[i] == 0);
            if (!result_null_map[i])
                result[i] = calculate(x_data[i], y_data[i]);
        }
    }

    void vector_constant(const ColumnVector<UInt64> & x, UInt64 y,
                         ColumnInt64::Container & result, ColumnUInt8::Container & result_null_map)
    {
        const auto & x_data = x.getData();
        if (y == 0)
        {
            for (size_t i = 0, size = x.size(); i < size; ++i)
                result_null_map[i] = 1;
        }
        else
        {
            for (size_t i = 0, size = x.size(); i < size; ++i)
            {
                result_null_map[i] = (x_data[i] == 0);
                if (!result_null_map[i])
                    result[i] = calculate(x_data[i], y);
            }
        }
    }

    void constant_vector(UInt64 x, const ColumnVector<UInt64> & y,
                         ColumnInt64::Container & result, ColumnUInt8::Container & result_null_map)
    {
        const auto & y_data = y.getData();
        if (x == 0)
        {
            for (size_t i = 0, size = y.size(); i < size; ++i)
                result_null_map[i] = 1;
        }
        else
        {
            for (size_t i = 0, size = y.size(); i < size; ++i) {
                result_null_map[i] = (y_data[i] == 0);
                if (!result_null_map[i])
                    result[i] = calculate(x, y_data[i]);
            }
        }
    }

    Int64 calculate(UInt64 x_packed, UInt64 y_packed)
    {
        MyDateTime x(x_packed);
        MyDateTime y(y_packed);

        Int64 days_x = calcDayNum(x.year, x.month, x.day);
        Int64 days_y = calcDayNum(y.year, y.month, y.day);

        return days_y - days_x;
    }
};

/** dateDiff('unit', t1, t2, [timezone])
  * t1 and t2 can be Date or DateTime
  *
  * If timezone is specified, it applied to both arguments.
  * If not, timezones from datatypes t1 and t2 are used.
  * If that timezones are not the same, the result is unspecified.
  *
  * Timezone matters because days can have different length.
  */
class FunctionDateDiff : public IFunction
{
public:
    static constexpr auto name = "dateDiff";
    static FunctionPtr create(const Context &) { return std::make_shared<FunctionDateDiff>(); };

    String getName() const override
    {
        return name;
    }

    bool isVariadic() const override { return true; }
    size_t getNumberOfArguments() const override { return 0; }

    DataTypePtr getReturnTypeImpl(const DataTypes & arguments) const override
    {
        if (arguments.size() != 3 && arguments.size() != 4)
            throw Exception("Number of arguments for function " + getName() + " doesn't match: passed "
                + toString(arguments.size()) + ", should be 3 or 4",
                ErrorCodes::NUMBER_OF_ARGUMENTS_DOESNT_MATCH);

        if (!arguments[0]->isString())
            throw Exception("First argument for function " + getName() + " (unit) must be String",
                ErrorCodes::ILLEGAL_TYPE_OF_ARGUMENT);

        if (!arguments[1]->isDateOrDateTime())
            throw Exception("Second argument for function " + getName() + " must be Date or DateTime",
                ErrorCodes::ILLEGAL_TYPE_OF_ARGUMENT);

        if (!arguments[2]->isDateOrDateTime())
            throw Exception("Third argument for function " + getName() + " must be Date or DateTime",
                ErrorCodes::ILLEGAL_TYPE_OF_ARGUMENT);

        if (arguments.size() == 4 && !arguments[3]->isString())
            throw Exception("Fourth argument for function " + getName() + " (timezone) must be String",
                ErrorCodes::ILLEGAL_TYPE_OF_ARGUMENT);

        return std::make_shared<DataTypeInt64>();
    }

    bool useDefaultImplementationForConstants() const override { return true; }
    ColumnNumbers getArgumentsThatAreAlwaysConstant() const override { return {0, 3}; }

    void executeImpl(Block & block, const ColumnNumbers & arguments, size_t result) override
    {
        auto * unit_column = checkAndGetColumnConst<ColumnString>(block.getByPosition(arguments[0]).column.get());
        if (!unit_column)
            throw Exception("First argument for function " + getName() + " must be constant String", ErrorCodes::ILLEGAL_COLUMN);

        String unit = Poco::toLower(unit_column->getValue<String>());

        const IColumn & x = *block.getByPosition(arguments[1]).column;
        const IColumn & y = *block.getByPosition(arguments[2]).column;

        size_t rows = block.rows();
        auto res = ColumnInt64::create(rows);

        const DateLUTImpl & timezone_x = extractTimeZoneFromFunctionArguments(block, arguments, 3, 1);
        const DateLUTImpl & timezone_y = extractTimeZoneFromFunctionArguments(block, arguments, 3, 2);

        if (unit == "year" || unit == "yy" || unit == "yyyy")
            dispatchForColumns<ToRelativeYearNumImpl>(x, y, timezone_x, timezone_y, res->getData());
        else if (unit == "quarter" || unit == "qq" || unit == "q")
            dispatchForColumns<ToRelativeQuarterNumImpl>(x, y, timezone_x, timezone_y, res->getData());
        else if (unit == "month" || unit == "mm" || unit == "m")
            dispatchForColumns<ToRelativeMonthNumImpl>(x, y, timezone_x, timezone_y, res->getData());
        else if (unit == "week" || unit == "wk" || unit == "ww")
            dispatchForColumns<ToRelativeWeekNumImpl>(x, y, timezone_x, timezone_y, res->getData());
        else if (unit == "day" || unit == "dd" || unit == "d")
            dispatchForColumns<ToRelativeDayNumImpl>(x, y, timezone_x, timezone_y, res->getData());
        else if (unit == "hour" || unit == "hh")
            dispatchForColumns<ToRelativeHourNumImpl>(x, y, timezone_x, timezone_y, res->getData());
        else if (unit == "minute" || unit == "mi" || unit == "n")
            dispatchForColumns<ToRelativeMinuteNumImpl>(x, y, timezone_x, timezone_y, res->getData());
        else if (unit == "second" || unit == "ss" || unit == "s")
            dispatchForColumns<ToRelativeSecondNumImpl>(x, y, timezone_x, timezone_y, res->getData());
        else
            throw Exception("Function " + getName() + " does not support '" + unit + "' unit", ErrorCodes::BAD_ARGUMENTS);

        block.getByPosition(result).column = std::move(res);
    }

private:
    template <typename Transform>
    void dispatchForColumns(
        const IColumn & x, const IColumn & y,
        const DateLUTImpl & timezone_x, const DateLUTImpl & timezone_y,
        ColumnInt64::Container & result)
    {
        if (auto * x_vec = checkAndGetColumn<ColumnUInt16>(&x))
            dispatchForSecondColumn<Transform>(*x_vec, y, timezone_x, timezone_y, result);
        else if (auto * x_vec = checkAndGetColumn<ColumnUInt32>(&x))
            dispatchForSecondColumn<Transform>(*x_vec, y, timezone_x, timezone_y, result);
        else if (auto * x_const = checkAndGetColumnConst<ColumnUInt16>(&x))
            dispatchConstForSecondColumn<Transform>(x_const->getValue<UInt16>(), y, timezone_x, timezone_y, result);
        else if (auto * x_const = checkAndGetColumnConst<ColumnUInt32>(&x))
            dispatchConstForSecondColumn<Transform>(x_const->getValue<UInt32>(), y, timezone_x, timezone_y, result);
        else
            throw Exception("Illegal column for first argument of function " + getName() + ", must be Date or DateTime", ErrorCodes::ILLEGAL_COLUMN);
    }

    template <typename Transform, typename T1>
    void dispatchForSecondColumn(
        const ColumnVector<T1> & x, const IColumn & y,
        const DateLUTImpl & timezone_x, const DateLUTImpl & timezone_y,
        ColumnInt64::Container & result)
    {
        if (auto * y_vec = checkAndGetColumn<ColumnUInt16>(&y))
            vector_vector<Transform>(x, *y_vec, timezone_x, timezone_y, result);
        else if (auto * y_vec = checkAndGetColumn<ColumnUInt32>(&y))
            vector_vector<Transform>(x, *y_vec, timezone_x, timezone_y, result);
        else if (auto * y_const = checkAndGetColumnConst<ColumnUInt16>(&y))
            vector_constant<Transform>(x, y_const->getValue<UInt16>(), timezone_x, timezone_y, result);
        else if (auto * y_const = checkAndGetColumnConst<ColumnUInt32>(&y))
            vector_constant<Transform>(x, y_const->getValue<UInt32>(), timezone_x, timezone_y, result);
        else
            throw Exception("Illegal column for second argument of function " + getName() + ", must be Date or DateTime", ErrorCodes::ILLEGAL_COLUMN);
    }

    template <typename Transform, typename T1>
    void dispatchConstForSecondColumn(
        T1 x, const IColumn & y,
        const DateLUTImpl & timezone_x, const DateLUTImpl & timezone_y,
        ColumnInt64::Container & result)
    {
        if (auto * y_vec = checkAndGetColumn<ColumnUInt16>(&y))
            constant_vector<Transform>(x, *y_vec, timezone_x, timezone_y, result);
        else if (auto * y_vec = checkAndGetColumn<ColumnUInt32>(&y))
            constant_vector<Transform>(x, *y_vec, timezone_x, timezone_y, result);
        else
            throw Exception("Illegal column for second argument of function " + getName() + ", must be Date or DateTime", ErrorCodes::ILLEGAL_COLUMN);
    }

    template <typename Transform, typename T1, typename T2>
    void vector_vector(
        const ColumnVector<T1> & x, const ColumnVector<T2> & y,
        const DateLUTImpl & timezone_x, const DateLUTImpl & timezone_y,
        ColumnInt64::Container & result)
    {
        const auto & x_data = x.getData();
        const auto & y_data = y.getData();
        for (size_t i = 0, size = x.size(); i < size; ++i)
            result[i] = calculate<Transform>(x_data[i], y_data[i], timezone_x, timezone_y);
    }

    template <typename Transform, typename T1, typename T2>
    void vector_constant(
        const ColumnVector<T1> & x, T2 y,
        const DateLUTImpl & timezone_x, const DateLUTImpl & timezone_y,
        ColumnInt64::Container & result)
    {
        const auto & x_data = x.getData();
        for (size_t i = 0, size = x.size(); i < size; ++i)
            result[i] = calculate<Transform>(x_data[i], y, timezone_x, timezone_y);
    }

    template <typename Transform, typename T1, typename T2>
    void constant_vector(
        T1 x, const ColumnVector<T2> & y,
        const DateLUTImpl & timezone_x, const DateLUTImpl & timezone_y,
        ColumnInt64::Container & result)
    {
        const auto & y_data = y.getData();
        for (size_t i = 0, size = y.size(); i < size; ++i)
            result[i] = calculate<Transform>(x, y_data[i], timezone_x, timezone_y);
    }

    template <typename Transform, typename T1, typename T2>
    Int64 calculate(T1 x, T2 y, const DateLUTImpl & timezone_x, const DateLUTImpl & timezone_y)
    {
        return Int64(Transform::execute(y, timezone_y))
             - Int64(Transform::execute(x, timezone_x));
    }
};


/// Get the current time. (It is a constant, it is evaluated once for the entire query.)
class FunctionNow : public IFunction
{
public:
    static constexpr auto name = "now";
    static FunctionPtr create(const Context &) { return std::make_shared<FunctionNow>(); };

    String getName() const override
    {
        return name;
    }

    size_t getNumberOfArguments() const override { return 0; }

    DataTypePtr getReturnTypeImpl(const DataTypes & /*arguments*/) const override
    {
        return std::make_shared<DataTypeDateTime>();
    }

    bool isDeterministic() override { return false; }

    void executeImpl(Block & block, const ColumnNumbers & /*arguments*/, size_t result) override
    {
        block.getByPosition(result).column = DataTypeUInt32().createColumnConst(
            block.rows(),
            static_cast<UInt64>(time(nullptr)));
    }
};


class FunctionToday : public IFunction
{
public:
    static constexpr auto name = "today";
    static FunctionPtr create(const Context &) { return std::make_shared<FunctionToday>(); };

    String getName() const override
    {
        return name;
    }

    size_t getNumberOfArguments() const override { return 0; }

    DataTypePtr getReturnTypeImpl(const DataTypes & /*arguments*/) const override
    {
        return std::make_shared<DataTypeDate>();
    }

    bool isDeterministic() override { return false; }

    void executeImpl(Block & block, const ColumnNumbers & /*arguments*/, size_t result) override
    {
        block.getByPosition(result).column = DataTypeUInt16().createColumnConst(
            block.rows(),
            UInt64(DateLUT::instance().toDayNum(time(nullptr))));
    }
};


class FunctionYesterday : public IFunction
{
public:
    static constexpr auto name = "yesterday";
    static FunctionPtr create(const Context &) { return std::make_shared<FunctionYesterday>(); };

    String getName() const override
    {
        return name;
    }

    size_t getNumberOfArguments() const override { return 0; }

    DataTypePtr getReturnTypeImpl(const DataTypes & /*arguments*/) const override
    {
        return std::make_shared<DataTypeDate>();
    }

    bool isDeterministic() override { return false; }

    void executeImpl(Block & block, const ColumnNumbers & /*arguments*/, size_t result) override
    {
        block.getByPosition(result).column = DataTypeUInt16().createColumnConst(
            block.rows(),
            UInt64(DateLUT::instance().toDayNum(time(nullptr)) - 1));
    }
};

class FunctionMyTimeZoneConvertByOffset : public IFunction
{
    using FromFieldType = typename DataTypeMyDateTime::FieldType;
    using ToFieldType = typename DataTypeMyDateTime::FieldType;
public:
    static FunctionPtr create(const Context &) { return std::make_shared<FunctionMyTimeZoneConvertByOffset>(); };
    static constexpr auto name = "ConvertTimeZoneByOffset";

    String getName() const override
    {
        return name;
    }

    size_t getNumberOfArguments() const override {return 2; }

    bool useDefaultImplementationForConstants() const override { return true; }

    ColumnNumbers getArgumentsThatAreAlwaysConstant() const override { return {1}; }


    DataTypePtr getReturnTypeImpl(const ColumnsWithTypeAndName & arguments) const override
    {
        if (arguments.size() != 2)
            throw Exception("Number of arguments for function " + getName() + " doesn't match: passed "
                            + toString(arguments.size()) + ", should be 2",
                            ErrorCodes::NUMBER_OF_ARGUMENTS_DOESNT_MATCH);

        if (!checkDataType<DataTypeMyDateTime>(arguments[0].type.get()))
            throw Exception{
                    "Illegal type " + arguments[0].type->getName() + " of first argument of function " + getName() +
                    ". Should be MyDateTime", ErrorCodes::ILLEGAL_TYPE_OF_ARGUMENT};
        if (!arguments[1].type->isInteger())
            throw Exception{
                    "Illegal type " + arguments[1].type->getName() + " of second argument of function " + getName() +
                    ". Should be Integer type", ErrorCodes::ILLEGAL_TYPE_OF_ARGUMENT};

        return arguments[0].type;
    }

    void executeImpl(Block & block, const ColumnNumbers & arguments, size_t result) override {
        static const DateLUTImpl & UTC = DateLUT::instance("UTC");
        if (const ColumnVector<FromFieldType> *col_from
                = checkAndGetColumn<ColumnVector<FromFieldType>>(block.getByPosition(arguments[0]).column.get())) {
            auto col_to = ColumnVector<ToFieldType>::create();
            const typename ColumnVector<FromFieldType>::Container &vec_from = col_from->getData();
            typename ColumnVector<ToFieldType>::Container &vec_to = col_to->getData();
            size_t size = vec_from.size();
            vec_to.resize(size);

            const auto offset_col = block.getByPosition(arguments.back()).column.get();
            if (!offset_col->isColumnConst())
                throw Exception{
                        "Second argument of function " + getName() + " must be an integral constant",
                        ErrorCodes::ILLEGAL_COLUMN};

            const auto offset = offset_col->getInt(0);
            for (size_t i = 0; i < size; ++i) {
                UInt64 result_time = vec_from[i] + offset;
                // todo maybe affected by daytime saving, need double check
                convertTimeZoneByOffset(vec_from[i], result_time, offset, UTC);
                vec_to[i] = result_time;
            }

            block.getByPosition(result).column = std::move(col_to);
        } else
            throw Exception("Illegal column " + block.getByPosition(arguments[0]).column->getName()
                            + " of first argument of function " + name,
                            ErrorCodes::ILLEGAL_COLUMN);
    }

};
template <bool convert_from_utc>
class FunctionMyTimeZoneConverter : public IFunction
{
    using FromFieldType = typename DataTypeMyDateTime::FieldType;
    using ToFieldType = typename DataTypeMyDateTime::FieldType;
public:
    static constexpr auto name = convert_from_utc ? "ConvertTimeZoneFromUTC": "ConvertTimeZoneToUTC";
    static FunctionPtr create(const Context &) {return std::make_shared<FunctionMyTimeZoneConverter>(); };

    String getName() const override
    {
        return name;
    }

    size_t getNumberOfArguments() const override { return 2; }

    bool useDefaultImplementationForConstants() const override { return true; }

    ColumnNumbers getArgumentsThatAreAlwaysConstant() const override { return {1}; }

    DataTypePtr getReturnTypeImpl(const ColumnsWithTypeAndName & arguments) const override
    {
        if (arguments.size() != 2)
            throw Exception("Number of arguments for function " + getName() + " doesn't match: passed "
                + toString(arguments.size()) + ", should be 2",
                ErrorCodes::NUMBER_OF_ARGUMENTS_DOESNT_MATCH);

        if (!checkDataType<DataTypeMyDateTime>(arguments[0].type.get()))
            throw Exception{
                "Illegal type " + arguments[0].type->getName() + " of argument of function " + getName() +
                ". Should be MyDateTime", ErrorCodes::ILLEGAL_TYPE_OF_ARGUMENT};

        return arguments[0].type;
    }

    void executeImpl(Block & block, const ColumnNumbers & arguments, size_t result) override
    {
        if (const ColumnVector<FromFieldType> * col_from
            = checkAndGetColumn<ColumnVector<FromFieldType>>(block.getByPosition(arguments[0]).column.get()))
        {
            auto col_to = ColumnVector<ToFieldType>::create();
            const typename ColumnVector<FromFieldType>::Container & vec_from = col_from->getData();
            typename ColumnVector<ToFieldType>::Container & vec_to = col_to->getData();
            size_t size = vec_from.size();
            vec_to.resize(size);

            static const auto & time_zone_utc = DateLUT::instance("UTC");
            const auto & time_zone_other = extractTimeZoneFromFunctionArguments(block, arguments, 1, 0);
            for (size_t i = 0; i < size; ++i)
            {
                UInt64 result_time = 0;
                if constexpr (convert_from_utc)
                    convertTimeZone(vec_from[i], result_time, time_zone_utc, time_zone_other);
                else
                    convertTimeZone(vec_from[i], result_time, time_zone_other, time_zone_utc);
                vec_to[i] = result_time;
            }

            block.getByPosition(result).column = std::move(col_to);
        }
        else
            throw Exception("Illegal column " + block.getByPosition(arguments[0]).column->getName()
            + " of first argument of function " + name,
            ErrorCodes::ILLEGAL_COLUMN);
    }
};

/// Just changes time zone information for data type. The calculation is free.
class FunctionToTimeZone : public IFunction
{
public:
    static constexpr auto name = "toTimeZone";
    static FunctionPtr create(const Context &) { return std::make_shared<FunctionToTimeZone>(); };

    String getName() const override
    {
        return name;
    }

    size_t getNumberOfArguments() const override { return 2; }

    DataTypePtr getReturnTypeImpl(const ColumnsWithTypeAndName & arguments) const override
    {
        if (arguments.size() != 2)
            throw Exception("Number of arguments for function " + getName() + " doesn't match: passed "
                + toString(arguments.size()) + ", should be 2",
                ErrorCodes::NUMBER_OF_ARGUMENTS_DOESNT_MATCH);

        if (!checkDataType<DataTypeDateTime>(arguments[0].type.get()))
            throw Exception{
                "Illegal type " + arguments[0].type->getName() + " of argument of function " + getName() +
                ". Should be DateTime", ErrorCodes::ILLEGAL_TYPE_OF_ARGUMENT};

        String time_zone_name = extractTimeZoneNameFromFunctionArguments(arguments, 1, 0);
        return std::make_shared<DataTypeDateTime>(time_zone_name);
    }

    void executeImpl(Block & block, const ColumnNumbers & arguments, size_t result) override
    {
        block.getByPosition(result).column = block.getByPosition(arguments[0]).column;
    }
};


class FunctionTimeSlot : public IFunction
{
public:
    static constexpr auto name = "timeSlot";
    static FunctionPtr create(const Context &) { return std::make_shared<FunctionTimeSlot>(); };

    String getName() const override
    {
        return name;
    }

    size_t getNumberOfArguments() const override { return 1; }

    DataTypePtr getReturnTypeImpl(const DataTypes & arguments) const override
    {
        if (!checkDataType<DataTypeDateTime>(arguments[0].get()))
            throw Exception("Illegal type " + arguments[0]->getName() + " of first argument of function " + getName() + ". Must be DateTime.",
                ErrorCodes::ILLEGAL_TYPE_OF_ARGUMENT);

        return std::make_shared<DataTypeDateTime>();
    }

    bool useDefaultImplementationForConstants() const override { return true; }

    void executeImpl(Block & block, const ColumnNumbers & arguments, size_t result) override
    {
        if (const ColumnUInt32 * times = typeid_cast<const ColumnUInt32 *>(block.getByPosition(arguments[0]).column.get()))
        {
            auto res = ColumnUInt32::create();
            ColumnUInt32::Container & res_vec = res->getData();
            const ColumnUInt32::Container & vec = times->getData();

            size_t size = vec.size();
            res_vec.resize(size);

            for (size_t i = 0; i < size; ++i)
                res_vec[i] = vec[i] / TIME_SLOT_SIZE * TIME_SLOT_SIZE;

            block.getByPosition(result).column = std::move(res);
        }
        else
            throw Exception("Illegal column " + block.getByPosition(arguments[0]).column->getName()
                    + " of argument of function " + getName(),
                ErrorCodes::ILLEGAL_COLUMN);
    }
};


template <typename DurationType>
struct TimeSlotsImpl
{
    static void vector_vector(
        const PaddedPODArray<UInt32> & starts, const PaddedPODArray<DurationType> & durations,
        PaddedPODArray<UInt32> & result_values, ColumnArray::Offsets & result_offsets)
    {
        size_t size = starts.size();

        result_offsets.resize(size);
        result_values.reserve(size);

        ColumnArray::Offset current_offset = 0;
        for (size_t i = 0; i < size; ++i)
        {
            for (UInt32 value = starts[i] / TIME_SLOT_SIZE; value <= (starts[i] + durations[i]) / TIME_SLOT_SIZE; ++value)
            {
                result_values.push_back(value * TIME_SLOT_SIZE);
                ++current_offset;
            }

            result_offsets[i] = current_offset;
        }
    }

    static void vector_constant(
        const PaddedPODArray<UInt32> & starts, DurationType duration,
        PaddedPODArray<UInt32> & result_values, ColumnArray::Offsets & result_offsets)
    {
        size_t size = starts.size();

        result_offsets.resize(size);
        result_values.reserve(size);

        ColumnArray::Offset current_offset = 0;
        for (size_t i = 0; i < size; ++i)
        {
            for (UInt32 value = starts[i] / TIME_SLOT_SIZE; value <= (starts[i] + duration) / TIME_SLOT_SIZE; ++value)
            {
                result_values.push_back(value * TIME_SLOT_SIZE);
                ++current_offset;
            }

            result_offsets[i] = current_offset;
        }
    }

    static void constant_vector(
        UInt32 start, const PaddedPODArray<DurationType> & durations,
        PaddedPODArray<UInt32> & result_values, ColumnArray::Offsets & result_offsets)
    {
        size_t size = durations.size();

        result_offsets.resize(size);
        result_values.reserve(size);

        ColumnArray::Offset current_offset = 0;
        for (size_t i = 0; i < size; ++i)
        {
            for (UInt32 value = start / TIME_SLOT_SIZE; value <= (start + durations[i]) / TIME_SLOT_SIZE; ++value)
            {
                result_values.push_back(value * TIME_SLOT_SIZE);
                ++current_offset;
            }

            result_offsets[i] = current_offset;
        }
    }

    static void constant_constant(
        UInt32 start, DurationType duration,
        Array & result)
    {
        for (UInt32 value = start / TIME_SLOT_SIZE; value <= (start + duration) / TIME_SLOT_SIZE; ++value)
            result.push_back(static_cast<UInt64>(value * TIME_SLOT_SIZE));
    }
};


class FunctionTimeSlots : public IFunction
{
public:
    static constexpr auto name = "timeSlots";
    static FunctionPtr create(const Context &) { return std::make_shared<FunctionTimeSlots>(); };

    String getName() const override
    {
        return name;
    }

    size_t getNumberOfArguments() const override { return 2; }

    DataTypePtr getReturnTypeImpl(const DataTypes & arguments) const override
    {
        if (!checkDataType<DataTypeDateTime>(arguments[0].get()))
            throw Exception("Illegal type " + arguments[0]->getName() + " of first argument of function " + getName() + ". Must be DateTime.",
                ErrorCodes::ILLEGAL_TYPE_OF_ARGUMENT);

        if (!checkDataType<DataTypeUInt32>(arguments[1].get()))
            throw Exception("Illegal type " + arguments[1]->getName() + " of second argument of function " + getName() + ". Must be UInt32.",
                ErrorCodes::ILLEGAL_TYPE_OF_ARGUMENT);

        return std::make_shared<DataTypeArray>(std::make_shared<DataTypeDateTime>());
    }

    void executeImpl(Block & block, const ColumnNumbers & arguments, size_t result) override
    {
        auto starts = checkAndGetColumn<ColumnUInt32>(block.getByPosition(arguments[0]).column.get());
        auto const_starts = checkAndGetColumnConst<ColumnUInt32>(block.getByPosition(arguments[0]).column.get());

        auto durations = checkAndGetColumn<ColumnUInt32>(block.getByPosition(arguments[1]).column.get());
        auto const_durations = checkAndGetColumnConst<ColumnUInt32>(block.getByPosition(arguments[1]).column.get());

        auto res = ColumnArray::create(ColumnUInt32::create());
        ColumnUInt32::Container & res_values = typeid_cast<ColumnUInt32 &>(res->getData()).getData();

        if (starts && durations)
        {
            TimeSlotsImpl<UInt32>::vector_vector(starts->getData(), durations->getData(), res_values, res->getOffsets());
            block.getByPosition(result).column = std::move(res);
        }
        else if (starts && const_durations)
        {
            TimeSlotsImpl<UInt32>::vector_constant(starts->getData(), const_durations->getValue<UInt32>(), res_values, res->getOffsets());
            block.getByPosition(result).column = std::move(res);
        }
        else if (const_starts && durations)
        {
            TimeSlotsImpl<UInt32>::constant_vector(const_starts->getValue<UInt32>(), durations->getData(), res_values, res->getOffsets());
            block.getByPosition(result).column = std::move(res);
        }
        else if (const_starts && const_durations)
        {
            Array const_res;
            TimeSlotsImpl<UInt32>::constant_constant(const_starts->getValue<UInt32>(), const_durations->getValue<UInt32>(), const_res);
            block.getByPosition(result).column = block.getByPosition(result).type->createColumnConst(block.rows(), const_res);
        }
        else
            throw Exception("Illegal columns " + block.getByPosition(arguments[0]).column->getName()
                    + ", " + block.getByPosition(arguments[1]).column->getName()
                    + " of arguments of function " + getName(),
                ErrorCodes::ILLEGAL_COLUMN);
    }
};

struct ExtractMyDateTimeImpl
{
    static Int64 extract_year(UInt64 packed)
    {
        static const auto & lut = DateLUT::instance();
        return ToYearImpl::execute(packed, lut);
    }

    static Int64 extract_quater(UInt64 packed)
    {
        static const auto & lut = DateLUT::instance();
        return ToQuarterImpl::execute(packed, lut);
    }

    static Int64 extract_month(UInt64 packed)
    {
        static const auto & lut = DateLUT::instance();
        return ToMonthImpl::execute(packed, lut);
    }

    static Int64 extract_week(UInt64 packed)
    {
        MyDateTime datetime(packed);
        return datetime.week(0);
    }

    static Int64 extract_day(UInt64 packed) { return (packed >> 41) & ((1 << 5) - 1); }

    static Int64 extract_day_microsecond(UInt64 packed)
    {
        MyDateTime datetime(packed);
        Int64 day = datetime.day;
        Int64 h = datetime.hour;
        Int64 m = datetime.minute;
        Int64 s = datetime.second;
        return (day * 1000000 + h * 10000 + m * 100 + s) * 1000000 + datetime.micro_second;
    }

    static Int64 extract_day_second(UInt64 packed)
    {
        MyDateTime datetime(packed);
        Int64 day = datetime.day;
        Int64 h = datetime.hour;
        Int64 m = datetime.minute;
        Int64 s = datetime.second;
        return day * 1000000 + h * 10000 + m * 100 + s;
    }

    static Int64 extract_day_minute(UInt64 packed)
    {
        MyDateTime datetime(packed);
        Int64 day = datetime.day;
        Int64 h = datetime.hour;
        Int64 m = datetime.minute;
        return day * 10000 + h * 100 + m;
    }

    static Int64 extract_day_hour(UInt64 packed)
    {
        MyDateTime datetime(packed);
        Int64 day = datetime.day;
        Int64 h = datetime.hour;
        return day * 100 + h;
    }

    static Int64 extract_year_month(UInt64 packed)
    {
        Int64 y = extract_year(packed);
        Int64 m = extract_month(packed);
        return y * 100 + m;
    }
};

class FunctionExtractMyDateTime : public IFunction
{
public:
    static constexpr auto name = "extractMyDateTime";
    static FunctionPtr create(const Context &) { return std::make_shared<FunctionExtractMyDateTime>(); };

    String getName() const override { return name; }

    size_t getNumberOfArguments() const override { return 2; }

    DataTypePtr getReturnTypeImpl(const DataTypes & arguments) const override
    {
        if (!arguments[0]->isString())
            throw TiFlashException("First argument for function " + getName() + " (unit) must be String", Errors::Coprocessor::BadRequest);

        // TODO: Support Extract from string, see https://github.com/pingcap/tidb/issues/22700
        // if (!(arguments[1]->isString() || arguments[1]->isDateOrDateTime()))
        if (!arguments[1]->isMyDateOrMyDateTime())
            throw TiFlashException(
                "Illegal type " + arguments[1]->getName() + " of second argument of function " + getName() + ". Must be DateOrDateTime.",
                Errors::Coprocessor::BadRequest);

        return std::make_shared<DataTypeInt64>();
    }

    bool useDefaultImplementationForConstants() const override { return true; }
    ColumnNumbers getArgumentsThatAreAlwaysConstant() const override { return {0}; }

    void executeImpl(Block & block, const ColumnNumbers & arguments, size_t result) override
    {
        auto * unit_column = checkAndGetColumnConst<ColumnString>(block.getByPosition(arguments[0]).column.get());
        if (!unit_column)
            throw TiFlashException(
                "First argument for function " + getName() + " must be constant String", Errors::Coprocessor::BadRequest);

        String unit = Poco::toLower(unit_column->getValue<String>());

        auto from_column = block.getByPosition(arguments[1]).column;

        size_t rows = block.rows();
        auto col_to = ColumnInt64::create(rows);
        auto & vec_to = col_to->getData();

        if (unit == "year")
            dispatch<ExtractMyDateTimeImpl::extract_year>(from_column, vec_to);
        else if (unit == "quarter")
            dispatch<ExtractMyDateTimeImpl::extract_quater>(from_column, vec_to);
        else if (unit == "month")
            dispatch<ExtractMyDateTimeImpl::extract_month>(from_column, vec_to);
        else if (unit == "week")
            dispatch<ExtractMyDateTimeImpl::extract_week>(from_column, vec_to);
        else if (unit == "day")
            dispatch<ExtractMyDateTimeImpl::extract_day>(from_column, vec_to);
        else if (unit == "day_microsecond")
            dispatch<ExtractMyDateTimeImpl::extract_day_microsecond>(from_column, vec_to);
        else if (unit == "day_second")
            dispatch<ExtractMyDateTimeImpl::extract_day_second>(from_column, vec_to);
        else if (unit == "day_minute")
            dispatch<ExtractMyDateTimeImpl::extract_day_minute>(from_column, vec_to);
        else if (unit == "day_hour")
            dispatch<ExtractMyDateTimeImpl::extract_day_hour>(from_column, vec_to);
        else if (unit == "year_month")
            dispatch<ExtractMyDateTimeImpl::extract_year_month>(from_column, vec_to);
        /// TODO: support ExtractDuration
        // else if (unit == "hour");
        // else if (unit == "minute");
        // else if (unit == "second");
        // else if (unit == "microsecond");
        // else if (unit == "second_microsecond");
        // else if (unit == "minute_microsecond");
        // else if (unit == "minute_second");
        // else if (unit == "hour_microsecond");
        // else if (unit == "hour_second");
        // else if (unit == "hour_minute");
        else
            throw TiFlashException("Function " + getName() + " does not support '" + unit + "' unit", Errors::Coprocessor::BadRequest);

        block.getByPosition(result).column = std::move(col_to);
    }

private:
    using Func = Int64 (*)(UInt64);

    template <Func F>
    static void dispatch(const ColumnPtr col_from, PaddedPODArray<Int64> & vec_to)
    {
        if (const auto * from = checkAndGetColumn<ColumnString>(col_from.get()); from)
        {
            const auto & data = from->getChars();
            const auto & offsets = from->getOffsets();
            if (checkColumnConst<ColumnString>(from))
            {
                StringRef string_ref(data.data(), offsets[0] - 1);
                constant_string<F>(string_ref, from->size(), vec_to);
            }
            else
            {
                vector_string<F>(data, offsets, vec_to);
            }
        }
        else if (const auto * from = checkAndGetColumn<ColumnUInt64>(col_from.get()); from)
        {
            const auto & data = from->getData();
            if (checkColumnConst<ColumnUInt64>(from))
            {
                constant_datetime<F>(from->getUInt(0), from->size(), vec_to);
            }
            else
            {
                vector_datetime<F>(data, vec_to);
            }
        }
    }

    template <Func F>
    static void constant_string(const StringRef & from, size_t size, PaddedPODArray<Int64> & vec_to)
    {
        vec_to.resize(size);
        auto from_value = get<UInt64>(parseMyDateTime(from.toString()));
        for (size_t i = 0; i < size; ++i)
        {
            vec_to[i] = F(from_value);
        }
    }

    template <Func F>
    static void vector_string(
        const ColumnString::Chars_t & vec_from, const ColumnString::Offsets & offsets_from, PaddedPODArray<Int64> & vec_to)
    {
        vec_to.resize(offsets_from.size() + 1);
        size_t current_offset = 0;
        for (size_t i = 0; i < offsets_from.size(); i++)
        {
            size_t next_offset = offsets_from[i];
            size_t string_size = next_offset - current_offset - 1;
            StringRef string_value(&vec_from[current_offset], string_size);
            auto packed_value = get<UInt64>(parseMyDateTime(string_value.toString()));
            vec_to[i] = F(packed_value);
            current_offset = next_offset;
        }
    }

    template <Func F>
    static void constant_datetime(const UInt64 & from, size_t size, PaddedPODArray<Int64> & vec_to)
    {
        vec_to.resize(size);
        for (size_t i = 0; i < size; ++i)
        {
            vec_to[i] = F(from);
        }
    }

    template <Func F>
    static void vector_datetime(const ColumnUInt64::Container & vec_from, PaddedPODArray<Int64> & vec_to)
    {
        vec_to.resize(vec_from.size());
        for (size_t i = 0; i < vec_from.size(); i++)
        {
            vec_to[i] = F(vec_from[i]);
        }
    }
};


using FunctionToYear = FunctionDateOrDateTimeToSomething<DataTypeUInt16, ToYearImpl>;
using FunctionToQuarter = FunctionDateOrDateTimeToSomething<DataTypeUInt8, ToQuarterImpl>;
using FunctionToMonth = FunctionDateOrDateTimeToSomething<DataTypeUInt8, ToMonthImpl>;
using FunctionToDayOfMonth = FunctionDateOrDateTimeToSomething<DataTypeUInt8, ToDayOfMonthImpl>;
using FunctionToDayOfWeek = FunctionDateOrDateTimeToSomething<DataTypeUInt8, ToDayOfWeekImpl>;
using FunctionToHour = FunctionDateOrDateTimeToSomething<DataTypeUInt8, ToHourImpl>;
using FunctionToMinute = FunctionDateOrDateTimeToSomething<DataTypeUInt8, ToMinuteImpl>;
using FunctionToSecond = FunctionDateOrDateTimeToSomething<DataTypeUInt8, ToSecondImpl>;
using FunctionToStartOfDay = FunctionDateOrDateTimeToSomething<DataTypeDateTime, ToStartOfDayImpl>;
using FunctionToMonday = FunctionDateOrDateTimeToSomething<DataTypeDate, ToMondayImpl>;
using FunctionToStartOfMonth = FunctionDateOrDateTimeToSomething<DataTypeDate, ToStartOfMonthImpl>;
using FunctionToStartOfQuarter = FunctionDateOrDateTimeToSomething<DataTypeDate, ToStartOfQuarterImpl>;
using FunctionToStartOfYear = FunctionDateOrDateTimeToSomething<DataTypeDate, ToStartOfYearImpl>;
using FunctionToStartOfMinute = FunctionDateOrDateTimeToSomething<DataTypeDateTime, ToStartOfMinuteImpl>;
using FunctionToStartOfFiveMinute = FunctionDateOrDateTimeToSomething<DataTypeDateTime, ToStartOfFiveMinuteImpl>;
using FunctionToStartOfFifteenMinutes = FunctionDateOrDateTimeToSomething<DataTypeDateTime, ToStartOfFifteenMinutesImpl>;
using FunctionToStartOfHour = FunctionDateOrDateTimeToSomething<DataTypeDateTime, ToStartOfHourImpl>;
using FunctionToTime = FunctionDateOrDateTimeToSomething<DataTypeDateTime, ToTimeImpl>;

using FunctionToRelativeYearNum = FunctionDateOrDateTimeToSomething<DataTypeUInt16, ToRelativeYearNumImpl>;
using FunctionToRelativeQuarterNum = FunctionDateOrDateTimeToSomething<DataTypeUInt32, ToRelativeQuarterNumImpl>;
using FunctionToRelativeMonthNum = FunctionDateOrDateTimeToSomething<DataTypeUInt32, ToRelativeMonthNumImpl>;
using FunctionToRelativeWeekNum = FunctionDateOrDateTimeToSomething<DataTypeUInt32, ToRelativeWeekNumImpl>;
using FunctionToRelativeDayNum = FunctionDateOrDateTimeToSomething<DataTypeUInt32, ToRelativeDayNumImpl>;
using FunctionToRelativeHourNum = FunctionDateOrDateTimeToSomething<DataTypeUInt32, ToRelativeHourNumImpl>;
using FunctionToRelativeMinuteNum = FunctionDateOrDateTimeToSomething<DataTypeUInt32, ToRelativeMinuteNumImpl>;
using FunctionToRelativeSecondNum = FunctionDateOrDateTimeToSomething<DataTypeUInt32, ToRelativeSecondNumImpl>;

using FunctionToYYYYMM = FunctionDateOrDateTimeToSomething<DataTypeUInt32, ToYYYYMMImpl>;
using FunctionToYYYYMMDD = FunctionDateOrDateTimeToSomething<DataTypeUInt32, ToYYYYMMDDImpl>;
using FunctionToYYYYMMDDhhmmss = FunctionDateOrDateTimeToSomething<DataTypeUInt64, ToYYYYMMDDhhmmssImpl>;

using FunctionAddSeconds = FunctionDateOrDateTimeAddInterval<AddSecondsImpl>;
using FunctionAddMinutes = FunctionDateOrDateTimeAddInterval<AddMinutesImpl>;
using FunctionAddHours = FunctionDateOrDateTimeAddInterval<AddHoursImpl>;
using FunctionAddDays = FunctionDateOrDateTimeAddInterval<AddDaysImpl>;
using FunctionAddWeeks = FunctionDateOrDateTimeAddInterval<AddWeeksImpl>;
using FunctionAddMonths = FunctionDateOrDateTimeAddInterval<AddMonthsImpl>;
using FunctionAddYears = FunctionDateOrDateTimeAddInterval<AddYearsImpl>;

using FunctionSubtractSeconds = FunctionDateOrDateTimeAddInterval<SubtractSecondsImpl>;
using FunctionSubtractMinutes = FunctionDateOrDateTimeAddInterval<SubtractMinutesImpl>;
using FunctionSubtractHours = FunctionDateOrDateTimeAddInterval<SubtractHoursImpl>;
using FunctionSubtractDays = FunctionDateOrDateTimeAddInterval<SubtractDaysImpl>;
using FunctionSubtractWeeks = FunctionDateOrDateTimeAddInterval<SubtractWeeksImpl>;
using FunctionSubtractMonths = FunctionDateOrDateTimeAddInterval<SubtractMonthsImpl>;
using FunctionSubtractYears = FunctionDateOrDateTimeAddInterval<SubtractYearsImpl>;

}<|MERGE_RESOLUTION|>--- conflicted
+++ resolved
@@ -1303,13 +1303,6 @@
             throw Exception("First argument for function " + getName() + " (unit) must be String",
                             ErrorCodes::ILLEGAL_TYPE_OF_ARGUMENT);
 
-<<<<<<< HEAD
-        if(!removeNullable(arguments[1])->isDateOrDateTime())
-            throw Exception("Second argument for function " + getName() + " must be MyDate or MyDateTime",
-                            ErrorCodes::ILLEGAL_TYPE_OF_ARGUMENT);
-
-        if(!removeNullable(arguments[2])->isDateOrDateTime())
-=======
         if(!checkDataType<DataTypeMyDateTime>(removeNullable(arguments[1]).get()) &&
            !checkDataType<DataTypeMyDate>(removeNullable(arguments[1]).get()) &&
            !arguments[1]->onlyNull())
@@ -1319,7 +1312,6 @@
         if(!checkDataType<DataTypeMyDateTime>(removeNullable(arguments[2]).get()) &&
            !checkDataType<DataTypeMyDate>(removeNullable(arguments[2]).get()) &&
            !arguments[2]->onlyNull())
->>>>>>> 51fbb386
             throw Exception("Third argument for function " + getName() + " must be MyDate or MyDateTime",
                             ErrorCodes::ILLEGAL_TYPE_OF_ARGUMENT);
 
