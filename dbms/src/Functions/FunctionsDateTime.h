--- conflicted
+++ resolved
@@ -2212,10 +2212,6 @@
 
     void executeImpl(Block & block, const ColumnNumbers & arguments, size_t result) const override
     {
-<<<<<<< HEAD
-        static const DateLUTImpl & utc = DateLUT::instance("UTC");
-=======
->>>>>>> 0ee6dad0
         if (const ColumnVector<FromFieldType> * col_from
             = checkAndGetColumn<ColumnVector<FromFieldType>>(block.getByPosition(arguments[0]).column.get()))
         {
@@ -2236,14 +2232,10 @@
             {
                 UInt64 result_time = vec_from[i] + offset;
                 // todo maybe affected by daytime saving, need double check
-<<<<<<< HEAD
-                convertTimeZoneByOffset(vec_from[i], result_time, offset, utc);
-=======
                 if constexpr (convert_from_utc)
                     convertTimeZoneByOffset(vec_from[i], result_time, true, offset);
                 else
                     convertTimeZoneByOffset(vec_from[i], result_time, false, offset);
->>>>>>> 0ee6dad0
                 vec_to[i] = result_time;
             }
 
