// Copyright 2023 PingCAP, Inc.
//
// Licensed under the Apache License, Version 2.0 (the "License");
// you may not use this file except in compliance with the License.
// You may obtain a copy of the License at
//
//     http://www.apache.org/licenses/LICENSE-2.0
//
// Unless required by applicable law or agreed to in writing, software
// distributed under the License is distributed on an "AS IS" BASIS,
// WITHOUT WARRANTIES OR CONDITIONS OF ANY KIND, either express or implied.
// See the License for the specific language governing permissions and
// limitations under the License.

#pragma once

#include <Columns/ColumnConst.h>
#include <Columns/ColumnFixedString.h>
#include <Columns/ColumnString.h>
#include <Columns/ColumnsCommon.h>
#include <Core/Types.h>
#include <DataTypes/DataTypeMyDate.h>
#include <DataTypes/DataTypeMyDateTime.h>
#include <DataTypes/DataTypeMyDuration.h>
#include <DataTypes/DataTypeNullable.h>
#include <DataTypes/DataTypeString.h>
#include <DataTypes/DataTypesNumber.h>
#include <Flash/Coprocessor/DAGUtils.h>
#include <Functions/FunctionHelpers.h>
#include <Functions/FunctionsTiDBConversion.h>
#include <Functions/GatherUtils/Sources.h>
#include <Functions/IFunction.h>
#include <Functions/castTypeToEither.h>
#include <Interpreters/Context.h>
#include <TiDB/Decode/JsonBinary.h>
#include <TiDB/Decode/JsonPathExprRef.h>
#include <TiDB/Decode/JsonScanner.h>
#include <TiDB/Schema/TiDB.h>
#include <common/JSON.h>
#include <simdjson.h>
#include <tipb/expression.pb.h>

#include <ext/range.h>
#include <magic_enum.hpp>
#include <string_view>
#include <type_traits>

namespace DB
{
/** Json related functions:
  *
  * json_extract(json_object, path_string...) -
  *     The function takes 1 or more path_string parameters. Return the extracted JsonObject.
  *     Throw exception if any path_string failed to parse.
  * json_unquote(json_string)
  * cast_json_as_string(json_object)
  * json_length(json_object)
  * json_array(json_object...)
  * cast(column as json)
  *
  */

namespace ErrorCodes
{
extern const int ILLEGAL_COLUMN;
extern const int UNKNOWN_TYPE;
} // namespace ErrorCodes

inline bool isNullJsonBinary(size_t size)
{
    return size == 0;
}

using namespace GatherUtils;

class FunctionJsonExtract : public IFunction
{
public:
    static constexpr auto name = "json_extract";
    static FunctionPtr create(const Context &) { return std::make_shared<FunctionJsonExtract>(); }

    String getName() const override { return name; }

    size_t getNumberOfArguments() const override { return 0; }

    bool useDefaultImplementationForNulls() const override { return false; }
    bool isVariadic() const override { return true; }

    DataTypePtr getReturnTypeImpl(const DataTypes & arguments) const override
    {
        for (const auto & arg : arguments)
        {
<<<<<<< HEAD
            if (!removeNullable(arg)->isStringOrFixedString())
            {
                throw Exception(
                    "Illegal type " + arg->getName() + " of argument of function " + getName(),
                    ErrorCodes::ILLEGAL_TYPE_OF_ARGUMENT);
=======
            if (!arg->onlyNull())
            {
                const auto * nested_arg_type = removeNullable(arg).get();
                if unlikely (!nested_arg_type->isStringOrFixedString())
                    throw Exception(
                        "Illegal type " + arg->getName() + " of argument of function " + getName(),
                        ErrorCodes::ILLEGAL_TYPE_OF_ARGUMENT);
>>>>>>> 171097ee
            }
        }
        return makeNullable(std::make_shared<DataTypeString>());
    }

    void executeImpl(Block & block, const ColumnNumbers & arguments, size_t result) const override
    {
        size_t rows = block.rows();
        /// First check if JsonObject is only null, if so, result is null, no need to parse path exprs even if path is
        const auto * json_column = block.getByPosition(arguments[0]).column.get();
        bool all_null = false;
        bool const_json = false;
        const ColumnString * source_data_column_ptr;
        const ColumnNullable * source_nullable_column_ptr = nullptr;
        if unlikely (json_column->onlyNull())
        {
            block.getByPosition(result).column = block.getByPosition(result).type->createColumnConst(rows, Null());
            return;
        }
        else if (const auto * const_nullable_col = checkAndGetColumnConst<ColumnNullable>(json_column))
        {
            const_json = true;
            json_column = const_nullable_col->getDataColumnPtr().get();
        }
        else if (const auto * const_col = checkAndGetColumnConst<ColumnString>(json_column))
        {
            const_json = true;
            json_column = const_col->getDataColumnPtr().get();
        }

        if (const auto * nullable_col = checkAndGetColumn<ColumnNullable>(json_column))
        {
            source_nullable_column_ptr = nullable_col;
            all_null = isColumnOnlyNull(nullable_col); /// changes
            source_data_column_ptr = checkAndGetColumn<ColumnString>(nullable_col->getNestedColumnPtr().get());
            if unlikely (!source_data_column_ptr)
                throw Exception(
                    fmt::format("Illegal column {} of argument of function {}", json_column->getName(), getName()),
                    ErrorCodes::ILLEGAL_COLUMN);
        }
        else if (const auto * string_col = checkAndGetColumn<ColumnString>(json_column))
        {
            source_data_column_ptr = string_col;
        }
        else
        {
            throw Exception(
                fmt::format("Illegal column {} of argument of function {}", json_column->getName(), getName()),
                ErrorCodes::ILLEGAL_COLUMN);
        }

        if unlikely (all_null)
        {
            block.getByPosition(result).column = block.getByPosition(result).type->createColumnConst(rows, Null());
            return;
        }

        bool all_path_arguments_constants = true;
        size_t arguments_size = arguments.size();
        RUNTIME_CHECK(arguments_size > 1);
        for (size_t i = 0; i < arguments_size; ++i)
        {
            const auto & elem = block.getByPosition(arguments[i]);
            if (i > 0)
                all_path_arguments_constants &= elem.column->isColumnConst();
        }

        if unlikely (!all_path_arguments_constants)
            throw Exception(
                "None const type of json path argument of function " + getName(),
                ErrorCodes::ILLEGAL_TYPE_OF_ARGUMENT);

        /// Parses all paths
        std::vector<JsonPathExprRefContainerPtr> path_expr_container_vec;
        path_expr_container_vec.reserve(arguments_size - 1);
        for (size_t i = 1; i < arguments_size; ++i)
        {
            const ColumnPtr column = block.getByPosition(arguments[i]).column;
            if (column->onlyNull())
            {
                block.getByPosition(result).column = block.getByPosition(result).type->createColumnConst(rows, Null());
                return;
            }

            const auto * nested_column = static_cast<const ColumnConst *>(column.get())->getDataColumnPtr().get();
            StringRef path_str;
            if (const auto * nullable_string_path_col = checkAndGetColumn<ColumnNullable>(nested_column))
            {
                if unlikely (nullable_string_path_col->isNullAt(0))
                {
                    block.getByPosition(result).column
                        = block.getByPosition(result).type->createColumnConst(rows, Null());
                    return;
                }
                nested_column = nullable_string_path_col->getNestedColumnPtr().get();
            }

            if (const auto * col = checkAndGetColumn<ColumnString>(nested_column))
            {
                path_str = col->getDataAt(0);
            }
            else if (const auto * fixed_string_col = checkAndGetColumn<ColumnFixedString>(nested_column))
            {
                path_str = fixed_string_col->getDataAt(0);
            }
            else
                throw Exception(
                    fmt::format("Illegal column {} of argument of function {}", column->getName(), getName()),
                    ErrorCodes::ILLEGAL_COLUMN);

            auto path_expr = JsonPathExpr::parseJsonPathExpr(path_str);
            /// If any path_expr failed to parse, throw exception
            if (!path_expr)
                throw Exception(
                    fmt::format(
                        "Illegal json path expression {} of argument of function {}",
                        column->getName(),
                        getName()),
                    ErrorCodes::ILLEGAL_COLUMN);
            path_expr_container_vec.push_back(std::make_unique<JsonPathExprRefContainer>(path_expr));
        }

        const ColumnPtr column = block.getByPosition(arguments[0]).column;
        if (const_json)
        {
            auto nullable_col
                = calculateResultCol(source_data_column_ptr, source_nullable_column_ptr, path_expr_container_vec);
            block.getByPosition(result).column = ColumnConst::create(std::move(nullable_col), rows);
        }
        else
        {
            block.getByPosition(result).column
                = calculateResultCol(source_data_column_ptr, source_nullable_column_ptr, path_expr_container_vec);
        }
    }

private:
    static MutableColumnPtr calculateResultCol(
        const ColumnString * source_col,
        const ColumnNullable * source_nullable_col,
        std::vector<JsonPathExprRefContainerPtr> & path_expr_container_vec)
    {
        size_t rows = source_col->size();
        const ColumnString::Chars_t & data_from = source_col->getChars();
        const IColumn::Offsets & offsets_from = source_col->getOffsets();

        auto col_to = ColumnString::create();
        ColumnString::Chars_t & data_to = col_to->getChars();
        ColumnString::Offsets & offsets_to = col_to->getOffsets();
        offsets_to.resize(rows);
        ColumnUInt8::MutablePtr col_null_map = ColumnUInt8::create(rows, 0);
        ColumnUInt8::Container & vec_null_map = col_null_map->getData();
        JsonBinary::JsonBinaryWriteBuffer write_buffer(data_to);
        size_t current_offset = 0;
        for (size_t i = 0; i < rows; ++i)
        {
            size_t next_offset = offsets_from[i];
            size_t data_length = next_offset - current_offset - 1;
            bool found;
            if unlikely (isNullJsonBinary(data_length))
            {
                found = false;
            }
            else
            {
                JsonBinary json_binary(
                    data_from[current_offset],
                    StringRef(&data_from[current_offset + 1], data_length - 1));
                found = json_binary.extract(path_expr_container_vec, write_buffer);
            }
            if (!found)
                vec_null_map[i] = 1;
            writeChar(0, write_buffer);
            offsets_to[i] = write_buffer.count();
            current_offset = next_offset;
        }
        data_to.resize(write_buffer.count());

        if (source_nullable_col)
        {
            const auto & source_null_map = source_nullable_col->getNullMapColumn().getData();
            for (size_t i = 0, size = vec_null_map.size(); i < size; ++i)
                if (source_null_map[i])
                    vec_null_map[i] = 1;
        }
        return ColumnNullable::create(std::move(col_to), std::move(col_null_map));
    }

    inline static bool isColumnOnlyNull(const ColumnNullable * column)
    {
        if unlikely (column->empty())
            return false;

        bool ret = true;
        const auto & data = column->getNullMapColumn().getData();
        auto size = data.size();
        for (size_t i = 0; i < size; ++i)
            ret &= (data[i] != 0);
        return ret;
    }
};


class FunctionJsonUnquote : public IFunction
{
public:
    static constexpr auto name = "json_unquote";
    static FunctionPtr create(const Context &) { return std::make_shared<FunctionJsonUnquote>(); }

    String getName() const override { return name; }

    size_t getNumberOfArguments() const override { return 1; }

    void setNeedValidCheck(bool need_valid_check_) { need_valid_check = need_valid_check_; }
    bool useDefaultImplementationForConstants() const override { return true; }
    DataTypePtr getReturnTypeImpl(const DataTypes & arguments) const override
    {
        if unlikely (!arguments[0]->isString())
            throw Exception(
                "Illegal type " + arguments[0]->getName() + " of argument of function " + getName(),
                ErrorCodes::ILLEGAL_TYPE_OF_ARGUMENT);
        return makeNullable(std::make_shared<DataTypeString>());
    }

    void executeImpl(Block & block, const ColumnNumbers & arguments, size_t result) const override
    {
        const ColumnPtr column = block.getByPosition(arguments[0]).column;
        size_t rows = block.rows();
        if (const auto * col_from = checkAndGetColumn<ColumnString>(column.get()))
        {
            const ColumnString::Chars_t & data_from = col_from->getChars();
            const IColumn::Offsets & offsets_from = col_from->getOffsets();

            auto col_to = ColumnString::create();
            ColumnString::Chars_t & data_to = col_to->getChars();
            data_to.reserve(data_from.size()); /// Reserve the same size of from string
            ColumnString::Offsets & offsets_to = col_to->getOffsets();
            offsets_to.resize(rows);
            ColumnUInt8::MutablePtr col_null_map = ColumnUInt8::create(rows, 0);
            JsonBinary::JsonBinaryWriteBuffer write_buffer(data_to);
            if (need_valid_check)
                doUnquote<true>(block, data_from, offsets_from, offsets_to, write_buffer);
            else
                doUnquote<false>(block, data_from, offsets_from, offsets_to, write_buffer);
            data_to.resize(write_buffer.count());
            block.getByPosition(result).column = ColumnNullable::create(std::move(col_to), std::move(col_null_map));
        }
        else
            throw Exception(
                fmt::format("Illegal column {} of argument of function {}", column->getName(), getName()),
                ErrorCodes::ILLEGAL_COLUMN);
    }

    template <bool validCheck>
    void doUnquote(
        const Block & block,
        const ColumnString::Chars_t & data_from,
        const IColumn::Offsets & offsets_from,
        IColumn::Offsets & offsets_to,
        JsonBinary::JsonBinaryWriteBuffer & write_buffer) const
    {
        size_t current_offset = 0;
        for (size_t i = 0; i < block.rows(); ++i)
        {
            size_t next_offset = offsets_from[i];
            size_t data_length = next_offset - current_offset - 1;
            if constexpr (validCheck)
            {
                // TODO(hyb): use SIMDJson to check when SIMDJson is proved in practice
                if (data_length >= 2 && data_from[current_offset] == '"' && data_from[next_offset - 2] == '"'
                    && unlikely(
                        !checkJsonValid(reinterpret_cast<const char *>(&data_from[current_offset]), data_length)))
                {
                    throw Exception(
                        "Invalid JSON text: The document root must not be followed by other values.",
                        ErrorCodes::ILLEGAL_COLUMN);
                }
            }
            JsonBinary::unquoteStringInBuffer(StringRef(&data_from[current_offset], data_length), write_buffer);
            writeChar(0, write_buffer);
            offsets_to[i] = write_buffer.count();
            current_offset = next_offset;
        }
    }

private:
    bool need_valid_check = false;
};


class FunctionCastJsonAsString : public IFunction
{
public:
    static constexpr auto name = "cast_json_as_string";
    static FunctionPtr create(const Context & context)
    {
        if (!context.getDAGContext())
        {
            throw Exception("DAGContext should not be nullptr.", ErrorCodes::LOGICAL_ERROR);
        }
        return std::make_shared<FunctionCastJsonAsString>(context);
    }

    explicit FunctionCastJsonAsString(const Context & context)
        : context(context)
    {}

    String getName() const override { return name; }

    size_t getNumberOfArguments() const override { return 1; }

    bool useDefaultImplementationForConstants() const override { return true; }

    void setOutputTiDBFieldType(const tipb::FieldType & tidb_tp_) { tidb_tp = &tidb_tp_; }

    DataTypePtr getReturnTypeImpl(const DataTypes & arguments) const override
    {
        if unlikely (!arguments[0]->isString())
            throw Exception(
                "Illegal type " + arguments[0]->getName() + " of argument of function " + getName(),
                ErrorCodes::ILLEGAL_TYPE_OF_ARGUMENT);
        return makeNullable(std::make_shared<DataTypeString>());
    }

    void executeImpl(Block & block, const ColumnNumbers & arguments, size_t result) const override
    {
        const ColumnPtr column = block.getByPosition(arguments[0]).column;
        size_t rows = block.rows();
        if (const auto * col_from = checkAndGetColumn<ColumnString>(column.get()))
        {
            const ColumnString::Chars_t & data_from = col_from->getChars();
            const IColumn::Offsets & offsets_from = col_from->getOffsets();

            auto col_to = ColumnString::create();
            ColumnString::Chars_t & data_to = col_to->getChars();
            data_to.reserve(data_from.size() * 3 / 2); /// Rough estimate, 1.5x from TiDB
            ColumnString::Offsets & offsets_to = col_to->getOffsets();
            offsets_to.resize(rows);
            ColumnUInt8::MutablePtr col_null_map = ColumnUInt8::create(rows, 0);
            ColumnUInt8::Container & vec_null_map = col_null_map->getData();
            JsonBinary::JsonBinaryWriteBuffer write_buffer(data_to);
            if likely (tidb_tp->flen() < 0)
            {
                size_t current_offset = 0;
                for (size_t i = 0; i < block.rows(); ++i)
                {
                    size_t next_offset = offsets_from[i];
                    size_t json_length = next_offset - current_offset - 1;
                    if unlikely (isNullJsonBinary(json_length))
                        vec_null_map[i] = 1;
                    else
                    {
                        JsonBinary json_binary(
                            data_from[current_offset],
                            StringRef(&data_from[current_offset + 1], json_length - 1));
                        json_binary.toStringInBuffer(write_buffer);
                    }
                    writeChar(0, write_buffer);
                    offsets_to[i] = write_buffer.count();
                    current_offset = next_offset;
                }
            }
            else
            {
                ColumnString::Chars_t container_per_element;
                size_t current_offset = 0;
                for (size_t i = 0; i < block.rows(); ++i)
                {
                    size_t next_offset = offsets_from[i];
                    size_t json_length = next_offset - current_offset - 1;
                    if unlikely (isNullJsonBinary(json_length))
                        vec_null_map[i] = 1;
                    else
                    {
                        JsonBinary::JsonBinaryWriteBuffer element_write_buffer(container_per_element);
                        JsonBinary json_binary(
                            data_from[current_offset],
                            StringRef(&data_from[current_offset + 1], json_length - 1));
                        json_binary.toStringInBuffer(element_write_buffer);
                        size_t orig_length = element_write_buffer.count();
                        auto byte_length = charLengthToByteLengthFromUTF8(
                            reinterpret_cast<char *>(container_per_element.data()),
                            orig_length,
                            tidb_tp->flen());
                        if (byte_length < element_write_buffer.count())
                            context.getDAGContext()->handleTruncateError("Data Too Long");
                        write_buffer.write(reinterpret_cast<char *>(container_per_element.data()), byte_length);
                    }

                    writeChar(0, write_buffer);
                    offsets_to[i] = write_buffer.count();
                    current_offset = next_offset;
                }
            }
            data_to.resize(write_buffer.count());
            block.getByPosition(result).column = ColumnNullable::create(std::move(col_to), std::move(col_null_map));
        }
        else
            throw Exception(
                fmt::format("Illegal column {} of argument of function {}", column->getName(), getName()),
                ErrorCodes::ILLEGAL_COLUMN);
    }

private:
    const tipb::FieldType * tidb_tp = nullptr;
    const Context & context;
};

class FunctionJsonLength : public IFunction
{
public:
    static constexpr auto name = "jsonLength";
    static FunctionPtr create(const Context &) { return std::make_shared<FunctionJsonLength>(); }

    String getName() const override { return name; }

    size_t getNumberOfArguments() const override { return 1; }

    DataTypePtr getReturnTypeImpl(const DataTypes & arguments) const override
    {
        if (!arguments[0]->isString())
            throw Exception(
                fmt::format("Illegal type {} of argument of function {}", arguments[0]->getName(), getName()),
                ErrorCodes::ILLEGAL_TYPE_OF_ARGUMENT);

        return std::make_shared<DataTypeUInt64>();
    }

    bool useDefaultImplementationForConstants() const override { return true; }

    void executeImpl(Block & block, const ColumnNumbers & arguments, size_t result) const override
    {
        const ColumnPtr column = block.getByPosition(arguments[0]).column;
        if (const auto * col = checkAndGetColumn<ColumnString>(column.get()))
        {
            auto col_res = ColumnUInt64::create();
            typename ColumnUInt64::Container & vec_col_res = col_res->getData();
            {
                const auto & data = col->getChars();
                const auto & offsets = col->getOffsets();
                const size_t size = offsets.size();
                vec_col_res.resize(size);

                ColumnString::Offset prev_offset = 0;
                for (size_t i = 0; i < size; ++i)
                {
                    std::string_view sv(
                        reinterpret_cast<const char *>(&data[prev_offset]),
                        offsets[i] - prev_offset - 1);
                    vec_col_res[i] = JsonBinary::getJsonLength(sv);
                    prev_offset = offsets[i];
                }
            }
            block.getByPosition(result).column = std::move(col_res);
        }
        else
            throw Exception(
                fmt::format("Illegal column {} of argument of function {}", column->getName(), getName()),
                ErrorCodes::ILLEGAL_COLUMN);
    }
};


class FunctionJsonArray : public IFunction
{
public:
    static constexpr auto name = "json_array";
    static FunctionPtr create(const Context &) { return std::make_shared<FunctionJsonArray>(); }

    String getName() const override { return name; }

    size_t getNumberOfArguments() const override { return 0; }

    bool isVariadic() const override { return true; }

    bool useDefaultImplementationForNulls() const override { return false; }
    bool useDefaultImplementationForConstants() const override { return true; }
    DataTypePtr getReturnTypeImpl(const DataTypes & arguments) const override
    {
        for (const auto arg_idx : ext::range(0, arguments.size()))
        {
            if (!arguments[arg_idx]->onlyNull())
            {
                const auto * arg = removeNullable(arguments[arg_idx]).get();
                if (!arg->isStringOrFixedString())
                    throw Exception(
                        ErrorCodes::ILLEGAL_TYPE_OF_ARGUMENT,
                        "Illegal type {} of argument {} of function {}",
                        arg->getName(),
                        arg_idx + 1,
                        getName());
            }
        }
        return std::make_shared<DataTypeString>();
    }

    void executeImpl(Block & block, const ColumnNumbers & arguments, size_t result) const override
    {
        if (arguments.empty())
        {
            // clang-format off
            const UInt8 empty_array_json_value[] = {
                JsonBinary::TYPE_CODE_ARRAY, // array_type
                0x0, 0x0, 0x0, 0x0, // element_count
                0x8, 0x0, 0x0, 0x0}; // total_size
            // clang-format on
            auto empty_array_json = ColumnString::create();
            empty_array_json->insertData(
                reinterpret_cast<const char *>(empty_array_json_value),
                sizeof(empty_array_json_value) / sizeof(UInt8));
            block.getByPosition(result).column = ColumnConst::create(std::move(empty_array_json), block.rows());
            return;
        }

        auto nested_block = createBlockWithNestedColumns(block, arguments);
        StringSources sources;
        for (auto column_number : arguments)
        {
            sources.push_back(
                block.getByPosition(column_number).column->onlyNull()
                    ? nullptr
                    : createDynamicStringSource(*nested_block.getByPosition(column_number).column));
        }

        auto rows = block.rows();
        auto col_to = ColumnString::create();
        auto & data_to = col_to->getChars();
        auto & offsets_to = col_to->getOffsets();
        offsets_to.resize(rows);

        std::vector<const NullMap *> nullmaps;
        nullmaps.reserve(sources.size());
        bool is_input_nullable = false;
        for (auto column_number : arguments)
        {
            const auto & col = block.getByPosition(column_number).column;
            if (col->isColumnNullable())
            {
                const auto & column_nullable = static_cast<const ColumnNullable &>(*col);
                nullmaps.push_back(&(column_nullable.getNullMapData()));
                is_input_nullable = true;
            }
            else
            {
                nullmaps.push_back(nullptr);
            }
        }

        if (is_input_nullable)
            doExecuteImpl<true>(sources, rows, data_to, offsets_to, nullmaps);
        else
            doExecuteImpl<false>(sources, rows, data_to, offsets_to, nullmaps);

        block.getByPosition(result).column = std::move(col_to);
    }

private:
    template <bool is_input_nullable>
    static void doExecuteImpl(
        StringSources & sources,
        size_t rows,
        ColumnString::Chars_t & data_to,
        ColumnString::Offsets & offsets_to,
        const std::vector<const NullMap *> & nullmaps)
    {
        // rows * json_type.
        size_t reserve_size = rows;
        // for only null: null literal.
        // for non only null: size of data_from.
        for (const auto & source : sources)
            reserve_size += source ? source->getSizeForReserve() : rows;
        JsonBinary::JsonBinaryWriteBuffer write_buffer(data_to, reserve_size);

        std::vector<JsonBinary> jsons;
        jsons.reserve(sources.size());
        for (size_t i = 0; i < rows; ++i)
        {
            for (size_t col = 0; col < sources.size(); ++col)
            {
                if constexpr (is_input_nullable)
                {
                    const auto * nullmap = nullmaps[col];
                    if (!sources[col] || (nullmap && (*nullmap)[i]))
                    {
                        jsons.emplace_back(JsonBinary::TYPE_CODE_LITERAL, StringRef(&JsonBinary::LITERAL_NIL, 1));
                    }
                    else
                    {
                        const auto & data_from = sources[col]->getWhole();
                        jsons.emplace_back(data_from.data[0], StringRef(&data_from.data[1], data_from.size - 1));
                    }
                }
                else
                {
                    assert(sources[col]);
                    const auto & data_from = sources[col]->getWhole();
                    jsons.emplace_back(data_from.data[0], StringRef(&data_from.data[1], data_from.size - 1));
                }
            }
            JsonBinary::buildBinaryJsonArrayInBuffer(jsons, write_buffer);
            jsons.clear();
            writeChar(0, write_buffer);
            offsets_to[i] = write_buffer.count();
            for (const auto & source : sources)
            {
                if constexpr (is_input_nullable)
                {
                    if (source)
                        source->next();
                }
                else
                {
                    assert(source);
                    source->next();
                }
            }
        }
    }
};


class FunctionCastJsonAsJson : public IFunction
{
public:
    static constexpr auto name = "cast_json_as_json";
    static FunctionPtr create(const Context &) { return std::make_shared<FunctionCastJsonAsJson>(); }

    String getName() const override { return name; }

    size_t getNumberOfArguments() const override { return 1; }

    bool useDefaultImplementationForNulls() const override { return false; }
    bool useDefaultImplementationForConstants() const override { return false; }

    DataTypePtr getReturnTypeImpl(const DataTypes & arguments) const override { return arguments[0]; }

    void executeImpl(Block & block, const ColumnNumbers & arguments, size_t result) const override
    {
        auto from = block.getByPosition(arguments[0]).column;
        block.getByPosition(result).column = std::move(from);
    }
};

class FunctionCastRealAsJson : public IFunction
{
public:
    static constexpr auto name = "cast_real_as_json";
    static FunctionPtr create(const Context &) { return std::make_shared<FunctionCastRealAsJson>(); }

    String getName() const override { return name; }

    size_t getNumberOfArguments() const override { return 1; }

    bool useDefaultImplementationForNulls() const override { return true; }
    bool useDefaultImplementationForConstants() const override { return true; }

    DataTypePtr getReturnTypeImpl(const DataTypes & arguments) const override
    {
        if unlikely (!arguments[0]->isFloatingPoint())
            throw Exception(
                fmt::format("Illegal type {} of argument of function {}", arguments[0]->getName(), getName()),
                ErrorCodes::ILLEGAL_TYPE_OF_ARGUMENT);
        return std::make_shared<DataTypeString>();
    }

    void executeImpl(Block & block, const ColumnNumbers & arguments, size_t result) const override
    {
        auto rows = block.rows();
        auto col_to = ColumnString::create();
        auto & data_to = col_to->getChars();
        auto & offsets_to = col_to->getOffsets();
        offsets_to.resize(rows);

        const auto & from = block.getByPosition(arguments[0]);
        if (from.type->getTypeId() == TypeIndex::Float32)
        {
            doExecute<Float32>(data_to, offsets_to, from.column);
        }
        else
        {
            doExecute<Float64>(data_to, offsets_to, from.column);
        }
        block.getByPosition(result).column = std::move(col_to);
    }

private:
    template <typename FromType>
    static void doExecute(
        ColumnString::Chars_t & data_to,
        ColumnString::Offsets & offsets_to,
        const ColumnPtr & column_ptr_from)
    {
        const auto * column_from = checkAndGetColumn<ColumnVector<FromType>>(column_ptr_from.get());
        RUNTIME_CHECK(column_from);
        const auto & data_from = column_from->getData();
        // json_type + char 0 of string end + value
        size_t reserve_size = data_from.size() * (1 + 1 + sizeof(Float64));
        JsonBinary::JsonBinaryWriteBuffer write_buffer(data_to, reserve_size);
        for (size_t i = 0; i < data_from.size(); ++i)
        {
            JsonBinary::appendNumber(write_buffer, static_cast<Float64>(data_from[i]));
            writeChar(0, write_buffer);
            offsets_to[i] = write_buffer.count();
        }
    }
};

class FunctionCastDecimalAsJson : public IFunction
{
public:
    static constexpr auto name = "cast_decimal_as_json";
    static FunctionPtr create(const Context &) { return std::make_shared<FunctionCastDecimalAsJson>(); }

    String getName() const override { return name; }

    size_t getNumberOfArguments() const override { return 1; }

    bool useDefaultImplementationForNulls() const override { return true; }
    bool useDefaultImplementationForConstants() const override { return true; }

    DataTypePtr getReturnTypeImpl(const DataTypes & arguments) const override
    {
        if unlikely (!arguments[0]->isDecimal())
            throw Exception(
                fmt::format("Illegal type {} of argument of function {}", arguments[0]->getName(), getName()),
                ErrorCodes::ILLEGAL_TYPE_OF_ARGUMENT);
        return std::make_shared<DataTypeString>();
    }

    void executeImpl(Block & block, const ColumnNumbers & arguments, size_t result) const override
    {
        auto rows = block.rows();
        auto col_to = ColumnString::create();
        auto & data_to = col_to->getChars();
        auto & offsets_to = col_to->getOffsets();
        offsets_to.resize(rows);

        const auto & from = block.getByPosition(arguments[0]);
        TypeIndex from_type_index = from.type->getTypeId();
        switch (from_type_index)
        {
        case TypeIndex::Decimal32:
            doExecute<Decimal32>(data_to, offsets_to, from.column);
            break;
        case TypeIndex::Decimal64:
            doExecute<Decimal64>(data_to, offsets_to, from.column);
            break;
        case TypeIndex::Decimal128:
            doExecute<Decimal128>(data_to, offsets_to, from.column);
            break;
        case TypeIndex::Decimal256:
            doExecute<Decimal256>(data_to, offsets_to, from.column);
            break;
        default:
            throw Exception(
                fmt::format(
                    "Illegal type {} of argument of function {}",
                    magic_enum::enum_name(from_type_index),
                    getName()),
                ErrorCodes::ILLEGAL_TYPE_OF_ARGUMENT);
        }
        block.getByPosition(result).column = std::move(col_to);
    }

private:
    template <typename FromType>
    static void doExecute(
        ColumnString::Chars_t & data_to,
        ColumnString::Offsets & offsets_to,
        const ColumnPtr & column_ptr_from)
    {
        const auto * column_from = checkAndGetColumn<ColumnDecimal<FromType>>(column_ptr_from.get());
        RUNTIME_CHECK(column_from);
        // json_type + char 0 of string end + value
        size_t reserve_size = column_from->size() * (1 + 1 + sizeof(Float64));
        JsonBinary::JsonBinaryWriteBuffer write_buffer(data_to, reserve_size);
        for (size_t i = 0; i < column_from->size(); ++i)
        {
            // same as https://github.com/pingcap/tidb/blob/90628349860718bb84c94fe7dc1e1f9bd9da4348/pkg/expression/builtin_cast.go#L854-L865
            // https://github.com/pingcap/tidb/issues/48796
            // TODO `select json_type(cast(1111.11 as json))` should return `DECIMAL`, we return `DOUBLE` now.
            JsonBinary::appendNumber(
                write_buffer,
                static_cast<Float64>((*column_from)[i].template safeGet<DecimalField<FromType>>()));
            writeChar(0, write_buffer);
            offsets_to[i] = write_buffer.count();
        }
    }
};

class FunctionCastIntAsJson : public IFunction
{
public:
    static constexpr auto name = "cast_int_as_json";
    static FunctionPtr create(const Context &) { return std::make_shared<FunctionCastIntAsJson>(); }

    String getName() const override { return name; }

    size_t getNumberOfArguments() const override { return 1; }

    bool useDefaultImplementationForNulls() const override { return true; }
    bool useDefaultImplementationForConstants() const override { return true; }

    void setInputTiDBFieldType(const tipb::FieldType & tidb_tp_) { input_tidb_tp = &tidb_tp_; }

    DataTypePtr getReturnTypeImpl(const DataTypes & arguments) const override
    {
        if (unlikely(!arguments[0]->isInteger()))
            throw Exception(
                fmt::format("Illegal type {} of argument of function {}", arguments[0]->getName(), getName()),
                ErrorCodes::ILLEGAL_TYPE_OF_ARGUMENT);

        return std::make_shared<DataTypeString>();
    }

    void executeImpl(Block & block, const ColumnNumbers & arguments, size_t result) const override
    {
        auto col_to = ColumnString::create();
        auto & data_to = col_to->getChars();
        auto & offsets_to = col_to->getOffsets();
        auto rows = block.rows();
        offsets_to.resize(rows);

        const auto & int_base_type = block.getByPosition(arguments[0]).type;
        bool is_types_valid = getIntType(int_base_type, [&](const auto & int_type, bool) {
            using IntType = std::decay_t<decltype(int_type)>;
            using IntFieldType = typename IntType::FieldType;
            const auto & from = block.getByPosition(arguments[0]);
            // In raw function test, input_tidb_tp is nullptr.
            if (unlikely(input_tidb_tp == nullptr) || !hasIsBooleanFlag(*input_tidb_tp))
            {
                if constexpr (std::is_unsigned_v<IntFieldType>)
                    doExecute<IntFieldType, UInt64>(data_to, offsets_to, from.column);
                else
                    doExecute<IntFieldType, Int64>(data_to, offsets_to, from.column);
            }
            else
            {
                doExecute<IntFieldType, bool>(data_to, offsets_to, from.column);
            }

            block.getByPosition(result).column = std::move(col_to);
            return true;
        });

        if (unlikely(!is_types_valid))
            throw Exception(
                fmt::format("Illegal types {} arguments of function {}", int_base_type->getName(), getName()),
                ErrorCodes::ILLEGAL_TYPE_OF_ARGUMENT);
    }

private:
    template <typename F>
    static bool getIntType(DataTypePtr type, F && f)
    {
        return castTypeToEither<
            DataTypeInt8,
            DataTypeInt16,
            DataTypeInt32,
            DataTypeInt64,
            DataTypeUInt8,
            DataTypeUInt16,
            DataTypeUInt32,
            DataTypeUInt64>(type.get(), std::forward<F>(f));
    }

    template <typename FromType, typename ToType>
    static void doExecute(
        ColumnString::Chars_t & data_to,
        ColumnString::Offsets & offsets_to,
        const ColumnPtr & column_ptr_from)
    {
        const auto * column_from = checkAndGetColumn<ColumnVector<FromType>>(column_ptr_from.get());
        RUNTIME_CHECK(column_from);
        const auto & data_from = column_from->getData();

        // json_type + char 0 of string end + value
        size_t reserve_size = 0;
        if constexpr (std::is_same_v<bool, ToType>)
            reserve_size = data_from.size() * (1 + 1 + 1);
        else
            reserve_size = data_from.size() * (1 + 1 + sizeof(ToType));
        JsonBinary::JsonBinaryWriteBuffer write_buffer(data_to, reserve_size);

        for (size_t i = 0; i < data_from.size(); ++i)
        {
            JsonBinary::appendNumber(write_buffer, static_cast<ToType>(data_from[i]));
            writeChar(0, write_buffer);
            offsets_to[i] = write_buffer.count();
        }
    }

private:
    const tipb::FieldType * input_tidb_tp = nullptr;
};

class FunctionCastStringAsJson : public IFunction
{
public:
    static constexpr auto name = "cast_string_as_json";
    static FunctionPtr create(const Context &) { return std::make_shared<FunctionCastStringAsJson>(); }

    String getName() const override { return name; }

    size_t getNumberOfArguments() const override { return 1; }

    bool useDefaultImplementationForNulls() const override { return false; }
    bool useDefaultImplementationForConstants() const override { return true; }

    void setInputTiDBFieldType(const tipb::FieldType & tidb_tp_) { input_tidb_tp = &tidb_tp_; }
    void setOutputTiDBFieldType(const tipb::FieldType & tidb_tp_) { output_tidb_tp = &tidb_tp_; }
    void setCollator(const TiDB::TiDBCollatorPtr & collator_) override { collator = collator_; }

    DataTypePtr getReturnTypeImpl(const DataTypes & arguments) const override
    {
        const auto & input_type = arguments[0];
        if (input_type->onlyNull())
        {
            return input_type;
        }

        if unlikely (!removeNullable(input_type)->isStringOrFixedString())
            throw Exception(
                fmt::format("Illegal type {} of argument of function {}", arguments[0]->getName(), getName()),
                ErrorCodes::ILLEGAL_TYPE_OF_ARGUMENT);
        auto return_type = std::make_shared<DataTypeString>();
        return input_type->isNullable() ? makeNullable(return_type) : return_type;
    }

    void executeImpl(Block & block, const ColumnNumbers & arguments, size_t result) const override
    {
        const auto & from = block.getByPosition(arguments[0]);
        if (from.type->onlyNull())
        {
            auto only_null_column = from.column;
            block.getByPosition(result).column = std::move(only_null_column);
            return;
        }

        auto nested_block = createBlockWithNestedColumns(block, arguments);
        auto input_source = createDynamicStringSource(*nested_block.getByPosition(arguments[0]).column);

        auto col_to = ColumnString::create();
        auto & data_to = col_to->getChars();
        auto & offsets_to = col_to->getOffsets();
        auto rows = block.rows();
        offsets_to.resize(rows);

        // In raw function test, input_tidb_tp/output_tidb_tp is nullptr.
        if (collator && collator->isBinary())
        {
            auto tmp_null_map = ColumnUInt8::create(0, 0);
            if (unlikely(input_tidb_tp == nullptr))
            {
                doExecuteForBinary<false, false>(
                    data_to,
                    offsets_to,
                    input_source,
                    tmp_null_map->getData(),
                    TiDB::TypeVarchar,
                    -1,
                    block.rows());
            }
            else if (input_tidb_tp->tp() == TiDB::TypeString)
            {
                if (from.column->isColumnNullable())
                {
                    const auto & column_nullable = static_cast<const ColumnNullable &>(*from.column);
                    doExecuteForBinary<true, true>(
                        data_to,
                        offsets_to,
                        input_source,
                        column_nullable.getNullMapData(),
                        input_tidb_tp->tp(),
                        input_tidb_tp->flen(),
                        block.rows());
                }
                else
                {
                    doExecuteForBinary<true, false>(
                        data_to,
                        offsets_to,
                        input_source,
                        tmp_null_map->getData(),
                        input_tidb_tp->tp(),
                        input_tidb_tp->flen(),
                        block.rows());
                }
            }
            else
            {
                doExecuteForBinary<false, false>(
                    data_to,
                    offsets_to,
                    input_source,
                    tmp_null_map->getData(),
                    input_tidb_tp->tp(),
                    input_tidb_tp->flen(),
                    block.rows());
            }
        }
        else if ((unlikely(output_tidb_tp == nullptr)) || hasParseToJSONFlag(*output_tidb_tp))
        {
            if (from.column->isColumnNullable())
            {
                const auto & column_nullable = static_cast<const ColumnNullable &>(*from.column);
                doExecuteForParsingJson<true>(
                    data_to,
                    offsets_to,
                    input_source,
                    column_nullable.getNullMapData(),
                    block.rows());
            }
            else
            {
                auto tmp_null_map = ColumnUInt8::create(0, 0);
                doExecuteForParsingJson<false>(
                    data_to,
                    offsets_to,
                    input_source,
                    tmp_null_map->getData(),
                    block.rows());
            }
        }
        else
        {
            doExecuteForOthers(data_to, offsets_to, input_source, block.rows());
        }

        if (from.column->isColumnNullable())
        {
            auto null_map = static_cast<const ColumnNullable &>(*from.column).getNullMapColumnPtr();
            block.getByPosition(result).column = ColumnNullable::create(std::move(col_to), std::move(null_map));
        }
        else
        {
            block.getByPosition(result).column = std::move(col_to);
        }
    }

private:
    template <bool is_binary_str, bool nullable_input_for_binary_str>
    static void doExecuteForBinary(
        ColumnString::Chars_t & data_to,
        ColumnString::Offsets & offsets_to,
        const std::unique_ptr<IStringSource> & data_from,
        const NullMap & null_map_from,
        UInt8 from_type_code,
        Int32 flen,
        size_t size)
    {
        size_t reserve_size = 0;
        if constexpr (is_binary_str)
        {
            if (flen <= 0)
            {
                // json_type + from_type_code + size of data_from.
                reserve_size += (size * (1 + 1) + data_from->getSizeForReserve());
            }
            else
            {
                // for non-null value: char 0 of string end + json_type + from_type_code + flen.
                size_t size_of_non_null_value = (1 + 1 + 1 + flen);
                if constexpr (nullable_input_for_binary_str)
                {
                    auto null_count = countBytesInFilter(null_map_from.data(), null_map_from.size());
                    // for null value: char 0 of string end.
                    reserve_size += (null_count + (size - null_count) * size_of_non_null_value);
                }
                else
                {
                    reserve_size += (size * size_of_non_null_value);
                }
            }
        }
        else
        {
            // json_type + from_type_code + size of data_from.
            reserve_size += (size * (1 + 1) + data_from->getSizeForReserve());
        }
        JsonBinary::JsonBinaryWriteBuffer write_buffer(data_to, reserve_size);
        ColumnString::Chars_t tmp_buf;
        for (size_t i = 0; i < size; ++i)
        {
            const auto & slice = data_from->getWhole();
            if constexpr (is_binary_str)
            {
                if constexpr (nullable_input_for_binary_str)
                {
                    if (null_map_from[i])
                    {
                        writeChar(0, write_buffer);
                        offsets_to[i] = write_buffer.count();
                        data_from->next();
                        continue;
                    }
                }
                if (unlikely(flen <= 0))
                {
                    JsonBinary::appendOpaque(
                        write_buffer,
                        JsonBinary::Opaque{from_type_code, StringRef{slice.data, slice.size}});
                }
                else
                {
                    auto size_t_flen = static_cast<size_t>(flen);
                    if (slice.size >= size_t_flen)
                    {
                        JsonBinary::appendOpaque(
                            write_buffer,
                            JsonBinary::Opaque{from_type_code, StringRef{slice.data, size_t_flen}});
                    }
                    else
                    {
                        if (tmp_buf.size() < size_t_flen)
                            tmp_buf.resize(size_t_flen);
                        std::memcpy(tmp_buf.data(), slice.data, slice.size);
                        std::fill(tmp_buf.data() + slice.size, tmp_buf.data() + size_t_flen, 0);
                        JsonBinary::appendOpaque(
                            write_buffer,
                            JsonBinary::Opaque{from_type_code, StringRef{tmp_buf.data(), size_t_flen}});
                    }
                }
            }
            else
            {
                JsonBinary::appendOpaque(
                    write_buffer,
                    JsonBinary::Opaque{from_type_code, StringRef{slice.data, slice.size}});
            }
            writeChar(0, write_buffer);
            offsets_to[i] = write_buffer.count();
            data_from->next();
        }
    }

    template <bool is_nullable>
    static void doExecuteForParsingJson(
        ColumnString::Chars_t & data_to,
        ColumnString::Offsets & offsets_to,
        const std::unique_ptr<IStringSource> & data_from,
        const NullMap & null_map_from,
        size_t size)
    {
        // json_type + size of data_from.
        size_t reserve_size = size + data_from->getSizeForReserve();
        JsonBinary::JsonBinaryWriteBuffer write_buffer(data_to, reserve_size);
        simdjson::dom::parser parser;
        for (size_t i = 0; i < size; ++i)
        {
            if constexpr (is_nullable)
            {
                if (null_map_from[i])
                {
                    writeChar(0, write_buffer);
                    offsets_to[i] = write_buffer.count();
                    data_from->next();
                    continue;
                }
            }

            const auto & slice = data_from->getWhole();
            if (unlikely(slice.size == 0))
                throw Exception("Invalid JSON text: The document is empty.");

            const auto & json_elem = parser.parse(slice.data, slice.size);
            if (unlikely(json_elem.error()))
            {
                throw Exception(fmt::format(
                    "Invalid JSON text: The document root must not be followed by other values, details: {}",
                    simdjson::error_message(json_elem.error())));
            }
            JsonBinary::appendSIMDJsonElem(write_buffer, json_elem.value_unsafe());

            writeChar(0, write_buffer);
            offsets_to[i] = write_buffer.count();
            data_from->next();
        }
    }

    static void doExecuteForOthers(
        ColumnString::Chars_t & data_to,
        ColumnString::Offsets & offsets_to,
        const std::unique_ptr<IStringSource> & data_from,
        size_t size)
    {
        // json_type + size of data_from
        size_t reserve_size = size + data_from->getSizeForReserve();
        JsonBinary::JsonBinaryWriteBuffer write_buffer(data_to, reserve_size);
        for (size_t i = 0; i < size; ++i)
        {
            const auto & slice = data_from->getWhole();
            JsonBinary::appendStringRef(write_buffer, StringRef{slice.data, slice.size});
            writeChar(0, write_buffer);
            offsets_to[i] = write_buffer.count();
            data_from->next();
        }
    }

private:
    const tipb::FieldType * input_tidb_tp = nullptr;
    const tipb::FieldType * output_tidb_tp = nullptr;
    TiDB::TiDBCollatorPtr collator = nullptr;
};

class FunctionCastTimeAsJson : public IFunction
{
public:
    static constexpr auto name = "cast_time_as_json";
    static FunctionPtr create(const Context &) { return std::make_shared<FunctionCastTimeAsJson>(); }

    String getName() const override { return name; }

    size_t getNumberOfArguments() const override { return 1; }

    bool useDefaultImplementationForNulls() const override { return true; }
    bool useDefaultImplementationForConstants() const override { return true; }

    void setInputTiDBFieldType(const tipb::FieldType & tidb_tp_) { input_tidb_tp = &tidb_tp_; }

    DataTypePtr getReturnTypeImpl(const DataTypes & arguments) const override
    {
        if unlikely (!arguments[0]->isMyDateOrMyDateTime())
            throw Exception(
                fmt::format("Illegal type {} of argument of function {}", arguments[0]->getName(), getName()),
                ErrorCodes::ILLEGAL_TYPE_OF_ARGUMENT);
        return std::make_shared<DataTypeString>();
    }

    void executeImpl(Block & block, const ColumnNumbers & arguments, size_t result) const override
    {
        auto col_to = ColumnString::create();
        auto & data_to = col_to->getChars();
        auto & offsets_to = col_to->getOffsets();
        auto rows = block.rows();
        offsets_to.resize(rows);

        const auto & from = block.getByPosition(arguments[0]);
        if (checkDataType<DataTypeMyDateTime>(from.type.get()))
        {
            // In raw function test, input_tidb_tp is nullptr.
            bool is_timestamp = (unlikely(input_tidb_tp == nullptr)) || input_tidb_tp->tp() == TiDB::TypeTimestamp;
            if (is_timestamp)
                doExecute<DataTypeMyDateTime, true>(data_to, offsets_to, from.column);
            else
                doExecute<DataTypeMyDateTime, false>(data_to, offsets_to, from.column);
        }
        else if (checkDataType<DataTypeMyDate>(from.type.get()))
        {
            doExecute<DataTypeMyDate, false>(data_to, offsets_to, from.column);
        }

        block.getByPosition(result).column = std::move(col_to);
    }

private:
    template <typename FromDataType, bool is_timestamp>
    static void doExecute(
        ColumnString::Chars_t & data_to,
        ColumnString::Offsets & offsets_to,
        const ColumnPtr & column_ptr_from)
    {
        const auto * column_from
            = checkAndGetColumn<ColumnVector<typename FromDataType::FieldType>>(column_ptr_from.get());
        RUNTIME_CHECK(column_from);
        const auto & data_from = column_from->getData();
        // json_type + char 0 of string end + value
        size_t reserve_size = data_from.size() * (1 + 1 + sizeof(UInt64));
        JsonBinary::JsonBinaryWriteBuffer write_buffer(data_to, reserve_size);
        for (size_t i = 0; i < data_from.size(); ++i)
        {
            if constexpr (std::is_same_v<DataTypeMyDate, FromDataType>)
            {
                MyDate date(data_from[i]);
                JsonBinary::appendDate(write_buffer, date);
            }
            else
            {
                MyDateTime date_time(data_from[i]);
                if constexpr (is_timestamp)
                    JsonBinary::appendTimestamp(write_buffer, date_time);
                else
                    JsonBinary::appendDatetime(write_buffer, date_time);
            }

            writeChar(0, write_buffer);
            offsets_to[i] = write_buffer.count();
        }
    }

private:
    const tipb::FieldType * input_tidb_tp = nullptr;
};

class FunctionCastDurationAsJson : public IFunction
{
public:
    static constexpr auto name = "cast_duration_as_json";
    static FunctionPtr create(const Context &) { return std::make_shared<FunctionCastDurationAsJson>(); }

    String getName() const override { return name; }

    size_t getNumberOfArguments() const override { return 1; }

    bool useDefaultImplementationForNulls() const override { return true; }
    bool useDefaultImplementationForConstants() const override { return true; }

    DataTypePtr getReturnTypeImpl(const DataTypes & arguments) const override
    {
        if unlikely (!arguments[0]->isMyTime())
            throw Exception(
                fmt::format("Illegal type {} of argument of function {}", arguments[0]->getName(), getName()),
                ErrorCodes::ILLEGAL_TYPE_OF_ARGUMENT);
        return std::make_shared<DataTypeString>();
    }

    void executeImpl(Block & block, const ColumnNumbers & arguments, size_t result) const override
    {
        auto col_to = ColumnString::create();
        auto & data_to = col_to->getChars();
        auto & offsets_to = col_to->getOffsets();
        auto rows = block.rows();
        offsets_to.resize(rows);

        const auto & from = block.getByPosition(arguments[0]);
        if (likely(checkDataType<DataTypeMyDuration>(from.type.get())))
        {
            const auto & col_from = checkAndGetColumn<ColumnVector<DataTypeMyDuration::FieldType>>(from.column.get());
            const auto & data_from = col_from->getData();
            // json_type + char 0 of string end + value
            size_t reserve_size = data_from.size() * (1 + 1 + sizeof(UInt64) + sizeof(UInt32));
            JsonBinary::JsonBinaryWriteBuffer write_buffer(data_to, reserve_size);
            for (size_t i = 0; i < data_from.size(); ++i)
            {
                // from https://github.com/pingcap/tidb/blob/3543275dcf4b6454eb874c1362c87d31a963da6d/pkg/expression/builtin_cast.go#L921
                // fsp always is MaxFsp.
                JsonBinary::appendDuration(write_buffer, data_from[i], 6);
                writeChar(0, write_buffer);
                offsets_to[i] = write_buffer.count();
            }
        }
        else
        {
            throw Exception(
                fmt::format("Illegal type {} of argument of function {}", from.type->getName(), getName()),
                ErrorCodes::ILLEGAL_TYPE_OF_ARGUMENT);
        }

        block.getByPosition(result).column = std::move(col_to);
    }
};

class FunctionJsonDepth : public IFunction
{
public:
    static constexpr auto name = "json_depth";
    static FunctionPtr create(const Context &) { return std::make_shared<FunctionJsonDepth>(); }

    String getName() const override { return name; }

    size_t getNumberOfArguments() const override { return 1; }

    bool useDefaultImplementationForNulls() const override { return true; }
    bool useDefaultImplementationForConstants() const override { return true; }

    DataTypePtr getReturnTypeImpl(const DataTypes & arguments) const override
    {
        if unlikely (!arguments[0]->isString())
            throw Exception(
                ErrorCodes::ILLEGAL_TYPE_OF_ARGUMENT,
                "Illegal type {} of argument of function {}",
                arguments[0]->getName(),
                getName());
        return std::make_shared<DataTypeUInt64>();
    }

    void executeImpl(Block & block, const ColumnNumbers & arguments, size_t result) const override
    {
        const auto & from = block.getByPosition(arguments[0]);
        if (const auto * col_from = checkAndGetColumn<ColumnString>(from.column.get()))
        {
            const auto & data = col_from->getChars();
            const auto & offsets = col_from->getOffsets();
            const size_t size = offsets.size();

            auto col_res = ColumnUInt64::create();
            auto & vec_col_res = col_res->getData();
            vec_col_res.resize(size);

            ColumnString::Offset prev_offset = 0;
            for (size_t i = 0; i < size; ++i)
            {
                size_t data_length = offsets[i] - prev_offset - 1;
                if (isNullJsonBinary(data_length))
                {
                    vec_col_res[i] = 0;
                }
                else
                {
                    JsonBinary json_binary(data[prev_offset], StringRef(&data[prev_offset + 1], data_length - 1));
                    vec_col_res[i] = json_binary.getDepth();
                }
                prev_offset = offsets[i];
            }

            block.getByPosition(result).column = std::move(col_res);
        }
        else
        {
            throw Exception(
                ErrorCodes::ILLEGAL_TYPE_OF_ARGUMENT,
                "Illegal type {} of argument of function {}",
                from.type->getName(),
                getName());
        }
    }
};

class FunctionJsonValidOthers : public IFunction
{
public:
    static constexpr auto name = "json_valid_others";
    static FunctionPtr create(const Context &) { return std::make_shared<FunctionJsonValidOthers>(); }

    String getName() const override { return name; }

    size_t getNumberOfArguments() const override { return 1; }

    bool useDefaultImplementationForNulls() const override { return false; }
    bool useDefaultImplementationForConstants() const override { return false; }

    DataTypePtr getReturnTypeImpl(const DataTypes & /*arguments*/) const override
    {
        return std::make_shared<DataTypeUInt8>();
    }

    void executeImpl(Block & block, const ColumnNumbers & /*arguments*/, size_t result) const override
    {
        auto bool_vec = ColumnVector<UInt8>::create();
        auto & containor = bool_vec->getData();
        containor.resize(1);
        containor[0] = 0;
        block.getByPosition(result).column = ColumnConst::create(std::move(bool_vec), block.rows());
    }
};

class FunctionJsonValidJson : public IFunction
{
public:
    static constexpr auto name = "json_valid_json";
    static FunctionPtr create(const Context &) { return std::make_shared<FunctionJsonValidJson>(); }

    String getName() const override { return name; }

    size_t getNumberOfArguments() const override { return 1; }

    bool useDefaultImplementationForNulls() const override { return true; }
    bool useDefaultImplementationForConstants() const override { return false; }

    DataTypePtr getReturnTypeImpl(const DataTypes & arguments) const override
    {
        if unlikely (!arguments[0]->isStringOrFixedString())
            throw Exception(
                fmt::format("Illegal type {} of argument of function {}", arguments[0]->getName(), getName()),
                ErrorCodes::ILLEGAL_TYPE_OF_ARGUMENT);
        return std::make_shared<DataTypeUInt8>();
    }

    void executeImpl(Block & block, const ColumnNumbers & /*arguments*/, size_t result) const override
    {
        auto bool_vec = ColumnVector<UInt8>::create();
        auto & containor = bool_vec->getData();
        containor.resize(1);
        containor[0] = 1;
        block.getByPosition(result).column = ColumnConst::create(std::move(bool_vec), block.rows());
    }
};

class FunctionJsonValidString : public IFunction
{
public:
    static constexpr auto name = "json_valid_string";
    static FunctionPtr create(const Context &) { return std::make_shared<FunctionJsonValidString>(); }

    String getName() const override { return name; }

    size_t getNumberOfArguments() const override { return 1; }

    bool useDefaultImplementationForNulls() const override { return true; }
    bool useDefaultImplementationForConstants() const override { return true; }

    DataTypePtr getReturnTypeImpl(const DataTypes & arguments) const override
    {
        if unlikely (!arguments[0]->isStringOrFixedString())
            throw Exception(
                fmt::format("Illegal type {} of argument of function {}", arguments[0]->getName(), getName()),
                ErrorCodes::ILLEGAL_TYPE_OF_ARGUMENT);
        return std::make_shared<DataTypeUInt8>();
    }

    void executeImpl(Block & block, const ColumnNumbers & arguments, size_t result) const override
    {
        const ColumnPtr & column = block.getByPosition(arguments[0]).column;
        size_t rows = block.rows();
        if (const auto * col_from = checkAndGetColumn<ColumnString>(column.get()))
        {
            const auto & data_from = col_from->getChars();
            const auto & offsets_from = col_from->getOffsets();

            auto col_to = ColumnVector<UInt8>::create();
            auto & data_to = col_to->getData();
            data_to.resize(rows);

            size_t current_offset = 0;
            for (size_t i = 0; i < rows; ++i)
            {
                size_t next_offset = offsets_from[i];
                size_t data_length = next_offset - current_offset - 1;
                bool is_valid = checkJsonValid(reinterpret_cast<const char *>(&data_from[current_offset]), data_length);
                data_to[i] = is_valid ? 1 : 0;
            }

            block.getByPosition(result).column = std::move(col_to);
        }
        else
            throw Exception(
                fmt::format("Illegal column {} of argument of function {}", column->getName(), getName()),
                ErrorCodes::ILLEGAL_COLUMN);
    }
};

class FunctionJsonKeys : public IFunction
{
public:
    static constexpr auto name = "json_keys";
    static FunctionPtr create(const Context &) { return std::make_shared<FunctionJsonKeys>(); }

    String getName() const override { return name; }

    size_t getNumberOfArguments() const override { return 1; }

    bool useDefaultImplementationForNulls() const override { return true; }
    bool useDefaultImplementationForConstants() const override { return true; }

    DataTypePtr getReturnTypeImpl(const DataTypes & arguments) const override
    {
        if unlikely (!arguments[0]->isString())
            throw Exception(
                fmt::format("Illegal type {} of argument of function {}", arguments[0]->getName(), getName()),
                ErrorCodes::ILLEGAL_TYPE_OF_ARGUMENT);
        return makeNullable(std::make_shared<DataTypeString>());
    }

    void executeImpl(Block & block, const ColumnNumbers & arguments, size_t result) const override
    {
        const ColumnPtr & column = block.getByPosition(arguments[0]).column;
        size_t rows = block.rows();
        if (const auto * col_from = checkAndGetColumn<ColumnString>(column.get()))
        {
            const auto & data_from = col_from->getChars();
            const auto & offsets_from = col_from->getOffsets();

            auto col_to = ColumnString::create();
            auto & data_to = col_to->getChars();
            auto & offsets_to = col_to->getOffsets();
            offsets_to.resize(rows);
            ColumnUInt8::MutablePtr col_null_map = ColumnUInt8::create(rows, 0);
            ColumnUInt8::Container & vec_null_map = col_null_map->getData();

            {
                JsonBinary::JsonBinaryWriteBuffer write_buffer(data_to, data_from.size());
                ColumnString::Offset prev_offset = 0;
                ColumnString::Chars_t tmp;
                JsonBinary::JsonBinaryWriteBuffer tmp_buffer(tmp);
                for (size_t i = 0; i < rows; ++i)
                {
                    size_t data_length = offsets_from[i] - prev_offset - 1;
                    if (!isNullJsonBinary(data_length))
                    {
                        JsonBinary json_binary(
                            data_from[prev_offset],
                            StringRef(&data_from[prev_offset + 1], data_length - 1));
                        if (json_binary.getType() != JsonBinary::TYPE_CODE_OBJECT)
                        {
                            vec_null_map[i] = 1;
                        }
                        else
                        {
                            auto keys = json_binary.getKeys();
                            tmp_buffer.setOffset(0);
                            std::vector<JsonBinary> key_binaries;
                            key_binaries.reserve(keys.size());
                            for (const auto & key : keys)
                            {
                                auto cur_offset = tmp_buffer.offset();
                                JsonBinary::appendStringRef(tmp_buffer, key);
                                auto after_offset = tmp_buffer.offset();
                                key_binaries.emplace_back(
                                    tmp[cur_offset],
                                    StringRef(&tmp[cur_offset + 1], after_offset - cur_offset - 1));
                            }
                            JsonBinary::buildBinaryJsonArrayInBuffer(key_binaries, write_buffer);
                        }
                    }
                    writeChar(0, write_buffer);
                    offsets_to[i] = write_buffer.count();
                }
            }

            block.getByPosition(result).column = ColumnNullable::create(std::move(col_to), std::move(col_null_map));
        }
        else
            throw Exception(
                fmt::format("Illegal column {} of argument of function {}", column->getName(), getName()),
                ErrorCodes::ILLEGAL_COLUMN);
    }
};

class FunctionJsonKeys2Args : public IFunction
{
public:
    static constexpr auto name = "json_keys_2_args";
    static FunctionPtr create(const Context &) { return std::make_shared<FunctionJsonKeys2Args>(); }

    String getName() const override { return name; }

    size_t getNumberOfArguments() const override { return 2; }

    bool useDefaultImplementationForNulls() const override { return false; }
    bool useDefaultImplementationForConstants() const override { return true; }

    DataTypePtr getReturnTypeImpl(const DataTypes & arguments) const override
    {
        if (arguments[0]->onlyNull() || arguments[1]->onlyNull())
            return makeNullable(std::make_shared<DataTypeNothing>());

        if unlikely (!removeNullable(arguments[0])->isStringOrFixedString())
            throw Exception(
                fmt::format("Illegal type {} of argument of function {}", arguments[0]->getName(), getName()),
                ErrorCodes::ILLEGAL_TYPE_OF_ARGUMENT);
        if unlikely (!removeNullable(arguments[1])->isStringOrFixedString())
            throw Exception(
                fmt::format("Illegal type {} of argument of function {}", arguments[0]->getName(), getName()),
                ErrorCodes::ILLEGAL_TYPE_OF_ARGUMENT);
        return makeNullable(std::make_shared<DataTypeString>());
    }

    void executeImpl(Block & block, const ColumnNumbers & arguments, size_t result) const override
    {
        const auto & json_col = block.getByPosition(arguments[0]).column;
        const auto & path_col = block.getByPosition(arguments[1]).column;
        if (json_col->onlyNull() || path_col->onlyNull())
        {
            block.getByPosition(result).column
                = block.getByPosition(result).type->createColumnConst(block.rows(), Null());
            return;
        }

        auto nested_block = createBlockWithNestedColumns(block, arguments);
        auto json_source = createDynamicStringSource(*nested_block.getByPosition(arguments[0]).column);
        auto path_source = createDynamicStringSource(*nested_block.getByPosition(arguments[1]).column);

        auto col_to = ColumnString::create();
        auto & data_to = col_to->getChars();
        auto & offsets_to = col_to->getOffsets();
        size_t rows = block.rows();
        offsets_to.resize(rows);
        auto col_null_map = ColumnUInt8::create(rows, 0);
        auto & vec_null_map = col_null_map->getData();

        if (json_col->isColumnNullable())
        {
            const auto & json_column_nullable = static_cast<const ColumnNullable &>(*json_col);
            if (path_col->isColumnNullable())
            {
                const auto & path_column_nullable = static_cast<const ColumnNullable &>(*path_col);
                doExecute<true, true>(
                    json_source,
                    json_column_nullable.getNullMapData(),
                    path_source,
                    path_column_nullable.getNullMapData(),
                    rows,
                    data_to,
                    offsets_to,
                    vec_null_map);
            }
            else
            {
                doExecute<true, false>(
                    json_source,
                    json_column_nullable.getNullMapData(),
                    path_source,
                    {},
                    rows,
                    data_to,
                    offsets_to,
                    vec_null_map);
            }
        }
        else
        {
            if (path_col->isColumnNullable())
            {
                const auto & path_column_nullable = static_cast<const ColumnNullable &>(*path_col);
                doExecute<false, true>(
                    json_source,
                    {},
                    path_source,
                    path_column_nullable.getNullMapData(),
                    rows,
                    data_to,
                    offsets_to,
                    vec_null_map);
            }
            else
            {
                doExecute<false, false>(json_source, {}, path_source, {}, rows, data_to, offsets_to, vec_null_map);
            }
        }

        block.getByPosition(result).column = ColumnNullable::create(std::move(col_to), std::move(col_null_map));
    }

private:
    template <bool is_json_nullable, bool is_path_nullable>
    void doExecute(
        const std::unique_ptr<IStringSource> & json_source,
        const NullMap & null_map_json,
        const std::unique_ptr<IStringSource> & path_source,
        const NullMap & null_map_path,
        size_t rows,
        ColumnString::Chars_t & data_to,
        ColumnString::Offsets & offsets_to,
        NullMap & null_map_to) const
    {
#define SET_NULL_AND_CONTINUE             \
    null_map_to[i] = 1;                   \
    writeChar(0, write_buffer);           \
    offsets_to[i] = write_buffer.count(); \
    json_source->next();                  \
    path_source->next();                  \
    continue;

        ColumnString::Chars_t tmp;
        JsonBinary::JsonBinaryWriteBuffer tmp_buffer(tmp);
        JsonBinary::JsonBinaryWriteBuffer write_buffer(data_to, json_source->getSizeForReserve());
        for (size_t i = 0; i < rows; ++i)
        {
            if constexpr (is_json_nullable)
            {
                if (null_map_json[i])
                {
                    SET_NULL_AND_CONTINUE
                }
            }
            if constexpr (is_path_nullable)
            {
                if (null_map_path[i])
                {
                    SET_NULL_AND_CONTINUE
                }
            }

            const auto & path_val = path_source->getWhole();
            auto path_expr = JsonPathExpr::parseJsonPathExpr(StringRef{path_val.data, path_val.size});
            /// If any path_expr failed to parse, throw exception
            if (!path_expr)
                throw Exception(
                    fmt::format("Illegal json path expression of function {}", getName()),
                    ErrorCodes::ILLEGAL_COLUMN);
            auto path_expr_containor = std::make_unique<JsonPathExprRefContainer>(path_expr);
            if (path_expr_containor->firstRef() && path_expr_containor->firstRef()->couldMatchMultipleValues())
            {
                throw Exception(
                    fmt::format(
                        "Illegal json path expression contain wildcard characters or range selection of function {}",
                        getName()),
                    ErrorCodes::ILLEGAL_COLUMN);
            }
            std::vector<JsonPathExprRefContainerPtr> path_expr_containor_vec;
            path_expr_containor_vec.push_back(std::move(path_expr_containor));

            const auto & json_val = json_source->getWhole();
            JsonBinary json_binary{json_val.data[0], StringRef{&json_val.data[1], json_val.size - 1}};
            if (json_binary.getType() != JsonBinary::TYPE_CODE_OBJECT)
            {
                SET_NULL_AND_CONTINUE
            }

            auto extract_json_binaries = json_binary.extract(path_expr_containor_vec);
            if (extract_json_binaries.empty() || extract_json_binaries[0].getType() != JsonBinary::TYPE_CODE_OBJECT)
            {
                SET_NULL_AND_CONTINUE
            }

            auto keys = extract_json_binaries[0].getKeys();
            tmp_buffer.setOffset(0);
            std::vector<JsonBinary> key_binaries;
            key_binaries.reserve(keys.size());
            for (const auto & key : keys)
            {
                auto cur_offset = tmp_buffer.offset();
                JsonBinary::appendStringRef(tmp_buffer, key);
                auto after_offset = tmp_buffer.offset();
                key_binaries.emplace_back(
                    tmp[cur_offset],
                    StringRef(&tmp[cur_offset + 1], after_offset - cur_offset - 1));
            }
            JsonBinary::buildBinaryJsonArrayInBuffer(key_binaries, write_buffer);
            writeChar(0, write_buffer);
            offsets_to[i] = write_buffer.count();
            json_source->next();
            path_source->next();
        }

#undef SET_NULL_AND_CONTINUE
    }
};
} // namespace DB<|MERGE_RESOLUTION|>--- conflicted
+++ resolved
@@ -90,13 +90,6 @@
     {
         for (const auto & arg : arguments)
         {
-<<<<<<< HEAD
-            if (!removeNullable(arg)->isStringOrFixedString())
-            {
-                throw Exception(
-                    "Illegal type " + arg->getName() + " of argument of function " + getName(),
-                    ErrorCodes::ILLEGAL_TYPE_OF_ARGUMENT);
-=======
             if (!arg->onlyNull())
             {
                 const auto * nested_arg_type = removeNullable(arg).get();
@@ -104,7 +97,6 @@
                     throw Exception(
                         "Illegal type " + arg->getName() + " of argument of function " + getName(),
                         ErrorCodes::ILLEGAL_TYPE_OF_ARGUMENT);
->>>>>>> 171097ee
             }
         }
         return makeNullable(std::make_shared<DataTypeString>());
