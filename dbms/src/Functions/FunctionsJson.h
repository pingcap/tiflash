// Copyright 2023 PingCAP, Inc.
//
// Licensed under the Apache License, Version 2.0 (the "License");
// you may not use this file except in compliance with the License.
// You may obtain a copy of the License at
//
//     http://www.apache.org/licenses/LICENSE-2.0
//
// Unless required by applicable law or agreed to in writing, software
// distributed under the License is distributed on an "AS IS" BASIS,
// WITHOUT WARRANTIES OR CONDITIONS OF ANY KIND, either express or implied.
// See the License for the specific language governing permissions and
// limitations under the License.

#pragma once

#include <Columns/ColumnConst.h>
#include <Columns/ColumnFixedString.h>
#include <Columns/ColumnString.h>
#include <DataTypes/DataTypeNullable.h>
#include <DataTypes/DataTypeString.h>
#include <DataTypes/DataTypesNumber.h>
#include <Functions/FunctionHelpers.h>
#include <Functions/GatherUtils/Sources.h>
#include <Functions/IFunction.h>
#include <TiDB/Decode/JsonBinary.h>
#include <TiDB/Decode/JsonPathExprRef.h>
#include <Core/Types.h>

#include <ext/range.h>

namespace DB
{
/** Json related functions:
  *
  * json_extract(json_object, path_string...) -
  *     The function takes 1 or more path_string parameters. Return the extracted JsonObject.
  *     Throw exception if any path_string failed to parse.
  * json_unquote(json_string)
  * cast_json_as_string(json_object)
  * json_length(json_object)
  * json_array(json_object...)
  *
  */

namespace ErrorCodes
{
extern const int ILLEGAL_COLUMN;
}

inline bool isNullJsonBinary(size_t size)
{
    return size == 0;
}

using namespace GatherUtils;

class FunctionsJsonExtract : public IFunction
{
public:
    static constexpr auto name = "json_extract";
    static FunctionPtr create(const Context &) { return std::make_shared<FunctionsJsonExtract>(); }

    String getName() const override { return name; }

    size_t getNumberOfArguments() const override { return 0; }

    bool useDefaultImplementationForNulls() const override { return false; }
    bool isVariadic() const override { return true; }

    DataTypePtr getReturnTypeImpl(const DataTypes & arguments) const override
    {
        for (const auto & arg : arguments)
        {
            if (const auto * nested_type = checkAndGetDataType<DataTypeNullable>(arg.get()))
            {
                if unlikely (!nested_type->getNestedType()->isStringOrFixedString())
                    throw Exception(
                        "Illegal type " + arg->getName() + " of argument of function " + getName(),
                        ErrorCodes::ILLEGAL_TYPE_OF_ARGUMENT);
            }
            else if unlikely (!arg->isStringOrFixedString())
            {
                throw Exception(
                    "Illegal type " + arg->getName() + " of argument of function " + getName(),
                    ErrorCodes::ILLEGAL_TYPE_OF_ARGUMENT);
            }
        }
        return makeNullable(std::make_shared<DataTypeString>());
    }

    void executeImpl(Block & block, const ColumnNumbers & arguments, size_t result) const override
    {
        size_t rows = block.rows();
        /// First check if JsonObject is only null, if so, result is null, no need to parse path exprs even if path is
        const auto * json_column = block.getByPosition(arguments[0]).column.get();
        bool all_null = false;
        bool const_json = false;
        const ColumnString * source_data_column_ptr;
        const ColumnNullable * source_nullable_column_ptr = nullptr;
        if (const auto * const_nullable_col = checkAndGetColumnConst<ColumnNullable>(json_column))
        {
            const_json = true;
            json_column = const_nullable_col->getDataColumnPtr().get();
        }
        else if (const auto * const_col = checkAndGetColumnConst<ColumnString>(json_column))
        {
            const_json = true;
            json_column = const_col->getDataColumnPtr().get();
        }

        if (const auto * nullable_col = checkAndGetColumn<ColumnNullable>(json_column))
        {
            source_nullable_column_ptr = nullable_col;
            all_null = isColumnOnlyNull(nullable_col); /// changes
            source_data_column_ptr = checkAndGetColumn<ColumnString>(nullable_col->getNestedColumnPtr().get());
            if unlikely (!source_data_column_ptr)
                throw Exception(
                    fmt::format("Illegal column {} of argument of function {}", json_column->getName(), getName()),
                    ErrorCodes::ILLEGAL_COLUMN);
        }
        else if (const auto * string_col = checkAndGetColumn<ColumnString>(json_column))
        {
            source_data_column_ptr = string_col;
        }
        else
        {
            throw Exception(
                fmt::format("Illegal column {} of argument of function {}", json_column->getName(), getName()),
                ErrorCodes::ILLEGAL_COLUMN);
        }

        if unlikely (all_null)
        {
            block.getByPosition(result).column = block.getByPosition(result).type->createColumnConst(rows, Null());
            return;
        }

        bool all_path_arguments_constants = true;
        size_t arguments_size = arguments.size();
        RUNTIME_CHECK(arguments_size > 1);
        for (size_t i = 0; i < arguments_size; ++i)
        {
            const auto & elem = block.getByPosition(arguments[i]);
            if (i > 0)
                all_path_arguments_constants &= elem.column->isColumnConst();
        }

        if unlikely (!all_path_arguments_constants)
            throw Exception(
                "None const type of json path argument of function " + getName(),
                ErrorCodes::ILLEGAL_TYPE_OF_ARGUMENT);

        /// Parses all paths
        std::vector<JsonPathExprRefContainerPtr> path_expr_container_vec;
        path_expr_container_vec.reserve(arguments_size - 1);
        for (size_t i = 1; i < arguments_size; ++i)
        {
            const ColumnPtr column = block.getByPosition(arguments[i]).column;
            const auto * nested_column = static_cast<const ColumnConst *>(column.get())->getDataColumnPtr().get();
            StringRef path_str;
            if (const auto * nullable_string_path_col = checkAndGetColumn<ColumnNullable>(nested_column))
            {
                if unlikely (nullable_string_path_col->isNullAt(0))
                {
                    block.getByPosition(result).column
                        = block.getByPosition(result).type->createColumnConst(rows, Null());
                    return;
                }
                nested_column = nullable_string_path_col->getNestedColumnPtr().get();
            }

            if (const auto * col = checkAndGetColumn<ColumnString>(nested_column))
            {
                path_str = col->getDataAt(0);
            }
            else if (const auto * fixed_string_col = checkAndGetColumn<ColumnFixedString>(nested_column))
            {
                path_str = fixed_string_col->getDataAt(0);
            }
            else
                throw Exception(
                    fmt::format("Illegal column {} of argument of function {}", column->getName(), getName()),
                    ErrorCodes::ILLEGAL_COLUMN);

            auto path_expr = JsonPathExpr::parseJsonPathExpr(path_str);
            /// If any path_expr failed to parse, return null
            if (!path_expr)
                throw Exception(
                    fmt::format(
                        "Illegal json path expression {} of argument of function {}",
                        column->getName(),
                        getName()),
                    ErrorCodes::ILLEGAL_COLUMN);
            path_expr_container_vec.push_back(std::make_unique<JsonPathExprRefContainer>(path_expr));
        }

        const ColumnPtr column = block.getByPosition(arguments[0]).column;
        if (const_json)
        {
            auto nullable_col
                = calculateResultCol(source_data_column_ptr, source_nullable_column_ptr, path_expr_container_vec);
            block.getByPosition(result).column = ColumnConst::create(std::move(nullable_col), rows);
        }
        else
        {
            block.getByPosition(result).column
                = calculateResultCol(source_data_column_ptr, source_nullable_column_ptr, path_expr_container_vec);
        }
    }

private:
    static MutableColumnPtr calculateResultCol(
        const ColumnString * source_col,
        const ColumnNullable * source_nullable_col,
        std::vector<JsonPathExprRefContainerPtr> & path_expr_container_vec)
    {
        size_t rows = source_col->size();
        const ColumnString::Chars_t & data_from = source_col->getChars();
        const IColumn::Offsets & offsets_from = source_col->getOffsets();

        auto col_to = ColumnString::create();
        ColumnString::Chars_t & data_to = col_to->getChars();
        ColumnString::Offsets & offsets_to = col_to->getOffsets();
        offsets_to.resize(rows);
        ColumnUInt8::MutablePtr col_null_map = ColumnUInt8::create(rows, 0);
        ColumnUInt8::Container & vec_null_map = col_null_map->getData();
        WriteBufferFromVector<ColumnString::Chars_t> write_buffer(data_to);
        size_t current_offset = 0;
        for (size_t i = 0; i < rows; ++i)
        {
            size_t next_offset = offsets_from[i];
            size_t data_length = next_offset - current_offset - 1;
            bool found;
            if unlikely (isNullJsonBinary(data_length))
            {
                found = false;
            }
            else
            {
                JsonBinary json_binary(
                    data_from[current_offset],
                    StringRef(&data_from[current_offset + 1], data_length - 1));
                found = json_binary.extract(path_expr_container_vec, write_buffer);
            }
            if (!found)
                vec_null_map[i] = 1;
            writeChar(0, write_buffer);
            offsets_to[i] = write_buffer.count();
            current_offset = next_offset;
        }
        data_to.resize(write_buffer.count());

        if (source_nullable_col)
        {
            const auto & source_null_map = source_nullable_col->getNullMapColumn().getData();
            for (size_t i = 0, size = vec_null_map.size(); i < size; ++i)
                if (source_null_map[i])
                    vec_null_map[i] = 1;
        }
        return ColumnNullable::create(std::move(col_to), std::move(col_null_map));
    }

    inline static bool isColumnOnlyNull(const ColumnNullable * column)
    {
        if unlikely (column->empty())
            return false;

        bool ret = true;
        const auto & data = column->getNullMapColumn().getData();
        auto size = data.size();
        for (size_t i = 0; i < size; ++i)
            ret &= (data[i] != 0);
        return ret;
    }
};


class FunctionsJsonUnquote : public IFunction
{
public:
    static constexpr auto name = "json_unquote";
    static FunctionPtr create(const Context &) { return std::make_shared<FunctionsJsonUnquote>(); }

    String getName() const override { return name; }

    size_t getNumberOfArguments() const override { return 1; }

    bool useDefaultImplementationForConstants() const override { return true; }
    DataTypePtr getReturnTypeImpl(const DataTypes & arguments) const override
    {
        if unlikely (!arguments[0]->isString())
            throw Exception(
                "Illegal type " + arguments[0]->getName() + " of argument of function " + getName(),
                ErrorCodes::ILLEGAL_TYPE_OF_ARGUMENT);
        return makeNullable(std::make_shared<DataTypeString>());
    }

    void executeImpl(Block & block, const ColumnNumbers & arguments, size_t result) const override
    {
        const ColumnPtr column = block.getByPosition(arguments[0]).column;
        size_t rows = block.rows();
        if (const auto * col_from = checkAndGetColumn<ColumnString>(column.get()))
        {
            const ColumnString::Chars_t & data_from = col_from->getChars();
            const IColumn::Offsets & offsets_from = col_from->getOffsets();

            auto col_to = ColumnString::create();
            ColumnString::Chars_t & data_to = col_to->getChars();
            data_to.reserve(data_from.size()); /// Reserve the same size of from string
            ColumnString::Offsets & offsets_to = col_to->getOffsets();
            offsets_to.resize(rows);
            ColumnUInt8::MutablePtr col_null_map = ColumnUInt8::create(rows, 0);
            WriteBufferFromVector<ColumnString::Chars_t> write_buffer(data_to);
            size_t current_offset = 0;
            for (size_t i = 0; i < block.rows(); ++i)
            {
                size_t next_offset = offsets_from[i];
                size_t data_length = next_offset - current_offset - 1;
                JsonBinary::unquoteStringInBuffer(StringRef(&data_from[current_offset], data_length), write_buffer);
                writeChar(0, write_buffer);
                offsets_to[i] = write_buffer.count();
                current_offset = next_offset;
            }
            data_to.resize(write_buffer.count());
            block.getByPosition(result).column = ColumnNullable::create(std::move(col_to), std::move(col_null_map));
        }
        else
            throw Exception(
                fmt::format("Illegal column {} of argument of function {}", column->getName(), getName()),
                ErrorCodes::ILLEGAL_COLUMN);
    }
};


class FunctionsCastJsonAsString : public IFunction
{
public:
    static constexpr auto name = "cast_json_as_string";
    static FunctionPtr create(const Context &) { return std::make_shared<FunctionsCastJsonAsString>(); }

    String getName() const override { return name; }

    size_t getNumberOfArguments() const override { return 1; }

    bool useDefaultImplementationForConstants() const override { return true; }

    DataTypePtr getReturnTypeImpl(const DataTypes & arguments) const override
    {
        if unlikely (!arguments[0]->isString())
            throw Exception(
                "Illegal type " + arguments[0]->getName() + " of argument of function " + getName(),
                ErrorCodes::ILLEGAL_TYPE_OF_ARGUMENT);
        return makeNullable(std::make_shared<DataTypeString>());
    }

    void executeImpl(Block & block, const ColumnNumbers & arguments, size_t result) const override
    {
        const ColumnPtr column = block.getByPosition(arguments[0]).column;
        size_t rows = block.rows();
        if (const auto * col_from = checkAndGetColumn<ColumnString>(column.get()))
        {
            const ColumnString::Chars_t & data_from = col_from->getChars();
            const IColumn::Offsets & offsets_from = col_from->getOffsets();

            auto col_to = ColumnString::create();
            ColumnString::Chars_t & data_to = col_to->getChars();
            data_to.reserve(data_from.size() * 3 / 2); /// Rough estimate, 1.5x from TiDB
            ColumnString::Offsets & offsets_to = col_to->getOffsets();
            offsets_to.resize(rows);
            ColumnUInt8::MutablePtr col_null_map = ColumnUInt8::create(rows, 0);
            ColumnUInt8::Container & vec_null_map = col_null_map->getData();
            WriteBufferFromVector<ColumnString::Chars_t> write_buffer(data_to);
            size_t current_offset = 0;
            for (size_t i = 0; i < block.rows(); ++i)
            {
                size_t next_offset = offsets_from[i];
                size_t json_length = next_offset - current_offset - 1;
                if unlikely (isNullJsonBinary(json_length))
                {
                    vec_null_map[i] = 1;
                }
                else
                {
                    JsonBinary json_binary(
                        data_from[current_offset],
                        StringRef(&data_from[current_offset + 1], json_length - 1));
                    json_binary.toStringInBuffer(write_buffer);
                }
                writeChar(0, write_buffer);
                offsets_to[i] = write_buffer.count();
                current_offset = next_offset;
            }
            data_to.resize(write_buffer.count());
            block.getByPosition(result).column = ColumnNullable::create(std::move(col_to), std::move(col_null_map));
        }
        else
            throw Exception(
                fmt::format("Illegal column {} of argument of function {}", column->getName(), getName()),
                ErrorCodes::ILLEGAL_COLUMN);
    }
};
<<<<<<< HEAD
=======


class FunctionJsonLength : public IFunction
{
public:
    static constexpr auto name = "jsonLength";
    static FunctionPtr create(const Context &) { return std::make_shared<FunctionJsonLength>(); }

    String getName() const override { return name; }

    size_t getNumberOfArguments() const override { return 1; }

    DataTypePtr getReturnTypeImpl(const DataTypes & arguments) const override
    {
        if (!arguments[0]->isString())
            throw Exception(
                fmt::format("Illegal type {} of argument of function {}", arguments[0]->getName(), getName()),
                ErrorCodes::ILLEGAL_TYPE_OF_ARGUMENT);

        return std::make_shared<DataTypeUInt64>();
    }

    bool useDefaultImplementationForConstants() const override { return true; }

    void executeImpl(Block & block, const ColumnNumbers & arguments, size_t result) const override
    {
        const ColumnPtr column = block.getByPosition(arguments[0]).column;
        if (const auto * col = checkAndGetColumn<ColumnString>(column.get()))
        {
            auto col_res = ColumnUInt64::create();
            typename ColumnUInt64::Container & vec_col_res = col_res->getData();
            {
                const auto & data = col->getChars();
                const auto & offsets = col->getOffsets();
                const size_t size = offsets.size();
                vec_col_res.resize(size);

                ColumnString::Offset prev_offset = 0;
                for (size_t i = 0; i < size; ++i)
                {
                    std::string_view sv(
                        reinterpret_cast<const char *>(&data[prev_offset]),
                        offsets[i] - prev_offset - 1);
                    vec_col_res[i] = JsonBinary::getJsonLength(sv);
                    prev_offset = offsets[i];
                }
            }
            block.getByPosition(result).column = std::move(col_res);
        }
        else
            throw Exception(
                fmt::format("Illegal column {} of argument of function {}", column->getName(), getName()),
                ErrorCodes::ILLEGAL_COLUMN);
    }
};


class FunctionsJsonArray : public IFunction
{
public:
    static constexpr auto name = "json_array";
    static FunctionPtr create(const Context &) { return std::make_shared<FunctionsJsonArray>(); }

    String getName() const override { return name; }

    size_t getNumberOfArguments() const override { return 0; }

    bool isVariadic() const override { return true; }

    bool useDefaultImplementationForNulls() const override { return false; }
    bool useDefaultImplementationForConstants() const override { return true; }
    DataTypePtr getReturnTypeImpl(const DataTypes & arguments) const override
    {
        for (const auto arg_idx : ext::range(0, arguments.size()))
        {
            if (!arguments[arg_idx]->onlyNull())
            {
                const auto * arg = removeNullable(arguments[arg_idx]).get();
                if (!arg->isStringOrFixedString())
                    throw Exception(
                        ErrorCodes::ILLEGAL_TYPE_OF_ARGUMENT,
                        "Illegal type {} of argument {} of function {}",
                        arg->getName(),
                        arg_idx + 1,
                        getName());
            }
        }
        return std::make_shared<DataTypeString>();
    }

    void executeImpl(Block & block, const ColumnNumbers & arguments, size_t result) const override
    {
        auto nested_block = createBlockWithNestedColumns(block, arguments, result);
        StringSources sources;
        for (auto column_number : arguments)
        {
            sources.push_back(
                block.getByPosition(column_number).type->onlyNull()
                    ? nullptr
                    : createDynamicStringSource(*nested_block.getByPosition(column_number).column));
        }

        auto rows = block.rows();
        auto col_to = ColumnString::create();
        auto & data_to = col_to->getChars();
        WriteBufferFromVector<ColumnString::Chars_t> write_buffer(data_to);
        auto & offsets_to = col_to->getOffsets();
        offsets_to.resize(rows);

        std::vector<JsonBinary> jsons;
        jsons.reserve(sources.size());
        for (size_t i = 0; i < rows; ++i)
        {
            for (size_t col = 0; col < sources.size(); ++col)
            {
                if (sources[col] && !block.getByPosition(arguments[col]).column->isNullAt(i))
                {
                    const auto & data_from = sources[col]->getWhole();
                    jsons.emplace_back(data_from.data[0], StringRef(&data_from.data[1], data_from.size - 1));
                }
                else
                {
                    jsons.emplace_back(JsonBinary::TYPE_CODE_LITERAL, StringRef(&JsonBinary::LITERAL_NIL, 1));
                }
            }
            JsonBinary::buildBinaryJsonArrayInBuffer(jsons, write_buffer);
            jsons.clear();
            writeChar(0, write_buffer);
            offsets_to[i] = write_buffer.count();
            for (const auto & source : sources)
            {
                if (source)
                    source->next();
            }
        }
        data_to.resize(write_buffer.count());

        block.getByPosition(result).column = std::move(col_to);
    }
};
>>>>>>> 1bdd6ad3
} // namespace DB<|MERGE_RESOLUTION|>--- conflicted
+++ resolved
@@ -400,8 +400,6 @@
                 ErrorCodes::ILLEGAL_COLUMN);
     }
 };
-<<<<<<< HEAD
-=======
 
 
 class FunctionJsonLength : public IFunction
@@ -542,5 +540,4 @@
         block.getByPosition(result).column = std::move(col_to);
     }
 };
->>>>>>> 1bdd6ad3
 } // namespace DB