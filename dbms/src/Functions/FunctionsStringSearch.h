// Copyright 2022 PingCAP, Ltd.
//
// Licensed under the Apache License, Version 2.0 (the "License");
// you may not use this file except in compliance with the License.
// You may obtain a copy of the License at
//
//     http://www.apache.org/licenses/LICENSE-2.0
//
// Unless required by applicable law or agreed to in writing, software
// distributed under the License is distributed on an "AS IS" BASIS,
// WITHOUT WARRANTIES OR CONDITIONS OF ANY KIND, either express or implied.
// See the License for the specific language governing permissions and
// limitations under the License.

#pragma once

#include <Columns/ColumnConst.h>
#include <Columns/ColumnString.h>
#include <DataTypes/DataTypeString.h>
#include <DataTypes/DataTypesNumber.h>
#include <Functions/FunctionHelpers.h>
#include <Functions/IFunction.h>
#include <Common/Exception.h>
#include <Common/StringUtils/StringUtils.h>

#include <string_view>

namespace DB
{
using Chars_t = ColumnString::Chars_t;
using Offsets = ColumnString::Offsets;

inline void lowerOneString(Chars_t & str_container, size_t pos, size_t size)
{
    size_t i = 0;
    while (i < size)
    {
        if (isASCII(str_container[pos + i]))
        {
<<<<<<< HEAD
            if (isAlphaASCII(str_container[pos + i]))
                toLowerIfAlphaASCII(str_container[pos + i]);
=======
            if (isUpperAlphaASCII(str_container[pos + i]))
                str_container[pos + i] = toLowerIfAlphaASCII(str_container[pos + i]);
>>>>>>> 8016704a
            ++i;
        }
        else
        {
            size_t utf8_len = getUtf8Length(str_container[pos + i]);
            i += utf8_len;
        }
    }
}

inline void lowerColumnConst(ColumnConst * lowered_col_const)
{
    auto * col_data = typeid_cast<ColumnString *>(&lowered_col_const->getDataColumn());
    RUNTIME_ASSERT(col_data != nullptr, "Invalid column type, should be ColumnString");

    auto & str_container = col_data->getChars();
    auto str_size = col_data->getOffsets()[0];

    lowerOneString(str_container, 0, str_size);
}

inline size_t offsetAt(size_t idx, const Offsets & offsets)
{
    return idx == 0 ? 0 : offsets[idx - 1];
}

inline size_t sizeAt(size_t i, const Offsets & offsets)
{
    return i == 0 ? offsets[0] : (offsets[i] - offsets[i - 1]);
}

inline void lowerColumnString(MutableColumnPtr & col)
{
    auto * col_vector = typeid_cast<ColumnString *>(&*col);
    RUNTIME_ASSERT(col_vector != nullptr, "Invalid column type, should be ColumnString");

    auto & str_container = col_vector->getChars();
    const auto & str_offsets = col_vector->getOffsets();

<<<<<<< HEAD
    size_t str_num = str_container.size();
    for (size_t i = 0; i < str_num; ++i)
        lowerOneString(str_container, offsetAt(i, str_offsets), sizeAt(i, str_offsets));
=======
    size_t str_num = col_vector->size();
    for (size_t i = 0; i < str_num; ++i)
        lowerOneString(str_container, offsetAt(i, str_offsets), sizeAt(i, str_offsets) - 1);
>>>>>>> 8016704a
}

// Only lower the 'A', 'B', 'C'...
inline void lowerEnglishWords(Block & block, const ColumnNumbers & arguments)
{
    MutableColumnPtr column_haystack = block.getByPosition(arguments[0]).column->assumeMutable();
    MutableColumnPtr column_needle = block.getByPosition(arguments[1]).column->assumeMutable();

    auto * col_haystack_const = typeid_cast<ColumnConst *>(&*column_haystack);
    auto * col_needle_const = typeid_cast<ColumnConst *>(&*column_needle);

    if (col_haystack_const != nullptr)
        lowerColumnConst(col_haystack_const);
    else
        lowerColumnString(column_haystack);

    if (col_needle_const != nullptr)
        lowerColumnConst(col_needle_const);
    else
        lowerColumnString(column_needle);
}

/** Search and replace functions in strings:
  *
  * position(haystack, needle)     - the normal search for a substring in a string, returns the position (in bytes) of the found substring starting with 1, or 0 if no substring is found.
  * positionUTF8(haystack, needle) - the same, but the position is calculated at code points, provided that the string is encoded in UTF-8.
  * positionCaseInsensitive(haystack, needle)
  * positionCaseInsensitiveUTF8(haystack, needle)
  *
  * like(haystack, pattern)        - search by the regular expression LIKE; Returns 0 or 1. Case-insensitive, but only for Latin.
  * notLike(haystack, pattern)
  *
  * match(haystack, pattern)       - search by regular expression re2; Returns 0 or 1.
  *
  * Applies regexp re2 and pulls:
  * - the first subpattern, if the regexp has a subpattern;
  * - the zero subpattern (the match part, otherwise);
  * - if not match - an empty string.
  * extract(haystack, pattern)
  *
  * replaceOne(haystack, pattern, replacement) - replacing the pattern with the specified rules, only the first occurrence.
  * replaceAll(haystack, pattern, replacement) - replacing the pattern with the specified rules, all occurrences.
  *
  * replaceRegexpOne(haystack, pattern, replacement) - replaces the pattern with the specified regexp, only the first occurrence.
  * replaceRegexpAll(haystack, pattern, replacement) - replaces the pattern with the specified type, all occurrences.
  *
  * Warning! At this point, the arguments needle, pattern, n, replacement must be constants.
  */

namespace ErrorCodes
{
extern const int ILLEGAL_COLUMN;
}

static const UInt8 CH_ESCAPE_CHAR = '\\';

struct NameIlike
{
    static constexpr auto name = "ilike";
};
struct NameIlike3Args
{
    static constexpr auto name = "ilike3Args";
};

template <typename Impl, typename Name>
class FunctionsStringSearch : public IFunction
{
    static_assert(!(Impl::need_customized_escape_char && Impl::support_match_type));

public:
    static constexpr auto name = Name::name;
    static FunctionPtr create(const Context &)
    {
        return std::make_shared<FunctionsStringSearch>();
    }

    String getName() const override
    {
        return name;
    }

    void setCollator(const TiDB::TiDBCollatorPtr & collator_) override { collator = collator_; }

    size_t getNumberOfArguments() const override
    {
        return 0;
    }

    bool isVariadic() const override { return true; }
    ColumnNumbers getArgumentsThatAreAlwaysConstant() const override { return {3}; }

    DataTypePtr getReturnTypeImpl(const DataTypes & arguments) const override
    {
        if (!arguments[0]->isString())
            throw Exception(
                "Illegal type " + arguments[0]->getName() + " of argument of function " + getName(),
                ErrorCodes::ILLEGAL_TYPE_OF_ARGUMENT);

        if (!arguments[1]->isString())
            throw Exception(
                "Illegal type " + arguments[1]->getName() + " of argument of function " + getName(),
                ErrorCodes::ILLEGAL_TYPE_OF_ARGUMENT);
        if constexpr (Impl::need_customized_escape_char)
        {
            if (!arguments[2]->isInteger())
                throw Exception(
                    "Illegal type " + arguments[2]->getName() + " of argument of function " + getName(),
                    ErrorCodes::ILLEGAL_TYPE_OF_ARGUMENT);
        }
        else if constexpr (Impl::support_match_type)
        {
            if (arguments.size() > 2 && !arguments[2]->isString())
                throw Exception(
                    "Illegal type " + arguments[2]->getName() + " of argument of function " + getName(),
                    ErrorCodes::ILLEGAL_TYPE_OF_ARGUMENT);
        }
        size_t max_arguments_number = Impl::need_customized_escape_char || Impl::support_match_type ? 3 : 2;
        if (arguments.size() > max_arguments_number)
            throw Exception("Too many arguments, only " + std::to_string(max_arguments_number) + " argument is supported for function " + getName());

        return std::make_shared<DataTypeNumber<typename Impl::ResultType>>();
    }

    void executeImpl(Block & block, const ColumnNumbers & arguments, size_t result) const override
    {
        using ResultType = typename Impl::ResultType;

        const ColumnPtr & column_haystack = block.getByPosition(arguments[0]).column;
        const ColumnPtr & column_needle = block.getByPosition(arguments[1]).column;

        const auto * col_haystack_const = typeid_cast<const ColumnConst *>(&*column_haystack);
        const auto * col_needle_const = typeid_cast<const ColumnConst *>(&*column_needle);

<<<<<<< HEAD
        // if constexpr (name == NameIlike3Args::name || name == NameIlike::name)
=======
>>>>>>> 8016704a
        if constexpr (name == std::string_view(NameIlike3Args::name) || name == std::string_view(NameIlike::name))
            lowerEnglishWords(block, arguments);

        UInt8 escape_char = CH_ESCAPE_CHAR;
        String match_type;
        if constexpr (Impl::need_customized_escape_char)
        {
            const auto * col_escape_const = typeid_cast<const ColumnConst *>(&*block.getByPosition(arguments[2]).column);
            bool valid_args = true;
            if (col_escape_const == nullptr)
            {
                valid_args = false;
            }
            else
            {
                auto c = col_escape_const->getValue<Int32>();
                if (c < 0 || c > 255)
                {
                    // todo maybe use more strict constraint
                    valid_args = false;
                }
                else
                {
                    escape_char = static_cast<UInt8>(c);
                }
            }
            if (!valid_args)
            {
                throw Exception("3rd arguments of function " + getName() + " must be constants and between 0 and 255.");
            }
        }
        else if constexpr (Impl::support_match_type)
        {
            if (arguments.size() > 2)
            {
                const auto * col_match_type_const = typeid_cast<const ColumnConst *>(&*block.getByPosition(arguments[2]).column);
                if (col_match_type_const == nullptr)
                    throw Exception("Match type argument of function " + getName() + " must be constant");
                match_type = col_match_type_const->getValue<String>();
            }
        }

        if (col_haystack_const && col_needle_const)
        {
            ResultType res{};
            auto needle_string = col_needle_const->getValue<String>();
            Impl::constantConstant(col_haystack_const->getValue<String>(), needle_string, escape_char, match_type, collator, res);
            block.getByPosition(result).column = block.getByPosition(result).type->createColumnConst(col_haystack_const->size(), toField(res));
            return;
        }

        auto col_res = ColumnVector<ResultType>::create();

        typename ColumnVector<ResultType>::Container & vec_res = col_res->getData();
        vec_res.resize(column_haystack->size());

        const auto * col_haystack_vector = checkAndGetColumn<ColumnString>(&*column_haystack);
        const auto * col_needle_vector = checkAndGetColumn<ColumnString>(&*column_needle);

        if (col_haystack_vector && col_needle_vector)
            Impl::vectorVector(col_haystack_vector->getChars(),
                               col_haystack_vector->getOffsets(),
                               col_needle_vector->getChars(),
                               col_needle_vector->getOffsets(),
                               escape_char,
                               match_type,
                               collator,
                               vec_res);
        else if (col_haystack_vector && col_needle_const)
        {
            auto needle_string = col_needle_const->getValue<String>();
            Impl::vectorConstant(col_haystack_vector->getChars(), col_haystack_vector->getOffsets(), needle_string, escape_char, match_type, collator, vec_res);
        }
        else if (col_haystack_const && col_needle_vector)
        {
            auto haystack = col_haystack_const->getValue<String>();
            const ColumnString::Chars_t & needle_chars = col_needle_vector->getChars();
            const IColumn::Offsets & needle_offsets = col_needle_vector->getOffsets();
            Impl::constantVector(haystack, needle_chars, needle_offsets, escape_char, match_type, collator, vec_res);
        }
        else
            throw Exception("Illegal columns " + block.getByPosition(arguments[0]).column->getName() + " and "
                                + block.getByPosition(arguments[1]).column->getName()
                                + " of arguments of function "
                                + getName(),
                            ErrorCodes::ILLEGAL_COLUMN);

        block.getByPosition(result).column = std::move(col_res);
    }

private:
    TiDB::TiDBCollatorPtr collator = nullptr;
};


template <typename Impl, typename Name>
class FunctionsStringSearchToString : public IFunction
{
public:
    static constexpr auto name = Name::name;
    static FunctionPtr create(const Context &)
    {
        return std::make_shared<FunctionsStringSearchToString>();
    }

    String getName() const override
    {
        return name;
    }

    size_t getNumberOfArguments() const override
    {
        return 2;
    }

    bool useDefaultImplementationForConstants() const override { return true; }
    ColumnNumbers getArgumentsThatAreAlwaysConstant() const override { return {1}; }

    DataTypePtr getReturnTypeImpl(const DataTypes & arguments) const override
    {
        if (!arguments[0]->isString())
            throw Exception(
                "Illegal type " + arguments[0]->getName() + " of argument of function " + getName(),
                ErrorCodes::ILLEGAL_TYPE_OF_ARGUMENT);

        if (!arguments[1]->isString())
            throw Exception(
                "Illegal type " + arguments[1]->getName() + " of argument of function " + getName(),
                ErrorCodes::ILLEGAL_TYPE_OF_ARGUMENT);

        return std::make_shared<DataTypeString>();
    }

    void executeImpl(Block & block, const ColumnNumbers & arguments, size_t result) const override
    {
        const ColumnPtr column = block.getByPosition(arguments[0]).column;
        const ColumnPtr column_needle = block.getByPosition(arguments[1]).column;

        const auto * col_needle = typeid_cast<const ColumnConst *>(&*column_needle);
        if (!col_needle)
            throw Exception("Second argument of function " + getName() + " must be constant string.", ErrorCodes::ILLEGAL_COLUMN);

        if (const auto * col = checkAndGetColumn<ColumnString>(column.get()))
        {
            auto col_res = ColumnString::create();

            ColumnString::Chars_t & vec_res = col_res->getChars();
            ColumnString::Offsets & offsets_res = col_res->getOffsets();
            Impl::vector(col->getChars(), col->getOffsets(), col_needle->getValue<String>(), vec_res, offsets_res);

            block.getByPosition(result).column = std::move(col_res);
        }
        else
            throw Exception(
                "Illegal column " + block.getByPosition(arguments[0]).column->getName() + " of argument of function " + getName(),
                ErrorCodes::ILLEGAL_COLUMN);
    }
};
} // namespace DB<|MERGE_RESOLUTION|>--- conflicted
+++ resolved
@@ -37,13 +37,8 @@
     {
         if (isASCII(str_container[pos + i]))
         {
-<<<<<<< HEAD
-            if (isAlphaASCII(str_container[pos + i]))
-                toLowerIfAlphaASCII(str_container[pos + i]);
-=======
             if (isUpperAlphaASCII(str_container[pos + i]))
                 str_container[pos + i] = toLowerIfAlphaASCII(str_container[pos + i]);
->>>>>>> 8016704a
             ++i;
         }
         else
@@ -83,15 +78,9 @@
     auto & str_container = col_vector->getChars();
     const auto & str_offsets = col_vector->getOffsets();
 
-<<<<<<< HEAD
-    size_t str_num = str_container.size();
-    for (size_t i = 0; i < str_num; ++i)
-        lowerOneString(str_container, offsetAt(i, str_offsets), sizeAt(i, str_offsets));
-=======
     size_t str_num = col_vector->size();
     for (size_t i = 0; i < str_num; ++i)
         lowerOneString(str_container, offsetAt(i, str_offsets), sizeAt(i, str_offsets) - 1);
->>>>>>> 8016704a
 }
 
 // Only lower the 'A', 'B', 'C'...
@@ -226,10 +215,6 @@
         const auto * col_haystack_const = typeid_cast<const ColumnConst *>(&*column_haystack);
         const auto * col_needle_const = typeid_cast<const ColumnConst *>(&*column_needle);
 
-<<<<<<< HEAD
-        // if constexpr (name == NameIlike3Args::name || name == NameIlike::name)
-=======
->>>>>>> 8016704a
         if constexpr (name == std::string_view(NameIlike3Args::name) || name == std::string_view(NameIlike::name))
             lowerEnglishWords(block, arguments);
 
