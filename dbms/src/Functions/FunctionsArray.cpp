#include <Functions/FunctionsArray.h>

#include <AggregateFunctions/IAggregateFunction.h>
#include <AggregateFunctions/AggregateFunctionFactory.h>
#include <AggregateFunctions/AggregateFunctionState.h>
#include <AggregateFunctions/parseAggregateFunctionParameters.h>
#include <Functions/FunctionFactory.h>
#include <DataTypes/getLeastSupertype.h>
#include <DataTypes/DataTypeTuple.h>
#include <Functions/GatherUtils/GatherUtils.h>
#include <Common/HashTable/HashMap.h>
#include <Common/HashTable/ClearableHashMap.h>
#include <Parsers/ExpressionListParsers.h>
#include <Parsers/parseQuery.h>
#include <Parsers/ASTExpressionList.h>
#include <Parsers/ASTLiteral.h>
#include <Interpreters/AggregationCommon.h>
#include <Columns/ColumnTuple.h>
#include <Columns/ColumnAggregateFunction.h>
#include <Interpreters/castColumn.h>
#include <tuple>
#include <array>
#include <DataTypes/DataTypeNothing.h>
#include <DataTypes/getMostSubtype.h>
#include <Core/TypeListNumber.h>
#include <ext/scope_guard.h>


namespace DB
{

namespace ErrorCodes
{
    extern const int SIZES_OF_ARRAYS_DOESNT_MATCH;
    extern const int ZERO_ARRAY_OR_TUPLE_INDEX;
    extern const int NUMBER_OF_ARGUMENTS_DOESNT_MATCH;
    extern const int ARGUMENT_OUT_OF_BOUND;
}


/// Implementation of FunctionArray.

String FunctionArray::getName() const
{
    return name;
}

FunctionPtr FunctionArray::create(const Context & context)
{
    return std::make_shared<FunctionArray>(context);
}

FunctionArray::FunctionArray(const Context & context)
    : context(context)
{
}

DataTypePtr FunctionArray::getReturnTypeImpl(const DataTypes & arguments) const
{
    return std::make_shared<DataTypeArray>(getLeastSupertype(arguments));
}

void FunctionArray::executeImpl(Block & block, const ColumnNumbers & arguments, size_t result)
{
    size_t num_elements = arguments.size();

    if (num_elements == 0)
    {
        /// We should return constant empty array.
        block.getByPosition(result).column = block.getByPosition(result).type->createColumnConstWithDefaultValue(block.rows());
        return;
    }

    const DataTypePtr & return_type = block.getByPosition(result).type;
    const DataTypePtr & elem_type = static_cast<const DataTypeArray &>(*return_type).getNestedType();

    size_t block_size = block.rows();

    /** If part of columns have not same type as common type of all elements of array,
        *  then convert them to common type.
        * If part of columns are constants,
        *  then convert them to full columns.
        */

    Columns columns_holder(num_elements);
    const IColumn * columns[num_elements];

    for (size_t i = 0; i < num_elements; ++i)
    {
        const auto & arg = block.getByPosition(arguments[i]);

        ColumnPtr preprocessed_column = arg.column;

        if (!arg.type->equals(*elem_type))
            preprocessed_column = castColumn(arg, elem_type, context);

        if (ColumnPtr materialized_column = preprocessed_column->convertToFullColumnIfConst())
            preprocessed_column = materialized_column;

        columns_holder[i] = std::move(preprocessed_column);
        columns[i] = columns_holder[i].get();
    }

    /// Create and fill the result array.

    auto out = ColumnArray::create(elem_type->createColumn());
    IColumn & out_data = out->getData();
    IColumn::Offsets & out_offsets = out->getOffsets();

    out_data.reserve(block_size * num_elements);
    out_offsets.resize(block_size);

    IColumn::Offset current_offset = 0;
    for (size_t i = 0; i < block_size; ++i)
    {
        for (size_t j = 0; j < num_elements; ++j)
            out_data.insertFrom(*columns[j], i);

        current_offset += num_elements;
        out_offsets[i] = current_offset;
    }

    block.getByPosition(result).column = std::move(out);
}


/// Implementation of FunctionArrayElement.

namespace ArrayImpl
{

class NullMapBuilder
{
public:
    operator bool() const { return src_null_map; }
    bool operator!() const { return !src_null_map; }

    void initSource(const UInt8 * src_null_map_)
    {
        src_null_map = src_null_map_;
    }

    void initSink(size_t size)
    {
        auto sink = ColumnUInt8::create(size);
        sink_null_map = sink->getData().data();
        sink_null_map_holder = std::move(sink);
    }

    void update(size_t from)
    {
        sink_null_map[index] = bool(src_null_map && src_null_map[from]);
        ++index;
    }

    void update()
    {
        sink_null_map[index] = bool(src_null_map);
        ++index;
    }

    ColumnPtr getNullMapColumnPtr() && { return std::move(sink_null_map_holder); }

private:
    const UInt8 * src_null_map = nullptr;
    UInt8 * sink_null_map = nullptr;
    MutableColumnPtr sink_null_map_holder;
    size_t index = 0;
};

}

namespace
{

template <typename T>
struct ArrayElementNumImpl
{
    /** Implementation for constant index.
      * If negative = false - index is from beginning of array, started from 0.
      * If negative = true - index is from end of array, started from 0.
      */
    template <bool negative>
    static void vectorConst(
        const PaddedPODArray<T> & data, const ColumnArray::Offsets & offsets,
        const ColumnArray::Offset index,
        PaddedPODArray<T> & result, ArrayImpl::NullMapBuilder & builder)
    {
        size_t size = offsets.size();
        result.resize(size);

        ColumnArray::Offset current_offset = 0;
        for (size_t i = 0; i < size; ++i)
        {
            size_t array_size = offsets[i] - current_offset;

            if (index < array_size)
            {
                size_t j = !negative ? (current_offset + index) : (offsets[i] - index - 1);
                result[i] = data[j];
                if (builder)
                    builder.update(j);
            }
            else
            {
                result[i] = T();

                if (builder)
                    builder.update();
            }

            current_offset = offsets[i];
        }
    }

    /** Implementation for non-constant index.
      */
    template <typename TIndex>
    static void vector(
        const PaddedPODArray<T> & data, const ColumnArray::Offsets & offsets,
        const PaddedPODArray<TIndex> & indices,
        PaddedPODArray<T> & result, ArrayImpl::NullMapBuilder & builder)
    {
        size_t size = offsets.size();
        result.resize(size);

        ColumnArray::Offset current_offset = 0;
        for (size_t i = 0; i < size; ++i)
        {
            size_t array_size = offsets[i] - current_offset;

            TIndex index = indices[i];
            if (index > 0 && static_cast<size_t>(index) <= array_size)
            {
                size_t j = current_offset + index - 1;
                result[i] = data[j];

                if (builder)
                    builder.update(j);
            }
            else if (index < 0 && static_cast<size_t>(-index) <= array_size)
            {
                size_t j = offsets[i] + index;
                result[i] = data[j];

                if (builder)
                    builder.update(j);
            }
            else
            {
                result[i] = T();

                if (builder)
                    builder.update();
            }

            current_offset = offsets[i];
        }
    }
};

struct ArrayElementStringImpl
{
    template <bool negative>
    static void vectorConst(
        const ColumnString::Chars_t & data, const ColumnArray::Offsets & offsets, const ColumnString::Offsets & string_offsets,
        const ColumnArray::Offset index,
        ColumnString::Chars_t & result_data, ColumnArray::Offsets & result_offsets,
        ArrayImpl::NullMapBuilder & builder)
    {
        size_t size = offsets.size();
        result_offsets.resize(size);
        result_data.reserve(data.size());

        ColumnArray::Offset current_offset = 0;
        ColumnArray::Offset current_result_offset = 0;
        for (size_t i = 0; i < size; ++i)
        {
            size_t array_size = offsets[i] - current_offset;

            if (index < array_size)
            {
                size_t adjusted_index = !negative ? index : (array_size - index - 1);

                size_t j = current_offset + adjusted_index;
                if (builder)
                    builder.update(j);

                ColumnArray::Offset string_pos = current_offset == 0 && adjusted_index == 0
                    ? 0
                    : string_offsets[current_offset + adjusted_index - 1];

                ColumnArray::Offset string_size = string_offsets[current_offset + adjusted_index] - string_pos;

                result_data.resize(current_result_offset + string_size);
                memcpySmallAllowReadWriteOverflow15(&result_data[current_result_offset], &data[string_pos], string_size);
                current_result_offset += string_size;
                result_offsets[i] = current_result_offset;
            }
            else
            {
                /// Insert an empty row.
                result_data.resize(current_result_offset + 1);
                result_data[current_result_offset] = 0;
                current_result_offset += 1;
                result_offsets[i] = current_result_offset;

                if (builder)
                    builder.update();
            }

            current_offset = offsets[i];
        }
    }

    /** Implementation for non-constant index.
      */
    template <typename TIndex>
    static void vector(
        const ColumnString::Chars_t & data, const ColumnArray::Offsets & offsets, const ColumnString::Offsets & string_offsets,
        const PaddedPODArray<TIndex> & indices,
        ColumnString::Chars_t & result_data, ColumnArray::Offsets & result_offsets,
        ArrayImpl::NullMapBuilder & builder)
    {
        size_t size = offsets.size();
        result_offsets.resize(size);
        result_data.reserve(data.size());

        ColumnArray::Offset current_offset = 0;
        ColumnArray::Offset current_result_offset = 0;
        for (size_t i = 0; i < size; ++i)
        {
            size_t array_size = offsets[i] - current_offset;
            size_t adjusted_index;    /// index in array from zero

            TIndex index = indices[i];
            if (index > 0 && static_cast<size_t>(index) <= array_size)
                adjusted_index = index - 1;
            else if (index < 0 && static_cast<size_t>(-index) <= array_size)
                adjusted_index = array_size + index;
            else
                adjusted_index = array_size;    /// means no element should be taken

            if (adjusted_index < array_size)
            {
                size_t j = current_offset + adjusted_index;
                if (builder)
                    builder.update(j);

                ColumnArray::Offset string_pos = current_offset == 0 && adjusted_index == 0
                    ? 0
                    : string_offsets[current_offset + adjusted_index - 1];

                ColumnArray::Offset string_size = string_offsets[current_offset + adjusted_index] - string_pos;

                result_data.resize(current_result_offset + string_size);
                memcpySmallAllowReadWriteOverflow15(&result_data[current_result_offset], &data[string_pos], string_size);
                current_result_offset += string_size;
                result_offsets[i] = current_result_offset;
            }
            else
            {
                /// Insert empty string
                result_data.resize(current_result_offset + 1);
                result_data[current_result_offset] = 0;
                current_result_offset += 1;
                result_offsets[i] = current_result_offset;

                if (builder)
                    builder.update();
            }

            current_offset = offsets[i];
        }
    }
};

/// Generic implementation for other nested types.
struct ArrayElementGenericImpl
{
    template <bool negative>
    static void vectorConst(
        const IColumn & data, const ColumnArray::Offsets & offsets,
        const ColumnArray::Offset index,
        IColumn & result, ArrayImpl::NullMapBuilder & builder)
    {
        size_t size = offsets.size();
        result.reserve(size);

        ColumnArray::Offset current_offset = 0;
        for (size_t i = 0; i < size; ++i)
        {
            size_t array_size = offsets[i] - current_offset;

            if (index < array_size)
            {
                size_t j = !negative ? current_offset + index : offsets[i] - index - 1;
                result.insertFrom(data, j);
                if (builder)
                    builder.update(j);
            }
            else
            {
                result.insertDefault();
                if (builder)
                    builder.update();
            }

            current_offset = offsets[i];
        }
    }

    /** Implementation for non-constant index.
      */
    template <typename TIndex>
    static void vector(
        const IColumn & data, const ColumnArray::Offsets & offsets,
        const PaddedPODArray<TIndex> & indices,
        IColumn & result, ArrayImpl::NullMapBuilder & builder)
    {
        size_t size = offsets.size();
        result.reserve(size);

        ColumnArray::Offset current_offset = 0;
        for (size_t i = 0; i < size; ++i)
        {
            size_t array_size = offsets[i] - current_offset;

            TIndex index = indices[i];
            if (index > 0 && static_cast<size_t>(index) <= array_size)
            {
                size_t j = current_offset + index - 1;
                result.insertFrom(data, j);
                if (builder)
                    builder.update(j);
            }
            else if (index < 0 && static_cast<size_t>(-index) <= array_size)
            {
                size_t j = offsets[i] + index;
                result.insertFrom(data, j);
                if (builder)
                    builder.update(j);
            }
            else
            {
                result.insertDefault();
                if (builder)
                    builder.update();
            }

            current_offset = offsets[i];
        }
    }
};

}


FunctionPtr FunctionArrayElement::create(const Context &)
{
    return std::make_shared<FunctionArrayElement>();
}


template <typename DataType>
bool FunctionArrayElement::executeNumberConst(Block & block, const ColumnNumbers & arguments, size_t result, const Field & index,
    ArrayImpl::NullMapBuilder & builder)
{
    const ColumnArray * col_array = checkAndGetColumn<ColumnArray>(block.getByPosition(arguments[0]).column.get());

    if (!col_array)
        return false;

    const ColumnVector<DataType> * col_nested = checkAndGetColumn<ColumnVector<DataType>>(&col_array->getData());

    if (!col_nested)
        return false;

    auto col_res = ColumnVector<DataType>::create();

    if (index.getType() == Field::Types::UInt64)
        ArrayElementNumImpl<DataType>::template vectorConst<false>(
            col_nested->getData(), col_array->getOffsets(), safeGet<UInt64>(index) - 1, col_res->getData(), builder);
    else if (index.getType() == Field::Types::Int64)
        ArrayElementNumImpl<DataType>::template vectorConst<true>(
            col_nested->getData(), col_array->getOffsets(), -safeGet<Int64>(index) - 1, col_res->getData(), builder);
    else
        throw Exception("Illegal type of array index", ErrorCodes::LOGICAL_ERROR);

    block.getByPosition(result).column = std::move(col_res);
    return true;
}

template <typename IndexType, typename DataType>
bool FunctionArrayElement::executeNumber(Block & block, const ColumnNumbers & arguments, size_t result, const PaddedPODArray<IndexType> & indices,
    ArrayImpl::NullMapBuilder & builder)
{
    const ColumnArray * col_array = checkAndGetColumn<ColumnArray>(block.getByPosition(arguments[0]).column.get());

    if (!col_array)
        return false;

    const ColumnVector<DataType> * col_nested = checkAndGetColumn<ColumnVector<DataType>>(&col_array->getData());

    if (!col_nested)
        return false;

    auto col_res = ColumnVector<DataType>::create();

    ArrayElementNumImpl<DataType>::template vector<IndexType>(
        col_nested->getData(), col_array->getOffsets(), indices, col_res->getData(), builder);

    block.getByPosition(result).column = std::move(col_res);
    return true;
}

bool FunctionArrayElement::executeStringConst(Block & block, const ColumnNumbers & arguments, size_t result, const Field & index,
    ArrayImpl::NullMapBuilder & builder)
{
    const ColumnArray * col_array = checkAndGetColumn<ColumnArray>(block.getByPosition(arguments[0]).column.get());

    if (!col_array)
        return false;

    const ColumnString * col_nested = checkAndGetColumn<ColumnString>(&col_array->getData());

    if (!col_nested)
        return false;

    auto col_res = ColumnString::create();

    if (index.getType() == Field::Types::UInt64)
        ArrayElementStringImpl::vectorConst<false>(
            col_nested->getChars(),
            col_array->getOffsets(),
            col_nested->getOffsets(),
            safeGet<UInt64>(index) - 1,
            col_res->getChars(),
            col_res->getOffsets(),
            builder);
    else if (index.getType() == Field::Types::Int64)
        ArrayElementStringImpl::vectorConst<true>(
            col_nested->getChars(),
            col_array->getOffsets(),
            col_nested->getOffsets(),
            -safeGet<Int64>(index) - 1,
            col_res->getChars(),
            col_res->getOffsets(),
            builder);
    else
        throw Exception("Illegal type of array index", ErrorCodes::LOGICAL_ERROR);

    block.getByPosition(result).column = std::move(col_res);
    return true;
}

template <typename IndexType>
bool FunctionArrayElement::executeString(Block & block, const ColumnNumbers & arguments, size_t result, const PaddedPODArray<IndexType> & indices,
    ArrayImpl::NullMapBuilder & builder)
{
    const ColumnArray * col_array = checkAndGetColumn<ColumnArray>(block.getByPosition(arguments[0]).column.get());

    if (!col_array)
        return false;

    const ColumnString * col_nested = checkAndGetColumn<ColumnString>(&col_array->getData());

    if (!col_nested)
        return false;

    auto col_res = ColumnString::create();

    ArrayElementStringImpl::vector<IndexType>(
        col_nested->getChars(),
        col_array->getOffsets(),
        col_nested->getOffsets(),
        indices,
        col_res->getChars(),
        col_res->getOffsets(),
        builder);

    block.getByPosition(result).column = std::move(col_res);
    return true;
}

bool FunctionArrayElement::executeGenericConst(Block & block, const ColumnNumbers & arguments, size_t result, const Field & index,
    ArrayImpl::NullMapBuilder & builder)
{
    const ColumnArray * col_array = checkAndGetColumn<ColumnArray>(block.getByPosition(arguments[0]).column.get());

    if (!col_array)
        return false;

    const auto & col_nested = col_array->getData();
    auto col_res = col_nested.cloneEmpty();

    if (index.getType() == Field::Types::UInt64)
        ArrayElementGenericImpl::vectorConst<false>(
            col_nested, col_array->getOffsets(), safeGet<UInt64>(index) - 1, *col_res, builder);
    else if (index.getType() == Field::Types::Int64)
        ArrayElementGenericImpl::vectorConst<true>(
            col_nested, col_array->getOffsets(), -safeGet<Int64>(index) - 1, *col_res, builder);
    else
        throw Exception("Illegal type of array index", ErrorCodes::LOGICAL_ERROR);

    block.getByPosition(result).column = std::move(col_res);
    return true;
}

template <typename IndexType>
bool FunctionArrayElement::executeGeneric(Block & block, const ColumnNumbers & arguments, size_t result, const PaddedPODArray<IndexType> & indices,
    ArrayImpl::NullMapBuilder & builder)
{
    const ColumnArray * col_array = checkAndGetColumn<ColumnArray>(block.getByPosition(arguments[0]).column.get());

    if (!col_array)
        return false;

    const auto & col_nested = col_array->getData();
    auto col_res = col_nested.cloneEmpty();

    ArrayElementGenericImpl::vector<IndexType>(
        col_nested, col_array->getOffsets(), indices, *col_res, builder);

    block.getByPosition(result).column = std::move(col_res);
    return true;
}

template <typename IndexType>
bool FunctionArrayElement::executeConst(Block & block, const ColumnNumbers & arguments, size_t result, const PaddedPODArray<IndexType> & indices,
    ArrayImpl::NullMapBuilder & builder)
{
    const ColumnArray * col_array = checkAndGetColumnConstData<ColumnArray>(block.getByPosition(arguments[0]).column.get());

    if (!col_array)
        return false;

    auto res = block.getByPosition(result).type->createColumn();

    size_t rows = block.rows();
    const IColumn & array_elements = col_array->getData();
    size_t array_size = array_elements.size();

    for (size_t i = 0; i < rows; ++i)
    {
        IndexType index = indices[i];
        if (index > 0 && static_cast<size_t>(index) <= array_size)
        {
            size_t j = index - 1;
            res->insertFrom(array_elements, j);
            if (builder)
                builder.update(j);
        }
        else if (index < 0 && static_cast<size_t>(-index) <= array_size)
        {
            size_t j = array_size + index;
            res->insertFrom(array_elements, j);
            if (builder)
                builder.update(j);
        }
        else
        {
            res->insertDefault();
            if (builder)
                builder.update();
        }
    }

    block.getByPosition(result).column = std::move(res);
    return true;
}

template <typename IndexType>
bool FunctionArrayElement::executeArgument(Block & block, const ColumnNumbers & arguments, size_t result,
    ArrayImpl::NullMapBuilder & builder)
{
    auto index = checkAndGetColumn<ColumnVector<IndexType>>(block.getByPosition(arguments[1]).column.get());

    if (!index)
        return false;

    const auto & index_data = index->getData();

    if (builder)
        builder.initSink(index_data.size());

    if (!( executeNumber<IndexType, UInt8>(block, arguments, result, index_data, builder)
        || executeNumber<IndexType, UInt16>(block, arguments, result, index_data, builder)
        || executeNumber<IndexType, UInt32>(block, arguments, result, index_data, builder)
        || executeNumber<IndexType, UInt64>(block, arguments, result, index_data, builder)
        || executeNumber<IndexType, Int8>(block, arguments, result, index_data, builder)
        || executeNumber<IndexType, Int16>(block, arguments, result, index_data, builder)
        || executeNumber<IndexType, Int32>(block, arguments, result, index_data, builder)
        || executeNumber<IndexType, Int64>(block, arguments, result, index_data, builder)
        || executeNumber<IndexType, Float32>(block, arguments, result, index_data, builder)
        || executeNumber<IndexType, Float64>(block, arguments, result, index_data, builder)
        || executeConst <IndexType>(block, arguments, result, index_data, builder)
        || executeString<IndexType>(block, arguments, result, index_data, builder)
        || executeGeneric<IndexType>(block, arguments, result, index_data, builder)))
    throw Exception("Illegal column " + block.getByPosition(arguments[0]).column->getName()
                + " of first argument of function " + getName(), ErrorCodes::ILLEGAL_COLUMN);

    return true;
}

bool FunctionArrayElement::executeTuple(Block & block, const ColumnNumbers & arguments, size_t result)
{
    const ColumnArray * col_array = typeid_cast<const ColumnArray *>(block.getByPosition(arguments[0]).column.get());

    if (!col_array)
        return false;

    const ColumnTuple * col_nested = typeid_cast<const ColumnTuple *>(&col_array->getData());

    if (!col_nested)
        return false;

    const Columns & tuple_columns = col_nested->getColumns();
    size_t tuple_size = tuple_columns.size();

    const DataTypes & tuple_types = typeid_cast<const DataTypeTuple &>(
        *typeid_cast<const DataTypeArray &>(*block.getByPosition(arguments[0]).type).getNestedType()).getElements();

    /** We will calculate the function for the tuple of the internals of the array.
      * To do this, create a temporary block.
      * It will consist of the following columns
      * - the index of the array to be taken;
      * - an array of the first elements of the tuples;
      * - the result of taking the elements by the index for an array of the first elements of the tuples;
      * - array of the second elements of the tuples;
      * - result of taking elements by index for an array of second elements of tuples;
      * ...
      */
    Block block_of_temporary_results;
    block_of_temporary_results.insert(block.getByPosition(arguments[1]));

    /// results of taking elements by index for arrays from each element of the tuples;
    Columns result_tuple_columns;

    for (size_t i = 0; i < tuple_size; ++i)
    {
        ColumnWithTypeAndName array_of_tuple_section;
        array_of_tuple_section.column = ColumnArray::create(tuple_columns[i], col_array->getOffsetsPtr());
        array_of_tuple_section.type = std::make_shared<DataTypeArray>(tuple_types[i]);
        block_of_temporary_results.insert(array_of_tuple_section);

        ColumnWithTypeAndName array_elements_of_tuple_section;
        array_elements_of_tuple_section.type = getReturnTypeImpl(
            {block_of_temporary_results.getByPosition(i * 2 + 1).type, block_of_temporary_results.getByPosition(0).type});
        block_of_temporary_results.insert(array_elements_of_tuple_section);

        executeImpl(block_of_temporary_results, ColumnNumbers{i * 2 + 1, 0}, i * 2 + 2);

        result_tuple_columns.emplace_back(std::move(block_of_temporary_results.getByPosition(i * 2 + 2).column));
    }

    block.getByPosition(result).column = ColumnTuple::create(result_tuple_columns);

    return true;
}

String FunctionArrayElement::getName() const
{
    return name;
}

DataTypePtr FunctionArrayElement::getReturnTypeImpl(const DataTypes & arguments) const
{
    const DataTypeArray * array_type = checkAndGetDataType<DataTypeArray>(arguments[0].get());
    if (!array_type)
        throw Exception("First argument for function " + getName() + " must be array.", ErrorCodes::ILLEGAL_TYPE_OF_ARGUMENT);

    if (!arguments[1]->isInteger())
        throw Exception("Second argument for function " + getName() + " must be integer.", ErrorCodes::ILLEGAL_TYPE_OF_ARGUMENT);

    return array_type->getNestedType();
}

void FunctionArrayElement::executeImpl(Block & block, const ColumnNumbers & arguments, size_t result)
{
    /// Check nullability.
    bool is_array_of_nullable = false;

    const ColumnArray * col_array = nullptr;
    const ColumnArray * col_const_array = nullptr;

    col_array = checkAndGetColumn<ColumnArray>(block.getByPosition(arguments[0]).column.get());
    if (col_array)
        is_array_of_nullable = col_array->getData().isColumnNullable();
    else
    {
        col_const_array = checkAndGetColumnConstData<ColumnArray>(block.getByPosition(arguments[0]).column.get());
        if (col_const_array)
            is_array_of_nullable = col_const_array->getData().isColumnNullable();
        else
            throw Exception("Illegal column " + block.getByPosition(arguments[0]).column->getName()
            + " of first argument of function " + getName(), ErrorCodes::ILLEGAL_COLUMN);
    }

    if (!is_array_of_nullable)
    {
        ArrayImpl::NullMapBuilder builder;
        perform(block, arguments, result, builder);
    }
    else
    {
        /// Perform initializations.
        ArrayImpl::NullMapBuilder builder;
        Block source_block;

        const auto & input_type = typeid_cast<const DataTypeNullable &>(*typeid_cast<const DataTypeArray &>(*block.getByPosition(arguments[0]).type).getNestedType()).getNestedType();
        const auto & tmp_ret_type = typeid_cast<const DataTypeNullable &>(*block.getByPosition(result).type).getNestedType();

        if (col_array)
        {
            const auto & nullable_col = typeid_cast<const ColumnNullable &>(col_array->getData());
            const auto & nested_col = nullable_col.getNestedColumnPtr();

            /// Put nested_col inside a ColumnArray.
            source_block =
            {
                {
                    ColumnArray::create(nested_col, col_array->getOffsetsPtr()),
                    std::make_shared<DataTypeArray>(input_type),
                    ""
                },
                block.getByPosition(arguments[1]),
                {
                    nullptr,
                    tmp_ret_type,
                    ""
                }
            };

            builder.initSource(nullable_col.getNullMapData().data());
        }
        else
        {
            /// ColumnConst(ColumnArray(ColumnNullable(...)))
            const auto & nullable_col = static_cast<const ColumnNullable &>(col_const_array->getData());
            const auto & nested_col = nullable_col.getNestedColumnPtr();

            source_block =
            {
                {
                    ColumnConst::create(ColumnArray::create(nested_col, col_const_array->getOffsetsPtr()), block.rows()),
                    std::make_shared<DataTypeArray>(input_type),
                    ""
                },
                block.getByPosition(arguments[1]),
                {
                    nullptr,
                    tmp_ret_type,
                    ""
                }
            };

            builder.initSource(nullable_col.getNullMapData().data());
        }

        perform(source_block, {0, 1}, 2, builder);

        /// Store the result.
        const ColumnWithTypeAndName & source_col = source_block.getByPosition(2);
        ColumnWithTypeAndName & dest_col = block.getByPosition(result);
        dest_col.column = ColumnNullable::create(source_col.column, builder ? std::move(builder).getNullMapColumnPtr() : ColumnUInt8::create());
    }
}

void FunctionArrayElement::perform(Block & block, const ColumnNumbers & arguments, size_t result,
    ArrayImpl::NullMapBuilder & builder)
{
    if (executeTuple(block, arguments, result))
    {
    }
    else if (!block.getByPosition(arguments[1]).column->isColumnConst())
    {
        if (!( executeArgument<UInt8>(block, arguments, result, builder)
            || executeArgument<UInt16>(block, arguments, result, builder)
            || executeArgument<UInt32>(block, arguments, result, builder)
            || executeArgument<UInt64>(block, arguments, result, builder)
            || executeArgument<Int8>(block, arguments, result, builder)
            || executeArgument<Int16>(block, arguments, result, builder)
            || executeArgument<Int32>(block, arguments, result, builder)
            || executeArgument<Int64>(block, arguments, result, builder)))
        throw Exception("Second argument for function " + getName() + " must must have UInt or Int type.",
                        ErrorCodes::ILLEGAL_COLUMN);
    }
    else
    {
        Field index = (*block.getByPosition(arguments[1]).column)[0];

        if (builder)
            builder.initSink(block.rows());

        if (index == UInt64(0))
            throw Exception("Array indices is 1-based", ErrorCodes::ZERO_ARRAY_OR_TUPLE_INDEX);

        if (!( executeNumberConst<UInt8>(block, arguments, result, index, builder)
            || executeNumberConst<UInt16>(block, arguments, result, index, builder)
            || executeNumberConst<UInt32>(block, arguments, result, index, builder)
            || executeNumberConst<UInt64>(block, arguments, result, index, builder)
            || executeNumberConst<Int8>(block, arguments, result, index, builder)
            || executeNumberConst<Int16>(block, arguments, result, index, builder)
            || executeNumberConst<Int32>(block, arguments, result, index, builder)
            || executeNumberConst<Int64>(block, arguments, result, index, builder)
            || executeNumberConst<Float32>(block, arguments, result, index, builder)
            || executeNumberConst<Float64>(block, arguments, result, index, builder)
            || executeStringConst (block, arguments, result, index, builder)
            || executeGenericConst (block, arguments, result, index, builder)))
        throw Exception("Illegal column " + block.getByPosition(arguments[0]).column->getName()
            + " of first argument of function " + getName(),
            ErrorCodes::ILLEGAL_COLUMN);
    }
}

/// Implementation of FunctionArrayEnumerate.

FunctionPtr FunctionArrayEnumerate::create(const Context &)
{
    return std::make_shared<FunctionArrayEnumerate>();
}

String FunctionArrayEnumerate::getName() const
{
    return name;
}

DataTypePtr FunctionArrayEnumerate::getReturnTypeImpl(const DataTypes & arguments) const
{
    const DataTypeArray * array_type = checkAndGetDataType<DataTypeArray>(arguments[0].get());
    if (!array_type)
        throw Exception("First argument for function " + getName() + " must be an array but it has type "
            + arguments[0]->getName() + ".", ErrorCodes::ILLEGAL_TYPE_OF_ARGUMENT);

    return std::make_shared<DataTypeArray>(std::make_shared<DataTypeUInt32>());
}

void FunctionArrayEnumerate::executeImpl(Block & block, const ColumnNumbers & arguments, size_t result)
{
    if (const ColumnArray * array = checkAndGetColumn<ColumnArray>(block.getByPosition(arguments[0]).column.get()))
    {
        const ColumnArray::Offsets & offsets = array->getOffsets();

        auto res_nested = ColumnUInt32::create();

        ColumnUInt32::Container & res_values = res_nested->getData();
        res_values.resize(array->getData().size());
        size_t prev_off = 0;
        for (size_t i = 0; i < offsets.size(); ++i)
        {
            size_t off = offsets[i];
            for (size_t j = prev_off; j < off; ++j)
            {
                res_values[j] = j - prev_off + 1;
            }
            prev_off = off;
        }

        block.getByPosition(result).column = ColumnArray::create(std::move(res_nested), array->getOffsetsPtr());
    }
    else
    {
        throw Exception("Illegal column " + block.getByPosition(arguments[0]).column->getName()
                + " of first argument of function " + getName(),
            ErrorCodes::ILLEGAL_COLUMN);
    }
}

/// Implementation of FunctionArrayUniq.

FunctionPtr FunctionArrayUniq::create(const Context &) { return std::make_shared<FunctionArrayUniq>(); }

String FunctionArrayUniq::getName() const
{
    return name;
}

DataTypePtr FunctionArrayUniq::getReturnTypeImpl(const DataTypes & arguments) const
{
    if (arguments.size() == 0)
        throw Exception("Number of arguments for function " + getName() + " doesn't match: passed "
            + toString(arguments.size()) + ", should be at least 1.",
            ErrorCodes::NUMBER_OF_ARGUMENTS_DOESNT_MATCH);

    for (size_t i = 0; i < arguments.size(); ++i)
    {
        const DataTypeArray * array_type = checkAndGetDataType<DataTypeArray>(arguments[i].get());
        if (!array_type)
            throw Exception("All arguments for function " + getName() + " must be arrays but argument " +
                toString(i + 1) + " has type " + arguments[i]->getName() + ".", ErrorCodes::ILLEGAL_TYPE_OF_ARGUMENT);
    }

    return std::make_shared<DataTypeUInt32>();
}

void FunctionArrayUniq::executeImpl(Block & block, const ColumnNumbers & arguments, size_t result)
{
    Columns array_columns(arguments.size());
    const ColumnArray::Offsets * offsets = nullptr;
    ColumnRawPtrs data_columns(arguments.size());
    ColumnRawPtrs original_data_columns(arguments.size());
    ColumnRawPtrs null_maps(arguments.size());

    bool has_nullable_columns = false;

    for (size_t i = 0; i < arguments.size(); ++i)
    {
        ColumnPtr array_ptr = block.getByPosition(arguments[i]).column;
        const ColumnArray * array = checkAndGetColumn<ColumnArray>(array_ptr.get());
        if (!array)
        {
            const ColumnConst * const_array = checkAndGetColumnConst<ColumnArray>(
                block.getByPosition(arguments[i]).column.get());
            if (!const_array)
                throw Exception("Illegal column " + block.getByPosition(arguments[i]).column->getName()
                    + " of " + toString(i + 1) + getOrdinalSuffix(i + 1) + " argument of function " + getName(),
                    ErrorCodes::ILLEGAL_COLUMN);
            array_ptr = const_array->convertToFullColumn();
            array = static_cast<const ColumnArray *>(array_ptr.get());
        }

        array_columns[i] = array_ptr;

        const ColumnArray::Offsets & offsets_i = array->getOffsets();
        if (i == 0)
            offsets = &offsets_i;
        else if (offsets_i != *offsets)
            throw Exception("Lengths of all arrays passed to " + getName() + " must be equal.",
                ErrorCodes::SIZES_OF_ARRAYS_DOESNT_MATCH);

        data_columns[i] = &array->getData();
        original_data_columns[i] = data_columns[i];

        if (data_columns[i]->isColumnNullable())
        {
            has_nullable_columns = true;
            const auto & nullable_col = static_cast<const ColumnNullable &>(*data_columns[i]);
            data_columns[i] = &nullable_col.getNestedColumn();
            null_maps[i] = &nullable_col.getNullMapColumn();
        }
        else
            null_maps[i] = nullptr;
    }

    const ColumnArray * first_array = static_cast<const ColumnArray *>(array_columns[0].get());
    const IColumn * first_null_map = null_maps[0];
    auto res = ColumnUInt32::create();

    ColumnUInt32::Container & res_values = res->getData();
    res_values.resize(offsets->size());

    if (arguments.size() == 1)
    {
        if (!( executeNumber<UInt8>(first_array, first_null_map, res_values)
            || executeNumber<UInt16>(first_array, first_null_map, res_values)
            || executeNumber<UInt32>(first_array, first_null_map, res_values)
            || executeNumber<UInt64>(first_array, first_null_map, res_values)
            || executeNumber<Int8>(first_array, first_null_map, res_values)
            || executeNumber<Int16>(first_array, first_null_map, res_values)
            || executeNumber<Int32>(first_array, first_null_map, res_values)
            || executeNumber<Int64>(first_array, first_null_map, res_values)
            || executeNumber<Float32>(first_array, first_null_map, res_values)
            || executeNumber<Float64>(first_array, first_null_map, res_values)
            || executeString(first_array, first_null_map, res_values)))
            throw Exception("Illegal column " + block.getByPosition(arguments[0]).column->getName()
                    + " of first argument of function " + getName(),
                ErrorCodes::ILLEGAL_COLUMN);
    }
    else
    {
        if (!execute128bit(*offsets, data_columns, null_maps, res_values, has_nullable_columns))
            executeHashed(*offsets, original_data_columns, res_values);
    }

    block.getByPosition(result).column = std::move(res);
}

template <typename T>
bool FunctionArrayUniq::executeNumber(const ColumnArray * array, const IColumn * null_map, ColumnUInt32::Container & res_values)
{
    const IColumn * inner_col;

    const auto & array_data = array->getData();
    if (array_data.isColumnNullable())
    {
        const auto & nullable_col = static_cast<const ColumnNullable &>(array_data);
        inner_col = &nullable_col.getNestedColumn();
    }
    else
        inner_col = &array_data;

    const ColumnVector<T> * nested = checkAndGetColumn<ColumnVector<T>>(inner_col);
    if (!nested)
        return false;
    const ColumnArray::Offsets & offsets = array->getOffsets();
    const typename ColumnVector<T>::Container & values = nested->getData();

    using Set = ClearableHashSet<T, DefaultHash<T>, HashTableGrower<INITIAL_SIZE_DEGREE>,
        HashTableAllocatorWithStackMemory<(1ULL << INITIAL_SIZE_DEGREE) * sizeof(T)>>;

    const PaddedPODArray<UInt8> * null_map_data = nullptr;
    if (null_map)
        null_map_data = &static_cast<const ColumnUInt8 *>(null_map)->getData();

    Set set;
    size_t prev_off = 0;
    for (size_t i = 0; i < offsets.size(); ++i)
    {
        set.clear();
        bool found_null = false;
        size_t off = offsets[i];
        for (size_t j = prev_off; j < off; ++j)
        {
            if (null_map_data && ((*null_map_data)[j] == 1))
                found_null = true;
            else
                set.insert(values[j]);
        }

        res_values[i] = set.size() + found_null;
        prev_off = off;
    }
    return true;
}

bool FunctionArrayUniq::executeString(const ColumnArray * array, const IColumn * null_map, ColumnUInt32::Container & res_values)
{
    const IColumn * inner_col;

    const auto & array_data = array->getData();
    if (array_data.isColumnNullable())
    {
        const auto & nullable_col = static_cast<const ColumnNullable &>(array_data);
        inner_col = &nullable_col.getNestedColumn();
    }
    else
        inner_col = &array_data;

    const ColumnString * nested = checkAndGetColumn<ColumnString>(inner_col);
    if (!nested)
        return false;
    const ColumnArray::Offsets & offsets = array->getOffsets();

    using Set = ClearableHashSet<StringRef, StringRefHash, HashTableGrower<INITIAL_SIZE_DEGREE>,
        HashTableAllocatorWithStackMemory<(1ULL << INITIAL_SIZE_DEGREE) * sizeof(StringRef)>>;

    const PaddedPODArray<UInt8> * null_map_data = nullptr;
    if (null_map)
        null_map_data = &static_cast<const ColumnUInt8 *>(null_map)->getData();

    Set set;
    size_t prev_off = 0;
    for (size_t i = 0; i < offsets.size(); ++i)
    {
        set.clear();
        bool found_null = false;
        size_t off = offsets[i];
        for (size_t j = prev_off; j < off; ++j)
        {
            if (null_map_data && ((*null_map_data)[j] == 1))
                found_null = true;
            else
                set.insert(nested->getDataAt(j));
        }

        res_values[i] = set.size() + found_null;
        prev_off = off;
    }
    return true;
}


bool FunctionArrayUniq::execute128bit(
    const ColumnArray::Offsets & offsets,
    const ColumnRawPtrs & columns,
    const ColumnRawPtrs & null_maps,
    ColumnUInt32::Container & res_values,
    bool has_nullable_columns)
{
    size_t count = columns.size();
    size_t keys_bytes = 0;
    Sizes key_sizes(count);

    for (size_t j = 0; j < count; ++j)
    {
        if (!columns[j]->isFixedAndContiguous())
            return false;
        key_sizes[j] = columns[j]->sizeOfValueIfFixed();
        keys_bytes += key_sizes[j];
    }
    if (has_nullable_columns)
        keys_bytes += std::tuple_size<KeysNullMap<UInt128>>::value;

    if (keys_bytes > 16)
        return false;

    using Set = ClearableHashSet<UInt128, HashCRC32<UInt128>, HashTableGrower<INITIAL_SIZE_DEGREE>,
        HashTableAllocatorWithStackMemory<(1ULL << INITIAL_SIZE_DEGREE) * sizeof(UInt128)>>;

    /// Suppose that, for a given row, each of the N columns has an array whose length is M.
    /// Denote arr_i each of these arrays (1 <= i <= N). Then the following is performed:
    ///
    /// col1      ...  colN
    ///
    /// arr_1[1], ..., arr_N[1] -> pack into a binary blob b1
    /// .
    /// .
    /// .
    /// arr_1[M], ..., arr_N[M] -> pack into a binary blob bM
    ///
    /// Each binary blob is inserted into a hash table.
    ///
    Set set;
    size_t prev_off = 0;
    for (size_t i = 0; i < offsets.size(); ++i)
    {
        set.clear();
        size_t off = offsets[i];
        for (size_t j = prev_off; j < off; ++j)
        {
            if (has_nullable_columns)
            {
                KeysNullMap<UInt128> bitmap{};

                for (size_t i = 0; i < columns.size(); ++i)
                {
                    if (null_maps[i])
                    {
                        const auto & null_map = static_cast<const ColumnUInt8 &>(*null_maps[i]).getData();
                        if (null_map[j] == 1)
                        {
                            size_t bucket = i / 8;
                            size_t offset = i % 8;
                            bitmap[bucket] |= UInt8(1) << offset;
                        }
                    }
                }
                set.insert(packFixed<UInt128>(j, count, columns, key_sizes, bitmap));
            }
            else
                set.insert(packFixed<UInt128>(j, count, columns, key_sizes));
        }

        res_values[i] = set.size();
        prev_off = off;
    }

    return true;
}

void FunctionArrayUniq::executeHashed(
    const ColumnArray::Offsets & offsets,
    const ColumnRawPtrs & columns,
    ColumnUInt32::Container & res_values)
{
    size_t count = columns.size();

    using Set = ClearableHashSet<UInt128, TrivialHash, HashTableGrower<INITIAL_SIZE_DEGREE>,
        HashTableAllocatorWithStackMemory<(1ULL << INITIAL_SIZE_DEGREE) * sizeof(UInt128)>>;

    Set set;
    size_t prev_off = 0;
    for (size_t i = 0; i < offsets.size(); ++i)
    {
        set.clear();
        size_t off = offsets[i];
        for (size_t j = prev_off; j < off; ++j)
            set.insert(hash128(j, count, columns, TiDB::dummy_collators, TiDB::dummy_sort_key_contaners));

        res_values[i] = set.size();
        prev_off = off;
    }
}

/// Implementation of FunctionArrayEnumerateUniq.

FunctionPtr FunctionArrayEnumerateUniq::create(const Context &)
{
    return std::make_shared<FunctionArrayEnumerateUniq>();
}

String FunctionArrayEnumerateUniq::getName() const
{
    return name;
}

DataTypePtr FunctionArrayEnumerateUniq::getReturnTypeImpl(const DataTypes & arguments) const
{
    if (arguments.size() == 0)
        throw Exception("Number of arguments for function " + getName() + " doesn't match: passed "
            + toString(arguments.size()) + ", should be at least 1.",
            ErrorCodes::NUMBER_OF_ARGUMENTS_DOESNT_MATCH);

    for (size_t i = 0; i < arguments.size(); ++i)
    {
        const DataTypeArray * array_type = checkAndGetDataType<DataTypeArray>(arguments[i].get());
        if (!array_type)
            throw Exception("All arguments for function " + getName() + " must be arrays but argument " +
                toString(i + 1) + " has type " + arguments[i]->getName() + ".", ErrorCodes::ILLEGAL_TYPE_OF_ARGUMENT);
    }

    return std::make_shared<DataTypeArray>(std::make_shared<DataTypeUInt32>());
}

void FunctionArrayEnumerateUniq::executeImpl(Block & block, const ColumnNumbers & arguments, size_t result)
{
    Columns array_columns(arguments.size());
    const ColumnArray::Offsets * offsets = nullptr;
    ColumnRawPtrs data_columns(arguments.size());
    ColumnRawPtrs original_data_columns(arguments.size());
    ColumnRawPtrs null_maps(arguments.size());

    bool has_nullable_columns = false;

    for (size_t i = 0; i < arguments.size(); ++i)
    {
        ColumnPtr array_ptr = block.getByPosition(arguments[i]).column;
        const ColumnArray * array = checkAndGetColumn<ColumnArray>(array_ptr.get());
        if (!array)
        {
            const ColumnConst * const_array = checkAndGetColumnConst<ColumnArray>(
                block.getByPosition(arguments[i]).column.get());
            if (!const_array)
                throw Exception("Illegal column " + block.getByPosition(arguments[i]).column->getName()
                    + " of " + toString(i + 1) + "-th argument of function " + getName(),
                    ErrorCodes::ILLEGAL_COLUMN);
            array_ptr = const_array->convertToFullColumn();
            array = checkAndGetColumn<ColumnArray>(array_ptr.get());
        }
        array_columns[i] = array_ptr;
        const ColumnArray::Offsets & offsets_i = array->getOffsets();
        if (i == 0)
            offsets = &offsets_i;
        else if (offsets_i != *offsets)
            throw Exception("Lengths of all arrays passed to " + getName() + " must be equal.",
                ErrorCodes::SIZES_OF_ARRAYS_DOESNT_MATCH);

        data_columns[i] = &array->getData();
        original_data_columns[i] = data_columns[i];

        if (data_columns[i]->isColumnNullable())
        {
            has_nullable_columns = true;
            const auto & nullable_col = static_cast<const ColumnNullable &>(*data_columns[i]);
            data_columns[i] = &nullable_col.getNestedColumn();
            null_maps[i] = &nullable_col.getNullMapColumn();
        }
        else
            null_maps[i] = nullptr;
    }

    const ColumnArray * first_array = checkAndGetColumn<ColumnArray>(array_columns[0].get());
    const IColumn * first_null_map = null_maps[0];
    auto res_nested = ColumnUInt32::create();

    ColumnUInt32::Container & res_values = res_nested->getData();
    if (!offsets->empty())
        res_values.resize(offsets->back());

    if (arguments.size() == 1)
    {
        if (!( executeNumber<UInt8>(first_array, first_null_map, res_values)
            || executeNumber<UInt16>(first_array, first_null_map, res_values)
            || executeNumber<UInt32>(first_array, first_null_map, res_values)
            || executeNumber<UInt64>(first_array, first_null_map, res_values)
            || executeNumber<Int8>(first_array, first_null_map, res_values)
            || executeNumber<Int16>(first_array, first_null_map, res_values)
            || executeNumber<Int32>(first_array, first_null_map, res_values)
            || executeNumber<Int64>(first_array, first_null_map, res_values)
            || executeNumber<Float32>(first_array, first_null_map, res_values)
            || executeNumber<Float64>(first_array, first_null_map, res_values)
            || executeString (first_array, first_null_map, res_values)))
            throw Exception("Illegal column " + block.getByPosition(arguments[0]).column->getName()
                    + " of first argument of function " + getName(),
                ErrorCodes::ILLEGAL_COLUMN);
    }
    else
    {
        if (!execute128bit(*offsets, data_columns, null_maps, res_values, has_nullable_columns))
            executeHashed(*offsets, original_data_columns, res_values);
    }

    block.getByPosition(result).column = ColumnArray::create(std::move(res_nested), first_array->getOffsetsPtr());
}


template <typename T>
bool FunctionArrayEnumerateUniq::executeNumber(const ColumnArray * array, const IColumn * null_map, ColumnUInt32::Container & res_values)
{
    const IColumn * inner_col;

    const auto & array_data = array->getData();
    if (array_data.isColumnNullable())
    {
        const auto & nullable_col = static_cast<const ColumnNullable &>(array_data);
        inner_col = &nullable_col.getNestedColumn();
    }
    else
        inner_col = &array_data;

    const ColumnVector<T> * nested = checkAndGetColumn<ColumnVector<T>>(inner_col);
    if (!nested)
        return false;
    const ColumnArray::Offsets & offsets = array->getOffsets();
    const typename ColumnVector<T>::Container & values = nested->getData();

    using ValuesToIndices = ClearableHashMap<T, UInt32, DefaultHash<T>, HashTableGrower<INITIAL_SIZE_DEGREE>,
        HashTableAllocatorWithStackMemory<(1ULL << INITIAL_SIZE_DEGREE) * sizeof(T)>>;

    const PaddedPODArray<UInt8> * null_map_data = nullptr;
    if (null_map)
        null_map_data = &static_cast<const ColumnUInt8 *>(null_map)->getData();

    ValuesToIndices indices;
    size_t prev_off = 0;
    for (size_t i = 0; i < offsets.size(); ++i)
    {
        indices.clear();
        UInt32 null_count = 0;
        size_t off = offsets[i];
        for (size_t j = prev_off; j < off; ++j)
        {
            if (null_map_data && ((*null_map_data)[j] == 1))
                res_values[j] = ++null_count;
            else
                res_values[j] = ++indices[values[j]];
        }
        prev_off = off;
    }
    return true;
}

bool FunctionArrayEnumerateUniq::executeString(const ColumnArray * array, const IColumn * null_map, ColumnUInt32::Container & res_values)
{
    const IColumn * inner_col;

    const auto & array_data = array->getData();
    if (array_data.isColumnNullable())
    {
        const auto & nullable_col = static_cast<const ColumnNullable &>(array_data);
        inner_col = &nullable_col.getNestedColumn();
    }
    else
        inner_col = &array_data;

    const ColumnString * nested = checkAndGetColumn<ColumnString>(inner_col);
    if (!nested)
        return false;
    const ColumnArray::Offsets & offsets = array->getOffsets();

    size_t prev_off = 0;
    using ValuesToIndices = ClearableHashMap<StringRef, UInt32, StringRefHash, HashTableGrower<INITIAL_SIZE_DEGREE>,
        HashTableAllocatorWithStackMemory<(1ULL << INITIAL_SIZE_DEGREE) * sizeof(StringRef)>>;

    const PaddedPODArray<UInt8> * null_map_data = nullptr;
    if (null_map)
        null_map_data = &static_cast<const ColumnUInt8 *>(null_map)->getData();

    ValuesToIndices indices;
    for (size_t i = 0; i < offsets.size(); ++i)
    {
        indices.clear();
        UInt32 null_count = 0;
        size_t off = offsets[i];
        for (size_t j = prev_off; j < off; ++j)
        {
            if (null_map_data && ((*null_map_data)[j] == 1))
                res_values[j] = ++null_count;
            else
                res_values[j] = ++indices[nested->getDataAt(j)];
        }
        prev_off = off;
    }
    return true;
}

bool FunctionArrayEnumerateUniq::execute128bit(
    const ColumnArray::Offsets & offsets,
    const ColumnRawPtrs & columns,
    const ColumnRawPtrs & null_maps,
    ColumnUInt32::Container & res_values,
    bool has_nullable_columns)
{
    size_t count = columns.size();
    size_t keys_bytes = 0;
    Sizes key_sizes(count);

    for (size_t j = 0; j < count; ++j)
    {
        if (!columns[j]->isFixedAndContiguous())
            return false;
        key_sizes[j] = columns[j]->sizeOfValueIfFixed();
        keys_bytes += key_sizes[j];
    }
    if (has_nullable_columns)
        keys_bytes += std::tuple_size<KeysNullMap<UInt128>>::value;

    if (keys_bytes > 16)
        return false;

    using ValuesToIndices = ClearableHashMap<UInt128, UInt32, HashCRC32<UInt128>, HashTableGrower<INITIAL_SIZE_DEGREE>,
        HashTableAllocatorWithStackMemory<(1ULL << INITIAL_SIZE_DEGREE) * sizeof(UInt128)>>;

    ValuesToIndices indices;
    size_t prev_off = 0;
    for (size_t i = 0; i < offsets.size(); ++i)
    {
        indices.clear();
        size_t off = offsets[i];
        for (size_t j = prev_off; j < off; ++j)
        {
            if (has_nullable_columns)
            {
                KeysNullMap<UInt128> bitmap{};

                for (size_t i = 0; i < columns.size(); ++i)
                {
                    if (null_maps[i])
                    {
                        const auto & null_map = static_cast<const ColumnUInt8 &>(*null_maps[i]).getData();
                        if (null_map[j] == 1)
                        {
                            size_t bucket = i / 8;
                            size_t offset = i % 8;
                            bitmap[bucket] |= UInt8(1) << offset;
                        }
                    }
                }
                res_values[j] = ++indices[packFixed<UInt128>(j, count, columns, key_sizes, bitmap)];
            }
            else
                res_values[j] = ++indices[packFixed<UInt128>(j, count, columns, key_sizes)];
        }
        prev_off = off;
    }

    return true;
}

void FunctionArrayEnumerateUniq::executeHashed(
    const ColumnArray::Offsets & offsets,
    const ColumnRawPtrs & columns,
    ColumnUInt32::Container & res_values)
{
    size_t count = columns.size();

    using ValuesToIndices = ClearableHashMap<UInt128, UInt32, TrivialHash, HashTableGrower<INITIAL_SIZE_DEGREE>,
        HashTableAllocatorWithStackMemory<(1ULL << INITIAL_SIZE_DEGREE) * sizeof(UInt128)>>;

    ValuesToIndices indices;
    size_t prev_off = 0;
    for (size_t i = 0; i < offsets.size(); ++i)
    {
        indices.clear();
        size_t off = offsets[i];
        for (size_t j = prev_off; j < off; ++j)
        {
            // todo support collation
            res_values[j] = ++indices[hash128(j, count, columns, TiDB::dummy_collators, TiDB::dummy_sort_key_contaners)];
        }
        prev_off = off;
    }
}

/// Implementation of FunctionEmptyArrayToSingle.

FunctionPtr FunctionEmptyArrayToSingle::create(const Context &) { return std::make_shared<FunctionEmptyArrayToSingle>(); }

String FunctionEmptyArrayToSingle::getName() const
{
    return name;
}

DataTypePtr FunctionEmptyArrayToSingle::getReturnTypeImpl(const DataTypes & arguments) const
{
    const DataTypeArray * array_type = checkAndGetDataType<DataTypeArray>(arguments[0].get());
    if (!array_type)
        throw Exception("Argument for function " + getName() + " must be array.",
            ErrorCodes::ILLEGAL_TYPE_OF_ARGUMENT);

    return arguments[0];
}


namespace
{
    namespace FunctionEmptyArrayToSingleImpl
    {
        bool executeConst(Block & block, const ColumnNumbers & arguments, size_t result)
        {
            if (const ColumnConst * const_array = checkAndGetColumnConst<ColumnArray>(block.getByPosition(arguments[0]).column.get()))
            {
                if (const_array->getValue<Array>().empty())
                {
                    auto nested_type = typeid_cast<const DataTypeArray &>(*block.getByPosition(arguments[0]).type).getNestedType();

                    block.getByPosition(result).column = block.getByPosition(result).type->createColumnConst(
                        block.rows(),
                        Array{nested_type->getDefault()});
                }
                else
                    block.getByPosition(result).column = block.getByPosition(arguments[0]).column;

                return true;
            }
            else
                return false;
        }

        template <typename T, bool nullable>
        bool executeNumber(
            const IColumn & src_data, const ColumnArray::Offsets & src_offsets,
            IColumn & res_data_col, ColumnArray::Offsets & res_offsets,
            const NullMap * src_null_map,
            NullMap * res_null_map)
        {
            if (const ColumnVector<T> * src_data_concrete = checkAndGetColumn<ColumnVector<T>>(&src_data))
            {
                const PaddedPODArray<T> & src_data = src_data_concrete->getData();
                PaddedPODArray<T> & res_data = static_cast<ColumnVector<T> &>(res_data_col).getData();

                size_t size = src_offsets.size();
                res_offsets.resize(size);
                res_data.reserve(src_data.size());

                if (nullable)
                    res_null_map->reserve(src_null_map->size());

                ColumnArray::Offset src_prev_offset = 0;
                ColumnArray::Offset res_prev_offset = 0;

                for (size_t i = 0; i < size; ++i)
                {
                    if (src_offsets[i] != src_prev_offset)
                    {
                        size_t size_to_write = src_offsets[i] - src_prev_offset;
                        res_data.resize(res_prev_offset + size_to_write);
                        memcpy(&res_data[res_prev_offset], &src_data[src_prev_offset], size_to_write * sizeof(T));

                        if (nullable)
                        {
                            res_null_map->resize(res_prev_offset + size_to_write);
                            memcpy(&(*res_null_map)[res_prev_offset], &(*src_null_map)[src_prev_offset], size_to_write);
                        }

                        res_prev_offset += size_to_write;
                        res_offsets[i] = res_prev_offset;
                    }
                    else
                    {
                        res_data.push_back(T());
                        ++res_prev_offset;
                        res_offsets[i] = res_prev_offset;

                        if (nullable)
                            res_null_map->push_back(1); /// Push NULL.
                    }

                    src_prev_offset = src_offsets[i];
                }

                return true;
            }
            else
                return false;
        }


        template <bool nullable>
        bool executeFixedString(
            const IColumn & src_data, const ColumnArray::Offsets & src_offsets,
            IColumn & res_data_col, ColumnArray::Offsets & res_offsets,
            const NullMap * src_null_map,
            NullMap * res_null_map)
        {
            if (const ColumnFixedString * src_data_concrete = checkAndGetColumn<ColumnFixedString>(&src_data))
            {
                const size_t n = src_data_concrete->getN();
                const ColumnFixedString::Chars_t & src_data = src_data_concrete->getChars();

                auto concrete_res_data = typeid_cast<ColumnFixedString *>(&res_data_col);
                if (!concrete_res_data)
                    throw Exception{"Internal error", ErrorCodes::LOGICAL_ERROR};

                ColumnFixedString::Chars_t & res_data = concrete_res_data->getChars();
                size_t size = src_offsets.size();
                res_offsets.resize(size);
                res_data.reserve(src_data.size());

                if (nullable)
                    res_null_map->reserve(src_null_map->size());

                ColumnArray::Offset src_prev_offset = 0;
                ColumnArray::Offset res_prev_offset = 0;

                for (size_t i = 0; i < size; ++i)
                {
                    if (src_offsets[i] != src_prev_offset)
                    {
                        size_t size_to_write = src_offsets[i] - src_prev_offset;
                        size_t prev_res_data_size = res_data.size();
                        res_data.resize(prev_res_data_size + size_to_write * n);
                        memcpy(&res_data[prev_res_data_size], &src_data[src_prev_offset * n], size_to_write * n);

                        if (nullable)
                        {
                            res_null_map->resize(res_prev_offset + size_to_write);
                            memcpy(&(*res_null_map)[res_prev_offset], &(*src_null_map)[src_prev_offset], size_to_write);
                        }

                        res_prev_offset += size_to_write;
                        res_offsets[i] = res_prev_offset;
                    }
                    else
                    {
                        size_t prev_res_data_size = res_data.size();
                        res_data.resize(prev_res_data_size + n);
                        memset(&res_data[prev_res_data_size], 0, n);
                        ++res_prev_offset;
                        res_offsets[i] = res_prev_offset;

                        if (nullable)
                            res_null_map->push_back(1);
                    }

                    src_prev_offset = src_offsets[i];
                }

                return true;
            }
            else
                return false;
        }


        template <bool nullable>
        bool executeString(
            const IColumn & src_data, const ColumnArray::Offsets & src_array_offsets,
            IColumn & res_data_col, ColumnArray::Offsets & res_array_offsets,
            const NullMap * src_null_map,
            NullMap * res_null_map)
        {
            if (const ColumnString * src_data_concrete = checkAndGetColumn<ColumnString>(&src_data))
            {
                const ColumnString::Offsets & src_string_offsets = src_data_concrete->getOffsets();

                auto concrete_res_string_offsets = typeid_cast<ColumnString *>(&res_data_col);
                if (!concrete_res_string_offsets)
                    throw Exception{"Internal error", ErrorCodes::LOGICAL_ERROR};
                ColumnString::Offsets & res_string_offsets = concrete_res_string_offsets->getOffsets();

                const ColumnString::Chars_t & src_data = src_data_concrete->getChars();

                auto concrete_res_data = typeid_cast<ColumnString *>(&res_data_col);
                if (!concrete_res_data)
                    throw Exception{"Internal error", ErrorCodes::LOGICAL_ERROR};
                ColumnString::Chars_t & res_data = concrete_res_data->getChars();

                size_t size = src_array_offsets.size();
                res_array_offsets.resize(size);
                res_string_offsets.reserve(src_string_offsets.size());
                res_data.reserve(src_data.size());

                if (nullable)
                    res_null_map->reserve(src_null_map->size());

                ColumnArray::Offset src_array_prev_offset = 0;
                ColumnArray::Offset res_array_prev_offset = 0;

                ColumnString::Offset src_string_prev_offset = 0;
                ColumnString::Offset res_string_prev_offset = 0;

                for (size_t i = 0; i < size; ++i)
                {
                    if (src_array_offsets[i] != src_array_prev_offset)
                    {
                        size_t array_size = src_array_offsets[i] - src_array_prev_offset;

                        size_t bytes_to_copy = 0;
                        size_t from_string_prev_offset_local = src_string_prev_offset;
                        for (size_t j = 0; j < array_size; ++j)
                        {
                            size_t string_size = src_string_offsets[src_array_prev_offset + j] - from_string_prev_offset_local;

                            res_string_prev_offset += string_size;
                            res_string_offsets.push_back(res_string_prev_offset);

                            from_string_prev_offset_local += string_size;
                            bytes_to_copy += string_size;
                        }

                        size_t res_data_old_size = res_data.size();
                        res_data.resize(res_data_old_size + bytes_to_copy);
                        memcpy(&res_data[res_data_old_size], &src_data[src_string_prev_offset], bytes_to_copy);

                        if (nullable)
                        {
                            res_null_map->resize(res_array_prev_offset + array_size);
                            memcpy(&(*res_null_map)[res_array_prev_offset], &(*src_null_map)[src_array_prev_offset], array_size);
                        }

                        res_array_prev_offset += array_size;
                        res_array_offsets[i] = res_array_prev_offset;
                    }
                    else
                    {
                        res_data.push_back(0);  /// An empty string, including zero at the end.

                        if (nullable)
                            res_null_map->push_back(1);

                        ++res_string_prev_offset;
                        res_string_offsets.push_back(res_string_prev_offset);

                        ++res_array_prev_offset;
                        res_array_offsets[i] = res_array_prev_offset;
                    }

                    src_array_prev_offset = src_array_offsets[i];

                    if (src_array_prev_offset)
                        src_string_prev_offset = src_string_offsets[src_array_prev_offset - 1];
                }

                return true;
            }
            else
                return false;
        }


        template <bool nullable>
        void executeGeneric(
            const IColumn & src_data, const ColumnArray::Offsets & src_offsets,
            IColumn & res_data, ColumnArray::Offsets & res_offsets,
            const NullMap * src_null_map,
            NullMap * res_null_map)
        {
            size_t size = src_offsets.size();
            res_offsets.resize(size);
            res_data.reserve(src_data.size());

            if (nullable)
                res_null_map->reserve(src_null_map->size());

            ColumnArray::Offset src_prev_offset = 0;
            ColumnArray::Offset res_prev_offset = 0;

            for (size_t i = 0; i < size; ++i)
            {
                if (src_offsets[i] != src_prev_offset)
                {
                    size_t size_to_write = src_offsets[i] - src_prev_offset;
                    res_data.insertRangeFrom(src_data, src_prev_offset, size_to_write);

                    if (nullable)
                    {
                        res_null_map->resize(res_prev_offset + size_to_write);
                        memcpy(&(*res_null_map)[res_prev_offset], &(*src_null_map)[src_prev_offset], size_to_write);
                    }

                    res_prev_offset += size_to_write;
                    res_offsets[i] = res_prev_offset;
                }
                else
                {
                    res_data.insertDefault();
                    ++res_prev_offset;
                    res_offsets[i] = res_prev_offset;

                    if (nullable)
                        res_null_map->push_back(1);
                }

                src_prev_offset = src_offsets[i];
            }
        }


        template <bool nullable>
        void executeDispatch(
            const IColumn & src_data, const ColumnArray::Offsets & src_array_offsets,
            IColumn & res_data_col, ColumnArray::Offsets & res_array_offsets,
            const NullMap * src_null_map,
            NullMap * res_null_map)
        {
            if (!( executeNumber<UInt8, nullable>  (src_data, src_array_offsets, res_data_col, res_array_offsets, src_null_map, res_null_map)
                || executeNumber<UInt16, nullable> (src_data, src_array_offsets, res_data_col, res_array_offsets, src_null_map, res_null_map)
                || executeNumber<UInt32, nullable> (src_data, src_array_offsets, res_data_col, res_array_offsets, src_null_map, res_null_map)
                || executeNumber<UInt64, nullable> (src_data, src_array_offsets, res_data_col, res_array_offsets, src_null_map, res_null_map)
                || executeNumber<Int8, nullable>   (src_data, src_array_offsets, res_data_col, res_array_offsets, src_null_map, res_null_map)
                || executeNumber<Int16, nullable>  (src_data, src_array_offsets, res_data_col, res_array_offsets, src_null_map, res_null_map)
                || executeNumber<Int32, nullable>  (src_data, src_array_offsets, res_data_col, res_array_offsets, src_null_map, res_null_map)
                || executeNumber<Int64, nullable>  (src_data, src_array_offsets, res_data_col, res_array_offsets, src_null_map, res_null_map)
                || executeNumber<Float32, nullable>(src_data, src_array_offsets, res_data_col, res_array_offsets, src_null_map, res_null_map)
                || executeNumber<Float64, nullable>(src_data, src_array_offsets, res_data_col, res_array_offsets, src_null_map, res_null_map)
                || executeString<nullable>         (src_data, src_array_offsets, res_data_col, res_array_offsets, src_null_map, res_null_map)
                || executeFixedString<nullable>    (src_data, src_array_offsets, res_data_col, res_array_offsets, src_null_map, res_null_map)))
                executeGeneric<nullable>           (src_data, src_array_offsets, res_data_col, res_array_offsets, src_null_map, res_null_map);
        }
    }
}

void FunctionEmptyArrayToSingle::executeImpl(Block & block, const ColumnNumbers & arguments, size_t result)
{
    if (FunctionEmptyArrayToSingleImpl::executeConst(block, arguments, result))
        return;

    const ColumnArray * array = checkAndGetColumn<ColumnArray>(block.getByPosition(arguments[0]).column.get());
    if (!array)
        throw Exception("Illegal column " + block.getByPosition(arguments[0]).column->getName() + " of first argument of function " + getName(),
            ErrorCodes::ILLEGAL_COLUMN);

    MutableColumnPtr res_ptr = array->cloneEmpty();
    ColumnArray & res = static_cast<ColumnArray &>(*res_ptr);

    const IColumn & src_data = array->getData();
    const ColumnArray::Offsets & src_offsets = array->getOffsets();
    IColumn & res_data = res.getData();
    ColumnArray::Offsets & res_offsets = res.getOffsets();

    const NullMap * src_null_map = nullptr;
    NullMap * res_null_map = nullptr;

    const IColumn * inner_col;
    IColumn * inner_res_col;

    bool nullable = src_data.isColumnNullable();
    if (nullable)
    {
        auto nullable_col = static_cast<const ColumnNullable *>(&src_data);
        inner_col = &nullable_col->getNestedColumn();
        src_null_map = &nullable_col->getNullMapData();

        auto nullable_res_col = static_cast<ColumnNullable *>(&res_data);
        inner_res_col = &nullable_res_col->getNestedColumn();
        res_null_map = &nullable_res_col->getNullMapData();
    }
    else
    {
        inner_col = &src_data;
        inner_res_col = &res_data;
    }

    if (nullable)
        FunctionEmptyArrayToSingleImpl::executeDispatch<true>(*inner_col, src_offsets, *inner_res_col, res_offsets, src_null_map, res_null_map);
    else
        FunctionEmptyArrayToSingleImpl::executeDispatch<false>(*inner_col, src_offsets, *inner_res_col, res_offsets, src_null_map, res_null_map);

    block.getByPosition(result).column = std::move(res_ptr);
}


/// Implementation of FunctionRange.

String FunctionRange::getName() const
{
    return name;
}

DataTypePtr FunctionRange::getReturnTypeImpl(const DataTypes & arguments) const
{
    const DataTypePtr & arg = arguments.front();

    if (!arg->isUnsignedInteger())
        throw Exception{
            "Illegal type " + arg->getName() + " of argument of function " + getName(),
            ErrorCodes::ILLEGAL_TYPE_OF_ARGUMENT};

    return std::make_shared<DataTypeArray>(arg);
}

template <typename T>
bool FunctionRange::executeInternal(Block & block, const IColumn * arg, const size_t result)
{
    static constexpr size_t max_elements = 100'000'000;

    if (const auto in = checkAndGetColumn<ColumnVector<T>>(arg))
    {
        const auto & in_data = in->getData();
        const auto total_values = std::accumulate(std::begin(in_data), std::end(in_data), size_t{},
            [this] (const size_t lhs, const size_t rhs)
            {
                const auto sum = lhs + rhs;
                if (sum < lhs)
                    throw Exception{
                        "A call to function " + getName() + " overflows, investigate the values of arguments you are passing",
                        ErrorCodes::ARGUMENT_OUT_OF_BOUND};

                return sum;
            });

        if (total_values > max_elements)
            throw Exception{
                "A call to function " + getName() + " would produce " + std::to_string(total_values) +
                    " array elements, which is greater than the allowed maximum of " + std::to_string(max_elements),
                ErrorCodes::ARGUMENT_OUT_OF_BOUND};

        auto data_col = ColumnVector<T>::create(total_values);
        auto offsets_col = ColumnArray::ColumnOffsets::create(in->size());

        auto & out_data = data_col->getData();
        auto & out_offsets = offsets_col->getData();

        IColumn::Offset offset{};
        for (size_t row_idx = 0, rows = in->size(); row_idx < rows; ++row_idx)
        {
            for (size_t elem_idx = 0, elems = in_data[row_idx]; elem_idx < elems; ++elem_idx)
                out_data[offset + elem_idx] = elem_idx;

            offset += in_data[row_idx];
            out_offsets[row_idx] = offset;
        }

        block.getByPosition(result).column = ColumnArray::create(std::move(data_col), std::move(offsets_col));
        return true;
    }
    else
        return false;
}

void FunctionRange::executeImpl(Block & block, const ColumnNumbers & arguments, const size_t result)
{
    const auto col = block.getByPosition(arguments[0]).column.get();

    if (!executeInternal<UInt8>(block, col, result) &&
        !executeInternal<UInt16>(block, col, result) &&
        !executeInternal<UInt32>(block, col, result) &&
        !executeInternal<UInt64>(block, col, result))
    {
        throw Exception{
            "Illegal column " + col->getName() + " of argument of function " + getName(),
            ErrorCodes::ILLEGAL_COLUMN};
    }
}

/// Implementation of FunctionArrayReverse.

FunctionPtr FunctionArrayReverse::create(const Context &)
{
    return std::make_shared<FunctionArrayReverse>();
}

String FunctionArrayReverse::getName() const
{
    return name;
}

DataTypePtr FunctionArrayReverse::getReturnTypeImpl(const DataTypes & arguments) const
{
    const DataTypeArray * array_type = checkAndGetDataType<DataTypeArray>(arguments[0].get());
    if (!array_type)
        throw Exception("Argument for function " + getName() + " must be array.",
            ErrorCodes::ILLEGAL_TYPE_OF_ARGUMENT);

    return arguments[0];
}

void FunctionArrayReverse::executeImpl(Block & block, const ColumnNumbers & arguments, size_t result)
{
    if (executeConst(block, arguments, result))
        return;

    const ColumnArray * array = checkAndGetColumn<ColumnArray>(block.getByPosition(arguments[0]).column.get());
    if (!array)
        throw Exception("Illegal column " + block.getByPosition(arguments[0]).column->getName() + " of first argument of function " + getName(),
            ErrorCodes::ILLEGAL_COLUMN);

    auto res_ptr = array->cloneEmpty();
    ColumnArray & res = static_cast<ColumnArray &>(*res_ptr);
    res.getOffsetsPtr() = array->getOffsetsPtr();

    const IColumn & src_data = array->getData();
    const ColumnArray::Offsets & offsets = array->getOffsets();
    IColumn & res_data = res.getData();

    const ColumnNullable * nullable_col = nullptr;
    ColumnNullable * nullable_res_col = nullptr;

    const IColumn * inner_col;
    IColumn * inner_res_col;

    if (src_data.isColumnNullable())
    {
        nullable_col = static_cast<const ColumnNullable *>(&src_data);
        inner_col = &nullable_col->getNestedColumn();

        nullable_res_col = static_cast<ColumnNullable *>(&res_data);
        inner_res_col = &nullable_res_col->getNestedColumn();
    }
    else
    {
        inner_col = &src_data;
        inner_res_col = &res_data;
    }

    if (!( executeNumber<UInt8>(*inner_col, offsets, *inner_res_col, nullable_col, nullable_res_col)
        || executeNumber<UInt16>(*inner_col, offsets, *inner_res_col, nullable_col, nullable_res_col)
        || executeNumber<UInt32>(*inner_col, offsets, *inner_res_col, nullable_col, nullable_res_col)
        || executeNumber<UInt64>(*inner_col, offsets, *inner_res_col, nullable_col, nullable_res_col)
        || executeNumber<Int8>(*inner_col, offsets, *inner_res_col, nullable_col, nullable_res_col)
        || executeNumber<Int16>(*inner_col, offsets, *inner_res_col, nullable_col, nullable_res_col)
        || executeNumber<Int32>(*inner_col, offsets, *inner_res_col, nullable_col, nullable_res_col)
        || executeNumber<Int64>(*inner_col, offsets, *inner_res_col, nullable_col, nullable_res_col)
        || executeNumber<Float32>(*inner_col, offsets, *inner_res_col, nullable_col, nullable_res_col)
        || executeNumber<Float64>(*inner_col, offsets, *inner_res_col, nullable_col, nullable_res_col)
        || executeString (*inner_col, offsets, *inner_res_col, nullable_col, nullable_res_col)
        || executeFixedString (*inner_col, offsets, *inner_res_col, nullable_col, nullable_res_col)))
        throw Exception("Illegal column " + block.getByPosition(arguments[0]).column->getName()
            + " of first argument of function " + getName(),
            ErrorCodes::ILLEGAL_COLUMN);

    block.getByPosition(result).column = std::move(res_ptr);
}

bool FunctionArrayReverse::executeConst(Block & block, const ColumnNumbers & arguments, size_t result)
{
    if (const ColumnConst * const_array = checkAndGetColumnConst<ColumnArray>(block.getByPosition(arguments[0]).column.get()))
    {
        Array arr = const_array->getValue<Array>();

        size_t size = arr.size();
        Array res(size);

        for (size_t i = 0; i < size; ++i)
            res[i] = arr[size - i - 1];

        block.getByPosition(result).column = block.getByPosition(result).type->createColumnConst(block.rows(), res);

        return true;
    }
    else
        return false;
}

template <typename T>
bool FunctionArrayReverse::executeNumber(
    const IColumn & src_data, const ColumnArray::Offsets & src_offsets,
    IColumn & res_data_col,
    const ColumnNullable * nullable_col,
    ColumnNullable * nullable_res_col)
{
    auto do_reverse = [](const auto & src_data, const auto & src_offsets, auto & res_data)
    {
        size_t size = src_offsets.size();
        ColumnArray::Offset src_prev_offset = 0;

        for (size_t i = 0; i < size; ++i)
        {
            const auto * src = &src_data[src_prev_offset];
            const auto * src_end = &src_data[src_offsets[i]];

            if (src == src_end)
                continue;

            auto dst = &res_data[src_offsets[i] - 1];

            while (src < src_end)
            {
                *dst = *src;
                ++src;
                --dst;
            }

            src_prev_offset = src_offsets[i];
        }
    };

    if (const ColumnVector<T> * src_data_concrete = checkAndGetColumn<ColumnVector<T>>(&src_data))
    {
        const PaddedPODArray<T> & src_data = src_data_concrete->getData();
        PaddedPODArray<T> & res_data = typeid_cast<ColumnVector<T> &>(res_data_col).getData();
        res_data.resize(src_data.size());
        do_reverse(src_data, src_offsets, res_data);

        if ((nullable_col) && (nullable_res_col))
        {
            /// Make a reverted null map.
            const auto & src_null_map = static_cast<const ColumnUInt8 &>(nullable_col->getNullMapColumn()).getData();
            auto & res_null_map = static_cast<ColumnUInt8 &>(nullable_res_col->getNullMapColumn()).getData();
            res_null_map.resize(src_data.size());
            do_reverse(src_null_map, src_offsets, res_null_map);
        }

        return true;
    }
    else
        return false;
}

bool FunctionArrayReverse::executeFixedString(
    const IColumn & src_data, const ColumnArray::Offsets & src_offsets,
    IColumn & res_data_col,
    const ColumnNullable * nullable_col,
    ColumnNullable * nullable_res_col)
{
    if (const ColumnFixedString * src_data_concrete = checkAndGetColumn<ColumnFixedString>(&src_data))
    {
        const size_t n = src_data_concrete->getN();
        const ColumnFixedString::Chars_t & src_data = src_data_concrete->getChars();
        ColumnFixedString::Chars_t & res_data = typeid_cast<ColumnFixedString &>(res_data_col).getChars();
        size_t size = src_offsets.size();
        res_data.resize(src_data.size());

        ColumnArray::Offset src_prev_offset = 0;

        for (size_t i = 0; i < size; ++i)
        {
            const UInt8 * src = &src_data[src_prev_offset * n];
            const UInt8 * src_end = &src_data[src_offsets[i] * n];

            if (src == src_end)
                continue;

            UInt8 * dst = &res_data[src_offsets[i] * n - n];

            while (src < src_end)
            {
                /// NOTE: memcpySmallAllowReadWriteOverflow15 doesn't work correctly here.
                memcpy(dst, src, n);
                src += n;
                dst -= n;
            }

            src_prev_offset = src_offsets[i];
        }

        if ((nullable_col) && (nullable_res_col))
        {
            /// Make a reverted null map.
            const auto & src_null_map = static_cast<const ColumnUInt8 &>(nullable_col->getNullMapColumn()).getData();
            auto & res_null_map = static_cast<ColumnUInt8 &>(nullable_res_col->getNullMapColumn()).getData();
            res_null_map.resize(src_null_map.size());

            ColumnArray::Offset src_prev_offset = 0;

            for (size_t i = 0; i < size; ++i)
            {
                const UInt8 * src = &src_null_map[src_prev_offset];
                const UInt8 * src_end = &src_null_map[src_offsets[i]];

                if (src == src_end)
                    continue;

                UInt8 * dst = &res_null_map[src_offsets[i] - 1];

                while (src < src_end)
                {
                    *dst = *src;
                    ++src;
                    --dst;
                }

                src_prev_offset = src_offsets[i];
            }
        }

        return true;
    }
    else
        return false;
}

bool FunctionArrayReverse::executeString(
    const IColumn & src_data, const ColumnArray::Offsets & src_array_offsets,
    IColumn & res_data_col,
    const ColumnNullable * nullable_col,
    ColumnNullable * nullable_res_col)
{
    if (const ColumnString * src_data_concrete = checkAndGetColumn<ColumnString>(&src_data))
    {
        const ColumnString::Offsets & src_string_offsets = src_data_concrete->getOffsets();
        ColumnString::Offsets & res_string_offsets = typeid_cast<ColumnString &>(res_data_col).getOffsets();

        const ColumnString::Chars_t & src_data = src_data_concrete->getChars();
        ColumnString::Chars_t & res_data = typeid_cast<ColumnString &>(res_data_col).getChars();

        size_t size = src_array_offsets.size();
        res_string_offsets.resize(src_string_offsets.size());
        res_data.resize(src_data.size());

        ColumnArray::Offset src_array_prev_offset = 0;
        ColumnString::Offset res_string_prev_offset = 0;

        for (size_t i = 0; i < size; ++i)
        {
            if (src_array_offsets[i] != src_array_prev_offset)
            {
                size_t array_size = src_array_offsets[i] - src_array_prev_offset;

                for (size_t j = 0; j < array_size; ++j)
                {
                    size_t j_reversed = array_size - j - 1;

                    auto src_pos = src_array_prev_offset + j_reversed == 0 ? 0 : src_string_offsets[src_array_prev_offset + j_reversed - 1];
                    size_t string_size = src_string_offsets[src_array_prev_offset + j_reversed] - src_pos;

                    memcpySmallAllowReadWriteOverflow15(&res_data[res_string_prev_offset], &src_data[src_pos], string_size);

                    res_string_prev_offset += string_size;
                    res_string_offsets[src_array_prev_offset + j] = res_string_prev_offset;
                }
            }

            src_array_prev_offset = src_array_offsets[i];
        }

        if ((nullable_col) && (nullable_res_col))
        {
            /// Make a reverted null map.
            const auto & src_null_map = static_cast<const ColumnUInt8 &>(nullable_col->getNullMapColumn()).getData();
            auto & res_null_map = static_cast<ColumnUInt8 &>(nullable_res_col->getNullMapColumn()).getData();
            res_null_map.resize(src_string_offsets.size());

            size_t size = src_string_offsets.size();
            ColumnArray::Offset src_prev_offset = 0;

            for (size_t i = 0; i < size; ++i)
            {
                const auto * src = &src_null_map[src_prev_offset];
                const auto * src_end = &src_null_map[src_array_offsets[i]];

                if (src == src_end)
                    continue;

                auto dst = &res_null_map[src_array_offsets[i] - 1];

                while (src < src_end)
                {
                    *dst = *src;
                    ++src;
                    --dst;
                }

                src_prev_offset = src_array_offsets[i];
            }
        }

        return true;
    }
    else
        return false;
}

/// Implementation of FunctionArrayReduce.

FunctionPtr FunctionArrayReduce::create(const Context &)
{
    return std::make_shared<FunctionArrayReduce>();
}

String FunctionArrayReduce::getName() const
{
    return name;
}

DataTypePtr FunctionArrayReduce::getReturnTypeImpl(const ColumnsWithTypeAndName & arguments) const
{
    /// The first argument is a constant string with the name of the aggregate function
    ///  (possibly with parameters in parentheses, for example: "quantile(0.99)").

    if (arguments.size() < 2)
        throw Exception("Number of arguments for function " + getName() + " doesn't match: passed "
            + toString(arguments.size()) + ", should be at least 2.",
            ErrorCodes::NUMBER_OF_ARGUMENTS_DOESNT_MATCH);

    const ColumnConst * aggregate_function_name_column = checkAndGetColumnConst<ColumnString>(arguments[0].column.get());
    if (!aggregate_function_name_column)
        throw Exception("First argument for function " + getName() + " must be constant string: name of aggregate function.",
            ErrorCodes::ILLEGAL_TYPE_OF_ARGUMENT);

    DataTypes argument_types(arguments.size() - 1);
    for (size_t i = 1, size = arguments.size(); i < size; ++i)
    {
        const DataTypeArray * arg = checkAndGetDataType<DataTypeArray>(arguments[i].type.get());
        if (!arg)
            throw Exception("Argument " + toString(i) + " for function " + getName() + " must be an array but it has type "
                + arguments[i].type->getName() + ".", ErrorCodes::ILLEGAL_TYPE_OF_ARGUMENT);

        argument_types[i - 1] = arg->getNestedType();
    }

    if (!aggregate_function)
    {
        String aggregate_function_name_with_params = aggregate_function_name_column->getValue<String>();

        if (aggregate_function_name_with_params.empty())
            throw Exception("First argument for function " + getName() + " (name of aggregate function) cannot be empty.",
                ErrorCodes::BAD_ARGUMENTS);

        String aggregate_function_name;
        Array params_row;
        getAggregateFunctionNameAndParametersArray(aggregate_function_name_with_params,
                                                   aggregate_function_name, params_row, "function " + getName());

        aggregate_function = AggregateFunctionFactory::instance().get(aggregate_function_name, argument_types, params_row);
    }

    return aggregate_function->getReturnType();
}



void FunctionArrayReduce::executeImpl(Block & block, const ColumnNumbers & arguments, size_t result)
{
    IAggregateFunction & agg_func = *aggregate_function.get();

    size_t rows = block.rows();

    /// Aggregate functions do not support constant columns. Therefore, we materialize them.
    std::vector<ColumnPtr> materialized_columns;

    const size_t num_arguments_columns = arguments.size() - 1;

    std::vector<const IColumn *> aggregate_arguments_vec(num_arguments_columns);
    const ColumnArray::Offsets * offsets = nullptr;

    bool is_const = true;

    for (size_t i = 0; i < num_arguments_columns; ++i)
    {
        const IColumn * col = block.getByPosition(arguments[i + 1]).column.get();
        const ColumnArray::Offsets * offsets_i = nullptr;
        if (const ColumnArray * arr = checkAndGetColumn<ColumnArray>(col))
        {
            aggregate_arguments_vec[i] = &arr->getData();
            offsets_i = &arr->getOffsets();
            is_const = false;
        }
        else if (const ColumnConst * const_arr = checkAndGetColumnConst<ColumnArray>(col))
        {
            materialized_columns.emplace_back(const_arr->convertToFullColumn());
            const auto & arr = typeid_cast<const ColumnArray &>(*materialized_columns.back().get());
            aggregate_arguments_vec[i] = &arr.getData();
            offsets_i = &arr.getOffsets();
        }
        else
            throw Exception("Illegal column " + col->getName() + " as argument of function " + getName(), ErrorCodes::ILLEGAL_COLUMN);

        if (i == 0)
            offsets = offsets_i;
        else if (*offsets_i != *offsets)
            throw Exception("Lengths of all arrays passed to " + getName() + " must be equal.",
                ErrorCodes::SIZES_OF_ARRAYS_DOESNT_MATCH);
    }
    const IColumn ** aggregate_arguments = aggregate_arguments_vec.data();

    MutableColumnPtr result_holder = block.getByPosition(result).type->createColumn();
    IColumn & res_col = *result_holder;

    /// AggregateFunction's states should be inserted into column using specific way
    auto res_col_aggregate_function = typeid_cast<ColumnAggregateFunction *>(&res_col);

    if (!res_col_aggregate_function && agg_func.isState())
        throw Exception("State function " + agg_func.getName() + " inserts results into non-state column "
                        + block.getByPosition(result).type->getName(), ErrorCodes::ILLEGAL_COLUMN);

    std::unique_ptr<Arena> arena = std::make_unique<Arena>();

    PODArray<AggregateDataPtr> places(rows);
    for (size_t i = 0; i < rows; ++i)
    {
        places[i] = arena->alignedAlloc(agg_func.sizeOfData(), agg_func.alignOfData());
        try
        {
<<<<<<< HEAD
            agg_func.create(places[i]);
=======
            for (size_t j = current_offset; j < next_offset; ++j)
                agg_func.add(place, aggregate_arguments, j, arena.get());

            if (!res_col_aggregate_function)
                agg_func.insertResultInto(place, res_col, arena.get());
            else
                res_col_aggregate_function->insertFrom(place);
>>>>>>> 8c81b210
        }
        catch (...)
        {
            for (size_t j = 0; j < i; ++j)
                agg_func.destroy(places[j]);
            throw;
        }
    }

    SCOPE_EXIT({
        for (size_t i = 0; i < rows; ++i)
            agg_func.destroy(places[i]);
    });

    {
        auto * that = &agg_func;
        /// Unnest consecutive trailing -State combinators
        while (auto * func = typeid_cast<AggregateFunctionState *>(that))
            that = func->getNestedFunction().get();

        that->addBatchArray(rows, places.data(), 0, aggregate_arguments, offsets->data(), arena.get());
    }

    for (size_t i = 0; i < rows; ++i)
    {
        if (!res_col_aggregate_function)
            agg_func.insertResultInto(places[i], res_col);
        else
            res_col_aggregate_function->insertFrom(places[i]);
    }
    
    if (!is_const)
    {
        block.getByPosition(result).column = std::move(result_holder);
    }
    else
    {
        block.getByPosition(result).column = block.getByPosition(result).type->createColumnConst(rows, res_col[0]);
    }
}

/// Implementation of FunctionArrayConcat.

FunctionPtr FunctionArrayConcat::create(const Context & context)
{
    return std::make_shared<FunctionArrayConcat>(context);
}

String FunctionArrayConcat::getName() const
{
    return name;
}

DataTypePtr FunctionArrayConcat::getReturnTypeImpl(const DataTypes & arguments) const
{
    if (arguments.empty())
        throw Exception{"Function " + getName() + " requires at least one argument.", ErrorCodes::NUMBER_OF_ARGUMENTS_DOESNT_MATCH};

    for (auto i : ext::range(0, arguments.size()))
    {
        auto array_type = typeid_cast<const DataTypeArray *>(arguments[i].get());
        if (!array_type)
            throw Exception("Argument " + std::to_string(i) + " for function " + getName() + " must be an array but it has type "
                            + arguments[i]->getName() + ".", ErrorCodes::ILLEGAL_TYPE_OF_ARGUMENT);
    }

    return getLeastSupertype(arguments);
}

void FunctionArrayConcat::executeImpl(Block & block, const ColumnNumbers & arguments, size_t result)
{
    const DataTypePtr & return_type = block.getByPosition(result).type;

    if (return_type->onlyNull())
    {
        block.getByPosition(result).column = return_type->createColumnConstWithDefaultValue(block.rows());
        return;
    }

    auto result_column = return_type->createColumn();

    size_t rows = block.rows();
    size_t num_args = arguments.size();

    Columns preprocessed_columns(num_args);

    for (size_t i = 0; i < num_args; ++i)
    {
        const ColumnWithTypeAndName & arg = block.getByPosition(arguments[i]);
        ColumnPtr preprocessed_column = arg.column;

        if (!arg.type->equals(*return_type))
            preprocessed_column = castColumn(arg, return_type, context);

        preprocessed_columns[i] = std::move(preprocessed_column);
    }

    std::vector<std::unique_ptr<GatherUtils::IArraySource>> sources;

    for (auto & argument_column : preprocessed_columns)
    {
        bool is_const = false;

        if (auto argument_column_const = typeid_cast<const ColumnConst *>(argument_column.get()))
        {
            is_const = true;
            argument_column = argument_column_const->getDataColumnPtr();
        }

        if (auto argument_column_array = typeid_cast<const ColumnArray *>(argument_column.get()))
            sources.emplace_back(GatherUtils::createArraySource(*argument_column_array, is_const, rows));
        else
            throw Exception{"Arguments for function " + getName() + " must be arrays.", ErrorCodes::LOGICAL_ERROR};
    }

    auto sink = GatherUtils::createArraySink(typeid_cast<ColumnArray &>(*result_column), rows);
    GatherUtils::concat(sources, *sink);

    block.getByPosition(result).column = std::move(result_column);
}


/// Implementation of FunctionArraySlice.

FunctionPtr FunctionArraySlice::create(const Context &)
{
    return std::make_shared<FunctionArraySlice>();
}

String FunctionArraySlice::getName() const
{
    return name;
}

DataTypePtr FunctionArraySlice::getReturnTypeImpl(const DataTypes & arguments) const
{
    size_t number_of_arguments = arguments.size();

    if (number_of_arguments < 2 || number_of_arguments > 3)
        throw Exception("Number of arguments for function " + getName() + " doesn't match: passed "
                        + toString(number_of_arguments) + ", should be 2 or 3",
                        ErrorCodes::NUMBER_OF_ARGUMENTS_DOESNT_MATCH);

    if (arguments[0]->onlyNull())
        return arguments[0];

    auto array_type = typeid_cast<const DataTypeArray *>(arguments[0].get());
    if (!array_type)
        throw Exception("First argument for function " + getName() + " must be an array but it has type "
                        + arguments[0]->getName() + ".", ErrorCodes::ILLEGAL_TYPE_OF_ARGUMENT);

    for (size_t i = 1; i < number_of_arguments; ++i)
    {
        if (!removeNullable(arguments[i])->isInteger() && !arguments[i]->onlyNull())
            throw Exception(
                    "Argument " + toString(i) + " for function " + getName() + " must be integer but it has type "
                    + arguments[i]->getName() + ".", ErrorCodes::ILLEGAL_TYPE_OF_ARGUMENT);
    }

    return arguments[0];
}

void FunctionArraySlice::executeImpl(Block & block, const ColumnNumbers & arguments, size_t result)
{
    const auto & return_type = block.getByPosition(result).type;

    if (return_type->onlyNull())
    {
        block.getByPosition(result).column = return_type->createColumnConstWithDefaultValue(block.rows());
        return;
    }

    auto result_column = return_type->createColumn();

    auto & array_column = block.getByPosition(arguments[0]).column;
    const auto & offset_column = block.getByPosition(arguments[1]).column;
    const auto & length_column = arguments.size() > 2 ? block.getByPosition(arguments[2]).column : nullptr;

    std::unique_ptr<GatherUtils::IArraySource> source;

    size_t size = array_column->size();
    bool is_const = false;

    if (auto const_array_column = typeid_cast<const ColumnConst *>(array_column.get()))
    {
        is_const = true;
        array_column = const_array_column->getDataColumnPtr();
    }

    if (auto argument_column_array = typeid_cast<const ColumnArray *>(array_column.get()))
        source = GatherUtils::createArraySource(*argument_column_array, is_const, size);
    else
        throw Exception{"First arguments for function " + getName() + " must be array.", ErrorCodes::LOGICAL_ERROR};

    auto sink = GatherUtils::createArraySink(typeid_cast<ColumnArray &>(*result_column), size);

    if (offset_column->onlyNull())
    {
        if (!length_column || length_column->onlyNull())
        {
            block.getByPosition(result).column = array_column;
            return;
        }
        else if (length_column->isColumnConst())
            GatherUtils::sliceFromLeftConstantOffsetBounded(*source, *sink, 0, length_column->getInt(0));
        else
        {
            auto const_offset_column = ColumnConst::create(ColumnInt8::create(1, 1), size);
            GatherUtils::sliceDynamicOffsetBounded(*source, *sink, *const_offset_column, *length_column);
        }
    }
    else if (offset_column->isColumnConst())
    {
        ssize_t offset = offset_column->getUInt(0);

        if (!length_column || length_column->onlyNull())
        {
            if (offset > 0)
                GatherUtils::sliceFromLeftConstantOffsetUnbounded(*source, *sink, static_cast<size_t>(offset - 1));
            else
                GatherUtils::sliceFromRightConstantOffsetUnbounded(*source, *sink, static_cast<size_t>(-offset));
        }
        else if (length_column->isColumnConst())
        {
            ssize_t length = length_column->getInt(0);
            if (offset > 0)
                GatherUtils::sliceFromLeftConstantOffsetBounded(*source, *sink, static_cast<size_t>(offset - 1), length);
            else
                GatherUtils::sliceFromRightConstantOffsetBounded(*source, *sink, static_cast<size_t>(-offset), length);
        }
        else
            GatherUtils::sliceDynamicOffsetBounded(*source, *sink, *offset_column, *length_column);
    }
    else
    {
        if (!length_column || length_column->onlyNull())
            GatherUtils::sliceDynamicOffsetUnbounded(*source, *sink, *offset_column);
        else
            GatherUtils::sliceDynamicOffsetBounded(*source, *sink, *offset_column, *length_column);
    }

    block.getByPosition(result).column = std::move(result_column);
}


/// Implementation of FunctionArrayPush.

DataTypePtr FunctionArrayPush::getReturnTypeImpl(const DataTypes & arguments) const
{
    if (arguments[0]->onlyNull())
        return arguments[0];

    auto array_type = typeid_cast<const DataTypeArray *>(arguments[0].get());
    if (!array_type)
        throw Exception("First argument for function " + getName() + " must be an array but it has type "
                        + arguments[0]->getName() + ".", ErrorCodes::ILLEGAL_TYPE_OF_ARGUMENT);

    auto nested_type = array_type->getNestedType();

    DataTypes types = {nested_type, arguments[1]};

    return std::make_shared<DataTypeArray>(getLeastSupertype(types));
}

void FunctionArrayPush::executeImpl(Block & block, const ColumnNumbers & arguments, size_t result)
{
    const auto & return_type = block.getByPosition(result).type;

    if (return_type->onlyNull())
    {
        block.getByPosition(result).column = return_type->createColumnConstWithDefaultValue(block.rows());
        return;
    }

    auto result_column = return_type->createColumn();

    auto array_column = block.getByPosition(arguments[0]).column;
    auto appended_column = block.getByPosition(arguments[1]).column;

    if (!block.getByPosition(arguments[0]).type->equals(*return_type))
        array_column = castColumn(block.getByPosition(arguments[0]), return_type, context);

    const DataTypePtr & return_nested_type = typeid_cast<const DataTypeArray &>(*return_type).getNestedType();
    if (!block.getByPosition(arguments[1]).type->equals(*return_nested_type))
        appended_column = castColumn(block.getByPosition(arguments[1]), return_nested_type, context);

    std::unique_ptr<GatherUtils::IArraySource> array_source;
    std::unique_ptr<GatherUtils::IValueSource> value_source;

    size_t size = array_column->size();
    bool is_const = false;

    if (auto const_array_column = typeid_cast<const ColumnConst *>(array_column.get()))
    {
        is_const = true;
        array_column = const_array_column->getDataColumnPtr();
    }

    if (auto argument_column_array = typeid_cast<const ColumnArray *>(array_column.get()))
        array_source = GatherUtils::createArraySource(*argument_column_array, is_const, size);
    else
        throw Exception{"First arguments for function " + getName() + " must be array.", ErrorCodes::LOGICAL_ERROR};


    bool is_appended_const = false;
    if (auto const_appended_column = typeid_cast<const ColumnConst *>(appended_column.get()))
    {
        is_appended_const = true;
        appended_column = const_appended_column->getDataColumnPtr();
    }

    value_source = GatherUtils::createValueSource(*appended_column, is_appended_const, size);

    auto sink = GatherUtils::createArraySink(typeid_cast<ColumnArray &>(*result_column), size);

    GatherUtils::push(*array_source, *value_source, *sink, push_front);

    block.getByPosition(result).column = std::move(result_column);
}

/// Implementation of FunctionArrayPushFront.

FunctionPtr FunctionArrayPushFront::create(const Context & context)
{
    return std::make_shared<FunctionArrayPushFront>(context);
}

/// Implementation of FunctionArrayPushBack.

FunctionPtr FunctionArrayPushBack::create(const Context & context)
{
    return std::make_shared<FunctionArrayPushBack>(context);
}

/// Implementation of FunctionArrayPop.

DataTypePtr FunctionArrayPop::getReturnTypeImpl(const DataTypes & arguments) const
{
    if (arguments[0]->onlyNull())
        return arguments[0];

    auto array_type = typeid_cast<const DataTypeArray *>(arguments[0].get());
    if (!array_type)
        throw Exception("First argument for function " + getName() + " must be an array but it has type "
                        + arguments[0]->getName() + ".", ErrorCodes::ILLEGAL_TYPE_OF_ARGUMENT);

    return arguments[0];
}

void FunctionArrayPop::executeImpl(Block & block, const ColumnNumbers & arguments, size_t result)
{
    const auto & return_type = block.getByPosition(result).type;

    if (return_type->onlyNull())
    {
        block.getByPosition(result).column = return_type->createColumnConstWithDefaultValue(block.rows());
        return;
    }

    auto result_column = return_type->createColumn();

    const auto & array_column = block.getByPosition(arguments[0]).column;

    std::unique_ptr<GatherUtils::IArraySource> source;

    size_t size = array_column->size();

    if (auto argument_column_array = typeid_cast<const ColumnArray *>(array_column.get()))
        source = GatherUtils::createArraySource(*argument_column_array, false, size);
    else
        throw Exception{"First arguments for function " + getName() + " must be array.", ErrorCodes::LOGICAL_ERROR};

    auto sink = GatherUtils::createArraySink(typeid_cast<ColumnArray &>(*result_column), size);

    if (pop_front)
        GatherUtils::sliceFromLeftConstantOffsetUnbounded(*source, *sink, 1);
    else
        GatherUtils::sliceFromLeftConstantOffsetBounded(*source, *sink, 0, -1);

    block.getByPosition(result).column = std::move(result_column);
}

/// Implementation of FunctionArrayPopFront.

FunctionPtr FunctionArrayPopFront::create(const Context &)
{
    return std::make_shared<FunctionArrayPopFront>();
}

/// Implementation of FunctionArrayPopBack.

FunctionPtr FunctionArrayPopBack::create(const Context &)
{
    return std::make_shared<FunctionArrayPopBack>();
}


/// Implementation of FunctionArrayAllAny.

FunctionPtr FunctionArrayHasAll::create(const Context & context)
{
    return std::make_shared<FunctionArrayHasAll>(context);
}

FunctionPtr FunctionArrayHasAny::create(const Context & context)
{
    return std::make_shared<FunctionArrayHasAny>(context);
}


DataTypePtr FunctionArrayHasAllAny::getReturnTypeImpl(const DataTypes & arguments) const
{
    for (auto i : ext::range(0, arguments.size()))
    {
        auto array_type = typeid_cast<const DataTypeArray *>(arguments[i].get());
        if (!array_type)
            throw Exception("Argument " + std::to_string(i) + " for function " + getName() + " must be an array but it has type "
                            + arguments[i]->getName() + ".", ErrorCodes::ILLEGAL_TYPE_OF_ARGUMENT);
    }

    return std::make_shared<DataTypeUInt8>();
}

void FunctionArrayHasAllAny::executeImpl(Block & block, const ColumnNumbers & arguments, size_t result)
{
    size_t rows = block.rows();
    size_t num_args = arguments.size();

    auto result_column = ColumnUInt8::create(rows);

    DataTypePtr common_type = nullptr;
    auto commonType = [& common_type, & block, & arguments]()
    {
        if (common_type == nullptr)
        {
            DataTypes data_types;
            data_types.reserve(arguments.size());
            for (const auto & argument : arguments)
                data_types.push_back(block.getByPosition(argument).type);

            common_type = getLeastSupertype(data_types);
        }

        return common_type;
    };

    Columns preprocessed_columns(num_args);

    for (size_t i = 0; i < num_args; ++i)
    {
        const auto & argument = block.getByPosition(arguments[i]);
        ColumnPtr preprocessed_column = argument.column;

        const auto argument_type = typeid_cast<const DataTypeArray *>(argument.type.get());
        const auto & nested_type = argument_type->getNestedType();

        /// Converts Array(Nothing) or Array(Nullable(Nothing) to common type. Example: hasAll([Null, 1], [Null]) -> 1
        if (typeid_cast<const DataTypeNothing *>(removeNullable(nested_type).get()))
            preprocessed_column = castColumn(argument, commonType(), context);

        preprocessed_columns[i] = std::move(preprocessed_column);
    }

    std::vector<std::unique_ptr<GatherUtils::IArraySource>> sources;

    for (auto & argument_column : preprocessed_columns)
    {
        bool is_const = false;

        if (auto argument_column_const = typeid_cast<const ColumnConst *>(argument_column.get()))
        {
            is_const = true;
            argument_column = argument_column_const->getDataColumnPtr();
        }

        if (auto argument_column_array = typeid_cast<const ColumnArray *>(argument_column.get()))
            sources.emplace_back(GatherUtils::createArraySource(*argument_column_array, is_const, rows));
        else
            throw Exception{"Arguments for function " + getName() + " must be arrays.", ErrorCodes::LOGICAL_ERROR};
    }

    auto result_column_ptr = typeid_cast<ColumnUInt8 *>(result_column.get());
    GatherUtils::sliceHas(*sources[0], *sources[1], all, *result_column_ptr);

    block.getByPosition(result).column = std::move(result_column);
}

/// Implementation of FunctionArrayIntersect.

FunctionPtr FunctionArrayIntersect::create(const Context & context)
{
    return std::make_shared<FunctionArrayIntersect>(context);
}

String FunctionArrayIntersect::getName() const
{
    return name;
}

DataTypePtr FunctionArrayIntersect::getReturnTypeImpl(const DataTypes & arguments) const
{
    DataTypes nested_types;
    nested_types.reserve(arguments.size());

    bool has_nothing = false;

    if (arguments.empty())
        throw Exception{"Function " + getName() + " requires at least one argument.", ErrorCodes::NUMBER_OF_ARGUMENTS_DOESNT_MATCH};

    for (auto i : ext::range(0, arguments.size()))
    {
        auto array_type = typeid_cast<const DataTypeArray *>(arguments[i].get());
        if (!array_type)
            throw Exception("Argument " + std::to_string(i) + " for function " + getName() + " must be an array but it has type "
                            + arguments[i]->getName() + ".", ErrorCodes::ILLEGAL_TYPE_OF_ARGUMENT);

        const auto & nested_type = array_type->getNestedType();

        if (typeid_cast<const DataTypeNothing *>(nested_type.get()))
            has_nothing = true;
        else
            nested_types.push_back(nested_type);
    }

    DataTypePtr result_type;

    if (!nested_types.empty())
        result_type = getMostSubtype(nested_types, true);

    if (has_nothing)
        result_type = std::make_shared<DataTypeNothing>();

    return std::make_shared<DataTypeArray>(result_type);
}

ColumnPtr FunctionArrayIntersect::castRemoveNullable(const ColumnPtr & column, const DataTypePtr & data_type) const
{
    if (auto column_nullable = checkAndGetColumn<ColumnNullable>(column.get()))
    {
        auto nullable_type = checkAndGetDataType<DataTypeNullable>(data_type.get());
        const auto & nested = column_nullable->getNestedColumnPtr();
        if (nullable_type)
        {
            auto casted_column = castRemoveNullable(nested, nullable_type->getNestedType());
            return ColumnNullable::create(casted_column, column_nullable->getNullMapColumnPtr());
        }
        return castRemoveNullable(nested, data_type);
    }
    else if (auto column_array = checkAndGetColumn<ColumnArray>(column.get()))
    {
        auto array_type = checkAndGetDataType<DataTypeArray>(data_type.get());
        if (!array_type)
            throw Exception{"Cannot cast array column to column with type "
                            + data_type->getName() + " in function " + getName(), ErrorCodes::LOGICAL_ERROR};

        auto casted_column = castRemoveNullable(column_array->getDataPtr(), array_type->getNestedType());
        return ColumnArray::create(casted_column, column_array->getOffsetsPtr());
    }
    else if (auto column_tuple = checkAndGetColumn<ColumnTuple>(column.get()))
    {
        auto tuple_type = checkAndGetDataType<DataTypeTuple>(data_type.get());

        if (!tuple_type)
            throw Exception{"Cannot cast tuple column to type "
                            + data_type->getName() + " in function " + getName(), ErrorCodes::LOGICAL_ERROR};

        auto columns_number = column_tuple->getColumns().size();
        Columns columns(columns_number);

        const auto & types = tuple_type->getElements();

        for (auto i : ext::range(0, columns_number))
        {
            columns[i] = castRemoveNullable(column_tuple->getColumnPtr(i), types[i]);
        }
        return ColumnTuple::create(columns);
    }

    return column;
}

Columns FunctionArrayIntersect::castColumns(
        Block & block, const ColumnNumbers & arguments, const DataTypePtr & return_type,
        const DataTypePtr & return_type_with_nulls) const
{
    size_t num_args = arguments.size();
    Columns columns(num_args);

    auto type_array = checkAndGetDataType<DataTypeArray>(return_type.get());
    auto & type_nested = type_array->getNestedType();
    auto type_not_nullable_nested = removeNullable(type_nested);

    const bool is_numeric_or_string = type_not_nullable_nested->isNumber()
                                      || type_not_nullable_nested->isDateOrDateTime()
                                      || type_not_nullable_nested->isStringOrFixedString();

    DataTypePtr nullable_return_type;

    if (is_numeric_or_string)
    {
        auto type_nullable_nested = makeNullable(type_nested);
        nullable_return_type = std::make_shared<DataTypeArray>(type_nullable_nested);
    }

    const bool nested_is_nullable = type_nested->isNullable();

    for (size_t i = 0; i < num_args; ++i)
    {
        const ColumnWithTypeAndName & arg = block.getByPosition(arguments[i]);
        auto & column = columns[i];

        if (is_numeric_or_string)
        {
            /// Cast to Array(T) or Array(Nullable(T)).
            if (nested_is_nullable)
            {
                if (arg.type->equals(*return_type))
                    column = arg.column;
                else
                    column = castColumn(arg, return_type, context);
            }
            else
            {
                /// If result has array type Array(T) still cast Array(Nullable(U)) to Array(Nullable(T))
                ///  because cannot cast Nullable(T) to T.
                if (arg.type->equals(*return_type) || arg.type->equals(*nullable_return_type))
                    column = arg.column;
                else if (static_cast<const DataTypeArray &>(*arg.type).getNestedType()->isNullable())
                    column = castColumn(arg, nullable_return_type, context);
                else
                    column = castColumn(arg, return_type, context);
            }
        }
        else
        {
            /// return_type_with_nulls is the most common subtype with possible nullable parts.
            if (arg.type->equals(*return_type_with_nulls))
                column = arg.column;
            else
                column = castColumn(arg, return_type_with_nulls, context);
        }
    }

    return columns;
}

FunctionArrayIntersect::UnpackedArrays FunctionArrayIntersect::prepareArrays(const Columns & columns) const
{
    UnpackedArrays arrays;

    size_t columns_number = columns.size();
    arrays.is_const.assign(columns_number, false);
    arrays.null_maps.resize(columns_number);
    arrays.offsets.resize(columns_number);
    arrays.nested_columns.resize(columns_number);

    for (auto i : ext::range(0, columns_number))
    {
        auto argument_column = columns[i].get();
        if (auto argument_column_const = typeid_cast<const ColumnConst *>(argument_column))
        {
            arrays.is_const[i] = true;
            argument_column = argument_column_const->getDataColumnPtr().get();
        }

        if (auto argument_column_array = typeid_cast<const ColumnArray *>(argument_column))
        {
            arrays.offsets[i] = &argument_column_array->getOffsets();
            arrays.nested_columns[i] = &argument_column_array->getData();
            if (auto column_nullable = typeid_cast<const ColumnNullable *>(arrays.nested_columns[i]))
            {
                arrays.null_maps[i] = &column_nullable->getNullMapData();
                arrays.nested_columns[i] = &column_nullable->getNestedColumn();
            }
        }
        else
            throw Exception{"Arguments for function " + getName() + " must be arrays.", ErrorCodes::LOGICAL_ERROR};
    }

    return arrays;
}

void FunctionArrayIntersect::executeImpl(Block & block, const ColumnNumbers & arguments, size_t result)
{
    const auto & return_type = block.getByPosition(result).type;
    auto return_type_array = checkAndGetDataType<DataTypeArray>(return_type.get());

    if (!return_type)
        throw Exception{"Return type for function " + getName() + " must be array.", ErrorCodes::LOGICAL_ERROR};

    const auto & nested_return_type = return_type_array->getNestedType();

    if (typeid_cast<const DataTypeNothing *>(nested_return_type.get()))
    {
        block.getByPosition(result).column = return_type->createColumnConstWithDefaultValue(block.rows());
        return;
    }

    auto num_args = arguments.size();
    DataTypes data_types;
    data_types.reserve(num_args);
    for (size_t i = 0; i < num_args; ++i)
        data_types.push_back(block.getByPosition(arguments[i]).type);

    auto return_type_with_nulls = getMostSubtype(data_types, true, true);

    Columns columns = castColumns(block, arguments, return_type, return_type_with_nulls);

    UnpackedArrays arrays = prepareArrays(columns);

    ColumnPtr result_column;
    auto not_nullable_nested_return_type = removeNullable(nested_return_type);
    TypeListNumbers::forEach(NumberExecutor(arrays, not_nullable_nested_return_type, result_column));

    using DateMap = ClearableHashMap<DataTypeDate::FieldType, size_t, DefaultHash<DataTypeDate::FieldType>,
            HashTableGrower<INITIAL_SIZE_DEGREE>,
            HashTableAllocatorWithStackMemory<(1ULL << INITIAL_SIZE_DEGREE) * sizeof(DataTypeDate::FieldType)>>;

    using DateTimeMap = ClearableHashMap<DataTypeDateTime::FieldType, size_t, DefaultHash<DataTypeDateTime::FieldType>,
            HashTableGrower<INITIAL_SIZE_DEGREE>,
            HashTableAllocatorWithStackMemory<(1ULL << INITIAL_SIZE_DEGREE) * sizeof(DataTypeDateTime::FieldType)>>;

    using StringMap = ClearableHashMap<StringRef, size_t, StringRefHash, HashTableGrower<INITIAL_SIZE_DEGREE>,
            HashTableAllocatorWithStackMemory<(1ULL << INITIAL_SIZE_DEGREE) * sizeof(StringRef)>>;

    if (!result_column)
    {
        auto column = not_nullable_nested_return_type->createColumn();

        if (checkDataType<DataTypeDate>(not_nullable_nested_return_type.get()))
            result_column = execute<DateMap, ColumnVector<DataTypeDate::FieldType>, true>(arrays, std::move(column));
        else if (checkDataType<DataTypeDateTime>(not_nullable_nested_return_type.get()))
            result_column = execute<DateTimeMap, ColumnVector<DataTypeDateTime::FieldType>, true>(arrays, std::move(column));
        else if(not_nullable_nested_return_type->isString())
            result_column = execute<StringMap, ColumnString, false>(arrays, std::move(column));
        else if(not_nullable_nested_return_type->isFixedString())
            result_column = execute<StringMap, ColumnFixedString, false>(arrays, std::move(column));
        else
        {
            column = static_cast<const DataTypeArray &>(*return_type_with_nulls).getNestedType()->createColumn();
            result_column = castRemoveNullable(execute<StringMap, IColumn, false>(arrays, std::move(column)), return_type);
        }
    }

    block.getByPosition(result).column = std::move(result_column);
}

template <typename T, size_t>
void FunctionArrayIntersect::NumberExecutor::operator()()
{
    using Map = ClearableHashMap<T, size_t, DefaultHash<T>, HashTableGrower<INITIAL_SIZE_DEGREE>,
            HashTableAllocatorWithStackMemory<(1ULL << INITIAL_SIZE_DEGREE) * sizeof(T)>>;

    if (!result && typeid_cast<const DataTypeNumber<T> *>(data_type.get()))
        result = execute<Map, ColumnVector<T>, true>(arrays, ColumnVector<T>::create());
};

template <typename Map, typename ColumnType, bool is_numeric_column>
ColumnPtr FunctionArrayIntersect::execute(const UnpackedArrays & arrays, MutableColumnPtr result_data_ptr)
{
    auto args = arrays.nested_columns.size();
    auto rows = arrays.offsets.front()->size();

    bool all_nullable = true;

    std::vector<const ColumnType *> columns;
    columns.reserve(args);
    for (auto arg : ext::range(0, args))
    {
        if constexpr (std::is_same<ColumnType, IColumn>::value)
            columns.push_back(arrays.nested_columns[arg]);
        else
            columns.push_back(checkAndGetColumn<ColumnType>(arrays.nested_columns[arg]));

        if (!columns.back())
            throw Exception("Unexpected array type for function arrayIntersect", ErrorCodes::LOGICAL_ERROR);

        if (!arrays.null_maps[arg])
            all_nullable = false;
    }

    auto & result_data = static_cast<ColumnType &>(*result_data_ptr);
    auto result_offsets_ptr = ColumnArray::ColumnOffsets::create(rows);
    auto & result_offsets = static_cast<ColumnArray::ColumnOffsets &>(*result_offsets_ptr);
    auto null_map_column = ColumnUInt8::create();
    NullMap & null_map = static_cast<ColumnUInt8 &>(*null_map_column).getData();

    Arena arena;

    Map map;
    std::vector<size_t> prev_off(args, 0);
    size_t result_offset = 0;
    for (auto row : ext::range(0, rows))
    {
        map.clear();

        bool all_has_nullable = all_nullable;

        for (auto arg : ext::range(0, args))
        {
            bool current_has_nullable = false;
            size_t off = (*arrays.offsets[arg])[row];
            for (auto i : ext::range(prev_off[arg], off))
            {
                if (arrays.null_maps[arg] && (*arrays.null_maps[arg])[i])
                    current_has_nullable = true;
                else
                {
                    if constexpr (is_numeric_column)
                        ++map[columns[arg]->getElement(i)];
                    else if constexpr (std::is_same<ColumnType, ColumnString>::value || std::is_same<ColumnType, ColumnFixedString>::value)
                        ++map[columns[arg]->getDataAt(i)];
                    else
                    {
                        const char * data = nullptr;
                        ++map[columns[arg]->serializeValueIntoArena(i, arena, data)];
                    }
                }
            }

            prev_off[arg] = off;
            if (!current_has_nullable)
                all_has_nullable = false;
        }

        if (all_has_nullable)
        {
            ++result_offset;
            result_data.insertDefault();
            null_map.push_back(1);
        }

        for (const auto & pair : map)
        {
            if (pair.second == args)
            {
                ++result_offset;
                if constexpr (is_numeric_column)
                    result_data.insert(pair.first);
                else if constexpr (std::is_same<ColumnType, ColumnString>::value || std::is_same<ColumnType, ColumnFixedString>::value)
                    result_data.insertData(pair.first.data, pair.first.size);
                else
                    result_data.deserializeAndInsertFromArena(pair.first.data);

                if (all_nullable)
                    null_map.push_back(0);
            }
        }
        result_offsets.getElement(row) = result_offset;
    }

    ColumnPtr result_column = std::move(result_data_ptr);
    if (all_nullable)
        result_column = ColumnNullable::create(result_column, std::move(null_map_column));
    return ColumnArray::create(result_column, std::move(result_offsets_ptr));
}

/// Implementation of FunctionArrayResize.

FunctionPtr FunctionArrayResize::create(const Context & context)
{
    return std::make_shared<FunctionArrayResize>(context);
}

String FunctionArrayResize::getName() const
{
    return name;
}

DataTypePtr FunctionArrayResize::getReturnTypeImpl(const DataTypes & arguments) const
{
    size_t number_of_arguments = arguments.size();

    if (number_of_arguments < 2 || number_of_arguments > 3)
        throw Exception("Number of arguments for function " + getName() + " doesn't match: passed "
                        + toString(number_of_arguments) + ", should be 2 or 3",
                        ErrorCodes::NUMBER_OF_ARGUMENTS_DOESNT_MATCH);

    if (arguments[0]->onlyNull())
        return arguments[0];

    auto array_type = typeid_cast<const DataTypeArray *>(arguments[0].get());
    if (!array_type)
        throw Exception("First argument for function " + getName() + " must be an array but it has type "
                        + arguments[0]->getName() + ".", ErrorCodes::ILLEGAL_TYPE_OF_ARGUMENT);

    if (checkDataType<DataTypeNothing>(array_type->getNestedType().get()))
        throw Exception("Function " + getName() + " cannot resize " + array_type->getName(), ErrorCodes::ILLEGAL_TYPE_OF_ARGUMENT);

    if (!removeNullable(arguments[1])->isInteger() && !arguments[1]->onlyNull())
        throw Exception(
                "Argument " + toString(1) + " for function " + getName() + " must be integer but it has type "
                + arguments[1]->getName() + ".", ErrorCodes::ILLEGAL_TYPE_OF_ARGUMENT);

    if (number_of_arguments)
        return arguments[0];
    else
        return std::make_shared<DataTypeArray>(getLeastSupertype({array_type->getNestedType(), arguments[2]}));
}

void FunctionArrayResize::executeImpl(Block & block, const ColumnNumbers & arguments, size_t result)
{
    const auto & return_type = block.getByPosition(result).type;

    if (return_type->onlyNull())
    {
        block.getByPosition(result).column = return_type->createColumnConstWithDefaultValue(block.rows());
        return;
    }

    auto result_column = return_type->createColumn();

    auto array_column = block.getByPosition(arguments[0]).column;
    auto size_column = block.getByPosition(arguments[1]).column;

    if (!block.getByPosition(arguments[0]).type->equals(*return_type))
        array_column = castColumn(block.getByPosition(arguments[0]), return_type, context);

    const DataTypePtr & return_nested_type = typeid_cast<const DataTypeArray &>(*return_type).getNestedType();
    size_t size = array_column->size();

    ColumnPtr appended_column;
    if (arguments.size() == 3)
    {
        appended_column = block.getByPosition(arguments[2]).column;
        if (!block.getByPosition(arguments[2]).type->equals(*return_nested_type))
            appended_column = castColumn(block.getByPosition(arguments[2]), return_nested_type, context);
    }
    else
        appended_column = return_nested_type->createColumnConstWithDefaultValue(size);

    std::unique_ptr<GatherUtils::IArraySource> array_source;
    std::unique_ptr<GatherUtils::IValueSource> value_source;

    bool is_const = false;

    if (auto const_array_column = typeid_cast<const ColumnConst *>(array_column.get()))
    {
        is_const = true;
        array_column = const_array_column->getDataColumnPtr();
    }

    if (auto argument_column_array = typeid_cast<const ColumnArray *>(array_column.get()))
        array_source = GatherUtils::createArraySource(*argument_column_array, is_const, size);
    else
        throw Exception{"First arguments for function " + getName() + " must be array.", ErrorCodes::LOGICAL_ERROR};


    bool is_appended_const = false;
    if (auto const_appended_column = typeid_cast<const ColumnConst *>(appended_column.get()))
    {
        is_appended_const = true;
        appended_column = const_appended_column->getDataColumnPtr();
    }

    value_source = GatherUtils::createValueSource(*appended_column, is_appended_const, size);

    auto sink = GatherUtils::createArraySink(typeid_cast<ColumnArray &>(*result_column), size);

    if (size_column->isColumnConst())
        GatherUtils::resizeConstantSize(*array_source, *value_source, *sink, size_column->getInt(0));
    else
        GatherUtils::resizeDynamicSize(*array_source, *value_source, *sink, *size_column);

    block.getByPosition(result).column = std::move(result_column);
}


}<|MERGE_RESOLUTION|>--- conflicted
+++ resolved
@@ -2464,17 +2464,7 @@
         places[i] = arena->alignedAlloc(agg_func.sizeOfData(), agg_func.alignOfData());
         try
         {
-<<<<<<< HEAD
             agg_func.create(places[i]);
-=======
-            for (size_t j = current_offset; j < next_offset; ++j)
-                agg_func.add(place, aggregate_arguments, j, arena.get());
-
-            if (!res_col_aggregate_function)
-                agg_func.insertResultInto(place, res_col, arena.get());
-            else
-                res_col_aggregate_function->insertFrom(place);
->>>>>>> 8c81b210
         }
         catch (...)
         {
@@ -2501,7 +2491,7 @@
     for (size_t i = 0; i < rows; ++i)
     {
         if (!res_col_aggregate_function)
-            agg_func.insertResultInto(places[i], res_col);
+            agg_func.insertResultInto(places[i], res_col, arena.get());
         else
             res_col_aggregate_function->insertFrom(places[i]);
     }
