--- conflicted
+++ resolved
@@ -31,39 +31,6 @@
 
 std::set<char> valid_flags{flag_i, flag_c, flag_m, flag_s};
 } // namespace
-
-// If characters specifying contradictory options are specified
-// within match_type, the rightmost one takes precedence.
-// String getMatchType(const String & match_type, TiDB::TiDBCollatorPtr collator)
-// {
-//     std::set<char> applied_flags;
-//     if (collator != nullptr && collator->isCI())
-//         applied_flags.insert(flag_i);
-
-//     for (auto flag : match_type)
-//     {
-//         auto iter = valid_flags.find(flag);
-//         if (iter == valid_flags.end())
-//             throw Exception(fmt::format("Invalid match type '{}' in regexp function", flag));
-
-//         // re2 is case-sensitive by default, so we only need to delete 'i' flag
-//         // to enable the case-sensitive for the regexp
-//         if (flag == flag_c)
-//         {
-//             applied_flags.erase(flag_i);
-//             continue;
-//         }
-
-//         applied_flags.insert(flag);
-//     }
-
-//     // generate match type flag
-//     String flags;
-//     for (auto flag : applied_flags)
-//         flags += flag;
-
-//     return flags;
-// }
 
 /** Replace all matches of regexp 'needle' to string 'replacement'. 'needle' and 'replacement' are constants.
   * 'replacement' could contain substitutions, for example: '\2-\3-\1'
@@ -331,12 +298,7 @@
 
 using FunctionTiDBRegexp = FunctionStringRegexp<NameTiDBRegexp>;
 using FunctionRegexpLike = FunctionStringRegexp<NameRegexpLike>;
-<<<<<<< HEAD
 using FunctionRegexpInstr = FunctionStringRegexpInstr<NameRegexpInstr>;
-using FunctionReplaceOne = FunctionStringReplace<ReplaceStringImpl<true>, NameReplaceOne>;
-using FunctionReplaceAll = FunctionStringReplace<ReplaceStringImpl<false>, NameReplaceAll>;
-=======
->>>>>>> 640461df
 using FunctionReplaceRegexpOne = FunctionStringReplace<ReplaceRegexpImpl<true>, NameReplaceRegexpOne>;
 using FunctionReplaceRegexpAll = FunctionStringReplace<ReplaceRegexpImpl<false>, NameReplaceRegexpAll>;
 
