// Copyright 2022 PingCAP, Ltd.
//
// Licensed under the Apache License, Version 2.0 (the "License");
// you may not use this file except in compliance with the License.
// You may obtain a copy of the License at
//
//     http://www.apache.org/licenses/LICENSE-2.0
//
// Unless required by applicable law or agreed to in writing, software
// distributed under the License is distributed on an "AS IS" BASIS,
// WITHOUT WARRANTIES OR CONDITIONS OF ANY KIND, either express or implied.
// See the License for the specific language governing permissions and
// limitations under the License.

#include <Client/Connection.h>
#include <Client/TimeoutSetter.h>
#include <Common/ClickHouseRevision.h>
#include <Common/CurrentMetrics.h>
#include <Common/Exception.h>
#include <Common/NetException.h>
#include <Common/config.h>
#include <Core/Defines.h>
#include <DataStreams/NativeBlockInputStream.h>
#include <DataStreams/NativeBlockOutputStream.h>
#include <IO/CompressedReadBuffer.h>
#include <IO/CompressedWriteBuffer.h>
#include <IO/ReadBufferFromPocoSocket.h>
#include <IO/ReadHelpers.h>
#include <IO/WriteBufferFromPocoSocket.h>
#include <IO/WriteHelpers.h>
#include <IO/copyData.h>
#include <Interpreters/ClientInfo.h>
#include <Poco/Net/NetException.h>

#include <iomanip>
#if Poco_NetSSL_FOUND
#include <Poco/Net/SecureStreamSocket.h>
#endif


namespace CurrentMetrics
{
extern const Metric SendExternalTables;
}

namespace DB
{
namespace ErrorCodes
{
extern const int NETWORK_ERROR;
extern const int SOCKET_TIMEOUT;
extern const int SERVER_REVISION_IS_TOO_OLD;
extern const int UNEXPECTED_PACKET_FROM_SERVER;
extern const int UNKNOWN_PACKET_FROM_SERVER;
extern const int SUPPORT_IS_DISABLED;
} // namespace ErrorCodes


void Connection::connect()
{
    try
    {
        if (connected)
            disconnect();

<<<<<<< HEAD
        LOG_FMT_TRACE(
            log_wrapper.get(),
            "Connecting. Database: {}. User: {}{}",
            (default_database.empty() ? "(not specified)" : default_database),
            user,
            (static_cast<bool>(secure) ? ". Secure" : ""),
            static_cast<bool>(compression) ? "" : ". Uncompressed");

=======
        LOG_FMT_TRACE(log_wrapper.get(), "Connecting. Database: {}. User: {}. {}, {}", (default_database.empty() ? "(not specified)" : default_database), user, (static_cast<bool>(secure) ? ". Secure" : ""), (static_cast<bool>(compression) ? "" : ". Uncompressed"));
>>>>>>> 27384f8a
        if (static_cast<bool>(secure))
        {
#if Poco_NetSSL_FOUND
            socket = std::make_unique<Poco::Net::SecureStreamSocket>();
#else
            throw Exception{"tcp_secure protocol is disabled because poco library was built without NetSSL support.", ErrorCodes::SUPPORT_IS_DISABLED};
#endif
        }
        else
        {
            socket = std::make_unique<Poco::Net::StreamSocket>();
        }
        socket->connect(resolved_address, timeouts.connection_timeout);
        socket->setReceiveTimeout(timeouts.receive_timeout);
        socket->setSendTimeout(timeouts.send_timeout);
        socket->setNoDelay(true);

        in = std::make_shared<ReadBufferFromPocoSocket>(*socket);
        out = std::make_shared<WriteBufferFromPocoSocket>(*socket);

        connected = true;

        sendHello();
        receiveHello();

        LOG_FMT_TRACE(log_wrapper.get(), "Connected to {} server version {}.{}.{}.", server_name, server_version_major, server_version_minor, server_revision);
    }
    catch (Poco::Net::NetException & e)
    {
        disconnect();

        /// Add server address to exception. Also Exception will remember stack trace. It's a pity that more precise exception type is lost.
        throw NetException(e.displayText(), "(" + getDescription() + ")", ErrorCodes::NETWORK_ERROR);
    }
    catch (Poco::TimeoutException & e)
    {
        disconnect();

        /// Add server address to exception. Also Exception will remember stack trace. It's a pity that more precise exception type is lost.
        throw NetException(e.displayText(), "(" + getDescription() + ")", ErrorCodes::SOCKET_TIMEOUT);
    }
}


void Connection::disconnect()
{
    //LOG_FMT_TRACE(log_wrapper.get(), "Disconnecting");

    in = nullptr;
    out = nullptr; // can write to socket
    if (socket)
        socket->close();
    socket = nullptr;
    connected = false;
}


void Connection::sendHello()
{
    //LOG_FMT_TRACE(log_wrapper.get(), "Sending hello");

    writeVarUInt(Protocol::Client::Hello, *out);
    writeStringBinary((DBMS_NAME " ") + client_name, *out);
    writeVarUInt(DBMS_VERSION_MAJOR, *out);
    writeVarUInt(DBMS_VERSION_MINOR, *out);
    writeVarUInt(ClickHouseRevision::get(), *out);
    writeStringBinary(default_database, *out);
    writeStringBinary(user, *out);
    writeStringBinary(password, *out);

    out->next();
}


void Connection::receiveHello()
{
    //LOG_FMT_TRACE(log_wrapper.get(), "Receiving hello");

    /// Receive hello packet.
    UInt64 packet_type = 0;

    readVarUInt(packet_type, *in);
    if (packet_type == Protocol::Server::Hello)
    {
        readStringBinary(server_name, *in);
        readVarUInt(server_version_major, *in);
        readVarUInt(server_version_minor, *in);
        readVarUInt(server_revision, *in);
        if (server_revision >= DBMS_MIN_REVISION_WITH_SERVER_TIMEZONE)
        {
            readStringBinary(server_timezone, *in);
        }
        if (server_revision >= DBMS_MIN_REVISION_WITH_SERVER_DISPLAY_NAME)
        {
            readStringBinary(server_display_name, *in);
        }
    }
    else if (packet_type == Protocol::Server::Exception)
        receiveException()->rethrow();
    else
    {
        /// Close connection, to not stay in unsynchronised state.
        disconnect();
        throwUnexpectedPacket(packet_type, "Hello or Exception");
    }
}

void Connection::setDefaultDatabase(const String & database)
{
    default_database = database;
}

const String & Connection::getDefaultDatabase() const
{
    return default_database;
}

const String & Connection::getDescription() const
{
    return description;
}

const String & Connection::getHost() const
{
    return host;
}

UInt16 Connection::getPort() const
{
    return port;
}

void Connection::getServerVersion(String & name, UInt64 & version_major, UInt64 & version_minor, UInt64 & revision)
{
    if (!connected)
        connect();

    name = server_name;
    version_major = server_version_major;
    version_minor = server_version_minor;
    revision = server_revision;
}

const String & Connection::getServerTimezone()
{
    if (!connected)
        connect();

    return server_timezone;
}

const String & Connection::getServerDisplayName()
{
    if (!connected)
        connect();

    return server_display_name;
}

void Connection::forceConnected()
{
    if (!connected)
    {
        connect();
    }
    else if (!ping())
    {
        LOG_FMT_TRACE(log_wrapper.get(), "Connection was closed, will reconnect.");
        connect();
    }
}

bool Connection::ping()
{
    // LOG_FMT_TRACE(log_wrapper.get(), "Ping");

    TimeoutSetter timeout_setter(*socket, sync_request_timeout, true);
    try
    {
        UInt64 pong = 0;
        writeVarUInt(Protocol::Client::Ping, *out);
        out->next();

        if (in->eof())
            return false;

        readVarUInt(pong, *in);

        /// Could receive late packets with progress. TODO: Maybe possible to fix.
        while (pong == Protocol::Server::Progress)
        {
            receiveProgress();

            if (in->eof())
                return false;

            readVarUInt(pong, *in);
        }

        if (pong != Protocol::Server::Pong)
            throwUnexpectedPacket(pong, "Pong");
    }
    catch (const Poco::Exception & e)
    {
        LOG_FMT_TRACE(log_wrapper.get(), "{}", e.displayText());
        return false;
    }

    return true;
}

TablesStatusResponse Connection::getTablesStatus(const TablesStatusRequest & request)
{
    if (!connected)
        connect();

    TimeoutSetter timeout_setter(*socket, sync_request_timeout, true);

    writeVarUInt(Protocol::Client::TablesStatusRequest, *out);
    request.write(*out, server_revision);
    out->next();

    UInt64 response_type = 0;
    readVarUInt(response_type, *in);

    if (response_type == Protocol::Server::Exception)
        receiveException()->rethrow();
    else if (response_type != Protocol::Server::TablesStatusResponse)
        throwUnexpectedPacket(response_type, "TablesStatusResponse");

    TablesStatusResponse response;
    response.read(*in, server_revision);
    return response;
}


void Connection::sendQuery(
    const String & query,
    const String & query_id_,
    UInt64 stage,
    const Settings * settings,
    const ClientInfo * client_info,
    bool with_pending_data)
{
    if (!connected)
        connect();

    compression_settings = settings ? CompressionSettings(*settings) : CompressionSettings(CompressionMethod::LZ4);

    query_id = query_id_;

    //LOG_FMT_TRACE(log_wrapper.get(), "Sending query");

    writeVarUInt(Protocol::Client::Query, *out);
    writeStringBinary(query_id, *out);

    /// Client info.
    if (server_revision >= DBMS_MIN_REVISION_WITH_CLIENT_INFO)
    {
        ClientInfo client_info_to_send;

        if (!client_info)
        {
            /// No client info passed - means this query initiated by me.
            client_info_to_send.query_kind = ClientInfo::QueryKind::INITIAL_QUERY;
            client_info_to_send.fillOSUserHostNameAndVersionInfo();
            client_info_to_send.client_name = (DBMS_NAME " ") + client_name;
        }
        else
        {
            /// This query is initiated by another query.
            client_info_to_send = *client_info;
            client_info_to_send.query_kind = ClientInfo::QueryKind::SECONDARY_QUERY;
        }

        client_info_to_send.write(*out, server_revision);
    }

    /// Per query settings.
    if (settings)
        settings->serialize(*out);
    else
        writeStringBinary("", *out);

    writeVarUInt(stage, *out);
    writeVarUInt(static_cast<bool>(compression), *out);

    writeStringBinary(query, *out);

    maybe_compressed_in.reset();
    maybe_compressed_out.reset();
    block_in.reset();
    block_out.reset();

    /// Send empty block which means end of data.
    if (!with_pending_data)
    {
        sendData(Block());
        out->next();
    }
}


void Connection::sendCancel()
{
    //LOG_FMT_TRACE(log_wrapper.get(), "Sending cancel");

    writeVarUInt(Protocol::Client::Cancel, *out);
    out->next();
}


void Connection::sendData(const Block & block, const String & name)
{
    //LOG_FMT_TRACE(log_wrapper.get(), "Sending data");

    if (!block_out)
    {
        if (compression == Protocol::Compression::Enable)
            maybe_compressed_out = std::make_shared<CompressedWriteBuffer<>>(*out, compression_settings);
        else
            maybe_compressed_out = out;

        block_out = std::make_shared<NativeBlockOutputStream>(*maybe_compressed_out, server_revision, block.cloneEmpty());
    }

    writeVarUInt(Protocol::Client::Data, *out);
    writeStringBinary(name, *out);

    size_t prev_bytes = out->count();

    block_out->write(block);
    maybe_compressed_out->next();
    out->next();

    if (throttler)
        throttler->add(out->count() - prev_bytes);
}


void Connection::sendPreparedData(ReadBuffer & input, size_t size, const String & name)
{
    /// NOTE 'Throttler' is not used in this method (could use, but it's not important right now).

    writeVarUInt(Protocol::Client::Data, *out);
    writeStringBinary(name, *out);

    if (0 == size)
        copyData(input, *out);
    else
        copyData(input, *out, size);
    out->next();
}


void Connection::sendExternalTablesData(ExternalTablesData & data)
{
    if (data.empty())
    {
        /// Send empty block, which means end of data transfer.
        sendData(Block());
        return;
    }

    Stopwatch watch;
    size_t out_bytes = out ? out->count() : 0;
    size_t maybe_compressed_out_bytes = maybe_compressed_out ? maybe_compressed_out->count() : 0;
    size_t rows = 0;

    CurrentMetrics::Increment metric_increment{CurrentMetrics::SendExternalTables};

    for (auto & elem : data)
    {
        elem.first->readPrefix();
        while (Block block = elem.first->read())
        {
            rows += block.rows();
            sendData(block, elem.second);
        }
        elem.first->readSuffix();
    }

    /// Send empty block, which means end of data transfer.
    sendData(Block());

    out_bytes = out->count() - out_bytes;
    maybe_compressed_out_bytes = maybe_compressed_out->count() - maybe_compressed_out_bytes;
    double elapsed = watch.elapsedSeconds();

    std::stringstream msg;
    msg << std::fixed << std::setprecision(3);
    msg << "Sent data for " << data.size() << " external tables, total " << rows << " rows in " << elapsed << " sec., "
        << static_cast<size_t>(rows / watch.elapsedSeconds()) << " rows/sec., "
        << maybe_compressed_out_bytes / 1048576.0 << " MiB (" << maybe_compressed_out_bytes / 1048576.0 / watch.elapsedSeconds() << " MiB/sec.)";

    if (compression == Protocol::Compression::Enable)
        msg << ", compressed " << static_cast<double>(maybe_compressed_out_bytes) / out_bytes << " times to "
            << out_bytes / 1048576.0 << " MiB (" << out_bytes / 1048576.0 / watch.elapsedSeconds() << " MiB/sec.)";
    else
        msg << ", no compression.";

    LOG_DEBUG(log_wrapper.get(), msg.rdbuf());
}


bool Connection::poll(size_t timeout_microseconds)
{
    return static_cast<ReadBufferFromPocoSocket &>(*in).poll(timeout_microseconds);
}


bool Connection::hasReadBufferPendingData() const
{
    return static_cast<const ReadBufferFromPocoSocket &>(*in).hasPendingData();
}


Connection::Packet Connection::receivePacket()
{
    //LOG_FMT_TRACE(log_wrapper.get(), "Receiving packet");

    try
    {
        Packet res;
        readVarUInt(res.type, *in);

        switch (res.type)
        {
        case Protocol::Server::Data:
            res.block = receiveData();
            return res;

        case Protocol::Server::Exception:
            res.exception = receiveException();
            return res;

        case Protocol::Server::Progress:
            res.progress = receiveProgress();
            return res;

        case Protocol::Server::ProfileInfo:
            res.profile_info = receiveProfileInfo();
            return res;

        case Protocol::Server::Totals:
            /// Block with total values is passed in same form as ordinary block. The only difference is packed id.
            res.block = receiveData();
            return res;

        case Protocol::Server::Extremes:
            /// Same as above.
            res.block = receiveData();
            return res;

        case Protocol::Server::EndOfStream:
            return res;

        default:
            /// In unknown state, disconnect - to not leave unsynchronised connection.
            disconnect();
            throw Exception("Unknown packet "
                                + toString(res.type)
                                + " from server " + getDescription(),
                            ErrorCodes::UNKNOWN_PACKET_FROM_SERVER);
        }
    }
    catch (Exception & e)
    {
        /// Add server address to exception message, if need.
        if (e.code() != ErrorCodes::UNKNOWN_PACKET_FROM_SERVER)
            e.addMessage("while receiving packet from " + getDescription());

        throw;
    }
}


Block Connection::receiveData()
{
    //LOG_FMT_TRACE(log_wrapper.get(), "Receiving data");

    initBlockInput();

    String external_table_name;
    readStringBinary(external_table_name, *in);

    size_t prev_bytes = in->count();

    /// Read one block from network.
    Block res = block_in->read();

    if (throttler)
        throttler->add(in->count() - prev_bytes);

    return res;
}


void Connection::initBlockInput()
{
    if (!block_in)
    {
        if (compression == Protocol::Compression::Enable)
            maybe_compressed_in = std::make_shared<CompressedReadBuffer<>>(*in);
        else
            maybe_compressed_in = in;

        block_in = std::make_shared<NativeBlockInputStream>(*maybe_compressed_in, server_revision);
    }
}


void Connection::setDescription()
{
    description = host + ":" + toString(resolved_address.port());
    auto ip_address = resolved_address.host().toString();

    if (host != ip_address)
        description += ", " + ip_address;
}


std::unique_ptr<Exception> Connection::receiveException()
{
    //LOG_FMT_TRACE(log_wrapper.get(), "Receiving exception");

    Exception e;
    readException(e, *in, "Received from " + getDescription());
    return std::unique_ptr<Exception>{e.clone()};
}


Progress Connection::receiveProgress()
{
    //LOG_FMT_TRACE(log_wrapper.get(), "Receiving progress");

    Progress progress;
    progress.read(*in, server_revision);
    return progress;
}


BlockStreamProfileInfo Connection::receiveProfileInfo()
{
    BlockStreamProfileInfo profile_info;
    profile_info.read(*in);
    return profile_info;
}

void Connection::fillBlockExtraInfo(BlockExtraInfo & info) const
{
    info.is_valid = true;
    info.host = host;
    info.resolved_address = resolved_address.toString();
    info.port = port;
    info.user = user;
}

void Connection::throwUnexpectedPacket(UInt64 packet_type, const char * expected) const
{
    throw NetException(
        "Unexpected packet from server " + getDescription() + " (expected " + expected
            + ", got " + String(Protocol::Server::toString(packet_type)) + ")",
        ErrorCodes::UNEXPECTED_PACKET_FROM_SERVER);
}

} // namespace DB<|MERGE_RESOLUTION|>--- conflicted
+++ resolved
@@ -63,18 +63,7 @@
         if (connected)
             disconnect();
 
-<<<<<<< HEAD
-        LOG_FMT_TRACE(
-            log_wrapper.get(),
-            "Connecting. Database: {}. User: {}{}",
-            (default_database.empty() ? "(not specified)" : default_database),
-            user,
-            (static_cast<bool>(secure) ? ". Secure" : ""),
-            static_cast<bool>(compression) ? "" : ". Uncompressed");
-
-=======
         LOG_FMT_TRACE(log_wrapper.get(), "Connecting. Database: {}. User: {}. {}, {}", (default_database.empty() ? "(not specified)" : default_database), user, (static_cast<bool>(secure) ? ". Secure" : ""), (static_cast<bool>(compression) ? "" : ". Uncompressed"));
->>>>>>> 27384f8a
         if (static_cast<bool>(secure))
         {
 #if Poco_NetSSL_FOUND
