// Copyright 2023 PingCAP, Inc.
//
// Licensed under the Apache License, Version 2.0 (the "License");
// you may not use this file except in compliance with the License.
// You may obtain a copy of the License at
//
//     http://www.apache.org/licenses/LICENSE-2.0
//
// Unless required by applicable law or agreed to in writing, software
// distributed under the License is distributed on an "AS IS" BASIS,
// WITHOUT WARRANTIES OR CONDITIONS OF ANY KIND, either express or implied.
// See the License for the specific language governing permissions and
// limitations under the License.

#include <Common/Exception.h>
#include <IO/Compression/CompressionCodecRunLength.h>
#include <IO/Compression/CompressionInfo.h>
#include <IO/Compression/EncodingUtil.h>

#include <magic_enum.hpp>


namespace DB
{

namespace ErrorCodes
{
extern const int CANNOT_COMPRESS;
extern const int CANNOT_DECOMPRESS;
} // namespace ErrorCodes

CompressionCodecRunLength::CompressionCodecRunLength(CompressionDataType data_type_)
    : data_type(data_type_)
{}

UInt8 CompressionCodecRunLength::getMethodByte() const
{
    return static_cast<uint8_t>(CompressionMethodByte::RunLength);
}

UInt32 CompressionCodecRunLength::getMaxCompressedDataSize(UInt32 uncompressed_size) const
{
    // 1 byte for data type, and the rest for run-length encoded data
    const auto byte_size = magic_enum::enum_integer(data_type);
    return 1 + uncompressed_size / byte_size * (byte_size + 1);
}

namespace
{
template <typename T>
UInt32 compressDataForInteger(const char * source, UInt32 source_size, char * dest)
{
    constexpr auto bytes_size = sizeof(T);
    if unlikely (source_size % bytes_size != 0)
        throw Exception(ErrorCodes::CANNOT_DECOMPRESS, "source size {} is not aligned to {}", source_size, bytes_size);

<<<<<<< HEAD
    auto * typed_source = reinterpret_cast<const T *>(source);
    UInt32 source_count = source_size / bytes_size;

    return DB::Compression::runLengthEncoding<T>(typed_source, source_count, dest);
=======
    return DB::Compression::runLengthEncoding<T>(rle_vec, dest);
>>>>>>> 5e9e6c2e
}
} // namespace

UInt32 CompressionCodecRunLength::doCompressData(const char * source, UInt32 source_size, char * dest) const
{
    dest[0] = magic_enum::enum_integer(data_type);
    dest += 1;

    switch (data_type)
    {
    case CompressionDataType::Int8:
        return 1 + compressDataForInteger<UInt8>(source, source_size, dest);
    case CompressionDataType::Int16:
        return 1 + compressDataForInteger<UInt16>(source, source_size, dest);
    case CompressionDataType::Int32:
        return 1 + compressDataForInteger<UInt32>(source, source_size, dest);
    case CompressionDataType::Int64:
        return 1 + compressDataForInteger<UInt64>(source, source_size, dest);
    default:
        throw Exception(ErrorCodes::CANNOT_COMPRESS, "Unsupported data type: {}", magic_enum::enum_name(data_type));
    }
}

void CompressionCodecRunLength::doDecompressData(
    const char * source,
    UInt32 source_size,
    char * dest,
    UInt32 uncompressed_size) const
{
    if (source_size < 1)
        throw Exception(
            ErrorCodes::CANNOT_DECOMPRESS,
            "Cannot decompress RunLength-encoded data. File has wrong header");

    if (unlikely(uncompressed_size == 0))
        return;

    UInt8 bytes_size = source[0];
    auto data_type = magic_enum::enum_cast<CompressionDataType>(bytes_size);
    RUNTIME_CHECK(data_type.has_value());

    switch (data_type.value())
    {
    case CompressionDataType::Int8:
        DB::Compression::runLengthDecoding<UInt8>(&source[1], source_size - 1, dest, uncompressed_size);
        break;
    case CompressionDataType::Int16:
        DB::Compression::runLengthDecoding<UInt16>(&source[1], source_size - 1, dest, uncompressed_size);
        break;
    case CompressionDataType::Int32:
        DB::Compression::runLengthDecoding<UInt32>(&source[1], source_size - 1, dest, uncompressed_size);
        break;
    case CompressionDataType::Int64:
        DB::Compression::runLengthDecoding<UInt64>(&source[1], source_size - 1, dest, uncompressed_size);
        break;
    default:
        throw Exception(
            ErrorCodes::CANNOT_DECOMPRESS,
            "Unsupported data type: {}",
            magic_enum::enum_name(data_type.value()));
    }
}

} // namespace DB<|MERGE_RESOLUTION|>--- conflicted
+++ resolved
@@ -54,14 +54,7 @@
     if unlikely (source_size % bytes_size != 0)
         throw Exception(ErrorCodes::CANNOT_DECOMPRESS, "source size {} is not aligned to {}", source_size, bytes_size);
 
-<<<<<<< HEAD
-    auto * typed_source = reinterpret_cast<const T *>(source);
-    UInt32 source_count = source_size / bytes_size;
-
     return DB::Compression::runLengthEncoding<T>(typed_source, source_count, dest);
-=======
-    return DB::Compression::runLengthEncoding<T>(rle_vec, dest);
->>>>>>> 5e9e6c2e
 }
 } // namespace
 
