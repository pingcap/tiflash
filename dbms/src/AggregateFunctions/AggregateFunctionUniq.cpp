--- conflicted
+++ resolved
@@ -31,14 +31,9 @@
     assertNoParameters(name, params);
 
     if (argument_types.empty())
-<<<<<<< HEAD
-        throw Exception("Incorrect number of arguments for aggregate function " + name,
-                        ErrorCodes::NUMBER_OF_ARGUMENTS_DOESNT_MATCH);
-=======
         throw Exception(
             "Incorrect number of arguments for aggregate function " + name,
             ErrorCodes::NUMBER_OF_ARGUMENTS_DOESNT_MATCH);
->>>>>>> f7999605
 
     if (argument_types.size() == 1)
     {
@@ -64,14 +59,9 @@
         /// If there are several arguments, then no tuples allowed among them.
         for (const auto & type : argument_types)
             if (typeid_cast<const DataTypeTuple *>(type.get()))
-<<<<<<< HEAD
-                throw Exception("Tuple argument of function " + name + " must be the only argument",
-                                ErrorCodes::ILLEGAL_TYPE_OF_ARGUMENT);
-=======
                 throw Exception(
                     "Tuple argument of function " + name + " must be the only argument",
                     ErrorCodes::ILLEGAL_TYPE_OF_ARGUMENT);
->>>>>>> f7999605
     }
 
     /// "Variadic" method also works as a fallback generic case for single argument.
@@ -84,14 +74,9 @@
     assertNoParameters(name, params);
 
     if (argument_types.empty())
-<<<<<<< HEAD
-        throw Exception("Incorrect number of arguments for aggregate function " + name,
-                        ErrorCodes::NUMBER_OF_ARGUMENTS_DOESNT_MATCH);
-=======
         throw Exception(
             "Incorrect number of arguments for aggregate function " + name,
             ErrorCodes::NUMBER_OF_ARGUMENTS_DOESNT_MATCH);
->>>>>>> f7999605
 
     if (argument_types.size() == 1)
     {
@@ -117,14 +102,9 @@
         /// If there are several arguments, then no tuples allowed among them.
         for (const auto & type : argument_types)
             if (typeid_cast<const DataTypeTuple *>(type.get()))
-<<<<<<< HEAD
-                throw Exception("Tuple argument of function " + name + " must be the only argument",
-                                ErrorCodes::ILLEGAL_TYPE_OF_ARGUMENT);
-=======
                 throw Exception(
                     "Tuple argument of function " + name + " must be the only argument",
                     ErrorCodes::ILLEGAL_TYPE_OF_ARGUMENT);
->>>>>>> f7999605
     }
 
     /// "Variadic" method also works as a fallback generic case for single argument.
@@ -152,19 +132,6 @@
 
 void registerAggregateFunctionsUniq(AggregateFunctionFactory & factory)
 {
-<<<<<<< HEAD
-    factory.registerFunction("uniq",
-                             createAggregateFunctionUniq<AggregateFunctionUniqUniquesHashSetData, AggregateFunctionUniqUniquesHashSetDataForVariadic>);
-
-    factory.registerFunction("uniqHLL12",
-                             createAggregateFunctionUniq<AggregateFunctionUniqHLL12Data, AggregateFunctionUniqHLL12DataForVariadic>);
-
-    factory.registerFunction("uniqExact",
-                             createAggregateFunctionUniq<AggregateFunctionUniqExactData, AggregateFunctionUniqExactData<String>>);
-
-    factory.registerFunction("uniqCombined",
-                             createAggregateFunctionUniq<AggregateFunctionUniqCombinedData, AggregateFunctionUniqCombinedData<UInt64>>);
-=======
     factory.registerFunction(
         "uniq",
         createAggregateFunctionUniq<AggregateFunctionUniqUniquesHashSetData, AggregateFunctionUniqUniquesHashSetDataForVariadic>);
@@ -180,7 +147,6 @@
     factory.registerFunction(
         "uniqCombined",
         createAggregateFunctionUniq<AggregateFunctionUniqCombinedData, AggregateFunctionUniqCombinedData<UInt64>>);
->>>>>>> f7999605
 
     factory.registerFunction(uniq_raw_res_name, createAggregateFunctionUniqRawRes);
 }
