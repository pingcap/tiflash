--- conflicted
+++ resolved
@@ -389,26 +389,16 @@
 protected:
     using Data = T;
 
-<<<<<<< HEAD
     static Data & data(AggregateDataPtr __restrict place) { return *reinterpret_cast<Data *>(place); }
     static const Data & data(ConstAggregateDataPtr __restrict place) { return *reinterpret_cast<const Data *>(place); }
-=======
-    static Data & data(AggregateDataPtr __restrict place) { return *reinterpret_cast<Data*>(place); }
-    static const Data & data(ConstAggregateDataPtr __restrict place) { return *reinterpret_cast<const Data*>(place); }
-    std::shared_ptr<TiDB::ITiDBCollator> collator;
->>>>>>> 1ace15cf
 
 public:
     void setCollator(std::shared_ptr<TiDB::ITiDBCollator> collator_) override
     {
         _IAggregateFunctionImpl::CollatorHolder<with_collator>::setCollator(collator_);
     }
-<<<<<<< HEAD
 
     void create(AggregateDataPtr place) const override
-=======
-    void create(AggregateDataPtr __restrict place) const override
->>>>>>> 1ace15cf
     {
         this->setDataCollator(new (place) Data);
     }
