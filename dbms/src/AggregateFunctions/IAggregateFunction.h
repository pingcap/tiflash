--- conflicted
+++ resolved
@@ -401,11 +401,7 @@
 
     StringRef getUpdatedValueForCollator(StringRef & in, size_t) { return in; }
 
-<<<<<<< HEAD
-    std::pair<TiDB::TiDBCollatorPtr, std::string *> getCollatorAndSortKeyContainer(size_t )
-=======
-    std::pair<std::shared_ptr<TiDB::ITiDBCollator>, std::string *> getCollatorAndSortKeyContainer(size_t)
->>>>>>> 1b505829
+    std::pair<TiDB::TiDBCollatorPtr, std::string *> getCollatorAndSortKeyContainer(size_t)
     {
         return std::make_pair(static_cast<TiDB::TiDBCollatorPtr>(nullptr), &TiDB::dummy_sort_key_contaner);
     }
