--- conflicted
+++ resolved
@@ -515,8 +515,6 @@
     std::array<char, MAX_ARGS> is_nullable; /// Plain array is better than std::vector due to one indirection less.
 };
 
-<<<<<<< HEAD
-=======
 // Make the prefix_size >= sizeof(UInt64) and could fit the align size
 inline size_t enlargePrefixSize(size_t prefix_size) noexcept
 {
@@ -534,7 +532,6 @@
     return prefix_size;
 }
 
->>>>>>> 294d6008
 template <bool input_is_nullable>
 class AggregateFunctionNullUnaryForWindow
     : public IAggregateFunctionHelper<AggregateFunctionNullUnaryForWindow<input_is_nullable>>
@@ -553,23 +550,8 @@
 public:
     explicit AggregateFunctionNullUnaryForWindow(AggregateFunctionPtr nested_function_)
         : nested_function(nested_function_)
-<<<<<<< HEAD
-    {
-        prefix_size = nested_function->alignOfData();
-        if (prefix_size < sizeof(Int64))
-        {
-            auto tmp = prefix_size;
-            prefix_size += sizeof(Int64);
-            if ((prefix_size % tmp) != 0)
-                prefix_size += tmp - (prefix_size % tmp);
-            assert((prefix_size % tmp) == 0);
-            assert(prefix_size >= (tmp + sizeof(Int64)));
-        }
-    }
-=======
         , prefix_size(enlargePrefixSize(nested_function->alignOfData()))
     {}
->>>>>>> 294d6008
 
     String getName() const override
     {
