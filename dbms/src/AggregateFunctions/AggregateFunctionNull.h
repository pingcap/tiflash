--- conflicted
+++ resolved
@@ -427,12 +427,7 @@
     {
         if constexpr (input_is_nullable)
         {
-<<<<<<< HEAD
-            const ColumnNullable * column = static_cast<const ColumnNullable *>(columns[0]);
-
-=======
             const auto * column = static_cast<const ColumnNullable *>(columns[0]);
->>>>>>> 6b63a83f
             if (!column->isNullAt(row_num))
             {
                 this->setFlag(place);
