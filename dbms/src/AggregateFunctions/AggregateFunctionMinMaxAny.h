--- conflicted
+++ resolved
@@ -32,12 +32,7 @@
 
 struct CommonImpl
 {
-<<<<<<< HEAD
     static void decrease(const IColumn &, size_t) { throw Exception(" decrease is not implemented yet"); }
-    static bool allocatesMemoryInArena() { return false; }
-=======
-    static void decrease(const IColumn &, size_t) { throw Exception("decrease is not implemented yet"); }
->>>>>>> 294d6008
 };
 
 /// For numeric values.
@@ -797,8 +792,6 @@
     }
 
     const char * getHeaderFilePath() const override { return __FILE__; }
-
-    bool allocatesMemoryInArena() const override { return Data::allocatesMemoryInArena(); }
 };
 
 } // namespace DB