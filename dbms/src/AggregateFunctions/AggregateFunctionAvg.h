--- conflicted
+++ resolved
@@ -89,17 +89,10 @@
         if constexpr (IsDecimal<T>)
             this->data(place).sum -= static_cast<const ColumnDecimal<T> &>(*columns[0]).getData()[row_num];
         else
-<<<<<<< HEAD
-        {
-            this->data(place).sum -= static_cast<const ColumnVector<T> &>(*columns[0]).getData()[row_num];
-        }
-        --this->data(place).count;
-=======
             this->data(place).sum -= static_cast<const ColumnVector<T> &>(*columns[0]).getData()[row_num];
 
         --this->data(place).count;
         assert(this->data(place).count >= 0);
->>>>>>> 294d6008
     }
 
     void reset(AggregateDataPtr __restrict place) const override { this->data(place).reset(); }
