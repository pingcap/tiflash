--- conflicted
+++ resolved
@@ -188,27 +188,10 @@
         if (has_null_types)
             return std::make_shared<AggregateFunctionNothing>();
 
-<<<<<<< HEAD
-        if (nested_function->getReturnType()->canBeInsideNullable())
-        {
-            if (has_nullable_types)
-                return std::make_shared<AggregateFunctionNullUnaryForWindow<true>>(nested_function);
-            else
-                return std::make_shared<AggregateFunctionNullUnaryForWindow<false>>(nested_function);
-        }
-        else
-        {
-            if (has_nullable_types)
-                return std::make_shared<AggregateFunctionNullUnaryForWindow<true>>(nested_function);
-            else
-                return std::make_shared<AggregateFunctionNullUnaryForWindow<false>>(nested_function);
-        }
-=======
         if (has_nullable_types)
             return std::make_shared<AggregateFunctionNullUnaryForWindow<true>>(nested_function);
         else
             return std::make_shared<AggregateFunctionNullUnaryForWindow<false>>(nested_function);
->>>>>>> 294d6008
     }
 };
 
