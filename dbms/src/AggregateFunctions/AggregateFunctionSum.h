#pragma once

#include <AggregateFunctions/IAggregateFunction.h>
#include <Columns/ColumnVector.h>
#include <Common/assert_cast.h>
#include <DataTypes/DataTypesNumber.h>
#include <IO/ReadHelpers.h>
#include <IO/WriteHelpers.h>

#include <type_traits>


namespace DB
{
template <typename T>
struct AggregateFunctionSumAddImpl
{
    static void NO_SANITIZE_UNDEFINED ALWAYS_INLINE add(T & lhs, const T & rhs)
    {
        lhs += rhs;
    }
};

template <typename T>
struct AggregateFunctionSumAddImpl<Decimal<T>>
{
    template <typename U>
    static void NO_SANITIZE_UNDEFINED ALWAYS_INLINE add(Decimal<T> & lhs, const Decimal<U> & rhs)
    {
        lhs.value += static_cast<T>(rhs.value);
    }
};

template <typename T>
struct AggregateFunctionSumData
{
    using Impl = AggregateFunctionSumAddImpl<T>;
    T sum{};

    AggregateFunctionSumData() {}

    template <typename U>
    void NO_SANITIZE_UNDEFINED ALWAYS_INLINE add(U value)
    {
        Impl::add(sum, value);
    }

    /// Vectorized version
    template <typename Value>
    void NO_SANITIZE_UNDEFINED NO_INLINE addMany(const Value * __restrict ptr, size_t count)
    {
        const auto * end = ptr + count;

        if constexpr (std::is_floating_point_v<T>)
        {
            /// Compiler cannot unroll this loop, do it manually.
            /// (at least for floats, most likely due to the lack of -fassociative-math)

            /// Something around the number of SSE registers * the number of elements fit in register.
            constexpr size_t unroll_count = 128 / sizeof(T);
            T partial_sums[unroll_count]{};

            const auto * unrolled_end = ptr + (count / unroll_count * unroll_count);

            while (ptr < unrolled_end)
            {
                for (size_t i = 0; i < unroll_count; ++i)
                    Impl::add(partial_sums[i], ptr[i]);
                ptr += unroll_count;
            }

            for (size_t i = 0; i < unroll_count; ++i)
                Impl::add(sum, partial_sums[i]);
        }

        /// clang cannot vectorize the loop if accumulator is class member instead of local variable.
        T local_sum{};
        while (ptr < end)
        {
            Impl::add(local_sum, *ptr);
            ++ptr;
        }
        Impl::add(sum, local_sum);
    }

    template <typename Value>
    void NO_SANITIZE_UNDEFINED NO_INLINE addManyNotNull(const Value * __restrict ptr, const UInt8 * __restrict null_map, size_t count)
    {
        const auto * end = ptr + count;

        if constexpr (std::is_floating_point_v<T>)
        {
            constexpr size_t unroll_count = 128 / sizeof(T);
            T partial_sums[unroll_count]{};

            const auto * unrolled_end = ptr + (count / unroll_count * unroll_count);

            while (ptr < unrolled_end)
            {
                for (size_t i = 0; i < unroll_count; ++i)
                {
                    if (!null_map[i])
                    {
                        Impl::add(partial_sums[i], ptr[i]);
                    }
                }
                ptr += unroll_count;
                null_map += unroll_count;
            }

            for (size_t i = 0; i < unroll_count; ++i)
                Impl::add(sum, partial_sums[i]);
        }

        T local_sum{};
        while (ptr < end)
        {
            if (!*null_map)
                Impl::add(local_sum, *ptr);
            ++ptr;
            ++null_map;
        }
        Impl::add(sum, local_sum);
    }

    void merge(const AggregateFunctionSumData & rhs)
    {
        Impl::add(sum, rhs.sum);
    }

    void write(WriteBuffer & buf) const
    {
        writeBinary(sum, buf);
    }

    void read(ReadBuffer & buf)
    {
        readBinary(sum, buf);
    }

    T get() const
    {
        return sum;
    }
};

template <typename T>
struct AggregateFunctionSumKahanData
{
<<<<<<< HEAD
    static_assert(std::is_floating_point_v<T>,
                  "It doesn't make sense to use Kahan Summation algorithm for non floating point types");
=======
    static_assert(
        std::is_floating_point_v<T>,
        "It doesn't make sense to use Kahan Summation algorithm for non floating point types");
>>>>>>> f7999605

    T sum{};
    T compensation{};

    template <typename Value>
    void ALWAYS_INLINE addImpl(Value value, T & out_sum, T & out_compensation)
    {
        auto compensated_value = static_cast<T>(value) - out_compensation;
        auto new_sum = out_sum + compensated_value;
        out_compensation = (new_sum - out_sum) - compensated_value;
        out_sum = new_sum;
    }

    void ALWAYS_INLINE add(T value)
    {
        addImpl(value, sum, compensation);
    }

    /// Vectorized version
    template <typename Value>
    void NO_INLINE addMany(const Value * __restrict ptr, size_t count)
    {
        /// Less than in ordinary sum, because the algorithm is more complicated and too large loop unrolling is questionable.
        /// But this is just a guess.
        constexpr size_t unroll_count = 4;
        T partial_sums[unroll_count]{};
        T partial_compensations[unroll_count]{};

        const auto * end = ptr + count;
        const auto * unrolled_end = ptr + (count / unroll_count * unroll_count);

        while (ptr < unrolled_end)
        {
            for (size_t i = 0; i < unroll_count; ++i)
                addImpl(ptr[i], partial_sums[i], partial_compensations[i]);
            ptr += unroll_count;
        }

        for (size_t i = 0; i < unroll_count; ++i)
            mergeImpl(sum, compensation, partial_sums[i], partial_compensations[i]);

        while (ptr < end)
        {
            addImpl(*ptr, sum, compensation);
            ++ptr;
        }
    }

    template <typename Value>
    void NO_INLINE addManyNotNull(const Value * __restrict ptr, const UInt8 * __restrict null_map, size_t count)
    {
        constexpr size_t unroll_count = 4;
        T partial_sums[unroll_count]{};
        T partial_compensations[unroll_count]{};

        const auto * end = ptr + count;
        const auto * unrolled_end = ptr + (count / unroll_count * unroll_count);

        while (ptr < unrolled_end)
        {
            for (size_t i = 0; i < unroll_count; ++i)
                if (!null_map[i])
                    addImpl(ptr[i], partial_sums[i], partial_compensations[i]);
            ptr += unroll_count;
            null_map += unroll_count;
        }

        for (size_t i = 0; i < unroll_count; ++i)
            mergeImpl(sum, compensation, partial_sums[i], partial_compensations[i]);

        while (ptr < end)
        {
            if (!*null_map)
                addImpl(*ptr, sum, compensation);
            ++ptr;
            ++null_map;
        }
    }

    void ALWAYS_INLINE mergeImpl(T & to_sum, T & to_compensation, T from_sum, T from_compensation)
    {
        auto raw_sum = to_sum + from_sum;
        auto rhs_compensated = raw_sum - to_sum;
        /// Kahan summation is tricky because it depends on non-associativity of float arithmetic.
        /// Do not simplify this expression if you are not sure.
        auto compensations = ((from_sum - rhs_compensated) + (to_sum - (raw_sum - rhs_compensated))) + compensation + from_compensation;
        to_sum = raw_sum + compensations;
        to_compensation = compensations - (to_sum - raw_sum);
    }

    void merge(const AggregateFunctionSumKahanData & rhs)
    {
        mergeImpl(sum, compensation, rhs.sum, rhs.compensation);
    }

    void write(WriteBuffer & buf) const
    {
        writeBinary(sum, buf);
        writeBinary(compensation, buf);
    }

    void read(ReadBuffer & buf)
    {
        readBinary(sum, buf);
        readBinary(compensation, buf);
    }

    T get() const
    {
        return sum;
    }
};


struct NameSum
{
    static constexpr auto name = "sum";
};
<<<<<<< HEAD

=======
>>>>>>> f7999605
struct NameCountSecondStage
{
    static constexpr auto name = "countSecondStage";
};
<<<<<<< HEAD
=======
extern const String CountSecondStage;
>>>>>>> f7999605

/// Counts the sum of the numbers.
template <typename T, typename TResult, typename Data, typename Name = NameSum>
class AggregateFunctionSum final : public IAggregateFunctionDataHelper<Data, AggregateFunctionSum<T, TResult, Data, Name>>
{
    static_assert(IsDecimal<T> == IsDecimal<TResult>);

public:
    using ResultDataType = std::conditional_t<IsDecimal<T>, DataTypeDecimal<TResult>, DataTypeNumber<TResult>>;
    using ColVecType = std::conditional_t<IsDecimal<T>, ColumnDecimal<T>, ColumnVector<T>>;
    using ColVecResult = std::conditional_t<IsDecimal<T>, ColumnDecimal<TResult>, ColumnVector<TResult>>;

    String getName() const override { return Name::name; }

    ScaleType result_scale;
    PrecType result_prec;

    AggregateFunctionSum() {}

    AggregateFunctionSum(PrecType prec, ScaleType scale)
    {
        SumDecimalInferer::infer(prec, scale, result_prec, result_scale);
    };

    DataTypePtr getReturnType() const override
    {
        if constexpr (IsDecimal<TResult>)
        {
            return std::make_shared<ResultDataType>(result_prec, result_scale);
        }
        else
        {
            return std::make_shared<ResultDataType>();
        }
    }

    void create(AggregateDataPtr __restrict place) const override
    {
        new (place) Data;
    }

    void add(AggregateDataPtr __restrict place, const IColumn ** columns, size_t row_num, Arena *) const override
    {
        const auto & column = assert_cast<const ColVecType &>(*columns[0]);
        this->data(place).add(column.getData()[row_num]);
    }

    /// Vectorized version when there is no GROUP BY keys.
    void addBatchSinglePlace(
        size_t batch_size,
        AggregateDataPtr place,
        const IColumn ** columns,
        Arena * arena,
        ssize_t if_argument_pos) const override
    {
        if (if_argument_pos >= 0)
        {
            const auto & flags = assert_cast<const ColumnUInt8 &>(*columns[if_argument_pos]).getData();
            for (size_t i = 0; i < batch_size; ++i)
            {
                if (flags[i])
                    add(place, columns, i, arena);
            }
        }
        else
        {
            const auto & column = assert_cast<const ColVecType &>(*columns[0]);
            this->data(place).addMany(column.getData().data(), batch_size);
        }
    }

    void addBatchSinglePlaceNotNull(
        size_t batch_size,
        AggregateDataPtr place,
        const IColumn ** columns,
        const UInt8 * null_map,
        Arena * arena,
        ssize_t if_argument_pos)
        const override
    {
        if (if_argument_pos >= 0)
        {
            const auto & flags = assert_cast<const ColumnUInt8 &>(*columns[if_argument_pos]).getData();
            for (size_t i = 0; i < batch_size; ++i)
                if (!null_map[i] && flags[i])
                    add(place, columns, i, arena);
        }
        else
        {
            const auto & column = assert_cast<const ColVecType &>(*columns[0]);
            this->data(place).addManyNotNull(column.getData().data(), null_map, batch_size);
        }
    }

    void merge(AggregateDataPtr __restrict place, ConstAggregateDataPtr rhs, Arena *) const override
    {
        this->data(place).merge(this->data(rhs));
    }

    void serialize(ConstAggregateDataPtr __restrict place, WriteBuffer & buf) const override
    {
        this->data(place).write(buf);
    }

    void deserialize(AggregateDataPtr __restrict place, ReadBuffer & buf, Arena *) const override
    {
        this->data(place).read(buf);
    }

    void insertResultInto(ConstAggregateDataPtr __restrict place, IColumn & to, Arena *) const override
    {
        if constexpr (IsDecimal<TResult>)
        {
            static_cast<ColumnDecimal<TResult> &>(to).getData().push_back(this->data(place).get(), result_scale);
        }
        else
            static_cast<ColumnVector<TResult> &>(to).getData().push_back(this->data(place).get());
    }

    const char * getHeaderFilePath() const override { return __FILE__; }
};

} // namespace DB<|MERGE_RESOLUTION|>--- conflicted
+++ resolved
@@ -147,14 +147,9 @@
 template <typename T>
 struct AggregateFunctionSumKahanData
 {
-<<<<<<< HEAD
-    static_assert(std::is_floating_point_v<T>,
-                  "It doesn't make sense to use Kahan Summation algorithm for non floating point types");
-=======
     static_assert(
         std::is_floating_point_v<T>,
         "It doesn't make sense to use Kahan Summation algorithm for non floating point types");
->>>>>>> f7999605
 
     T sum{};
     T compensation{};
@@ -273,18 +268,11 @@
 {
     static constexpr auto name = "sum";
 };
-<<<<<<< HEAD
-
-=======
->>>>>>> f7999605
+
 struct NameCountSecondStage
 {
     static constexpr auto name = "countSecondStage";
 };
-<<<<<<< HEAD
-=======
-extern const String CountSecondStage;
->>>>>>> f7999605
 
 /// Counts the sum of the numbers.
 template <typename T, typename TResult, typename Data, typename Name = NameSum>
