#pragma once

#include <type_traits>

#include <IO/WriteHelpers.h>
#include <IO/ReadHelpers.h>

#include <DataTypes/DataTypesNumber.h>
#include <Columns/ColumnVector.h>
#include <Common/assert_cast.h>

#include <AggregateFunctions/IAggregateFunction.h>


namespace DB
{

template <typename T>
struct AggregateFunctionSumAddImpl
{
    static void NO_SANITIZE_UNDEFINED ALWAYS_INLINE add(T & lhs, const T & rhs)
    {
        lhs += rhs;
    }
};

template <typename T>
struct AggregateFunctionSumAddImpl<Decimal<T>>
{
    template <typename U>
    static void NO_SANITIZE_UNDEFINED ALWAYS_INLINE add(Decimal<T> & lhs, const Decimal<U> & rhs)
    {
        lhs.value += static_cast<T>(rhs.value);
    }
};

template <typename T>
struct AggregateFunctionSumData
{
    using Impl = AggregateFunctionSumAddImpl<T>;
    T sum{};

    AggregateFunctionSumData(){}

    template <typename U>
    void NO_SANITIZE_UNDEFINED ALWAYS_INLINE add(U value)
    {
        Impl::add(sum, value);
    }

    /// Vectorized version
    template <typename Value>
    void NO_SANITIZE_UNDEFINED NO_INLINE addMany(const Value * __restrict ptr, size_t count)
    {
        const auto * end = ptr + count;

        if constexpr (std::is_floating_point_v<T>)
        {
            /// Compiler cannot unroll this loop, do it manually.
            /// (at least for floats, most likely due to the lack of -fassociative-math)

            /// Something around the number of SSE registers * the number of elements fit in register.
            constexpr size_t unroll_count = 128 / sizeof(T);
            T partial_sums[unroll_count]{};

            const auto * unrolled_end = ptr + (count / unroll_count * unroll_count);

            while (ptr < unrolled_end)
            {
                for (size_t i = 0; i < unroll_count; ++i)
                    Impl::add(partial_sums[i], ptr[i]);
                ptr += unroll_count;
            }

            for (size_t i = 0; i < unroll_count; ++i)
                Impl::add(sum, partial_sums[i]);
        }

        /// clang cannot vectorize the loop if accumulator is class member instead of local variable.
        T local_sum{};
        while (ptr < end)
        {
            Impl::add(local_sum, *ptr);
            ++ptr;
        }
        Impl::add(sum, local_sum);
    }

    template <typename Value>
    void NO_SANITIZE_UNDEFINED NO_INLINE addManyNotNull(const Value * __restrict ptr, const UInt8 * __restrict null_map, size_t count)
    {
        const auto * end = ptr + count;

        if constexpr (std::is_floating_point_v<T>)
        {
            constexpr size_t unroll_count = 128 / sizeof(T);
            T partial_sums[unroll_count]{};

            const auto * unrolled_end = ptr + (count / unroll_count * unroll_count);

            while (ptr < unrolled_end)
            {
                for (size_t i = 0; i < unroll_count; ++i)
                {
                    if (!null_map[i])
                    {
                        Impl::add(partial_sums[i], ptr[i]);
                    }
                }
                ptr += unroll_count;
                null_map += unroll_count;
            }

            for (size_t i = 0; i < unroll_count; ++i)
                Impl::add(sum, partial_sums[i]);
        }

        T local_sum{};
        while (ptr < end)
        {
            if (!*null_map)
                Impl::add(local_sum, *ptr);
            ++ptr;
            ++null_map;
        }
        Impl::add(sum, local_sum);
    }

    void merge(const AggregateFunctionSumData & rhs)
    {
        Impl::add(sum, rhs.sum);
    }

    void write(WriteBuffer & buf) const
    {
        writeBinary(sum, buf);
    }

    void read(ReadBuffer & buf)
    {
        readBinary(sum, buf);
    }

    T get() const
    {
        return sum;
    }
};

template <typename T>
struct AggregateFunctionSumKahanData
{
    static_assert(std::is_floating_point_v<T>,
        "It doesn't make sense to use Kahan Summation algorithm for non floating point types");

    T sum{};
    T compensation{};

    template <typename Value>
    void ALWAYS_INLINE addImpl(Value value, T & out_sum, T & out_compensation)
    {
        auto compensated_value = static_cast<T>(value) - out_compensation;
        auto new_sum = out_sum + compensated_value;
        out_compensation = (new_sum - out_sum) - compensated_value;
        out_sum = new_sum;
    }

    void ALWAYS_INLINE add(T value)
    {
        addImpl(value, sum, compensation);
    }

    /// Vectorized version
    template <typename Value>
    void NO_INLINE addMany(const Value * __restrict ptr, size_t count)
    {
        /// Less than in ordinary sum, because the algorithm is more complicated and too large loop unrolling is questionable.
        /// But this is just a guess.
        constexpr size_t unroll_count = 4;
        T partial_sums[unroll_count]{};
        T partial_compensations[unroll_count]{};

        const auto * end = ptr + count;
        const auto * unrolled_end = ptr + (count / unroll_count * unroll_count);

        while (ptr < unrolled_end)
        {
            for (size_t i = 0; i < unroll_count; ++i)
                addImpl(ptr[i], partial_sums[i], partial_compensations[i]);
            ptr += unroll_count;
        }

        for (size_t i = 0; i < unroll_count; ++i)
            mergeImpl(sum, compensation, partial_sums[i], partial_compensations[i]);

        while (ptr < end)
        {
            addImpl(*ptr, sum, compensation);
            ++ptr;
        }
    }

    template <typename Value>
    void NO_INLINE addManyNotNull(const Value * __restrict ptr, const UInt8 * __restrict null_map, size_t count)
    {
        constexpr size_t unroll_count = 4;
        T partial_sums[unroll_count]{};
        T partial_compensations[unroll_count]{};

        const auto * end = ptr + count;
        const auto * unrolled_end = ptr + (count / unroll_count * unroll_count);

        while (ptr < unrolled_end)
        {
            for (size_t i = 0; i < unroll_count; ++i)
                if (!null_map[i])
                    addImpl(ptr[i], partial_sums[i], partial_compensations[i]);
            ptr += unroll_count;
            null_map += unroll_count;
        }

        for (size_t i = 0; i < unroll_count; ++i)
            mergeImpl(sum, compensation, partial_sums[i], partial_compensations[i]);

        while (ptr < end)
        {
            if (!*null_map)
                addImpl(*ptr, sum, compensation);
            ++ptr;
            ++null_map;
        }
    }

    void ALWAYS_INLINE mergeImpl(T & to_sum, T & to_compensation, T from_sum, T from_compensation)
    {
        auto raw_sum = to_sum + from_sum;
        auto rhs_compensated = raw_sum - to_sum;
        /// Kahan summation is tricky because it depends on non-associativity of float arithmetic.
        /// Do not simplify this expression if you are not sure.
        auto compensations = ((from_sum - rhs_compensated) + (to_sum - (raw_sum - rhs_compensated))) + compensation + from_compensation;
        to_sum = raw_sum + compensations;
        to_compensation = compensations - (to_sum - raw_sum);
    }

    void merge(const AggregateFunctionSumKahanData & rhs)
    {
        mergeImpl(sum, compensation, rhs.sum, rhs.compensation);
    }

    void write(WriteBuffer & buf) const
    {
        writeBinary(sum, buf);
        writeBinary(compensation, buf);
    }

    void read(ReadBuffer & buf)
    {
        readBinary(sum, buf);
        readBinary(compensation, buf);
    }

    T get() const
    {
        return sum;
    }
};


struct NameSum                { static constexpr auto name = "sum"; };
struct NameCountSecondStage                { static constexpr auto name = "countSecondStage"; };
extern const String CountSecondStage;

/// Counts the sum of the numbers.
template <typename T, typename TResult, typename Data, typename Name = NameSum>
class AggregateFunctionSum final : public IAggregateFunctionDataHelper<Data, AggregateFunctionSum<T, TResult, Data, Name>>
{
    static_assert(IsDecimal<T> == IsDecimal<TResult>);
public:
<<<<<<< HEAD
    using ResultDataType = std::conditional_t<IsDecimal<T>, DataTypeDecimal<TResult>, DataTypeNumber<TResult>>;
    using ColVecType = std::conditional_t<IsDecimal<T>, ColumnDecimal<T>, ColumnVector<T>>;
    using ColVecResult = std::conditional_t<IsDecimal<T>, ColumnDecimal<TResult>, ColumnVector<TResult>>;

    String getName() const override { return "sum"; }
=======
    String getName() const override { return Name::name; }
>>>>>>> 36096f34

    ScaleType result_scale;
    PrecType result_prec;

    AggregateFunctionSum(){}

    AggregateFunctionSum(PrecType prec, ScaleType scale) {
        SumDecimalInferer::infer(prec, scale, result_prec, result_scale);
    };

    DataTypePtr getReturnType() const override {
        if constexpr (IsDecimal<TResult>) {
            return std::make_shared<ResultDataType>(result_prec, result_scale);
        } else {
            return std::make_shared<ResultDataType>();
        }
    }

    void create(AggregateDataPtr __restrict place) const override {
        new (place) Data;
    }

    void add(AggregateDataPtr __restrict place, const IColumn ** columns, size_t row_num, Arena *) const override
    {
        const auto & column = assert_cast<const ColVecType &>(*columns[0]);
        this->data(place).add(column.getData()[row_num]);
    }

    /// Vectorized version when there is no GROUP BY keys.
    void addBatchSinglePlace(
        size_t batch_size, AggregateDataPtr place, const IColumn ** columns, Arena * arena, ssize_t if_argument_pos) const override
    {
        if (if_argument_pos >= 0)
        {
            const auto & flags = assert_cast<const ColumnUInt8 &>(*columns[if_argument_pos]).getData();
            for (size_t i = 0; i < batch_size; ++i)
            {
                if (flags[i])
                    add(place, columns, i, arena);
            }
        }
        else
        {
            const auto & column = assert_cast<const ColVecType &>(*columns[0]);
            this->data(place).addMany(column.getData().data(), batch_size);
        }
    }

    void addBatchSinglePlaceNotNull(
        size_t batch_size, AggregateDataPtr place, const IColumn ** columns, const UInt8 * null_map, Arena * arena, ssize_t if_argument_pos)
        const override
    {
        if (if_argument_pos >= 0)
        {
            const auto & flags = assert_cast<const ColumnUInt8 &>(*columns[if_argument_pos]).getData();
            for (size_t i = 0; i < batch_size; ++i)
                if (!null_map[i] && flags[i])
                    add(place, columns, i, arena);
        }
        else
        {
            const auto & column = assert_cast<const ColVecType &>(*columns[0]);
            this->data(place).addManyNotNull(column.getData().data(), null_map, batch_size);
        }
    }

    void merge(AggregateDataPtr __restrict place, ConstAggregateDataPtr rhs, Arena *) const override
    {
        this->data(place).merge(this->data(rhs));
    }

    void serialize(ConstAggregateDataPtr __restrict place, WriteBuffer & buf) const override
    {
        this->data(place).write(buf);
    }

    void deserialize(AggregateDataPtr __restrict place, ReadBuffer & buf, Arena *) const override
    {
        this->data(place).read(buf);
    }

    void insertResultInto(ConstAggregateDataPtr __restrict place, IColumn & to, Arena *) const override
    {
        if constexpr (IsDecimal<TResult>) {
            static_cast<ColumnDecimal<TResult> &>(to).getData().push_back(this->data(place).get(), result_scale);
        } else
            static_cast<ColumnVector<TResult> &>(to).getData().push_back(this->data(place).get());
    }

    const char * getHeaderFilePath() const override { return __FILE__; }
};

}<|MERGE_RESOLUTION|>--- conflicted
+++ resolved
@@ -276,15 +276,11 @@
 {
     static_assert(IsDecimal<T> == IsDecimal<TResult>);
 public:
-<<<<<<< HEAD
     using ResultDataType = std::conditional_t<IsDecimal<T>, DataTypeDecimal<TResult>, DataTypeNumber<TResult>>;
     using ColVecType = std::conditional_t<IsDecimal<T>, ColumnDecimal<T>, ColumnVector<T>>;
     using ColVecResult = std::conditional_t<IsDecimal<T>, ColumnDecimal<TResult>, ColumnVector<TResult>>;
 
-    String getName() const override { return "sum"; }
-=======
     String getName() const override { return Name::name; }
->>>>>>> 36096f34
 
     ScaleType result_scale;
     PrecType result_prec;
