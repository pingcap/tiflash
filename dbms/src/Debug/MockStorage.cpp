--- conflicted
+++ resolved
@@ -153,12 +153,8 @@
         column_names.push_back(column_info.first);
 
     auto scan_context = std::make_shared<DM::ScanContext>();
-<<<<<<< HEAD
-    QueryProcessingStage::Enum stage;
     const google::protobuf::RepeatedPtrField<tipb::Expr> pushed_down_filters;
-=======
-
->>>>>>> 60d635bd
+
     SelectQueryInfo query_info;
     query_info.query = std::make_shared<ASTSelectQuery>();
     query_info.keep_order = false;
@@ -179,12 +175,7 @@
             analyzer->getPreparedSets(),
             analyzer->getCurrentInputColumns(),
             context.getTimezoneInfo());
-<<<<<<< HEAD
         auto [before_where, filter_column_name, project_after_where] = ::DB::buildPushDownFilter(filter_conditions->conditions, *analyzer);
-=======
-        auto [before_where, filter_column_name, project_after_where] = ::DB::buildPushDownFilter(*filter_conditions, *analyzer);
-
->>>>>>> 60d635bd
         BlockInputStreams ins = storage->read(column_names, query_info, context, stage, 8192, 1); // TODO: Support config max_block_size and num_streams
         // TODO: set num_streams, then ins.size() != 1
         BlockInputStreamPtr in = ins[0];
