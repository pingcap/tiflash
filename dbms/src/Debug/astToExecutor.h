// Copyright 2022 PingCAP, Ltd.
//
// Licensed under the Apache License, Version 2.0 (the "License");
// you may not use this file except in compliance with the License.
// You may obtain a copy of the License at
//
//     http://www.apache.org/licenses/LICENSE-2.0
//
// Unless required by applicable law or agreed to in writing, software
// distributed under the License is distributed on an "AS IS" BASIS,
// WITHOUT WARRANTIES OR CONDITIONS OF ANY KIND, either express or implied.
// See the License for the specific language governing permissions and
// limitations under the License.

#pragma once

#include <Debug/DAGProperties.h>
#include <Debug/DBGInvoker.h>
#include <Debug/MockTiDB.h>
#include <Functions/FunctionFactory.h>
#include <Interpreters/convertFieldToType.h>
#include <Parsers/ASTTablesInSelectQuery.h>
#include <Parsers/IAST.h>
#include <Parsers/ParserSelectQuery.h>
#include <Parsers/parseQuery.h>
#include <Storages/IManageableStorage.h>
#include <Storages/MutableSupport.h>
#include <Storages/Transaction/Types.h>
#include <tipb/select.pb.h>

#include <cstddef>

#include "tipb/executor.pb.h"
#include "tipb/expression.pb.h"

namespace DB
{
namespace ErrorCodes
{
extern const int BAD_ARGUMENTS;
extern const int LOGICAL_ERROR;
extern const int NO_SUCH_COLUMN_IN_TABLE;
} // namespace ErrorCodes

using DAGColumnInfo = std::pair<String, ColumnInfo>;
using DAGSchema = std::vector<DAGColumnInfo>;

namespace Debug
{
extern String LOCAL_HOST;
void setServiceAddr(const std::string & addr);
} // namespace Debug

std::pair<String, String> splitQualifiedName(const String & s);

struct MPPCtx
{
    Timestamp start_ts;
    Int64 next_task_id;
    std::vector<Int64> sender_target_task_ids;
    explicit MPPCtx(Timestamp start_ts_)
        : start_ts(start_ts_)
        , next_task_id(1)
    {}
};

using MPPCtxPtr = std::shared_ptr<MPPCtx>;

struct MPPInfo
{
    Timestamp start_ts;
    Int64 partition_id;
    Int64 task_id;
    const std::vector<Int64> sender_target_task_ids;
    const std::unordered_map<String, std::vector<Int64>> receiver_source_task_ids_map;

    MPPInfo(
        Timestamp start_ts_,
        Int64 partition_id_,
        Int64 task_id_,
        const std::vector<Int64> & sender_target_task_ids_,
        const std::unordered_map<String, std::vector<Int64>> & receiver_source_task_ids_map_)
        : start_ts(start_ts_)
        , partition_id(partition_id_)
        , task_id(task_id_)
        , sender_target_task_ids(sender_target_task_ids_)
        , receiver_source_task_ids_map(receiver_source_task_ids_map_)
    {}
};

struct TaskMeta
{
    UInt64 start_ts = 0;
    Int64 task_id = 0;
    Int64 partition_id = 0;
};

using TaskMetas = std::vector<TaskMeta>;

namespace mock
{
struct ExchangeSender;
struct ExchangeReceiver;
struct Executor
{
    size_t index;
    String name;
    DAGSchema output_schema;
    std::vector<std::shared_ptr<Executor>> children;
    virtual void columnPrune(std::unordered_set<String> & used_columns) = 0;
    Executor(size_t & index_, String && name_, const DAGSchema & output_schema_)
        : index(index_)
        , name(std::move(name_))
        , output_schema(output_schema_)
    {
        index_++;
    }
    virtual bool toTiPBExecutor(tipb::Executor * tipb_executor, uint32_t collator_id, const MPPInfo & mpp_info, const Context & context)
        = 0;
    virtual void toMPPSubPlan(size_t & executor_index, const DAGProperties & properties, std::unordered_map<String, std::pair<std::shared_ptr<ExchangeReceiver>, std::shared_ptr<ExchangeSender>>> & exchange_map)
    {
        children[0]->toMPPSubPlan(executor_index, properties, exchange_map);
    }
    virtual ~Executor() = default;
};

struct ExchangeSender : Executor
{
    tipb::ExchangeType type;
    TaskMetas task_metas;
    std::vector<size_t> partition_keys;
    ExchangeSender(size_t & index, const DAGSchema & output, tipb::ExchangeType type_, const std::vector<size_t> & partition_keys_ = {})
        : Executor(index, "exchange_sender_" + std::to_string(index), output)
        , type(type_)
        , partition_keys(partition_keys_)
    {}
    void columnPrune(std::unordered_set<String> &) override { throw Exception("Should not reach here"); }
    bool toTiPBExecutor(tipb::Executor * tipb_executor, uint32_t collator_id, const MPPInfo & mpp_info, const Context & context) override;
};

struct ExchangeReceiver : Executor
{
    TaskMetas task_metas;
    ExchangeReceiver(size_t & index, const DAGSchema & output)
        : Executor(index, "exchange_receiver_" + std::to_string(index), output)
    {}
    void columnPrune(std::unordered_set<String> &) override { throw Exception("Should not reach here"); }
    bool toTiPBExecutor(tipb::Executor * tipb_executor, uint32_t collator_id, const MPPInfo & mpp_info, const Context &) override;
};

struct TableScan : public Executor
{
    TableInfo table_info;
    /// used by column pruner
    TableScan(size_t & index_, const DAGSchema & output_schema_, const TableInfo & table_info_)
        : Executor(index_, "table_scan_" + std::to_string(index_), output_schema_)
        , table_info(table_info_)
    {}
    void columnPrune(std::unordered_set<String> & used_columns) override;
    bool toTiPBExecutor(tipb::Executor * tipb_executor, uint32_t, const MPPInfo &, const Context &) override;
    void toMPPSubPlan(size_t &, const DAGProperties &, std::unordered_map<String, std::pair<std::shared_ptr<ExchangeReceiver>, std::shared_ptr<ExchangeSender>>> &) override
    {}

    void setTipbColumnInfo(tipb::ColumnInfo * ci, const DAGColumnInfo & dag_column_info) const
    {
        auto column_name = splitQualifiedName(dag_column_info.first).second;
        if (column_name == MutableSupport::tidb_pk_column_name)
            ci->set_column_id(-1);
        else
            ci->set_column_id(table_info.getColumnID(column_name));
        ci->set_tp(dag_column_info.second.tp);
        ci->set_flag(dag_column_info.second.flag);
        ci->set_columnlen(dag_column_info.second.flen);
        ci->set_decimal(dag_column_info.second.decimal);
        if (!dag_column_info.second.elems.empty())
        {
            for (const auto & pair : dag_column_info.second.elems)
            {
                ci->add_elems(pair.first);
            }
        }
    }
};

struct Selection : public Executor
{
    std::vector<ASTPtr> conditions;
    Selection(size_t & index_, const DAGSchema & output_schema_, std::vector<ASTPtr> conditions_)
        : Executor(index_, "selection_" + std::to_string(index_), output_schema_)
        , conditions(std::move(conditions_))
    {}
    bool toTiPBExecutor(tipb::Executor * tipb_executor, uint32_t collator_id, const MPPInfo & mpp_info, const Context & context) override;
    void columnPrune(std::unordered_set<String> & used_columns) override;
};

struct TopN : public Executor
{
    std::vector<ASTPtr> order_columns;
    size_t limit;
    TopN(size_t & index_, const DAGSchema & output_schema_, std::vector<ASTPtr> order_columns_, size_t limit_)
        : Executor(index_, "topn_" + std::to_string(index_), output_schema_)
        , order_columns(std::move(order_columns_))
        , limit(limit_)
    {}
    bool toTiPBExecutor(tipb::Executor * tipb_executor, uint32_t collator_id, const MPPInfo & mpp_info, const Context & context) override;
    void columnPrune(std::unordered_set<String> & used_columns) override;
};

struct Limit : public Executor
{
    size_t limit;
    Limit(size_t & index_, const DAGSchema & output_schema_, size_t limit_)
        : Executor(index_, "limit_" + std::to_string(index_), output_schema_)
        , limit(limit_)
    {}
    bool toTiPBExecutor(tipb::Executor * tipb_executor, uint32_t collator_id, const MPPInfo & mpp_info, const Context & context) override;
    void columnPrune(std::unordered_set<String> & used_columns) override;
};

struct Aggregation : public Executor
{
    bool has_uniq_raw_res;
    bool need_append_project;
    std::vector<ASTPtr> agg_exprs;
    std::vector<ASTPtr> gby_exprs;
    bool is_final_mode;
    DAGSchema output_schema_for_partial_agg;
    Aggregation(size_t & index_, const DAGSchema & output_schema_, bool has_uniq_raw_res_, bool need_append_project_, std::vector<ASTPtr> agg_exprs_, std::vector<ASTPtr> gby_exprs_, bool is_final_mode_)
        : Executor(index_, "aggregation_" + std::to_string(index_), output_schema_)
        , has_uniq_raw_res(has_uniq_raw_res_)
        , need_append_project(need_append_project_)
        , agg_exprs(std::move(agg_exprs_))
        , gby_exprs(std::move(gby_exprs_))
        , is_final_mode(is_final_mode_)
    {}
    bool toTiPBExecutor(tipb::Executor * tipb_executor, uint32_t collator_id, const MPPInfo & mpp_info, const Context & context) override;
    void columnPrune(std::unordered_set<String> & used_columns) override;
    void toMPPSubPlan(size_t & executor_index, const DAGProperties & properties, std::unordered_map<String, std::pair<std::shared_ptr<ExchangeReceiver>, std::shared_ptr<ExchangeSender>>> & exchange_map) override;
};

struct Project : public Executor
{
    std::vector<ASTPtr> exprs;
    Project(size_t & index_, const DAGSchema & output_schema_, std::vector<ASTPtr> && exprs_)
        : Executor(index_, "project_" + std::to_string(index_), output_schema_)
        , exprs(std::move(exprs_))
    {}
    bool toTiPBExecutor(tipb::Executor * tipb_executor, uint32_t collator_id, const MPPInfo & mpp_info, const Context & context) override;
    void columnPrune(std::unordered_set<String> & used_columns) override;
};

struct Join : Executor
{
    ASTPtr params;
    const ASTTableJoin & join_params;
    Join(size_t & index_, const DAGSchema & output_schema_, ASTPtr params_)
        : Executor(index_, "Join_" + std::to_string(index_), output_schema_)
        , params(params_)
        , join_params(static_cast<const ASTTableJoin &>(*params))
    {
        if (join_params.using_expression_list == nullptr)
            throw Exception("No join condition found.");
        if (join_params.strictness != ASTTableJoin::Strictness::All)
            throw Exception("Only support join with strictness ALL");
    }

    void columnPrune(std::unordered_set<String> & used_columns) override;

    static void fillJoinKeyAndFieldType(
        ASTPtr key,
        const DAGSchema & schema,
        tipb::Expr * tipb_key,
        tipb::FieldType * tipb_field_type,
        uint32_t collator_id);

    bool toTiPBExecutor(tipb::Executor * tipb_executor, uint32_t collator_id, const MPPInfo & mpp_info, const Context & context) override;

    void toMPPSubPlan(size_t & executor_index, const DAGProperties & properties, std::unordered_map<String, std::pair<std::shared_ptr<ExchangeReceiver>, std::shared_ptr<ExchangeSender>>> & exchange_map) override;
};

struct Window : Executor
{
    std::vector<ASTPtr> func_descs;
    std::vector<ASTPtr> partition_by_exprs;
    std::vector<ASTPtr> order_by_exprs;
    tipb::WindowFrame frame;

    Window(size_t & index_, const DAGSchema & output_schema_, std::vector<ASTPtr> func_descs_, std::vector<ASTPtr> partition_by_exprs_, std::vector<ASTPtr> order_by_exprs_)
        : Executor(index_, "window_" + std::to_string(index_), output_schema_)
        , func_descs(std::move(func_descs_))
        , partition_by_exprs(std::move(partition_by_exprs_))
        , order_by_exprs(order_by_exprs_)
    {
    }

    void columnPrune(std::unordered_set<String> & used_columns) override;

    bool toTiPBExecutor(tipb::Executor * tipb_executor, uint32_t collator_id, const MPPInfo & mpp_info, const Context & context) override;
};

struct Sort : Executor
{
    bool is_partial_sort;
    std::vector<ASTPtr> by_exprs;

    Sort(size_t & index_, const DAGSchema & output_schema_, ASTPtr params_); // todo

    void columnPrune(std::unordered_set<String> & used_columns) override;

    bool toTiPBExecutor(tipb::Executor * tipb_executor, uint32_t collator_id, const MPPInfo & mpp_info, const Context & context) override;
};
} // namespace mock

using ExecutorPtr = std::shared_ptr<mock::Executor>;

ExecutorPtr compileTableScan(size_t & executor_index, TableInfo & table_info, String & table_alias, bool append_pk_column);

ExecutorPtr compileSelection(ExecutorPtr input, size_t & executor_index, ASTPtr filter);

ExecutorPtr compileTopN(ExecutorPtr input, size_t & executor_index, ASTPtr order_exprs, ASTPtr limit_expr);

ExecutorPtr compileLimit(ExecutorPtr input, size_t & executor_index, ASTPtr limit_expr);

ExecutorPtr compileAggregation(ExecutorPtr input, size_t & executor_index, ASTPtr agg_funcs, ASTPtr group_by_exprs);

ExecutorPtr compileProject(ExecutorPtr input, size_t & executor_index, ASTPtr select_list);

ExecutorPtr compileJoin(size_t & executor_index, ExecutorPtr left, ExecutorPtr right, ASTPtr params);

ExecutorPtr compileExchangeSender(ExecutorPtr input, size_t & executor_index, tipb::ExchangeType exchange_type);

ExecutorPtr compileExchangeReceiver(size_t & executor_index, DAGSchema schema);

<<<<<<< HEAD
ExecutorPtr compileWindow(ExecutorPtr input, size_t & executor_index, ASTPtr func_desc_list, ASTPtr partition_by_expr_list, ASTPtr order_by_expr_lis);

ExecutorPtr compileSort(); // todo
=======
void literalFieldToTiPBExpr(const ColumnInfo & ci, const Field & field, tipb::Expr * expr, Int32 collator_id);

//TODO: add compileWindow
>>>>>>> f10b6d27

} // namespace DB<|MERGE_RESOLUTION|>--- conflicted
+++ resolved
@@ -331,14 +331,11 @@
 
 ExecutorPtr compileExchangeReceiver(size_t & executor_index, DAGSchema schema);
 
-<<<<<<< HEAD
 ExecutorPtr compileWindow(ExecutorPtr input, size_t & executor_index, ASTPtr func_desc_list, ASTPtr partition_by_expr_list, ASTPtr order_by_expr_lis);
 
 ExecutorPtr compileSort(); // todo
-=======
 void literalFieldToTiPBExpr(const ColumnInfo & ci, const Field & field, tipb::Expr * expr, Int32 collator_id);
 
 //TODO: add compileWindow
->>>>>>> f10b6d27
 
 } // namespace DB