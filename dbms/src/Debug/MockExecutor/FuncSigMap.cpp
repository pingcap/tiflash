--- conflicted
+++ resolved
@@ -96,10 +96,7 @@
     {"DenseRank", tipb::ExprType::DenseRank},
     {"Lead", tipb::ExprType::Lead},
     {"Lag", tipb::ExprType::Lag},
-<<<<<<< HEAD
+    {"FirstValue", tipb::ExprType::FirstValue},
     {"LastValue", tipb::ExprType::LastValue},
-=======
-    {"FirstValue", tipb::ExprType::FirstValue},
->>>>>>> 698fdde3
 });
 } // namespace DB::tests