--- conflicted
+++ resolved
@@ -122,14 +122,10 @@
     }
 
     TMTContext & tmt = context.getTMTContext();
-<<<<<<< HEAD
-    if (table->isPartitionTable() && drop_regions)
-=======
     auto & kvstore = tmt.getKVStore();
     auto & region_table = tmt.getRegionTable();
 
-    if (table->isPartitionTable())
->>>>>>> 1a3e8276
+    if (table->isPartitionTable() && drop_regions)
     {
         auto partition_ids = table->getPartitionIDs();
         std::for_each(partition_ids.begin(), partition_ids.end(), [&](TableID partition_id) {
@@ -140,16 +136,12 @@
         });
     }
 
+    if (drop_regions)
     {
         for (auto & e : region_table.getRegionsByTable(table_id))
             kvstore->removeRegion(e.first, &region_table);
         region_table.mockDropRegionsInTable(table_id);
     }
-<<<<<<< HEAD
-    if (drop_regions)
-        tmt.getRegionTable().mockDropRegionsInTable(table_id);
-=======
->>>>>>> 1a3e8276
 
     MockTiDB::instance().dropTable(database_name, table_name);
 
