// Copyright 2023 PingCAP, Inc.
//
// Licensed under the Apache License, Version 2.0 (the "License");
// you may not use this file except in compliance with the License.
// You may obtain a copy of the License at
//
//     http://www.apache.org/licenses/LICENSE-2.0
//
// Unless required by applicable law or agreed to in writing, software
// distributed under the License is distributed on an "AS IS" BASIS,
// WITHOUT WARRANTIES OR CONDITIONS OF ANY KIND, either express or implied.
// See the License for the specific language governing permissions and
// limitations under the License.

#include <Common/Exception.h>
#include <Common/Logger.h>
#include <Core/NamesAndTypes.h>
#include <DataTypes/DataTypeFactory.h>
#include <Debug/MockRaftStoreProxy.h>
#include <Debug/MockSSTGenerator.h>
#include <Debug/MockSSTReader.h>
#include <Debug/MockTiDB.h>
#include <Debug/dbgTools.h>
#include <Interpreters/Context.h>
#include <Storages/DeltaMerge/DeltaMergeInterfaces.h>
#include <Storages/KVStore/Decode/RegionTable.h>
#include <Storages/KVStore/FFI/ProxyFFICommon.h>
#include <Storages/KVStore/KVStore.h>
#include <Storages/KVStore/MultiRaft/RegionMeta.h>
#include <Storages/KVStore/Region.h>
#include <Storages/KVStore/TMTContext.h>
#include <Storages/KVStore/tests/region_helper.h>
#include <TestUtils/TiFlashTestEnv.h>
#include <TiDB/Decode/RowCodec.h>
#include <TiDB/Schema/TiDBSchemaManager.h>
#include <google/protobuf/text_format.h>


namespace DB
{
namespace RegionBench
{
extern void setupPutRequest(raft_cmdpb::Request *, const std::string &, const TiKVKey &, const TiKVValue &);
extern void setupDelRequest(raft_cmdpb::Request *, const std::string &, const TiKVKey &);
} // namespace RegionBench

kvrpcpb::ReadIndexRequest make_read_index_reqs(uint64_t region_id, uint64_t start_ts)
{
    kvrpcpb::ReadIndexRequest req;
    req.set_start_ts(start_ts);
    req.mutable_context()->set_region_id(region_id);
    return req;
}

MockRaftStoreProxy & as_ref(RaftStoreProxyPtr ptr)
{
    return *reinterpret_cast<MockRaftStoreProxy *>(reinterpret_cast<size_t>(ptr.inner));
}

extern void mock_set_rust_gc_helper(void (*)(RawVoidPtr, RawRustPtrType));

RawRustPtr fn_make_read_index_task(RaftStoreProxyPtr ptr, BaseBuffView view)
{
    auto & x = as_ref(ptr);
    kvrpcpb::ReadIndexRequest req;
    req.ParseFromArray(view.data, view.len);
    auto * task = x.makeReadIndexTask(req);
    if (task)
        GCMonitor::instance().add(RawObjType::MockReadIndexTask, 1);
    return RawRustPtr{task, static_cast<uint32_t>(RawObjType::MockReadIndexTask)};
}

RawRustPtr fn_make_async_waker(void (*wake_fn)(RawVoidPtr), RawCppPtr data)
{
    auto * p = new MockAsyncWaker{std::make_shared<MockAsyncNotifier>()};
    p->data->data = data;
    p->data->wake_fn = wake_fn;
    GCMonitor::instance().add(RawObjType::MockAsyncWaker, 1);
    return RawRustPtr{p, static_cast<uint32_t>(RawObjType::MockAsyncWaker)};
}

uint8_t fn_poll_read_index_task(RaftStoreProxyPtr, RawVoidPtr task, RawVoidPtr resp, RawVoidPtr waker)
{
    auto & read_index_task = *reinterpret_cast<MockReadIndexTask *>(task);
    auto * async_waker = reinterpret_cast<MockAsyncWaker *>(waker);
    auto res = read_index_task.data->poll(async_waker ? async_waker->data : nullptr);
    if (res)
    {
        auto buff = res->SerializePartialAsString();
        SetPBMsByBytes(MsgPBType::ReadIndexResponse, resp, BaseBuffView{buff.data(), buff.size()});
        return 1;
    }
    else
    {
        return 0;
    }
}

void fn_gc_rust_ptr(RawVoidPtr ptr, RawRustPtrType type_)
{
    if (!ptr)
        return;
    auto type = static_cast<RawObjType>(type_);
    GCMonitor::instance().add(type, -1);
    switch (type)
    {
    case RawObjType::None:
        break;
    case RawObjType::MockReadIndexTask:
        delete reinterpret_cast<MockReadIndexTask *>(ptr);
        break;
    case RawObjType::MockAsyncWaker:
        delete reinterpret_cast<MockAsyncWaker *>(ptr);
        break;
    case RawObjType::MockString:
        delete reinterpret_cast<std::string *>(ptr);
        break;
    case RawObjType::MockVecOfString:
        delete reinterpret_cast<RustStrWithViewVecInner *>(ptr);
        break;
    }
}

void fn_handle_batch_read_index(
    RaftStoreProxyPtr,
    CppStrVecView,
    RawVoidPtr,
    uint64_t,
    void (*)(RawVoidPtr, BaseBuffView, uint64_t))
{
    throw Exception("`fn_handle_batch_read_index` is deprecated");
}

KVGetStatus fn_get_region_local_state(
    RaftStoreProxyPtr ptr,
    uint64_t region_id,
    RawVoidPtr data,
    RawCppStringPtr * error_msg)
{
    if (!ptr.inner)
    {
        *error_msg = RawCppString::New("RaftStoreProxyPtr is none");
        return KVGetStatus::Error;
    }
    auto & x = as_ref(ptr);
    auto region = x.getRegion(region_id);
    if (region)
    {
        auto state = region->getState();
        auto buff = state.SerializePartialAsString();
        SetPBMsByBytes(MsgPBType::RegionLocalState, data, BaseBuffView{buff.data(), buff.size()});
        return KVGetStatus::Ok;
    }
    else
        return KVGetStatus::NotFound;
}

void fn_notify_compact_log(
    RaftStoreProxyPtr ptr,
    uint64_t region_id,
    uint64_t compact_index,
    uint64_t compact_term,
    uint64_t applied_index)
{
    UNUSED(applied_index);
    // Update flushed applied_index and truncated state.
    auto & x = as_ref(ptr);
    auto region = x.getRegion(region_id);
    ASSERT(region);
    // `applied_index` in proxy's disk can still be less than the `applied_index` here when fg flush.
    if (region && region->getApply().truncated_state().index() < compact_index)
    {
        region->tryUpdateTruncatedState(compact_index, compact_term);
    }
}

static RaftstoreVer fn_get_cluster_raftstore_version(RaftStoreProxyPtr ptr, uint8_t, int64_t)
{
    auto & x = as_ref(ptr);
    return x.cluster_ver;
}

// Must call `RustGcHelper` to gc the returned pointer in the end.
static RustStrWithView fn_get_config_json(RaftStoreProxyPtr ptr, ConfigJsonType)
{
    auto & x = as_ref(ptr);
    auto * s = new std::string(x.proxy_config_string);
    GCMonitor::instance().add(RawObjType::MockString, 1);
    return RustStrWithView{
        .buff = cppStringAsBuff(*s),
        .inner = RawRustPtr{.ptr = s, .type = static_cast<RawRustPtrType>(RawObjType::MockString)}};
}

TiFlashRaftProxyHelper MockRaftStoreProxy::SetRaftStoreProxyFFIHelper(RaftStoreProxyPtr proxy_ptr)
{
    TiFlashRaftProxyHelper res{};
    res.proxy_ptr = proxy_ptr;
    res.fn_make_read_index_task = fn_make_read_index_task;
    res.fn_poll_read_index_task = fn_poll_read_index_task;
    res.fn_make_async_waker = fn_make_async_waker;
    res.fn_handle_batch_read_index = fn_handle_batch_read_index;
    res.fn_get_region_local_state = fn_get_region_local_state;
    res.fn_notify_compact_log = fn_notify_compact_log;
    res.fn_get_cluster_raftstore_version = fn_get_cluster_raftstore_version;
    res.fn_get_config_json = fn_get_config_json;
    {
        // make sure such function pointer will be set at most once.
        static std::once_flag flag;
        std::call_once(flag, []() { MockSetFFI::MockSetRustGcHelper(fn_gc_rust_ptr); });
    }

    return res;
}

std::optional<kvrpcpb::ReadIndexResponse> RawMockReadIndexTask::poll(std::shared_ptr<MockAsyncNotifier> waker)
{
    auto _ = genLockGuard();

    if (!finished)
    {
        if (waker != this->waker)
        {
            this->waker = waker;
        }
        return {};
    }
    if (has_lock)
    {
        resp.mutable_locked();
        return resp;
    }
    if (has_region_error)
    {
        resp.mutable_region_error()->mutable_data_is_not_ready();
        return resp;
    }
    resp.set_read_index(region->getLatestCommitIndex());
    return resp;
}

void RawMockReadIndexTask::update(bool lock, bool region_error)
{
    {
        auto _ = genLockGuard();
        if (finished)
            return;
        finished = true;
        has_lock = lock;
        has_region_error = region_error;
    }
    if (waker)
        waker->wake();
}

MockProxyRegionPtr MockRaftStoreProxy::getRegion(uint64_t id)
{
    auto _ = genLockGuard();
    return doGetRegion(id);
}

MockProxyRegionPtr MockRaftStoreProxy::doGetRegion(uint64_t id)
{
    if (auto it = regions.find(id); it != regions.end())
    {
        return it->second;
    }
    return nullptr;
}

MockReadIndexTask * MockRaftStoreProxy::makeReadIndexTask(kvrpcpb::ReadIndexRequest req)
{
    auto _ = genLockGuard();

    wakeNotifier();

    auto region = doGetRegion(req.context().region_id());
    if (region)
    {
        auto * r = new MockReadIndexTask{};
        r->data = std::make_shared<RawMockReadIndexTask>();
        r->data->req = std::move(req);
        r->data->region = region;
        read_index_tasks.push_back(r->data);
        return r;
    }
    return nullptr;
}

void MockRaftStoreProxy::init(size_t region_num)
{
    auto _ = genLockGuard();
    for (size_t i = 0; i < region_num; ++i)
    {
        regions.emplace(i, std::make_shared<MockProxyRegion>(i));
    }
}

std::unique_ptr<TiFlashRaftProxyHelper> MockRaftStoreProxy::generateProxyHelper()
{
    auto proxy_helper = std::make_unique<TiFlashRaftProxyHelper>(
        MockRaftStoreProxy::SetRaftStoreProxyFFIHelper(RaftStoreProxyPtr{this}));
    // Bind ffi to MockSSTReader.
    proxy_helper->sst_reader_interfaces = make_mock_sst_reader_interface();
    return proxy_helper;
}

size_t MockRaftStoreProxy::size() const
{
    auto _ = genLockGuard();
    return regions.size();
}

void MockRaftStoreProxy::wakeNotifier()
{
    notifier.wake();
}

void MockRaftStoreProxy::testRunNormal(const std::atomic_bool & over)
{
    while (!over)
    {
        runOneRound();
        notifier.blockedWaitFor(std::chrono::seconds(1));
    }
}

void MockRaftStoreProxy::runOneRound()
{
    auto _ = genLockGuard();
    while (!read_index_tasks.empty())
    {
        auto & t = *read_index_tasks.front();
        auto region_id = t.req.context().region_id();
        if (!region_id_to_drop.contains(region_id))
        {
            if (region_id_to_error.contains(region_id))
                t.update(false, true);
            else
                t.update(false, false);
        }
        read_index_tasks.pop_front();
    }
}

void MockRaftStoreProxy::unsafeInvokeForTest(std::function<void(MockRaftStoreProxy &)> && cb)
{
    auto _ = genLockGuard();
    cb(*this);
}

void MockRaftStoreProxy::bootstrapWithRegion(
    KVStore & kvs,
    TMTContext & tmt,
    UInt64 region_id,
    std::optional<std::pair<std::string, std::string>> maybe_range)
{
    {
        auto _ = genLockGuard();
        RUNTIME_CHECK_MSG(regions.empty(), "Mock Proxy regions are not cleared");
        auto task_lock = kvs.genTaskLock();
        auto lock = kvs.genRegionMgrWriteLock(task_lock);
        RUNTIME_CHECK_MSG(lock.regions.empty(), "KVStore regions are not cleared");
    }
    auto start = RecordKVFormat::genKey(table_id, 0);
    auto end = RecordKVFormat::genKey(table_id + 1, 0);
    debugAddRegions(kvs, tmt, {region_id}, {maybe_range.value_or(std::make_pair(start.toString(), end.toString()))});
}

void MockRaftStoreProxy::debugAddRegions(
    KVStore & kvs,
    TMTContext & tmt,
    std::vector<UInt64> region_ids,
    std::vector<std::pair<std::string, std::string>> && ranges)
{
    UNUSED(tmt);
    int n = ranges.size();
    auto _ = genLockGuard();
    auto task_lock = kvs.genTaskLock();
    auto lock = kvs.genRegionMgrWriteLock(task_lock);
    for (int i = 0; i < n; ++i)
    {
        regions.emplace(region_ids[i], std::make_shared<MockProxyRegion>(region_ids[i]));
        auto region = tests::makeRegion(region_ids[i], ranges[i].first, ranges[i].second, kvs.getProxyHelper());
        lock.regions.emplace(region_ids[i], region);
        lock.index.add(region);
    }
}

void MockRaftStoreProxy::loadRegionFromKVStore(KVStore & kvs, TMTContext & tmt, UInt64 region_id)
{
    UNUSED(tmt);
    auto kvr = kvs.getRegion(region_id);
    auto ori_r = getRegion(region_id);
    auto commit_index = RAFT_INIT_LOG_INDEX;
    auto commit_term = RAFT_INIT_LOG_TERM;
    if (!ori_r)
    {
        regions.emplace(region_id, std::make_shared<MockProxyRegion>(region_id));
    }
    else
    {
        commit_index = ori_r->getLatestCommitIndex();
        commit_term = ori_r->getLatestCommitTerm();
    }
    MockProxyRegionPtr r = getRegion(region_id);
    {
        r->state = kvr->mutMeta().getRegionState().getBase();
        r->apply = kvr->mutMeta().clonedApplyState();
        if (r->apply.commit_index() == 0)
        {
            r->apply.set_commit_index(commit_index);
            r->apply.set_commit_term(commit_term);
        }
    }
    LOG_INFO(
        log,
        "loadRegionFromKVStore [region_id={}] region_state {} apply_state {}",
        region_id,
        r->state.DebugString(),
        r->apply.DebugString());
}

std::tuple<uint64_t, uint64_t> MockRaftStoreProxy::normalWrite(
    UInt64 region_id,
    std::vector<HandleID> && keys,
    std::vector<std::string> && vals,
    std::vector<WriteCmdType> && cmd_types,
    std::vector<ColumnFamilyType> && cmd_cf)
{
    uint64_t index = 0;
    uint64_t term = 0;
    {
        auto region = getRegion(region_id);
        assert(region != nullptr);
        // We have a new entry.
        index = region->getLatestCommitIndex() + 1;
        term = region->getLatestCommitTerm();
        // The new entry is committed on Proxy's side.
        region->updateCommitIndex(index);
        // We record them, as persisted raft log, for potential recovery.
        std::vector<std::string> new_keys;
        for (size_t i = 0; i < cmd_types.size(); i++)
        {
            if (cmd_types[i] == WriteCmdType::Put)
            {
                auto cf_name = CFToName(cmd_cf[i]);
                new_keys.emplace_back(RecordKVFormat::genKey(table_id, keys[i], 1));
            }
            else
            {
                auto cf_name = CFToName(cmd_cf[i]);
                new_keys.emplace_back(RecordKVFormat::genKey(table_id, keys[i], 1));
            }
        }
        region->commands[index]
            = {term,
               MockProxyRegion::RawWrite{
                   new_keys,
                   vals,
                   cmd_types,
                   cmd_cf,
               }};
    }
    return std::make_tuple(index, term);
}

std::tuple<uint64_t, uint64_t> MockRaftStoreProxy::rawWrite(
    UInt64 region_id,
    std::vector<std::string> && keys,
    std::vector<std::string> && vals,
    std::vector<WriteCmdType> && cmd_types,
    std::vector<ColumnFamilyType> && cmd_cf,
    std::optional<uint64_t> forced_index)
{
    uint64_t index = 0;
    uint64_t term = 0;
    {
        auto region = getRegion(region_id);
        assert(region != nullptr);
        // We have a new entry.
        index = forced_index.value_or(region->getLatestCommitIndex() + 1);
        RUNTIME_CHECK(index > region->getLatestCommitIndex());
        term = region->getLatestCommitTerm();
        // The new entry is committed on Proxy's side.
        region->updateCommitIndex(index);
        // We record them, as persisted raft log, for potential recovery.
        region->commands[index] = {
            term,
            MockProxyRegion::RawWrite{
                keys,
                vals,
                cmd_types,
                cmd_cf,
            },
        };
    }
    return std::make_tuple(index, term);
}


std::tuple<uint64_t, uint64_t> MockRaftStoreProxy::adminCommand(
    UInt64 region_id,
    raft_cmdpb::AdminRequest && request,
    raft_cmdpb::AdminResponse && response,
    std::optional<uint64_t> forced_index)
{
    uint64_t index = 0;
    uint64_t term = 0;
    {
        auto region = getRegion(region_id);
        assert(region != nullptr);
        // We have a new entry.
        index = forced_index.value_or(region->getLatestCommitIndex() + 1);
        RUNTIME_CHECK(index > region->getLatestCommitIndex());
        term = region->getLatestCommitTerm();
        // The new entry is committed on Proxy's side.
        region->updateCommitIndex(index);
        // We record them, as persisted raft log, for potential recovery.
        region->commands[index]
            = {term,
               MockProxyRegion::AdminCommand{
                   request,
                   response,
               }};
    }
    return std::make_tuple(index, term);
}

std::tuple<raft_cmdpb::AdminRequest, raft_cmdpb::AdminResponse> MockRaftStoreProxy::composeCompactLog(
    MockProxyRegionPtr region,
    UInt64 compact_index)
{
    raft_cmdpb::AdminRequest request;
    raft_cmdpb::AdminResponse response;
    request.set_cmd_type(raft_cmdpb::AdminCmdType::CompactLog);
    request.mutable_compact_log()->set_compact_index(compact_index);
    // Find compact term, otherwise log must have been compacted.
    if (region->commands.contains(compact_index))
    {
        request.mutable_compact_log()->set_compact_term(region->commands[compact_index].term);
    }
    return std::make_tuple(request, response);
}

std::tuple<raft_cmdpb::AdminRequest, raft_cmdpb::AdminResponse> MockRaftStoreProxy::composeChangePeer(
    metapb::Region && meta,
    std::vector<UInt64> peer_ids,
    bool is_v2)
{
    raft_cmdpb::AdminRequest request;
    raft_cmdpb::AdminResponse response;
    if (is_v2)
    {
        request.set_cmd_type(raft_cmdpb::AdminCmdType::ChangePeerV2);
    }
    else
    {
        request.set_cmd_type(raft_cmdpb::AdminCmdType::ChangePeer);
    }
    meta.mutable_peers()->Clear();
    for (auto i : peer_ids)
    {
        meta.add_peers()->set_id(i);
    }
    *response.mutable_change_peer()->mutable_region() = meta;
    return std::make_tuple(request, response);
}

std::tuple<raft_cmdpb::AdminRequest, raft_cmdpb::AdminResponse> MockRaftStoreProxy::composePrepareMerge(
    metapb::Region && target,
    UInt64 min_index)
{
    raft_cmdpb::AdminRequest request;
    raft_cmdpb::AdminResponse response;
    request.set_cmd_type(raft_cmdpb::AdminCmdType::PrepareMerge);
    auto * prepare_merge = request.mutable_prepare_merge();
    prepare_merge->set_min_index(min_index);
    *prepare_merge->mutable_target() = target;
    return std::make_tuple(request, response);
}

std::tuple<raft_cmdpb::AdminRequest, raft_cmdpb::AdminResponse> MockRaftStoreProxy::composeCommitMerge(
    metapb::Region && source,
    UInt64 commit)
{
    raft_cmdpb::AdminRequest request;
    raft_cmdpb::AdminResponse response;
    request.set_cmd_type(raft_cmdpb::AdminCmdType::CommitMerge);
    auto * commit_merge = request.mutable_commit_merge();
    commit_merge->set_commit(commit);
    *commit_merge->mutable_source() = source;
    return std::make_tuple(request, response);
}

std::tuple<raft_cmdpb::AdminRequest, raft_cmdpb::AdminResponse> MockRaftStoreProxy::composeRollbackMerge(UInt64 commit)
{
    raft_cmdpb::AdminRequest request;
    raft_cmdpb::AdminResponse response;
    request.set_cmd_type(raft_cmdpb::AdminCmdType::RollbackMerge);
    auto * rollback_merge = request.mutable_rollback_merge();
    rollback_merge->set_commit(commit);
    return std::make_tuple(request, response);
}

std::tuple<raft_cmdpb::AdminRequest, raft_cmdpb::AdminResponse> MockRaftStoreProxy::composeBatchSplit(
    std::vector<UInt64> && region_ids,
    std::vector<std::pair<std::string, std::string>> && ranges,
    metapb::RegionEpoch old_epoch)
{
    RUNTIME_CHECK_MSG(region_ids.size() == ranges.size(), "error composeBatchSplit input");
    auto n = region_ids.size();
    raft_cmdpb::AdminRequest request;
    raft_cmdpb::AdminResponse response;
    request.set_cmd_type(raft_cmdpb::AdminCmdType::BatchSplit);
    metapb::RegionEpoch new_epoch;
    new_epoch.set_version(old_epoch.version() + 1);
    new_epoch.set_conf_ver(old_epoch.conf_ver());
    {
        raft_cmdpb::BatchSplitResponse * splits = response.mutable_splits();
        for (size_t i = 0; i < n; ++i)
        {
            auto * region = splits->add_regions();
            region->set_id(region_ids[i]);
            region->set_start_key(ranges[i].first);
            region->set_end_key(ranges[i].second);
            region->add_peers();
            *region->mutable_region_epoch() = new_epoch;
        }
    }
    return std::make_tuple(request, response);
}

void MockRaftStoreProxy::doApply(
    KVStore & kvs,
    TMTContext & tmt,
    const FailCond & cond,
    UInt64 region_id,
    uint64_t index,
    std::optional<bool> check_proactive_flush)
{
    auto region = getRegion(region_id);
    assert(region != nullptr);
    // We apply this committed entry.
    raft_cmdpb::RaftCmdRequest request;
    auto & cmd = region->commands[index];
    auto term = cmd.term;
    if (cmd.has_raw_write_request())
    {
        auto & c = cmd.raw_write();
        auto & keys = c.keys;
        auto & vals = c.vals;
        auto & cmd_types = c.cmd_types;
        auto & cmd_cf = c.cmd_cf;
        size_t n = keys.size();

        assert(n == vals.size());
        assert(n == cmd_types.size());
        assert(n == cmd_cf.size());
        for (size_t i = 0; i < n; i++)
        {
            if (cmd_types[i] == WriteCmdType::Put)
            {
                auto cf_name = CFToName(cmd_cf[i]);
                auto key = TiKVKey(keys[i].data(), keys[i].size());
                TiKVValue value = std::move(vals[i]);
                RegionBench::setupPutRequest(request.add_requests(), cf_name, key, value);
            }
            else
            {
                auto cf_name = CFToName(cmd_cf[i]);
                auto key = TiKVKey(keys[i].data(), keys[i].size());
                RegionBench::setupDelRequest(request.add_requests(), cf_name, key);
            }
        }
    }
    else if (cmd.has_admin_request()) {}

    region->updateAppliedIndex(index, false);

    if (cond.type == MockRaftStoreProxy::FailCond::Type::BEFORE_KVSTORE_WRITE)
        return;

    auto old_applied = kvs.getRegion(region_id)->appliedIndex();
    auto old_applied_term = kvs.getRegion(region_id)->appliedIndexTerm();
    if (cmd.has_raw_write_request())
    {
        // TiFlash write
        DB::DM::WriteResult write_task;
        RegionBench::applyWriteRaftCmd(kvs, std::move(request), region_id, index, term, tmt, &write_task);
        if (check_proactive_flush)
        {
            if (check_proactive_flush.value())
            {
                // fg flush
                ASSERT(write_task.has_value());
            }
            else
            {
                // bg flush
                ASSERT(!write_task.has_value());
            }
        }
    }
    if (cmd.has_admin_request())
    {
        if (cmd.admin().cmd_type() == raft_cmdpb::AdminCmdType::CompactLog)
        {
            auto res = kvs.tryFlushRegionData(
                region_id,
                false,
                true,
                tmt,
                index,
                term,
                region->getApply().truncated_state().index(),
                region->getApply().truncated_state().term());
            auto compact_index = cmd.admin().request.compact_log().compact_index();
            auto compact_term = cmd.admin().request.compact_log().compact_term();
            if (!res)
            {
                LOG_DEBUG(log, "mock pre exec reject");
            }
            else
            {
                region->tryUpdateTruncatedState(compact_index, compact_term);
                LOG_DEBUG(log, "mock pre exec success, update to {},{}", compact_index, compact_term);
            }
        }
        kvs.handleAdminRaftCmd(
            std::move(cmd.admin().request),
            std::move(cmd.admin().response),
            region_id,
            index,
            term,
            tmt);
    }

    if (cond.type == MockRaftStoreProxy::FailCond::Type::BEFORE_KVSTORE_ADVANCE)
    {
        // We reset applied to old one.
        // TODO persistRegion to cowork with restore.
        kvs.getRegion(region_id)->setApplied(old_applied, old_applied_term);
        return;
    }

    if (cmd.has_admin_request())
    {
        if (cmd.admin().cmd_type() == raft_cmdpb::AdminCmdType::CompactLog)
        {
            auto i = cmd.admin().request.compact_log().compact_index();
            // TODO We should remove (0, index] here, it is enough to remove exactly index now.
            region->commands.erase(i);
        }
        else if (cmd.admin().cmd_type() == raft_cmdpb::AdminCmdType::BatchSplit)
        {
            for (auto && sp : cmd.admin().response.splits().regions())
            {
                auto r = sp.id();
                loadRegionFromKVStore(kvs, tmt, r);
            }
        }
    }

    // Proxy advance
    // In raftstore v1, applied_index in ApplyFsm is advanced before forward to TiFlash.
    // However, it is after TiFlash has persisted applied state that proxy's ApplyFsm will notify raft to advance.
    if (cond.type == MockRaftStoreProxy::FailCond::Type::BEFORE_PROXY_PERSIST_ADVANCE)
        return;

    region->persistAppliedIndex();
}

void MockRaftStoreProxy::reload(uint64_t region_id)
{
    auto region = getRegion(region_id);
    assert(region != nullptr);
    region->apply.set_applied_index(region->persisted_apply.applied_index());
}

void MockRaftStoreProxy::replay(KVStore & kvs, TMTContext & tmt, uint64_t region_id, uint64_t to)
{
    auto region = getRegion(region_id);
    assert(region != nullptr);
    FailCond cond;
    for (uint64_t i = region->apply.applied_index() + 1; i <= to; i++)
    {
        doApply(kvs, tmt, cond, region_id, i);
    }
}

<<<<<<< HEAD
=======
void MockRaftStoreProxy::Cf::finish_file(SSTFormatKind kind)
{
    if (freezed)
        return;
    auto region_id_str = std::to_string(region_id) + "_multi_" + std::to_string(c);
    region_id_str = MockRaftStoreProxy::encodeSSTView(kind, region_id_str);
    c++;
    sst_files.push_back(region_id_str);
    MockSSTReader::Data kv_list;
    for (auto & kv : kvs)
    {
        kv_list.emplace_back(kv.first, kv.second);
    }
    std::sort(kv_list.begin(), kv_list.end(), [](const auto & a, const auto & b) { return a.first < b.first; });
    std::scoped_lock<std::mutex> lock(MockSSTReader::mut);
    auto & mmp = MockSSTReader::getMockSSTData();
    mmp[MockSSTReader::Key{region_id_str, type}] = std::move(kv_list);
    kvs.clear();
}

std::vector<SSTView> MockRaftStoreProxy::Cf::ssts() const
{
    assert(freezed);
    std::vector<SSTView> sst_views;
    sst_views.reserve(sst_files.size());
    for (const auto & sst_file : sst_files)
    {
        sst_views.push_back(SSTView{
            type,
            BaseBuffView{sst_file.c_str(), sst_file.size()},
        });
    }
    return sst_views;
}

MockRaftStoreProxy::Cf::Cf(UInt64 region_id_, TableID table_id_, ColumnFamilyType type_)
    : region_id(region_id_)
    , table_id(table_id_)
    , type(type_)
    , c(0)
    , freezed(false)
{
    std::scoped_lock<std::mutex> lock(MockSSTReader::mut);
    auto & mmp = MockSSTReader::getMockSSTData();
    auto region_id_str = std::to_string(region_id) + "_multi_" + std::to_string(c);
    mmp[MockSSTReader::Key{region_id_str, type}].clear();
}

void MockRaftStoreProxy::Cf::insert(HandleID key, std::string val)
{
    auto k = RecordKVFormat::genKey(table_id, key, 1);
    TiKVValue v = std::move(val);
    kvs.emplace_back(k, v);
}

void MockRaftStoreProxy::Cf::insert_raw(std::string key, std::string val)
{
    kvs.emplace_back(std::move(key), std::move(val));
}

>>>>>>> ea99379f
std::tuple<RegionPtr, PrehandleResult> MockRaftStoreProxy::snapshot(
    KVStore & kvs,
    TMTContext & tmt,
    UInt64 region_id,
    std::vector<MockSSTGenerator> && cfs,
    uint64_t index,
    uint64_t term,
    std::optional<uint64_t> deadline_index,
    bool cancel_after_prehandle)
{
    auto region = getRegion(region_id);
    auto old_kv_region = kvs.getRegion(region_id);
    // We have catch up to index by snapshot.
    // So we assume there are new data updated, so we inc index by 1.
    if (index == 0)
    {
        index = region->getLatestCommitIndex() + 1;
        term = region->getLatestCommitTerm();
    }

    auto new_kv_region
        = kvs.genRegionPtr(old_kv_region->cloneMetaRegion(), old_kv_region->mutMeta().peerId(), index, term);
    // The new entry is committed on Proxy's side.
    region->updateCommitIndex(index);
    new_kv_region->setApplied(index, term);

    std::vector<SSTView> ssts;
    for (auto & cf : cfs)
    {
        auto sst = cf.ssts();
        for (auto & it : sst)
        {
            ssts.push_back(it);
        }
    }
    SSTViewVec snaps{ssts.data(), ssts.size()};
    auto prehandle_result = kvs.preHandleSnapshotToFiles(new_kv_region, snaps, index, term, deadline_index, tmt);

    auto rg = RegionPtrWithSnapshotFiles{new_kv_region, std::vector(prehandle_result.ingest_ids)};
    if (cancel_after_prehandle)
    {
        kvs.releasePreHandledSnapshot(rg, tmt);
        return std::make_tuple(kvs.getRegion(region_id), prehandle_result);
    }
    kvs.checkAndApplyPreHandledSnapshot<RegionPtrWithSnapshotFiles>(rg, tmt);
    // Though it is persisted earlier in real proxy, but the state is changed to Normal here.
    region->updateAppliedIndex(index, true);

    // Region changes during applying snapshot, must re-get.
    return std::make_tuple(kvs.getRegion(region_id), prehandle_result);
}

TableID MockRaftStoreProxy::bootstrapTable(Context & ctx, KVStore & kvs, TMTContext & tmt, bool drop_at_first)
{
    UNUSED(kvs);
    ColumnsDescription columns;
    auto & data_type_factory = DataTypeFactory::instance();
    columns.ordinary = NamesAndTypesList({NameAndTypePair{"a", data_type_factory.get("Int64")}});
    auto tso = tmt.getPDClient()->getTS();
    if (drop_at_first)
    {
        MockTiDB::instance().dropDB(ctx, "d", true);
    }
    MockTiDB::instance().newDataBase("d");
    // Make sure there is a table with smaller id.
    MockTiDB::instance().newTable("d", "prevt" + toString(random()), columns, tso, "", "dt");
    UInt64 table_id = MockTiDB::instance().newTable("d", "t" + toString(random()), columns, tso, "", "dt");

    auto schema_syncer = tmt.getSchemaSyncerManager();
    schema_syncer->syncSchemas(ctx, NullspaceID);
    this->table_id = table_id;
    return table_id;
}

std::pair<std::string, std::string> MockRaftStoreProxy::generateTiKVKeyValue(uint64_t tso, int64_t t) const
{
    WriteBufferFromOwnString buff;
    writeChar(RecordKVFormat::CFModifyFlag::PutFlag, buff);
    EncodeVarUInt(tso, buff);
    std::string value_write = buff.releaseStr();
    buff.restart();
    auto && table_info = MockTiDB::instance().getTableInfoByID(table_id);
    std::vector<Field> f{Field{std::move(t)}};
    encodeRowV1(*table_info, f, buff);
    std::string value_default = buff.releaseStr();
    return std::make_pair(value_write, value_default);
}

void GCMonitor::add(RawObjType type, int64_t diff)
{
    auto _ = genLockGuard();
    data[type] += diff;
}

bool GCMonitor::checkClean()
{
    auto _ = genLockGuard();
    for (auto && d : data)
    {
        if (d.second)
        {
            LOG_INFO(&Poco::Logger::get("GCMonitor"), "checkClean {} has {}", magic_enum::enum_name(d.first), d.second);
            return false;
        }
    }
    return true;
}

bool GCMonitor::empty()
{
    auto _ = genLockGuard();
    return data.empty();
}

} // namespace DB<|MERGE_RESOLUTION|>--- conflicted
+++ resolved
@@ -788,69 +788,6 @@
     }
 }
 
-<<<<<<< HEAD
-=======
-void MockRaftStoreProxy::Cf::finish_file(SSTFormatKind kind)
-{
-    if (freezed)
-        return;
-    auto region_id_str = std::to_string(region_id) + "_multi_" + std::to_string(c);
-    region_id_str = MockRaftStoreProxy::encodeSSTView(kind, region_id_str);
-    c++;
-    sst_files.push_back(region_id_str);
-    MockSSTReader::Data kv_list;
-    for (auto & kv : kvs)
-    {
-        kv_list.emplace_back(kv.first, kv.second);
-    }
-    std::sort(kv_list.begin(), kv_list.end(), [](const auto & a, const auto & b) { return a.first < b.first; });
-    std::scoped_lock<std::mutex> lock(MockSSTReader::mut);
-    auto & mmp = MockSSTReader::getMockSSTData();
-    mmp[MockSSTReader::Key{region_id_str, type}] = std::move(kv_list);
-    kvs.clear();
-}
-
-std::vector<SSTView> MockRaftStoreProxy::Cf::ssts() const
-{
-    assert(freezed);
-    std::vector<SSTView> sst_views;
-    sst_views.reserve(sst_files.size());
-    for (const auto & sst_file : sst_files)
-    {
-        sst_views.push_back(SSTView{
-            type,
-            BaseBuffView{sst_file.c_str(), sst_file.size()},
-        });
-    }
-    return sst_views;
-}
-
-MockRaftStoreProxy::Cf::Cf(UInt64 region_id_, TableID table_id_, ColumnFamilyType type_)
-    : region_id(region_id_)
-    , table_id(table_id_)
-    , type(type_)
-    , c(0)
-    , freezed(false)
-{
-    std::scoped_lock<std::mutex> lock(MockSSTReader::mut);
-    auto & mmp = MockSSTReader::getMockSSTData();
-    auto region_id_str = std::to_string(region_id) + "_multi_" + std::to_string(c);
-    mmp[MockSSTReader::Key{region_id_str, type}].clear();
-}
-
-void MockRaftStoreProxy::Cf::insert(HandleID key, std::string val)
-{
-    auto k = RecordKVFormat::genKey(table_id, key, 1);
-    TiKVValue v = std::move(val);
-    kvs.emplace_back(k, v);
-}
-
-void MockRaftStoreProxy::Cf::insert_raw(std::string key, std::string val)
-{
-    kvs.emplace_back(std::move(key), std::move(val));
-}
-
->>>>>>> ea99379f
 std::tuple<RegionPtr, PrehandleResult> MockRaftStoreProxy::snapshot(
     KVStore & kvs,
     TMTContext & tmt,
