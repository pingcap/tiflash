--- conflicted
+++ resolved
@@ -180,11 +180,7 @@
 }
 
 // Must call `RustGcHelper` to gc the returned pointer in the end.
-<<<<<<< HEAD
-static RustStrWithView fn_get_config_json(RaftStoreProxyPtr ptr, uint64_t)
-=======
-static RustStrWithView fn_get_config_json(RaftStoreProxyPtr, ConfigJsonType)
->>>>>>> c3e19bf8
+static RustStrWithView fn_get_config_json(RaftStoreProxyPtr ptr, ConfigJsonType)
 {
     auto & x = as_ref(ptr);
     auto * s = new std::string(x.proxy_config_string);
