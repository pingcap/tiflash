// Copyright 2022 PingCAP, Ltd.
//
// Licensed under the Apache License, Version 2.0 (the "License");
// you may not use this file except in compliance with the License.
// You may obtain a copy of the License at
//
//     http://www.apache.org/licenses/LICENSE-2.0
//
// Unless required by applicable law or agreed to in writing, software
// distributed under the License is distributed on an "AS IS" BASIS,
// WITHOUT WARRANTIES OR CONDITIONS OF ANY KIND, either express or implied.
// See the License for the specific language governing permissions and
// limitations under the License.

#include <Common/Exception.h>
#include <Common/Logger.h>
#include <Core/NamesAndTypes.h>
#include <DataTypes/DataTypeFactory.h>
#include <Debug/MockRaftStoreProxy.h>
#include <Debug/MockSSTReader.h>
#include <Debug/MockTiDB.h>
#include <Interpreters/Context.h>
#include <Storages/DeltaMerge/DeltaMergeInterfaces.h>
#include <Storages/Transaction/KVStore.h>
#include <Storages/Transaction/ProxyFFICommon.h>
#include <Storages/Transaction/Region.h>
#include <Storages/Transaction/RegionMeta.h>
#include <Storages/Transaction/RegionTable.h>
#include <Storages/Transaction/RowCodec.h>
#include <Storages/Transaction/TMTContext.h>
#include <Storages/Transaction/tests/region_helper.h>
#include <TestUtils/TiFlashTestEnv.h>
#include <TiDB/Schema/TiDBSchemaManager.h>
#include <google/protobuf/text_format.h>


namespace DB
{
namespace RegionBench
{
extern void setupPutRequest(raft_cmdpb::Request *, const std::string &, const TiKVKey &, const TiKVValue &);
extern void setupDelRequest(raft_cmdpb::Request *, const std::string &, const TiKVKey &);
} // namespace RegionBench

kvrpcpb::ReadIndexRequest make_read_index_reqs(uint64_t region_id, uint64_t start_ts)
{
    kvrpcpb::ReadIndexRequest req;
    req.set_start_ts(start_ts);
    req.mutable_context()->set_region_id(region_id);
    return req;
}

MockRaftStoreProxy & as_ref(RaftStoreProxyPtr ptr)
{
    return *reinterpret_cast<MockRaftStoreProxy *>(reinterpret_cast<size_t>(ptr.inner));
}

extern void mock_set_rust_gc_helper(void (*)(RawVoidPtr, RawRustPtrType));

RawRustPtr fn_make_read_index_task(RaftStoreProxyPtr ptr, BaseBuffView view)
{
    auto & x = as_ref(ptr);
    kvrpcpb::ReadIndexRequest req;
    req.ParseFromArray(view.data, view.len);
    auto * task = x.makeReadIndexTask(req);
    if (task)
        GCMonitor::instance().add(RawObjType::MockReadIndexTask, 1);
    return RawRustPtr{task, static_cast<uint32_t>(RawObjType::MockReadIndexTask)};
}

RawRustPtr fn_make_async_waker(void (*wake_fn)(RawVoidPtr),
                               RawCppPtr data)
{
    auto * p = new MockAsyncWaker{std::make_shared<MockAsyncNotifier>()};
    p->data->data = data;
    p->data->wake_fn = wake_fn;
    GCMonitor::instance().add(RawObjType::MockAsyncWaker, 1);
    return RawRustPtr{p, static_cast<uint32_t>(RawObjType::MockAsyncWaker)};
}

uint8_t fn_poll_read_index_task(RaftStoreProxyPtr, RawVoidPtr task, RawVoidPtr resp, RawVoidPtr waker)
{
    auto & read_index_task = *reinterpret_cast<MockReadIndexTask *>(task);
    auto * async_waker = reinterpret_cast<MockAsyncWaker *>(waker);
    auto res = read_index_task.data->poll(async_waker ? async_waker->data : nullptr);
    if (res)
    {
        auto buff = res->SerializePartialAsString();
        SetPBMsByBytes(MsgPBType::ReadIndexResponse, resp, BaseBuffView{buff.data(), buff.size()});
        return 1;
    }
    else
    {
        return 0;
    }
}

void fn_gc_rust_ptr(RawVoidPtr ptr, RawRustPtrType type_)
{
    if (!ptr)
        return;
    auto type = static_cast<RawObjType>(type_);
    GCMonitor::instance().add(type, -1);
    switch (type)
    {
    case RawObjType::None:
        break;
    case RawObjType::MockReadIndexTask:
        delete reinterpret_cast<MockReadIndexTask *>(ptr);
        break;
    case RawObjType::MockAsyncWaker:
        delete reinterpret_cast<MockAsyncWaker *>(ptr);
        break;
    }
}

void fn_handle_batch_read_index(RaftStoreProxyPtr, CppStrVecView, RawVoidPtr, uint64_t, void (*)(RawVoidPtr, BaseBuffView, uint64_t))
{
    throw Exception("`fn_handle_batch_read_index` is deprecated");
}

KVGetStatus fn_get_region_local_state(RaftStoreProxyPtr ptr, uint64_t region_id, RawVoidPtr data, RawCppStringPtr * error_msg)
{
    if (!ptr.inner)
    {
        *error_msg = RawCppString::New("RaftStoreProxyPtr is none");
        return KVGetStatus::Error;
    }
    auto & x = as_ref(ptr);
    auto region = x.getRegion(region_id);
    if (region)
    {
        auto state = region->getState();
        auto buff = state.SerializePartialAsString();
        SetPBMsByBytes(MsgPBType::RegionLocalState, data, BaseBuffView{buff.data(), buff.size()});
        return KVGetStatus::Ok;
    }
    else
        return KVGetStatus::NotFound;
}

<<<<<<< HEAD
void fn_notify_compact_log(RaftStoreProxyPtr ptr, uint64_t region_id, uint64_t compact_index, uint64_t compact_term, uint64_t applied_index)
{
    // Update flushed applied_index and truncated state.
    auto & x = as_ref(ptr);
    auto region = x.getRegion(region_id);
    ASSERT(region);
    LOG_INFO(&Poco::Logger::get("!!!!!"), "!!!! fn_notify_compact_log {} commit index {} applied_index {} compact_index {} compact_term {}", region_id, region->getLatestCommitIndex(), applied_index, compact_index, compact_term);
    // `applied_index` in proxy's disk can still be less than the `applied_index` here when fg flush.
    if (region && region->getApply().truncated_state().index() < compact_index)
    {
        region->updateTruncatedState(compact_index, compact_term);
    }
=======
RaftstoreVer fn_get_cluster_raftstore_version(RaftStoreProxyPtr ptr,
                                              uint8_t,
                                              int64_t)
{
    auto & x = as_ref(ptr);
    return x.cluster_ver;
>>>>>>> 53c5beba
}

TiFlashRaftProxyHelper MockRaftStoreProxy::SetRaftStoreProxyFFIHelper(RaftStoreProxyPtr proxy_ptr)
{
    TiFlashRaftProxyHelper res{};
    res.proxy_ptr = proxy_ptr;
    res.fn_make_read_index_task = fn_make_read_index_task;
    res.fn_poll_read_index_task = fn_poll_read_index_task;
    res.fn_make_async_waker = fn_make_async_waker;
    res.fn_handle_batch_read_index = fn_handle_batch_read_index;
    res.fn_get_region_local_state = fn_get_region_local_state;
<<<<<<< HEAD
    res.fn_notify_compact_log = fn_notify_compact_log;
=======
    res.fn_get_cluster_raftstore_version = fn_get_cluster_raftstore_version;
>>>>>>> 53c5beba
    {
        // make sure such function pointer will be set at most once.
        static std::once_flag flag;
        std::call_once(flag, []() { MockSetFFI::MockSetRustGcHelper(fn_gc_rust_ptr); });
    }

    return res;
}

raft_serverpb::RegionLocalState MockProxyRegion::getState()
{
    auto _ = genLockGuard();
    return state;
}

raft_serverpb::RaftApplyState MockProxyRegion::getApply()
{
    auto _ = genLockGuard();
    return apply;
}

void MockProxyRegion::updateAppliedIndex(uint64_t index)
{
    auto _ = genLockGuard();
    this->apply.set_applied_index(index);
}

uint64_t MockProxyRegion::getLatestAppliedIndex()
{
    auto _ = genLockGuard();
    return this->apply.applied_index();
}

uint64_t MockProxyRegion::getLatestCommitTerm()
{
    auto _ = genLockGuard();
    return this->apply.commit_term();
}

uint64_t MockProxyRegion::getLatestCommitIndex()
{
    auto _ = genLockGuard();
    return this->apply.commit_index();
}

void MockProxyRegion::updateTruncatedState(uint64_t index, uint64_t term)
{
    this->apply.mutable_truncated_state()->set_index(index);
    this->apply.mutable_truncated_state()->set_term(term);
}

void MockProxyRegion::updateCommitIndex(uint64_t index)
{
    auto _ = genLockGuard();
    this->apply.set_commit_index(index);
}

void MockProxyRegion::setSate(raft_serverpb::RegionLocalState s)
{
    auto _ = genLockGuard();
    this->state = s;
}

MockProxyRegion::MockProxyRegion(uint64_t id_)
    : id(id_)
{
    apply.set_commit_index(RAFT_INIT_LOG_INDEX);
    apply.set_commit_term(RAFT_INIT_LOG_TERM);
    apply.set_applied_index(RAFT_INIT_LOG_INDEX);
    apply.mutable_truncated_state()->set_index(RAFT_INIT_LOG_INDEX);
    apply.mutable_truncated_state()->set_term(RAFT_INIT_LOG_TERM);
    state.mutable_region()->set_id(id);
}

UniversalWriteBatch MockProxyRegion::persistMeta()
{
    auto _ = genLockGuard();
    auto wb = UniversalWriteBatch();

    auto region_key = UniversalPageIdFormat::toRegionLocalStateKeyInKVEngine(this->id);
    auto region_local_state = this->state.SerializeAsString();
    MemoryWriteBuffer buf(0, region_local_state.size());
    buf.write(region_local_state.data(), region_local_state.size());
    wb.putPage(UniversalPageId(region_key.data(), region_key.size()), 0, buf.tryGetReadBuffer(), region_local_state.size());

    auto apply_key = UniversalPageIdFormat::toRaftApplyStateKeyInKVEngine(this->id);
    auto raft_apply_state = this->apply.SerializeAsString();
    MemoryWriteBuffer buf2(0, raft_apply_state.size());
    buf2.write(raft_apply_state.data(), raft_apply_state.size());
    wb.putPage(UniversalPageId(apply_key.data(), apply_key.size()), 0, buf2.tryGetReadBuffer(), raft_apply_state.size());

    raft_serverpb::RegionLocalState restored_region_state;
    raft_serverpb::RaftApplyState restored_apply_state;
    restored_region_state.ParseFromArray(region_local_state.data(), region_local_state.size());
    restored_apply_state.ParseFromArray(raft_apply_state.data(), raft_apply_state.size());
    return wb;
}

void MockProxyRegion::addPeer(uint64_t store_id, uint64_t peer_id, metapb::PeerRole role)
{
    auto _ = genLockGuard();
    auto & peer = *state.mutable_region()->mutable_peers()->Add();
    peer.set_store_id(store_id);
    peer.set_id(peer_id);
    peer.set_role(role);
}

std::optional<kvrpcpb::ReadIndexResponse> RawMockReadIndexTask::poll(std::shared_ptr<MockAsyncNotifier> waker)
{
    auto _ = genLockGuard();

    if (!finished)
    {
        if (waker != this->waker)
        {
            this->waker = waker;
        }
        return {};
    }
    if (has_lock)
    {
        resp.mutable_locked();
        return resp;
    }
    if (has_region_error)
    {
        resp.mutable_region_error()->mutable_data_is_not_ready();
        return resp;
    }
    resp.set_read_index(region->getLatestCommitIndex());
    return resp;
}

void RawMockReadIndexTask::update(bool lock, bool region_error)
{
    {
        auto _ = genLockGuard();
        if (finished)
            return;
        finished = true;
        has_lock = lock;
        has_region_error = region_error;
    }
    if (waker)
        waker->wake();
}

MockProxyRegionPtr MockRaftStoreProxy::getRegion(uint64_t id)
{
    auto _ = genLockGuard();
    return doGetRegion(id);
}

MockProxyRegionPtr MockRaftStoreProxy::doGetRegion(uint64_t id)
{
    if (auto it = regions.find(id); it != regions.end())
    {
        return it->second;
    }
    return nullptr;
}

MockReadIndexTask * MockRaftStoreProxy::makeReadIndexTask(kvrpcpb::ReadIndexRequest req)
{
    auto _ = genLockGuard();

    wakeNotifier();

    auto region = doGetRegion(req.context().region_id());
    if (region)
    {
        auto * r = new MockReadIndexTask{};
        r->data = std::make_shared<RawMockReadIndexTask>();
        r->data->req = std::move(req);
        r->data->region = region;
        read_index_tasks.push_back(r->data);
        return r;
    }
    return nullptr;
}

void MockRaftStoreProxy::init(size_t region_num)
{
    auto _ = genLockGuard();
    for (size_t i = 0; i < region_num; ++i)
    {
        regions.emplace(i, std::make_shared<MockProxyRegion>(i));
    }
}

std::unique_ptr<TiFlashRaftProxyHelper> MockRaftStoreProxy::generateProxyHelper()
{
    auto proxy_helper = std::make_unique<TiFlashRaftProxyHelper>(MockRaftStoreProxy::SetRaftStoreProxyFFIHelper(
        RaftStoreProxyPtr{this}));
    // Bind ffi to MockSSTReader.
    proxy_helper->sst_reader_interfaces = make_mock_sst_reader_interface();
    return proxy_helper;
}

size_t MockRaftStoreProxy::size() const
{
    auto _ = genLockGuard();
    return regions.size();
}

void MockRaftStoreProxy::wakeNotifier()
{
    notifier.wake();
}

void MockRaftStoreProxy::testRunNormal(const std::atomic_bool & over)
{
    while (!over)
    {
        runOneRound();
        notifier.blockedWaitFor(std::chrono::seconds(1));
    }
}

void MockRaftStoreProxy::runOneRound()
{
    auto _ = genLockGuard();
    while (!read_index_tasks.empty())
    {
        auto & t = *read_index_tasks.front();
        auto region_id = t.req.context().region_id();
        if (!region_id_to_drop.contains(region_id))
        {
            if (region_id_to_error.contains(region_id))
                t.update(false, true);
            else
                t.update(false, false);
        }
        read_index_tasks.pop_front();
    }
}

void MockRaftStoreProxy::unsafeInvokeForTest(std::function<void(MockRaftStoreProxy &)> && cb)
{
    auto _ = genLockGuard();
    cb(*this);
}

void MockRaftStoreProxy::bootstrapWithRegion(
    KVStore & kvs,
    TMTContext & tmt,
    UInt64 region_id,
    std::optional<std::pair<std::string, std::string>> maybe_range)
{
    {
        auto _ = genLockGuard();
        RUNTIME_CHECK_MSG(regions.empty(), "Mock Proxy regions are not cleared");
        auto task_lock = kvs.genTaskLock();
        auto lock = kvs.genRegionMgrWriteLock(task_lock);
        RUNTIME_CHECK_MSG(lock.regions.empty(), "KVStore regions are not cleared");
    }
    auto start = RecordKVFormat::genKey(table_id, 0);
    auto end = RecordKVFormat::genKey(table_id + 1, 0);
    debugAddRegions(kvs, tmt, {region_id}, {maybe_range.value_or(std::make_pair(start.toString(), end.toString()))});
}

void MockRaftStoreProxy::debugAddRegions(
    KVStore & kvs,
    TMTContext & tmt,
    std::vector<UInt64> region_ids,
    std::vector<std::pair<std::string, std::string>> && ranges)
{
    UNUSED(tmt);
    int n = ranges.size();
    auto _ = genLockGuard();
    auto task_lock = kvs.genTaskLock();
    auto lock = kvs.genRegionMgrWriteLock(task_lock);
    for (int i = 0; i < n; ++i)
    {
        regions.emplace(region_ids[i], std::make_shared<MockProxyRegion>(region_ids[i]));
        auto region = tests::makeRegion(region_ids[i], ranges[i].first, ranges[i].second, kvs.getProxyHelper());
        lock.regions.emplace(region_ids[i], region);
        lock.index.add(region);
    }
}

void MockRaftStoreProxy::loadRegionFromKVStore(
    KVStore & kvs,
    TMTContext & tmt,
    UInt64 region_id)
{
    UNUSED(tmt);
    auto kvr = kvs.getRegion(region_id);
    auto ori_r = getRegion(region_id);
    auto commit_index = RAFT_INIT_LOG_INDEX;
    auto commit_term = RAFT_INIT_LOG_TERM;
    if (!ori_r)
    {
        regions.emplace(region_id, std::make_shared<MockProxyRegion>(region_id));
    }
    else
    {
        commit_index = ori_r->getLatestCommitIndex();
        commit_term = ori_r->getLatestCommitTerm();
    }
    MockProxyRegionPtr r = getRegion(region_id);
    {
        r->state = kvr->mutMeta().getRegionState().getBase();
        r->apply = kvr->mutMeta().clonedApplyState();
        if (r->apply.commit_index() == 0)
        {
            r->apply.set_commit_index(commit_index);
            r->apply.set_commit_term(commit_term);
        }
    }
    LOG_INFO(log, "loadRegionFromKVStore [region_id={}] region_state {} apply_state {}", region_id, r->state.DebugString(), r->apply.DebugString());
}

std::tuple<uint64_t, uint64_t> MockRaftStoreProxy::normalWrite(
    UInt64 region_id,
    std::vector<HandleID> && keys,
    std::vector<std::string> && vals,
    std::vector<WriteCmdType> && cmd_types,
    std::vector<ColumnFamilyType> && cmd_cf)
{
    uint64_t index = 0;
    uint64_t term = 0;
    {
        auto region = getRegion(region_id);
        assert(region != nullptr);
        // We have a new entry.
        index = region->getLatestCommitIndex() + 1;
        term = region->getLatestCommitTerm();
        // The new entry is committed on Proxy's side.
        region->updateCommitIndex(index);
        // We record them, as persisted raft log, for potential recovery.
        std::vector<std::string> new_keys;
        for (size_t i = 0; i < cmd_types.size(); i++)
        {
            if (cmd_types[i] == WriteCmdType::Put)
            {
                auto cf_name = CFToName(cmd_cf[i]);
                new_keys.emplace_back(RecordKVFormat::genKey(table_id, keys[i], 1));
            }
            else
            {
                auto cf_name = CFToName(cmd_cf[i]);
                new_keys.emplace_back(RecordKVFormat::genKey(table_id, keys[i], 1));
            }
        }
        region->commands[index] = {
            term,
            MockProxyRegion::RawWrite{
                new_keys,
                vals,
                cmd_types,
                cmd_cf,
            }};
    }
    return std::make_tuple(index, term);
}

std::tuple<uint64_t, uint64_t> MockRaftStoreProxy::rawWrite(
    UInt64 region_id,
    std::vector<std::string> && keys,
    std::vector<std::string> && vals,
    std::vector<WriteCmdType> && cmd_types,
    std::vector<ColumnFamilyType> && cmd_cf,
    std::optional<uint64_t> forced_index)
{
    uint64_t index = 0;
    uint64_t term = 0;
    {
        auto region = getRegion(region_id);
        assert(region != nullptr);
        // We have a new entry.
        index = forced_index.value_or(region->getLatestCommitIndex() + 1);
        RUNTIME_CHECK(index > region->getLatestCommitIndex());
        term = region->getLatestCommitTerm();
        // The new entry is committed on Proxy's side.
        region->updateCommitIndex(index);
        // We record them, as persisted raft log, for potential recovery.
        region->commands[index] = {
            term,
            MockProxyRegion::RawWrite{
                keys,
                vals,
                cmd_types,
                cmd_cf,
            }};
    }
    return std::make_tuple(index, term);
}


std::tuple<uint64_t, uint64_t> MockRaftStoreProxy::adminCommand(
    UInt64 region_id,
    raft_cmdpb::AdminRequest && request,
    raft_cmdpb::AdminResponse && response,
    std::optional<uint64_t> forced_index)
{
    uint64_t index = 0;
    uint64_t term = 0;
    {
        auto region = getRegion(region_id);
        assert(region != nullptr);
        // We have a new entry.
        index = forced_index.value_or(region->getLatestCommitIndex() + 1);
        RUNTIME_CHECK(index > region->getLatestCommitIndex());
        term = region->getLatestCommitTerm();
        // The new entry is committed on Proxy's side.
        region->updateCommitIndex(index);
        // We record them, as persisted raft log, for potential recovery.
        region->commands[index] = {
            term,
            MockProxyRegion::AdminCommand{
                request,
                response,
            }};
    }
    return std::make_tuple(index, term);
}

std::tuple<raft_cmdpb::AdminRequest, raft_cmdpb::AdminResponse> MockRaftStoreProxy::composeCompactLog(MockProxyRegionPtr region, UInt64 compact_index)
{
    raft_cmdpb::AdminRequest request;
    raft_cmdpb::AdminResponse response;
    request.set_cmd_type(raft_cmdpb::AdminCmdType::CompactLog);
    request.mutable_compact_log()->set_compact_index(compact_index);
    // Find compact term, otherwise log must have been compacted.
    if (region->commands.contains(compact_index))
    {
        request.mutable_compact_log()->set_compact_term(region->commands[compact_index].term);
    }
    return std::make_tuple(request, response);
}

std::tuple<raft_cmdpb::AdminRequest, raft_cmdpb::AdminResponse> MockRaftStoreProxy::composeCompactLog(MockProxyRegionPtr region, UInt64 compact_index)
{
    raft_cmdpb::AdminRequest request;
    raft_cmdpb::AdminResponse response;
    request.set_cmd_type(raft_cmdpb::AdminCmdType::CompactLog);
    request.mutable_compact_log()->set_compact_index(compact_index);
    // Find compact term, otherwise log must have been compacted.
    if (region->commands.contains(compact_index))
    {
        request.mutable_compact_log()->set_compact_term(region->commands[compact_index].term);
    }
    return std::make_tuple(request, response);
}

std::tuple<raft_cmdpb::AdminRequest, raft_cmdpb::AdminResponse> MockRaftStoreProxy::composeChangePeer(metapb::Region && meta, std::vector<UInt64> peer_ids, bool is_v2)
{
    raft_cmdpb::AdminRequest request;
    raft_cmdpb::AdminResponse response;
    if (is_v2)
    {
        request.set_cmd_type(raft_cmdpb::AdminCmdType::ChangePeerV2);
    }
    else
    {
        request.set_cmd_type(raft_cmdpb::AdminCmdType::ChangePeer);
    }
    meta.mutable_peers()->Clear();
    for (auto i : peer_ids)
    {
        meta.add_peers()->set_id(i);
    }
    *response.mutable_change_peer()->mutable_region() = meta;
    return std::make_tuple(request, response);
}

std::tuple<raft_cmdpb::AdminRequest, raft_cmdpb::AdminResponse> MockRaftStoreProxy::composePrepareMerge(metapb::Region && target, UInt64 min_index)
{
    raft_cmdpb::AdminRequest request;
    raft_cmdpb::AdminResponse response;
    request.set_cmd_type(raft_cmdpb::AdminCmdType::PrepareMerge);
    auto * prepare_merge = request.mutable_prepare_merge();
    prepare_merge->set_min_index(min_index);
    *prepare_merge->mutable_target() = target;
    return std::make_tuple(request, response);
}

std::tuple<raft_cmdpb::AdminRequest, raft_cmdpb::AdminResponse> MockRaftStoreProxy::composeCommitMerge(metapb::Region && source, UInt64 commit)
{
    raft_cmdpb::AdminRequest request;
    raft_cmdpb::AdminResponse response;
    request.set_cmd_type(raft_cmdpb::AdminCmdType::CommitMerge);
    auto * commit_merge = request.mutable_commit_merge();
    commit_merge->set_commit(commit);
    *commit_merge->mutable_source() = source;
    return std::make_tuple(request, response);
}

std::tuple<raft_cmdpb::AdminRequest, raft_cmdpb::AdminResponse> MockRaftStoreProxy::composeRollbackMerge(UInt64 commit)
{
    raft_cmdpb::AdminRequest request;
    raft_cmdpb::AdminResponse response;
    request.set_cmd_type(raft_cmdpb::AdminCmdType::RollbackMerge);
    auto * rollback_merge = request.mutable_rollback_merge();
    rollback_merge->set_commit(commit);
    return std::make_tuple(request, response);
}

std::tuple<raft_cmdpb::AdminRequest, raft_cmdpb::AdminResponse> MockRaftStoreProxy::composeBatchSplit(std::vector<UInt64> && region_ids, std::vector<std::pair<std::string, std::string>> && ranges, metapb::RegionEpoch old_epoch)
{
    RUNTIME_CHECK_MSG(region_ids.size() == ranges.size(), "error composeBatchSplit input");
    auto n = region_ids.size();
    raft_cmdpb::AdminRequest request;
    raft_cmdpb::AdminResponse response;
    request.set_cmd_type(raft_cmdpb::AdminCmdType::BatchSplit);
    metapb::RegionEpoch new_epoch;
    new_epoch.set_version(old_epoch.version() + 1);
    new_epoch.set_conf_ver(old_epoch.conf_ver());
    {
        raft_cmdpb::BatchSplitResponse * splits = response.mutable_splits();
        for (size_t i = 0; i < n; ++i)
        {
            auto * region = splits->add_regions();
            region->set_id(region_ids[i]);
            region->set_start_key(ranges[i].first);
            region->set_end_key(ranges[i].second);
            region->add_peers();
            *region->mutable_region_epoch() = new_epoch;
        }
    }
    return std::make_tuple(request, response);
}

void MockRaftStoreProxy::doApply(
    KVStore & kvs,
    TMTContext & tmt,
    const FailCond & cond,
    UInt64 region_id,
    uint64_t index,
    std::optional<bool> check_proactive_flush)
{
    auto region = getRegion(region_id);
    assert(region != nullptr);
    // We apply this committed entry.
    raft_cmdpb::RaftCmdRequest request;
    auto & cmd = region->commands[index];
    auto term = cmd.term;
    if (cmd.has_raw_write_request())
    {
        auto & c = cmd.raw_write();
        auto & keys = c.keys;
        auto & vals = c.vals;
        auto & cmd_types = c.cmd_types;
        auto & cmd_cf = c.cmd_cf;
        size_t n = keys.size();

        assert(n == vals.size());
        assert(n == cmd_types.size());
        assert(n == cmd_cf.size());
        for (size_t i = 0; i < n; i++)
        {
            if (cmd_types[i] == WriteCmdType::Put)
            {
                auto cf_name = CFToName(cmd_cf[i]);
                auto key = TiKVKey(keys[i].data(), keys[i].size());
                TiKVValue value = std::move(vals[i]);
                RegionBench::setupPutRequest(request.add_requests(), cf_name, key, value);
            }
            else
            {
                auto cf_name = CFToName(cmd_cf[i]);
                auto key = TiKVKey(keys[i].data(), keys[i].size());
                RegionBench::setupDelRequest(request.add_requests(), cf_name, key);
            }
        }
    }
    else if (cmd.has_admin_request())
    {
    }

    if (cond.type == MockRaftStoreProxy::FailCond::Type::BEFORE_KVSTORE_WRITE)
        return;

    auto old_applied = kvs.getRegion(region_id)->appliedIndex();
    auto old_applied_term = kvs.getRegion(region_id)->appliedIndexTerm();
    if (cmd.has_raw_write_request())
    {
        // TiFlash write
        DB::DM::WriteResult write_task;
        kvs.handleWriteRaftCmdDebug(std::move(request), region_id, index, term, tmt, write_task);
        if (check_proactive_flush)
        {
            if (check_proactive_flush.value())
            {
                // fg flush
                ASSERT(write_task.has_value());
            }
            else
            {
                // bg flush
                ASSERT(!write_task.has_value());
            }
        }
    }
    if (cmd.has_admin_request())
    {
        if (cmd.admin().cmd_type() == raft_cmdpb::AdminCmdType::CompactLog)
        {
            auto res = kvs.tryFlushRegionData(region_id, false, true, tmt, index, term, region->getApply().truncated_state().index(), region->getApply().truncated_state().term());
            auto compact_index = cmd.admin().request.compact_log().compact_index();
            auto compact_term = cmd.admin().request.compact_log().compact_term();
            if (!res)
            {
                LOG_DEBUG(log, "mock pre exec reject");
            }
            else
            {
                region->updateTruncatedState(compact_index, compact_term);
                LOG_DEBUG(log, "mock pre exec success, update to {},{}", compact_index, compact_term);
            }
        }
        kvs.handleAdminRaftCmd(std::move(cmd.admin().request), std::move(cmd.admin().response), region_id, index, term, tmt);
    }

    if (cond.type == MockRaftStoreProxy::FailCond::Type::BEFORE_KVSTORE_ADVANCE)
    {
        kvs.getRegion(region_id)->setApplied(old_applied, old_applied_term);
        return;
    }

    if (cmd.has_admin_request())
    {
        if (cmd.admin().cmd_type() == raft_cmdpb::AdminCmdType::CompactLog)
        {
            auto i = cmd.admin().request.compact_log().compact_index();
            // TODO We should remove (0, index] here, it is enough to remove exactly index now.
            region->commands.erase(i);
        }
        else if (cmd.admin().cmd_type() == raft_cmdpb::AdminCmdType::BatchSplit)
        {
            for (auto && sp : cmd.admin().response.splits().regions())
            {
                auto r = sp.id();
                loadRegionFromKVStore(kvs, tmt, r);
            }
        }
    }

    // Proxy advance
    // We currently consider a flush for every command for simplify.
    if (cond.type == MockRaftStoreProxy::FailCond::Type::BEFORE_PROXY_ADVANCE)
        return;
    region->updateAppliedIndex(index);
}

void MockRaftStoreProxy::replay(
    KVStore & kvs,
    TMTContext & tmt,
    uint64_t region_id,
    uint64_t to)
{
    auto region = getRegion(region_id);
    assert(region != nullptr);
    FailCond cond;
    for (uint64_t i = region->apply.applied_index() + 1; i <= to; i++)
    {
        doApply(kvs, tmt, cond, region_id, i);
    }
}

void MockRaftStoreProxy::Cf::finish_file(SSTFormatKind kind)
{
    if (freezed)
        return;
    auto region_id_str = std::to_string(region_id) + "_multi_" + std::to_string(c);
    region_id_str = MockRaftStoreProxy::encodeSSTView(kind, region_id_str);
    c++;
    sst_files.push_back(region_id_str);
    MockSSTReader::Data kv_list;
    for (auto & kv : kvs)
    {
        kv_list.emplace_back(kv.first, kv.second);
    }
    auto & mmp = MockSSTReader::getMockSSTData();
    mmp[MockSSTReader::Key{region_id_str, type}] = std::move(kv_list);
    kvs.clear();
}

std::vector<SSTView> MockRaftStoreProxy::Cf::ssts() const
{
    assert(freezed);
    std::vector<SSTView> sst_views;
    for (const auto & sst_file : sst_files)
    {
        sst_views.push_back(SSTView{
            type,
            BaseBuffView{sst_file.c_str(), sst_file.size()},
        });
    }
    return sst_views;
}

MockRaftStoreProxy::Cf::Cf(UInt64 region_id_, TableID table_id_, ColumnFamilyType type_)
    : region_id(region_id_)
    , table_id(table_id_)
    , type(type_)
    , c(0)
    , freezed(false)
{
    auto & mmp = MockSSTReader::getMockSSTData();
    auto region_id_str = std::to_string(region_id) + "_multi_" + std::to_string(c);
    mmp[MockSSTReader::Key{region_id_str, type}].clear();
}

void MockRaftStoreProxy::Cf::insert(HandleID key, std::string val)
{
    auto k = RecordKVFormat::genKey(table_id, key, 1);
    TiKVValue v = std::move(val);
    kvs.emplace_back(k, v);
}

void MockRaftStoreProxy::Cf::insert_raw(std::string key, std::string val)
{
    kvs.emplace_back(std::move(key), std::move(val));
}

RegionPtr MockRaftStoreProxy::snapshot(
    KVStore & kvs,
    TMTContext & tmt,
    UInt64 region_id,
    std::vector<Cf> && cfs,
    uint64_t index,
    uint64_t term,
    std::optional<uint64_t> deadline_index)
{
    auto region = getRegion(region_id);
    auto old_kv_region = kvs.getRegion(region_id);
    // We have catch up to index by snapshot.
    // So we assume there are new data updated, so we inc index by 1.
    if (index == 0)
    {
        index = region->getLatestCommitIndex() + 1;
        term = region->getLatestCommitTerm();
    }

    auto new_kv_region = kvs.genRegionPtr(old_kv_region->cloneMetaRegion(), old_kv_region->mutMeta().peerId(), index, term);
    // The new entry is committed on Proxy's side.
    region->updateCommitIndex(index);

    std::vector<SSTView> ssts;
    for (auto & cf : cfs)
    {
        auto sst = cf.ssts();
        for (auto & it : sst)
        {
            ssts.push_back(it);
        }
    }
    SSTViewVec snaps{ssts.data(), ssts.size()};
    auto ingest_ids = kvs.preHandleSnapshotToFiles(
        new_kv_region,
        snaps,
        index,
        term,
        deadline_index,
        tmt);

    kvs.checkAndApplyPreHandledSnapshot<RegionPtrWithSnapshotFiles>(RegionPtrWithSnapshotFiles{new_kv_region, std::move(ingest_ids)}, tmt);
    region->updateAppliedIndex(index);
    // PreHandledSnapshotWithFiles will do that, however preHandleSnapshotToFiles will not.
    new_kv_region->setApplied(index, term);

    // Region changes during applying snapshot, must re-get.
    return kvs.getRegion(region_id);
}

TableID MockRaftStoreProxy::bootstrapTable(
    Context & ctx,
    KVStore & kvs,
    TMTContext & tmt,
    bool drop_at_first)
{
    UNUSED(kvs);
    ColumnsDescription columns;
    auto & data_type_factory = DataTypeFactory::instance();
    columns.ordinary = NamesAndTypesList({NameAndTypePair{"a", data_type_factory.get("Int64")}});
    auto tso = tmt.getPDClient()->getTS();
    if (drop_at_first)
    {
        MockTiDB::instance().dropDB(ctx, "d", true);
    }
    MockTiDB::instance().newDataBase("d");
    // Make sure there is a table with smaller id.
    MockTiDB::instance().newTable("d", "prevt" + toString(random()), columns, tso, "", "dt");
    UInt64 table_id = MockTiDB::instance().newTable("d", "t" + toString(random()), columns, tso, "", "dt");

    auto schema_syncer = tmt.getSchemaSyncerManager();
    schema_syncer->syncSchemas(ctx, NullspaceID);
    this->table_id = table_id;
    return table_id;
}

std::pair<std::string, std::string> MockRaftStoreProxy::generateTiKVKeyValue(uint64_t tso, int64_t t) const
{
    WriteBufferFromOwnString buff;
    writeChar(RecordKVFormat::CFModifyFlag::PutFlag, buff);
    EncodeVarUInt(tso, buff);
    std::string value_write = buff.releaseStr();
    buff.restart();
    auto && table_info = MockTiDB::instance().getTableInfoByID(table_id);
    std::vector<Field> f{Field{std::move(t)}};
    encodeRowV1(*table_info, f, buff);
    std::string value_default = buff.releaseStr();
    return std::make_pair(value_write, value_default);
}

void GCMonitor::add(RawObjType type, int64_t diff)
{
    auto _ = genLockGuard();
    data[type] += diff;
}

bool GCMonitor::checkClean()
{
    auto _ = genLockGuard();
    for (auto && d : data)
    {
        if (d.second)
            return false;
    }
    return true;
}

bool GCMonitor::empty()
{
    auto _ = genLockGuard();
    return data.empty();
}

} // namespace DB<|MERGE_RESOLUTION|>--- conflicted
+++ resolved
@@ -139,7 +139,6 @@
         return KVGetStatus::NotFound;
 }
 
-<<<<<<< HEAD
 void fn_notify_compact_log(RaftStoreProxyPtr ptr, uint64_t region_id, uint64_t compact_index, uint64_t compact_term, uint64_t applied_index)
 {
     // Update flushed applied_index and truncated state.
@@ -152,14 +151,14 @@
     {
         region->updateTruncatedState(compact_index, compact_term);
     }
-=======
+}
+
 RaftstoreVer fn_get_cluster_raftstore_version(RaftStoreProxyPtr ptr,
                                               uint8_t,
                                               int64_t)
 {
     auto & x = as_ref(ptr);
     return x.cluster_ver;
->>>>>>> 53c5beba
 }
 
 TiFlashRaftProxyHelper MockRaftStoreProxy::SetRaftStoreProxyFFIHelper(RaftStoreProxyPtr proxy_ptr)
@@ -171,11 +170,8 @@
     res.fn_make_async_waker = fn_make_async_waker;
     res.fn_handle_batch_read_index = fn_handle_batch_read_index;
     res.fn_get_region_local_state = fn_get_region_local_state;
-<<<<<<< HEAD
     res.fn_notify_compact_log = fn_notify_compact_log;
-=======
     res.fn_get_cluster_raftstore_version = fn_get_cluster_raftstore_version;
->>>>>>> 53c5beba
     {
         // make sure such function pointer will be set at most once.
         static std::once_flag flag;
@@ -608,20 +604,6 @@
     return std::make_tuple(request, response);
 }
 
-std::tuple<raft_cmdpb::AdminRequest, raft_cmdpb::AdminResponse> MockRaftStoreProxy::composeCompactLog(MockProxyRegionPtr region, UInt64 compact_index)
-{
-    raft_cmdpb::AdminRequest request;
-    raft_cmdpb::AdminResponse response;
-    request.set_cmd_type(raft_cmdpb::AdminCmdType::CompactLog);
-    request.mutable_compact_log()->set_compact_index(compact_index);
-    // Find compact term, otherwise log must have been compacted.
-    if (region->commands.contains(compact_index))
-    {
-        request.mutable_compact_log()->set_compact_term(region->commands[compact_index].term);
-    }
-    return std::make_tuple(request, response);
-}
-
 std::tuple<raft_cmdpb::AdminRequest, raft_cmdpb::AdminResponse> MockRaftStoreProxy::composeChangePeer(metapb::Region && meta, std::vector<UInt64> peer_ids, bool is_v2)
 {
     raft_cmdpb::AdminRequest request;
