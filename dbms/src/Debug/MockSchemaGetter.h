--- conflicted
+++ resolved
@@ -16,11 +16,8 @@
 
 #include <Debug/MockTiDB.h>
 #include <TiDB/Schema/SchemaGetter.h>
-<<<<<<< HEAD
-=======
 
 #include <optional>
->>>>>>> 4619605b
 
 namespace DB
 {
