// Copyright 2022 PingCAP, Ltd.
//
// Licensed under the Apache License, Version 2.0 (the "License");
// you may not use this file except in compliance with the License.
// You may obtain a copy of the License at
//
//     http://www.apache.org/licenses/LICENSE-2.0
//
// Unless required by applicable law or agreed to in writing, software
// distributed under the License is distributed on an "AS IS" BASIS,
// WITHOUT WARRANTIES OR CONDITIONS OF ANY KIND, either express or implied.
// See the License for the specific language governing permissions and
// limitations under the License.

#include <AggregateFunctions/AggregateFunctionFactory.h>
#include <AggregateFunctions/AggregateFunctionUniq.h>
#include <DataTypes/FieldToDataType.h>
#include <Debug/MockComputeServerManager.h>
#include <Debug/astToExecutor.h>
#include <Flash/Coprocessor/ChunkCodec.h>
#include <Flash/Coprocessor/DAGCodec.h>
#include <Flash/Coprocessor/DAGUtils.h>
#include <Interpreters/Context.h>
#include <Parsers/ASTAsterisk.h>
#include <Parsers/ASTFunction.h>
#include <Parsers/ASTIdentifier.h>
#include <Parsers/ASTLiteral.h>
#include <Parsers/ASTSelectQuery.h>
#include <Poco/StringTokenizer.h>
#include <common/logger_useful.h>

namespace DB
{
using ASTPartitionByElement = ASTOrderByElement;
using MockComputeServerManager = tests::MockComputeServerManager;
void literalFieldToTiPBExpr(const ColumnInfo & ci, const Field & val_field, tipb::Expr * expr, Int32 collator_id)
{
    *(expr->mutable_field_type()) = columnInfoToFieldType(ci);
    expr->mutable_field_type()->set_collate(collator_id);
    if (!val_field.isNull())
    {
        WriteBufferFromOwnString ss;
        switch (ci.tp)
        {
        case TiDB::TypeLongLong:
        case TiDB::TypeLong:
        case TiDB::TypeShort:
        case TiDB::TypeTiny:
        case TiDB::TypeInt24:
            if (ci.hasUnsignedFlag())
            {
                expr->set_tp(tipb::ExprType::Uint64);
                UInt64 val = val_field.safeGet<UInt64>();
                encodeDAGUInt64(val, ss);
            }
            else
            {
                expr->set_tp(tipb::ExprType::Int64);
                Int64 val = val_field.safeGet<Int64>();
                encodeDAGInt64(val, ss);
            }
            break;
        case TiDB::TypeFloat:
        {
            expr->set_tp(tipb::ExprType::Float32);
            auto val = static_cast<Float32>(val_field.safeGet<Float64>());
            encodeDAGFloat32(val, ss);
            break;
        }
        case TiDB::TypeDouble:
        {
            expr->set_tp(tipb::ExprType::Float64);
            Float64 val = val_field.safeGet<Float64>();
            encodeDAGFloat64(val, ss);
            break;
        }
        case TiDB::TypeString:
        {
            expr->set_tp(tipb::ExprType::String);
            const auto & val = val_field.safeGet<String>();
            encodeDAGString(val, ss);
            break;
        }
        case TiDB::TypeNewDecimal:
        {
            expr->set_tp(tipb::ExprType::MysqlDecimal);
            encodeDAGDecimal(val_field, ss);
            break;
        }
        case TiDB::TypeDate:
        {
            expr->set_tp(tipb::ExprType::MysqlTime);
            UInt64 val = val_field.safeGet<UInt64>();
            encodeDAGUInt64(MyDate(val).toPackedUInt(), ss);
            break;
        }
        case TiDB::TypeDatetime:
        case TiDB::TypeTimestamp:
        {
            expr->set_tp(tipb::ExprType::MysqlTime);
            UInt64 val = val_field.safeGet<UInt64>();
            encodeDAGUInt64(MyDateTime(val).toPackedUInt(), ss);
            break;
        }
        case TiDB::TypeTime:
        {
            expr->set_tp(tipb::ExprType::MysqlDuration);
            Int64 val = val_field.safeGet<Int64>();
            encodeDAGInt64(val, ss);
            break;
        }
        default:
            throw Exception(fmt::format("Type {} does not support literal in function unit test", getDataTypeByColumnInfo(ci)->getName()));
        }
        expr->set_val(ss.releaseStr());
    }
    else
    {
        expr->set_tp(tipb::ExprType::Null);
    }
}

namespace
{
std::unordered_map<String, tipb::ScalarFuncSig> func_name_to_sig({
    {"equals", tipb::ScalarFuncSig::EQInt},
    {"notEquals", tipb::ScalarFuncSig::NEInt},
    {"and", tipb::ScalarFuncSig::LogicalAnd},
    {"or", tipb::ScalarFuncSig::LogicalOr},
    {"xor", tipb::ScalarFuncSig::LogicalXor},
    {"not", tipb::ScalarFuncSig::UnaryNotInt},
    {"greater", tipb::ScalarFuncSig::GTInt},
    {"greaterorequals", tipb::ScalarFuncSig::GEInt},
    {"less", tipb::ScalarFuncSig::LTInt},
    {"lessorequals", tipb::ScalarFuncSig::LEInt},
    {"in", tipb::ScalarFuncSig::InInt},
    {"notin", tipb::ScalarFuncSig::InInt},
    {"date_format", tipb::ScalarFuncSig::DateFormatSig},
    {"if", tipb::ScalarFuncSig::IfInt},
    {"from_unixtime", tipb::ScalarFuncSig::FromUnixTime2Arg},
    /// bit_and/bit_or/bit_xor is aggregated function in clickhouse/mysql
    {"bitand", tipb::ScalarFuncSig::BitAndSig},
    {"bitor", tipb::ScalarFuncSig::BitOrSig},
    {"bitxor", tipb::ScalarFuncSig::BitXorSig},
    {"bitnot", tipb::ScalarFuncSig::BitNegSig},
    {"notequals", tipb::ScalarFuncSig::NEInt},
    {"like", tipb::ScalarFuncSig::LikeSig},
    {"cast_int_int", tipb::ScalarFuncSig::CastIntAsInt},
    {"cast_int_real", tipb::ScalarFuncSig::CastIntAsReal},
    {"cast_real_int", tipb::ScalarFuncSig::CastRealAsInt},
    {"cast_real_real", tipb::ScalarFuncSig::CastRealAsReal},
    {"cast_decimal_int", tipb::ScalarFuncSig::CastDecimalAsInt},
    {"cast_time_int", tipb::ScalarFuncSig::CastTimeAsInt},
    {"cast_string_int", tipb::ScalarFuncSig::CastStringAsInt},
    {"cast_int_decimal", tipb::ScalarFuncSig::CastIntAsDecimal},
    {"cast_real_decimal", tipb::ScalarFuncSig::CastRealAsDecimal},
    {"cast_decimal_decimal", tipb::ScalarFuncSig::CastDecimalAsDecimal},
    {"cast_time_decimal", tipb::ScalarFuncSig::CastTimeAsDecimal},
    {"cast_string_decimal", tipb::ScalarFuncSig::CastStringAsDecimal},
    {"cast_int_string", tipb::ScalarFuncSig::CastIntAsString},
    {"cast_real_string", tipb::ScalarFuncSig::CastRealAsString},
    {"cast_decimal_string", tipb::ScalarFuncSig::CastDecimalAsString},
    {"cast_time_string", tipb::ScalarFuncSig::CastTimeAsString},
    {"cast_string_string", tipb::ScalarFuncSig::CastStringAsString},
    {"cast_int_date", tipb::ScalarFuncSig::CastIntAsTime},
    {"cast_real_date", tipb::ScalarFuncSig::CastRealAsTime},
    {"cast_decimal_date", tipb::ScalarFuncSig::CastDecimalAsTime},
    {"cast_time_date", tipb::ScalarFuncSig::CastTimeAsTime},
    {"cast_string_date", tipb::ScalarFuncSig::CastStringAsTime},
    {"cast_int_datetime", tipb::ScalarFuncSig::CastIntAsTime},
    {"cast_real_datetime", tipb::ScalarFuncSig::CastRealAsTime},
    {"cast_decimal_datetime", tipb::ScalarFuncSig::CastDecimalAsTime},
    {"cast_time_datetime", tipb::ScalarFuncSig::CastTimeAsTime},
    {"cast_string_datetime", tipb::ScalarFuncSig::CastStringAsTime},
    {"concat", tipb::ScalarFuncSig::Concat},
    {"round_int", tipb::ScalarFuncSig::RoundInt},
    {"round_uint", tipb::ScalarFuncSig::RoundInt},
    {"round_dec", tipb::ScalarFuncSig::RoundDec},
    {"round_real", tipb::ScalarFuncSig::RoundReal},
    {"round_with_frac_int", tipb::ScalarFuncSig::RoundWithFracInt},
    {"round_with_frac_uint", tipb::ScalarFuncSig::RoundWithFracInt},
    {"round_with_frac_dec", tipb::ScalarFuncSig::RoundWithFracDec},
    {"round_with_frac_real", tipb::ScalarFuncSig::RoundWithFracReal},
});

std::unordered_map<String, tipb::ExprType> agg_func_name_to_sig({
    {"min", tipb::ExprType::Min},
    {"max", tipb::ExprType::Max},
    {"count", tipb::ExprType::Count},
    {"sum", tipb::ExprType::Sum},
    {"first_row", tipb::ExprType::First},
    {"uniqRawRes", tipb::ExprType::ApproxCountDistinct},
    {"group_concat", tipb::ExprType::GroupConcat},
});

std::unordered_map<String, tipb::ExprType> window_func_name_to_sig({
    {"RowNumber", tipb::ExprType::RowNumber},
    {"Rank", tipb::ExprType::Rank},
    {"DenseRank", tipb::ExprType::DenseRank},
});

DAGColumnInfo toNullableDAGColumnInfo(const DAGColumnInfo & input)
{
    DAGColumnInfo output = input;
    output.second.clearNotNullFlag();
    return output;
}

void literalToPB(tipb::Expr * expr, const Field & value, int32_t collator_id)
{
    DataTypePtr type = applyVisitor(FieldToDataType(), value);
    ColumnInfo ci = reverseGetColumnInfo({"", type}, 0, Field(), true);
    literalFieldToTiPBExpr(ci, value, expr, collator_id);
}

String getFunctionNameForConstantFolding(tipb::Expr * expr)
{
    // todo support more function for constant folding
    switch (expr->sig())
    {
    case tipb::ScalarFuncSig::CastStringAsTime:
        return "toMyDateTimeOrNull";
    default:
        return "";
    }
}

void foldConstant(tipb::Expr * expr, int32_t collator_id, const Context & context)
{
    if (expr->tp() == tipb::ScalarFunc)
    {
        bool all_const = true;
        for (const auto & c : expr->children())
        {
            if (!isLiteralExpr(c))
            {
                all_const = false;
                break;
            }
        }
        if (!all_const)
            return;
        DataTypes arguments_types;
        ColumnsWithTypeAndName argument_columns;
        for (const auto & c : expr->children())
        {
            Field value = decodeLiteral(c);
            DataTypePtr flash_type = applyVisitor(FieldToDataType(), value);
            DataTypePtr target_type = inferDataType4Literal(c);
            ColumnWithTypeAndName column;
            column.column = target_type->createColumnConst(1, convertFieldToType(value, *target_type, flash_type.get()));
            column.name = exprToString(c, {}) + "_" + target_type->getName();
            column.type = target_type;
            arguments_types.emplace_back(target_type);
            argument_columns.emplace_back(column);
        }
        auto func_name = getFunctionNameForConstantFolding(expr);
        if (func_name.empty())
            return;
        const auto & function_builder_ptr = FunctionFactory::instance().get(func_name, context);
        auto function_ptr = function_builder_ptr->build(argument_columns);
        if (function_ptr->isSuitableForConstantFolding())
        {
            Block block_with_constants(argument_columns);
            ColumnNumbers argument_numbers(arguments_types.size());
            for (size_t i = 0, size = arguments_types.size(); i < size; i++)
                argument_numbers[i] = i;
            size_t result_pos = argument_numbers.size();
            block_with_constants.insert({nullptr, function_ptr->getReturnType(), "result"});
            function_ptr->execute(block_with_constants, argument_numbers, result_pos);
            const auto & result_column = block_with_constants.getByPosition(result_pos).column;
            if (result_column->isColumnConst())
            {
                auto updated_value = (*result_column)[0];
                tipb::FieldType orig_field_type = expr->field_type();
                expr->Clear();
                literalToPB(expr, updated_value, collator_id);
                expr->clear_field_type();
                auto * field_type = expr->mutable_field_type();
                (*field_type) = orig_field_type;
            }
        }
    }
}

void functionToPB(const DAGSchema & input, ASTFunction * func, tipb::Expr * expr, int32_t collator_id, const Context & context);

void identifierToPB(const DAGSchema & input, ASTIdentifier * id, tipb::Expr * expr, int32_t collator_id);

void astToPB(const DAGSchema & input, ASTPtr ast, tipb::Expr * expr, int32_t collator_id, const Context & context)
{
    if (auto * id = typeid_cast<ASTIdentifier *>(ast.get()))
    {
        identifierToPB(input, id, expr, collator_id);
    }
    else if (auto * func = typeid_cast<ASTFunction *>(ast.get()))
    {
        functionToPB(input, func, expr, collator_id, context);
    }
    else if (auto * lit = typeid_cast<ASTLiteral *>(ast.get()))
    {
        literalToPB(expr, lit->value, collator_id);
    }
    else
    {
        throw Exception("Unsupported expression " + ast->getColumnName(), ErrorCodes::LOGICAL_ERROR);
    }
}

auto checkSchema(const DAGSchema & input, String checked_column)
{
    auto ft = std::find_if(input.begin(), input.end(), [&](const auto & field) {
        auto [checked_db_name, checked_table_name, checked_column_name] = splitQualifiedName(checked_column);
        auto [db_name, table_name, column_name] = splitQualifiedName(field.first);
        if (checked_table_name.empty())
            return column_name == checked_column_name;
        else
            return table_name == checked_table_name && column_name == checked_column_name;
    });
    return ft;
}

void functionToPB(const DAGSchema & input, ASTFunction * func, tipb::Expr * expr, int32_t collator_id, const Context & context)
{
    /// aggregation function is handled in Aggregation, so just treated as a column
    auto ft = checkSchema(input, func->getColumnName());
    if (ft != input.end())
    {
        expr->set_tp(tipb::ColumnRef);
        *(expr->mutable_field_type()) = columnInfoToFieldType((*ft).second);
        WriteBufferFromOwnString ss;
        encodeDAGInt64(ft - input.begin(), ss);
        expr->set_val(ss.releaseStr());
        return;
    }
    if (AggregateFunctionFactory::instance().isAggregateFunctionName(func->name))
    {
        throw Exception("No such column " + func->getColumnName(), ErrorCodes::NO_SUCH_COLUMN_IN_TABLE);
    }
    String func_name_lowercase = Poco::toLower(func->name);
    // TODO: Support more functions.
    // TODO: Support type inference.

    const auto it_sig = func_name_to_sig.find(func_name_lowercase);
    if (it_sig == func_name_to_sig.end())
    {
        throw Exception("Unsupported function: " + func_name_lowercase, ErrorCodes::LOGICAL_ERROR);
    }
    switch (it_sig->second)
    {
    case tipb::ScalarFuncSig::InInt:
    {
        tipb::Expr * in_expr = expr;
        if (func_name_lowercase == "notin")
        {
            // notin is transformed into not(in()) by tidb
            expr->set_sig(tipb::ScalarFuncSig::UnaryNotInt);
            auto * ft = expr->mutable_field_type();
            ft->set_tp(TiDB::TypeLongLong);
            ft->set_flag(TiDB::ColumnFlagUnsigned);
            expr->set_tp(tipb::ExprType::ScalarFunc);
            in_expr = expr->add_children();
        }
        in_expr->set_sig(tipb::ScalarFuncSig::InInt);
        auto * ft = in_expr->mutable_field_type();
        ft->set_tp(TiDB::TypeLongLong);
        ft->set_flag(TiDB::ColumnFlagUnsigned);
        ft->set_collate(collator_id);
        in_expr->set_tp(tipb::ExprType::ScalarFunc);
        for (const auto & child_ast : func->arguments->children)
        {
            auto * tuple_func = typeid_cast<ASTFunction *>(child_ast.get());
            if (tuple_func != nullptr && tuple_func->name == "tuple")
            {
                // flatten tuple elements
                for (const auto & c : tuple_func->arguments->children)
                {
                    tipb::Expr * child = in_expr->add_children();
                    astToPB(input, c, child, collator_id, context);
                }
            }
            else
            {
                tipb::Expr * child = in_expr->add_children();
                astToPB(input, child_ast, child, collator_id, context);
            }
        }
        return;
    }
    case tipb::ScalarFuncSig::IfInt:
    case tipb::ScalarFuncSig::BitAndSig:
    case tipb::ScalarFuncSig::BitOrSig:
    case tipb::ScalarFuncSig::BitXorSig:
    case tipb::ScalarFuncSig::BitNegSig:
        expr->set_sig(it_sig->second);
        expr->set_tp(tipb::ExprType::ScalarFunc);
        for (size_t i = 0; i < func->arguments->children.size(); i++)
        {
            const auto & child_ast = func->arguments->children[i];
            tipb::Expr * child = expr->add_children();
            astToPB(input, child_ast, child, collator_id, context);
            // todo should infer the return type based on all input types
            if ((it_sig->second == tipb::ScalarFuncSig::IfInt && i == 1)
                || (it_sig->second != tipb::ScalarFuncSig::IfInt && i == 0))
                *(expr->mutable_field_type()) = child->field_type();
        }
        return;
    case tipb::ScalarFuncSig::LikeSig:
    {
        expr->set_sig(tipb::ScalarFuncSig::LikeSig);
        auto * ft = expr->mutable_field_type();
        ft->set_tp(TiDB::TypeLongLong);
        ft->set_flag(TiDB::ColumnFlagUnsigned);
        ft->set_collate(collator_id);
        expr->set_tp(tipb::ExprType::ScalarFunc);
        for (const auto & child_ast : func->arguments->children)
        {
            tipb::Expr * child = expr->add_children();
            astToPB(input, child_ast, child, collator_id, context);
        }
        // for like need to add the third argument
        *expr->add_children() = constructInt64LiteralTiExpr(92);
        return;
    }
    case tipb::ScalarFuncSig::FromUnixTime2Arg:
        if (func->arguments->children.size() == 1)
        {
            expr->set_sig(tipb::ScalarFuncSig::FromUnixTime1Arg);
            auto * ft = expr->mutable_field_type();
            ft->set_tp(TiDB::TypeDatetime);
            ft->set_decimal(6);
        }
        else
        {
            expr->set_sig(tipb::ScalarFuncSig::FromUnixTime2Arg);
            auto * ft = expr->mutable_field_type();
            ft->set_tp(TiDB::TypeString);
        }
        break;
    case tipb::ScalarFuncSig::DateFormatSig:
        expr->set_sig(tipb::ScalarFuncSig::DateFormatSig);
        expr->mutable_field_type()->set_tp(TiDB::TypeString);
        break;
    case tipb::ScalarFuncSig::CastIntAsTime:
    case tipb::ScalarFuncSig::CastRealAsTime:
    case tipb::ScalarFuncSig::CastTimeAsTime:
    case tipb::ScalarFuncSig::CastDecimalAsTime:
    case tipb::ScalarFuncSig::CastStringAsTime:
    {
        expr->set_sig(it_sig->second);
        auto * ft = expr->mutable_field_type();
        if (it_sig->first.find("datetime"))
        {
            ft->set_tp(TiDB::TypeDatetime);
        }
        else
        {
            ft->set_tp(TiDB::TypeDate);
        }
        break;
    }
    case tipb::ScalarFuncSig::CastIntAsReal:
    case tipb::ScalarFuncSig::CastRealAsReal:
    {
        expr->set_sig(it_sig->second);
        auto * ft = expr->mutable_field_type();
        ft->set_tp(TiDB::TypeDouble);
        ft->set_collate(collator_id);
        break;
    }
    case tipb::ScalarFuncSig::Concat:
    {
        expr->set_sig(it_sig->second);
        auto * ft = expr->mutable_field_type();
        ft->set_tp(TiDB::TypeString);
        ft->set_collate(collator_id);
        break;
    }
    case tipb::ScalarFuncSig::RoundInt:
    case tipb::ScalarFuncSig::RoundWithFracInt:
    {
        expr->set_sig(it_sig->second);
        auto * ft = expr->mutable_field_type();
        ft->set_tp(TiDB::TypeLongLong);
        if (it_sig->first.find("uint") != std::string::npos)
            ft->set_flag(TiDB::ColumnFlagUnsigned);
        ft->set_collate(collator_id);
        break;
    }
    case tipb::ScalarFuncSig::RoundDec:
    case tipb::ScalarFuncSig::RoundWithFracDec:
    {
        expr->set_sig(it_sig->second);
        auto * ft = expr->mutable_field_type();
        ft->set_tp(TiDB::TypeNewDecimal);
        ft->set_collate(collator_id);
        break;
    }
    case tipb::ScalarFuncSig::RoundReal:
    case tipb::ScalarFuncSig::RoundWithFracReal:
    {
        expr->set_sig(it_sig->second);
        auto * ft = expr->mutable_field_type();
        ft->set_tp(TiDB::TypeDouble);
        ft->set_collate(collator_id);
        break;
    }
    default:
    {
        expr->set_sig(it_sig->second);
        auto * ft = expr->mutable_field_type();
        ft->set_tp(TiDB::TypeLongLong);
        ft->set_flag(TiDB::ColumnFlagUnsigned);
        ft->set_collate(collator_id);
        break;
    }
    }
    expr->set_tp(tipb::ExprType::ScalarFunc);
    for (const auto & child_ast : func->arguments->children)
    {
        tipb::Expr * child = expr->add_children();
        astToPB(input, child_ast, child, collator_id, context);
    }
    foldConstant(expr, collator_id, context);
}

void identifierToPB(const DAGSchema & input, ASTIdentifier * id, tipb::Expr * expr, int32_t collator_id)
{
    auto ft = checkSchema(input, id->getColumnName());
    if (ft == input.end())
        throw Exception("No such column " + id->getColumnName(), ErrorCodes::NO_SUCH_COLUMN_IN_TABLE);
    expr->set_tp(tipb::ColumnRef);
    *(expr->mutable_field_type()) = columnInfoToFieldType((*ft).second);
    expr->mutable_field_type()->set_collate(collator_id);
    WriteBufferFromOwnString ss;
    encodeDAGInt64(ft - input.begin(), ss);
    expr->set_val(ss.releaseStr());
}

void collectUsedColumnsFromExpr(const DAGSchema & input, ASTPtr ast, std::unordered_set<String> & used_columns)
{
    if (auto * id = typeid_cast<ASTIdentifier *>(ast.get()))
    {
        auto [db_name, table_name, column_name] = splitQualifiedName(id->getColumnName());
        if (!table_name.empty())
            used_columns.emplace(id->getColumnName());
        else
        {
            bool found = false;
            for (const auto & field : input)
            {
                if (splitQualifiedName(field.first).column_name == column_name)
                {
                    if (found)
                        throw Exception("ambiguous column for " + column_name);
                    found = true;
                    used_columns.emplace(field.first);
                }
            }
        }
    }
    else if (auto * func = typeid_cast<ASTFunction *>(ast.get()))
    {
        if (AggregateFunctionFactory::instance().isAggregateFunctionName(func->name))
        {
            used_columns.emplace(func->getColumnName());
        }
        else
        {
            /// check function
            auto ft = checkSchema(input, func->getColumnName());
            if (ft != input.end())
            {
                used_columns.emplace(func->getColumnName());
                return;
            }
            for (const auto & child_ast : func->arguments->children)
            {
                collectUsedColumnsFromExpr(input, child_ast, used_columns);
            }
        }
    }
}

TiDB::ColumnInfo compileExpr(const DAGSchema & input, ASTPtr ast)
{
    TiDB::ColumnInfo ci;
    if (auto * id = typeid_cast<ASTIdentifier *>(ast.get()))
    {
        /// check column
        auto ft = checkSchema(input, id->getColumnName());
        if (ft == input.end())
            throw Exception("No such column " + id->getColumnName(), ErrorCodes::NO_SUCH_COLUMN_IN_TABLE);
        ci = ft->second;
    }
    else if (auto * func = typeid_cast<ASTFunction *>(ast.get()))
    {
        /// check function
        String func_name_lowercase = Poco::toLower(func->name);
        const auto it_sig = func_name_to_sig.find(func_name_lowercase);
        if (it_sig == func_name_to_sig.end())
        {
            throw Exception("Unsupported function: " + func_name_lowercase, ErrorCodes::LOGICAL_ERROR);
        }
        switch (it_sig->second)
        {
        case tipb::ScalarFuncSig::InInt:
            ci.tp = TiDB::TypeLongLong;
            ci.flag = TiDB::ColumnFlagUnsigned;
            for (const auto & child_ast : func->arguments->children)
            {
                auto * tuple_func = typeid_cast<ASTFunction *>(child_ast.get());
                if (tuple_func != nullptr && tuple_func->name == "tuple")
                {
                    // flatten tuple elements
                    for (const auto & c : tuple_func->arguments->children)
                    {
                        compileExpr(input, c);
                    }
                }
                else
                {
                    compileExpr(input, child_ast);
                }
            }
            return ci;
        case tipb::ScalarFuncSig::IfInt:
        case tipb::ScalarFuncSig::BitAndSig:
        case tipb::ScalarFuncSig::BitOrSig:
        case tipb::ScalarFuncSig::BitXorSig:
        case tipb::ScalarFuncSig::BitNegSig:
            for (size_t i = 0; i < func->arguments->children.size(); i++)
            {
                const auto & child_ast = func->arguments->children[i];
                auto child_ci = compileExpr(input, child_ast);
                // todo should infer the return type based on all input types
                if ((it_sig->second == tipb::ScalarFuncSig::IfInt && i == 1)
                    || (it_sig->second != tipb::ScalarFuncSig::IfInt && i == 0))
                    ci = child_ci;
            }
            return ci;
        case tipb::ScalarFuncSig::LikeSig:
            ci.tp = TiDB::TypeLongLong;
            ci.flag = TiDB::ColumnFlagUnsigned;
            for (const auto & child_ast : func->arguments->children)
            {
                compileExpr(input, child_ast);
            }
            return ci;
        case tipb::ScalarFuncSig::FromUnixTime2Arg:
            if (func->arguments->children.size() == 1)
            {
                ci.tp = TiDB::TypeDatetime;
                ci.decimal = 6;
            }
            else
            {
                ci.tp = TiDB::TypeString;
            }
            break;
        case tipb::ScalarFuncSig::DateFormatSig:
            ci.tp = TiDB::TypeString;
            break;
        case tipb::ScalarFuncSig::CastIntAsTime:
        case tipb::ScalarFuncSig::CastRealAsTime:
        case tipb::ScalarFuncSig::CastTimeAsTime:
        case tipb::ScalarFuncSig::CastDecimalAsTime:
        case tipb::ScalarFuncSig::CastStringAsTime:
            if (it_sig->first.find("datetime"))
            {
                ci.tp = TiDB::TypeDatetime;
            }
            else
            {
                ci.tp = TiDB::TypeDate;
            }
            break;
        case tipb::ScalarFuncSig::CastIntAsReal:
        case tipb::ScalarFuncSig::CastRealAsReal:
        {
            ci.tp = TiDB::TypeDouble;
            break;
        }
        case tipb::ScalarFuncSig::RoundInt:
        case tipb::ScalarFuncSig::RoundWithFracInt:
        {
            ci.tp = TiDB::TypeLongLong;
            if (it_sig->first.find("uint") != std::string::npos)
                ci.flag = TiDB::ColumnFlagUnsigned;
            break;
        }
        case tipb::ScalarFuncSig::RoundDec:
        case tipb::ScalarFuncSig::RoundWithFracDec:
        {
            ci.tp = TiDB::TypeNewDecimal;
            break;
        }
        case tipb::ScalarFuncSig::RoundReal:
        case tipb::ScalarFuncSig::RoundWithFracReal:
        {
            ci.tp = TiDB::TypeDouble;
            break;
        }
        default:
            ci.tp = TiDB::TypeLongLong;
            ci.flag = TiDB::ColumnFlagUnsigned;
            break;
        }
        for (const auto & child_ast : func->arguments->children)
        {
            compileExpr(input, child_ast);
        }
    }
    else if (auto * lit = typeid_cast<ASTLiteral *>(ast.get()))
    {
        switch (lit->value.getType())
        {
        case Field::Types::Which::Null:
            ci.tp = TiDB::TypeNull;
            // Null literal expr doesn't need value.
            break;
        case Field::Types::Which::UInt64:
            ci.tp = TiDB::TypeLongLong;
            ci.flag = TiDB::ColumnFlagUnsigned;
            break;
        case Field::Types::Which::Int64:
            ci.tp = TiDB::TypeLongLong;
            break;
        case Field::Types::Which::Float64:
            ci.tp = TiDB::TypeDouble;
            break;
        case Field::Types::Which::Decimal32:
        case Field::Types::Which::Decimal64:
        case Field::Types::Which::Decimal128:
        case Field::Types::Which::Decimal256:
            ci.tp = TiDB::TypeNewDecimal;
            break;
        case Field::Types::Which::String:
            ci.tp = TiDB::TypeString;
            break;
        default:
            throw Exception(String("Unsupported literal type: ") + lit->value.getTypeName(), ErrorCodes::LOGICAL_ERROR);
        }
    }
    else
    {
        /// not supported unless this is a literal
        throw Exception("Unsupported expression " + ast->getColumnName(), ErrorCodes::LOGICAL_ERROR);
    }
    return ci;
}

void compileFilter(const DAGSchema & input, ASTPtr ast, std::vector<ASTPtr> & conditions)
{
    if (auto * func = typeid_cast<ASTFunction *>(ast.get()))
    {
        if (func->name == "and")
        {
            for (auto & child : func->arguments->children)
            {
                compileFilter(input, child, conditions);
            }
            return;
        }
    }
    conditions.push_back(ast);
    compileExpr(input, ast);
}
} // namespace

namespace Debug
{
String LOCAL_HOST = "127.0.0.1:3930";

void setServiceAddr(const std::string & addr)
{
    LOCAL_HOST = addr;
}
} // namespace Debug

ColumnName splitQualifiedName(const String & s)
{
    ColumnName ret;
    Poco::StringTokenizer string_tokens(s, ".");

    switch (string_tokens.count())
    {
    case 1:
        ret.column_name = s;
        break;
    case 2:
        ret.table_name = string_tokens[0];
        ret.column_name = string_tokens[1];
        break;
    case 3:
        ret.db_name = string_tokens[0];
        ret.table_name = string_tokens[1];
        ret.column_name = string_tokens[2];
        break;
    default:
        throw Exception("Invalid identifier name " + s);
    }
    return ret;
}

namespace mock
{
bool ExchangeSender::toTiPBExecutor(tipb::Executor * tipb_executor, int32_t collator_id, const MPPInfo & mpp_info, const Context & context)
{
    tipb_executor->set_tp(tipb::ExecType::TypeExchangeSender);
    tipb_executor->set_executor_id(name);
    tipb::ExchangeSender * exchange_sender = tipb_executor->mutable_exchange_sender();
    exchange_sender->set_tp(type);
    for (auto i : partition_keys)
    {
        auto * expr = exchange_sender->add_partition_keys();
        expr->set_tp(tipb::ColumnRef);
        WriteBufferFromOwnString ss;
        encodeDAGInt64(i, ss);
        expr->set_val(ss.releaseStr());
        auto tipb_type = TiDB::columnInfoToFieldType(output_schema[i].second);
        *expr->mutable_field_type() = tipb_type;
        tipb_type.set_collate(collator_id);
        *exchange_sender->add_types() = tipb_type;
    }

    for (auto task_id : mpp_info.sender_target_task_ids)
    {
        mpp::TaskMeta meta;
        meta.set_start_ts(mpp_info.start_ts);
        meta.set_task_id(task_id);
        meta.set_partition_id(mpp_info.partition_id);
        auto addr = context.isMPPTest() ? MockComputeServerManager::instance().getServerConfigMap()[mpp_info.partition_id].addr : Debug::LOCAL_HOST;
        meta.set_address(addr);

        auto * meta_string = exchange_sender->add_encoded_task_meta();
        meta.AppendToString(meta_string);
    }

    for (auto & field : output_schema)
    {
        auto tipb_type = TiDB::columnInfoToFieldType(field.second);
        tipb_type.set_collate(collator_id);
        auto * field_type = exchange_sender->add_all_field_types();
        *field_type = tipb_type;
    }

    auto * child_executor = exchange_sender->mutable_child();
    return children[0]->toTiPBExecutor(child_executor, collator_id, mpp_info, context);
}

bool ExchangeReceiver::toTiPBExecutor(tipb::Executor * tipb_executor, int32_t collator_id, const MPPInfo & mpp_info, const Context & context)
{
    tipb_executor->set_tp(tipb::ExecType::TypeExchangeReceiver);
    tipb_executor->set_executor_id(name);
    tipb_executor->set_fine_grained_shuffle_stream_count(fine_grained_shuffle_stream_count);
    tipb::ExchangeReceiver * exchange_receiver = tipb_executor->mutable_exchange_receiver();
    for (auto & field : output_schema)
    {
        auto tipb_type = TiDB::columnInfoToFieldType(field.second);
        tipb_type.set_collate(collator_id);

        auto * field_type = exchange_receiver->add_field_types();
        *field_type = tipb_type;
    }
    auto it = mpp_info.receiver_source_task_ids_map.find(name);
    if (it == mpp_info.receiver_source_task_ids_map.end())
        throw Exception("Can not found mpp receiver info");

    auto size = it->second.size();
    for (size_t i = 0; i < size; ++i)
    {
        mpp::TaskMeta meta;
        meta.set_start_ts(mpp_info.start_ts);
        meta.set_task_id(it->second[i]);
        meta.set_partition_id(i);
        auto addr = context.isMPPTest() ? MockComputeServerManager::instance().getServerConfigMap()[mpp_info.partition_id].addr : Debug::LOCAL_HOST;
        meta.set_address(addr);
        auto * meta_string = exchange_receiver->add_encoded_task_meta();
        meta.AppendToString(meta_string);
    }
    return true;
}

void TableScan::columnPrune(std::unordered_set<String> & used_columns)
{
    output_schema.erase(std::remove_if(output_schema.begin(), output_schema.end(), [&](const auto & field) { return used_columns.count(field.first) == 0; }),
                        output_schema.end());
}

bool TableScan::toTiPBExecutor(tipb::Executor * tipb_executor, int32_t, const MPPInfo &, const Context &)
{
    if (table_info.is_partition_table)
    {
        tipb_executor->set_tp(tipb::ExecType::TypePartitionTableScan);
        tipb_executor->set_executor_id(name);
        auto * partition_ts = tipb_executor->mutable_partition_table_scan();
        partition_ts->set_table_id(table_info.id);
        for (const auto & info : output_schema)
            setTipbColumnInfo(partition_ts->add_columns(), info);
        for (const auto & partition : table_info.partition.definitions)
            partition_ts->add_partition_ids(partition.id);
    }
    else
    {
        tipb_executor->set_tp(tipb::ExecType::TypeTableScan);
        tipb_executor->set_executor_id(name);
        auto * ts = tipb_executor->mutable_tbl_scan();
        ts->set_table_id(table_info.id);
        for (const auto & info : output_schema)
            setTipbColumnInfo(ts->add_columns(), info);
    }
    return true;
}

bool Selection::toTiPBExecutor(tipb::Executor * tipb_executor, int32_t collator_id, const MPPInfo & mpp_info, const Context & context)
{
    tipb_executor->set_tp(tipb::ExecType::TypeSelection);
    tipb_executor->set_executor_id(name);
    auto * sel = tipb_executor->mutable_selection();
    for (auto & expr : conditions)
    {
        tipb::Expr * cond = sel->add_conditions();
        astToPB(children[0]->output_schema, expr, cond, collator_id, context);
    }
    auto * child_executor = sel->mutable_child();
    return children[0]->toTiPBExecutor(child_executor, collator_id, mpp_info, context);
}

void Selection::columnPrune(std::unordered_set<String> & used_columns)
{
    for (auto & expr : conditions)
        collectUsedColumnsFromExpr(children[0]->output_schema, expr, used_columns);
    children[0]->columnPrune(used_columns);
    /// update output schema after column prune
    output_schema = children[0]->output_schema;
}

bool TopN::toTiPBExecutor(tipb::Executor * tipb_executor, int32_t collator_id, const MPPInfo & mpp_info, const Context & context)
{
    tipb_executor->set_tp(tipb::ExecType::TypeTopN);
    tipb_executor->set_executor_id(name);
    tipb::TopN * topn = tipb_executor->mutable_topn();
    for (const auto & child : order_columns)
    {
        auto * elem = typeid_cast<ASTOrderByElement *>(child.get());
        if (!elem)
            throw Exception("Invalid order by element", ErrorCodes::LOGICAL_ERROR);
        tipb::ByItem * by = topn->add_order_by();
        by->set_desc(elem->direction < 0);
        tipb::Expr * expr = by->mutable_expr();
        astToPB(children[0]->output_schema, elem->children[0], expr, collator_id, context);
    }
    topn->set_limit(limit);
    auto * child_executor = topn->mutable_child();
    return children[0]->toTiPBExecutor(child_executor, collator_id, mpp_info, context);
}

void TopN::columnPrune(std::unordered_set<String> & used_columns)
{
    for (auto & expr : order_columns)
        collectUsedColumnsFromExpr(children[0]->output_schema, expr, used_columns);
    children[0]->columnPrune(used_columns);
    /// update output schema after column prune
    output_schema = children[0]->output_schema;
}

bool Limit::toTiPBExecutor(tipb::Executor * tipb_executor, int32_t collator_id, const MPPInfo & mpp_info, const Context & context)
{
    tipb_executor->set_tp(tipb::ExecType::TypeLimit);
    tipb_executor->set_executor_id(name);
    tipb::Limit * lt = tipb_executor->mutable_limit();
    lt->set_limit(limit);
    auto * child_executor = lt->mutable_child();
    return children[0]->toTiPBExecutor(child_executor, collator_id, mpp_info, context);
}

void Limit::columnPrune(std::unordered_set<String> & used_columns)
{
    children[0]->columnPrune(used_columns);
    /// update output schema after column prune
    output_schema = children[0]->output_schema;
}

bool Aggregation::toTiPBExecutor(tipb::Executor * tipb_executor, int32_t collator_id, const MPPInfo & mpp_info, const Context & context)
{
    tipb_executor->set_tp(tipb::ExecType::TypeAggregation);
    tipb_executor->set_executor_id(name);
    auto * agg = tipb_executor->mutable_aggregation();
    auto & input_schema = children[0]->output_schema;
    for (const auto & expr : agg_exprs)
    {
        const auto * func = typeid_cast<const ASTFunction *>(expr.get());
        if (!func || !AggregateFunctionFactory::instance().isAggregateFunctionName(func->name))
            throw Exception("Only agg function is allowed in select for a query with aggregation", ErrorCodes::LOGICAL_ERROR);

        tipb::Expr * agg_func = agg->add_agg_func();

        for (const auto & arg : func->arguments->children)
        {
            tipb::Expr * arg_expr = agg_func->add_children();
            astToPB(input_schema, arg, arg_expr, collator_id, context);
        }
        auto agg_sig_it = agg_func_name_to_sig.find(func->name);
        if (agg_sig_it == agg_func_name_to_sig.end())
            throw Exception("Unsupported agg function " + func->name, ErrorCodes::LOGICAL_ERROR);
        auto agg_sig = agg_sig_it->second;
        agg_func->set_tp(agg_sig);

        if (agg_sig == tipb::ExprType::Count || agg_sig == tipb::ExprType::Sum)
        {
            auto * ft = agg_func->mutable_field_type();
            ft->set_tp(TiDB::TypeLongLong);
            ft->set_flag(TiDB::ColumnFlagUnsigned | TiDB::ColumnFlagNotNull);
        }
        else if (agg_sig == tipb::ExprType::Min || agg_sig == tipb::ExprType::Max || agg_sig == tipb::ExprType::First)
        {
            if (agg_func->children_size() != 1)
                throw Exception("udaf " + func->name + " only accept 1 argument");
            auto * ft = agg_func->mutable_field_type();
            ft->set_tp(agg_func->children(0).field_type().tp());
            ft->set_decimal(agg_func->children(0).field_type().decimal());
            ft->set_flag(agg_func->children(0).field_type().flag() & (~TiDB::ColumnFlagNotNull));
            ft->set_collate(collator_id);
        }
        else if (agg_sig == tipb::ExprType::ApproxCountDistinct)
        {
            auto * ft = agg_func->mutable_field_type();
            ft->set_tp(TiDB::TypeString);
            ft->set_flag(1);
        }
        else if (agg_sig == tipb::ExprType::GroupConcat)
        {
            auto * ft = agg_func->mutable_field_type();
            ft->set_tp(TiDB::TypeString);
        }
        if (is_final_mode)
            agg_func->set_aggfuncmode(tipb::AggFunctionMode::FinalMode);
        else
            agg_func->set_aggfuncmode(tipb::AggFunctionMode::Partial1Mode);
    }

    for (const auto & child : gby_exprs)
    {
        tipb::Expr * gby = agg->add_group_by();
        astToPB(input_schema, child, gby, collator_id, context);
    }

    auto * child_executor = agg->mutable_child();
    return children[0]->toTiPBExecutor(child_executor, collator_id, mpp_info, context);
}

void Aggregation::columnPrune(std::unordered_set<String> & used_columns)
{
    /// output schema for partial agg is the original agg's output schema
    output_schema_for_partial_agg = output_schema;
    output_schema.erase(std::remove_if(output_schema.begin(), output_schema.end(), [&](const auto & field) { return used_columns.count(field.first) == 0; }),
                        output_schema.end());
    std::unordered_set<String> used_input_columns;
    for (auto & func : agg_exprs)
    {
        if (used_columns.find(func->getColumnName()) != used_columns.end())
        {
            const auto * agg_func = typeid_cast<const ASTFunction *>(func.get());
            if (agg_func != nullptr)
            {
                /// agg_func should not be nullptr, just double check
                for (auto & child : agg_func->arguments->children)
                    collectUsedColumnsFromExpr(children[0]->output_schema, child, used_input_columns);
            }
        }
    }
    for (auto & gby_expr : gby_exprs)
    {
        collectUsedColumnsFromExpr(children[0]->output_schema, gby_expr, used_input_columns);
    }
    children[0]->columnPrune(used_input_columns);
}

void Aggregation::toMPPSubPlan(size_t & executor_index, const DAGProperties & properties, std::unordered_map<String, std::pair<std::shared_ptr<ExchangeReceiver>, std::shared_ptr<ExchangeSender>>> & exchange_map)
{
    if (!is_final_mode)
    {
        children[0]->toMPPSubPlan(executor_index, properties, exchange_map);
        return;
    }
    /// for aggregation, change aggregation to partial_aggregation => exchange_sender => exchange_receiver => final_aggregation
    // todo support avg
    if (has_uniq_raw_res)
        throw Exception("uniq raw res not supported in mpp query");
    std::shared_ptr<Aggregation> partial_agg = std::make_shared<Aggregation>(
        executor_index,
        output_schema_for_partial_agg,
        has_uniq_raw_res,
        false,
        std::move(agg_exprs),
        std::move(gby_exprs),
        false);
    partial_agg->children.push_back(children[0]);
    std::vector<size_t> partition_keys;
    size_t agg_func_num = partial_agg->agg_exprs.size();
    for (size_t i = 0; i < partial_agg->gby_exprs.size(); i++)
    {
        partition_keys.push_back(i + agg_func_num);
    }
    std::shared_ptr<ExchangeSender> exchange_sender
        = std::make_shared<ExchangeSender>(executor_index, output_schema_for_partial_agg, partition_keys.empty() ? tipb::PassThrough : tipb::Hash, partition_keys);
    exchange_sender->children.push_back(partial_agg);

    std::shared_ptr<ExchangeReceiver> exchange_receiver
        = std::make_shared<ExchangeReceiver>(executor_index, output_schema_for_partial_agg);
    exchange_map[exchange_receiver->name] = std::make_pair(exchange_receiver, exchange_sender);
    /// re-construct agg_exprs and gby_exprs in final_agg
    for (size_t i = 0; i < partial_agg->agg_exprs.size(); i++)
    {
        const auto * agg_func = typeid_cast<const ASTFunction *>(partial_agg->agg_exprs[i].get());
        ASTPtr update_agg_expr = agg_func->clone();
        auto * update_agg_func = typeid_cast<ASTFunction *>(update_agg_expr.get());
        if (agg_func->name == "count")
            update_agg_func->name = "sum";
        update_agg_func->arguments->children.clear();
        update_agg_func->arguments->children.push_back(std::make_shared<ASTIdentifier>(output_schema_for_partial_agg[i].first));
        agg_exprs.push_back(update_agg_expr);
    }
    for (size_t i = 0; i < partial_agg->gby_exprs.size(); i++)
    {
        gby_exprs.push_back(std::make_shared<ASTIdentifier>(output_schema_for_partial_agg[agg_func_num + i].first));
    }
    children[0] = exchange_receiver;
}

bool Project::toTiPBExecutor(tipb::Executor * tipb_executor, int32_t collator_id, const MPPInfo & mpp_info, const Context & context)
{
    tipb_executor->set_tp(tipb::ExecType::TypeProjection);
    tipb_executor->set_executor_id(name);
    auto * proj = tipb_executor->mutable_projection();
    auto & input_schema = children[0]->output_schema;
    for (const auto & child : exprs)
    {
        if (typeid_cast<ASTAsterisk *>(child.get()))
        {
            /// special case, select *
            for (size_t i = 0; i < input_schema.size(); i++)
            {
                tipb::Expr * expr = proj->add_exprs();
                expr->set_tp(tipb::ColumnRef);
                *(expr->mutable_field_type()) = columnInfoToFieldType(input_schema[i].second);
                WriteBufferFromOwnString ss;
                encodeDAGInt64(i, ss);
                expr->set_val(ss.releaseStr());
            }
            continue;
        }
        tipb::Expr * expr = proj->add_exprs();
        astToPB(input_schema, child, expr, collator_id, context);
    }
    auto * children_executor = proj->mutable_child();
    return children[0]->toTiPBExecutor(children_executor, collator_id, mpp_info, context);
}

void Project::columnPrune(std::unordered_set<String> & used_columns)
{
    output_schema.erase(std::remove_if(output_schema.begin(), output_schema.end(), [&](const auto & field) { return used_columns.count(field.first) == 0; }),
                        output_schema.end());
    std::unordered_set<String> used_input_columns;
    for (auto & expr : exprs)
    {
        if (typeid_cast<ASTAsterisk *>(expr.get()))
        {
            /// for select *, just add all its input columns, maybe
            /// can do some optimization, but it is not worth for mock
            /// tests
            for (auto & field : children[0]->output_schema)
            {
                used_input_columns.emplace(field.first);
            }
            break;
        }
        if (used_columns.find(expr->getColumnName()) != used_columns.end())
        {
            collectUsedColumnsFromExpr(children[0]->output_schema, expr, used_input_columns);
        }
    }
    children[0]->columnPrune(used_input_columns);
}

void Join::columnPrune(std::unordered_set<String> & used_columns)
{
    std::unordered_set<String> left_columns;
    std::unordered_set<String> right_columns;

    for (auto & field : children[0]->output_schema)
        left_columns.emplace(field.first);
    for (auto & field : children[1]->output_schema)
        right_columns.emplace(field.first);

    std::unordered_set<String> left_used_columns;
    std::unordered_set<String> right_used_columns;

    for (const auto & s : used_columns)
    {
        if (left_columns.find(s) != left_columns.end())
            left_used_columns.emplace(s);

        if (right_columns.find(s) != right_columns.end())
            right_used_columns.emplace(s);
    }

    for (const auto & child : join_cols)
    {
        if (auto * identifier = typeid_cast<ASTIdentifier *>(child.get()))
        {
            auto col_name = identifier->getColumnName();
            for (auto & field : children[0]->output_schema)
            {
                if (col_name == splitQualifiedName(field.first).column_name)
                {
                    left_used_columns.emplace(field.first);
                    break;
                }
            }
            for (auto & field : children[1]->output_schema)
            {
                if (col_name == splitQualifiedName(field.first).column_name)
                {
                    right_used_columns.emplace(field.first);
                    break;
                }
            }
        }
        else
        {
            throw Exception("Only support Join on columns");
        }
    }

    children[0]->columnPrune(left_used_columns);
    children[1]->columnPrune(right_used_columns);

    /// update output schema
    output_schema.clear();

    for (auto & field : children[0]->output_schema)
    {
        if (tp == tipb::TypeRightOuterJoin && field.second.hasNotNullFlag())
            output_schema.push_back(toNullableDAGColumnInfo(field));
        else
            output_schema.push_back(field);
    }

    for (auto & field : children[1]->output_schema)
    {
        if (tp == tipb::TypeLeftOuterJoin && field.second.hasNotNullFlag())
            output_schema.push_back(toNullableDAGColumnInfo(field));
        else
            output_schema.push_back(field);
    }
}

void Join::fillJoinKeyAndFieldType(
    ASTPtr key,
    const DAGSchema & child_schema,
    tipb::Expr * tipb_key,
    tipb::FieldType * tipb_field_type,
    int32_t collator_id)
{
    auto * identifier = typeid_cast<ASTIdentifier *>(key.get());
    for (size_t index = 0; index < child_schema.size(); ++index)
    {
        const auto & [col_name, col_info] = child_schema[index];
<<<<<<< HEAD
        if (splitQualifiedName(col_name).second == identifier->getColumnName())
=======

        if (splitQualifiedName(col_name).column_name == identifier->getColumnName())
>>>>>>> 8404e656
        {
            auto tipb_type = TiDB::columnInfoToFieldType(col_info);
            tipb_type.set_collate(collator_id);

            tipb_key->set_tp(tipb::ColumnRef);
            WriteBufferFromOwnString ss;
            encodeDAGInt64(index, ss);
            tipb_key->set_val(ss.releaseStr());
            *tipb_key->mutable_field_type() = tipb_type;

            *tipb_field_type = tipb_type;
            break;
        }
    }
}

bool Join::toTiPBExecutor(tipb::Executor * tipb_executor, int32_t collator_id, const MPPInfo & mpp_info, const Context & context)
{
    tipb_executor->set_tp(tipb::ExecType::TypeJoin);
    tipb_executor->set_executor_id(name);

    tipb::Join * join = tipb_executor->mutable_join();

    join->set_join_type(tp);
    join->set_join_exec_type(tipb::JoinExecType::TypeHashJoin);
    join->set_inner_idx(1);

    for (const auto & key : join_cols)
    {
        fillJoinKeyAndFieldType(key, children[0]->output_schema, join->add_left_join_keys(), join->add_probe_types(), collator_id);
        fillJoinKeyAndFieldType(key, children[1]->output_schema, join->add_right_join_keys(), join->add_build_types(), collator_id);
    }

    for (const auto & expr : left_conds)
    {
        tipb::Expr * cond = join->add_left_conditions();
        astToPB(children[0]->output_schema, expr, cond, collator_id, context);
    }

    for (const auto & expr : right_conds)
    {
        tipb::Expr * cond = join->add_right_conditions();
        astToPB(children[1]->output_schema, expr, cond, collator_id, context);
    }

    DAGSchema merged_children_schema{children[0]->output_schema};
    merged_children_schema.insert(merged_children_schema.end(), children[1]->output_schema.begin(), children[1]->output_schema.end());

    for (const auto & expr : other_conds)
    {
        tipb::Expr * cond = join->add_other_conditions();
        astToPB(merged_children_schema, expr, cond, collator_id, context);
    }

    for (const auto & expr : other_eq_conds_from_in)
    {
        tipb::Expr * cond = join->add_other_eq_conditions_from_in();
        astToPB(merged_children_schema, expr, cond, collator_id, context);
    }

    auto * left_child_executor = join->add_children();
    children[0]->toTiPBExecutor(left_child_executor, collator_id, mpp_info, context);
    auto * right_child_executor = join->add_children();
    return children[1]->toTiPBExecutor(right_child_executor, collator_id, mpp_info, context);
}

void Join::toMPPSubPlan(size_t & executor_index, const DAGProperties & properties, std::unordered_map<String, std::pair<std::shared_ptr<ExchangeReceiver>, std::shared_ptr<ExchangeSender>>> & exchange_map)
{
    if (properties.use_broadcast_join)
    {
        /// for broadcast join, always use right side as the broadcast side
        std::shared_ptr<ExchangeSender> right_exchange_sender
            = std::make_shared<ExchangeSender>(executor_index, children[1]->output_schema, tipb::Broadcast);
        right_exchange_sender->children.push_back(children[1]);

        std::shared_ptr<ExchangeReceiver> right_exchange_receiver
            = std::make_shared<ExchangeReceiver>(executor_index, children[1]->output_schema);
        children[1] = right_exchange_receiver;
        exchange_map[right_exchange_receiver->name] = std::make_pair(right_exchange_receiver, right_exchange_sender);
        return;
    }

    std::vector<size_t> left_partition_keys;
    std::vector<size_t> right_partition_keys;

    auto push_back_partition_key = [](auto & partition_keys, const auto & child_schema, const auto & key) {
        for (size_t index = 0; index < child_schema.size(); ++index)
        {
            if (splitQualifiedName(child_schema[index].first).column_name == key->getColumnName())
            {
                partition_keys.push_back(index);
                break;
            }
        }
    };

    for (const auto & key : join_cols)
    {
        push_back_partition_key(left_partition_keys, children[0]->output_schema, key);
        push_back_partition_key(right_partition_keys, children[1]->output_schema, key);
    }

    std::shared_ptr<ExchangeSender> left_exchange_sender
        = std::make_shared<ExchangeSender>(executor_index, children[0]->output_schema, tipb::Hash, left_partition_keys);
    left_exchange_sender->children.push_back(children[0]);
    std::shared_ptr<ExchangeSender> right_exchange_sender
        = std::make_shared<ExchangeSender>(executor_index, children[1]->output_schema, tipb::Hash, right_partition_keys);
    right_exchange_sender->children.push_back(children[1]);

    std::shared_ptr<ExchangeReceiver> left_exchange_receiver
        = std::make_shared<ExchangeReceiver>(executor_index, children[0]->output_schema);
    std::shared_ptr<ExchangeReceiver> right_exchange_receiver
        = std::make_shared<ExchangeReceiver>(executor_index, children[1]->output_schema);
    children[0] = left_exchange_receiver;
    children[1] = right_exchange_receiver;

    exchange_map[left_exchange_receiver->name] = std::make_pair(left_exchange_receiver, left_exchange_sender);
    exchange_map[right_exchange_receiver->name] = std::make_pair(right_exchange_receiver, right_exchange_sender);
}

bool Window::toTiPBExecutor(tipb::Executor * tipb_executor, int32_t collator_id, const MPPInfo & mpp_info, const Context & context)
{
    tipb_executor->set_tp(tipb::ExecType::TypeWindow);
    tipb_executor->set_executor_id(name);
    tipb_executor->set_fine_grained_shuffle_stream_count(fine_grained_shuffle_stream_count);
    tipb::Window * window = tipb_executor->mutable_window();
    auto & input_schema = children[0]->output_schema;
    for (const auto & expr : func_descs)
    {
        tipb::Expr * window_expr = window->add_func_desc();
        const auto * window_func = typeid_cast<const ASTFunction *>(expr.get());
        for (const auto & arg : window_func->arguments->children)
        {
            tipb::Expr * func = window_expr->add_children();
            astToPB(input_schema, arg, func, collator_id, context);
        }
        auto window_sig_it = window_func_name_to_sig.find(window_func->name);
        if (window_sig_it == window_func_name_to_sig.end())
            throw Exception(fmt::format("Unsupported window function {}", window_func->name), ErrorCodes::LOGICAL_ERROR);
        auto window_sig = window_sig_it->second;
        window_expr->set_tp(window_sig);
        auto * ft = window_expr->mutable_field_type();
        // TODO: Maybe more window functions with different field type.
        ft->set_tp(TiDB::TypeLongLong);
        ft->set_flag(TiDB::ColumnFlagBinary);
        ft->set_collate(collator_id);
        ft->set_flen(21);
        ft->set_decimal(-1);
    }

    for (const auto & child : order_by_exprs)
    {
        auto * elem = typeid_cast<ASTOrderByElement *>(child.get());
        if (!elem)
            throw Exception("Invalid order by element", ErrorCodes::LOGICAL_ERROR);
        tipb::ByItem * by = window->add_order_by();
        by->set_desc(elem->direction < 0);
        tipb::Expr * expr = by->mutable_expr();
        astToPB(children[0]->output_schema, elem->children[0], expr, collator_id, context);
    }

    for (const auto & child : partition_by_exprs)
    {
        auto * elem = typeid_cast<ASTPartitionByElement *>(child.get());
        if (!elem)
            throw Exception("Invalid partition by element", ErrorCodes::LOGICAL_ERROR);
        tipb::ByItem * by = window->add_partition_by();
        by->set_desc(elem->direction < 0);
        tipb::Expr * expr = by->mutable_expr();
        astToPB(children[0]->output_schema, elem->children[0], expr, collator_id, context);
    }

    if (frame.type.has_value())
    {
        tipb::WindowFrame * mut_frame = window->mutable_frame();
        mut_frame->set_type(frame.type.value());
        if (frame.start.has_value())
        {
            auto * start = mut_frame->mutable_start();
            start->set_offset(std::get<2>(frame.start.value()));
            start->set_unbounded(std::get<1>(frame.start.value()));
            start->set_type(std::get<0>(frame.start.value()));
        }

        if (frame.end.has_value())
        {
            auto * end = mut_frame->mutable_end();
            end->set_offset(std::get<2>(frame.end.value()));
            end->set_unbounded(std::get<1>(frame.end.value()));
            end->set_type(std::get<0>(frame.end.value()));
        }
    }

    auto * children_executor = window->mutable_child();
    return children[0]->toTiPBExecutor(children_executor, collator_id, mpp_info, context);
}

bool Sort::toTiPBExecutor(tipb::Executor * tipb_executor, int32_t collator_id, const MPPInfo & mpp_info, const Context & context)
{
    tipb_executor->set_tp(tipb::ExecType::TypeSort);
    tipb_executor->set_executor_id(name);
    tipb_executor->set_fine_grained_shuffle_stream_count(fine_grained_shuffle_stream_count);
    tipb::Sort * sort = tipb_executor->mutable_sort();
    sort->set_ispartialsort(is_partial_sort);

    for (const auto & child : by_exprs)
    {
        auto * elem = typeid_cast<ASTOrderByElement *>(child.get());
        if (!elem)
            throw Exception("Invalid order by element", ErrorCodes::LOGICAL_ERROR);
        tipb::ByItem * by = sort->add_byitems();
        by->set_desc(elem->direction < 0);
        tipb::Expr * expr = by->mutable_expr();
        astToPB(children[0]->output_schema, elem->children[0], expr, collator_id, context);
    }

    auto * children_executor = sort->mutable_child();
    return children[0]->toTiPBExecutor(children_executor, collator_id, mpp_info, context);
}

} // namespace mock

ExecutorPtr compileTableScan(size_t & executor_index, TableInfo & table_info, const String & db, const String & table_name, bool append_pk_column)
{
    DAGSchema ts_output;
    for (const auto & column_info : table_info.columns)
    {
        ColumnInfo ci;
        ci.tp = column_info.tp;
        ci.flag = column_info.flag;
        ci.flen = column_info.flen;
        ci.decimal = column_info.decimal;
        ci.elems = column_info.elems;
        ci.default_value = column_info.default_value;
        ci.origin_default_value = column_info.origin_default_value;
        /// use qualified name as the column name to handle multiple table queries, not very
        /// efficient but functionally enough for mock test
        ts_output.emplace_back(std::make_pair(db + "." + table_name + "." + column_info.name, std::move(ci)));
    }
    if (append_pk_column)
    {
        ColumnInfo ci;
        ci.tp = TiDB::TypeLongLong;
        ci.setPriKeyFlag();
        ci.setNotNullFlag();
        ts_output.emplace_back(std::make_pair(MutableSupport::tidb_pk_column_name, std::move(ci)));
    }

    return std::make_shared<mock::TableScan>(executor_index, ts_output, table_info);
}

ExecutorPtr compileSelection(ExecutorPtr input, size_t & executor_index, ASTPtr filter)
{
    std::vector<ASTPtr> conditions;
    compileFilter(input->output_schema, filter, conditions);
    auto selection = std::make_shared<mock::Selection>(executor_index, input->output_schema, std::move(conditions));
    selection->children.push_back(input);
    return selection;
}

ExecutorPtr compileTopN(ExecutorPtr input, size_t & executor_index, ASTPtr order_exprs, ASTPtr limit_expr)
{
    std::vector<ASTPtr> order_columns;
    for (const auto & child : order_exprs->children)
    {
        auto * elem = typeid_cast<ASTOrderByElement *>(child.get());
        if (!elem)
            throw Exception("Invalid order by element", ErrorCodes::LOGICAL_ERROR);
        order_columns.push_back(child);
        compileExpr(input->output_schema, elem->children[0]);
    }
    auto limit = safeGet<UInt64>(typeid_cast<ASTLiteral &>(*limit_expr).value);
    auto top_n = std::make_shared<mock::TopN>(executor_index, input->output_schema, std::move(order_columns), limit);
    top_n->children.push_back(input);
    return top_n;
}

ExecutorPtr compileLimit(ExecutorPtr input, size_t & executor_index, ASTPtr limit_expr)
{
    auto limit_length = safeGet<UInt64>(typeid_cast<ASTLiteral &>(*limit_expr).value);
    auto limit = std::make_shared<mock::Limit>(executor_index, input->output_schema, limit_length);
    limit->children.push_back(input);
    return limit;
}

ExecutorPtr compileAggregation(ExecutorPtr input, size_t & executor_index, ASTPtr agg_funcs, ASTPtr group_by_exprs)
{
    std::vector<ASTPtr> agg_exprs;
    std::vector<ASTPtr> gby_exprs;
    DAGSchema output_schema;
    bool has_uniq_raw_res = false;
    bool need_append_project = false;
    if (agg_funcs != nullptr)
    {
        for (const auto & expr : agg_funcs->children)
        {
            const auto * func = typeid_cast<const ASTFunction *>(expr.get());
            if (!func || !AggregateFunctionFactory::instance().isAggregateFunctionName(func->name))
            {
                need_append_project = true;
                continue;
            }

            agg_exprs.push_back(expr);
            std::vector<TiDB::ColumnInfo> children_ci;

            for (const auto & arg : func->arguments->children)
            {
                children_ci.push_back(compileExpr(input->output_schema, arg));
            }

            TiDB::ColumnInfo ci;
            if (func->name == "count")
            {
                ci.tp = TiDB::TypeLongLong;
                ci.flag = TiDB::ColumnFlagUnsigned | TiDB::ColumnFlagNotNull;
            }
            else if (func->name == "max" || func->name == "min" || func->name == "first_row" || func->name == "sum")
            {
                ci = children_ci[0];
                ci.flag &= ~TiDB::ColumnFlagNotNull;
            }
            else if (func->name == uniq_raw_res_name)
            {
                has_uniq_raw_res = true;
                ci.tp = TiDB::TypeString;
                ci.flag = 1;
            }
            // TODO: Other agg func.
            else
            {
                throw Exception("Unsupported agg function " + func->name, ErrorCodes::LOGICAL_ERROR);
            }

            output_schema.emplace_back(std::make_pair(func->getColumnName(), ci));
        }
    }

    if (group_by_exprs != nullptr)
    {
        for (const auto & child : group_by_exprs->children)
        {
            gby_exprs.push_back(child);
            auto ci = compileExpr(input->output_schema, child);
            output_schema.emplace_back(std::make_pair(child->getColumnName(), ci));
        }
    }

    auto aggregation = std::make_shared<mock::Aggregation>(
        executor_index,
        output_schema,
        has_uniq_raw_res,
        need_append_project,
        std::move(agg_exprs),
        std::move(gby_exprs),
        true);
    aggregation->children.push_back(input);
    return aggregation;
}

ExecutorPtr compileProject(ExecutorPtr input, size_t & executor_index, ASTPtr select_list)
{
    std::vector<ASTPtr> exprs;
    DAGSchema output_schema;
    for (const auto & expr : select_list->children)
    {
        if (typeid_cast<ASTAsterisk *>(expr.get()))
        {
            /// special case, select *
            exprs.push_back(expr);
            const auto & last_output = input->output_schema;
            for (const auto & field : last_output)
            {
                // todo need to use the subquery alias to reconstruct the field
                //  name if subquery is supported
                output_schema.emplace_back(field.first, field.second);
            }
        }
        else
        {
            exprs.push_back(expr);
            auto ft = std::find_if(input->output_schema.begin(), input->output_schema.end(), [&](const auto & field) { return field.first == expr->getColumnName(); });
            if (ft != input->output_schema.end())
            {
                output_schema.emplace_back(ft->first, ft->second);
                continue;
            }
            const auto * func = typeid_cast<const ASTFunction *>(expr.get());
            if (func && AggregateFunctionFactory::instance().isAggregateFunctionName(func->name))
            {
                throw Exception("No such agg " + func->getColumnName(), ErrorCodes::NO_SUCH_COLUMN_IN_TABLE);
            }
            else
            {
                auto ci = compileExpr(input->output_schema, expr);
                // todo need to use the subquery alias to reconstruct the field
                //  name if subquery is supported
                output_schema.emplace_back(std::make_pair(expr->getColumnName(), ci));
            }
        }
    }
    auto project = std::make_shared<mock::Project>(executor_index, output_schema, std::move(exprs));
    project->children.push_back(input);
    return project;
}

static void buildLeftSideJoinSchema(DAGSchema & schema, const DAGSchema & left_schema, tipb::JoinType tp)
{
    for (const auto & field : left_schema)
    {
        if (tp == tipb::JoinType::TypeRightOuterJoin && field.second.hasNotNullFlag())
            schema.push_back(toNullableDAGColumnInfo(field));
        else
            schema.push_back(field);
    }
}

static void buildRightSideJoinSchema(DAGSchema & schema, const DAGSchema & right_schema, tipb::JoinType tp)
{
    /// Note: for semi join, the right table column is ignored
    /// but for (anti) left outer semi join, a 1/0 (uint8) field is pushed back
    /// indicating whether right table has matching row(s), see comment in ASTTableJoin::Kind for details.
    if (tp == tipb::JoinType::TypeLeftOuterSemiJoin || tp == tipb::JoinType::TypeAntiLeftOuterSemiJoin)
    {
        tipb::FieldType field_type{};
        field_type.set_tp(TiDB::TypeTiny);
        field_type.set_charset("binary");
        field_type.set_collate(TiDB::ITiDBCollator::BINARY);
        field_type.set_flag(0);
        field_type.set_flen(-1);
        field_type.set_decimal(-1);
        schema.push_back(std::make_pair("", TiDB::fieldTypeToColumnInfo(field_type)));
    }
    else if (tp != tipb::JoinType::TypeSemiJoin && tp != tipb::JoinType::TypeAntiSemiJoin)
    {
        for (const auto & field : right_schema)
        {
            if (tp == tipb::JoinType::TypeLeftOuterJoin && field.second.hasNotNullFlag())
                schema.push_back(toNullableDAGColumnInfo(field));
            else
                schema.push_back(field);
        }
    }
}

// compileJoin constructs a mocked Join executor node, note that all conditional expression params can be default
ExecutorPtr compileJoin(size_t & executor_index,
                        ExecutorPtr left,
                        ExecutorPtr right,
                        tipb::JoinType tp,
                        const ASTs & join_cols,
                        const ASTs & left_conds,
                        const ASTs & right_conds,
                        const ASTs & other_conds,
                        const ASTs & other_eq_conds_from_in)
{
    DAGSchema output_schema;

    buildLeftSideJoinSchema(output_schema, left->output_schema, tp);
    buildRightSideJoinSchema(output_schema, right->output_schema, tp);

    auto join = std::make_shared<mock::Join>(executor_index, output_schema, tp, join_cols, left_conds, right_conds, other_conds, other_eq_conds_from_in);
    join->children.push_back(left);
    join->children.push_back(right);

    return join;
}

ExecutorPtr compileJoin(size_t & executor_index, ExecutorPtr left, ExecutorPtr right, ASTPtr params)
{
    tipb::JoinType tp;
    const auto & ast_join = (static_cast<const ASTTableJoin &>(*params));
    switch (ast_join.kind)
    {
    case ASTTableJoin::Kind::Inner:
        tp = tipb::JoinType::TypeInnerJoin;
        break;
    case ASTTableJoin::Kind::Left:
        tp = tipb::JoinType::TypeLeftOuterJoin;
        break;
    case ASTTableJoin::Kind::Right:
        tp = tipb::JoinType::TypeRightOuterJoin;
        break;
    default:
        throw Exception("Unsupported join type");
    }

    // in legacy test framework, we only support using_expr of join
    ASTs join_cols;
    if (ast_join.using_expression_list)
    {
        for (const auto & key : ast_join.using_expression_list->children)
        {
            join_cols.push_back(key);
        }
    }
    return compileJoin(executor_index, left, right, tp, join_cols);
}


ExecutorPtr compileExchangeSender(ExecutorPtr input, size_t & executor_index, tipb::ExchangeType exchange_type)
{
    ExecutorPtr exchange_sender = std::make_shared<mock::ExchangeSender>(executor_index, input->output_schema, exchange_type);
    exchange_sender->children.push_back(input);
    return exchange_sender;
}

ExecutorPtr compileExchangeReceiver(size_t & executor_index, DAGSchema schema, uint64_t fine_grained_shuffle_stream_count)
{
    ExecutorPtr exchange_receiver = std::make_shared<mock::ExchangeReceiver>(executor_index, schema, fine_grained_shuffle_stream_count);
    return exchange_receiver;
}

ExecutorPtr compileWindow(ExecutorPtr input, size_t & executor_index, ASTPtr func_desc_list, ASTPtr partition_by_expr_list, ASTPtr order_by_expr_list, mock::MockWindowFrame frame, uint64_t fine_grained_shuffle_stream_count)
{
    std::vector<ASTPtr> partition_columns;
    if (partition_by_expr_list != nullptr)
    {
        for (const auto & child : partition_by_expr_list->children)
        {
            auto * elem = typeid_cast<ASTPartitionByElement *>(child.get());
            if (!elem)
                throw Exception("Invalid partition by element", ErrorCodes::LOGICAL_ERROR);
            partition_columns.push_back(child);
            compileExpr(input->output_schema, elem->children[0]);
        }
    }

    std::vector<ASTPtr> order_columns;
    if (order_by_expr_list != nullptr)
    {
        for (const auto & child : order_by_expr_list->children)
        {
            auto * elem = typeid_cast<ASTOrderByElement *>(child.get());
            if (!elem)
                throw Exception("Invalid order by element", ErrorCodes::LOGICAL_ERROR);
            order_columns.push_back(child);
            compileExpr(input->output_schema, elem->children[0]);
        }
    }

    DAGSchema output_schema;
    output_schema.insert(output_schema.end(), input->output_schema.begin(), input->output_schema.end());

    std::vector<ASTPtr> window_exprs;
    if (func_desc_list != nullptr)
    {
        for (const auto & expr : func_desc_list->children)
        {
            const auto * func = typeid_cast<const ASTFunction *>(expr.get());
            window_exprs.push_back(expr);
            std::vector<TiDB::ColumnInfo> children_ci;
            for (const auto & arg : func->arguments->children)
            {
                children_ci.push_back(compileExpr(input->output_schema, arg));
            }
            // TODO: add more window functions
            TiDB::ColumnInfo ci;
            switch (window_func_name_to_sig[func->name])
            {
            case tipb::ExprType::RowNumber:
            case tipb::ExprType::Rank:
            case tipb::ExprType::DenseRank:
            {
                ci.tp = TiDB::TypeLongLong;
                ci.flag = TiDB::ColumnFlagBinary;
                break;
            }
            default:
                throw Exception(fmt::format("Unsupported window function {}", func->name), ErrorCodes::LOGICAL_ERROR);
            }
            output_schema.emplace_back(std::make_pair(func->getColumnName(), ci));
        }
    }

    ExecutorPtr window = std::make_shared<mock::Window>(
        executor_index,
        output_schema,
        window_exprs,
        std::move(partition_columns),
        std::move(order_columns),
        frame,
        fine_grained_shuffle_stream_count);
    window->children.push_back(input);
    return window;
}

ExecutorPtr compileSort(ExecutorPtr input, size_t & executor_index, ASTPtr order_by_expr_list, bool is_partial_sort, uint64_t fine_grained_shuffle_stream_count)
{
    std::vector<ASTPtr> order_columns;
    if (order_by_expr_list != nullptr)
    {
        for (const auto & child : order_by_expr_list->children)
        {
            auto * elem = typeid_cast<ASTOrderByElement *>(child.get());
            if (!elem)
                throw Exception("Invalid order by element", ErrorCodes::LOGICAL_ERROR);
            order_columns.push_back(child);
            compileExpr(input->output_schema, elem->children[0]);
        }
    }
    ExecutorPtr sort = std::make_shared<mock::Sort>(executor_index, input->output_schema, std::move(order_columns), is_partial_sort, fine_grained_shuffle_stream_count);
    sort->children.push_back(input);
    return sort;
}
} // namespace DB<|MERGE_RESOLUTION|>--- conflicted
+++ resolved
@@ -1268,12 +1268,8 @@
     for (size_t index = 0; index < child_schema.size(); ++index)
     {
         const auto & [col_name, col_info] = child_schema[index];
-<<<<<<< HEAD
-        if (splitQualifiedName(col_name).second == identifier->getColumnName())
-=======
 
         if (splitQualifiedName(col_name).column_name == identifier->getColumnName())
->>>>>>> 8404e656
         {
             auto tipb_type = TiDB::columnInfoToFieldType(col_info);
             tipb_type.set_collate(collator_id);
