--- conflicted
+++ resolved
@@ -30,10 +30,7 @@
 
 namespace DB
 {
-<<<<<<< HEAD
-=======
 using ASTPartitionByElement = ASTOrderByElement;
->>>>>>> 70991849
 void literalFieldToTiPBExpr(const ColumnInfo & ci, const Field & val_field, tipb::Expr * expr, Int32 collator_id)
 {
     *(expr->mutable_field_type()) = columnInfoToFieldType(ci);
