#include <AggregateFunctions/AggregateFunctionFactory.h>
#include <AggregateFunctions/AggregateFunctionUniq.h>
#include <Common/typeid_cast.h>
#include <DataStreams/BlocksListBlockInputStream.h>
#include <DataStreams/TiRemoteBlockInputStream.h>
#include <DataTypes/FieldToDataType.h>
#include <Debug/MockTiDB.h>
#include <Debug/dbgFuncCoprocessor.h>
#include <Flash/Coprocessor/ArrowChunkCodec.h>
#include <Flash/Coprocessor/CHBlockChunkCodec.h>
#include <Flash/Coprocessor/DAGCodec.h>
#include <Flash/Coprocessor/DAGDriver.h>
#include <Flash/Coprocessor/DAGUtils.h>
#include <Flash/Coprocessor/DefaultChunkCodec.h>
#include <Flash/Mpp/ExchangeReceiver.h>
#include <Functions/FunctionFactory.h>
#include <Interpreters/convertFieldToType.h>
#include <Parsers/ASTAsterisk.h>
#include <Parsers/ASTFunction.h>
#include <Parsers/ASTIdentifier.h>
#include <Parsers/ASTLiteral.h>
#include <Parsers/ASTOrderByElement.h>
#include <Parsers/ASTSelectQuery.h>
#include <Parsers/ASTTablesInSelectQuery.h>
#include <Parsers/ParserSelectQuery.h>
#include <Parsers/parseQuery.h>
#include <Poco/StringTokenizer.h>
#include <Storages/MutableSupport.h>
#include <Storages/StorageMergeTree.h>
#include <Storages/Transaction/Datum.h>
#include <Storages/Transaction/KVStore.h>
#include <Storages/Transaction/Region.h>
#include <Storages/Transaction/TMTContext.h>
#include <Storages/Transaction/TypeMapping.h>
#include <tipb/select.pb.h>

#include <utility>

namespace DB
{
namespace ErrorCodes
{
extern const int BAD_ARGUMENTS;
extern const int LOGICAL_ERROR;
} // namespace ErrorCodes

using TiDB::DatumFlat;
using TiDB::TableInfo;

using DAGColumnInfo = std::pair<String, ColumnInfo>;
using DAGSchema = std::vector<DAGColumnInfo>;
using SchemaFetcher = std::function<TableInfo(const String &, const String &)>;
static const String ENCODE_TYPE_NAME = "encode_type";
static const String TZ_OFFSET_NAME = "tz_offset";
static const String TZ_NAME_NAME = "tz_name";
static const String COLLATOR_NAME = "collator";
static const String MPP_QUERY = "mpp_query";
static const String USE_BROADCAST_JOIN = "use_broadcast_join";
static const String MPP_PARTITION_NUM = "mpp_partition_num";
static const String MPP_TIMEOUT = "mpp_timeout";
static String LOCAL_HOST = "127.0.0.1:3930";

namespace Debug
{
void setServiceAddr(const std::string & addr)
{
    LOCAL_HOST = addr;
}
} // namespace Debug

struct DAGProperties
{
    String encode_type = "";
    Int64 tz_offset = 0;
    String tz_name = "";
    Int32 collator = 0;
    bool is_mpp_query = false;
    bool use_broadcast_join = false;
    Int32 mpp_partition_num = 1;
    Timestamp start_ts = DEFAULT_MAX_READ_TSO;
    Int32 mpp_timeout = 10;
};

std::unordered_map<String, tipb::ScalarFuncSig> func_name_to_sig({
    {"equals", tipb::ScalarFuncSig::EQInt},
    {"and", tipb::ScalarFuncSig::LogicalAnd},
    {"or", tipb::ScalarFuncSig::LogicalOr},
    {"xor", tipb::ScalarFuncSig::LogicalXor},
    {"not", tipb::ScalarFuncSig::UnaryNotInt},
    {"greater", tipb::ScalarFuncSig::GTInt},
    {"greaterorequals", tipb::ScalarFuncSig::GEInt},
    {"less", tipb::ScalarFuncSig::LTInt},
    {"lessorequals", tipb::ScalarFuncSig::LEInt},
    {"in", tipb::ScalarFuncSig::InInt},
    {"notin", tipb::ScalarFuncSig::InInt},
    {"date_format", tipb::ScalarFuncSig::DateFormatSig},
    {"if", tipb::ScalarFuncSig::IfInt},
    {"from_unixtime", tipb::ScalarFuncSig::FromUnixTime2Arg},
    /// bit_and/bit_or/bit_xor is aggregated function in clickhouse/mysql
    {"bitand", tipb::ScalarFuncSig::BitAndSig},
    {"bitor", tipb::ScalarFuncSig::BitOrSig},
    {"bitxor", tipb::ScalarFuncSig::BitXorSig},
    {"bitnot", tipb::ScalarFuncSig::BitNegSig},
    {"notequals", tipb::ScalarFuncSig::NEInt},
    {"like", tipb::ScalarFuncSig::LikeSig},
    {"cast_int_int", tipb::ScalarFuncSig::CastIntAsInt},
    {"cast_int_real", tipb::ScalarFuncSig::CastIntAsReal},
    {"cast_real_int", tipb::ScalarFuncSig::CastRealAsInt},
    {"cast_real_real", tipb::ScalarFuncSig::CastRealAsReal},
    {"cast_decimal_int", tipb::ScalarFuncSig::CastDecimalAsInt},
    {"cast_time_int", tipb::ScalarFuncSig::CastTimeAsInt},
    {"cast_string_int", tipb::ScalarFuncSig::CastStringAsInt},
    {"cast_int_decimal", tipb::ScalarFuncSig::CastIntAsDecimal},
    {"cast_real_decimal", tipb::ScalarFuncSig::CastRealAsDecimal},
    {"cast_decimal_decimal", tipb::ScalarFuncSig::CastDecimalAsDecimal},
    {"cast_time_decimal", tipb::ScalarFuncSig::CastTimeAsDecimal},
    {"cast_string_decimal", tipb::ScalarFuncSig::CastStringAsDecimal},
    {"cast_int_string", tipb::ScalarFuncSig::CastIntAsString},
    {"cast_real_string", tipb::ScalarFuncSig::CastRealAsString},
    {"cast_decimal_string", tipb::ScalarFuncSig::CastDecimalAsString},
    {"cast_time_string", tipb::ScalarFuncSig::CastTimeAsString},
    {"cast_string_string", tipb::ScalarFuncSig::CastStringAsString},
    {"cast_int_date", tipb::ScalarFuncSig::CastIntAsTime},
    {"cast_real_date", tipb::ScalarFuncSig::CastRealAsTime},
    {"cast_decimal_date", tipb::ScalarFuncSig::CastDecimalAsTime},
    {"cast_time_date", tipb::ScalarFuncSig::CastTimeAsTime},
    {"cast_string_date", tipb::ScalarFuncSig::CastStringAsTime},
    {"cast_int_datetime", tipb::ScalarFuncSig::CastIntAsTime},
    {"cast_real_datetime", tipb::ScalarFuncSig::CastRealAsTime},
    {"cast_decimal_datetime", tipb::ScalarFuncSig::CastDecimalAsTime},
    {"cast_time_datetime", tipb::ScalarFuncSig::CastTimeAsTime},
    {"cast_string_datetime", tipb::ScalarFuncSig::CastStringAsTime},
    {"round_int", tipb::ScalarFuncSig::RoundInt},
    {"round_uint", tipb::ScalarFuncSig::RoundInt},
    {"round_dec", tipb::ScalarFuncSig::RoundDec},
    {"round_real", tipb::ScalarFuncSig::RoundReal},
    {"round_with_frac_int", tipb::ScalarFuncSig::RoundWithFracInt},
    {"round_with_frac_uint", tipb::ScalarFuncSig::RoundWithFracInt},
    {"round_with_frac_dec", tipb::ScalarFuncSig::RoundWithFracDec},
    {"round_with_frac_real", tipb::ScalarFuncSig::RoundWithFracReal},

});

std::pair<String, String> splitQualifiedName(String s)
{
    std::pair<String, String> ret;
    Poco::StringTokenizer string_tokens(s, ".");
    if (string_tokens.count() == 1)
    {
        ret.second = s;
    }
    else if (string_tokens.count() == 2)
    {
        ret.first = string_tokens[0];
        ret.second = string_tokens[1];
    }
    else
    {
        throw Exception("Invalid identifier name");
    }
    return ret;
}

DAGColumnInfo toNullableDAGColumnInfo(DAGColumnInfo & input)
{
    DAGColumnInfo output = input;
    output.second.clearNotNullFlag();
    return output;
}


enum QueryTaskType
{
    DAG,
    MPP_DISPATCH
};

struct QueryTask
{
    std::shared_ptr<tipb::DAGRequest> dag_request;
    TableID table_id;
    DAGSchema result_schema;
    QueryTaskType type;
    Int64 task_id;
    Int64 partition_id;
    bool is_root_task;
    QueryTask(std::shared_ptr<tipb::DAGRequest> request, TableID table_id_, const DAGSchema & result_schema_, QueryTaskType type_, Int64 task_id_, Int64 partition_id_, bool is_root_task_)
        : dag_request(std::move(request))
        , table_id(table_id_)
        , result_schema(result_schema_)
        , type(type_)
        , task_id(task_id_)
        , partition_id(partition_id_)
        , is_root_task(is_root_task_)
    {}
};

using QueryTasks = std::vector<QueryTask>;

using MakeResOutputStream = std::function<BlockInputStreamPtr(BlockInputStreamPtr)>;

std::tuple<QueryTasks, MakeResOutputStream> compileQuery(
    Context & context,
    const String & query,
    SchemaFetcher schema_fetcher,
    const DAGProperties & properties);

class UniqRawResReformatBlockOutputStream : public IProfilingBlockInputStream
{
public:
    UniqRawResReformatBlockOutputStream(const BlockInputStreamPtr & in_)
        : in(in_)
    {}

    String getName() const override { return "UniqRawResReformat"; }

    Block getHeader() const override { return in->getHeader(); }

protected:
    Block readImpl() override
    {
        while (true)
        {
            Block block = in->read();
            if (!block)
                return block;

            size_t num_columns = block.columns();
            MutableColumns columns(num_columns);
            for (size_t i = 0; i < num_columns; ++i)
            {
                ColumnWithTypeAndName & ori_column = block.getByPosition(i);

                if (std::string::npos != ori_column.name.find_first_of(UniqRawResName))
                {
                    MutableColumnPtr mutable_holder = ori_column.column->cloneEmpty();

                    for (size_t j = 0; j < ori_column.column->size(); ++j)
                    {
                        Field field;
                        ori_column.column->get(j, field);

                        auto & str_ref = field.safeGet<String>();

                        ReadBufferFromString in(str_ref);
                        AggregateFunctionUniqUniquesHashSetDataForVariadicRawRes set;
                        set.set.read(in);

                        mutable_holder->insert(std::to_string(set.set.size()));
                    }
                    ori_column.column = std::move(mutable_holder);
                }
            }
            return block;
        }
    }

private:
    BlockInputStreamPtr in;
};

tipb::SelectResponse executeDAGRequest(Context & context, const tipb::DAGRequest & dag_request, RegionID region_id, UInt64 region_version, UInt64 region_conf_version, Timestamp start_ts, std::vector<std::pair<DecodedTiKVKeyPtr, DecodedTiKVKeyPtr>> & key_ranges);
BlockInputStreamPtr outputDAGResponse(Context & context, const DAGSchema & schema, const tipb::SelectResponse & dag_response);


DAGProperties getDAGProperties(String prop_string)
{
    DAGProperties ret;
    if (prop_string.empty())
        return ret;
    std::unordered_map<String, String> properties;
    Poco::StringTokenizer string_tokens(prop_string, ",");
    for (auto it = string_tokens.begin(); it != string_tokens.end(); it++)
    {
        Poco::StringTokenizer tokens(*it, ":");
        if (tokens.count() != 2)
            continue;
        properties[Poco::toLower(tokens[0])] = tokens[1];
    }

    if (properties.find(ENCODE_TYPE_NAME) != properties.end())
        ret.encode_type = properties[ENCODE_TYPE_NAME];
    if (properties.find(TZ_OFFSET_NAME) != properties.end())
        ret.tz_offset = std::stol(properties[TZ_OFFSET_NAME]);
    if (properties.find(TZ_NAME_NAME) != properties.end())
        ret.tz_name = properties[TZ_NAME_NAME];
    if (properties.find(COLLATOR_NAME) != properties.end())
        ret.collator = std::stoi(properties[COLLATOR_NAME]);
    if (properties.find(MPP_QUERY) != properties.end())
        ret.is_mpp_query = properties[MPP_QUERY] == "true";
    if (properties.find(USE_BROADCAST_JOIN) != properties.end())
        ret.use_broadcast_join = properties[USE_BROADCAST_JOIN] == "true";
    if (properties.find(MPP_PARTITION_NUM) != properties.end())
        ret.mpp_partition_num = std::stoi(properties[MPP_PARTITION_NUM]);
    if (properties.find(MPP_TIMEOUT) != properties.end())
        ret.mpp_timeout = std::stoi(properties[MPP_TIMEOUT]);

    return ret;
}

BlockInputStreamPtr executeQuery(Context & context, RegionID region_id, const DAGProperties & properties, QueryTasks & query_tasks, MakeResOutputStream & func_wrap_output_stream)
{
    if (properties.is_mpp_query)
    {
        DAGSchema root_task_schema;
        std::vector<Int64> root_task_ids;
        for (auto & task : query_tasks)
        {
            if (task.is_root_task)
            {
                root_task_ids.push_back(task.task_id);
                root_task_schema = task.result_schema;
            }
            auto req = std::make_shared<mpp::DispatchTaskRequest>();
            auto * tm = req->mutable_meta();
            tm->set_start_ts(properties.start_ts);
            tm->set_partition_id(task.partition_id);
            tm->set_address(LOCAL_HOST);
            tm->set_task_id(task.task_id);
            auto * encoded_plan = req->mutable_encoded_plan();
            task.dag_request->AppendToString(encoded_plan);
            req->set_timeout(properties.mpp_timeout);
            req->set_schema_ver(DEFAULT_UNSPECIFIED_SCHEMA_VERSION);
            auto table_id = task.table_id;
            if (table_id != -1)
            {
                /// contains a table scan
                auto regions = context.getTMTContext().getRegionTable().getRegionsByTable(table_id);
                if (regions.size() < (size_t)properties.mpp_partition_num)
                    throw Exception("Not supported: table region num less than mpp partition num");
                for (size_t i = 0; i < regions.size(); i++)
                {
                    if (i % properties.mpp_partition_num != (size_t)task.partition_id)
                        continue;
                    auto * region = req->add_regions();
                    region->set_region_id(regions[i].first);
                    auto * meta = region->mutable_region_epoch();
                    meta->set_conf_ver(regions[i].second->confVer());
                    meta->set_version(regions[i].second->version());
                    auto * range = region->add_ranges();
                    auto handle_range = getHandleRangeByTable(regions[i].second->getRange()->rawKeys(), table_id);
                    range->set_start(RecordKVFormat::genRawKey(table_id, handle_range.first.handle_id));
                    range->set_end(RecordKVFormat::genRawKey(table_id, handle_range.second.handle_id));
                }
            }
            pingcap::kv::RpcCall<mpp::DispatchTaskRequest> call(req);
            context.getTMTContext().getCluster()->rpc_client->sendRequest(LOCAL_HOST, call, 1000);
            if (call.getResp()->has_error())
                throw Exception("Meet error while dispatch mpp task: " + call.getResp()->error().msg());
        }
        tipb::ExchangeReceiver tipb_exchange_receiver;
        for (size_t i = 0; i < root_task_ids.size(); i++)
        {
            mpp::TaskMeta tm;
            tm.set_start_ts(properties.start_ts);
            tm.set_address(LOCAL_HOST);
            tm.set_task_id(root_task_ids[i]);
            tm.set_partition_id(-1);
            auto * tm_string = tipb_exchange_receiver.add_encoded_task_meta();
            tm.AppendToString(tm_string);
        }
        for (auto & field : root_task_schema)
        {
            auto tipb_type = TiDB::columnInfoToFieldType(field.second);
            tipb_type.set_collate(properties.collator);
            auto * field_type = tipb_exchange_receiver.add_field_types();
            *field_type = tipb_type;
        }
        mpp::TaskMeta root_tm;
        root_tm.set_start_ts(properties.start_ts);
        root_tm.set_address(LOCAL_HOST);
        root_tm.set_task_id(-1);
        root_tm.set_partition_id(-1);
        std::shared_ptr<ExchangeReceiver> exchange_receiver
<<<<<<< HEAD
            = std::make_shared<ExchangeReceiver>(
                std::make_shared<GRPCReceiverContext>(context.getTMTContext().getKVCluster()),
                tipb_exchange_receiver,
                root_tm,
                10);
        BlockInputStreamPtr ret = std::make_shared<ExchangeReceiverInputStream>(exchange_receiver);
=======
            = std::make_shared<ExchangeReceiver>(context, tipb_exchange_receiver, root_tm, 10);
        BlockInputStreamPtr ret = std::make_shared<ExchangeReceiverInputStream>(exchange_receiver, nullptr);
>>>>>>> 84cf3607
        return ret;
    }
    else
    {
        auto & task = query_tasks[0];
        auto table_id = task.table_id;
        RegionPtr region;
        if (region_id == InvalidRegionID)
        {
            auto regions = context.getTMTContext().getRegionTable().getRegionsByTable(table_id);
            if (regions.empty())
                throw Exception("No region for table", ErrorCodes::BAD_ARGUMENTS);
            region = regions[0].second;
            region_id = regions[0].first;
        }
        else
        {
            region = context.getTMTContext().getKVStore()->getRegion(region_id);
            if (!region)
                throw Exception("No such region", ErrorCodes::BAD_ARGUMENTS);
        }
        auto handle_range = getHandleRangeByTable(region->getRange()->rawKeys(), table_id);
        std::vector<std::pair<DecodedTiKVKeyPtr, DecodedTiKVKeyPtr>> key_ranges;
        DecodedTiKVKeyPtr start_key = std::make_shared<DecodedTiKVKey>(RecordKVFormat::genRawKey(table_id, handle_range.first.handle_id));
        DecodedTiKVKeyPtr end_key = std::make_shared<DecodedTiKVKey>(RecordKVFormat::genRawKey(table_id, handle_range.second.handle_id));
        key_ranges.emplace_back(std::make_pair(std::move(start_key), std::move(end_key)));
        tipb::SelectResponse dag_response = executeDAGRequest(
            context,
            *task.dag_request,
            region_id,
            region->version(),
            region->confVer(),
            properties.start_ts,
            key_ranges);

        return func_wrap_output_stream(outputDAGResponse(context, task.result_schema, dag_response));
    }
}

BlockInputStreamPtr dbgFuncTiDBQuery(Context & context, const ASTs & args)
{
    if (args.size() < 1 || args.size() > 3)
        throw Exception("Args not matched, should be: query[, region-id, dag_prop_string]", ErrorCodes::BAD_ARGUMENTS);

    String query = safeGet<String>(typeid_cast<const ASTLiteral &>(*args[0]).value);
    RegionID region_id = InvalidRegionID;
    if (args.size() >= 2)
        region_id = safeGet<RegionID>(typeid_cast<const ASTLiteral &>(*args[1]).value);

    String prop_string = "";
    if (args.size() == 3)
        prop_string = safeGet<String>(typeid_cast<const ASTLiteral &>(*args[2]).value);
    DAGProperties properties = getDAGProperties(prop_string);
    properties.start_ts = context.getTMTContext().getPDClient()->getTS();

    auto [query_tasks, func_wrap_output_stream] = compileQuery(
        context,
        query,
        [&](const String & database_name, const String & table_name) {
            auto storage = context.getTable(database_name, table_name);
            auto managed_storage = std::dynamic_pointer_cast<IManageableStorage>(storage);
            if (!managed_storage //
                || !(managed_storage->engineType() == ::TiDB::StorageEngine::DT
                     || managed_storage->engineType() == ::TiDB::StorageEngine::TMT))
                throw Exception(database_name + "." + table_name + " is not ManageableStorage", ErrorCodes::BAD_ARGUMENTS);
            return managed_storage->getTableInfo();
        },
        properties);

    return executeQuery(context, region_id, properties, query_tasks, func_wrap_output_stream);
}

BlockInputStreamPtr dbgFuncMockTiDBQuery(Context & context, const ASTs & args)
{
    if (args.size() < 2 || args.size() > 4)
        throw Exception("Args not matched, should be: query, region-id[, start-ts, dag_prop_string]", ErrorCodes::BAD_ARGUMENTS);

    String query = safeGet<String>(typeid_cast<const ASTLiteral &>(*args[0]).value);
    RegionID region_id = safeGet<RegionID>(typeid_cast<const ASTLiteral &>(*args[1]).value);
    Timestamp start_ts = DEFAULT_MAX_READ_TSO;
    if (args.size() >= 3)
        start_ts = safeGet<Timestamp>(typeid_cast<const ASTLiteral &>(*args[2]).value);
    if (start_ts == 0)
        start_ts = context.getTMTContext().getPDClient()->getTS();

    String prop_string = "";
    if (args.size() == 4)
        prop_string = safeGet<String>(typeid_cast<const ASTLiteral &>(*args[3]).value);
    DAGProperties properties = getDAGProperties(prop_string);
    properties.start_ts = start_ts;

    auto [query_tasks, func_wrap_output_stream] = compileQuery(
        context,
        query,
        [&](const String & database_name, const String & table_name) {
            return MockTiDB::instance().getTableByName(database_name, table_name)->table_info;
        },
        properties);

    return executeQuery(context, region_id, properties, query_tasks, func_wrap_output_stream);
}

void literalToPB(tipb::Expr * expr, const Field & value, uint32_t collator_id)
{
    WriteBufferFromOwnString ss;
    switch (value.getType())
    {
    case Field::Types::Which::Null:
    {
        expr->set_tp(tipb::Null);
        auto * ft = expr->mutable_field_type();
        ft->set_tp(TiDB::TypeNull);
        ft->set_collate(collator_id);
        // Null literal expr doesn't need value.
        break;
    }
    case Field::Types::Which::UInt64:
    {
        expr->set_tp(tipb::Uint64);
        auto * ft = expr->mutable_field_type();
        ft->set_tp(TiDB::TypeLongLong);
        ft->set_flag(TiDB::ColumnFlagUnsigned | TiDB::ColumnFlagNotNull);
        ft->set_collate(collator_id);
        encodeDAGUInt64(value.get<UInt64>(), ss);
        break;
    }
    case Field::Types::Which::Int64:
    {
        expr->set_tp(tipb::Int64);
        auto * ft = expr->mutable_field_type();
        ft->set_tp(TiDB::TypeLongLong);
        ft->set_flag(TiDB::ColumnFlagNotNull);
        ft->set_collate(collator_id);
        encodeDAGInt64(value.get<Int64>(), ss);
        break;
    }
    case Field::Types::Which::Float64:
    {
        expr->set_tp(tipb::Float64);
        auto * ft = expr->mutable_field_type();
        ft->set_tp(TiDB::TypeFloat);
        ft->set_flag(TiDB::ColumnFlagNotNull);
        ft->set_collate(collator_id);
        encodeDAGFloat64(value.get<Float64>(), ss);
        break;
    }
    case Field::Types::Which::Decimal32:
    case Field::Types::Which::Decimal64:
    case Field::Types::Which::Decimal128:
    case Field::Types::Which::Decimal256:
    {
        expr->set_tp(tipb::MysqlDecimal);
        auto * ft = expr->mutable_field_type();
        ft->set_tp(TiDB::TypeNewDecimal);
        ft->set_flag(TiDB::ColumnFlagNotNull);
        ft->set_collate(collator_id);
        encodeDAGDecimal(value, ss);
        break;
    }
    case Field::Types::Which::String:
    {
        expr->set_tp(tipb::String);
        auto * ft = expr->mutable_field_type();
        ft->set_tp(TiDB::TypeString);
        ft->set_flag(TiDB::ColumnFlagNotNull);
        ft->set_collate(collator_id);
        // TODO: Align with TiDB.
        encodeDAGBytes(value.get<String>(), ss);
        break;
    }
    default:
        throw Exception(String("Unsupported literal type: ") + value.getTypeName(), ErrorCodes::LOGICAL_ERROR);
    }
    expr->set_val(ss.releaseStr());
}

String getFunctionNameForConstantFolding(tipb::Expr * expr)
{
    // todo support more function for constant folding
    switch (expr->sig())
    {
    case tipb::ScalarFuncSig::CastStringAsTime:
        return "toMyDateTimeOrNull";
    default:
        return "";
    }
}

void foldConstant(tipb::Expr * expr, uint32_t collator_id, const Context & context)
{
    if (expr->tp() == tipb::ScalarFunc)
    {
        bool all_const = true;
        for (auto c : expr->children())
        {
            if (!isLiteralExpr(c))
            {
                all_const = false;
                break;
            }
        }
        if (!all_const)
            return;
        DataTypes arguments_types;
        ColumnsWithTypeAndName argument_columns;
        for (auto & c : expr->children())
        {
            Field value = decodeLiteral(c);
            DataTypePtr flash_type = applyVisitor(FieldToDataType(), value);
            DataTypePtr target_type = inferDataType4Literal(c);
            ColumnWithTypeAndName column;
            column.column = target_type->createColumnConst(1, convertFieldToType(value, *target_type, flash_type.get()));
            column.name = exprToString(c, {}) + "_" + target_type->getName();
            column.type = target_type;
            arguments_types.emplace_back(target_type);
            argument_columns.emplace_back(column);
        }
        auto func_name = getFunctionNameForConstantFolding(expr);
        if (func_name.empty())
            return;
        const auto & function_builder_ptr = FunctionFactory::instance().get(func_name, context);
        auto function_ptr = function_builder_ptr->build(argument_columns);
        if (function_ptr->isSuitableForConstantFolding())
        {
            Block block_with_constants(argument_columns);
            ColumnNumbers argument_numbers(arguments_types.size());
            for (size_t i = 0, size = arguments_types.size(); i < size; i++)
                argument_numbers[i] = i;
            size_t result_pos = argument_numbers.size();
            block_with_constants.insert({nullptr, function_ptr->getReturnType(), "result"});
            function_ptr->execute(block_with_constants, argument_numbers, result_pos);
            const auto & result_column = block_with_constants.getByPosition(result_pos).column;
            if (result_column->isColumnConst())
            {
                auto updated_value = (*result_column)[0];
                tipb::FieldType orig_field_type = expr->field_type();
                expr->Clear();
                literalToPB(expr, updated_value, collator_id);
                expr->clear_field_type();
                auto * field_type = expr->mutable_field_type();
                (*field_type) = orig_field_type;
            }
        }
    }
}

void astToPB(const DAGSchema & input, ASTPtr ast, tipb::Expr * expr, uint32_t collator_id, const Context & context)
{
    if (ASTIdentifier * id = typeid_cast<ASTIdentifier *>(ast.get()))
    {
        auto ft = std::find_if(input.begin(), input.end(), [&](const auto & field) {
            auto column_name = splitQualifiedName(id->getColumnName());
            auto field_name = splitQualifiedName(field.first);
            if (column_name.first.empty())
                return field_name.second == column_name.second;
            else
                return field_name.first == column_name.first && field_name.second == column_name.second;
        });
        if (ft == input.end())
            throw Exception("No such column " + id->getColumnName(), ErrorCodes::NO_SUCH_COLUMN_IN_TABLE);
        expr->set_tp(tipb::ColumnRef);
        *(expr->mutable_field_type()) = columnInfoToFieldType((*ft).second);
        expr->mutable_field_type()->set_collate(collator_id);
        WriteBufferFromOwnString ss;
        encodeDAGInt64(ft - input.begin(), ss);
        expr->set_val(ss.releaseStr());
    }
    else if (ASTFunction * func = typeid_cast<ASTFunction *>(ast.get()))
    {
        /// aggregation function is handled in Aggregation, so just treated as a column
        auto ft = std::find_if(input.begin(), input.end(), [&](const auto & field) {
            auto column_name = splitQualifiedName(func->getColumnName());
            auto field_name = splitQualifiedName(field.first);
            if (column_name.first.empty())
                return field_name.second == column_name.second;
            else
                return field_name.first == column_name.first && field_name.second == column_name.second;
        });
        if (ft != input.end())
        {
            expr->set_tp(tipb::ColumnRef);
            *(expr->mutable_field_type()) = columnInfoToFieldType((*ft).second);
            WriteBufferFromOwnString ss;
            encodeDAGInt64(ft - input.begin(), ss);
            expr->set_val(ss.releaseStr());
            return;
        }
        if (AggregateFunctionFactory::instance().isAggregateFunctionName(func->name))
        {
            throw Exception("No such column " + func->getColumnName(), ErrorCodes::NO_SUCH_COLUMN_IN_TABLE);
        }
        String func_name_lowercase = Poco::toLower(func->name);
        // TODO: Support more functions.
        // TODO: Support type inference.

        const auto it_sig = func_name_to_sig.find(func_name_lowercase);
        if (it_sig == func_name_to_sig.end())
        {
            throw Exception("Unsupported function: " + func_name_lowercase, ErrorCodes::LOGICAL_ERROR);
        }
        switch (it_sig->second)
        {
        case tipb::ScalarFuncSig::InInt:
        {
            tipb::Expr * in_expr = expr;
            if (func_name_lowercase == "notin")
            {
                // notin is transformed into not(in()) by tidb
                expr->set_sig(tipb::ScalarFuncSig::UnaryNotInt);
                auto * ft = expr->mutable_field_type();
                ft->set_tp(TiDB::TypeLongLong);
                ft->set_flag(TiDB::ColumnFlagUnsigned);
                expr->set_tp(tipb::ExprType::ScalarFunc);
                in_expr = expr->add_children();
            }
            in_expr->set_sig(tipb::ScalarFuncSig::InInt);
            auto * ft = in_expr->mutable_field_type();
            ft->set_tp(TiDB::TypeLongLong);
            ft->set_flag(TiDB::ColumnFlagUnsigned);
            ft->set_collate(collator_id);
            in_expr->set_tp(tipb::ExprType::ScalarFunc);
            for (const auto & child_ast : func->arguments->children)
            {
                auto * tuple_func = typeid_cast<ASTFunction *>(child_ast.get());
                if (tuple_func != nullptr && tuple_func->name == "tuple")
                {
                    // flatten tuple elements
                    for (const auto & c : tuple_func->arguments->children)
                    {
                        tipb::Expr * child = in_expr->add_children();
                        astToPB(input, c, child, collator_id, context);
                    }
                }
                else
                {
                    tipb::Expr * child = in_expr->add_children();
                    astToPB(input, child_ast, child, collator_id, context);
                }
            }
            return;
        }
        case tipb::ScalarFuncSig::IfInt:
        case tipb::ScalarFuncSig::BitAndSig:
        case tipb::ScalarFuncSig::BitOrSig:
        case tipb::ScalarFuncSig::BitXorSig:
        case tipb::ScalarFuncSig::BitNegSig:
            expr->set_sig(it_sig->second);
            expr->set_tp(tipb::ExprType::ScalarFunc);
            for (size_t i = 0; i < func->arguments->children.size(); i++)
            {
                const auto & child_ast = func->arguments->children[i];
                tipb::Expr * child = expr->add_children();
                astToPB(input, child_ast, child, collator_id, context);
                // todo should infer the return type based on all input types
                if ((it_sig->second == tipb::ScalarFuncSig::IfInt && i == 1)
                    || (it_sig->second != tipb::ScalarFuncSig::IfInt && i == 0))
                    *(expr->mutable_field_type()) = child->field_type();
            }
            return;
        case tipb::ScalarFuncSig::LikeSig:
        {
            expr->set_sig(tipb::ScalarFuncSig::LikeSig);
            auto * ft = expr->mutable_field_type();
            ft->set_tp(TiDB::TypeLongLong);
            ft->set_flag(TiDB::ColumnFlagUnsigned);
            ft->set_collate(collator_id);
            expr->set_tp(tipb::ExprType::ScalarFunc);
            for (const auto & child_ast : func->arguments->children)
            {
                tipb::Expr * child = expr->add_children();
                astToPB(input, child_ast, child, collator_id, context);
            }
            // for like need to add the third argument
            tipb::Expr * constant_expr = expr->add_children();
            constructInt64LiteralTiExpr(*constant_expr, 92);
            return;
        }
        case tipb::ScalarFuncSig::FromUnixTime2Arg:
            if (func->arguments->children.size() == 1)
            {
                expr->set_sig(tipb::ScalarFuncSig::FromUnixTime1Arg);
                auto * ft = expr->mutable_field_type();
                ft->set_tp(TiDB::TypeDatetime);
                ft->set_decimal(6);
            }
            else
            {
                expr->set_sig(tipb::ScalarFuncSig::FromUnixTime2Arg);
                auto * ft = expr->mutable_field_type();
                ft->set_tp(TiDB::TypeString);
            }
            break;
        case tipb::ScalarFuncSig::DateFormatSig:
            expr->set_sig(tipb::ScalarFuncSig::DateFormatSig);
            expr->mutable_field_type()->set_tp(TiDB::TypeString);
            break;
        case tipb::ScalarFuncSig::CastIntAsTime:
        case tipb::ScalarFuncSig::CastRealAsTime:
        case tipb::ScalarFuncSig::CastTimeAsTime:
        case tipb::ScalarFuncSig::CastDecimalAsTime:
        case tipb::ScalarFuncSig::CastStringAsTime:
        {
            expr->set_sig(it_sig->second);
            auto * ft = expr->mutable_field_type();
            if (it_sig->first.find("datetime"))
            {
                ft->set_tp(TiDB::TypeDatetime);
            }
            else
            {
                ft->set_tp(TiDB::TypeDate);
            }
            break;
        }
        case tipb::ScalarFuncSig::CastIntAsReal:
        case tipb::ScalarFuncSig::CastRealAsReal:
        {
            expr->set_sig(it_sig->second);
            auto * ft = expr->mutable_field_type();
            ft->set_tp(TiDB::TypeDouble);
            ft->set_collate(collator_id);
            break;
        }
        case tipb::ScalarFuncSig::RoundInt:
        case tipb::ScalarFuncSig::RoundWithFracInt:
        {
            expr->set_sig(it_sig->second);
            auto * ft = expr->mutable_field_type();
            ft->set_tp(TiDB::TypeLongLong);
            if (it_sig->first.find("uint") != std::string::npos)
                ft->set_flag(TiDB::ColumnFlagUnsigned);
            ft->set_collate(collator_id);
            break;
        }
        case tipb::ScalarFuncSig::RoundDec:
        case tipb::ScalarFuncSig::RoundWithFracDec:
        {
            expr->set_sig(it_sig->second);
            auto * ft = expr->mutable_field_type();
            ft->set_tp(TiDB::TypeNewDecimal);
            ft->set_collate(collator_id);
            break;
        }
        case tipb::ScalarFuncSig::RoundReal:
        case tipb::ScalarFuncSig::RoundWithFracReal:
        {
            expr->set_sig(it_sig->second);
            auto * ft = expr->mutable_field_type();
            ft->set_tp(TiDB::TypeDouble);
            ft->set_collate(collator_id);
            break;
        }
        default:
        {
            expr->set_sig(it_sig->second);
            auto * ft = expr->mutable_field_type();
            ft->set_tp(TiDB::TypeLongLong);
            std::cerr << ft->flag() << std::endl;
            ft->set_flag(TiDB::ColumnFlagUnsigned);
            ft->set_collate(collator_id);
            break;
        }
        }
        expr->set_tp(tipb::ExprType::ScalarFunc);
        for (const auto & child_ast : func->arguments->children)
        {
            tipb::Expr * child = expr->add_children();
            astToPB(input, child_ast, child, collator_id, context);
        }
        foldConstant(expr, collator_id, context);
    }
    else if (ASTLiteral * lit = typeid_cast<ASTLiteral *>(ast.get()))
    {
        literalToPB(expr, lit->value, collator_id);
    }
    else
    {
        throw Exception("Unsupported expression " + ast->getColumnName(), ErrorCodes::LOGICAL_ERROR);
    }
}

void collectUsedColumnsFromExpr(const DAGSchema & input, ASTPtr ast, std::unordered_set<String> & used_columns)
{
    if (ASTIdentifier * id = typeid_cast<ASTIdentifier *>(ast.get()))
    {
        auto column_name = splitQualifiedName(id->getColumnName());
        if (!column_name.first.empty())
            used_columns.emplace(id->getColumnName());
        else
        {
            bool found = false;
            for (auto & field : input)
            {
                auto field_name = splitQualifiedName(field.first);
                if (field_name.second == column_name.second)
                {
                    if (found)
                        throw Exception("ambiguous column for " + column_name.second);
                    found = true;
                    used_columns.emplace(field.first);
                }
            }
        }
    }
    else if (ASTFunction * func = typeid_cast<ASTFunction *>(ast.get()))
    {
        if (AggregateFunctionFactory::instance().isAggregateFunctionName(func->name))
        {
            used_columns.emplace(func->getColumnName());
        }
        else
        {
            /// check function
            auto ft = std::find_if(input.begin(), input.end(), [&](const auto & field) {
                auto column_name = splitQualifiedName(func->getColumnName());
                auto field_name = splitQualifiedName(field.first);
                if (column_name.first.empty())
                    return field_name.second == column_name.second;
                else
                    return field_name.first == column_name.first && field_name.second == column_name.second;
            });
            if (ft != input.end())
            {
                used_columns.emplace(func->getColumnName());
                return;
            }
            for (const auto & child_ast : func->arguments->children)
            {
                collectUsedColumnsFromExpr(input, child_ast, used_columns);
            }
        }
    }
}

struct MPPCtx
{
    Timestamp start_ts;
    Int64 partition_num;
    Int64 next_task_id;
    std::vector<Int64> sender_target_task_ids;
    std::vector<Int64> current_task_ids;
    std::vector<Int64> partition_keys;
    MPPCtx(Timestamp start_ts_, size_t partition_num_)
        : start_ts(start_ts_)
        , partition_num(partition_num_)
        , next_task_id(1)
    {}
};

using MPPCtxPtr = std::shared_ptr<MPPCtx>;

struct MPPInfo
{
    Timestamp start_ts;
    Int64 partition_id;
    Int64 task_id;
    const std::vector<Int64> & sender_target_task_ids;
    const std::unordered_map<String, std::vector<Int64>> & receiver_source_task_ids_map;
    MPPInfo(Timestamp start_ts_, Int64 partition_id_, Int64 task_id_, const std::vector<Int64> & sender_target_task_ids_, const std::unordered_map<String, std::vector<Int64>> & receiver_source_task_ids_map_)
        : start_ts(start_ts_)
        , partition_id(partition_id_)
        , task_id(task_id_)
        , sender_target_task_ids(sender_target_task_ids_)
        , receiver_source_task_ids_map(receiver_source_task_ids_map_)
    {}
};

struct TaskMeta
{
    UInt64 start_ts = 0;
    Int64 task_id = 0;
    Int64 partition_id = 0;
};

using TaskMetas = std::vector<TaskMeta>;

namespace mock
{
struct ExchangeSender;
struct ExchangeReceiver;
struct Executor
{
    size_t index;
    String name;
    DAGSchema output_schema;
    std::vector<std::shared_ptr<Executor>> children;
    virtual void columnPrune(std::unordered_set<String> & used_columns) = 0;
    Executor(size_t & index_, String && name_, const DAGSchema & output_schema_)
        : index(index_)
        , name(std::move(name_))
        , output_schema(output_schema_)
    {
        index_++;
    }
    virtual bool toTiPBExecutor(tipb::Executor * tipb_executor, uint32_t collator_id, const MPPInfo & mpp_info, const Context & context)
        = 0;
    virtual void toMPPSubPlan(size_t & executor_index, const DAGProperties & properties, std::unordered_map<String, std::pair<std::shared_ptr<ExchangeReceiver>, std::shared_ptr<ExchangeSender>>> & exchange_map)
    {
        children[0]->toMPPSubPlan(executor_index, properties, exchange_map);
    }
    virtual ~Executor() {}
};

struct ExchangeSender : Executor
{
    tipb::ExchangeType type;
    TaskMetas task_metas;
    std::vector<size_t> partition_keys;
    ExchangeSender(size_t & index, const DAGSchema & output, tipb::ExchangeType type_, const std::vector<size_t> & partition_keys_ = {})
        : Executor(index, "exchange_sender_" + std::to_string(index), output)
        , type(type_)
        , partition_keys(partition_keys_)
    {}
    void columnPrune(std::unordered_set<String> &) override { throw Exception("Should not reach here"); }
    bool toTiPBExecutor(tipb::Executor * tipb_executor, uint32_t collator_id, const MPPInfo & mpp_info, const Context & context) override
    {
        tipb_executor->set_tp(tipb::ExecType::TypeExchangeSender);
        tipb_executor->set_executor_id(name);
        tipb::ExchangeSender * exchange_sender = tipb_executor->mutable_exchange_sender();
        exchange_sender->set_tp(type);
        for (auto i : partition_keys)
        {
            auto * expr = exchange_sender->add_partition_keys();
            expr->set_tp(tipb::ColumnRef);
            WriteBufferFromOwnString ss;
            encodeDAGInt64(i, ss);
            expr->set_val(ss.releaseStr());
            auto tipb_type = TiDB::columnInfoToFieldType(output_schema[i].second);
            *expr->mutable_field_type() = tipb_type;
            tipb_type.set_collate(collator_id);
            *exchange_sender->add_types() = tipb_type;
        }
        for (auto task_id : mpp_info.sender_target_task_ids)
        {
            mpp::TaskMeta meta;
            meta.set_start_ts(mpp_info.start_ts);
            meta.set_task_id(task_id);
            meta.set_partition_id(mpp_info.partition_id);
            meta.set_address(LOCAL_HOST);
            auto * meta_string = exchange_sender->add_encoded_task_meta();
            meta.AppendToString(meta_string);
        }
        auto * child_executor = exchange_sender->mutable_child();
        return children[0]->toTiPBExecutor(child_executor, collator_id, mpp_info, context);
    }
};

struct ExchangeReceiver : Executor
{
    TaskMetas task_metas;
    ExchangeReceiver(size_t & index, const DAGSchema & output)
        : Executor(index, "exchange_receiver_" + std::to_string(index), output)
    {}
    void columnPrune(std::unordered_set<String> &) override { throw Exception("Should not reach here"); }
    bool toTiPBExecutor(tipb::Executor * tipb_executor, uint32_t collator_id, const MPPInfo & mpp_info, const Context &) override
    {
        tipb_executor->set_tp(tipb::ExecType::TypeExchangeReceiver);
        tipb_executor->set_executor_id(name);
        tipb::ExchangeReceiver * exchange_receiver = tipb_executor->mutable_exchange_receiver();
        for (auto & field : output_schema)
        {
            auto tipb_type = TiDB::columnInfoToFieldType(field.second);
            tipb_type.set_collate(collator_id);

            auto * field_type = exchange_receiver->add_field_types();
            *field_type = tipb_type;
        }
        auto it = mpp_info.receiver_source_task_ids_map.find(name);
        if (it == mpp_info.receiver_source_task_ids_map.end())
            throw Exception("Can not found mpp receiver info");
        for (size_t i = 0; i < it->second.size(); i++)
        {
            mpp::TaskMeta meta;
            meta.set_start_ts(mpp_info.start_ts);
            meta.set_task_id(it->second[i]);
            meta.set_partition_id(i);
            meta.set_address(LOCAL_HOST);
            auto * meta_string = exchange_receiver->add_encoded_task_meta();
            meta.AppendToString(meta_string);
        }
        return true;
    }
};

struct TableScan : public Executor
{
    TableInfo table_info;
    /// used by column pruner
    TableScan(size_t & index_, const DAGSchema & output_schema_, TableInfo & table_info_)
        : Executor(index_, "table_scan_" + std::to_string(index_), output_schema_)
        , table_info(table_info_)
    {}
    void columnPrune(std::unordered_set<String> & used_columns) override
    {
        output_schema.erase(std::remove_if(output_schema.begin(), output_schema.end(), [&](const auto & field) { return used_columns.count(field.first) == 0; }),
                            output_schema.end());
    }
    bool toTiPBExecutor(tipb::Executor * tipb_executor, uint32_t, const MPPInfo &, const Context &) override
    {
        tipb_executor->set_tp(tipb::ExecType::TypeTableScan);
        tipb_executor->set_executor_id(name);
        auto * ts = tipb_executor->mutable_tbl_scan();
        ts->set_table_id(table_info.id);
        for (const auto & info : output_schema)
        {
            tipb::ColumnInfo * ci = ts->add_columns();
            auto column_name = splitQualifiedName(info.first).second;
            if (column_name == MutableSupport::tidb_pk_column_name)
                ci->set_column_id(-1);
            else
                ci->set_column_id(table_info.getColumnID(column_name));
            ci->set_tp(info.second.tp);
            ci->set_flag(info.second.flag);
            ci->set_columnlen(info.second.flen);
            ci->set_decimal(info.second.decimal);
            if (!info.second.elems.empty())
            {
                for (auto & pair : info.second.elems)
                {
                    ci->add_elems(pair.first);
                }
            }
        }
        return true;
    }
    void toMPPSubPlan(size_t &, const DAGProperties &, std::unordered_map<String, std::pair<std::shared_ptr<ExchangeReceiver>, std::shared_ptr<ExchangeSender>>> &) override
    {}
};

struct Selection : public Executor
{
    std::vector<ASTPtr> conditions;
    Selection(size_t & index_, const DAGSchema & output_schema_, std::vector<ASTPtr> && conditions_)
        : Executor(index_, "selection_" + std::to_string(index_), output_schema_)
        , conditions(std::move(conditions_))
    {}
    bool toTiPBExecutor(tipb::Executor * tipb_executor, uint32_t collator_id, const MPPInfo & mpp_info, const Context & context) override
    {
        tipb_executor->set_tp(tipb::ExecType::TypeSelection);
        tipb_executor->set_executor_id(name);
        auto * sel = tipb_executor->mutable_selection();
        for (auto & expr : conditions)
        {
            tipb::Expr * cond = sel->add_conditions();
            astToPB(children[0]->output_schema, expr, cond, collator_id, context);
        }
        auto * child_executor = sel->mutable_child();
        return children[0]->toTiPBExecutor(child_executor, collator_id, mpp_info, context);
    }
    void columnPrune(std::unordered_set<String> & used_columns) override
    {
        for (auto & expr : conditions)
            collectUsedColumnsFromExpr(children[0]->output_schema, expr, used_columns);
        children[0]->columnPrune(used_columns);
        /// update output schema after column prune
        output_schema = children[0]->output_schema;
    }
};

struct TopN : public Executor
{
    std::vector<ASTPtr> order_columns;
    size_t limit;
    TopN(size_t & index_, const DAGSchema & output_schema_, std::vector<ASTPtr> && order_columns_, size_t limit_)
        : Executor(index_, "topn_" + std::to_string(index_), output_schema_)
        , order_columns(std::move(order_columns_))
        , limit(limit_)
    {}
    bool toTiPBExecutor(tipb::Executor * tipb_executor, uint32_t collator_id, const MPPInfo & mpp_info, const Context & context) override
    {
        tipb_executor->set_tp(tipb::ExecType::TypeTopN);
        tipb_executor->set_executor_id(name);
        tipb::TopN * topn = tipb_executor->mutable_topn();
        for (const auto & child : order_columns)
        {
            ASTOrderByElement * elem = typeid_cast<ASTOrderByElement *>(child.get());
            if (!elem)
                throw Exception("Invalid order by element", ErrorCodes::LOGICAL_ERROR);
            tipb::ByItem * by = topn->add_order_by();
            by->set_desc(elem->direction < 0);
            tipb::Expr * expr = by->mutable_expr();
            astToPB(children[0]->output_schema, elem->children[0], expr, collator_id, context);
        }
        topn->set_limit(limit);
        auto * child_executor = topn->mutable_child();
        return children[0]->toTiPBExecutor(child_executor, collator_id, mpp_info, context);
    }
    void columnPrune(std::unordered_set<String> & used_columns) override
    {
        for (auto & expr : order_columns)
            collectUsedColumnsFromExpr(children[0]->output_schema, expr, used_columns);
        children[0]->columnPrune(used_columns);
        /// update output schema after column prune
        output_schema = children[0]->output_schema;
    }
};

struct Limit : public Executor
{
    size_t limit;
    Limit(size_t & index_, const DAGSchema & output_schema_, size_t limit_)
        : Executor(index_, "limit_" + std::to_string(index_), output_schema_)
        , limit(limit_)
    {}
    bool toTiPBExecutor(tipb::Executor * tipb_executor, uint32_t collator_id, const MPPInfo & mpp_info, const Context & context) override
    {
        tipb_executor->set_tp(tipb::ExecType::TypeLimit);
        tipb_executor->set_executor_id(name);
        tipb::Limit * lt = tipb_executor->mutable_limit();
        lt->set_limit(limit);
        auto * child_executor = lt->mutable_child();
        return children[0]->toTiPBExecutor(child_executor, collator_id, mpp_info, context);
    }
    void columnPrune(std::unordered_set<String> & used_columns) override
    {
        children[0]->columnPrune(used_columns);
        /// update output schema after column prune
        output_schema = children[0]->output_schema;
    }
};

struct Aggregation : public Executor
{
    bool has_uniq_raw_res;
    bool need_append_project;
    std::vector<ASTPtr> agg_exprs;
    std::vector<ASTPtr> gby_exprs;
    bool is_final_mode;
    DAGSchema output_schema_for_partial_agg;
    Aggregation(size_t & index_, const DAGSchema & output_schema_, bool has_uniq_raw_res_, bool need_append_project_, std::vector<ASTPtr> && agg_exprs_, std::vector<ASTPtr> && gby_exprs_, bool is_final_mode_)
        : Executor(index_, "aggregation_" + std::to_string(index_), output_schema_)
        , has_uniq_raw_res(has_uniq_raw_res_)
        , need_append_project(need_append_project_)
        , agg_exprs(std::move(agg_exprs_))
        , gby_exprs(std::move(gby_exprs_))
        , is_final_mode(is_final_mode_)
    {}
    bool toTiPBExecutor(tipb::Executor * tipb_executor, uint32_t collator_id, const MPPInfo & mpp_info, const Context & context) override
    {
        tipb_executor->set_tp(tipb::ExecType::TypeAggregation);
        tipb_executor->set_executor_id(name);
        auto * agg = tipb_executor->mutable_aggregation();
        auto & input_schema = children[0]->output_schema;
        for (const auto & expr : agg_exprs)
        {
            const ASTFunction * func = typeid_cast<const ASTFunction *>(expr.get());
            if (!func || !AggregateFunctionFactory::instance().isAggregateFunctionName(func->name))
                throw Exception("Only agg function is allowed in select for a query with aggregation", ErrorCodes::LOGICAL_ERROR);

            tipb::Expr * agg_func = agg->add_agg_func();

            for (const auto & arg : func->arguments->children)
            {
                tipb::Expr * arg_expr = agg_func->add_children();
                astToPB(input_schema, arg, arg_expr, collator_id, context);
            }

            if (func->name == "count")
            {
                agg_func->set_tp(tipb::Count);
                auto ft = agg_func->mutable_field_type();
                ft->set_tp(TiDB::TypeLongLong);
                ft->set_flag(TiDB::ColumnFlagUnsigned | TiDB::ColumnFlagNotNull);
            }
            else if (func->name == "sum")
            {
                agg_func->set_tp(tipb::Sum);
                auto ft = agg_func->mutable_field_type();
                ft->set_tp(TiDB::TypeLongLong);
                ft->set_flag(TiDB::ColumnFlagUnsigned | TiDB::ColumnFlagNotNull);
            }
            else if (func->name == "max")
            {
                agg_func->set_tp(tipb::Max);
                if (agg_func->children_size() != 1)
                    throw Exception("udaf max only accept 1 argument");
                auto ft = agg_func->mutable_field_type();
                ft->set_tp(agg_func->children(0).field_type().tp());
                ft->set_collate(collator_id);
            }
            else if (func->name == "min")
            {
                agg_func->set_tp(tipb::Min);
                if (agg_func->children_size() != 1)
                    throw Exception("udaf min only accept 1 argument");
                auto ft = agg_func->mutable_field_type();
                ft->set_tp(agg_func->children(0).field_type().tp());
                ft->set_collate(collator_id);
            }
            else if (func->name == UniqRawResName)
            {
                agg_func->set_tp(tipb::ApproxCountDistinct);
                auto ft = agg_func->mutable_field_type();
                ft->set_tp(TiDB::TypeString);
                ft->set_flag(1);
            }
            else if (func->name == "group_concat")
            {
                agg_func->set_tp(tipb::GroupConcat);
                auto ft = agg_func->mutable_field_type();
                ft->set_tp(TiDB::TypeString);
            }
            // TODO: Other agg func.
            else
            {
                throw Exception("Unsupported agg function " + func->name, ErrorCodes::LOGICAL_ERROR);
            }
        }

        for (const auto & child : gby_exprs)
        {
            tipb::Expr * gby = agg->add_group_by();
            astToPB(input_schema, child, gby, collator_id, context);
        }

        auto * child_executor = agg->mutable_child();
        return children[0]->toTiPBExecutor(child_executor, collator_id, mpp_info, context);
    }
    void columnPrune(std::unordered_set<String> & used_columns) override
    {
        /// output schema for partial agg is the original agg's output schema
        output_schema_for_partial_agg = output_schema;
        output_schema.erase(std::remove_if(output_schema.begin(), output_schema.end(), [&](const auto & field) { return used_columns.count(field.first) == 0; }),
                            output_schema.end());
        std::unordered_set<String> used_input_columns;
        for (auto & func : agg_exprs)
        {
            if (used_columns.find(func->getColumnName()) != used_columns.end())
            {
                const ASTFunction * agg_func = typeid_cast<const ASTFunction *>(func.get());
                if (agg_func != nullptr)
                {
                    /// agg_func should not be nullptr, just double check
                    for (auto & child : agg_func->arguments->children)
                        collectUsedColumnsFromExpr(children[0]->output_schema, child, used_input_columns);
                }
            }
        }
        for (auto & gby_expr : gby_exprs)
        {
            collectUsedColumnsFromExpr(children[0]->output_schema, gby_expr, used_input_columns);
        }
        children[0]->columnPrune(used_input_columns);
    }
    void toMPPSubPlan(size_t & executor_index, const DAGProperties & properties, std::unordered_map<String, std::pair<std::shared_ptr<ExchangeReceiver>, std::shared_ptr<ExchangeSender>>> & exchange_map) override
    {
        if (!is_final_mode)
        {
            children[0]->toMPPSubPlan(executor_index, properties, exchange_map);
            return;
        }
        /// for aggregation, change aggregation to partial_aggregation => exchange_sender => exchange_receiver => final_aggregation
        // todo support avg
        if (has_uniq_raw_res)
            throw Exception("uniq raw res not supported in mpp query");
        if (gby_exprs.size() == 0)
            throw Exception("agg without group by columns not supported in mpp query");
        std::shared_ptr<Aggregation> partial_agg = std::make_shared<Aggregation>(
            executor_index,
            output_schema_for_partial_agg,
            has_uniq_raw_res,
            false,
            std::move(agg_exprs),
            std::move(gby_exprs),
            false);
        partial_agg->children.push_back(children[0]);
        std::vector<size_t> partition_keys;
        size_t agg_func_num = partial_agg->agg_exprs.size();
        for (size_t i = 0; i < partial_agg->gby_exprs.size(); i++)
        {
            partition_keys.push_back(i + agg_func_num);
        }
        std::shared_ptr<ExchangeSender> exchange_sender
            = std::make_shared<ExchangeSender>(executor_index, output_schema_for_partial_agg, tipb::Hash, partition_keys);
        exchange_sender->children.push_back(partial_agg);

        std::shared_ptr<ExchangeReceiver> exchange_receiver
            = std::make_shared<ExchangeReceiver>(executor_index, output_schema_for_partial_agg);
        exchange_map[exchange_receiver->name] = std::make_pair(exchange_receiver, exchange_sender);
        /// re-construct agg_exprs and gby_exprs in final_agg
        for (size_t i = 0; i < partial_agg->agg_exprs.size(); i++)
        {
            const ASTFunction * agg_func = typeid_cast<const ASTFunction *>(partial_agg->agg_exprs[i].get());
            ASTPtr update_agg_expr = agg_func->clone();
            auto * update_agg_func = typeid_cast<ASTFunction *>(update_agg_expr.get());
            if (agg_func->name == "count")
                update_agg_func->name = "sum";
            update_agg_func->arguments->children.clear();
            update_agg_func->arguments->children.push_back(std::make_shared<ASTIdentifier>(output_schema_for_partial_agg[i].first));
            agg_exprs.push_back(update_agg_expr);
        }
        for (size_t i = 0; i < partial_agg->gby_exprs.size(); i++)
        {
            gby_exprs.push_back(std::make_shared<ASTIdentifier>(output_schema_for_partial_agg[agg_func_num + i].first));
        }
        children[0] = exchange_receiver;
    }
};

struct Project : public Executor
{
    std::vector<ASTPtr> exprs;
    Project(size_t & index_, const DAGSchema & output_schema_, std::vector<ASTPtr> && exprs_)
        : Executor(index_, "project_" + std::to_string(index_), output_schema_)
        , exprs(std::move(exprs_))
    {}
    bool toTiPBExecutor(tipb::Executor * tipb_executor, uint32_t collator_id, const MPPInfo & mpp_info, const Context & context) override
    {
        tipb_executor->set_tp(tipb::ExecType::TypeProjection);
        tipb_executor->set_executor_id(name);
        auto * proj = tipb_executor->mutable_projection();
        auto & input_schema = children[0]->output_schema;
        for (const auto & child : exprs)
        {
            if (typeid_cast<ASTAsterisk *>(child.get()))
            {
                /// special case, select *
                for (size_t i = 0; i < input_schema.size(); i++)
                {
                    tipb::Expr * expr = proj->add_exprs();
                    expr->set_tp(tipb::ColumnRef);
                    *(expr->mutable_field_type()) = columnInfoToFieldType(input_schema[i].second);
                    WriteBufferFromOwnString ss;
                    encodeDAGInt64(i, ss);
                    expr->set_val(ss.releaseStr());
                }
                continue;
            }
            tipb::Expr * expr = proj->add_exprs();
            astToPB(input_schema, child, expr, collator_id, context);
        }
        auto * children_executor = proj->mutable_child();
        return children[0]->toTiPBExecutor(children_executor, collator_id, mpp_info, context);
    }
    void columnPrune(std::unordered_set<String> & used_columns) override
    {
        output_schema.erase(std::remove_if(output_schema.begin(), output_schema.end(), [&](const auto & field) { return used_columns.count(field.first) == 0; }),
                            output_schema.end());
        std::unordered_set<String> used_input_columns;
        for (auto & expr : exprs)
        {
            if (typeid_cast<ASTAsterisk *>(expr.get()))
            {
                /// for select *, just add all its input columns, maybe
                /// can do some optimization, but it is not worth for mock
                /// tests
                for (auto & field : children[0]->output_schema)
                {
                    used_input_columns.emplace(field.first);
                }
                break;
            }
            if (used_columns.find(expr->getColumnName()) != used_columns.end())
            {
                collectUsedColumnsFromExpr(children[0]->output_schema, expr, used_input_columns);
            }
        }
        children[0]->columnPrune(used_input_columns);
    }
};

struct Join : Executor
{
    ASTPtr params;
    const ASTTableJoin & join_params;
    Join(size_t & index_, const DAGSchema & output_schema_, ASTPtr params_)
        : Executor(index_, "Join_" + std::to_string(index_), output_schema_)
        , params(params_)
        , join_params(static_cast<const ASTTableJoin &>(*params))
    {
        if (join_params.using_expression_list == nullptr)
            throw Exception("No join condition found.");
        if (join_params.strictness != ASTTableJoin::Strictness::All)
            throw Exception("Only support join with strictness ALL");
    }

    void columnPrune(std::unordered_set<String> & used_columns) override
    {
        std::unordered_set<String> left_columns;
        std::unordered_set<String> right_columns;
        for (auto & field : children[0]->output_schema)
            left_columns.emplace(field.first);
        for (auto & field : children[1]->output_schema)
            right_columns.emplace(field.first);

        std::unordered_set<String> left_used_columns;
        std::unordered_set<String> right_used_columns;
        for (auto & s : used_columns)
        {
            if (left_columns.find(s) != left_columns.end())
                left_used_columns.emplace(s);
            else
                right_used_columns.emplace(s);
        }
        for (auto child : join_params.using_expression_list->children)
        {
            if (auto * identifier = typeid_cast<ASTIdentifier *>(child.get()))
            {
                auto col_name = identifier->getColumnName();
                for (auto & field : children[0]->output_schema)
                {
                    if (col_name == splitQualifiedName(field.first).second)
                    {
                        left_used_columns.emplace(field.first);
                        break;
                    }
                }
                for (auto & field : children[1]->output_schema)
                {
                    if (col_name == splitQualifiedName(field.first).second)
                    {
                        right_used_columns.emplace(field.first);
                        break;
                    }
                }
            }
            else
            {
                throw Exception("Only support Join on columns");
            }
        }
        children[0]->columnPrune(left_used_columns);
        children[1]->columnPrune(right_used_columns);
        output_schema.clear();
        /// update output schema
        for (auto & field : children[0]->output_schema)
        {
            if (join_params.kind == ASTTableJoin::Kind::Right && field.second.hasNotNullFlag())
                output_schema.push_back(toNullableDAGColumnInfo(field));
            else
                output_schema.push_back(field);
        }
        for (auto & field : children[1]->output_schema)
        {
            if (join_params.kind == ASTTableJoin::Kind::Left && field.second.hasNotNullFlag())
                output_schema.push_back(toNullableDAGColumnInfo(field));
            else
                output_schema.push_back(field);
        }
    }

    void fillJoinKeyAndFieldType(
        ASTPtr key,
        const DAGSchema & schema,
        tipb::Expr * tipb_key,
        tipb::FieldType * tipb_field_type,
        uint32_t collator_id)
    {
        auto * identifier = typeid_cast<ASTIdentifier *>(key.get());
        for (size_t index = 0; index < schema.size(); index++)
        {
            auto & field = schema[index];
            if (splitQualifiedName(field.first).second == identifier->getColumnName())
            {
                auto tipb_type = TiDB::columnInfoToFieldType(field.second);
                tipb_type.set_collate(collator_id);

                tipb_key->set_tp(tipb::ColumnRef);
                WriteBufferFromOwnString ss;
                encodeDAGInt64(index, ss);
                tipb_key->set_val(ss.releaseStr());
                *tipb_key->mutable_field_type() = tipb_type;

                *tipb_field_type = tipb_type;
                break;
            }
        }
    }
    bool toTiPBExecutor(tipb::Executor * tipb_executor, uint32_t collator_id, const MPPInfo & mpp_info, const Context & context) override
    {
        tipb_executor->set_tp(tipb::ExecType::TypeJoin);
        tipb_executor->set_executor_id(name);
        tipb::Join * join = tipb_executor->mutable_join();
        switch (join_params.kind)
        {
        case ASTTableJoin::Kind::Inner:
            join->set_join_type(tipb::JoinType::TypeInnerJoin);
            break;
        case ASTTableJoin::Kind::Left:
            join->set_join_type(tipb::JoinType::TypeLeftOuterJoin);
            break;
        case ASTTableJoin::Kind::Right:
            join->set_join_type(tipb::JoinType::TypeRightOuterJoin);
            break;
        default:
            throw Exception("Unsupported join type");
        }
        join->set_join_exec_type(tipb::JoinExecType::TypeHashJoin);
        join->set_inner_idx(1);
        for (auto & key : join_params.using_expression_list->children)
        {
            fillJoinKeyAndFieldType(key, children[0]->output_schema, join->add_left_join_keys(), join->add_probe_types(), collator_id);
            fillJoinKeyAndFieldType(key, children[1]->output_schema, join->add_right_join_keys(), join->add_build_types(), collator_id);
        }
        auto * left_child_executor = join->add_children();
        children[0]->toTiPBExecutor(left_child_executor, collator_id, mpp_info, context);
        auto * right_child_executor = join->add_children();
        return children[1]->toTiPBExecutor(right_child_executor, collator_id, mpp_info, context);
    }
    void toMPPSubPlan(size_t & executor_index, const DAGProperties & properties, std::unordered_map<String, std::pair<std::shared_ptr<ExchangeReceiver>, std::shared_ptr<ExchangeSender>>> & exchange_map) override
    {
        if (properties.use_broadcast_join)
        {
            /// for broadcast join, always use right side as the broadcast side
            std::shared_ptr<ExchangeSender> right_exchange_sender
                = std::make_shared<ExchangeSender>(executor_index, children[1]->output_schema, tipb::Broadcast);
            right_exchange_sender->children.push_back(children[1]);

            std::shared_ptr<ExchangeReceiver> right_exchange_receiver
                = std::make_shared<ExchangeReceiver>(executor_index, children[1]->output_schema);
            children[1] = right_exchange_receiver;
            exchange_map[right_exchange_receiver->name] = std::make_pair(right_exchange_receiver, right_exchange_sender);
            return;
        }
        std::vector<size_t> left_partition_keys;
        std::vector<size_t> right_partition_keys;
        for (auto & key : join_params.using_expression_list->children)
        {
            size_t index = 0;
            for (; index < children[0]->output_schema.size(); index++)
            {
                if (splitQualifiedName(children[0]->output_schema[index].first).second == key->getColumnName())
                {
                    left_partition_keys.push_back(index);
                    break;
                }
            }
            index = 0;
            for (; index < children[1]->output_schema.size(); index++)
            {
                if (splitQualifiedName(children[1]->output_schema[index].first).second == key->getColumnName())
                {
                    right_partition_keys.push_back(index);
                    break;
                }
            }
        }
        std::shared_ptr<ExchangeSender> left_exchange_sender
            = std::make_shared<ExchangeSender>(executor_index, children[0]->output_schema, tipb::Hash, left_partition_keys);
        left_exchange_sender->children.push_back(children[0]);
        std::shared_ptr<ExchangeSender> right_exchange_sender
            = std::make_shared<ExchangeSender>(executor_index, children[1]->output_schema, tipb::Hash, right_partition_keys);
        right_exchange_sender->children.push_back(children[1]);

        std::shared_ptr<ExchangeReceiver> left_exchange_receiver
            = std::make_shared<ExchangeReceiver>(executor_index, children[0]->output_schema);
        std::shared_ptr<ExchangeReceiver> right_exchange_receiver
            = std::make_shared<ExchangeReceiver>(executor_index, children[1]->output_schema);
        children[0] = left_exchange_receiver;
        children[1] = right_exchange_receiver;

        exchange_map[left_exchange_receiver->name] = std::make_pair(left_exchange_receiver, left_exchange_sender);
        exchange_map[right_exchange_receiver->name] = std::make_pair(right_exchange_receiver, right_exchange_sender);
    }
};
} // namespace mock

using ExecutorPtr = std::shared_ptr<mock::Executor>;

TiDB::ColumnInfo compileExpr(const DAGSchema & input, ASTPtr ast)
{
    TiDB::ColumnInfo ci;
    if (ASTIdentifier * id = typeid_cast<ASTIdentifier *>(ast.get()))
    {
        /// check column
        auto ft = std::find_if(input.begin(), input.end(), [&](const auto & field) {
            auto column_name = splitQualifiedName(id->getColumnName());
            auto field_name = splitQualifiedName(field.first);
            if (column_name.first.empty())
                return field_name.second == column_name.second;
            else
                return field_name.first == column_name.first && field_name.second == column_name.second;
        });
        if (ft == input.end())
            throw Exception("No such column " + id->getColumnName(), ErrorCodes::NO_SUCH_COLUMN_IN_TABLE);
        ci = ft->second;
    }
    else if (ASTFunction * func = typeid_cast<ASTFunction *>(ast.get()))
    {
        /// check function
        String func_name_lowercase = Poco::toLower(func->name);
        const auto it_sig = func_name_to_sig.find(func_name_lowercase);
        if (it_sig == func_name_to_sig.end())
        {
            throw Exception("Unsupported function: " + func_name_lowercase, ErrorCodes::LOGICAL_ERROR);
        }
        switch (it_sig->second)
        {
        case tipb::ScalarFuncSig::InInt:
            ci.tp = TiDB::TypeLongLong;
            ci.flag = TiDB::ColumnFlagUnsigned;
            for (const auto & child_ast : func->arguments->children)
            {
                auto * tuple_func = typeid_cast<ASTFunction *>(child_ast.get());
                if (tuple_func != nullptr && tuple_func->name == "tuple")
                {
                    // flatten tuple elements
                    for (const auto & c : tuple_func->arguments->children)
                    {
                        compileExpr(input, c);
                    }
                }
                else
                {
                    compileExpr(input, child_ast);
                }
            }
            return ci;
        case tipb::ScalarFuncSig::IfInt:
        case tipb::ScalarFuncSig::BitAndSig:
        case tipb::ScalarFuncSig::BitOrSig:
        case tipb::ScalarFuncSig::BitXorSig:
        case tipb::ScalarFuncSig::BitNegSig:
            for (size_t i = 0; i < func->arguments->children.size(); i++)
            {
                const auto & child_ast = func->arguments->children[i];
                auto child_ci = compileExpr(input, child_ast);
                // todo should infer the return type based on all input types
                if ((it_sig->second == tipb::ScalarFuncSig::IfInt && i == 1)
                    || (it_sig->second != tipb::ScalarFuncSig::IfInt && i == 0))
                    ci = child_ci;
            }
            return ci;
        case tipb::ScalarFuncSig::LikeSig:
            ci.tp = TiDB::TypeLongLong;
            ci.flag = TiDB::ColumnFlagUnsigned;
            for (const auto & child_ast : func->arguments->children)
            {
                compileExpr(input, child_ast);
            }
            return ci;
        case tipb::ScalarFuncSig::FromUnixTime2Arg:
            if (func->arguments->children.size() == 1)
            {
                ci.tp = TiDB::TypeDatetime;
                ci.decimal = 6;
            }
            else
            {
                ci.tp = TiDB::TypeString;
            }
            break;
        case tipb::ScalarFuncSig::DateFormatSig:
            ci.tp = TiDB::TypeString;
            break;
        case tipb::ScalarFuncSig::CastIntAsTime:
        case tipb::ScalarFuncSig::CastRealAsTime:
        case tipb::ScalarFuncSig::CastTimeAsTime:
        case tipb::ScalarFuncSig::CastDecimalAsTime:
        case tipb::ScalarFuncSig::CastStringAsTime:
            if (it_sig->first.find("datetime"))
            {
                ci.tp = TiDB::TypeDatetime;
            }
            else
            {
                ci.tp = TiDB::TypeDate;
            }
            break;
        case tipb::ScalarFuncSig::CastIntAsReal:
        case tipb::ScalarFuncSig::CastRealAsReal:
        {
            ci.tp = TiDB::TypeDouble;
            break;
        }
        case tipb::ScalarFuncSig::RoundInt:
        case tipb::ScalarFuncSig::RoundWithFracInt:
        {
            ci.tp = TiDB::TypeLongLong;
            if (it_sig->first.find("uint") != std::string::npos)
                ci.flag = TiDB::ColumnFlagUnsigned;
            break;
        }
        case tipb::ScalarFuncSig::RoundDec:
        case tipb::ScalarFuncSig::RoundWithFracDec:
        {
            ci.tp = TiDB::TypeNewDecimal;
            break;
        }
        case tipb::ScalarFuncSig::RoundReal:
        case tipb::ScalarFuncSig::RoundWithFracReal:
        {
            ci.tp = TiDB::TypeDouble;
            break;
        }
        default:
            ci.tp = TiDB::TypeLongLong;
            ci.flag = TiDB::ColumnFlagUnsigned;
            break;
        }
        for (const auto & child_ast : func->arguments->children)
        {
            compileExpr(input, child_ast);
        }
    }
    else if (ASTLiteral * lit = typeid_cast<ASTLiteral *>(ast.get()))
    {
        switch (lit->value.getType())
        {
        case Field::Types::Which::Null:
            ci.tp = TiDB::TypeNull;
            // Null literal expr doesn't need value.
            break;
        case Field::Types::Which::UInt64:
            ci.tp = TiDB::TypeLongLong;
            ci.flag = TiDB::ColumnFlagUnsigned;
            break;
        case Field::Types::Which::Int64:
            ci.tp = TiDB::TypeLongLong;
            break;
        case Field::Types::Which::Float64:
            ci.tp = TiDB::TypeDouble;
            break;
        case Field::Types::Which::Decimal32:
        case Field::Types::Which::Decimal64:
        case Field::Types::Which::Decimal128:
        case Field::Types::Which::Decimal256:
            ci.tp = TiDB::TypeNewDecimal;
            break;
        case Field::Types::Which::String:
            ci.tp = TiDB::TypeString;
            break;
        default:
            throw Exception(String("Unsupported literal type: ") + lit->value.getTypeName(), ErrorCodes::LOGICAL_ERROR);
        }
    }
    else
    {
        /// not supported unless this is a literal
        throw Exception("Unsupported expression " + ast->getColumnName(), ErrorCodes::LOGICAL_ERROR);
    }
    return ci;
}

void compileFilter(const DAGSchema & input, ASTPtr ast, std::vector<ASTPtr> & conditions)
{
    if (auto * func = typeid_cast<ASTFunction *>(ast.get()))
    {
        if (func->name == "and")
        {
            for (auto & child : func->arguments->children)
            {
                compileFilter(input, child, conditions);
            }
            return;
        }
    }
    conditions.push_back(ast);
    compileExpr(input, ast);
}

ExecutorPtr compileTableScan(size_t & executor_index, TableInfo & table_info, String & table_alias, bool append_pk_column)
{
    DAGSchema ts_output;
    for (const auto & column_info : table_info.columns)
    {
        ColumnInfo ci;
        ci.tp = column_info.tp;
        ci.flag = column_info.flag;
        ci.flen = column_info.flen;
        ci.decimal = column_info.decimal;
        ci.elems = column_info.elems;
        ci.default_value = column_info.default_value;
        ci.origin_default_value = column_info.origin_default_value;
        /// use qualified name as the column name to handle multiple table queries, not very
        /// efficient but functionally enough for mock test
        ts_output.emplace_back(std::make_pair(table_alias + "." + column_info.name, std::move(ci)));
    }
    if (append_pk_column)
    {
        ColumnInfo ci;
        ci.tp = TiDB::TypeLongLong;
        ci.setPriKeyFlag();
        ci.setNotNullFlag();
        ts_output.emplace_back(std::make_pair(MutableSupport::tidb_pk_column_name, std::move(ci)));
    }
    return std::make_shared<mock::TableScan>(executor_index, ts_output, table_info);
}

ExecutorPtr compileSelection(ExecutorPtr input, size_t & executor_index, ASTPtr filter)
{
    std::vector<ASTPtr> conditions;
    compileFilter(input->output_schema, filter, conditions);
    auto selection = std::make_shared<mock::Selection>(executor_index, input->output_schema, std::move(conditions));
    selection->children.push_back(input);
    return selection;
}

ExecutorPtr compileTopN(ExecutorPtr input, size_t & executor_index, ASTPtr order_exprs, ASTPtr limit_expr)
{
    std::vector<ASTPtr> order_columns;
    for (const auto & child : order_exprs->children)
    {
        ASTOrderByElement * elem = typeid_cast<ASTOrderByElement *>(child.get());
        if (!elem)
            throw Exception("Invalid order by element", ErrorCodes::LOGICAL_ERROR);
        order_columns.push_back(child);
        compileExpr(input->output_schema, elem->children[0]);
    }
    auto limit = safeGet<UInt64>(typeid_cast<ASTLiteral &>(*limit_expr).value);
    auto topN = std::make_shared<mock::TopN>(executor_index, input->output_schema, std::move(order_columns), limit);
    topN->children.push_back(input);
    return topN;
}

ExecutorPtr compileLimit(ExecutorPtr input, size_t & executor_index, ASTPtr limit_expr)
{
    auto limit_length = safeGet<UInt64>(typeid_cast<ASTLiteral &>(*limit_expr).value);
    auto limit = std::make_shared<mock::Limit>(executor_index, input->output_schema, limit_length);
    limit->children.push_back(input);
    return limit;
}

ExecutorPtr compileAggregation(ExecutorPtr input, size_t & executor_index, ASTPtr agg_funcs, ASTPtr group_by_exprs)
{
    std::vector<ASTPtr> agg_exprs;
    std::vector<ASTPtr> gby_exprs;
    DAGSchema output_schema;
    bool has_uniq_raw_res = false;
    bool need_append_project = false;
    if (agg_funcs != nullptr)
    {
        for (const auto & expr : agg_funcs->children)
        {
            const ASTFunction * func = typeid_cast<const ASTFunction *>(expr.get());
            if (!func || !AggregateFunctionFactory::instance().isAggregateFunctionName(func->name))
            {
                need_append_project = true;
                continue;
            }

            agg_exprs.push_back(expr);
            std::vector<TiDB::ColumnInfo> children_ci;

            for (const auto & arg : func->arguments->children)
            {
                children_ci.push_back(compileExpr(input->output_schema, arg));
            }

            TiDB::ColumnInfo ci;
            if (func->name == "count")
            {
                ci.tp = TiDB::TypeLongLong;
                ci.flag = TiDB::ColumnFlagUnsigned | TiDB::ColumnFlagNotNull;
            }
            else if (func->name == "max" || func->name == "min")
            {
                ci = children_ci[0];
            }
            else if (func->name == UniqRawResName)
            {
                has_uniq_raw_res = true;
                ci.tp = TiDB::TypeString;
                ci.flag = 1;
            }
            // TODO: Other agg func.
            else
            {
                throw Exception("Unsupported agg function " + func->name, ErrorCodes::LOGICAL_ERROR);
            }

            output_schema.emplace_back(std::make_pair(func->getColumnName(), ci));
        }
    }

    if (group_by_exprs != nullptr)
    {
        for (const auto & child : group_by_exprs->children)
        {
            gby_exprs.push_back(child);
            auto ci = compileExpr(input->output_schema, child);
            output_schema.emplace_back(std::make_pair(child->getColumnName(), ci));
        }
    }

    auto aggregation = std::make_shared<mock::Aggregation>(
        executor_index,
        output_schema,
        has_uniq_raw_res,
        need_append_project,
        std::move(agg_exprs),
        std::move(gby_exprs),
        true);
    aggregation->children.push_back(input);
    return aggregation;
}

ExecutorPtr compileProject(ExecutorPtr input, size_t & executor_index, ASTPtr select_list)
{
    std::vector<ASTPtr> exprs;
    DAGSchema output_schema;
    for (const auto & expr : select_list->children)
    {
        if (typeid_cast<ASTAsterisk *>(expr.get()))
        {
            /// special case, select *
            exprs.push_back(expr);
            const auto & last_output = input->output_schema;
            for (const auto & field : last_output)
            {
                // todo need to use the subquery alias to reconstruct the field
                //  name if subquery is supported
                output_schema.emplace_back(field.first, field.second);
            }
        }
        else
        {
            exprs.push_back(expr);
            auto ft = std::find_if(input->output_schema.begin(), input->output_schema.end(), [&](const auto & field) { return field.first == expr->getColumnName(); });
            if (ft != input->output_schema.end())
            {
                output_schema.emplace_back(ft->first, ft->second);
                continue;
            }
            const ASTFunction * func = typeid_cast<const ASTFunction *>(expr.get());
            if (func && AggregateFunctionFactory::instance().isAggregateFunctionName(func->name))
            {
                throw Exception("No such agg " + func->getColumnName(), ErrorCodes::NO_SUCH_COLUMN_IN_TABLE);
            }
            else
            {
                auto ci = compileExpr(input->output_schema, expr);
                // todo need to use the subquery alias to reconstruct the field
                //  name if subquery is supported
                output_schema.emplace_back(std::make_pair(expr->getColumnName(), ci));
            }
        }
    }

    auto project = std::make_shared<mock::Project>(executor_index, output_schema, std::move(exprs));
    project->children.push_back(input);
    return project;
}

ExecutorPtr compileJoin(size_t & executor_index, ExecutorPtr left, ExecutorPtr right, ASTPtr params)
{
    DAGSchema output_schema;
    auto & join_params = (static_cast<const ASTTableJoin &>(*params));
    for (auto & field : left->output_schema)
    {
        if (join_params.kind == ASTTableJoin::Kind::Right && field.second.hasNotNullFlag())
            output_schema.push_back(toNullableDAGColumnInfo(field));
        else
            output_schema.push_back(field);
    }
    for (auto & field : right->output_schema)
    {
        if (join_params.kind == ASTTableJoin::Kind::Left && field.second.hasNotNullFlag())
            output_schema.push_back(toNullableDAGColumnInfo(field));
        else
            output_schema.push_back(field);
    }
    auto join = std::make_shared<mock::Join>(executor_index, output_schema, params);
    join->children.push_back(left);
    join->children.push_back(right);
    return join;
}

struct QueryFragment
{
    ExecutorPtr root_executor;
    TableID table_id;
    bool is_top_fragment;
    std::vector<Int64> sender_target_task_ids;
    std::unordered_map<String, std::vector<Int64>> receiver_source_task_ids_map;
    std::vector<Int64> task_ids;
    QueryFragment(ExecutorPtr root_executor_, TableID table_id_, bool is_top_fragment_, std::vector<Int64> && sender_target_task_ids_ = {}, std::unordered_map<String, std::vector<Int64>> && receiver_source_task_ids_map_ = {}, std::vector<Int64> && task_ids_ = {})
        : root_executor(std::move(root_executor_))
        , table_id(table_id_)
        , is_top_fragment(is_top_fragment_)
        , sender_target_task_ids(std::move(sender_target_task_ids_))
        , receiver_source_task_ids_map(std::move(receiver_source_task_ids_map_))
        , task_ids(std::move(task_ids_))
    {}

    QueryTask toQueryTask(const DAGProperties & properties, MPPInfo & mpp_info, const Context & context)
    {
        std::shared_ptr<tipb::DAGRequest> dag_request_ptr = std::make_shared<tipb::DAGRequest>();
        tipb::DAGRequest & dag_request = *dag_request_ptr;
        dag_request.set_time_zone_name(properties.tz_name);
        dag_request.set_time_zone_offset(properties.tz_offset);
        dag_request.set_flags(dag_request.flags() | (1u << 1u /* TRUNCATE_AS_WARNING */) | (1u << 6u /* OVERFLOW_AS_WARNING */));

        if (is_top_fragment)
        {
            if (properties.encode_type == "chunk")
                dag_request.set_encode_type(tipb::EncodeType::TypeChunk);
            else if (properties.encode_type == "chblock")
                dag_request.set_encode_type(tipb::EncodeType::TypeCHBlock);
            else
                dag_request.set_encode_type(tipb::EncodeType::TypeDefault);
        }
        else
        {
            dag_request.set_encode_type(tipb::EncodeType::TypeCHBlock);
        }

        for (size_t i = 0; i < root_executor->output_schema.size(); i++)
            dag_request.add_output_offsets(i);
        auto * root_tipb_executor = dag_request.mutable_root_executor();
        root_executor->toTiPBExecutor(root_tipb_executor, properties.collator, mpp_info, context);
        return QueryTask(dag_request_ptr, table_id, root_executor->output_schema, mpp_info.sender_target_task_ids.size() == 0 ? DAG : MPP_DISPATCH, mpp_info.task_id, mpp_info.partition_id, is_top_fragment);
    }

    QueryTasks toQueryTasks(const DAGProperties & properties, const Context & context)
    {
        QueryTasks ret;
        if (properties.is_mpp_query)
        {
            for (size_t partition_id = 0; partition_id < task_ids.size(); partition_id++)
            {
                MPPInfo mpp_info(
                    properties.start_ts,
                    partition_id,
                    task_ids[partition_id],
                    sender_target_task_ids,
                    receiver_source_task_ids_map);
                ret.push_back(toQueryTask(properties, mpp_info, context));
            }
        }
        else
        {
            MPPInfo mpp_info(properties.start_ts, -1, -1, {}, {});
            ret.push_back(toQueryTask(properties, mpp_info, context));
        }
        return ret;
    }
};

using QueryFragments = std::vector<QueryFragment>;

TableID findTableIdForQueryFragment(ExecutorPtr root_executor, bool must_have_table_id)
{
    ExecutorPtr current_executor = root_executor;
    while (!current_executor->children.empty())
    {
        ExecutorPtr non_exchange_child;
        for (auto c : current_executor->children)
        {
            if (dynamic_cast<mock::ExchangeReceiver *>(c.get()))
                continue;
            if (non_exchange_child != nullptr)
                throw Exception("More than one non-exchange child, should not happen");
            non_exchange_child = c;
        }
        if (non_exchange_child == nullptr)
        {
            if (must_have_table_id)
                throw Exception("Table scan not found");
            return -1;
        }
        current_executor = non_exchange_child;
    }
    auto * ts = dynamic_cast<mock::TableScan *>(current_executor.get());
    if (ts == nullptr)
    {
        if (must_have_table_id)
            throw Exception("Table scan not found");
        return -1;
    }
    return ts->table_info.id;
}

QueryFragments mppQueryToQueryFragments(
    ExecutorPtr root_executor,
    size_t & executor_index,
    const DAGProperties & properties,
    bool for_root_fragment,
    MPPCtxPtr mpp_ctx)
{
    QueryFragments fragments;
    std::unordered_map<String, std::pair<std::shared_ptr<mock::ExchangeReceiver>, std::shared_ptr<mock::ExchangeSender>>> exchange_map;
    root_executor->toMPPSubPlan(executor_index, properties, exchange_map);
    TableID table_id = findTableIdForQueryFragment(root_executor, exchange_map.empty());
    std::vector<Int64> sender_target_task_ids = mpp_ctx->sender_target_task_ids;
    std::vector<Int64> current_task_ids = mpp_ctx->current_task_ids;
    std::unordered_map<String, std::vector<Int64>> receiver_source_task_ids_map;
    for (auto & exchange : exchange_map)
    {
        std::vector<Int64> task_ids;
        for (size_t i = 0; i < (size_t)mpp_ctx->partition_num; i++)
            task_ids.push_back(mpp_ctx->next_task_id++);
        mpp_ctx->sender_target_task_ids = current_task_ids;
        mpp_ctx->current_task_ids = task_ids;
        receiver_source_task_ids_map[exchange.first] = task_ids;
        auto sub_fragments = mppQueryToQueryFragments(exchange.second.second, executor_index, properties, false, mpp_ctx);
        fragments.insert(fragments.end(), sub_fragments.begin(), sub_fragments.end());
    }
    fragments.emplace_back(root_executor, table_id, for_root_fragment, std::move(sender_target_task_ids), std::move(receiver_source_task_ids_map), std::move(current_task_ids));
    return fragments;
}

QueryFragments queryPlanToQueryFragments(const DAGProperties & properties, ExecutorPtr root_executor, size_t & executor_index)
{
    if (properties.is_mpp_query)
    {
        ExecutorPtr root_exchange_sender
            = std::make_shared<mock::ExchangeSender>(executor_index, root_executor->output_schema, tipb::PassThrough);
        root_exchange_sender->children.push_back(root_executor);
        root_executor = root_exchange_sender;
        MPPCtxPtr mpp_ctx = std::make_shared<MPPCtx>(properties.start_ts, properties.mpp_partition_num);
        mpp_ctx->sender_target_task_ids.emplace_back(-1);
        for (size_t i = 0; i < (size_t)properties.mpp_partition_num; i++)
            mpp_ctx->current_task_ids.push_back(mpp_ctx->next_task_id++);
        return mppQueryToQueryFragments(root_executor, executor_index, properties, true, mpp_ctx);
    }
    else
    {
        QueryFragments fragments;
        fragments.emplace_back(root_executor, findTableIdForQueryFragment(root_executor, true), true);
        return fragments;
    }
}

QueryTasks queryPlanToQueryTasks(
    const DAGProperties & properties,
    ExecutorPtr root_executor,
    size_t & executor_index,
    const Context & context)
{
    QueryFragments fragments = queryPlanToQueryFragments(properties, root_executor, executor_index);
    QueryTasks tasks;
    for (auto & fragment : fragments)
    {
        auto t = fragment.toQueryTasks(properties, context);
        tasks.insert(tasks.end(), t.begin(), t.end());
    }
    return tasks;
}

const ASTTablesInSelectQueryElement * getJoin(ASTSelectQuery & ast_query)
{
    if (!ast_query.tables)
        return nullptr;

    const ASTTablesInSelectQuery & tables_in_select_query = static_cast<const ASTTablesInSelectQuery &>(*ast_query.tables);
    if (tables_in_select_query.children.empty())
        return nullptr;

    const ASTTablesInSelectQueryElement * joined_table = nullptr;
    for (const auto & child : tables_in_select_query.children)
    {
        const ASTTablesInSelectQueryElement & tables_element = static_cast<const ASTTablesInSelectQueryElement &>(*child);
        if (tables_element.table_join)
        {
            if (!joined_table)
                joined_table = &tables_element;
            else
                throw Exception("Support for more than one JOIN in query is not implemented", ErrorCodes::NOT_IMPLEMENTED);
        }
    }
    return joined_table;
}

std::pair<ExecutorPtr, bool> compileQueryBlock(
    Context & context,
    size_t & executor_index,
    SchemaFetcher schema_fetcher,
    const DAGProperties & properties,
    ASTSelectQuery & ast_query)
{
    auto joined_table = getJoin(ast_query);
    /// uniq_raw is used to test `ApproxCountDistinct`, when testing `ApproxCountDistinct` in mock coprocessor
    /// the return value of `ApproxCountDistinct` is just the raw result, we need to convert it to a readable
    /// value when decoding the result(using `UniqRawResReformatBlockOutputStream`)
    bool has_uniq_raw_res = false;
    ExecutorPtr root_executor = nullptr;

    TableInfo table_info;
    String table_alias;
    {
        String database_name, table_name;
        auto query_database = ast_query.database();
        auto query_table = ast_query.table();
        if (query_database)
            database_name = typeid_cast<ASTIdentifier &>(*query_database).name;
        if (query_table)
            table_name = typeid_cast<ASTIdentifier &>(*query_table).name;
        if (!query_table)
        {
            database_name = "system";
            table_name = "one";
        }
        else if (!query_database)
        {
            database_name = context.getCurrentDatabase();
        }
        table_alias = query_table->tryGetAlias();
        if (table_alias.empty())
            table_alias = table_name;

        table_info = schema_fetcher(database_name, table_name);
    }

    if (!joined_table)
    {
        /// Table scan.
        {
            bool append_pk_column = false;
            for (const auto & expr : ast_query.select_expression_list->children)
            {
                if (ASTIdentifier * identifier = typeid_cast<ASTIdentifier *>(expr.get()))
                {
                    if (identifier->getColumnName() == MutableSupport::tidb_pk_column_name)
                    {
                        append_pk_column = true;
                    }
                }
            }
            root_executor = compileTableScan(executor_index, table_info, table_alias, append_pk_column);
        }
    }
    else
    {
        TableInfo left_table_info = table_info;
        String left_table_alias = table_alias;
        TableInfo right_table_info;
        String right_table_alias;
        {
            String database_name, table_name;
            const ASTTableExpression & table_to_join = static_cast<const ASTTableExpression &>(*joined_table->table_expression);
            if (table_to_join.database_and_table_name)
            {
                auto identifier = static_cast<const ASTIdentifier &>(*table_to_join.database_and_table_name);
                table_name = identifier.name;
                if (!identifier.children.empty())
                {
                    if (identifier.children.size() != 2)
                        throw Exception("Qualified table name could have only two components", ErrorCodes::LOGICAL_ERROR);

                    database_name = typeid_cast<const ASTIdentifier &>(*identifier.children[0]).name;
                    table_name = typeid_cast<const ASTIdentifier &>(*identifier.children[1]).name;
                }
                if (database_name.empty())
                    database_name = context.getCurrentDatabase();

                right_table_alias = table_to_join.database_and_table_name->tryGetAlias();
                if (right_table_alias.empty())
                    right_table_alias = table_name;

                right_table_info = schema_fetcher(database_name, table_name);
            }
            else
            {
                throw Exception("subquery not supported as join source");
            }
        }
        /// Table scan.
        bool left_append_pk_column = false;
        bool right_append_pk_column = false;
        for (const auto & expr : ast_query.select_expression_list->children)
        {
            if (ASTIdentifier * identifier = typeid_cast<ASTIdentifier *>(expr.get()))
            {
                auto names = splitQualifiedName(identifier->getColumnName());
                if (names.second == MutableSupport::tidb_pk_column_name)
                {
                    if (names.first.empty())
                    {
                        throw Exception("tidb pk column must be qualified since there are more than one tables");
                    }
                    if (names.first == left_table_alias)
                        left_append_pk_column = true;
                    else if (names.first == right_table_alias)
                        right_append_pk_column = true;
                    else
                        throw Exception("Unknown table alias: " + names.first);
                }
            }
        }
        auto left_ts = compileTableScan(executor_index, left_table_info, left_table_alias, left_append_pk_column);
        auto right_ts = compileTableScan(executor_index, right_table_info, right_table_alias, right_append_pk_column);
        root_executor = compileJoin(executor_index, left_ts, right_ts, joined_table->table_join);
    }

    /// Filter.
    if (ast_query.where_expression)
    {
        root_executor = compileSelection(root_executor, executor_index, ast_query.where_expression);
    }

    /// TopN.
    if (ast_query.order_expression_list && ast_query.limit_length)
    {
        root_executor = compileTopN(root_executor, executor_index, ast_query.order_expression_list, ast_query.limit_length);
    }
    else if (ast_query.limit_length)
    {
        root_executor = compileLimit(root_executor, executor_index, ast_query.limit_length);
    }

    bool has_gby = ast_query.group_expression_list != nullptr;
    bool has_agg_func = false;
    for (const auto & child : ast_query.select_expression_list->children)
    {
        const ASTFunction * func = typeid_cast<const ASTFunction *>(child.get());
        if (func && AggregateFunctionFactory::instance().isAggregateFunctionName(func->name))
        {
            has_agg_func = true;
            break;
        }
    }
    DAGSchema final_schema;
    /// Aggregation
    std::vector<size_t> output_offsets;
    if (has_gby || has_agg_func)
    {
        if (!properties.is_mpp_query
            && (dynamic_cast<mock::Limit *>(root_executor.get()) != nullptr || dynamic_cast<mock::TopN *>(root_executor.get()) != nullptr))
            throw Exception("Limit/TopN and Agg cannot co-exist in non-mpp mode.", ErrorCodes::LOGICAL_ERROR);

        root_executor = compileAggregation(
            root_executor,
            executor_index,
            ast_query.select_expression_list,
            has_gby ? ast_query.group_expression_list : nullptr);

        if (dynamic_cast<mock::Aggregation *>(root_executor.get())->has_uniq_raw_res)
        {
            // todo support uniq_raw in mpp mode
            if (properties.is_mpp_query)
                throw Exception("uniq_raw_res not supported in mpp mode.", ErrorCodes::LOGICAL_ERROR);
            else
                has_uniq_raw_res = true;
        }

        auto * agg = dynamic_cast<mock::Aggregation *>(root_executor.get());
        if (agg->need_append_project || ast_query.select_expression_list->children.size() != agg->agg_exprs.size() + agg->gby_exprs.size())
        {
            /// Project if needed
            root_executor = compileProject(root_executor, executor_index, ast_query.select_expression_list);
        }
    }
    else
    {
        /// Project
        root_executor = compileProject(root_executor, executor_index, ast_query.select_expression_list);
    }
    return std::make_pair(root_executor, has_uniq_raw_res);
}

std::tuple<QueryTasks, MakeResOutputStream> compileQuery(
    Context & context,
    const String & query,
    SchemaFetcher schema_fetcher,
    const DAGProperties & properties)
{
    MakeResOutputStream func_wrap_output_stream = [](BlockInputStreamPtr in) {
        return in;
    };

    ParserSelectQuery parser;
    ASTPtr ast = parseQuery(parser, query.data(), query.data() + query.size(), "from DAG compiler", 0);
    ASTSelectQuery & ast_query = typeid_cast<ASTSelectQuery &>(*ast);

    size_t executor_index = 0;
    auto [root_executor, has_uniq_raw_res] = compileQueryBlock(context, executor_index, schema_fetcher, properties, ast_query);
    if (has_uniq_raw_res)
        func_wrap_output_stream = [](BlockInputStreamPtr in) {
            return std::make_shared<UniqRawResReformatBlockOutputStream>(in);
        };

    /// finalize
    std::unordered_set<String> used_columns;
    for (auto & schema : root_executor->output_schema)
        used_columns.emplace(schema.first);
    root_executor->columnPrune(used_columns);

    return std::make_tuple(queryPlanToQueryTasks(properties, root_executor, executor_index, context), func_wrap_output_stream);
}

tipb::SelectResponse executeDAGRequest(Context & context, const tipb::DAGRequest & dag_request, RegionID region_id, UInt64 region_version, UInt64 region_conf_version, Timestamp start_ts, std::vector<std::pair<DecodedTiKVKeyPtr, DecodedTiKVKeyPtr>> & key_ranges)
{
    static Poco::Logger * log = &Poco::Logger::get("MockDAG");
    LOG_DEBUG(log, __PRETTY_FUNCTION__ << ": Handling DAG request: " << dag_request.DebugString());
    tipb::SelectResponse dag_response;
    RegionInfoMap regions;
    RegionInfoList retry_regions;

    regions.emplace(region_id, RegionInfo(region_id, region_version, region_conf_version, std::move(key_ranges), nullptr));
    DAGDriver driver(context, dag_request, regions, retry_regions, start_ts, DEFAULT_UNSPECIFIED_SCHEMA_VERSION, &dag_response, true);
    driver.execute();
    LOG_DEBUG(log, __PRETTY_FUNCTION__ << ": Handle DAG request done");
    return dag_response;
}

std::unique_ptr<ChunkCodec> getCodec(tipb::EncodeType encode_type)
{
    switch (encode_type)
    {
    case tipb::EncodeType::TypeDefault:
        return std::make_unique<DefaultChunkCodec>();
    case tipb::EncodeType::TypeChunk:
        return std::make_unique<ArrowChunkCodec>();
    case tipb::EncodeType::TypeCHBlock:
        return std::make_unique<CHBlockChunkCodec>();
    default:
        throw Exception("Unsupported encode type", ErrorCodes::BAD_ARGUMENTS);
    }
}

void chunksToBlocks(const DAGSchema & schema, const tipb::SelectResponse & dag_response, BlocksList & blocks)
{
    auto codec = getCodec(dag_response.encode_type());
    for (const auto & chunk : dag_response.chunks())
        blocks.emplace_back(codec->decode(chunk, schema));
}

BlockInputStreamPtr outputDAGResponse(Context &, const DAGSchema & schema, const tipb::SelectResponse & dag_response)
{
    if (dag_response.has_error())
        throw Exception(dag_response.error().msg(), dag_response.error().code());

    BlocksList blocks;
    chunksToBlocks(schema, dag_response, blocks);
    return std::make_shared<BlocksListBlockInputStream>(std::move(blocks));
}

} // namespace DB<|MERGE_RESOLUTION|>--- conflicted
+++ resolved
@@ -372,17 +372,12 @@
         root_tm.set_task_id(-1);
         root_tm.set_partition_id(-1);
         std::shared_ptr<ExchangeReceiver> exchange_receiver
-<<<<<<< HEAD
             = std::make_shared<ExchangeReceiver>(
                 std::make_shared<GRPCReceiverContext>(context.getTMTContext().getKVCluster()),
                 tipb_exchange_receiver,
                 root_tm,
                 10);
-        BlockInputStreamPtr ret = std::make_shared<ExchangeReceiverInputStream>(exchange_receiver);
-=======
-            = std::make_shared<ExchangeReceiver>(context, tipb_exchange_receiver, root_tm, 10);
         BlockInputStreamPtr ret = std::make_shared<ExchangeReceiverInputStream>(exchange_receiver, nullptr);
->>>>>>> 84cf3607
         return ret;
     }
     else
