#include <AggregateFunctions/AggregateFunctionFactory.h>
#include <AggregateFunctions/AggregateFunctionUniq.h>
#include <Common/typeid_cast.h>
#include <DataStreams/BlocksListBlockInputStream.h>
#include <DataStreams/TiRemoteBlockInputStream.h>
#include <DataTypes/FieldToDataType.h>
#include <Debug/MockTiDB.h>
#include <Debug/dbgFuncCoprocessor.h>
#include <Flash/Coprocessor/ArrowChunkCodec.h>
#include <Flash/Coprocessor/CHBlockChunkCodec.h>
#include <Flash/Coprocessor/DAGCodec.h>
#include <Flash/Coprocessor/DAGDriver.h>
#include <Flash/Coprocessor/DAGUtils.h>
#include <Flash/Coprocessor/DefaultChunkCodec.h>
#include <Flash/Mpp/ExchangeReceiver.h>
#include <Functions/FunctionFactory.h>
#include <Interpreters/convertFieldToType.h>
#include <Parsers/ASTAsterisk.h>
#include <Parsers/ASTFunction.h>
#include <Parsers/ASTIdentifier.h>
#include <Parsers/ASTLiteral.h>
#include <Parsers/ASTOrderByElement.h>
#include <Parsers/ASTSelectQuery.h>
#include <Parsers/ASTTablesInSelectQuery.h>
#include <Parsers/ParserSelectQuery.h>
#include <Parsers/parseQuery.h>
#include <Poco/StringTokenizer.h>
#include <Storages/IManageableStorage.h>
#include <Storages/MutableSupport.h>
#include <Storages/Transaction/Datum.h>
#include <Storages/Transaction/KVStore.h>
#include <Storages/Transaction/Region.h>
#include <Storages/Transaction/TMTContext.h>
#include <Storages/Transaction/TypeMapping.h>
#include <tipb/select.pb.h>

#include <utility>

namespace DB
{
namespace ErrorCodes
{
extern const int BAD_ARGUMENTS;
extern const int LOGICAL_ERROR;
extern const int NO_SUCH_COLUMN_IN_TABLE;
} // namespace ErrorCodes

using TiDB::DatumFlat;
using TiDB::TableInfo;

using DAGColumnInfo = std::pair<String, ColumnInfo>;
using DAGSchema = std::vector<DAGColumnInfo>;
static const String ENCODE_TYPE_NAME = "encode_type";
static const String TZ_OFFSET_NAME = "tz_offset";
static const String TZ_NAME_NAME = "tz_name";
static const String COLLATOR_NAME = "collator";
static const String MPP_QUERY = "mpp_query";
static const String USE_BROADCAST_JOIN = "use_broadcast_join";
static const String MPP_PARTITION_NUM = "mpp_partition_num";
static const String MPP_TIMEOUT = "mpp_timeout";
static String LOCAL_HOST = "127.0.0.1:3930";

namespace Debug
{
void setServiceAddr(const std::string & addr)
{
    LOCAL_HOST = addr;
}
} // namespace Debug


std::unordered_map<String, tipb::ScalarFuncSig> func_name_to_sig({
    {"equals", tipb::ScalarFuncSig::EQInt},
    {"and", tipb::ScalarFuncSig::LogicalAnd},
    {"or", tipb::ScalarFuncSig::LogicalOr},
    {"xor", tipb::ScalarFuncSig::LogicalXor},
    {"not", tipb::ScalarFuncSig::UnaryNotInt},
    {"greater", tipb::ScalarFuncSig::GTInt},
    {"greaterorequals", tipb::ScalarFuncSig::GEInt},
    {"less", tipb::ScalarFuncSig::LTInt},
    {"lessorequals", tipb::ScalarFuncSig::LEInt},
    {"in", tipb::ScalarFuncSig::InInt},
    {"notin", tipb::ScalarFuncSig::InInt},
    {"date_format", tipb::ScalarFuncSig::DateFormatSig},
    {"if", tipb::ScalarFuncSig::IfInt},
    {"from_unixtime", tipb::ScalarFuncSig::FromUnixTime2Arg},
    /// bit_and/bit_or/bit_xor is aggregated function in clickhouse/mysql
    {"bitand", tipb::ScalarFuncSig::BitAndSig},
    {"bitor", tipb::ScalarFuncSig::BitOrSig},
    {"bitxor", tipb::ScalarFuncSig::BitXorSig},
    {"bitnot", tipb::ScalarFuncSig::BitNegSig},
    {"notequals", tipb::ScalarFuncSig::NEInt},
    {"like", tipb::ScalarFuncSig::LikeSig},
    {"cast_int_int", tipb::ScalarFuncSig::CastIntAsInt},
    {"cast_int_real", tipb::ScalarFuncSig::CastIntAsReal},
    {"cast_real_int", tipb::ScalarFuncSig::CastRealAsInt},
    {"cast_real_real", tipb::ScalarFuncSig::CastRealAsReal},
    {"cast_decimal_int", tipb::ScalarFuncSig::CastDecimalAsInt},
    {"cast_time_int", tipb::ScalarFuncSig::CastTimeAsInt},
    {"cast_string_int", tipb::ScalarFuncSig::CastStringAsInt},
    {"cast_int_decimal", tipb::ScalarFuncSig::CastIntAsDecimal},
    {"cast_real_decimal", tipb::ScalarFuncSig::CastRealAsDecimal},
    {"cast_decimal_decimal", tipb::ScalarFuncSig::CastDecimalAsDecimal},
    {"cast_time_decimal", tipb::ScalarFuncSig::CastTimeAsDecimal},
    {"cast_string_decimal", tipb::ScalarFuncSig::CastStringAsDecimal},
    {"cast_int_string", tipb::ScalarFuncSig::CastIntAsString},
    {"cast_real_string", tipb::ScalarFuncSig::CastRealAsString},
    {"cast_decimal_string", tipb::ScalarFuncSig::CastDecimalAsString},
    {"cast_time_string", tipb::ScalarFuncSig::CastTimeAsString},
    {"cast_string_string", tipb::ScalarFuncSig::CastStringAsString},
    {"cast_int_date", tipb::ScalarFuncSig::CastIntAsTime},
    {"cast_real_date", tipb::ScalarFuncSig::CastRealAsTime},
    {"cast_decimal_date", tipb::ScalarFuncSig::CastDecimalAsTime},
    {"cast_time_date", tipb::ScalarFuncSig::CastTimeAsTime},
    {"cast_string_date", tipb::ScalarFuncSig::CastStringAsTime},
    {"cast_int_datetime", tipb::ScalarFuncSig::CastIntAsTime},
    {"cast_real_datetime", tipb::ScalarFuncSig::CastRealAsTime},
    {"cast_decimal_datetime", tipb::ScalarFuncSig::CastDecimalAsTime},
    {"cast_time_datetime", tipb::ScalarFuncSig::CastTimeAsTime},
    {"cast_string_datetime", tipb::ScalarFuncSig::CastStringAsTime},
    {"round_int", tipb::ScalarFuncSig::RoundInt},
    {"round_uint", tipb::ScalarFuncSig::RoundInt},
    {"round_dec", tipb::ScalarFuncSig::RoundDec},
    {"round_real", tipb::ScalarFuncSig::RoundReal},
    {"round_with_frac_int", tipb::ScalarFuncSig::RoundWithFracInt},
    {"round_with_frac_uint", tipb::ScalarFuncSig::RoundWithFracInt},
    {"round_with_frac_dec", tipb::ScalarFuncSig::RoundWithFracDec},
    {"round_with_frac_real", tipb::ScalarFuncSig::RoundWithFracReal},

});

std::pair<String, String> splitQualifiedName(String s)
{
    std::pair<String, String> ret;
    Poco::StringTokenizer string_tokens(s, ".");
    if (string_tokens.count() == 1)
    {
        ret.second = s;
    }
    else if (string_tokens.count() == 2)
    {
        ret.first = string_tokens[0];
        ret.second = string_tokens[1];
    }
    else
    {
        throw Exception("Invalid identifier name");
    }
    return ret;
}

DAGColumnInfo toNullableDAGColumnInfo(DAGColumnInfo & input)
{
    DAGColumnInfo output = input;
    output.second.clearNotNullFlag();
    return output;
}

class UniqRawResReformatBlockOutputStream : public IProfilingBlockInputStream
{
public:
    explicit UniqRawResReformatBlockOutputStream(const BlockInputStreamPtr & in_)
        : in(in_)
    {}

    String getName() const override { return "UniqRawResReformat"; }

    Block getHeader() const override { return in->getHeader(); }

protected:
    Block readImpl() override
    {
        while (true)
        {
            Block block = in->read();
            if (!block)
                return block;

            size_t num_columns = block.columns();
            MutableColumns columns(num_columns);
            for (size_t i = 0; i < num_columns; ++i)
            {
                ColumnWithTypeAndName & ori_column = block.getByPosition(i);

                if (std::string::npos != ori_column.name.find_first_of(uniq_raw_res_name))
                {
                    MutableColumnPtr mutable_holder = ori_column.column->cloneEmpty();

                    for (size_t j = 0; j < ori_column.column->size(); ++j)
                    {
                        Field field;
                        ori_column.column->get(j, field);

                        auto & str_ref = field.safeGet<String>();

                        ReadBufferFromString in(str_ref);
                        AggregateFunctionUniqUniquesHashSetDataForVariadicRawRes set;
                        set.set.read(in);

                        mutable_holder->insert(std::to_string(set.set.size()));
                    }
                    ori_column.column = std::move(mutable_holder);
                }
            }
            return block;
        }
    }

private:
    BlockInputStreamPtr in;
};

tipb::SelectResponse executeDAGRequest(Context & context, const tipb::DAGRequest & dag_request, RegionID region_id, UInt64 region_version, UInt64 region_conf_version, Timestamp start_ts, std::vector<std::pair<DecodedTiKVKeyPtr, DecodedTiKVKeyPtr>> & key_ranges);
BlockInputStreamPtr outputDAGResponse(Context & context, const DAGSchema & schema, const tipb::SelectResponse & dag_response);


DAGProperties getDAGProperties(const String & prop_string)
{
    DAGProperties ret;
    if (prop_string.empty())
        return ret;
    std::unordered_map<String, String> properties;
    Poco::StringTokenizer string_tokens(prop_string, ",");
    for (const auto & string_token : string_tokens)
    {
        Poco::StringTokenizer tokens(string_token, ":");
        if (tokens.count() != 2)
            continue;
        properties[Poco::toLower(tokens[0])] = tokens[1];
    }

    if (properties.find(ENCODE_TYPE_NAME) != properties.end())
        ret.encode_type = properties[ENCODE_TYPE_NAME];
    if (properties.find(TZ_OFFSET_NAME) != properties.end())
        ret.tz_offset = std::stol(properties[TZ_OFFSET_NAME]);
    if (properties.find(TZ_NAME_NAME) != properties.end())
        ret.tz_name = properties[TZ_NAME_NAME];
    if (properties.find(COLLATOR_NAME) != properties.end())
        ret.collator = std::stoi(properties[COLLATOR_NAME]);
    if (properties.find(MPP_QUERY) != properties.end())
        ret.is_mpp_query = properties[MPP_QUERY] == "true";
    if (properties.find(USE_BROADCAST_JOIN) != properties.end())
        ret.use_broadcast_join = properties[USE_BROADCAST_JOIN] == "true";
    if (properties.find(MPP_PARTITION_NUM) != properties.end())
        ret.mpp_partition_num = std::stoi(properties[MPP_PARTITION_NUM]);
    if (properties.find(MPP_TIMEOUT) != properties.end())
        ret.mpp_timeout = std::stoi(properties[MPP_TIMEOUT]);

    return ret;
}

BlockInputStreamPtr executeQuery(Context & context, RegionID region_id, const DAGProperties & properties, QueryTasks & query_tasks, MakeResOutputStream & func_wrap_output_stream)
{
    if (properties.is_mpp_query)
    {
        DAGSchema root_task_schema;
        std::vector<Int64> root_task_ids;
        for (auto & task : query_tasks)
        {
            if (task.is_root_task)
            {
                root_task_ids.push_back(task.task_id);
                root_task_schema = task.result_schema;
            }
            auto req = std::make_shared<mpp::DispatchTaskRequest>();
            auto * tm = req->mutable_meta();
            tm->set_start_ts(properties.start_ts);
            tm->set_partition_id(task.partition_id);
            tm->set_address(LOCAL_HOST);
            tm->set_task_id(task.task_id);
            auto * encoded_plan = req->mutable_encoded_plan();
            task.dag_request->AppendToString(encoded_plan);
            req->set_timeout(properties.mpp_timeout);
            req->set_schema_ver(DEFAULT_UNSPECIFIED_SCHEMA_VERSION);
            auto table_id = task.table_id;
            if (table_id != -1)
            {
                /// contains a table scan
                auto regions = context.getTMTContext().getRegionTable().getRegionsByTable(table_id);
                if (regions.size() < (size_t)properties.mpp_partition_num)
                    throw Exception("Not supported: table region num less than mpp partition num");
                for (size_t i = 0; i < regions.size(); i++)
                {
                    if (i % properties.mpp_partition_num != (size_t)task.partition_id)
                        continue;
                    auto * region = req->add_regions();
                    region->set_region_id(regions[i].first);
                    auto * meta = region->mutable_region_epoch();
                    meta->set_conf_ver(regions[i].second->confVer());
                    meta->set_version(regions[i].second->version());
                    auto * range = region->add_ranges();
                    auto handle_range = getHandleRangeByTable(regions[i].second->getRange()->rawKeys(), table_id);
                    range->set_start(RecordKVFormat::genRawKey(table_id, handle_range.first.handle_id));
                    range->set_end(RecordKVFormat::genRawKey(table_id, handle_range.second.handle_id));
                }
            }
            pingcap::kv::RpcCall<mpp::DispatchTaskRequest> call(req);
            context.getTMTContext().getCluster()->rpc_client->sendRequest(LOCAL_HOST, call, 1000);
            if (call.getResp()->has_error())
                throw Exception("Meet error while dispatch mpp task: " + call.getResp()->error().msg());
        }
        tipb::ExchangeReceiver tipb_exchange_receiver;
        for (size_t i = 0; i < root_task_ids.size(); i++)
        {
            mpp::TaskMeta tm;
            tm.set_start_ts(properties.start_ts);
            tm.set_address(LOCAL_HOST);
            tm.set_task_id(root_task_ids[i]);
            tm.set_partition_id(-1);
            auto * tm_string = tipb_exchange_receiver.add_encoded_task_meta();
            tm.AppendToString(tm_string);
        }
        for (auto & field : root_task_schema)
        {
            auto tipb_type = TiDB::columnInfoToFieldType(field.second);
            tipb_type.set_collate(properties.collator);
            auto * field_type = tipb_exchange_receiver.add_field_types();
            *field_type = tipb_type;
        }
        mpp::TaskMeta root_tm;
        root_tm.set_start_ts(properties.start_ts);
        root_tm.set_address(LOCAL_HOST);
        root_tm.set_task_id(-1);
        root_tm.set_partition_id(-1);
        std::shared_ptr<ExchangeReceiver> exchange_receiver
            = std::make_shared<ExchangeReceiver>(
                std::make_shared<GRPCReceiverContext>(
                    tipb_exchange_receiver,
                    root_tm,
                    context.getTMTContext().getKVCluster(),
                    context.getTMTContext().getMPPTaskManager(),
<<<<<<< HEAD
                    context.getSettings().enable_local_tunnel,
                    context.getSettings().enable_async_grpc),
=======
                    context.getSettingsRef().enable_local_tunnel),
>>>>>>> b3b1ed03
                tipb_exchange_receiver.encoded_task_meta_size(),
                10,
                nullptr);
        BlockInputStreamPtr ret = std::make_shared<ExchangeReceiverInputStream>(exchange_receiver, nullptr);
        return ret;
    }
    else
    {
        auto & task = query_tasks[0];
        auto table_id = task.table_id;
        RegionPtr region;
        if (region_id == InvalidRegionID)
        {
            auto regions = context.getTMTContext().getRegionTable().getRegionsByTable(table_id);
            if (regions.empty())
                throw Exception("No region for table", ErrorCodes::BAD_ARGUMENTS);
            region = regions[0].second;
            region_id = regions[0].first;
        }
        else
        {
            region = context.getTMTContext().getKVStore()->getRegion(region_id);
            if (!region)
                throw Exception("No such region", ErrorCodes::BAD_ARGUMENTS);
        }
        auto handle_range = getHandleRangeByTable(region->getRange()->rawKeys(), table_id);
        std::vector<std::pair<DecodedTiKVKeyPtr, DecodedTiKVKeyPtr>> key_ranges;
        DecodedTiKVKeyPtr start_key = std::make_shared<DecodedTiKVKey>(RecordKVFormat::genRawKey(table_id, handle_range.first.handle_id));
        DecodedTiKVKeyPtr end_key = std::make_shared<DecodedTiKVKey>(RecordKVFormat::genRawKey(table_id, handle_range.second.handle_id));
        key_ranges.emplace_back(std::make_pair(std::move(start_key), std::move(end_key)));
        tipb::SelectResponse dag_response = executeDAGRequest(
            context,
            *task.dag_request,
            region_id,
            region->version(),
            region->confVer(),
            properties.start_ts,
            key_ranges);

        return func_wrap_output_stream(outputDAGResponse(context, task.result_schema, dag_response));
    }
}

BlockInputStreamPtr dbgFuncTiDBQuery(Context & context, const ASTs & args)
{
    if (args.size() < 1 || args.size() > 3)
        throw Exception("Args not matched, should be: query[, region-id, dag_prop_string]", ErrorCodes::BAD_ARGUMENTS);

    String query = safeGet<String>(typeid_cast<const ASTLiteral &>(*args[0]).value);
    RegionID region_id = InvalidRegionID;
    if (args.size() >= 2)
        region_id = safeGet<RegionID>(typeid_cast<const ASTLiteral &>(*args[1]).value);

    String prop_string = "";
    if (args.size() == 3)
        prop_string = safeGet<String>(typeid_cast<const ASTLiteral &>(*args[2]).value);
    DAGProperties properties = getDAGProperties(prop_string);
    properties.start_ts = context.getTMTContext().getPDClient()->getTS();

    auto [query_tasks, func_wrap_output_stream] = compileQuery(
        context,
        query,
        [&](const String & database_name, const String & table_name) {
            auto storage = context.getTable(database_name, table_name);
            auto managed_storage = std::dynamic_pointer_cast<IManageableStorage>(storage);
            if (!managed_storage //
                || !(managed_storage->engineType() == ::TiDB::StorageEngine::DT
                     || managed_storage->engineType() == ::TiDB::StorageEngine::TMT))
                throw Exception(database_name + "." + table_name + " is not ManageableStorage", ErrorCodes::BAD_ARGUMENTS);
            return managed_storage->getTableInfo();
        },
        properties);

    return executeQuery(context, region_id, properties, query_tasks, func_wrap_output_stream);
}

BlockInputStreamPtr dbgFuncMockTiDBQuery(Context & context, const ASTs & args)
{
    if (args.size() < 2 || args.size() > 4)
        throw Exception("Args not matched, should be: query, region-id[, start-ts, dag_prop_string]", ErrorCodes::BAD_ARGUMENTS);

    String query = safeGet<String>(typeid_cast<const ASTLiteral &>(*args[0]).value);
    RegionID region_id = safeGet<RegionID>(typeid_cast<const ASTLiteral &>(*args[1]).value);
    Timestamp start_ts = DEFAULT_MAX_READ_TSO;
    if (args.size() >= 3)
        start_ts = safeGet<Timestamp>(typeid_cast<const ASTLiteral &>(*args[2]).value);
    if (start_ts == 0)
        start_ts = context.getTMTContext().getPDClient()->getTS();

    String prop_string = "";
    if (args.size() == 4)
        prop_string = safeGet<String>(typeid_cast<const ASTLiteral &>(*args[3]).value);
    DAGProperties properties = getDAGProperties(prop_string);
    properties.start_ts = start_ts;

    auto [query_tasks, func_wrap_output_stream] = compileQuery(
        context,
        query,
        [&](const String & database_name, const String & table_name) {
            return MockTiDB::instance().getTableByName(database_name, table_name)->table_info;
        },
        properties);

    return executeQuery(context, region_id, properties, query_tasks, func_wrap_output_stream);
}

void literalToPB(tipb::Expr * expr, const Field & value, uint32_t collator_id)
{
    WriteBufferFromOwnString ss;
    switch (value.getType())
    {
    case Field::Types::Which::Null:
    {
        expr->set_tp(tipb::Null);
        auto * ft = expr->mutable_field_type();
        ft->set_tp(TiDB::TypeNull);
        ft->set_collate(collator_id);
        // Null literal expr doesn't need value.
        break;
    }
    case Field::Types::Which::UInt64:
    {
        expr->set_tp(tipb::Uint64);
        auto * ft = expr->mutable_field_type();
        ft->set_tp(TiDB::TypeLongLong);
        ft->set_flag(TiDB::ColumnFlagUnsigned | TiDB::ColumnFlagNotNull);
        ft->set_collate(collator_id);
        encodeDAGUInt64(value.get<UInt64>(), ss);
        break;
    }
    case Field::Types::Which::Int64:
    {
        expr->set_tp(tipb::Int64);
        auto * ft = expr->mutable_field_type();
        ft->set_tp(TiDB::TypeLongLong);
        ft->set_flag(TiDB::ColumnFlagNotNull);
        ft->set_collate(collator_id);
        encodeDAGInt64(value.get<Int64>(), ss);
        break;
    }
    case Field::Types::Which::Float64:
    {
        expr->set_tp(tipb::Float64);
        auto * ft = expr->mutable_field_type();
        ft->set_tp(TiDB::TypeFloat);
        ft->set_flag(TiDB::ColumnFlagNotNull);
        ft->set_collate(collator_id);
        encodeDAGFloat64(value.get<Float64>(), ss);
        break;
    }
    case Field::Types::Which::Decimal32:
    case Field::Types::Which::Decimal64:
    case Field::Types::Which::Decimal128:
    case Field::Types::Which::Decimal256:
    {
        expr->set_tp(tipb::MysqlDecimal);
        auto * ft = expr->mutable_field_type();
        ft->set_tp(TiDB::TypeNewDecimal);
        ft->set_flag(TiDB::ColumnFlagNotNull);
        ft->set_collate(collator_id);
        encodeDAGDecimal(value, ss);
        break;
    }
    case Field::Types::Which::String:
    {
        expr->set_tp(tipb::String);
        auto * ft = expr->mutable_field_type();
        ft->set_tp(TiDB::TypeString);
        ft->set_flag(TiDB::ColumnFlagNotNull);
        ft->set_collate(collator_id);
        // TODO: Align with TiDB.
        encodeDAGBytes(value.get<String>(), ss);
        break;
    }
    default:
        throw Exception(String("Unsupported literal type: ") + value.getTypeName(), ErrorCodes::LOGICAL_ERROR);
    }
    expr->set_val(ss.releaseStr());
}

String getFunctionNameForConstantFolding(tipb::Expr * expr)
{
    // todo support more function for constant folding
    switch (expr->sig())
    {
    case tipb::ScalarFuncSig::CastStringAsTime:
        return "toMyDateTimeOrNull";
    default:
        return "";
    }
}

void foldConstant(tipb::Expr * expr, uint32_t collator_id, const Context & context)
{
    if (expr->tp() == tipb::ScalarFunc)
    {
        bool all_const = true;
        for (auto c : expr->children())
        {
            if (!isLiteralExpr(c))
            {
                all_const = false;
                break;
            }
        }
        if (!all_const)
            return;
        DataTypes arguments_types;
        ColumnsWithTypeAndName argument_columns;
        for (auto & c : expr->children())
        {
            Field value = decodeLiteral(c);
            DataTypePtr flash_type = applyVisitor(FieldToDataType(), value);
            DataTypePtr target_type = inferDataType4Literal(c);
            ColumnWithTypeAndName column;
            column.column = target_type->createColumnConst(1, convertFieldToType(value, *target_type, flash_type.get()));
            column.name = exprToString(c, {}) + "_" + target_type->getName();
            column.type = target_type;
            arguments_types.emplace_back(target_type);
            argument_columns.emplace_back(column);
        }
        auto func_name = getFunctionNameForConstantFolding(expr);
        if (func_name.empty())
            return;
        const auto & function_builder_ptr = FunctionFactory::instance().get(func_name, context);
        auto function_ptr = function_builder_ptr->build(argument_columns);
        if (function_ptr->isSuitableForConstantFolding())
        {
            Block block_with_constants(argument_columns);
            ColumnNumbers argument_numbers(arguments_types.size());
            for (size_t i = 0, size = arguments_types.size(); i < size; i++)
                argument_numbers[i] = i;
            size_t result_pos = argument_numbers.size();
            block_with_constants.insert({nullptr, function_ptr->getReturnType(), "result"});
            function_ptr->execute(block_with_constants, argument_numbers, result_pos);
            const auto & result_column = block_with_constants.getByPosition(result_pos).column;
            if (result_column->isColumnConst())
            {
                auto updated_value = (*result_column)[0];
                tipb::FieldType orig_field_type = expr->field_type();
                expr->Clear();
                literalToPB(expr, updated_value, collator_id);
                expr->clear_field_type();
                auto * field_type = expr->mutable_field_type();
                (*field_type) = orig_field_type;
            }
        }
    }
}

void astToPB(const DAGSchema & input, ASTPtr ast, tipb::Expr * expr, uint32_t collator_id, const Context & context)
{
    if (ASTIdentifier * id = typeid_cast<ASTIdentifier *>(ast.get()))
    {
        auto ft = std::find_if(input.begin(), input.end(), [&](const auto & field) {
            auto column_name = splitQualifiedName(id->getColumnName());
            auto field_name = splitQualifiedName(field.first);
            if (column_name.first.empty())
                return field_name.second == column_name.second;
            else
                return field_name.first == column_name.first && field_name.second == column_name.second;
        });
        if (ft == input.end())
            throw Exception("No such column " + id->getColumnName(), ErrorCodes::NO_SUCH_COLUMN_IN_TABLE);
        expr->set_tp(tipb::ColumnRef);
        *(expr->mutable_field_type()) = columnInfoToFieldType((*ft).second);
        expr->mutable_field_type()->set_collate(collator_id);
        WriteBufferFromOwnString ss;
        encodeDAGInt64(ft - input.begin(), ss);
        expr->set_val(ss.releaseStr());
    }
    else if (ASTFunction * func = typeid_cast<ASTFunction *>(ast.get()))
    {
        /// aggregation function is handled in Aggregation, so just treated as a column
        auto ft = std::find_if(input.begin(), input.end(), [&](const auto & field) {
            auto column_name = splitQualifiedName(func->getColumnName());
            auto field_name = splitQualifiedName(field.first);
            if (column_name.first.empty())
                return field_name.second == column_name.second;
            else
                return field_name.first == column_name.first && field_name.second == column_name.second;
        });
        if (ft != input.end())
        {
            expr->set_tp(tipb::ColumnRef);
            *(expr->mutable_field_type()) = columnInfoToFieldType((*ft).second);
            WriteBufferFromOwnString ss;
            encodeDAGInt64(ft - input.begin(), ss);
            expr->set_val(ss.releaseStr());
            return;
        }
        if (AggregateFunctionFactory::instance().isAggregateFunctionName(func->name))
        {
            throw Exception("No such column " + func->getColumnName(), ErrorCodes::NO_SUCH_COLUMN_IN_TABLE);
        }
        String func_name_lowercase = Poco::toLower(func->name);
        // TODO: Support more functions.
        // TODO: Support type inference.

        const auto it_sig = func_name_to_sig.find(func_name_lowercase);
        if (it_sig == func_name_to_sig.end())
        {
            throw Exception("Unsupported function: " + func_name_lowercase, ErrorCodes::LOGICAL_ERROR);
        }
        switch (it_sig->second)
        {
        case tipb::ScalarFuncSig::InInt:
        {
            tipb::Expr * in_expr = expr;
            if (func_name_lowercase == "notin")
            {
                // notin is transformed into not(in()) by tidb
                expr->set_sig(tipb::ScalarFuncSig::UnaryNotInt);
                auto * ft = expr->mutable_field_type();
                ft->set_tp(TiDB::TypeLongLong);
                ft->set_flag(TiDB::ColumnFlagUnsigned);
                expr->set_tp(tipb::ExprType::ScalarFunc);
                in_expr = expr->add_children();
            }
            in_expr->set_sig(tipb::ScalarFuncSig::InInt);
            auto * ft = in_expr->mutable_field_type();
            ft->set_tp(TiDB::TypeLongLong);
            ft->set_flag(TiDB::ColumnFlagUnsigned);
            ft->set_collate(collator_id);
            in_expr->set_tp(tipb::ExprType::ScalarFunc);
            for (const auto & child_ast : func->arguments->children)
            {
                auto * tuple_func = typeid_cast<ASTFunction *>(child_ast.get());
                if (tuple_func != nullptr && tuple_func->name == "tuple")
                {
                    // flatten tuple elements
                    for (const auto & c : tuple_func->arguments->children)
                    {
                        tipb::Expr * child = in_expr->add_children();
                        astToPB(input, c, child, collator_id, context);
                    }
                }
                else
                {
                    tipb::Expr * child = in_expr->add_children();
                    astToPB(input, child_ast, child, collator_id, context);
                }
            }
            return;
        }
        case tipb::ScalarFuncSig::IfInt:
        case tipb::ScalarFuncSig::BitAndSig:
        case tipb::ScalarFuncSig::BitOrSig:
        case tipb::ScalarFuncSig::BitXorSig:
        case tipb::ScalarFuncSig::BitNegSig:
            expr->set_sig(it_sig->second);
            expr->set_tp(tipb::ExprType::ScalarFunc);
            for (size_t i = 0; i < func->arguments->children.size(); i++)
            {
                const auto & child_ast = func->arguments->children[i];
                tipb::Expr * child = expr->add_children();
                astToPB(input, child_ast, child, collator_id, context);
                // todo should infer the return type based on all input types
                if ((it_sig->second == tipb::ScalarFuncSig::IfInt && i == 1)
                    || (it_sig->second != tipb::ScalarFuncSig::IfInt && i == 0))
                    *(expr->mutable_field_type()) = child->field_type();
            }
            return;
        case tipb::ScalarFuncSig::LikeSig:
        {
            expr->set_sig(tipb::ScalarFuncSig::LikeSig);
            auto * ft = expr->mutable_field_type();
            ft->set_tp(TiDB::TypeLongLong);
            ft->set_flag(TiDB::ColumnFlagUnsigned);
            ft->set_collate(collator_id);
            expr->set_tp(tipb::ExprType::ScalarFunc);
            for (const auto & child_ast : func->arguments->children)
            {
                tipb::Expr * child = expr->add_children();
                astToPB(input, child_ast, child, collator_id, context);
            }
            // for like need to add the third argument
            *expr->add_children() = constructInt64LiteralTiExpr(92);
            return;
        }
        case tipb::ScalarFuncSig::FromUnixTime2Arg:
            if (func->arguments->children.size() == 1)
            {
                expr->set_sig(tipb::ScalarFuncSig::FromUnixTime1Arg);
                auto * ft = expr->mutable_field_type();
                ft->set_tp(TiDB::TypeDatetime);
                ft->set_decimal(6);
            }
            else
            {
                expr->set_sig(tipb::ScalarFuncSig::FromUnixTime2Arg);
                auto * ft = expr->mutable_field_type();
                ft->set_tp(TiDB::TypeString);
            }
            break;
        case tipb::ScalarFuncSig::DateFormatSig:
            expr->set_sig(tipb::ScalarFuncSig::DateFormatSig);
            expr->mutable_field_type()->set_tp(TiDB::TypeString);
            break;
        case tipb::ScalarFuncSig::CastIntAsTime:
        case tipb::ScalarFuncSig::CastRealAsTime:
        case tipb::ScalarFuncSig::CastTimeAsTime:
        case tipb::ScalarFuncSig::CastDecimalAsTime:
        case tipb::ScalarFuncSig::CastStringAsTime:
        {
            expr->set_sig(it_sig->second);
            auto * ft = expr->mutable_field_type();
            if (it_sig->first.find("datetime"))
            {
                ft->set_tp(TiDB::TypeDatetime);
            }
            else
            {
                ft->set_tp(TiDB::TypeDate);
            }
            break;
        }
        case tipb::ScalarFuncSig::CastIntAsReal:
        case tipb::ScalarFuncSig::CastRealAsReal:
        {
            expr->set_sig(it_sig->second);
            auto * ft = expr->mutable_field_type();
            ft->set_tp(TiDB::TypeDouble);
            ft->set_collate(collator_id);
            break;
        }
        case tipb::ScalarFuncSig::RoundInt:
        case tipb::ScalarFuncSig::RoundWithFracInt:
        {
            expr->set_sig(it_sig->second);
            auto * ft = expr->mutable_field_type();
            ft->set_tp(TiDB::TypeLongLong);
            if (it_sig->first.find("uint") != std::string::npos)
                ft->set_flag(TiDB::ColumnFlagUnsigned);
            ft->set_collate(collator_id);
            break;
        }
        case tipb::ScalarFuncSig::RoundDec:
        case tipb::ScalarFuncSig::RoundWithFracDec:
        {
            expr->set_sig(it_sig->second);
            auto * ft = expr->mutable_field_type();
            ft->set_tp(TiDB::TypeNewDecimal);
            ft->set_collate(collator_id);
            break;
        }
        case tipb::ScalarFuncSig::RoundReal:
        case tipb::ScalarFuncSig::RoundWithFracReal:
        {
            expr->set_sig(it_sig->second);
            auto * ft = expr->mutable_field_type();
            ft->set_tp(TiDB::TypeDouble);
            ft->set_collate(collator_id);
            break;
        }
        default:
        {
            expr->set_sig(it_sig->second);
            auto * ft = expr->mutable_field_type();
            ft->set_tp(TiDB::TypeLongLong);
            ft->set_flag(TiDB::ColumnFlagUnsigned);
            ft->set_collate(collator_id);
            break;
        }
        }
        expr->set_tp(tipb::ExprType::ScalarFunc);
        for (const auto & child_ast : func->arguments->children)
        {
            tipb::Expr * child = expr->add_children();
            astToPB(input, child_ast, child, collator_id, context);
        }
        foldConstant(expr, collator_id, context);
    }
    else if (ASTLiteral * lit = typeid_cast<ASTLiteral *>(ast.get()))
    {
        literalToPB(expr, lit->value, collator_id);
    }
    else
    {
        throw Exception("Unsupported expression " + ast->getColumnName(), ErrorCodes::LOGICAL_ERROR);
    }
}

void collectUsedColumnsFromExpr(const DAGSchema & input, ASTPtr ast, std::unordered_set<String> & used_columns)
{
    if (ASTIdentifier * id = typeid_cast<ASTIdentifier *>(ast.get()))
    {
        auto column_name = splitQualifiedName(id->getColumnName());
        if (!column_name.first.empty())
            used_columns.emplace(id->getColumnName());
        else
        {
            bool found = false;
            for (auto & field : input)
            {
                auto field_name = splitQualifiedName(field.first);
                if (field_name.second == column_name.second)
                {
                    if (found)
                        throw Exception("ambiguous column for " + column_name.second);
                    found = true;
                    used_columns.emplace(field.first);
                }
            }
        }
    }
    else if (ASTFunction * func = typeid_cast<ASTFunction *>(ast.get()))
    {
        if (AggregateFunctionFactory::instance().isAggregateFunctionName(func->name))
        {
            used_columns.emplace(func->getColumnName());
        }
        else
        {
            /// check function
            auto ft = std::find_if(input.begin(), input.end(), [&](const auto & field) {
                auto column_name = splitQualifiedName(func->getColumnName());
                auto field_name = splitQualifiedName(field.first);
                if (column_name.first.empty())
                    return field_name.second == column_name.second;
                else
                    return field_name.first == column_name.first && field_name.second == column_name.second;
            });
            if (ft != input.end())
            {
                used_columns.emplace(func->getColumnName());
                return;
            }
            for (const auto & child_ast : func->arguments->children)
            {
                collectUsedColumnsFromExpr(input, child_ast, used_columns);
            }
        }
    }
}

struct MPPCtx
{
    Timestamp start_ts;
    Int64 partition_num;
    Int64 next_task_id;
    std::vector<Int64> sender_target_task_ids;
    std::vector<Int64> current_task_ids;
    std::vector<Int64> partition_keys;
    MPPCtx(Timestamp start_ts_, size_t partition_num_)
        : start_ts(start_ts_)
        , partition_num(partition_num_)
        , next_task_id(1)
    {}
};

using MPPCtxPtr = std::shared_ptr<MPPCtx>;

struct MPPInfo
{
    Timestamp start_ts;
    Int64 partition_id;
    Int64 task_id;
    const std::vector<Int64> & sender_target_task_ids;
    const std::unordered_map<String, std::vector<Int64>> & receiver_source_task_ids_map;
    MPPInfo(Timestamp start_ts_, Int64 partition_id_, Int64 task_id_, const std::vector<Int64> & sender_target_task_ids_, const std::unordered_map<String, std::vector<Int64>> & receiver_source_task_ids_map_)
        : start_ts(start_ts_)
        , partition_id(partition_id_)
        , task_id(task_id_)
        , sender_target_task_ids(sender_target_task_ids_)
        , receiver_source_task_ids_map(receiver_source_task_ids_map_)
    {}
};

struct TaskMeta
{
    UInt64 start_ts = 0;
    Int64 task_id = 0;
    Int64 partition_id = 0;
};

using TaskMetas = std::vector<TaskMeta>;

namespace mock
{
struct ExchangeSender;
struct ExchangeReceiver;
struct Executor
{
    size_t index;
    String name;
    DAGSchema output_schema;
    std::vector<std::shared_ptr<Executor>> children;
    virtual void columnPrune(std::unordered_set<String> & used_columns) = 0;
    Executor(size_t & index_, String && name_, const DAGSchema & output_schema_)
        : index(index_)
        , name(std::move(name_))
        , output_schema(output_schema_)
    {
        index_++;
    }
    virtual bool toTiPBExecutor(tipb::Executor * tipb_executor, uint32_t collator_id, const MPPInfo & mpp_info, const Context & context)
        = 0;
    virtual void toMPPSubPlan(size_t & executor_index, const DAGProperties & properties, std::unordered_map<String, std::pair<std::shared_ptr<ExchangeReceiver>, std::shared_ptr<ExchangeSender>>> & exchange_map)
    {
        children[0]->toMPPSubPlan(executor_index, properties, exchange_map);
    }
    virtual ~Executor() {}
};

struct ExchangeSender : Executor
{
    tipb::ExchangeType type;
    TaskMetas task_metas;
    std::vector<size_t> partition_keys;
    ExchangeSender(size_t & index, const DAGSchema & output, tipb::ExchangeType type_, const std::vector<size_t> & partition_keys_ = {})
        : Executor(index, "exchange_sender_" + std::to_string(index), output)
        , type(type_)
        , partition_keys(partition_keys_)
    {}
    void columnPrune(std::unordered_set<String> &) override { throw Exception("Should not reach here"); }
    bool toTiPBExecutor(tipb::Executor * tipb_executor, uint32_t collator_id, const MPPInfo & mpp_info, const Context & context) override
    {
        tipb_executor->set_tp(tipb::ExecType::TypeExchangeSender);
        tipb_executor->set_executor_id(name);
        tipb::ExchangeSender * exchange_sender = tipb_executor->mutable_exchange_sender();
        exchange_sender->set_tp(type);
        for (auto i : partition_keys)
        {
            auto * expr = exchange_sender->add_partition_keys();
            expr->set_tp(tipb::ColumnRef);
            WriteBufferFromOwnString ss;
            encodeDAGInt64(i, ss);
            expr->set_val(ss.releaseStr());
            auto tipb_type = TiDB::columnInfoToFieldType(output_schema[i].second);
            *expr->mutable_field_type() = tipb_type;
            tipb_type.set_collate(collator_id);
            *exchange_sender->add_types() = tipb_type;
        }
        for (auto task_id : mpp_info.sender_target_task_ids)
        {
            mpp::TaskMeta meta;
            meta.set_start_ts(mpp_info.start_ts);
            meta.set_task_id(task_id);
            meta.set_partition_id(mpp_info.partition_id);
            meta.set_address(LOCAL_HOST);
            auto * meta_string = exchange_sender->add_encoded_task_meta();
            meta.AppendToString(meta_string);
        }
        auto * child_executor = exchange_sender->mutable_child();
        return children[0]->toTiPBExecutor(child_executor, collator_id, mpp_info, context);
    }
};

struct ExchangeReceiver : Executor
{
    TaskMetas task_metas;
    ExchangeReceiver(size_t & index, const DAGSchema & output)
        : Executor(index, "exchange_receiver_" + std::to_string(index), output)
    {}
    void columnPrune(std::unordered_set<String> &) override { throw Exception("Should not reach here"); }
    bool toTiPBExecutor(tipb::Executor * tipb_executor, uint32_t collator_id, const MPPInfo & mpp_info, const Context &) override
    {
        tipb_executor->set_tp(tipb::ExecType::TypeExchangeReceiver);
        tipb_executor->set_executor_id(name);
        tipb::ExchangeReceiver * exchange_receiver = tipb_executor->mutable_exchange_receiver();
        for (auto & field : output_schema)
        {
            auto tipb_type = TiDB::columnInfoToFieldType(field.second);
            tipb_type.set_collate(collator_id);

            auto * field_type = exchange_receiver->add_field_types();
            *field_type = tipb_type;
        }
        auto it = mpp_info.receiver_source_task_ids_map.find(name);
        if (it == mpp_info.receiver_source_task_ids_map.end())
            throw Exception("Can not found mpp receiver info");
        for (size_t i = 0; i < it->second.size(); i++)
        {
            mpp::TaskMeta meta;
            meta.set_start_ts(mpp_info.start_ts);
            meta.set_task_id(it->second[i]);
            meta.set_partition_id(i);
            meta.set_address(LOCAL_HOST);
            auto * meta_string = exchange_receiver->add_encoded_task_meta();
            meta.AppendToString(meta_string);
        }
        return true;
    }
};

struct TableScan : public Executor
{
    TableInfo table_info;
    /// used by column pruner
    TableScan(size_t & index_, const DAGSchema & output_schema_, TableInfo & table_info_)
        : Executor(index_, "table_scan_" + std::to_string(index_), output_schema_)
        , table_info(table_info_)
    {}
    void columnPrune(std::unordered_set<String> & used_columns) override
    {
        output_schema.erase(std::remove_if(output_schema.begin(), output_schema.end(), [&](const auto & field) { return used_columns.count(field.first) == 0; }),
                            output_schema.end());
    }
    bool toTiPBExecutor(tipb::Executor * tipb_executor, uint32_t, const MPPInfo &, const Context &) override
    {
        tipb_executor->set_tp(tipb::ExecType::TypeTableScan);
        tipb_executor->set_executor_id(name);
        auto * ts = tipb_executor->mutable_tbl_scan();
        ts->set_table_id(table_info.id);
        for (const auto & info : output_schema)
        {
            tipb::ColumnInfo * ci = ts->add_columns();
            auto column_name = splitQualifiedName(info.first).second;
            if (column_name == MutableSupport::tidb_pk_column_name)
                ci->set_column_id(-1);
            else
                ci->set_column_id(table_info.getColumnID(column_name));
            ci->set_tp(info.second.tp);
            ci->set_flag(info.second.flag);
            ci->set_columnlen(info.second.flen);
            ci->set_decimal(info.second.decimal);
            if (!info.second.elems.empty())
            {
                for (auto & pair : info.second.elems)
                {
                    ci->add_elems(pair.first);
                }
            }
        }
        return true;
    }
    void toMPPSubPlan(size_t &, const DAGProperties &, std::unordered_map<String, std::pair<std::shared_ptr<ExchangeReceiver>, std::shared_ptr<ExchangeSender>>> &) override
    {}
};

struct Selection : public Executor
{
    std::vector<ASTPtr> conditions;
    Selection(size_t & index_, const DAGSchema & output_schema_, std::vector<ASTPtr> && conditions_)
        : Executor(index_, "selection_" + std::to_string(index_), output_schema_)
        , conditions(std::move(conditions_))
    {}
    bool toTiPBExecutor(tipb::Executor * tipb_executor, uint32_t collator_id, const MPPInfo & mpp_info, const Context & context) override
    {
        tipb_executor->set_tp(tipb::ExecType::TypeSelection);
        tipb_executor->set_executor_id(name);
        auto * sel = tipb_executor->mutable_selection();
        for (auto & expr : conditions)
        {
            tipb::Expr * cond = sel->add_conditions();
            astToPB(children[0]->output_schema, expr, cond, collator_id, context);
        }
        auto * child_executor = sel->mutable_child();
        return children[0]->toTiPBExecutor(child_executor, collator_id, mpp_info, context);
    }
    void columnPrune(std::unordered_set<String> & used_columns) override
    {
        for (auto & expr : conditions)
            collectUsedColumnsFromExpr(children[0]->output_schema, expr, used_columns);
        children[0]->columnPrune(used_columns);
        /// update output schema after column prune
        output_schema = children[0]->output_schema;
    }
};

struct TopN : public Executor
{
    std::vector<ASTPtr> order_columns;
    size_t limit;
    TopN(size_t & index_, const DAGSchema & output_schema_, std::vector<ASTPtr> && order_columns_, size_t limit_)
        : Executor(index_, "topn_" + std::to_string(index_), output_schema_)
        , order_columns(std::move(order_columns_))
        , limit(limit_)
    {}
    bool toTiPBExecutor(tipb::Executor * tipb_executor, uint32_t collator_id, const MPPInfo & mpp_info, const Context & context) override
    {
        tipb_executor->set_tp(tipb::ExecType::TypeTopN);
        tipb_executor->set_executor_id(name);
        tipb::TopN * topn = tipb_executor->mutable_topn();
        for (const auto & child : order_columns)
        {
            ASTOrderByElement * elem = typeid_cast<ASTOrderByElement *>(child.get());
            if (!elem)
                throw Exception("Invalid order by element", ErrorCodes::LOGICAL_ERROR);
            tipb::ByItem * by = topn->add_order_by();
            by->set_desc(elem->direction < 0);
            tipb::Expr * expr = by->mutable_expr();
            astToPB(children[0]->output_schema, elem->children[0], expr, collator_id, context);
        }
        topn->set_limit(limit);
        auto * child_executor = topn->mutable_child();
        return children[0]->toTiPBExecutor(child_executor, collator_id, mpp_info, context);
    }
    void columnPrune(std::unordered_set<String> & used_columns) override
    {
        for (auto & expr : order_columns)
            collectUsedColumnsFromExpr(children[0]->output_schema, expr, used_columns);
        children[0]->columnPrune(used_columns);
        /// update output schema after column prune
        output_schema = children[0]->output_schema;
    }
};

struct Limit : public Executor
{
    size_t limit;
    Limit(size_t & index_, const DAGSchema & output_schema_, size_t limit_)
        : Executor(index_, "limit_" + std::to_string(index_), output_schema_)
        , limit(limit_)
    {}
    bool toTiPBExecutor(tipb::Executor * tipb_executor, uint32_t collator_id, const MPPInfo & mpp_info, const Context & context) override
    {
        tipb_executor->set_tp(tipb::ExecType::TypeLimit);
        tipb_executor->set_executor_id(name);
        tipb::Limit * lt = tipb_executor->mutable_limit();
        lt->set_limit(limit);
        auto * child_executor = lt->mutable_child();
        return children[0]->toTiPBExecutor(child_executor, collator_id, mpp_info, context);
    }
    void columnPrune(std::unordered_set<String> & used_columns) override
    {
        children[0]->columnPrune(used_columns);
        /// update output schema after column prune
        output_schema = children[0]->output_schema;
    }
};

struct Aggregation : public Executor
{
    bool has_uniq_raw_res;
    bool need_append_project;
    std::vector<ASTPtr> agg_exprs;
    std::vector<ASTPtr> gby_exprs;
    bool is_final_mode;
    DAGSchema output_schema_for_partial_agg;
    Aggregation(size_t & index_, const DAGSchema & output_schema_, bool has_uniq_raw_res_, bool need_append_project_, std::vector<ASTPtr> && agg_exprs_, std::vector<ASTPtr> && gby_exprs_, bool is_final_mode_)
        : Executor(index_, "aggregation_" + std::to_string(index_), output_schema_)
        , has_uniq_raw_res(has_uniq_raw_res_)
        , need_append_project(need_append_project_)
        , agg_exprs(std::move(agg_exprs_))
        , gby_exprs(std::move(gby_exprs_))
        , is_final_mode(is_final_mode_)
    {}
    bool toTiPBExecutor(tipb::Executor * tipb_executor, uint32_t collator_id, const MPPInfo & mpp_info, const Context & context) override
    {
        tipb_executor->set_tp(tipb::ExecType::TypeAggregation);
        tipb_executor->set_executor_id(name);
        auto * agg = tipb_executor->mutable_aggregation();
        auto & input_schema = children[0]->output_schema;
        for (const auto & expr : agg_exprs)
        {
            const ASTFunction * func = typeid_cast<const ASTFunction *>(expr.get());
            if (!func || !AggregateFunctionFactory::instance().isAggregateFunctionName(func->name))
                throw Exception("Only agg function is allowed in select for a query with aggregation", ErrorCodes::LOGICAL_ERROR);

            tipb::Expr * agg_func = agg->add_agg_func();

            for (const auto & arg : func->arguments->children)
            {
                tipb::Expr * arg_expr = agg_func->add_children();
                astToPB(input_schema, arg, arg_expr, collator_id, context);
            }

            if (func->name == "count")
            {
                agg_func->set_tp(tipb::Count);
                auto ft = agg_func->mutable_field_type();
                ft->set_tp(TiDB::TypeLongLong);
                ft->set_flag(TiDB::ColumnFlagUnsigned | TiDB::ColumnFlagNotNull);
            }
            else if (func->name == "sum")
            {
                agg_func->set_tp(tipb::Sum);
                auto ft = agg_func->mutable_field_type();
                ft->set_tp(TiDB::TypeLongLong);
                ft->set_flag(TiDB::ColumnFlagUnsigned | TiDB::ColumnFlagNotNull);
            }
            else if (func->name == "max")
            {
                agg_func->set_tp(tipb::Max);
                if (agg_func->children_size() != 1)
                    throw Exception("udaf max only accept 1 argument");
                auto ft = agg_func->mutable_field_type();
                ft->set_tp(agg_func->children(0).field_type().tp());
                ft->set_decimal(agg_func->children(0).field_type().decimal());
                ft->set_flag(agg_func->children(0).field_type().flag());
                ft->set_collate(collator_id);
            }
            else if (func->name == "min")
            {
                agg_func->set_tp(tipb::Min);
                if (agg_func->children_size() != 1)
                    throw Exception("udaf min only accept 1 argument");
                auto ft = agg_func->mutable_field_type();
                ft->set_tp(agg_func->children(0).field_type().tp());
                ft->set_decimal(agg_func->children(0).field_type().decimal());
                ft->set_flag(agg_func->children(0).field_type().flag());
                ft->set_collate(collator_id);
            }
            else if (func->name == uniq_raw_res_name)
            {
                agg_func->set_tp(tipb::ApproxCountDistinct);
                auto ft = agg_func->mutable_field_type();
                ft->set_tp(TiDB::TypeString);
                ft->set_flag(1);
            }
            else if (func->name == "group_concat")
            {
                agg_func->set_tp(tipb::GroupConcat);
                auto ft = agg_func->mutable_field_type();
                ft->set_tp(TiDB::TypeString);
            }
            // TODO: Other agg func.
            else
            {
                throw Exception("Unsupported agg function " + func->name, ErrorCodes::LOGICAL_ERROR);
            }
        }

        for (const auto & child : gby_exprs)
        {
            tipb::Expr * gby = agg->add_group_by();
            astToPB(input_schema, child, gby, collator_id, context);
        }

        auto * child_executor = agg->mutable_child();
        return children[0]->toTiPBExecutor(child_executor, collator_id, mpp_info, context);
    }
    void columnPrune(std::unordered_set<String> & used_columns) override
    {
        /// output schema for partial agg is the original agg's output schema
        output_schema_for_partial_agg = output_schema;
        output_schema.erase(std::remove_if(output_schema.begin(), output_schema.end(), [&](const auto & field) { return used_columns.count(field.first) == 0; }),
                            output_schema.end());
        std::unordered_set<String> used_input_columns;
        for (auto & func : agg_exprs)
        {
            if (used_columns.find(func->getColumnName()) != used_columns.end())
            {
                const ASTFunction * agg_func = typeid_cast<const ASTFunction *>(func.get());
                if (agg_func != nullptr)
                {
                    /// agg_func should not be nullptr, just double check
                    for (auto & child : agg_func->arguments->children)
                        collectUsedColumnsFromExpr(children[0]->output_schema, child, used_input_columns);
                }
            }
        }
        for (auto & gby_expr : gby_exprs)
        {
            collectUsedColumnsFromExpr(children[0]->output_schema, gby_expr, used_input_columns);
        }
        children[0]->columnPrune(used_input_columns);
    }
    void toMPPSubPlan(size_t & executor_index, const DAGProperties & properties, std::unordered_map<String, std::pair<std::shared_ptr<ExchangeReceiver>, std::shared_ptr<ExchangeSender>>> & exchange_map) override
    {
        if (!is_final_mode)
        {
            children[0]->toMPPSubPlan(executor_index, properties, exchange_map);
            return;
        }
        /// for aggregation, change aggregation to partial_aggregation => exchange_sender => exchange_receiver => final_aggregation
        // todo support avg
        if (has_uniq_raw_res)
            throw Exception("uniq raw res not supported in mpp query");
        if (gby_exprs.size() == 0)
            throw Exception("agg without group by columns not supported in mpp query");
        std::shared_ptr<Aggregation> partial_agg = std::make_shared<Aggregation>(
            executor_index,
            output_schema_for_partial_agg,
            has_uniq_raw_res,
            false,
            std::move(agg_exprs),
            std::move(gby_exprs),
            false);
        partial_agg->children.push_back(children[0]);
        std::vector<size_t> partition_keys;
        size_t agg_func_num = partial_agg->agg_exprs.size();
        for (size_t i = 0; i < partial_agg->gby_exprs.size(); i++)
        {
            partition_keys.push_back(i + agg_func_num);
        }
        std::shared_ptr<ExchangeSender> exchange_sender
            = std::make_shared<ExchangeSender>(executor_index, output_schema_for_partial_agg, tipb::Hash, partition_keys);
        exchange_sender->children.push_back(partial_agg);

        std::shared_ptr<ExchangeReceiver> exchange_receiver
            = std::make_shared<ExchangeReceiver>(executor_index, output_schema_for_partial_agg);
        exchange_map[exchange_receiver->name] = std::make_pair(exchange_receiver, exchange_sender);
        /// re-construct agg_exprs and gby_exprs in final_agg
        for (size_t i = 0; i < partial_agg->agg_exprs.size(); i++)
        {
            const ASTFunction * agg_func = typeid_cast<const ASTFunction *>(partial_agg->agg_exprs[i].get());
            ASTPtr update_agg_expr = agg_func->clone();
            auto * update_agg_func = typeid_cast<ASTFunction *>(update_agg_expr.get());
            if (agg_func->name == "count")
                update_agg_func->name = "sum";
            update_agg_func->arguments->children.clear();
            update_agg_func->arguments->children.push_back(std::make_shared<ASTIdentifier>(output_schema_for_partial_agg[i].first));
            agg_exprs.push_back(update_agg_expr);
        }
        for (size_t i = 0; i < partial_agg->gby_exprs.size(); i++)
        {
            gby_exprs.push_back(std::make_shared<ASTIdentifier>(output_schema_for_partial_agg[agg_func_num + i].first));
        }
        children[0] = exchange_receiver;
    }
};

struct Project : public Executor
{
    std::vector<ASTPtr> exprs;
    Project(size_t & index_, const DAGSchema & output_schema_, std::vector<ASTPtr> && exprs_)
        : Executor(index_, "project_" + std::to_string(index_), output_schema_)
        , exprs(std::move(exprs_))
    {}
    bool toTiPBExecutor(tipb::Executor * tipb_executor, uint32_t collator_id, const MPPInfo & mpp_info, const Context & context) override
    {
        tipb_executor->set_tp(tipb::ExecType::TypeProjection);
        tipb_executor->set_executor_id(name);
        auto * proj = tipb_executor->mutable_projection();
        auto & input_schema = children[0]->output_schema;
        for (const auto & child : exprs)
        {
            if (typeid_cast<ASTAsterisk *>(child.get()))
            {
                /// special case, select *
                for (size_t i = 0; i < input_schema.size(); i++)
                {
                    tipb::Expr * expr = proj->add_exprs();
                    expr->set_tp(tipb::ColumnRef);
                    *(expr->mutable_field_type()) = columnInfoToFieldType(input_schema[i].second);
                    WriteBufferFromOwnString ss;
                    encodeDAGInt64(i, ss);
                    expr->set_val(ss.releaseStr());
                }
                continue;
            }
            tipb::Expr * expr = proj->add_exprs();
            astToPB(input_schema, child, expr, collator_id, context);
        }
        auto * children_executor = proj->mutable_child();
        return children[0]->toTiPBExecutor(children_executor, collator_id, mpp_info, context);
    }
    void columnPrune(std::unordered_set<String> & used_columns) override
    {
        output_schema.erase(std::remove_if(output_schema.begin(), output_schema.end(), [&](const auto & field) { return used_columns.count(field.first) == 0; }),
                            output_schema.end());
        std::unordered_set<String> used_input_columns;
        for (auto & expr : exprs)
        {
            if (typeid_cast<ASTAsterisk *>(expr.get()))
            {
                /// for select *, just add all its input columns, maybe
                /// can do some optimization, but it is not worth for mock
                /// tests
                for (auto & field : children[0]->output_schema)
                {
                    used_input_columns.emplace(field.first);
                }
                break;
            }
            if (used_columns.find(expr->getColumnName()) != used_columns.end())
            {
                collectUsedColumnsFromExpr(children[0]->output_schema, expr, used_input_columns);
            }
        }
        children[0]->columnPrune(used_input_columns);
    }
};

struct Join : Executor
{
    ASTPtr params;
    const ASTTableJoin & join_params;
    Join(size_t & index_, const DAGSchema & output_schema_, ASTPtr params_)
        : Executor(index_, "Join_" + std::to_string(index_), output_schema_)
        , params(params_)
        , join_params(static_cast<const ASTTableJoin &>(*params))
    {
        if (join_params.using_expression_list == nullptr)
            throw Exception("No join condition found.");
        if (join_params.strictness != ASTTableJoin::Strictness::All)
            throw Exception("Only support join with strictness ALL");
    }

    void columnPrune(std::unordered_set<String> & used_columns) override
    {
        std::unordered_set<String> left_columns;
        std::unordered_set<String> right_columns;
        for (auto & field : children[0]->output_schema)
            left_columns.emplace(field.first);
        for (auto & field : children[1]->output_schema)
            right_columns.emplace(field.first);

        std::unordered_set<String> left_used_columns;
        std::unordered_set<String> right_used_columns;
        for (auto & s : used_columns)
        {
            if (left_columns.find(s) != left_columns.end())
                left_used_columns.emplace(s);
            else
                right_used_columns.emplace(s);
        }
        for (auto child : join_params.using_expression_list->children)
        {
            if (auto * identifier = typeid_cast<ASTIdentifier *>(child.get()))
            {
                auto col_name = identifier->getColumnName();
                for (auto & field : children[0]->output_schema)
                {
                    if (col_name == splitQualifiedName(field.first).second)
                    {
                        left_used_columns.emplace(field.first);
                        break;
                    }
                }
                for (auto & field : children[1]->output_schema)
                {
                    if (col_name == splitQualifiedName(field.first).second)
                    {
                        right_used_columns.emplace(field.first);
                        break;
                    }
                }
            }
            else
            {
                throw Exception("Only support Join on columns");
            }
        }
        children[0]->columnPrune(left_used_columns);
        children[1]->columnPrune(right_used_columns);
        output_schema.clear();
        /// update output schema
        for (auto & field : children[0]->output_schema)
        {
            if (join_params.kind == ASTTableJoin::Kind::Right && field.second.hasNotNullFlag())
                output_schema.push_back(toNullableDAGColumnInfo(field));
            else
                output_schema.push_back(field);
        }
        for (auto & field : children[1]->output_schema)
        {
            if (join_params.kind == ASTTableJoin::Kind::Left && field.second.hasNotNullFlag())
                output_schema.push_back(toNullableDAGColumnInfo(field));
            else
                output_schema.push_back(field);
        }
    }

    void fillJoinKeyAndFieldType(
        ASTPtr key,
        const DAGSchema & schema,
        tipb::Expr * tipb_key,
        tipb::FieldType * tipb_field_type,
        uint32_t collator_id)
    {
        auto * identifier = typeid_cast<ASTIdentifier *>(key.get());
        for (size_t index = 0; index < schema.size(); index++)
        {
            auto & field = schema[index];
            if (splitQualifiedName(field.first).second == identifier->getColumnName())
            {
                auto tipb_type = TiDB::columnInfoToFieldType(field.second);
                tipb_type.set_collate(collator_id);

                tipb_key->set_tp(tipb::ColumnRef);
                WriteBufferFromOwnString ss;
                encodeDAGInt64(index, ss);
                tipb_key->set_val(ss.releaseStr());
                *tipb_key->mutable_field_type() = tipb_type;

                *tipb_field_type = tipb_type;
                break;
            }
        }
    }
    bool toTiPBExecutor(tipb::Executor * tipb_executor, uint32_t collator_id, const MPPInfo & mpp_info, const Context & context) override
    {
        tipb_executor->set_tp(tipb::ExecType::TypeJoin);
        tipb_executor->set_executor_id(name);
        tipb::Join * join = tipb_executor->mutable_join();
        switch (join_params.kind)
        {
        case ASTTableJoin::Kind::Inner:
            join->set_join_type(tipb::JoinType::TypeInnerJoin);
            break;
        case ASTTableJoin::Kind::Left:
            join->set_join_type(tipb::JoinType::TypeLeftOuterJoin);
            break;
        case ASTTableJoin::Kind::Right:
            join->set_join_type(tipb::JoinType::TypeRightOuterJoin);
            break;
        default:
            throw Exception("Unsupported join type");
        }
        join->set_join_exec_type(tipb::JoinExecType::TypeHashJoin);
        join->set_inner_idx(1);
        for (auto & key : join_params.using_expression_list->children)
        {
            fillJoinKeyAndFieldType(key, children[0]->output_schema, join->add_left_join_keys(), join->add_probe_types(), collator_id);
            fillJoinKeyAndFieldType(key, children[1]->output_schema, join->add_right_join_keys(), join->add_build_types(), collator_id);
        }
        auto * left_child_executor = join->add_children();
        children[0]->toTiPBExecutor(left_child_executor, collator_id, mpp_info, context);
        auto * right_child_executor = join->add_children();
        return children[1]->toTiPBExecutor(right_child_executor, collator_id, mpp_info, context);
    }
    void toMPPSubPlan(size_t & executor_index, const DAGProperties & properties, std::unordered_map<String, std::pair<std::shared_ptr<ExchangeReceiver>, std::shared_ptr<ExchangeSender>>> & exchange_map) override
    {
        if (properties.use_broadcast_join)
        {
            /// for broadcast join, always use right side as the broadcast side
            std::shared_ptr<ExchangeSender> right_exchange_sender
                = std::make_shared<ExchangeSender>(executor_index, children[1]->output_schema, tipb::Broadcast);
            right_exchange_sender->children.push_back(children[1]);

            std::shared_ptr<ExchangeReceiver> right_exchange_receiver
                = std::make_shared<ExchangeReceiver>(executor_index, children[1]->output_schema);
            children[1] = right_exchange_receiver;
            exchange_map[right_exchange_receiver->name] = std::make_pair(right_exchange_receiver, right_exchange_sender);
            return;
        }
        std::vector<size_t> left_partition_keys;
        std::vector<size_t> right_partition_keys;
        for (auto & key : join_params.using_expression_list->children)
        {
            size_t index = 0;
            for (; index < children[0]->output_schema.size(); index++)
            {
                if (splitQualifiedName(children[0]->output_schema[index].first).second == key->getColumnName())
                {
                    left_partition_keys.push_back(index);
                    break;
                }
            }
            index = 0;
            for (; index < children[1]->output_schema.size(); index++)
            {
                if (splitQualifiedName(children[1]->output_schema[index].first).second == key->getColumnName())
                {
                    right_partition_keys.push_back(index);
                    break;
                }
            }
        }
        std::shared_ptr<ExchangeSender> left_exchange_sender
            = std::make_shared<ExchangeSender>(executor_index, children[0]->output_schema, tipb::Hash, left_partition_keys);
        left_exchange_sender->children.push_back(children[0]);
        std::shared_ptr<ExchangeSender> right_exchange_sender
            = std::make_shared<ExchangeSender>(executor_index, children[1]->output_schema, tipb::Hash, right_partition_keys);
        right_exchange_sender->children.push_back(children[1]);

        std::shared_ptr<ExchangeReceiver> left_exchange_receiver
            = std::make_shared<ExchangeReceiver>(executor_index, children[0]->output_schema);
        std::shared_ptr<ExchangeReceiver> right_exchange_receiver
            = std::make_shared<ExchangeReceiver>(executor_index, children[1]->output_schema);
        children[0] = left_exchange_receiver;
        children[1] = right_exchange_receiver;

        exchange_map[left_exchange_receiver->name] = std::make_pair(left_exchange_receiver, left_exchange_sender);
        exchange_map[right_exchange_receiver->name] = std::make_pair(right_exchange_receiver, right_exchange_sender);
    }
};
} // namespace mock

using ExecutorPtr = std::shared_ptr<mock::Executor>;

TiDB::ColumnInfo compileExpr(const DAGSchema & input, ASTPtr ast)
{
    TiDB::ColumnInfo ci;
    if (ASTIdentifier * id = typeid_cast<ASTIdentifier *>(ast.get()))
    {
        /// check column
        auto ft = std::find_if(input.begin(), input.end(), [&](const auto & field) {
            auto column_name = splitQualifiedName(id->getColumnName());
            auto field_name = splitQualifiedName(field.first);
            if (column_name.first.empty())
                return field_name.second == column_name.second;
            else
                return field_name.first == column_name.first && field_name.second == column_name.second;
        });
        if (ft == input.end())
            throw Exception("No such column " + id->getColumnName(), ErrorCodes::NO_SUCH_COLUMN_IN_TABLE);
        ci = ft->second;
    }
    else if (ASTFunction * func = typeid_cast<ASTFunction *>(ast.get()))
    {
        /// check function
        String func_name_lowercase = Poco::toLower(func->name);
        const auto it_sig = func_name_to_sig.find(func_name_lowercase);
        if (it_sig == func_name_to_sig.end())
        {
            throw Exception("Unsupported function: " + func_name_lowercase, ErrorCodes::LOGICAL_ERROR);
        }
        switch (it_sig->second)
        {
        case tipb::ScalarFuncSig::InInt:
            ci.tp = TiDB::TypeLongLong;
            ci.flag = TiDB::ColumnFlagUnsigned;
            for (const auto & child_ast : func->arguments->children)
            {
                auto * tuple_func = typeid_cast<ASTFunction *>(child_ast.get());
                if (tuple_func != nullptr && tuple_func->name == "tuple")
                {
                    // flatten tuple elements
                    for (const auto & c : tuple_func->arguments->children)
                    {
                        compileExpr(input, c);
                    }
                }
                else
                {
                    compileExpr(input, child_ast);
                }
            }
            return ci;
        case tipb::ScalarFuncSig::IfInt:
        case tipb::ScalarFuncSig::BitAndSig:
        case tipb::ScalarFuncSig::BitOrSig:
        case tipb::ScalarFuncSig::BitXorSig:
        case tipb::ScalarFuncSig::BitNegSig:
            for (size_t i = 0; i < func->arguments->children.size(); i++)
            {
                const auto & child_ast = func->arguments->children[i];
                auto child_ci = compileExpr(input, child_ast);
                // todo should infer the return type based on all input types
                if ((it_sig->second == tipb::ScalarFuncSig::IfInt && i == 1)
                    || (it_sig->second != tipb::ScalarFuncSig::IfInt && i == 0))
                    ci = child_ci;
            }
            return ci;
        case tipb::ScalarFuncSig::LikeSig:
            ci.tp = TiDB::TypeLongLong;
            ci.flag = TiDB::ColumnFlagUnsigned;
            for (const auto & child_ast : func->arguments->children)
            {
                compileExpr(input, child_ast);
            }
            return ci;
        case tipb::ScalarFuncSig::FromUnixTime2Arg:
            if (func->arguments->children.size() == 1)
            {
                ci.tp = TiDB::TypeDatetime;
                ci.decimal = 6;
            }
            else
            {
                ci.tp = TiDB::TypeString;
            }
            break;
        case tipb::ScalarFuncSig::DateFormatSig:
            ci.tp = TiDB::TypeString;
            break;
        case tipb::ScalarFuncSig::CastIntAsTime:
        case tipb::ScalarFuncSig::CastRealAsTime:
        case tipb::ScalarFuncSig::CastTimeAsTime:
        case tipb::ScalarFuncSig::CastDecimalAsTime:
        case tipb::ScalarFuncSig::CastStringAsTime:
            if (it_sig->first.find("datetime"))
            {
                ci.tp = TiDB::TypeDatetime;
            }
            else
            {
                ci.tp = TiDB::TypeDate;
            }
            break;
        case tipb::ScalarFuncSig::CastIntAsReal:
        case tipb::ScalarFuncSig::CastRealAsReal:
        {
            ci.tp = TiDB::TypeDouble;
            break;
        }
        case tipb::ScalarFuncSig::RoundInt:
        case tipb::ScalarFuncSig::RoundWithFracInt:
        {
            ci.tp = TiDB::TypeLongLong;
            if (it_sig->first.find("uint") != std::string::npos)
                ci.flag = TiDB::ColumnFlagUnsigned;
            break;
        }
        case tipb::ScalarFuncSig::RoundDec:
        case tipb::ScalarFuncSig::RoundWithFracDec:
        {
            ci.tp = TiDB::TypeNewDecimal;
            break;
        }
        case tipb::ScalarFuncSig::RoundReal:
        case tipb::ScalarFuncSig::RoundWithFracReal:
        {
            ci.tp = TiDB::TypeDouble;
            break;
        }
        default:
            ci.tp = TiDB::TypeLongLong;
            ci.flag = TiDB::ColumnFlagUnsigned;
            break;
        }
        for (const auto & child_ast : func->arguments->children)
        {
            compileExpr(input, child_ast);
        }
    }
    else if (ASTLiteral * lit = typeid_cast<ASTLiteral *>(ast.get()))
    {
        switch (lit->value.getType())
        {
        case Field::Types::Which::Null:
            ci.tp = TiDB::TypeNull;
            // Null literal expr doesn't need value.
            break;
        case Field::Types::Which::UInt64:
            ci.tp = TiDB::TypeLongLong;
            ci.flag = TiDB::ColumnFlagUnsigned;
            break;
        case Field::Types::Which::Int64:
            ci.tp = TiDB::TypeLongLong;
            break;
        case Field::Types::Which::Float64:
            ci.tp = TiDB::TypeDouble;
            break;
        case Field::Types::Which::Decimal32:
        case Field::Types::Which::Decimal64:
        case Field::Types::Which::Decimal128:
        case Field::Types::Which::Decimal256:
            ci.tp = TiDB::TypeNewDecimal;
            break;
        case Field::Types::Which::String:
            ci.tp = TiDB::TypeString;
            break;
        default:
            throw Exception(String("Unsupported literal type: ") + lit->value.getTypeName(), ErrorCodes::LOGICAL_ERROR);
        }
    }
    else
    {
        /// not supported unless this is a literal
        throw Exception("Unsupported expression " + ast->getColumnName(), ErrorCodes::LOGICAL_ERROR);
    }
    return ci;
}

void compileFilter(const DAGSchema & input, ASTPtr ast, std::vector<ASTPtr> & conditions)
{
    if (auto * func = typeid_cast<ASTFunction *>(ast.get()))
    {
        if (func->name == "and")
        {
            for (auto & child : func->arguments->children)
            {
                compileFilter(input, child, conditions);
            }
            return;
        }
    }
    conditions.push_back(ast);
    compileExpr(input, ast);
}

ExecutorPtr compileTableScan(size_t & executor_index, TableInfo & table_info, String & table_alias, bool append_pk_column)
{
    DAGSchema ts_output;
    for (const auto & column_info : table_info.columns)
    {
        ColumnInfo ci;
        ci.tp = column_info.tp;
        ci.flag = column_info.flag;
        ci.flen = column_info.flen;
        ci.decimal = column_info.decimal;
        ci.elems = column_info.elems;
        ci.default_value = column_info.default_value;
        ci.origin_default_value = column_info.origin_default_value;
        /// use qualified name as the column name to handle multiple table queries, not very
        /// efficient but functionally enough for mock test
        ts_output.emplace_back(std::make_pair(table_alias + "." + column_info.name, std::move(ci)));
    }
    if (append_pk_column)
    {
        ColumnInfo ci;
        ci.tp = TiDB::TypeLongLong;
        ci.setPriKeyFlag();
        ci.setNotNullFlag();
        ts_output.emplace_back(std::make_pair(MutableSupport::tidb_pk_column_name, std::move(ci)));
    }
    return std::make_shared<mock::TableScan>(executor_index, ts_output, table_info);
}

ExecutorPtr compileSelection(ExecutorPtr input, size_t & executor_index, ASTPtr filter)
{
    std::vector<ASTPtr> conditions;
    compileFilter(input->output_schema, filter, conditions);
    auto selection = std::make_shared<mock::Selection>(executor_index, input->output_schema, std::move(conditions));
    selection->children.push_back(input);
    return selection;
}

ExecutorPtr compileTopN(ExecutorPtr input, size_t & executor_index, ASTPtr order_exprs, ASTPtr limit_expr)
{
    std::vector<ASTPtr> order_columns;
    for (const auto & child : order_exprs->children)
    {
        ASTOrderByElement * elem = typeid_cast<ASTOrderByElement *>(child.get());
        if (!elem)
            throw Exception("Invalid order by element", ErrorCodes::LOGICAL_ERROR);
        order_columns.push_back(child);
        compileExpr(input->output_schema, elem->children[0]);
    }
    auto limit = safeGet<UInt64>(typeid_cast<ASTLiteral &>(*limit_expr).value);
    auto topN = std::make_shared<mock::TopN>(executor_index, input->output_schema, std::move(order_columns), limit);
    topN->children.push_back(input);
    return topN;
}

ExecutorPtr compileLimit(ExecutorPtr input, size_t & executor_index, ASTPtr limit_expr)
{
    auto limit_length = safeGet<UInt64>(typeid_cast<ASTLiteral &>(*limit_expr).value);
    auto limit = std::make_shared<mock::Limit>(executor_index, input->output_schema, limit_length);
    limit->children.push_back(input);
    return limit;
}

ExecutorPtr compileAggregation(ExecutorPtr input, size_t & executor_index, ASTPtr agg_funcs, ASTPtr group_by_exprs)
{
    std::vector<ASTPtr> agg_exprs;
    std::vector<ASTPtr> gby_exprs;
    DAGSchema output_schema;
    bool has_uniq_raw_res = false;
    bool need_append_project = false;
    if (agg_funcs != nullptr)
    {
        for (const auto & expr : agg_funcs->children)
        {
            const ASTFunction * func = typeid_cast<const ASTFunction *>(expr.get());
            if (!func || !AggregateFunctionFactory::instance().isAggregateFunctionName(func->name))
            {
                need_append_project = true;
                continue;
            }

            agg_exprs.push_back(expr);
            std::vector<TiDB::ColumnInfo> children_ci;

            for (const auto & arg : func->arguments->children)
            {
                children_ci.push_back(compileExpr(input->output_schema, arg));
            }

            TiDB::ColumnInfo ci;
            if (func->name == "count")
            {
                ci.tp = TiDB::TypeLongLong;
                ci.flag = TiDB::ColumnFlagUnsigned | TiDB::ColumnFlagNotNull;
            }
            else if (func->name == "max" || func->name == "min")
            {
                ci = children_ci[0];
            }
            else if (func->name == uniq_raw_res_name)
            {
                has_uniq_raw_res = true;
                ci.tp = TiDB::TypeString;
                ci.flag = 1;
            }
            // TODO: Other agg func.
            else
            {
                throw Exception("Unsupported agg function " + func->name, ErrorCodes::LOGICAL_ERROR);
            }

            output_schema.emplace_back(std::make_pair(func->getColumnName(), ci));
        }
    }

    if (group_by_exprs != nullptr)
    {
        for (const auto & child : group_by_exprs->children)
        {
            gby_exprs.push_back(child);
            auto ci = compileExpr(input->output_schema, child);
            output_schema.emplace_back(std::make_pair(child->getColumnName(), ci));
        }
    }

    auto aggregation = std::make_shared<mock::Aggregation>(
        executor_index,
        output_schema,
        has_uniq_raw_res,
        need_append_project,
        std::move(agg_exprs),
        std::move(gby_exprs),
        true);
    aggregation->children.push_back(input);
    return aggregation;
}

ExecutorPtr compileProject(ExecutorPtr input, size_t & executor_index, ASTPtr select_list)
{
    std::vector<ASTPtr> exprs;
    DAGSchema output_schema;
    for (const auto & expr : select_list->children)
    {
        if (typeid_cast<ASTAsterisk *>(expr.get()))
        {
            /// special case, select *
            exprs.push_back(expr);
            const auto & last_output = input->output_schema;
            for (const auto & field : last_output)
            {
                // todo need to use the subquery alias to reconstruct the field
                //  name if subquery is supported
                output_schema.emplace_back(field.first, field.second);
            }
        }
        else
        {
            exprs.push_back(expr);
            auto ft = std::find_if(input->output_schema.begin(), input->output_schema.end(), [&](const auto & field) { return field.first == expr->getColumnName(); });
            if (ft != input->output_schema.end())
            {
                output_schema.emplace_back(ft->first, ft->second);
                continue;
            }
            const ASTFunction * func = typeid_cast<const ASTFunction *>(expr.get());
            if (func && AggregateFunctionFactory::instance().isAggregateFunctionName(func->name))
            {
                throw Exception("No such agg " + func->getColumnName(), ErrorCodes::NO_SUCH_COLUMN_IN_TABLE);
            }
            else
            {
                auto ci = compileExpr(input->output_schema, expr);
                // todo need to use the subquery alias to reconstruct the field
                //  name if subquery is supported
                output_schema.emplace_back(std::make_pair(expr->getColumnName(), ci));
            }
        }
    }

    auto project = std::make_shared<mock::Project>(executor_index, output_schema, std::move(exprs));
    project->children.push_back(input);
    return project;
}

ExecutorPtr compileJoin(size_t & executor_index, ExecutorPtr left, ExecutorPtr right, ASTPtr params)
{
    DAGSchema output_schema;
    auto & join_params = (static_cast<const ASTTableJoin &>(*params));
    for (auto & field : left->output_schema)
    {
        if (join_params.kind == ASTTableJoin::Kind::Right && field.second.hasNotNullFlag())
            output_schema.push_back(toNullableDAGColumnInfo(field));
        else
            output_schema.push_back(field);
    }
    for (auto & field : right->output_schema)
    {
        if (join_params.kind == ASTTableJoin::Kind::Left && field.second.hasNotNullFlag())
            output_schema.push_back(toNullableDAGColumnInfo(field));
        else
            output_schema.push_back(field);
    }
    auto join = std::make_shared<mock::Join>(executor_index, output_schema, params);
    join->children.push_back(left);
    join->children.push_back(right);
    return join;
}

struct QueryFragment
{
    ExecutorPtr root_executor;
    TableID table_id;
    bool is_top_fragment;
    std::vector<Int64> sender_target_task_ids;
    std::unordered_map<String, std::vector<Int64>> receiver_source_task_ids_map;
    std::vector<Int64> task_ids;
    QueryFragment(ExecutorPtr root_executor_, TableID table_id_, bool is_top_fragment_, std::vector<Int64> && sender_target_task_ids_ = {}, std::unordered_map<String, std::vector<Int64>> && receiver_source_task_ids_map_ = {}, std::vector<Int64> && task_ids_ = {})
        : root_executor(std::move(root_executor_))
        , table_id(table_id_)
        , is_top_fragment(is_top_fragment_)
        , sender_target_task_ids(std::move(sender_target_task_ids_))
        , receiver_source_task_ids_map(std::move(receiver_source_task_ids_map_))
        , task_ids(std::move(task_ids_))
    {}

    QueryTask toQueryTask(const DAGProperties & properties, MPPInfo & mpp_info, const Context & context)
    {
        std::shared_ptr<tipb::DAGRequest> dag_request_ptr = std::make_shared<tipb::DAGRequest>();
        tipb::DAGRequest & dag_request = *dag_request_ptr;
        dag_request.set_time_zone_name(properties.tz_name);
        dag_request.set_time_zone_offset(properties.tz_offset);
        dag_request.set_flags(dag_request.flags() | (1u << 1u /* TRUNCATE_AS_WARNING */) | (1u << 6u /* OVERFLOW_AS_WARNING */));

        if (is_top_fragment)
        {
            if (properties.encode_type == "chunk")
                dag_request.set_encode_type(tipb::EncodeType::TypeChunk);
            else if (properties.encode_type == "chblock")
                dag_request.set_encode_type(tipb::EncodeType::TypeCHBlock);
            else
                dag_request.set_encode_type(tipb::EncodeType::TypeDefault);
        }
        else
        {
            dag_request.set_encode_type(tipb::EncodeType::TypeCHBlock);
        }

        for (size_t i = 0; i < root_executor->output_schema.size(); i++)
            dag_request.add_output_offsets(i);
        auto * root_tipb_executor = dag_request.mutable_root_executor();
        root_executor->toTiPBExecutor(root_tipb_executor, properties.collator, mpp_info, context);
        return QueryTask(dag_request_ptr, table_id, root_executor->output_schema, mpp_info.sender_target_task_ids.size() == 0 ? DAG : MPP_DISPATCH, mpp_info.task_id, mpp_info.partition_id, is_top_fragment);
    }

    QueryTasks toQueryTasks(const DAGProperties & properties, const Context & context)
    {
        QueryTasks ret;
        if (properties.is_mpp_query)
        {
            for (size_t partition_id = 0; partition_id < task_ids.size(); partition_id++)
            {
                MPPInfo mpp_info(
                    properties.start_ts,
                    partition_id,
                    task_ids[partition_id],
                    sender_target_task_ids,
                    receiver_source_task_ids_map);
                ret.push_back(toQueryTask(properties, mpp_info, context));
            }
        }
        else
        {
            MPPInfo mpp_info(properties.start_ts, -1, -1, {}, {});
            ret.push_back(toQueryTask(properties, mpp_info, context));
        }
        return ret;
    }
};

using QueryFragments = std::vector<QueryFragment>;

TableID findTableIdForQueryFragment(ExecutorPtr root_executor, bool must_have_table_id)
{
    ExecutorPtr current_executor = root_executor;
    while (!current_executor->children.empty())
    {
        ExecutorPtr non_exchange_child;
        for (auto c : current_executor->children)
        {
            if (dynamic_cast<mock::ExchangeReceiver *>(c.get()))
                continue;
            if (non_exchange_child != nullptr)
                throw Exception("More than one non-exchange child, should not happen");
            non_exchange_child = c;
        }
        if (non_exchange_child == nullptr)
        {
            if (must_have_table_id)
                throw Exception("Table scan not found");
            return -1;
        }
        current_executor = non_exchange_child;
    }
    auto * ts = dynamic_cast<mock::TableScan *>(current_executor.get());
    if (ts == nullptr)
    {
        if (must_have_table_id)
            throw Exception("Table scan not found");
        return -1;
    }
    return ts->table_info.id;
}

QueryFragments mppQueryToQueryFragments(
    ExecutorPtr root_executor,
    size_t & executor_index,
    const DAGProperties & properties,
    bool for_root_fragment,
    MPPCtxPtr mpp_ctx)
{
    QueryFragments fragments;
    std::unordered_map<String, std::pair<std::shared_ptr<mock::ExchangeReceiver>, std::shared_ptr<mock::ExchangeSender>>> exchange_map;
    root_executor->toMPPSubPlan(executor_index, properties, exchange_map);
    TableID table_id = findTableIdForQueryFragment(root_executor, exchange_map.empty());
    std::vector<Int64> sender_target_task_ids = mpp_ctx->sender_target_task_ids;
    std::vector<Int64> current_task_ids = mpp_ctx->current_task_ids;
    std::unordered_map<String, std::vector<Int64>> receiver_source_task_ids_map;
    for (auto & exchange : exchange_map)
    {
        std::vector<Int64> task_ids;
        for (size_t i = 0; i < (size_t)mpp_ctx->partition_num; i++)
            task_ids.push_back(mpp_ctx->next_task_id++);
        mpp_ctx->sender_target_task_ids = current_task_ids;
        mpp_ctx->current_task_ids = task_ids;
        receiver_source_task_ids_map[exchange.first] = task_ids;
        auto sub_fragments = mppQueryToQueryFragments(exchange.second.second, executor_index, properties, false, mpp_ctx);
        fragments.insert(fragments.end(), sub_fragments.begin(), sub_fragments.end());
    }
    fragments.emplace_back(root_executor, table_id, for_root_fragment, std::move(sender_target_task_ids), std::move(receiver_source_task_ids_map), std::move(current_task_ids));
    return fragments;
}

QueryFragments queryPlanToQueryFragments(const DAGProperties & properties, ExecutorPtr root_executor, size_t & executor_index)
{
    if (properties.is_mpp_query)
    {
        ExecutorPtr root_exchange_sender
            = std::make_shared<mock::ExchangeSender>(executor_index, root_executor->output_schema, tipb::PassThrough);
        root_exchange_sender->children.push_back(root_executor);
        root_executor = root_exchange_sender;
        MPPCtxPtr mpp_ctx = std::make_shared<MPPCtx>(properties.start_ts, properties.mpp_partition_num);
        mpp_ctx->sender_target_task_ids.emplace_back(-1);
        for (size_t i = 0; i < (size_t)properties.mpp_partition_num; i++)
            mpp_ctx->current_task_ids.push_back(mpp_ctx->next_task_id++);
        return mppQueryToQueryFragments(root_executor, executor_index, properties, true, mpp_ctx);
    }
    else
    {
        QueryFragments fragments;
        fragments.emplace_back(root_executor, findTableIdForQueryFragment(root_executor, true), true);
        return fragments;
    }
}

QueryTasks queryPlanToQueryTasks(
    const DAGProperties & properties,
    ExecutorPtr root_executor,
    size_t & executor_index,
    const Context & context)
{
    QueryFragments fragments = queryPlanToQueryFragments(properties, root_executor, executor_index);
    QueryTasks tasks;
    for (auto & fragment : fragments)
    {
        auto t = fragment.toQueryTasks(properties, context);
        tasks.insert(tasks.end(), t.begin(), t.end());
    }
    return tasks;
}

const ASTTablesInSelectQueryElement * getJoin(ASTSelectQuery & ast_query)
{
    if (!ast_query.tables)
        return nullptr;

    const ASTTablesInSelectQuery & tables_in_select_query = static_cast<const ASTTablesInSelectQuery &>(*ast_query.tables);
    if (tables_in_select_query.children.empty())
        return nullptr;

    const ASTTablesInSelectQueryElement * joined_table = nullptr;
    for (const auto & child : tables_in_select_query.children)
    {
        const ASTTablesInSelectQueryElement & tables_element = static_cast<const ASTTablesInSelectQueryElement &>(*child);
        if (tables_element.table_join)
        {
            if (!joined_table)
                joined_table = &tables_element;
            else
                throw Exception("Support for more than one JOIN in query is not implemented", ErrorCodes::NOT_IMPLEMENTED);
        }
    }
    return joined_table;
}

std::pair<ExecutorPtr, bool> compileQueryBlock(
    Context & context,
    size_t & executor_index,
    SchemaFetcher schema_fetcher,
    const DAGProperties & properties,
    ASTSelectQuery & ast_query)
{
    auto joined_table = getJoin(ast_query);
    /// uniq_raw is used to test `ApproxCountDistinct`, when testing `ApproxCountDistinct` in mock coprocessor
    /// the return value of `ApproxCountDistinct` is just the raw result, we need to convert it to a readable
    /// value when decoding the result(using `UniqRawResReformatBlockOutputStream`)
    bool has_uniq_raw_res = false;
    ExecutorPtr root_executor = nullptr;

    TableInfo table_info;
    String table_alias;
    {
        String database_name, table_name;
        auto query_database = ast_query.database();
        auto query_table = ast_query.table();
        if (query_database)
            database_name = typeid_cast<ASTIdentifier &>(*query_database).name;
        if (query_table)
            table_name = typeid_cast<ASTIdentifier &>(*query_table).name;
        if (!query_table)
        {
            database_name = "system";
            table_name = "one";
        }
        else if (!query_database)
        {
            database_name = context.getCurrentDatabase();
        }
        table_alias = query_table->tryGetAlias();
        if (table_alias.empty())
            table_alias = table_name;

        table_info = schema_fetcher(database_name, table_name);
    }

    if (!joined_table)
    {
        /// Table scan.
        {
            bool append_pk_column = false;
            for (const auto & expr : ast_query.select_expression_list->children)
            {
                if (ASTIdentifier * identifier = typeid_cast<ASTIdentifier *>(expr.get()))
                {
                    if (identifier->getColumnName() == MutableSupport::tidb_pk_column_name)
                    {
                        append_pk_column = true;
                    }
                }
            }
            root_executor = compileTableScan(executor_index, table_info, table_alias, append_pk_column);
        }
    }
    else
    {
        TableInfo left_table_info = table_info;
        String left_table_alias = table_alias;
        TableInfo right_table_info;
        String right_table_alias;
        {
            String database_name, table_name;
            const ASTTableExpression & table_to_join = static_cast<const ASTTableExpression &>(*joined_table->table_expression);
            if (table_to_join.database_and_table_name)
            {
                auto identifier = static_cast<const ASTIdentifier &>(*table_to_join.database_and_table_name);
                table_name = identifier.name;
                if (!identifier.children.empty())
                {
                    if (identifier.children.size() != 2)
                        throw Exception("Qualified table name could have only two components", ErrorCodes::LOGICAL_ERROR);

                    database_name = typeid_cast<const ASTIdentifier &>(*identifier.children[0]).name;
                    table_name = typeid_cast<const ASTIdentifier &>(*identifier.children[1]).name;
                }
                if (database_name.empty())
                    database_name = context.getCurrentDatabase();

                right_table_alias = table_to_join.database_and_table_name->tryGetAlias();
                if (right_table_alias.empty())
                    right_table_alias = table_name;

                right_table_info = schema_fetcher(database_name, table_name);
            }
            else
            {
                throw Exception("subquery not supported as join source");
            }
        }
        /// Table scan.
        bool left_append_pk_column = false;
        bool right_append_pk_column = false;
        for (const auto & expr : ast_query.select_expression_list->children)
        {
            if (ASTIdentifier * identifier = typeid_cast<ASTIdentifier *>(expr.get()))
            {
                auto names = splitQualifiedName(identifier->getColumnName());
                if (names.second == MutableSupport::tidb_pk_column_name)
                {
                    if (names.first.empty())
                    {
                        throw Exception("tidb pk column must be qualified since there are more than one tables");
                    }
                    if (names.first == left_table_alias)
                        left_append_pk_column = true;
                    else if (names.first == right_table_alias)
                        right_append_pk_column = true;
                    else
                        throw Exception("Unknown table alias: " + names.first);
                }
            }
        }
        auto left_ts = compileTableScan(executor_index, left_table_info, left_table_alias, left_append_pk_column);
        auto right_ts = compileTableScan(executor_index, right_table_info, right_table_alias, right_append_pk_column);
        root_executor = compileJoin(executor_index, left_ts, right_ts, joined_table->table_join);
    }

    /// Filter.
    if (ast_query.where_expression)
    {
        root_executor = compileSelection(root_executor, executor_index, ast_query.where_expression);
    }

    /// TopN.
    if (ast_query.order_expression_list && ast_query.limit_length)
    {
        root_executor = compileTopN(root_executor, executor_index, ast_query.order_expression_list, ast_query.limit_length);
    }
    else if (ast_query.limit_length)
    {
        root_executor = compileLimit(root_executor, executor_index, ast_query.limit_length);
    }

    bool has_gby = ast_query.group_expression_list != nullptr;
    bool has_agg_func = false;
    for (const auto & child : ast_query.select_expression_list->children)
    {
        const ASTFunction * func = typeid_cast<const ASTFunction *>(child.get());
        if (func && AggregateFunctionFactory::instance().isAggregateFunctionName(func->name))
        {
            has_agg_func = true;
            break;
        }
    }
    DAGSchema final_schema;
    /// Aggregation
    std::vector<size_t> output_offsets;
    if (has_gby || has_agg_func)
    {
        if (!properties.is_mpp_query
            && (dynamic_cast<mock::Limit *>(root_executor.get()) != nullptr || dynamic_cast<mock::TopN *>(root_executor.get()) != nullptr))
            throw Exception("Limit/TopN and Agg cannot co-exist in non-mpp mode.", ErrorCodes::LOGICAL_ERROR);

        root_executor = compileAggregation(
            root_executor,
            executor_index,
            ast_query.select_expression_list,
            has_gby ? ast_query.group_expression_list : nullptr);

        if (dynamic_cast<mock::Aggregation *>(root_executor.get())->has_uniq_raw_res)
        {
            // todo support uniq_raw in mpp mode
            if (properties.is_mpp_query)
                throw Exception("uniq_raw_res not supported in mpp mode.", ErrorCodes::LOGICAL_ERROR);
            else
                has_uniq_raw_res = true;
        }

        auto * agg = dynamic_cast<mock::Aggregation *>(root_executor.get());
        if (agg->need_append_project || ast_query.select_expression_list->children.size() != agg->agg_exprs.size() + agg->gby_exprs.size())
        {
            /// Project if needed
            root_executor = compileProject(root_executor, executor_index, ast_query.select_expression_list);
        }
    }
    else
    {
        /// Project
        root_executor = compileProject(root_executor, executor_index, ast_query.select_expression_list);
    }
    return std::make_pair(root_executor, has_uniq_raw_res);
}

std::tuple<QueryTasks, MakeResOutputStream> compileQuery(
    Context & context,
    const String & query,
    SchemaFetcher schema_fetcher,
    const DAGProperties & properties)
{
    MakeResOutputStream func_wrap_output_stream = [](BlockInputStreamPtr in) {
        return in;
    };

    ParserSelectQuery parser;
    ASTPtr ast = parseQuery(parser, query.data(), query.data() + query.size(), "from DAG compiler", 0);
    ASTSelectQuery & ast_query = typeid_cast<ASTSelectQuery &>(*ast);

    size_t executor_index = 0;
    auto [root_executor, has_uniq_raw_res] = compileQueryBlock(context, executor_index, schema_fetcher, properties, ast_query);
    if (has_uniq_raw_res)
        func_wrap_output_stream = [](BlockInputStreamPtr in) {
            return std::make_shared<UniqRawResReformatBlockOutputStream>(in);
        };

    /// finalize
    std::unordered_set<String> used_columns;
    for (auto & schema : root_executor->output_schema)
        used_columns.emplace(schema.first);
    root_executor->columnPrune(used_columns);

    return std::make_tuple(queryPlanToQueryTasks(properties, root_executor, executor_index, context), func_wrap_output_stream);
}

tipb::SelectResponse executeDAGRequest(Context & context, const tipb::DAGRequest & dag_request, RegionID region_id, UInt64 region_version, UInt64 region_conf_version, Timestamp start_ts, std::vector<std::pair<DecodedTiKVKeyPtr, DecodedTiKVKeyPtr>> & key_ranges)
{
    static Poco::Logger * log = &Poco::Logger::get("MockDAG");
    LOG_DEBUG(log, __PRETTY_FUNCTION__ << ": Handling DAG request: " << dag_request.DebugString());
    tipb::SelectResponse dag_response;
    RegionInfoMap regions;

    regions.emplace(region_id, RegionInfo(region_id, region_version, region_conf_version, std::move(key_ranges), nullptr));

    DAGContext dag_context(dag_request);
    dag_context.regions_for_local_read = regions;
    dag_context.log = std::make_shared<LogWithPrefix>(log, "");
    context.setDAGContext(&dag_context);

    DAGDriver driver(context, start_ts, DEFAULT_UNSPECIFIED_SCHEMA_VERSION, &dag_response, true);
    driver.execute();
    LOG_DEBUG(log, __PRETTY_FUNCTION__ << ": Handle DAG request done");
    return dag_response;
}

std::unique_ptr<ChunkCodec> getCodec(tipb::EncodeType encode_type)
{
    switch (encode_type)
    {
    case tipb::EncodeType::TypeDefault:
        return std::make_unique<DefaultChunkCodec>();
    case tipb::EncodeType::TypeChunk:
        return std::make_unique<ArrowChunkCodec>();
    case tipb::EncodeType::TypeCHBlock:
        return std::make_unique<CHBlockChunkCodec>();
    default:
        throw Exception("Unsupported encode type", ErrorCodes::BAD_ARGUMENTS);
    }
}

void chunksToBlocks(const DAGSchema & schema, const tipb::SelectResponse & dag_response, BlocksList & blocks)
{
    auto codec = getCodec(dag_response.encode_type());
    for (const auto & chunk : dag_response.chunks())
        blocks.emplace_back(codec->decode(chunk.rows_data(), schema));
}

BlockInputStreamPtr outputDAGResponse(Context &, const DAGSchema & schema, const tipb::SelectResponse & dag_response)
{
    if (dag_response.has_error())
        throw Exception(dag_response.error().msg(), dag_response.error().code());

    BlocksList blocks;
    chunksToBlocks(schema, dag_response, blocks);
    return std::make_shared<BlocksListBlockInputStream>(std::move(blocks));
}

} // namespace DB<|MERGE_RESOLUTION|>--- conflicted
+++ resolved
@@ -329,12 +329,8 @@
                     root_tm,
                     context.getTMTContext().getKVCluster(),
                     context.getTMTContext().getMPPTaskManager(),
-<<<<<<< HEAD
-                    context.getSettings().enable_local_tunnel,
-                    context.getSettings().enable_async_grpc),
-=======
-                    context.getSettingsRef().enable_local_tunnel),
->>>>>>> b3b1ed03
+                    context.getSettingsRef().enable_local_tunnel,
+                    context.getSettingsRef().enable_async_grpc),
                 tipb_exchange_receiver.encoded_task_meta_size(),
                 10,
                 nullptr);
