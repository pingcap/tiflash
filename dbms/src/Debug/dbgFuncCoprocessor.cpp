// Copyright 2022 PingCAP, Ltd.
//
// Licensed under the Apache License, Version 2.0 (the "License");
// you may not use this file except in compliance with the License.
// You may obtain a copy of the License at
//
//     http://www.apache.org/licenses/LICENSE-2.0
//
// Unless required by applicable law or agreed to in writing, software
// distributed under the License is distributed on an "AS IS" BASIS,
// WITHOUT WARRANTIES OR CONDITIONS OF ANY KIND, either express or implied.
// See the License for the specific language governing permissions and
// limitations under the License.

#include <AggregateFunctions/AggregateFunctionFactory.h>
#include <AggregateFunctions/AggregateFunctionUniq.h>
#include <Common/typeid_cast.h>
#include <DataStreams/BlocksListBlockInputStream.h>
#include <DataStreams/SquashingBlockInputStream.h>
#include <DataStreams/TiRemoteBlockInputStream.h>
#include <DataTypes/FieldToDataType.h>
#include <Debug/MockTiDB.h>
#include <Debug/dbgFuncCoprocessor.h>
#include <Debug/dbgNaturalDag.h>
#include <Flash/Coprocessor/ArrowChunkCodec.h>
#include <Flash/Coprocessor/CHBlockChunkCodec.h>
#include <Flash/Coprocessor/DAGCodec.h>
#include <Flash/Coprocessor/DAGDriver.h>
#include <Flash/Coprocessor/DAGUtils.h>
#include <Flash/Coprocessor/DefaultChunkCodec.h>
#include <Flash/CoprocessorHandler.h>
#include <Flash/Mpp/ExchangeReceiver.h>
#include <Functions/FunctionFactory.h>
#include <Interpreters/convertFieldToType.h>
#include <Interpreters/sortBlock.h>
#include <Parsers/ASTAsterisk.h>
#include <Parsers/ASTFunction.h>
#include <Parsers/ASTIdentifier.h>
#include <Parsers/ASTLiteral.h>
#include <Parsers/ASTOrderByElement.h>
#include <Parsers/ASTSelectQuery.h>
#include <Parsers/ASTTablesInSelectQuery.h>
#include <Parsers/ParserSelectQuery.h>
#include <Parsers/parseQuery.h>
#include <Poco/StringTokenizer.h>
#include <Storages/IManageableStorage.h>
#include <Storages/MutableSupport.h>
#include <Storages/Transaction/Datum.h>
#include <Storages/Transaction/KVStore.h>
#include <Storages/Transaction/Region.h>
#include <Storages/Transaction/TMTContext.h>
#include <Storages/Transaction/TypeMapping.h>
#include <tipb/select.pb.h>

#include <utility>

namespace DB
{
namespace ErrorCodes
{
extern const int BAD_ARGUMENTS;
extern const int LOGICAL_ERROR;
extern const int NO_SUCH_COLUMN_IN_TABLE;
} // namespace ErrorCodes

using DAGColumnInfo = std::pair<String, ColumnInfo>;
using DAGSchema = std::vector<DAGColumnInfo>;
static const String ENCODE_TYPE_NAME = "encode_type";
static const String TZ_OFFSET_NAME = "tz_offset";
static const String TZ_NAME_NAME = "tz_name";
static const String COLLATOR_NAME = "collator";
static const String MPP_QUERY = "mpp_query";
static const String USE_BROADCAST_JOIN = "use_broadcast_join";
static const String MPP_PARTITION_NUM = "mpp_partition_num";
static const String MPP_TIMEOUT = "mpp_timeout";
static String LOCAL_HOST = "127.0.0.1:3930";

namespace Debug
{
void setServiceAddr(const std::string & addr)
{
    LOCAL_HOST = addr;
}
} // namespace Debug


std::unordered_map<String, tipb::ScalarFuncSig> func_name_to_sig({
    {"equals", tipb::ScalarFuncSig::EQInt},
    {"and", tipb::ScalarFuncSig::LogicalAnd},
    {"or", tipb::ScalarFuncSig::LogicalOr},
    {"xor", tipb::ScalarFuncSig::LogicalXor},
    {"not", tipb::ScalarFuncSig::UnaryNotInt},
    {"greater", tipb::ScalarFuncSig::GTInt},
    {"greaterorequals", tipb::ScalarFuncSig::GEInt},
    {"less", tipb::ScalarFuncSig::LTInt},
    {"lessorequals", tipb::ScalarFuncSig::LEInt},
    {"in", tipb::ScalarFuncSig::InInt},
    {"notin", tipb::ScalarFuncSig::InInt},
    {"date_format", tipb::ScalarFuncSig::DateFormatSig},
    {"if", tipb::ScalarFuncSig::IfInt},
    {"from_unixtime", tipb::ScalarFuncSig::FromUnixTime2Arg},
    /// bit_and/bit_or/bit_xor is aggregated function in clickhouse/mysql
    {"bitand", tipb::ScalarFuncSig::BitAndSig},
    {"bitor", tipb::ScalarFuncSig::BitOrSig},
    {"bitxor", tipb::ScalarFuncSig::BitXorSig},
    {"bitnot", tipb::ScalarFuncSig::BitNegSig},
    {"notequals", tipb::ScalarFuncSig::NEInt},
    {"like", tipb::ScalarFuncSig::LikeSig},
    {"cast_int_int", tipb::ScalarFuncSig::CastIntAsInt},
    {"cast_int_real", tipb::ScalarFuncSig::CastIntAsReal},
    {"cast_real_int", tipb::ScalarFuncSig::CastRealAsInt},
    {"cast_real_real", tipb::ScalarFuncSig::CastRealAsReal},
    {"cast_decimal_int", tipb::ScalarFuncSig::CastDecimalAsInt},
    {"cast_time_int", tipb::ScalarFuncSig::CastTimeAsInt},
    {"cast_string_int", tipb::ScalarFuncSig::CastStringAsInt},
    {"cast_int_decimal", tipb::ScalarFuncSig::CastIntAsDecimal},
    {"cast_real_decimal", tipb::ScalarFuncSig::CastRealAsDecimal},
    {"cast_decimal_decimal", tipb::ScalarFuncSig::CastDecimalAsDecimal},
    {"cast_time_decimal", tipb::ScalarFuncSig::CastTimeAsDecimal},
    {"cast_string_decimal", tipb::ScalarFuncSig::CastStringAsDecimal},
    {"cast_int_string", tipb::ScalarFuncSig::CastIntAsString},
    {"cast_real_string", tipb::ScalarFuncSig::CastRealAsString},
    {"cast_decimal_string", tipb::ScalarFuncSig::CastDecimalAsString},
    {"cast_time_string", tipb::ScalarFuncSig::CastTimeAsString},
    {"cast_string_string", tipb::ScalarFuncSig::CastStringAsString},
    {"cast_int_date", tipb::ScalarFuncSig::CastIntAsTime},
    {"cast_real_date", tipb::ScalarFuncSig::CastRealAsTime},
    {"cast_decimal_date", tipb::ScalarFuncSig::CastDecimalAsTime},
    {"cast_time_date", tipb::ScalarFuncSig::CastTimeAsTime},
    {"cast_string_date", tipb::ScalarFuncSig::CastStringAsTime},
    {"cast_int_datetime", tipb::ScalarFuncSig::CastIntAsTime},
    {"cast_real_datetime", tipb::ScalarFuncSig::CastRealAsTime},
    {"cast_decimal_datetime", tipb::ScalarFuncSig::CastDecimalAsTime},
    {"cast_time_datetime", tipb::ScalarFuncSig::CastTimeAsTime},
    {"cast_string_datetime", tipb::ScalarFuncSig::CastStringAsTime},
    {"round_int", tipb::ScalarFuncSig::RoundInt},
    {"round_uint", tipb::ScalarFuncSig::RoundInt},
    {"round_dec", tipb::ScalarFuncSig::RoundDec},
    {"round_real", tipb::ScalarFuncSig::RoundReal},
    {"round_with_frac_int", tipb::ScalarFuncSig::RoundWithFracInt},
    {"round_with_frac_uint", tipb::ScalarFuncSig::RoundWithFracInt},
    {"round_with_frac_dec", tipb::ScalarFuncSig::RoundWithFracDec},
    {"round_with_frac_real", tipb::ScalarFuncSig::RoundWithFracReal},

});

std::unordered_map<String, tipb::ExprType> agg_func_name_to_sig({
    {"min", tipb::ExprType::Min},
    {"max", tipb::ExprType::Max},
    {"count", tipb::ExprType::Count},
    {"sum", tipb::ExprType::Sum},
    {"first_row", tipb::ExprType::First},
    {"uniqRawRes", tipb::ExprType::ApproxCountDistinct},
    {"group_concat", tipb::ExprType::GroupConcat},
});

std::pair<String, String> splitQualifiedName(String s)
{
    std::pair<String, String> ret;
    Poco::StringTokenizer string_tokens(s, ".");
    if (string_tokens.count() == 1)
    {
        ret.second = s;
    }
    else if (string_tokens.count() == 2)
    {
        ret.first = string_tokens[0];
        ret.second = string_tokens[1];
    }
    else
    {
        throw Exception("Invalid identifier name");
    }
    return ret;
}

DAGColumnInfo toNullableDAGColumnInfo(DAGColumnInfo & input)
{
    DAGColumnInfo output = input;
    output.second.clearNotNullFlag();
    return output;
}

class UniqRawResReformatBlockOutputStream : public IProfilingBlockInputStream
{
public:
    explicit UniqRawResReformatBlockOutputStream(const BlockInputStreamPtr & in_)
        : in(in_)
    {}

    String getName() const override { return "UniqRawResReformat"; }

    Block getHeader() const override { return in->getHeader(); }

protected:
    Block readImpl() override
    {
        while (true)
        {
            Block block = in->read();
            if (!block)
                return block;

            size_t num_columns = block.columns();
            MutableColumns columns(num_columns);
            for (size_t i = 0; i < num_columns; ++i)
            {
                ColumnWithTypeAndName & ori_column = block.getByPosition(i);

                if (std::string::npos != ori_column.name.find_first_of(uniq_raw_res_name))
                {
                    MutableColumnPtr mutable_holder = ori_column.column->cloneEmpty();

                    for (size_t j = 0; j < ori_column.column->size(); ++j)
                    {
                        Field field;
                        ori_column.column->get(j, field);

                        auto & str_ref = field.safeGet<String>();

                        ReadBufferFromString in(str_ref);
                        AggregateFunctionUniqUniquesHashSetDataForVariadicRawRes set;
                        set.set.read(in);

                        mutable_holder->insert(std::to_string(set.set.size()));
                    }
                    ori_column.column = std::move(mutable_holder);
                }
            }
            return block;
        }
    }

private:
    BlockInputStreamPtr in;
};

tipb::SelectResponse executeDAGRequest(Context & context, const tipb::DAGRequest & dag_request, RegionID region_id, UInt64 region_version, UInt64 region_conf_version, Timestamp start_ts, std::vector<std::pair<DecodedTiKVKeyPtr, DecodedTiKVKeyPtr>> & key_ranges);
BlockInputStreamPtr outputDAGResponse(Context & context, const DAGSchema & schema, const tipb::SelectResponse & dag_response);
DAGSchema getSelectSchema(Context & context);
bool dagRspEqual(Context & context, const tipb::SelectResponse & expected, const tipb::SelectResponse & actual, String & unequal_msg);

DAGProperties getDAGProperties(const String & prop_string)
{
    DAGProperties ret;
    if (prop_string.empty())
        return ret;
    std::unordered_map<String, String> properties;
    Poco::StringTokenizer string_tokens(prop_string, ",");
    for (const auto & string_token : string_tokens)
    {
        Poco::StringTokenizer tokens(string_token, ":");
        if (tokens.count() != 2)
            continue;
        properties[Poco::toLower(tokens[0])] = tokens[1];
    }

    if (properties.find(ENCODE_TYPE_NAME) != properties.end())
        ret.encode_type = properties[ENCODE_TYPE_NAME];
    if (properties.find(TZ_OFFSET_NAME) != properties.end())
        ret.tz_offset = std::stol(properties[TZ_OFFSET_NAME]);
    if (properties.find(TZ_NAME_NAME) != properties.end())
        ret.tz_name = properties[TZ_NAME_NAME];
    if (properties.find(COLLATOR_NAME) != properties.end())
        ret.collator = std::stoi(properties[COLLATOR_NAME]);
    if (properties.find(MPP_QUERY) != properties.end())
        ret.is_mpp_query = properties[MPP_QUERY] == "true";
    if (properties.find(USE_BROADCAST_JOIN) != properties.end())
        ret.use_broadcast_join = properties[USE_BROADCAST_JOIN] == "true";
    if (properties.find(MPP_PARTITION_NUM) != properties.end())
        ret.mpp_partition_num = std::stoi(properties[MPP_PARTITION_NUM]);
    if (properties.find(MPP_TIMEOUT) != properties.end())
        ret.mpp_timeout = std::stoi(properties[MPP_TIMEOUT]);

    return ret;
}

void setTipbRegionInfo(coprocessor::RegionInfo * tipb_region_info, const std::pair<RegionID, RegionPtr> & region, TableID table_id)
{
    tipb_region_info->set_region_id(region.first);
    auto * meta = tipb_region_info->mutable_region_epoch();
    meta->set_conf_ver(region.second->confVer());
    meta->set_version(region.second->version());
    auto * range = tipb_region_info->add_ranges();
    auto handle_range = getHandleRangeByTable(region.second->getRange()->rawKeys(), table_id);
    range->set_start(RecordKVFormat::genRawKey(table_id, handle_range.first.handle_id));
    range->set_end(RecordKVFormat::genRawKey(table_id, handle_range.second.handle_id));
}

BlockInputStreamPtr executeQuery(Context & context, RegionID region_id, const DAGProperties & properties, QueryTasks & query_tasks, MakeResOutputStream & func_wrap_output_stream)
{
    if (properties.is_mpp_query)
    {
        DAGSchema root_task_schema;
        std::vector<Int64> root_task_ids;
        for (auto & task : query_tasks)
        {
            if (task.is_root_task)
            {
                root_task_ids.push_back(task.task_id);
                root_task_schema = task.result_schema;
            }
            auto req = std::make_shared<mpp::DispatchTaskRequest>();
            auto * tm = req->mutable_meta();
            tm->set_start_ts(properties.start_ts);
            tm->set_partition_id(task.partition_id);
            tm->set_address(LOCAL_HOST);
            tm->set_task_id(task.task_id);
            auto * encoded_plan = req->mutable_encoded_plan();
            task.dag_request->AppendToString(encoded_plan);
            req->set_timeout(properties.mpp_timeout);
            req->set_schema_ver(DEFAULT_UNSPECIFIED_SCHEMA_VERSION);
            auto table_id = task.table_id;
            if (table_id != -1)
            {
                /// contains a table scan
                const auto & table_info = MockTiDB::instance().getTableInfoByID(table_id);
                if (table_info->is_partition_table)
                {
                    size_t current_region_size = 0;
                    coprocessor::TableRegions * current_table_regions = nullptr;
                    for (const auto & partition : table_info->partition.definitions)
                    {
                        const auto partition_id = partition.id;
                        auto regions = context.getTMTContext().getRegionTable().getRegionsByTable(partition_id);
                        for (size_t i = 0; i < regions.size(); ++i)
                        {
                            if ((current_region_size + i) % properties.mpp_partition_num != static_cast<size_t>(task.partition_id))
                                continue;
                            if (current_table_regions != nullptr && current_table_regions->physical_table_id() != partition_id)
                                current_table_regions = nullptr;
                            if (current_table_regions == nullptr)
                            {
                                current_table_regions = req->add_table_regions();
                                current_table_regions->set_physical_table_id(partition_id);
                            }
                            setTipbRegionInfo(current_table_regions->add_regions(), regions[i], partition_id);
                        }
                        current_region_size += regions.size();
                    }
                    if (current_region_size < static_cast<size_t>(properties.mpp_partition_num))
                        throw Exception("Not supported: table region num less than mpp partition num");
                }
                else
                {
                    auto regions = context.getTMTContext().getRegionTable().getRegionsByTable(table_id);
                    if (regions.size() < static_cast<size_t>(properties.mpp_partition_num))
                        throw Exception("Not supported: table region num less than mpp partition num");
                    for (size_t i = 0; i < regions.size(); ++i)
                    {
                        if (i % properties.mpp_partition_num != static_cast<size_t>(task.partition_id))
                            continue;
                        setTipbRegionInfo(req->add_regions(), regions[i], table_id);
                    }
                }
            }
            pingcap::kv::RpcCall<mpp::DispatchTaskRequest> call(req);
            context.getTMTContext().getCluster()->rpc_client->sendRequest(LOCAL_HOST, call, 1000);
            if (call.getResp()->has_error())
                throw Exception("Meet error while dispatch mpp task: " + call.getResp()->error().msg());
        }
        tipb::ExchangeReceiver tipb_exchange_receiver;
        for (const auto root_task_id : root_task_ids)
        {
            mpp::TaskMeta tm;
            tm.set_start_ts(properties.start_ts);
            tm.set_address(LOCAL_HOST);
            tm.set_task_id(root_task_id);
            tm.set_partition_id(-1);
            auto * tm_string = tipb_exchange_receiver.add_encoded_task_meta();
            tm.AppendToString(tm_string);
        }
        for (auto & field : root_task_schema)
        {
            auto tipb_type = TiDB::columnInfoToFieldType(field.second);
            tipb_type.set_collate(properties.collator);
            auto * field_type = tipb_exchange_receiver.add_field_types();
            *field_type = tipb_type;
        }
        mpp::TaskMeta root_tm;
        root_tm.set_start_ts(properties.start_ts);
        root_tm.set_address(LOCAL_HOST);
        root_tm.set_task_id(-1);
        root_tm.set_partition_id(-1);
        std::shared_ptr<ExchangeReceiver> exchange_receiver
            = std::make_shared<ExchangeReceiver>(
                std::make_shared<GRPCReceiverContext>(
                    tipb_exchange_receiver,
                    root_tm,
                    context.getTMTContext().getKVCluster(),
                    context.getTMTContext().getMPPTaskManager(),
                    context.getSettingsRef().enable_local_tunnel,
                    context.getSettingsRef().enable_async_grpc_client),
                tipb_exchange_receiver.encoded_task_meta_size(),
                10,
                /*req_id=*/"",
                /*executor_id=*/"");
        BlockInputStreamPtr ret = std::make_shared<ExchangeReceiverInputStream>(exchange_receiver, /*req_id=*/"", /*executor_id=*/"");
        return ret;
    }
    else
    {
        auto & task = query_tasks[0];
        auto table_id = task.table_id;
        RegionPtr region;
        if (region_id == InvalidRegionID)
        {
            auto regions = context.getTMTContext().getRegionTable().getRegionsByTable(table_id);
            if (regions.empty())
                throw Exception("No region for table", ErrorCodes::BAD_ARGUMENTS);
            region = regions[0].second;
            region_id = regions[0].first;
        }
        else
        {
            region = context.getTMTContext().getKVStore()->getRegion(region_id);
            if (!region)
                throw Exception("No such region", ErrorCodes::BAD_ARGUMENTS);
        }
        auto handle_range = getHandleRangeByTable(region->getRange()->rawKeys(), table_id);
        std::vector<std::pair<DecodedTiKVKeyPtr, DecodedTiKVKeyPtr>> key_ranges;
        DecodedTiKVKeyPtr start_key = std::make_shared<DecodedTiKVKey>(RecordKVFormat::genRawKey(table_id, handle_range.first.handle_id));
        DecodedTiKVKeyPtr end_key = std::make_shared<DecodedTiKVKey>(RecordKVFormat::genRawKey(table_id, handle_range.second.handle_id));
        key_ranges.emplace_back(std::make_pair(std::move(start_key), std::move(end_key)));
        tipb::SelectResponse dag_response = executeDAGRequest(
            context,
            *task.dag_request,
            region_id,
            region->version(),
            region->confVer(),
            properties.start_ts,
            key_ranges);

        return func_wrap_output_stream(outputDAGResponse(context, task.result_schema, dag_response));
    }
}

void dbgFuncTiDBQueryFromNaturalDag(Context & context, const ASTs & args, DBGInvoker::Printer output)
{
    if (args.size() != 1)
        throw Exception("Args not matched, should be: json_dag_path", ErrorCodes::BAD_ARGUMENTS);

    String json_dag_path = safeGet<String>(typeid_cast<const ASTLiteral &>(*args[0]).value);
    auto dag = NaturalDag(json_dag_path, &Poco::Logger::get("MockDAG"));
    dag.init();
    dag.build(context);
    bool unequal_flag = false;
    String unequal_msg;
    int req_idx = 0;
    for (const auto & it : dag.getReqAndRspVec())
    {
        auto && req = it.first;
        auto && res = it.second;
        kvrpcpb::Context req_context = req.context();
        RegionID region_id = req_context.region_id();
        tipb::DAGRequest dag_request = getDAGRequestFromStringWithRetry(req.data());
        RegionPtr region = context.getTMTContext().getKVStore()->getRegion(region_id);
        if (!region)
            throw Exception(fmt::format("No such region: {}", region_id), ErrorCodes::BAD_ARGUMENTS);

        DAGProperties properties = getDAGProperties("");
        std::vector<std::pair<DecodedTiKVKeyPtr, DecodedTiKVKeyPtr>> key_ranges = CoprocessorHandler::GenCopKeyRange(req.ranges());
<<<<<<< HEAD
        static Poco::Logger * log = &Poco::Logger::get("MockDAG");
        LOG_FMT_INFO(log, "Handling DAG request: {}", dag_request.DebugString());
=======
        static auto log = Logger::get("MockDAG");
        LOG_INFO(log, __PRETTY_FUNCTION__ << ": Handling DAG request: " << dag_request.DebugString());
>>>>>>> ada3bc74
        tipb::SelectResponse dag_response;
        TablesRegionsInfo tables_regions_info(true);
        auto & table_regions_info = tables_regions_info.getSingleTableRegions();
        table_regions_info.local_regions.emplace(region_id, RegionInfo(region_id, region->version(), region->confVer(), std::move(key_ranges), nullptr));

        DAGContext dag_context(dag_request);
        dag_context.tables_regions_info = std::move(tables_regions_info);
        dag_context.log = log;
        context.setDAGContext(&dag_context);
        DAGDriver driver(context, properties.start_ts, DEFAULT_UNSPECIFIED_SCHEMA_VERSION, &dag_response, true);
        driver.execute();

        auto resp_ptr = std::make_shared<tipb::SelectResponse>();
        if (!resp_ptr->ParseFromString(res.data()))
        {
            throw Exception("Incorrect json response data!", ErrorCodes::BAD_ARGUMENTS);
        }
        else
        {
            unequal_flag |= (!dagRspEqual(context, *resp_ptr, dag_response, unequal_msg));
            if (unequal_flag)
                break;
        }
        ++req_idx;
    }
    // It is all right to throw exception above, dag.clean is only to make it better
    dag.clean(context);
    if (unequal_flag)
    {
        output("Invalid");
        throw Exception(fmt::format("{}th request results are not equal, msg: {}", req_idx, unequal_msg), ErrorCodes::LOGICAL_ERROR);
    }
}

BlockInputStreamPtr dbgFuncTiDBQuery(Context & context, const ASTs & args)
{
    if (args.empty() || args.size() > 3)
        throw Exception("Args not matched, should be: query[, region-id, dag_prop_string]", ErrorCodes::BAD_ARGUMENTS);

    String query = safeGet<String>(typeid_cast<const ASTLiteral &>(*args[0]).value);
    RegionID region_id = InvalidRegionID;
    if (args.size() >= 2)
        region_id = safeGet<RegionID>(typeid_cast<const ASTLiteral &>(*args[1]).value);

    String prop_string;
    if (args.size() == 3)
        prop_string = safeGet<String>(typeid_cast<const ASTLiteral &>(*args[2]).value);
    DAGProperties properties = getDAGProperties(prop_string);
    properties.start_ts = context.getTMTContext().getPDClient()->getTS();

    auto [query_tasks, func_wrap_output_stream] = compileQuery(
        context,
        query,
        [&](const String & database_name, const String & table_name) {
            auto storage = context.getTable(database_name, table_name);
            auto managed_storage = std::dynamic_pointer_cast<IManageableStorage>(storage);
            if (!managed_storage //
                || !(managed_storage->engineType() == ::TiDB::StorageEngine::DT
                     || managed_storage->engineType() == ::TiDB::StorageEngine::TMT))
                throw Exception(database_name + "." + table_name + " is not ManageableStorage", ErrorCodes::BAD_ARGUMENTS);
            return managed_storage->getTableInfo();
        },
        properties);

    return executeQuery(context, region_id, properties, query_tasks, func_wrap_output_stream);
}

BlockInputStreamPtr dbgFuncMockTiDBQuery(Context & context, const ASTs & args)
{
    if (args.size() < 2 || args.size() > 4)
        throw Exception("Args not matched, should be: query, region-id[, start-ts, dag_prop_string]", ErrorCodes::BAD_ARGUMENTS);

    String query = safeGet<String>(typeid_cast<const ASTLiteral &>(*args[0]).value);
    RegionID region_id = safeGet<RegionID>(typeid_cast<const ASTLiteral &>(*args[1]).value);
    Timestamp start_ts = DEFAULT_MAX_READ_TSO;
    if (args.size() >= 3)
        start_ts = safeGet<Timestamp>(typeid_cast<const ASTLiteral &>(*args[2]).value);
    if (start_ts == 0)
        start_ts = context.getTMTContext().getPDClient()->getTS();

    String prop_string;
    if (args.size() == 4)
        prop_string = safeGet<String>(typeid_cast<const ASTLiteral &>(*args[3]).value);
    DAGProperties properties = getDAGProperties(prop_string);
    properties.start_ts = start_ts;

    auto [query_tasks, func_wrap_output_stream] = compileQuery(
        context,
        query,
        [&](const String & database_name, const String & table_name) {
            return MockTiDB::instance().getTableByName(database_name, table_name)->table_info;
        },
        properties);

    return executeQuery(context, region_id, properties, query_tasks, func_wrap_output_stream);
}

void literalToPB(tipb::Expr * expr, const Field & value, uint32_t collator_id)
{
    WriteBufferFromOwnString ss;
    switch (value.getType())
    {
    case Field::Types::Which::Null:
    {
        expr->set_tp(tipb::Null);
        auto * ft = expr->mutable_field_type();
        ft->set_tp(TiDB::TypeNull);
        ft->set_collate(collator_id);
        // Null literal expr doesn't need value.
        break;
    }
    case Field::Types::Which::UInt64:
    {
        expr->set_tp(tipb::Uint64);
        auto * ft = expr->mutable_field_type();
        ft->set_tp(TiDB::TypeLongLong);
        ft->set_flag(TiDB::ColumnFlagUnsigned | TiDB::ColumnFlagNotNull);
        ft->set_collate(collator_id);
        encodeDAGUInt64(value.get<UInt64>(), ss);
        break;
    }
    case Field::Types::Which::Int64:
    {
        expr->set_tp(tipb::Int64);
        auto * ft = expr->mutable_field_type();
        ft->set_tp(TiDB::TypeLongLong);
        ft->set_flag(TiDB::ColumnFlagNotNull);
        ft->set_collate(collator_id);
        encodeDAGInt64(value.get<Int64>(), ss);
        break;
    }
    case Field::Types::Which::Float64:
    {
        expr->set_tp(tipb::Float64);
        auto * ft = expr->mutable_field_type();
        ft->set_tp(TiDB::TypeFloat);
        ft->set_flag(TiDB::ColumnFlagNotNull);
        ft->set_collate(collator_id);
        encodeDAGFloat64(value.get<Float64>(), ss);
        break;
    }
    case Field::Types::Which::Decimal32:
    case Field::Types::Which::Decimal64:
    case Field::Types::Which::Decimal128:
    case Field::Types::Which::Decimal256:
    {
        expr->set_tp(tipb::MysqlDecimal);
        auto * ft = expr->mutable_field_type();
        ft->set_tp(TiDB::TypeNewDecimal);
        ft->set_flag(TiDB::ColumnFlagNotNull);
        ft->set_collate(collator_id);
        encodeDAGDecimal(value, ss);
        break;
    }
    case Field::Types::Which::String:
    {
        expr->set_tp(tipb::String);
        auto * ft = expr->mutable_field_type();
        ft->set_tp(TiDB::TypeString);
        ft->set_flag(TiDB::ColumnFlagNotNull);
        ft->set_collate(collator_id);
        // TODO: Align with TiDB.
        encodeDAGBytes(value.get<String>(), ss);
        break;
    }
    default:
        throw Exception(String("Unsupported literal type: ") + value.getTypeName(), ErrorCodes::LOGICAL_ERROR);
    }
    expr->set_val(ss.releaseStr());
}

String getFunctionNameForConstantFolding(tipb::Expr * expr)
{
    // todo support more function for constant folding
    switch (expr->sig())
    {
    case tipb::ScalarFuncSig::CastStringAsTime:
        return "toMyDateTimeOrNull";
    default:
        return "";
    }
}

void foldConstant(tipb::Expr * expr, uint32_t collator_id, const Context & context)
{
    if (expr->tp() == tipb::ScalarFunc)
    {
        bool all_const = true;
        for (const auto & c : expr->children())
        {
            if (!isLiteralExpr(c))
            {
                all_const = false;
                break;
            }
        }
        if (!all_const)
            return;
        DataTypes arguments_types;
        ColumnsWithTypeAndName argument_columns;
        for (const auto & c : expr->children())
        {
            Field value = decodeLiteral(c);
            DataTypePtr flash_type = applyVisitor(FieldToDataType(), value);
            DataTypePtr target_type = inferDataType4Literal(c);
            ColumnWithTypeAndName column;
            column.column = target_type->createColumnConst(1, convertFieldToType(value, *target_type, flash_type.get()));
            column.name = exprToString(c, {}) + "_" + target_type->getName();
            column.type = target_type;
            arguments_types.emplace_back(target_type);
            argument_columns.emplace_back(column);
        }
        auto func_name = getFunctionNameForConstantFolding(expr);
        if (func_name.empty())
            return;
        const auto & function_builder_ptr = FunctionFactory::instance().get(func_name, context);
        auto function_ptr = function_builder_ptr->build(argument_columns);
        if (function_ptr->isSuitableForConstantFolding())
        {
            Block block_with_constants(argument_columns);
            ColumnNumbers argument_numbers(arguments_types.size());
            for (size_t i = 0, size = arguments_types.size(); i < size; i++)
                argument_numbers[i] = i;
            size_t result_pos = argument_numbers.size();
            block_with_constants.insert({nullptr, function_ptr->getReturnType(), "result"});
            function_ptr->execute(block_with_constants, argument_numbers, result_pos);
            const auto & result_column = block_with_constants.getByPosition(result_pos).column;
            if (result_column->isColumnConst())
            {
                auto updated_value = (*result_column)[0];
                tipb::FieldType orig_field_type = expr->field_type();
                expr->Clear();
                literalToPB(expr, updated_value, collator_id);
                expr->clear_field_type();
                auto * field_type = expr->mutable_field_type();
                (*field_type) = orig_field_type;
            }
        }
    }
}

void astToPB(const DAGSchema & input, ASTPtr ast, tipb::Expr * expr, uint32_t collator_id, const Context & context)
{
    if (ASTIdentifier * id = typeid_cast<ASTIdentifier *>(ast.get()))
    {
        auto ft = std::find_if(input.begin(), input.end(), [&](const auto & field) {
            auto column_name = splitQualifiedName(id->getColumnName());
            auto field_name = splitQualifiedName(field.first);
            if (column_name.first.empty())
                return field_name.second == column_name.second;
            else
                return field_name.first == column_name.first && field_name.second == column_name.second;
        });
        if (ft == input.end())
            throw Exception("No such column " + id->getColumnName(), ErrorCodes::NO_SUCH_COLUMN_IN_TABLE);
        expr->set_tp(tipb::ColumnRef);
        *(expr->mutable_field_type()) = columnInfoToFieldType((*ft).second);
        expr->mutable_field_type()->set_collate(collator_id);
        WriteBufferFromOwnString ss;
        encodeDAGInt64(ft - input.begin(), ss);
        expr->set_val(ss.releaseStr());
    }
    else if (ASTFunction * func = typeid_cast<ASTFunction *>(ast.get()))
    {
        /// aggregation function is handled in Aggregation, so just treated as a column
        auto ft = std::find_if(input.begin(), input.end(), [&](const auto & field) {
            auto column_name = splitQualifiedName(func->getColumnName());
            auto field_name = splitQualifiedName(field.first);
            if (column_name.first.empty())
                return field_name.second == column_name.second;
            else
                return field_name.first == column_name.first && field_name.second == column_name.second;
        });
        if (ft != input.end())
        {
            expr->set_tp(tipb::ColumnRef);
            *(expr->mutable_field_type()) = columnInfoToFieldType((*ft).second);
            WriteBufferFromOwnString ss;
            encodeDAGInt64(ft - input.begin(), ss);
            expr->set_val(ss.releaseStr());
            return;
        }
        if (AggregateFunctionFactory::instance().isAggregateFunctionName(func->name))
        {
            throw Exception("No such column " + func->getColumnName(), ErrorCodes::NO_SUCH_COLUMN_IN_TABLE);
        }
        String func_name_lowercase = Poco::toLower(func->name);
        // TODO: Support more functions.
        // TODO: Support type inference.

        const auto it_sig = func_name_to_sig.find(func_name_lowercase);
        if (it_sig == func_name_to_sig.end())
        {
            throw Exception("Unsupported function: " + func_name_lowercase, ErrorCodes::LOGICAL_ERROR);
        }
        switch (it_sig->second)
        {
        case tipb::ScalarFuncSig::InInt:
        {
            tipb::Expr * in_expr = expr;
            if (func_name_lowercase == "notin")
            {
                // notin is transformed into not(in()) by tidb
                expr->set_sig(tipb::ScalarFuncSig::UnaryNotInt);
                auto * ft = expr->mutable_field_type();
                ft->set_tp(TiDB::TypeLongLong);
                ft->set_flag(TiDB::ColumnFlagUnsigned);
                expr->set_tp(tipb::ExprType::ScalarFunc);
                in_expr = expr->add_children();
            }
            in_expr->set_sig(tipb::ScalarFuncSig::InInt);
            auto * ft = in_expr->mutable_field_type();
            ft->set_tp(TiDB::TypeLongLong);
            ft->set_flag(TiDB::ColumnFlagUnsigned);
            ft->set_collate(collator_id);
            in_expr->set_tp(tipb::ExprType::ScalarFunc);
            for (const auto & child_ast : func->arguments->children)
            {
                auto * tuple_func = typeid_cast<ASTFunction *>(child_ast.get());
                if (tuple_func != nullptr && tuple_func->name == "tuple")
                {
                    // flatten tuple elements
                    for (const auto & c : tuple_func->arguments->children)
                    {
                        tipb::Expr * child = in_expr->add_children();
                        astToPB(input, c, child, collator_id, context);
                    }
                }
                else
                {
                    tipb::Expr * child = in_expr->add_children();
                    astToPB(input, child_ast, child, collator_id, context);
                }
            }
            return;
        }
        case tipb::ScalarFuncSig::IfInt:
        case tipb::ScalarFuncSig::BitAndSig:
        case tipb::ScalarFuncSig::BitOrSig:
        case tipb::ScalarFuncSig::BitXorSig:
        case tipb::ScalarFuncSig::BitNegSig:
            expr->set_sig(it_sig->second);
            expr->set_tp(tipb::ExprType::ScalarFunc);
            for (size_t i = 0; i < func->arguments->children.size(); i++)
            {
                const auto & child_ast = func->arguments->children[i];
                tipb::Expr * child = expr->add_children();
                astToPB(input, child_ast, child, collator_id, context);
                // todo should infer the return type based on all input types
                if ((it_sig->second == tipb::ScalarFuncSig::IfInt && i == 1)
                    || (it_sig->second != tipb::ScalarFuncSig::IfInt && i == 0))
                    *(expr->mutable_field_type()) = child->field_type();
            }
            return;
        case tipb::ScalarFuncSig::LikeSig:
        {
            expr->set_sig(tipb::ScalarFuncSig::LikeSig);
            auto * ft = expr->mutable_field_type();
            ft->set_tp(TiDB::TypeLongLong);
            ft->set_flag(TiDB::ColumnFlagUnsigned);
            ft->set_collate(collator_id);
            expr->set_tp(tipb::ExprType::ScalarFunc);
            for (const auto & child_ast : func->arguments->children)
            {
                tipb::Expr * child = expr->add_children();
                astToPB(input, child_ast, child, collator_id, context);
            }
            // for like need to add the third argument
            *expr->add_children() = constructInt64LiteralTiExpr(92);
            return;
        }
        case tipb::ScalarFuncSig::FromUnixTime2Arg:
            if (func->arguments->children.size() == 1)
            {
                expr->set_sig(tipb::ScalarFuncSig::FromUnixTime1Arg);
                auto * ft = expr->mutable_field_type();
                ft->set_tp(TiDB::TypeDatetime);
                ft->set_decimal(6);
            }
            else
            {
                expr->set_sig(tipb::ScalarFuncSig::FromUnixTime2Arg);
                auto * ft = expr->mutable_field_type();
                ft->set_tp(TiDB::TypeString);
            }
            break;
        case tipb::ScalarFuncSig::DateFormatSig:
            expr->set_sig(tipb::ScalarFuncSig::DateFormatSig);
            expr->mutable_field_type()->set_tp(TiDB::TypeString);
            break;
        case tipb::ScalarFuncSig::CastIntAsTime:
        case tipb::ScalarFuncSig::CastRealAsTime:
        case tipb::ScalarFuncSig::CastTimeAsTime:
        case tipb::ScalarFuncSig::CastDecimalAsTime:
        case tipb::ScalarFuncSig::CastStringAsTime:
        {
            expr->set_sig(it_sig->second);
            auto * ft = expr->mutable_field_type();
            if (it_sig->first.find("datetime"))
            {
                ft->set_tp(TiDB::TypeDatetime);
            }
            else
            {
                ft->set_tp(TiDB::TypeDate);
            }
            break;
        }
        case tipb::ScalarFuncSig::CastIntAsReal:
        case tipb::ScalarFuncSig::CastRealAsReal:
        {
            expr->set_sig(it_sig->second);
            auto * ft = expr->mutable_field_type();
            ft->set_tp(TiDB::TypeDouble);
            ft->set_collate(collator_id);
            break;
        }
        case tipb::ScalarFuncSig::RoundInt:
        case tipb::ScalarFuncSig::RoundWithFracInt:
        {
            expr->set_sig(it_sig->second);
            auto * ft = expr->mutable_field_type();
            ft->set_tp(TiDB::TypeLongLong);
            if (it_sig->first.find("uint") != std::string::npos)
                ft->set_flag(TiDB::ColumnFlagUnsigned);
            ft->set_collate(collator_id);
            break;
        }
        case tipb::ScalarFuncSig::RoundDec:
        case tipb::ScalarFuncSig::RoundWithFracDec:
        {
            expr->set_sig(it_sig->second);
            auto * ft = expr->mutable_field_type();
            ft->set_tp(TiDB::TypeNewDecimal);
            ft->set_collate(collator_id);
            break;
        }
        case tipb::ScalarFuncSig::RoundReal:
        case tipb::ScalarFuncSig::RoundWithFracReal:
        {
            expr->set_sig(it_sig->second);
            auto * ft = expr->mutable_field_type();
            ft->set_tp(TiDB::TypeDouble);
            ft->set_collate(collator_id);
            break;
        }
        default:
        {
            expr->set_sig(it_sig->second);
            auto * ft = expr->mutable_field_type();
            ft->set_tp(TiDB::TypeLongLong);
            ft->set_flag(TiDB::ColumnFlagUnsigned);
            ft->set_collate(collator_id);
            break;
        }
        }
        expr->set_tp(tipb::ExprType::ScalarFunc);
        for (const auto & child_ast : func->arguments->children)
        {
            tipb::Expr * child = expr->add_children();
            astToPB(input, child_ast, child, collator_id, context);
        }
        foldConstant(expr, collator_id, context);
    }
    else if (ASTLiteral * lit = typeid_cast<ASTLiteral *>(ast.get()))
    {
        literalToPB(expr, lit->value, collator_id);
    }
    else
    {
        throw Exception("Unsupported expression " + ast->getColumnName(), ErrorCodes::LOGICAL_ERROR);
    }
}

void collectUsedColumnsFromExpr(const DAGSchema & input, ASTPtr ast, std::unordered_set<String> & used_columns)
{
    if (ASTIdentifier * id = typeid_cast<ASTIdentifier *>(ast.get()))
    {
        auto column_name = splitQualifiedName(id->getColumnName());
        if (!column_name.first.empty())
            used_columns.emplace(id->getColumnName());
        else
        {
            bool found = false;
            for (const auto & field : input)
            {
                auto field_name = splitQualifiedName(field.first);
                if (field_name.second == column_name.second)
                {
                    if (found)
                        throw Exception("ambiguous column for " + column_name.second);
                    found = true;
                    used_columns.emplace(field.first);
                }
            }
        }
    }
    else if (ASTFunction * func = typeid_cast<ASTFunction *>(ast.get()))
    {
        if (AggregateFunctionFactory::instance().isAggregateFunctionName(func->name))
        {
            used_columns.emplace(func->getColumnName());
        }
        else
        {
            /// check function
            auto ft = std::find_if(input.begin(), input.end(), [&](const auto & field) {
                auto column_name = splitQualifiedName(func->getColumnName());
                auto field_name = splitQualifiedName(field.first);
                if (column_name.first.empty())
                    return field_name.second == column_name.second;
                else
                    return field_name.first == column_name.first && field_name.second == column_name.second;
            });
            if (ft != input.end())
            {
                used_columns.emplace(func->getColumnName());
                return;
            }
            for (const auto & child_ast : func->arguments->children)
            {
                collectUsedColumnsFromExpr(input, child_ast, used_columns);
            }
        }
    }
}

struct MPPCtx
{
    Timestamp start_ts;
    Int64 next_task_id;
    std::vector<Int64> sender_target_task_ids;
    explicit MPPCtx(Timestamp start_ts_)
        : start_ts(start_ts_)
        , next_task_id(1)
    {}
};

using MPPCtxPtr = std::shared_ptr<MPPCtx>;

struct MPPInfo
{
    Timestamp start_ts;
    Int64 partition_id;
    Int64 task_id;
    const std::vector<Int64> & sender_target_task_ids;
    const std::unordered_map<String, std::vector<Int64>> & receiver_source_task_ids_map;
    MPPInfo(Timestamp start_ts_, Int64 partition_id_, Int64 task_id_, const std::vector<Int64> & sender_target_task_ids_, const std::unordered_map<String, std::vector<Int64>> & receiver_source_task_ids_map_)
        : start_ts(start_ts_)
        , partition_id(partition_id_)
        , task_id(task_id_)
        , sender_target_task_ids(sender_target_task_ids_)
        , receiver_source_task_ids_map(receiver_source_task_ids_map_)
    {}
};

struct TaskMeta
{
    UInt64 start_ts = 0;
    Int64 task_id = 0;
    Int64 partition_id = 0;
};

using TaskMetas = std::vector<TaskMeta>;

namespace mock
{
struct ExchangeSender;
struct ExchangeReceiver;
struct Executor
{
    size_t index;
    String name;
    DAGSchema output_schema;
    std::vector<std::shared_ptr<Executor>> children;
    virtual void columnPrune(std::unordered_set<String> & used_columns) = 0;
    Executor(size_t & index_, String && name_, const DAGSchema & output_schema_)
        : index(index_)
        , name(std::move(name_))
        , output_schema(output_schema_)
    {
        index_++;
    }
    virtual bool toTiPBExecutor(tipb::Executor * tipb_executor, uint32_t collator_id, const MPPInfo & mpp_info, const Context & context)
        = 0;
    virtual void toMPPSubPlan(size_t & executor_index, const DAGProperties & properties, std::unordered_map<String, std::pair<std::shared_ptr<ExchangeReceiver>, std::shared_ptr<ExchangeSender>>> & exchange_map)
    {
        children[0]->toMPPSubPlan(executor_index, properties, exchange_map);
    }
    virtual ~Executor() = default;
};

struct ExchangeSender : Executor
{
    tipb::ExchangeType type;
    TaskMetas task_metas;
    std::vector<size_t> partition_keys;
    ExchangeSender(size_t & index, const DAGSchema & output, tipb::ExchangeType type_, const std::vector<size_t> & partition_keys_ = {})
        : Executor(index, "exchange_sender_" + std::to_string(index), output)
        , type(type_)
        , partition_keys(partition_keys_)
    {}
    void columnPrune(std::unordered_set<String> &) override { throw Exception("Should not reach here"); }
    bool toTiPBExecutor(tipb::Executor * tipb_executor, uint32_t collator_id, const MPPInfo & mpp_info, const Context & context) override
    {
        tipb_executor->set_tp(tipb::ExecType::TypeExchangeSender);
        tipb_executor->set_executor_id(name);
        tipb::ExchangeSender * exchange_sender = tipb_executor->mutable_exchange_sender();
        exchange_sender->set_tp(type);
        for (auto i : partition_keys)
        {
            auto * expr = exchange_sender->add_partition_keys();
            expr->set_tp(tipb::ColumnRef);
            WriteBufferFromOwnString ss;
            encodeDAGInt64(i, ss);
            expr->set_val(ss.releaseStr());
            auto tipb_type = TiDB::columnInfoToFieldType(output_schema[i].second);
            *expr->mutable_field_type() = tipb_type;
            tipb_type.set_collate(collator_id);
            *exchange_sender->add_types() = tipb_type;
        }
        for (auto task_id : mpp_info.sender_target_task_ids)
        {
            mpp::TaskMeta meta;
            meta.set_start_ts(mpp_info.start_ts);
            meta.set_task_id(task_id);
            meta.set_partition_id(mpp_info.partition_id);
            meta.set_address(LOCAL_HOST);
            auto * meta_string = exchange_sender->add_encoded_task_meta();
            meta.AppendToString(meta_string);
        }
        auto * child_executor = exchange_sender->mutable_child();
        return children[0]->toTiPBExecutor(child_executor, collator_id, mpp_info, context);
    }
};

struct ExchangeReceiver : Executor
{
    TaskMetas task_metas;
    ExchangeReceiver(size_t & index, const DAGSchema & output)
        : Executor(index, "exchange_receiver_" + std::to_string(index), output)
    {}
    void columnPrune(std::unordered_set<String> &) override { throw Exception("Should not reach here"); }
    bool toTiPBExecutor(tipb::Executor * tipb_executor, uint32_t collator_id, const MPPInfo & mpp_info, const Context &) override
    {
        tipb_executor->set_tp(tipb::ExecType::TypeExchangeReceiver);
        tipb_executor->set_executor_id(name);
        tipb::ExchangeReceiver * exchange_receiver = tipb_executor->mutable_exchange_receiver();
        for (auto & field : output_schema)
        {
            auto tipb_type = TiDB::columnInfoToFieldType(field.second);
            tipb_type.set_collate(collator_id);

            auto * field_type = exchange_receiver->add_field_types();
            *field_type = tipb_type;
        }
        auto it = mpp_info.receiver_source_task_ids_map.find(name);
        if (it == mpp_info.receiver_source_task_ids_map.end())
            throw Exception("Can not found mpp receiver info");
        for (size_t i = 0; i < it->second.size(); i++)
        {
            mpp::TaskMeta meta;
            meta.set_start_ts(mpp_info.start_ts);
            meta.set_task_id(it->second[i]);
            meta.set_partition_id(i);
            meta.set_address(LOCAL_HOST);
            auto * meta_string = exchange_receiver->add_encoded_task_meta();
            meta.AppendToString(meta_string);
        }
        return true;
    }
};

struct TableScan : public Executor
{
    TableInfo table_info;
    /// used by column pruner
    TableScan(size_t & index_, const DAGSchema & output_schema_, TableInfo & table_info_)
        : Executor(index_, "table_scan_" + std::to_string(index_), output_schema_)
        , table_info(table_info_)
    {}
    void columnPrune(std::unordered_set<String> & used_columns) override
    {
        output_schema.erase(std::remove_if(output_schema.begin(), output_schema.end(), [&](const auto & field) { return used_columns.count(field.first) == 0; }),
                            output_schema.end());
    }

    void setTipbColumnInfo(tipb::ColumnInfo * ci, const DAGColumnInfo & dag_column_info) const
    {
        auto column_name = splitQualifiedName(dag_column_info.first).second;
        if (column_name == MutableSupport::tidb_pk_column_name)
            ci->set_column_id(-1);
        else
            ci->set_column_id(table_info.getColumnID(column_name));
        ci->set_tp(dag_column_info.second.tp);
        ci->set_flag(dag_column_info.second.flag);
        ci->set_columnlen(dag_column_info.second.flen);
        ci->set_decimal(dag_column_info.second.decimal);
        if (!dag_column_info.second.elems.empty())
        {
            for (const auto & pair : dag_column_info.second.elems)
            {
                ci->add_elems(pair.first);
            }
        }
    }

    bool toTiPBExecutor(tipb::Executor * tipb_executor, uint32_t, const MPPInfo &, const Context &) override
    {
        if (table_info.is_partition_table)
        {
            tipb_executor->set_tp(tipb::ExecType::TypePartitionTableScan);
            tipb_executor->set_executor_id(name);
            auto * partition_ts = tipb_executor->mutable_partition_table_scan();
            partition_ts->set_table_id(table_info.id);
            for (const auto & info : output_schema)
                setTipbColumnInfo(partition_ts->add_columns(), info);
            for (const auto & partition : table_info.partition.definitions)
                partition_ts->add_partition_ids(partition.id);
        }
        else
        {
            tipb_executor->set_tp(tipb::ExecType::TypeTableScan);
            tipb_executor->set_executor_id(name);
            auto * ts = tipb_executor->mutable_tbl_scan();
            ts->set_table_id(table_info.id);
            for (const auto & info : output_schema)
                setTipbColumnInfo(ts->add_columns(), info);
        }
        return true;
    }
    void toMPPSubPlan(size_t &, const DAGProperties &, std::unordered_map<String, std::pair<std::shared_ptr<ExchangeReceiver>, std::shared_ptr<ExchangeSender>>> &) override
    {}
};

struct Selection : public Executor
{
    std::vector<ASTPtr> conditions;
    Selection(size_t & index_, const DAGSchema & output_schema_, std::vector<ASTPtr> && conditions_)
        : Executor(index_, "selection_" + std::to_string(index_), output_schema_)
        , conditions(std::move(conditions_))
    {}
    bool toTiPBExecutor(tipb::Executor * tipb_executor, uint32_t collator_id, const MPPInfo & mpp_info, const Context & context) override
    {
        tipb_executor->set_tp(tipb::ExecType::TypeSelection);
        tipb_executor->set_executor_id(name);
        auto * sel = tipb_executor->mutable_selection();
        for (auto & expr : conditions)
        {
            tipb::Expr * cond = sel->add_conditions();
            astToPB(children[0]->output_schema, expr, cond, collator_id, context);
        }
        auto * child_executor = sel->mutable_child();
        return children[0]->toTiPBExecutor(child_executor, collator_id, mpp_info, context);
    }
    void columnPrune(std::unordered_set<String> & used_columns) override
    {
        for (auto & expr : conditions)
            collectUsedColumnsFromExpr(children[0]->output_schema, expr, used_columns);
        children[0]->columnPrune(used_columns);
        /// update output schema after column prune
        output_schema = children[0]->output_schema;
    }
};

struct TopN : public Executor
{
    std::vector<ASTPtr> order_columns;
    size_t limit;
    TopN(size_t & index_, const DAGSchema & output_schema_, std::vector<ASTPtr> && order_columns_, size_t limit_)
        : Executor(index_, "topn_" + std::to_string(index_), output_schema_)
        , order_columns(std::move(order_columns_))
        , limit(limit_)
    {}
    bool toTiPBExecutor(tipb::Executor * tipb_executor, uint32_t collator_id, const MPPInfo & mpp_info, const Context & context) override
    {
        tipb_executor->set_tp(tipb::ExecType::TypeTopN);
        tipb_executor->set_executor_id(name);
        tipb::TopN * topn = tipb_executor->mutable_topn();
        for (const auto & child : order_columns)
        {
            ASTOrderByElement * elem = typeid_cast<ASTOrderByElement *>(child.get());
            if (!elem)
                throw Exception("Invalid order by element", ErrorCodes::LOGICAL_ERROR);
            tipb::ByItem * by = topn->add_order_by();
            by->set_desc(elem->direction < 0);
            tipb::Expr * expr = by->mutable_expr();
            astToPB(children[0]->output_schema, elem->children[0], expr, collator_id, context);
        }
        topn->set_limit(limit);
        auto * child_executor = topn->mutable_child();
        return children[0]->toTiPBExecutor(child_executor, collator_id, mpp_info, context);
    }
    void columnPrune(std::unordered_set<String> & used_columns) override
    {
        for (auto & expr : order_columns)
            collectUsedColumnsFromExpr(children[0]->output_schema, expr, used_columns);
        children[0]->columnPrune(used_columns);
        /// update output schema after column prune
        output_schema = children[0]->output_schema;
    }
};

struct Limit : public Executor
{
    size_t limit;
    Limit(size_t & index_, const DAGSchema & output_schema_, size_t limit_)
        : Executor(index_, "limit_" + std::to_string(index_), output_schema_)
        , limit(limit_)
    {}
    bool toTiPBExecutor(tipb::Executor * tipb_executor, uint32_t collator_id, const MPPInfo & mpp_info, const Context & context) override
    {
        tipb_executor->set_tp(tipb::ExecType::TypeLimit);
        tipb_executor->set_executor_id(name);
        tipb::Limit * lt = tipb_executor->mutable_limit();
        lt->set_limit(limit);
        auto * child_executor = lt->mutable_child();
        return children[0]->toTiPBExecutor(child_executor, collator_id, mpp_info, context);
    }
    void columnPrune(std::unordered_set<String> & used_columns) override
    {
        children[0]->columnPrune(used_columns);
        /// update output schema after column prune
        output_schema = children[0]->output_schema;
    }
};

struct Aggregation : public Executor
{
    bool has_uniq_raw_res;
    bool need_append_project;
    std::vector<ASTPtr> agg_exprs;
    std::vector<ASTPtr> gby_exprs;
    bool is_final_mode;
    DAGSchema output_schema_for_partial_agg;
    Aggregation(size_t & index_, const DAGSchema & output_schema_, bool has_uniq_raw_res_, bool need_append_project_, std::vector<ASTPtr> && agg_exprs_, std::vector<ASTPtr> && gby_exprs_, bool is_final_mode_)
        : Executor(index_, "aggregation_" + std::to_string(index_), output_schema_)
        , has_uniq_raw_res(has_uniq_raw_res_)
        , need_append_project(need_append_project_)
        , agg_exprs(std::move(agg_exprs_))
        , gby_exprs(std::move(gby_exprs_))
        , is_final_mode(is_final_mode_)
    {}
    bool toTiPBExecutor(tipb::Executor * tipb_executor, uint32_t collator_id, const MPPInfo & mpp_info, const Context & context) override
    {
        tipb_executor->set_tp(tipb::ExecType::TypeAggregation);
        tipb_executor->set_executor_id(name);
        auto * agg = tipb_executor->mutable_aggregation();
        auto & input_schema = children[0]->output_schema;
        for (const auto & expr : agg_exprs)
        {
            const ASTFunction * func = typeid_cast<const ASTFunction *>(expr.get());
            if (!func || !AggregateFunctionFactory::instance().isAggregateFunctionName(func->name))
                throw Exception("Only agg function is allowed in select for a query with aggregation", ErrorCodes::LOGICAL_ERROR);

            tipb::Expr * agg_func = agg->add_agg_func();

            for (const auto & arg : func->arguments->children)
            {
                tipb::Expr * arg_expr = agg_func->add_children();
                astToPB(input_schema, arg, arg_expr, collator_id, context);
            }
            auto agg_sig_it = agg_func_name_to_sig.find(func->name);
            if (agg_sig_it == agg_func_name_to_sig.end())
                throw Exception("Unsupported agg function " + func->name, ErrorCodes::LOGICAL_ERROR);
            auto agg_sig = agg_sig_it->second;
            agg_func->set_tp(agg_sig);

            if (agg_sig == tipb::ExprType::Count || agg_sig == tipb::ExprType::Sum)
            {
                auto * ft = agg_func->mutable_field_type();
                ft->set_tp(TiDB::TypeLongLong);
                ft->set_flag(TiDB::ColumnFlagUnsigned | TiDB::ColumnFlagNotNull);
            }
            else if (agg_sig == tipb::ExprType::Min || agg_sig == tipb::ExprType::Max || agg_sig == tipb::ExprType::First)
            {
                if (agg_func->children_size() != 1)
                    throw Exception("udaf " + func->name + " only accept 1 argument");
                auto * ft = agg_func->mutable_field_type();
                ft->set_tp(agg_func->children(0).field_type().tp());
                ft->set_decimal(agg_func->children(0).field_type().decimal());
                ft->set_flag(agg_func->children(0).field_type().flag() & (~TiDB::ColumnFlagNotNull));
                ft->set_collate(collator_id);
            }
            else if (agg_sig == tipb::ExprType::ApproxCountDistinct)
            {
                auto * ft = agg_func->mutable_field_type();
                ft->set_tp(TiDB::TypeString);
                ft->set_flag(1);
            }
            else if (agg_sig == tipb::ExprType::GroupConcat)
            {
                auto * ft = agg_func->mutable_field_type();
                ft->set_tp(TiDB::TypeString);
            }
            if (is_final_mode)
                agg_func->set_aggfuncmode(tipb::AggFunctionMode::FinalMode);
            else
                agg_func->set_aggfuncmode(tipb::AggFunctionMode::Partial1Mode);
        }

        for (const auto & child : gby_exprs)
        {
            tipb::Expr * gby = agg->add_group_by();
            astToPB(input_schema, child, gby, collator_id, context);
        }

        auto * child_executor = agg->mutable_child();
        return children[0]->toTiPBExecutor(child_executor, collator_id, mpp_info, context);
    }
    void columnPrune(std::unordered_set<String> & used_columns) override
    {
        /// output schema for partial agg is the original agg's output schema
        output_schema_for_partial_agg = output_schema;
        output_schema.erase(std::remove_if(output_schema.begin(), output_schema.end(), [&](const auto & field) { return used_columns.count(field.first) == 0; }),
                            output_schema.end());
        std::unordered_set<String> used_input_columns;
        for (auto & func : agg_exprs)
        {
            if (used_columns.find(func->getColumnName()) != used_columns.end())
            {
                const ASTFunction * agg_func = typeid_cast<const ASTFunction *>(func.get());
                if (agg_func != nullptr)
                {
                    /// agg_func should not be nullptr, just double check
                    for (auto & child : agg_func->arguments->children)
                        collectUsedColumnsFromExpr(children[0]->output_schema, child, used_input_columns);
                }
            }
        }
        for (auto & gby_expr : gby_exprs)
        {
            collectUsedColumnsFromExpr(children[0]->output_schema, gby_expr, used_input_columns);
        }
        children[0]->columnPrune(used_input_columns);
    }
    void toMPPSubPlan(size_t & executor_index, const DAGProperties & properties, std::unordered_map<String, std::pair<std::shared_ptr<ExchangeReceiver>, std::shared_ptr<ExchangeSender>>> & exchange_map) override
    {
        if (!is_final_mode)
        {
            children[0]->toMPPSubPlan(executor_index, properties, exchange_map);
            return;
        }
        /// for aggregation, change aggregation to partial_aggregation => exchange_sender => exchange_receiver => final_aggregation
        // todo support avg
        if (has_uniq_raw_res)
            throw Exception("uniq raw res not supported in mpp query");
        std::shared_ptr<Aggregation> partial_agg = std::make_shared<Aggregation>(
            executor_index,
            output_schema_for_partial_agg,
            has_uniq_raw_res,
            false,
            std::move(agg_exprs),
            std::move(gby_exprs),
            false);
        partial_agg->children.push_back(children[0]);
        std::vector<size_t> partition_keys;
        size_t agg_func_num = partial_agg->agg_exprs.size();
        for (size_t i = 0; i < partial_agg->gby_exprs.size(); i++)
        {
            partition_keys.push_back(i + agg_func_num);
        }
        std::shared_ptr<ExchangeSender> exchange_sender
            = std::make_shared<ExchangeSender>(executor_index, output_schema_for_partial_agg, partition_keys.empty() ? tipb::PassThrough : tipb::Hash, partition_keys);
        exchange_sender->children.push_back(partial_agg);

        std::shared_ptr<ExchangeReceiver> exchange_receiver
            = std::make_shared<ExchangeReceiver>(executor_index, output_schema_for_partial_agg);
        exchange_map[exchange_receiver->name] = std::make_pair(exchange_receiver, exchange_sender);
        /// re-construct agg_exprs and gby_exprs in final_agg
        for (size_t i = 0; i < partial_agg->agg_exprs.size(); i++)
        {
            const ASTFunction * agg_func = typeid_cast<const ASTFunction *>(partial_agg->agg_exprs[i].get());
            ASTPtr update_agg_expr = agg_func->clone();
            auto * update_agg_func = typeid_cast<ASTFunction *>(update_agg_expr.get());
            if (agg_func->name == "count")
                update_agg_func->name = "sum";
            update_agg_func->arguments->children.clear();
            update_agg_func->arguments->children.push_back(std::make_shared<ASTIdentifier>(output_schema_for_partial_agg[i].first));
            agg_exprs.push_back(update_agg_expr);
        }
        for (size_t i = 0; i < partial_agg->gby_exprs.size(); i++)
        {
            gby_exprs.push_back(std::make_shared<ASTIdentifier>(output_schema_for_partial_agg[agg_func_num + i].first));
        }
        children[0] = exchange_receiver;
    }
};

struct Project : public Executor
{
    std::vector<ASTPtr> exprs;
    Project(size_t & index_, const DAGSchema & output_schema_, std::vector<ASTPtr> && exprs_)
        : Executor(index_, "project_" + std::to_string(index_), output_schema_)
        , exprs(std::move(exprs_))
    {}
    bool toTiPBExecutor(tipb::Executor * tipb_executor, uint32_t collator_id, const MPPInfo & mpp_info, const Context & context) override
    {
        tipb_executor->set_tp(tipb::ExecType::TypeProjection);
        tipb_executor->set_executor_id(name);
        auto * proj = tipb_executor->mutable_projection();
        auto & input_schema = children[0]->output_schema;
        for (const auto & child : exprs)
        {
            if (typeid_cast<ASTAsterisk *>(child.get()))
            {
                /// special case, select *
                for (size_t i = 0; i < input_schema.size(); i++)
                {
                    tipb::Expr * expr = proj->add_exprs();
                    expr->set_tp(tipb::ColumnRef);
                    *(expr->mutable_field_type()) = columnInfoToFieldType(input_schema[i].second);
                    WriteBufferFromOwnString ss;
                    encodeDAGInt64(i, ss);
                    expr->set_val(ss.releaseStr());
                }
                continue;
            }
            tipb::Expr * expr = proj->add_exprs();
            astToPB(input_schema, child, expr, collator_id, context);
        }
        auto * children_executor = proj->mutable_child();
        return children[0]->toTiPBExecutor(children_executor, collator_id, mpp_info, context);
    }
    void columnPrune(std::unordered_set<String> & used_columns) override
    {
        output_schema.erase(std::remove_if(output_schema.begin(), output_schema.end(), [&](const auto & field) { return used_columns.count(field.first) == 0; }),
                            output_schema.end());
        std::unordered_set<String> used_input_columns;
        for (auto & expr : exprs)
        {
            if (typeid_cast<ASTAsterisk *>(expr.get()))
            {
                /// for select *, just add all its input columns, maybe
                /// can do some optimization, but it is not worth for mock
                /// tests
                for (auto & field : children[0]->output_schema)
                {
                    used_input_columns.emplace(field.first);
                }
                break;
            }
            if (used_columns.find(expr->getColumnName()) != used_columns.end())
            {
                collectUsedColumnsFromExpr(children[0]->output_schema, expr, used_input_columns);
            }
        }
        children[0]->columnPrune(used_input_columns);
    }
};

struct Join : Executor
{
    ASTPtr params;
    const ASTTableJoin & join_params;
    Join(size_t & index_, const DAGSchema & output_schema_, ASTPtr params_)
        : Executor(index_, "Join_" + std::to_string(index_), output_schema_)
        , params(params_)
        , join_params(static_cast<const ASTTableJoin &>(*params))
    {
        if (join_params.using_expression_list == nullptr)
            throw Exception("No join condition found.");
        if (join_params.strictness != ASTTableJoin::Strictness::All)
            throw Exception("Only support join with strictness ALL");
    }

    void columnPrune(std::unordered_set<String> & used_columns) override
    {
        std::unordered_set<String> left_columns;
        std::unordered_set<String> right_columns;
        for (auto & field : children[0]->output_schema)
            left_columns.emplace(field.first);
        for (auto & field : children[1]->output_schema)
            right_columns.emplace(field.first);

        std::unordered_set<String> left_used_columns;
        std::unordered_set<String> right_used_columns;
        for (const auto & s : used_columns)
        {
            if (left_columns.find(s) != left_columns.end())
                left_used_columns.emplace(s);
            else
                right_used_columns.emplace(s);
        }
        for (const auto & child : join_params.using_expression_list->children)
        {
            if (auto * identifier = typeid_cast<ASTIdentifier *>(child.get()))
            {
                auto col_name = identifier->getColumnName();
                for (auto & field : children[0]->output_schema)
                {
                    if (col_name == splitQualifiedName(field.first).second)
                    {
                        left_used_columns.emplace(field.first);
                        break;
                    }
                }
                for (auto & field : children[1]->output_schema)
                {
                    if (col_name == splitQualifiedName(field.first).second)
                    {
                        right_used_columns.emplace(field.first);
                        break;
                    }
                }
            }
            else
            {
                throw Exception("Only support Join on columns");
            }
        }
        children[0]->columnPrune(left_used_columns);
        children[1]->columnPrune(right_used_columns);
        output_schema.clear();
        /// update output schema
        for (auto & field : children[0]->output_schema)
        {
            if (join_params.kind == ASTTableJoin::Kind::Right && field.second.hasNotNullFlag())
                output_schema.push_back(toNullableDAGColumnInfo(field));
            else
                output_schema.push_back(field);
        }
        for (auto & field : children[1]->output_schema)
        {
            if (join_params.kind == ASTTableJoin::Kind::Left && field.second.hasNotNullFlag())
                output_schema.push_back(toNullableDAGColumnInfo(field));
            else
                output_schema.push_back(field);
        }
    }

    static void fillJoinKeyAndFieldType(
        ASTPtr key,
        const DAGSchema & schema,
        tipb::Expr * tipb_key,
        tipb::FieldType * tipb_field_type,
        uint32_t collator_id)
    {
        auto * identifier = typeid_cast<ASTIdentifier *>(key.get());
        for (size_t index = 0; index < schema.size(); index++)
        {
            const auto & field = schema[index];
            if (splitQualifiedName(field.first).second == identifier->getColumnName())
            {
                auto tipb_type = TiDB::columnInfoToFieldType(field.second);
                tipb_type.set_collate(collator_id);

                tipb_key->set_tp(tipb::ColumnRef);
                WriteBufferFromOwnString ss;
                encodeDAGInt64(index, ss);
                tipb_key->set_val(ss.releaseStr());
                *tipb_key->mutable_field_type() = tipb_type;

                *tipb_field_type = tipb_type;
                break;
            }
        }
    }
    bool toTiPBExecutor(tipb::Executor * tipb_executor, uint32_t collator_id, const MPPInfo & mpp_info, const Context & context) override
    {
        tipb_executor->set_tp(tipb::ExecType::TypeJoin);
        tipb_executor->set_executor_id(name);
        tipb::Join * join = tipb_executor->mutable_join();
        switch (join_params.kind)
        {
        case ASTTableJoin::Kind::Inner:
            join->set_join_type(tipb::JoinType::TypeInnerJoin);
            break;
        case ASTTableJoin::Kind::Left:
            join->set_join_type(tipb::JoinType::TypeLeftOuterJoin);
            break;
        case ASTTableJoin::Kind::Right:
            join->set_join_type(tipb::JoinType::TypeRightOuterJoin);
            break;
        default:
            throw Exception("Unsupported join type");
        }
        join->set_join_exec_type(tipb::JoinExecType::TypeHashJoin);
        join->set_inner_idx(1);
        for (auto & key : join_params.using_expression_list->children)
        {
            fillJoinKeyAndFieldType(key, children[0]->output_schema, join->add_left_join_keys(), join->add_probe_types(), collator_id);
            fillJoinKeyAndFieldType(key, children[1]->output_schema, join->add_right_join_keys(), join->add_build_types(), collator_id);
        }
        auto * left_child_executor = join->add_children();
        children[0]->toTiPBExecutor(left_child_executor, collator_id, mpp_info, context);
        auto * right_child_executor = join->add_children();
        return children[1]->toTiPBExecutor(right_child_executor, collator_id, mpp_info, context);
    }
    void toMPPSubPlan(size_t & executor_index, const DAGProperties & properties, std::unordered_map<String, std::pair<std::shared_ptr<ExchangeReceiver>, std::shared_ptr<ExchangeSender>>> & exchange_map) override
    {
        if (properties.use_broadcast_join)
        {
            /// for broadcast join, always use right side as the broadcast side
            std::shared_ptr<ExchangeSender> right_exchange_sender
                = std::make_shared<ExchangeSender>(executor_index, children[1]->output_schema, tipb::Broadcast);
            right_exchange_sender->children.push_back(children[1]);

            std::shared_ptr<ExchangeReceiver> right_exchange_receiver
                = std::make_shared<ExchangeReceiver>(executor_index, children[1]->output_schema);
            children[1] = right_exchange_receiver;
            exchange_map[right_exchange_receiver->name] = std::make_pair(right_exchange_receiver, right_exchange_sender);
            return;
        }
        std::vector<size_t> left_partition_keys;
        std::vector<size_t> right_partition_keys;
        for (auto & key : join_params.using_expression_list->children)
        {
            size_t index = 0;
            for (; index < children[0]->output_schema.size(); index++)
            {
                if (splitQualifiedName(children[0]->output_schema[index].first).second == key->getColumnName())
                {
                    left_partition_keys.push_back(index);
                    break;
                }
            }
            index = 0;
            for (; index < children[1]->output_schema.size(); index++)
            {
                if (splitQualifiedName(children[1]->output_schema[index].first).second == key->getColumnName())
                {
                    right_partition_keys.push_back(index);
                    break;
                }
            }
        }
        std::shared_ptr<ExchangeSender> left_exchange_sender
            = std::make_shared<ExchangeSender>(executor_index, children[0]->output_schema, tipb::Hash, left_partition_keys);
        left_exchange_sender->children.push_back(children[0]);
        std::shared_ptr<ExchangeSender> right_exchange_sender
            = std::make_shared<ExchangeSender>(executor_index, children[1]->output_schema, tipb::Hash, right_partition_keys);
        right_exchange_sender->children.push_back(children[1]);

        std::shared_ptr<ExchangeReceiver> left_exchange_receiver
            = std::make_shared<ExchangeReceiver>(executor_index, children[0]->output_schema);
        std::shared_ptr<ExchangeReceiver> right_exchange_receiver
            = std::make_shared<ExchangeReceiver>(executor_index, children[1]->output_schema);
        children[0] = left_exchange_receiver;
        children[1] = right_exchange_receiver;

        exchange_map[left_exchange_receiver->name] = std::make_pair(left_exchange_receiver, left_exchange_sender);
        exchange_map[right_exchange_receiver->name] = std::make_pair(right_exchange_receiver, right_exchange_sender);
    }
};
} // namespace mock

using ExecutorPtr = std::shared_ptr<mock::Executor>;

TiDB::ColumnInfo compileExpr(const DAGSchema & input, ASTPtr ast)
{
    TiDB::ColumnInfo ci;
    if (ASTIdentifier * id = typeid_cast<ASTIdentifier *>(ast.get()))
    {
        /// check column
        auto ft = std::find_if(input.begin(), input.end(), [&](const auto & field) {
            auto column_name = splitQualifiedName(id->getColumnName());
            auto field_name = splitQualifiedName(field.first);
            if (column_name.first.empty())
                return field_name.second == column_name.second;
            else
                return field_name.first == column_name.first && field_name.second == column_name.second;
        });
        if (ft == input.end())
            throw Exception("No such column " + id->getColumnName(), ErrorCodes::NO_SUCH_COLUMN_IN_TABLE);
        ci = ft->second;
    }
    else if (ASTFunction * func = typeid_cast<ASTFunction *>(ast.get()))
    {
        /// check function
        String func_name_lowercase = Poco::toLower(func->name);
        const auto it_sig = func_name_to_sig.find(func_name_lowercase);
        if (it_sig == func_name_to_sig.end())
        {
            throw Exception("Unsupported function: " + func_name_lowercase, ErrorCodes::LOGICAL_ERROR);
        }
        switch (it_sig->second)
        {
        case tipb::ScalarFuncSig::InInt:
            ci.tp = TiDB::TypeLongLong;
            ci.flag = TiDB::ColumnFlagUnsigned;
            for (const auto & child_ast : func->arguments->children)
            {
                auto * tuple_func = typeid_cast<ASTFunction *>(child_ast.get());
                if (tuple_func != nullptr && tuple_func->name == "tuple")
                {
                    // flatten tuple elements
                    for (const auto & c : tuple_func->arguments->children)
                    {
                        compileExpr(input, c);
                    }
                }
                else
                {
                    compileExpr(input, child_ast);
                }
            }
            return ci;
        case tipb::ScalarFuncSig::IfInt:
        case tipb::ScalarFuncSig::BitAndSig:
        case tipb::ScalarFuncSig::BitOrSig:
        case tipb::ScalarFuncSig::BitXorSig:
        case tipb::ScalarFuncSig::BitNegSig:
            for (size_t i = 0; i < func->arguments->children.size(); i++)
            {
                const auto & child_ast = func->arguments->children[i];
                auto child_ci = compileExpr(input, child_ast);
                // todo should infer the return type based on all input types
                if ((it_sig->second == tipb::ScalarFuncSig::IfInt && i == 1)
                    || (it_sig->second != tipb::ScalarFuncSig::IfInt && i == 0))
                    ci = child_ci;
            }
            return ci;
        case tipb::ScalarFuncSig::LikeSig:
            ci.tp = TiDB::TypeLongLong;
            ci.flag = TiDB::ColumnFlagUnsigned;
            for (const auto & child_ast : func->arguments->children)
            {
                compileExpr(input, child_ast);
            }
            return ci;
        case tipb::ScalarFuncSig::FromUnixTime2Arg:
            if (func->arguments->children.size() == 1)
            {
                ci.tp = TiDB::TypeDatetime;
                ci.decimal = 6;
            }
            else
            {
                ci.tp = TiDB::TypeString;
            }
            break;
        case tipb::ScalarFuncSig::DateFormatSig:
            ci.tp = TiDB::TypeString;
            break;
        case tipb::ScalarFuncSig::CastIntAsTime:
        case tipb::ScalarFuncSig::CastRealAsTime:
        case tipb::ScalarFuncSig::CastTimeAsTime:
        case tipb::ScalarFuncSig::CastDecimalAsTime:
        case tipb::ScalarFuncSig::CastStringAsTime:
            if (it_sig->first.find("datetime"))
            {
                ci.tp = TiDB::TypeDatetime;
            }
            else
            {
                ci.tp = TiDB::TypeDate;
            }
            break;
        case tipb::ScalarFuncSig::CastIntAsReal:
        case tipb::ScalarFuncSig::CastRealAsReal:
        {
            ci.tp = TiDB::TypeDouble;
            break;
        }
        case tipb::ScalarFuncSig::RoundInt:
        case tipb::ScalarFuncSig::RoundWithFracInt:
        {
            ci.tp = TiDB::TypeLongLong;
            if (it_sig->first.find("uint") != std::string::npos)
                ci.flag = TiDB::ColumnFlagUnsigned;
            break;
        }
        case tipb::ScalarFuncSig::RoundDec:
        case tipb::ScalarFuncSig::RoundWithFracDec:
        {
            ci.tp = TiDB::TypeNewDecimal;
            break;
        }
        case tipb::ScalarFuncSig::RoundReal:
        case tipb::ScalarFuncSig::RoundWithFracReal:
        {
            ci.tp = TiDB::TypeDouble;
            break;
        }
        default:
            ci.tp = TiDB::TypeLongLong;
            ci.flag = TiDB::ColumnFlagUnsigned;
            break;
        }
        for (const auto & child_ast : func->arguments->children)
        {
            compileExpr(input, child_ast);
        }
    }
    else if (ASTLiteral * lit = typeid_cast<ASTLiteral *>(ast.get()))
    {
        switch (lit->value.getType())
        {
        case Field::Types::Which::Null:
            ci.tp = TiDB::TypeNull;
            // Null literal expr doesn't need value.
            break;
        case Field::Types::Which::UInt64:
            ci.tp = TiDB::TypeLongLong;
            ci.flag = TiDB::ColumnFlagUnsigned;
            break;
        case Field::Types::Which::Int64:
            ci.tp = TiDB::TypeLongLong;
            break;
        case Field::Types::Which::Float64:
            ci.tp = TiDB::TypeDouble;
            break;
        case Field::Types::Which::Decimal32:
        case Field::Types::Which::Decimal64:
        case Field::Types::Which::Decimal128:
        case Field::Types::Which::Decimal256:
            ci.tp = TiDB::TypeNewDecimal;
            break;
        case Field::Types::Which::String:
            ci.tp = TiDB::TypeString;
            break;
        default:
            throw Exception(String("Unsupported literal type: ") + lit->value.getTypeName(), ErrorCodes::LOGICAL_ERROR);
        }
    }
    else
    {
        /// not supported unless this is a literal
        throw Exception("Unsupported expression " + ast->getColumnName(), ErrorCodes::LOGICAL_ERROR);
    }
    return ci;
}

void compileFilter(const DAGSchema & input, ASTPtr ast, std::vector<ASTPtr> & conditions)
{
    if (auto * func = typeid_cast<ASTFunction *>(ast.get()))
    {
        if (func->name == "and")
        {
            for (auto & child : func->arguments->children)
            {
                compileFilter(input, child, conditions);
            }
            return;
        }
    }
    conditions.push_back(ast);
    compileExpr(input, ast);
}

ExecutorPtr compileTableScan(size_t & executor_index, TableInfo & table_info, String & table_alias, bool append_pk_column)
{
    DAGSchema ts_output;
    for (const auto & column_info : table_info.columns)
    {
        ColumnInfo ci;
        ci.tp = column_info.tp;
        ci.flag = column_info.flag;
        ci.flen = column_info.flen;
        ci.decimal = column_info.decimal;
        ci.elems = column_info.elems;
        ci.default_value = column_info.default_value;
        ci.origin_default_value = column_info.origin_default_value;
        /// use qualified name as the column name to handle multiple table queries, not very
        /// efficient but functionally enough for mock test
        ts_output.emplace_back(std::make_pair(table_alias + "." + column_info.name, std::move(ci)));
    }
    if (append_pk_column)
    {
        ColumnInfo ci;
        ci.tp = TiDB::TypeLongLong;
        ci.setPriKeyFlag();
        ci.setNotNullFlag();
        ts_output.emplace_back(std::make_pair(MutableSupport::tidb_pk_column_name, std::move(ci)));
    }
    return std::make_shared<mock::TableScan>(executor_index, ts_output, table_info);
}

ExecutorPtr compileSelection(ExecutorPtr input, size_t & executor_index, ASTPtr filter)
{
    std::vector<ASTPtr> conditions;
    compileFilter(input->output_schema, filter, conditions);
    auto selection = std::make_shared<mock::Selection>(executor_index, input->output_schema, std::move(conditions));
    selection->children.push_back(input);
    return selection;
}

ExecutorPtr compileTopN(ExecutorPtr input, size_t & executor_index, ASTPtr order_exprs, ASTPtr limit_expr)
{
    std::vector<ASTPtr> order_columns;
    for (const auto & child : order_exprs->children)
    {
        ASTOrderByElement * elem = typeid_cast<ASTOrderByElement *>(child.get());
        if (!elem)
            throw Exception("Invalid order by element", ErrorCodes::LOGICAL_ERROR);
        order_columns.push_back(child);
        compileExpr(input->output_schema, elem->children[0]);
    }
    auto limit = safeGet<UInt64>(typeid_cast<ASTLiteral &>(*limit_expr).value);
    auto top_n = std::make_shared<mock::TopN>(executor_index, input->output_schema, std::move(order_columns), limit);
    top_n->children.push_back(input);
    return top_n;
}

ExecutorPtr compileLimit(ExecutorPtr input, size_t & executor_index, ASTPtr limit_expr)
{
    auto limit_length = safeGet<UInt64>(typeid_cast<ASTLiteral &>(*limit_expr).value);
    auto limit = std::make_shared<mock::Limit>(executor_index, input->output_schema, limit_length);
    limit->children.push_back(input);
    return limit;
}

ExecutorPtr compileAggregation(ExecutorPtr input, size_t & executor_index, ASTPtr agg_funcs, ASTPtr group_by_exprs)
{
    std::vector<ASTPtr> agg_exprs;
    std::vector<ASTPtr> gby_exprs;
    DAGSchema output_schema;
    bool has_uniq_raw_res = false;
    bool need_append_project = false;
    if (agg_funcs != nullptr)
    {
        for (const auto & expr : agg_funcs->children)
        {
            const ASTFunction * func = typeid_cast<const ASTFunction *>(expr.get());
            if (!func || !AggregateFunctionFactory::instance().isAggregateFunctionName(func->name))
            {
                need_append_project = true;
                continue;
            }

            agg_exprs.push_back(expr);
            std::vector<TiDB::ColumnInfo> children_ci;

            for (const auto & arg : func->arguments->children)
            {
                children_ci.push_back(compileExpr(input->output_schema, arg));
            }

            TiDB::ColumnInfo ci;
            if (func->name == "count")
            {
                ci.tp = TiDB::TypeLongLong;
                ci.flag = TiDB::ColumnFlagUnsigned | TiDB::ColumnFlagNotNull;
            }
            else if (func->name == "max" || func->name == "min" || func->name == "first_row")
            {
                ci = children_ci[0];
                ci.flag &= ~TiDB::ColumnFlagNotNull;
            }
            else if (func->name == uniq_raw_res_name)
            {
                has_uniq_raw_res = true;
                ci.tp = TiDB::TypeString;
                ci.flag = 1;
            }
            // TODO: Other agg func.
            else
            {
                throw Exception("Unsupported agg function " + func->name, ErrorCodes::LOGICAL_ERROR);
            }

            output_schema.emplace_back(std::make_pair(func->getColumnName(), ci));
        }
    }

    if (group_by_exprs != nullptr)
    {
        for (const auto & child : group_by_exprs->children)
        {
            gby_exprs.push_back(child);
            auto ci = compileExpr(input->output_schema, child);
            output_schema.emplace_back(std::make_pair(child->getColumnName(), ci));
        }
    }

    auto aggregation = std::make_shared<mock::Aggregation>(
        executor_index,
        output_schema,
        has_uniq_raw_res,
        need_append_project,
        std::move(agg_exprs),
        std::move(gby_exprs),
        true);
    aggregation->children.push_back(input);
    return aggregation;
}

ExecutorPtr compileProject(ExecutorPtr input, size_t & executor_index, ASTPtr select_list)
{
    std::vector<ASTPtr> exprs;
    DAGSchema output_schema;
    for (const auto & expr : select_list->children)
    {
        if (typeid_cast<ASTAsterisk *>(expr.get()))
        {
            /// special case, select *
            exprs.push_back(expr);
            const auto & last_output = input->output_schema;
            for (const auto & field : last_output)
            {
                // todo need to use the subquery alias to reconstruct the field
                //  name if subquery is supported
                output_schema.emplace_back(field.first, field.second);
            }
        }
        else
        {
            exprs.push_back(expr);
            auto ft = std::find_if(input->output_schema.begin(), input->output_schema.end(), [&](const auto & field) { return field.first == expr->getColumnName(); });
            if (ft != input->output_schema.end())
            {
                output_schema.emplace_back(ft->first, ft->second);
                continue;
            }
            const ASTFunction * func = typeid_cast<const ASTFunction *>(expr.get());
            if (func && AggregateFunctionFactory::instance().isAggregateFunctionName(func->name))
            {
                throw Exception("No such agg " + func->getColumnName(), ErrorCodes::NO_SUCH_COLUMN_IN_TABLE);
            }
            else
            {
                auto ci = compileExpr(input->output_schema, expr);
                // todo need to use the subquery alias to reconstruct the field
                //  name if subquery is supported
                output_schema.emplace_back(std::make_pair(expr->getColumnName(), ci));
            }
        }
    }

    auto project = std::make_shared<mock::Project>(executor_index, output_schema, std::move(exprs));
    project->children.push_back(input);
    return project;
}

ExecutorPtr compileJoin(size_t & executor_index, ExecutorPtr left, ExecutorPtr right, ASTPtr params)
{
    DAGSchema output_schema;
    const auto & join_params = (static_cast<const ASTTableJoin &>(*params));
    for (auto & field : left->output_schema)
    {
        if (join_params.kind == ASTTableJoin::Kind::Right && field.second.hasNotNullFlag())
            output_schema.push_back(toNullableDAGColumnInfo(field));
        else
            output_schema.push_back(field);
    }
    for (auto & field : right->output_schema)
    {
        if (join_params.kind == ASTTableJoin::Kind::Left && field.second.hasNotNullFlag())
            output_schema.push_back(toNullableDAGColumnInfo(field));
        else
            output_schema.push_back(field);
    }
    auto join = std::make_shared<mock::Join>(executor_index, output_schema, params);
    join->children.push_back(left);
    join->children.push_back(right);
    return join;
}

struct QueryFragment
{
    ExecutorPtr root_executor;
    TableID table_id;
    bool is_top_fragment;
    std::vector<Int64> sender_target_task_ids;
    std::unordered_map<String, std::vector<Int64>> receiver_source_task_ids_map;
    std::vector<Int64> task_ids;
    QueryFragment(ExecutorPtr root_executor_, TableID table_id_, bool is_top_fragment_, std::vector<Int64> && sender_target_task_ids_ = {}, std::unordered_map<String, std::vector<Int64>> && receiver_source_task_ids_map_ = {}, std::vector<Int64> && task_ids_ = {})
        : root_executor(std::move(root_executor_))
        , table_id(table_id_)
        , is_top_fragment(is_top_fragment_)
        , sender_target_task_ids(std::move(sender_target_task_ids_))
        , receiver_source_task_ids_map(std::move(receiver_source_task_ids_map_))
        , task_ids(std::move(task_ids_))
    {}

    QueryTask toQueryTask(const DAGProperties & properties, MPPInfo & mpp_info, const Context & context) const
    {
        std::shared_ptr<tipb::DAGRequest> dag_request_ptr = std::make_shared<tipb::DAGRequest>();
        tipb::DAGRequest & dag_request = *dag_request_ptr;
        dag_request.set_time_zone_name(properties.tz_name);
        dag_request.set_time_zone_offset(properties.tz_offset);
        dag_request.set_flags(dag_request.flags() | (1u << 1u /* TRUNCATE_AS_WARNING */) | (1u << 6u /* OVERFLOW_AS_WARNING */));

        if (is_top_fragment)
        {
            if (properties.encode_type == "chunk")
                dag_request.set_encode_type(tipb::EncodeType::TypeChunk);
            else if (properties.encode_type == "chblock")
                dag_request.set_encode_type(tipb::EncodeType::TypeCHBlock);
            else
                dag_request.set_encode_type(tipb::EncodeType::TypeDefault);
        }
        else
        {
            dag_request.set_encode_type(tipb::EncodeType::TypeCHBlock);
        }

        for (size_t i = 0; i < root_executor->output_schema.size(); i++)
            dag_request.add_output_offsets(i);
        auto * root_tipb_executor = dag_request.mutable_root_executor();
        root_executor->toTiPBExecutor(root_tipb_executor, properties.collator, mpp_info, context);
        return QueryTask(dag_request_ptr, table_id, root_executor->output_schema, mpp_info.sender_target_task_ids.empty() ? DAG : MPP_DISPATCH, mpp_info.task_id, mpp_info.partition_id, is_top_fragment);
    }

    QueryTasks toQueryTasks(const DAGProperties & properties, const Context & context) const
    {
        QueryTasks ret;
        if (properties.is_mpp_query)
        {
            for (size_t partition_id = 0; partition_id < task_ids.size(); partition_id++)
            {
                MPPInfo mpp_info(
                    properties.start_ts,
                    partition_id,
                    task_ids[partition_id],
                    sender_target_task_ids,
                    receiver_source_task_ids_map);
                ret.push_back(toQueryTask(properties, mpp_info, context));
            }
        }
        else
        {
            MPPInfo mpp_info(properties.start_ts, -1, -1, {}, {});
            ret.push_back(toQueryTask(properties, mpp_info, context));
        }
        return ret;
    }
};

using QueryFragments = std::vector<QueryFragment>;

TableID findTableIdForQueryFragment(ExecutorPtr root_executor, bool must_have_table_id)
{
    ExecutorPtr current_executor = root_executor;
    while (!current_executor->children.empty())
    {
        ExecutorPtr non_exchange_child;
        for (const auto & c : current_executor->children)
        {
            if (dynamic_cast<mock::ExchangeReceiver *>(c.get()))
                continue;
            if (non_exchange_child != nullptr)
                throw Exception("More than one non-exchange child, should not happen");
            non_exchange_child = c;
        }
        if (non_exchange_child == nullptr)
        {
            if (must_have_table_id)
                throw Exception("Table scan not found");
            return -1;
        }
        current_executor = non_exchange_child;
    }
    auto * ts = dynamic_cast<mock::TableScan *>(current_executor.get());
    if (ts == nullptr)
    {
        if (must_have_table_id)
            throw Exception("Table scan not found");
        return -1;
    }
    return ts->table_info.id;
}

QueryFragments mppQueryToQueryFragments(
    ExecutorPtr root_executor,
    size_t & executor_index,
    const DAGProperties & properties,
    bool for_root_fragment,
    MPPCtxPtr mpp_ctx)
{
    QueryFragments fragments;
    std::unordered_map<String, std::pair<std::shared_ptr<mock::ExchangeReceiver>, std::shared_ptr<mock::ExchangeSender>>> exchange_map;
    root_executor->toMPPSubPlan(executor_index, properties, exchange_map);
    TableID table_id = findTableIdForQueryFragment(root_executor, exchange_map.empty());
    std::vector<Int64> sender_target_task_ids = mpp_ctx->sender_target_task_ids;
    std::unordered_map<String, std::vector<Int64>> receiver_source_task_ids_map;
    size_t current_task_num = properties.mpp_partition_num;
    for (auto & exchange : exchange_map)
    {
        if (exchange.second.second->type == tipb::ExchangeType::PassThrough)
        {
            current_task_num = 1;
            break;
        }
    }
    std::vector<Int64> current_task_ids;
    for (size_t i = 0; i < current_task_num; i++)
        current_task_ids.push_back(mpp_ctx->next_task_id++);
    for (auto & exchange : exchange_map)
    {
        mpp_ctx->sender_target_task_ids = current_task_ids;
        auto sub_fragments = mppQueryToQueryFragments(exchange.second.second, executor_index, properties, false, mpp_ctx);
        receiver_source_task_ids_map[exchange.first] = sub_fragments.cbegin()->task_ids;
        fragments.insert(fragments.end(), sub_fragments.begin(), sub_fragments.end());
    }
    fragments.emplace_back(root_executor, table_id, for_root_fragment, std::move(sender_target_task_ids), std::move(receiver_source_task_ids_map), std::move(current_task_ids));
    return fragments;
}

QueryFragments queryPlanToQueryFragments(const DAGProperties & properties, ExecutorPtr root_executor, size_t & executor_index)
{
    if (properties.is_mpp_query)
    {
        ExecutorPtr root_exchange_sender
            = std::make_shared<mock::ExchangeSender>(executor_index, root_executor->output_schema, tipb::PassThrough);
        root_exchange_sender->children.push_back(root_executor);
        root_executor = root_exchange_sender;
        MPPCtxPtr mpp_ctx = std::make_shared<MPPCtx>(properties.start_ts);
        mpp_ctx->sender_target_task_ids.emplace_back(-1);
        return mppQueryToQueryFragments(root_executor, executor_index, properties, true, mpp_ctx);
    }
    else
    {
        QueryFragments fragments;
        fragments.emplace_back(root_executor, findTableIdForQueryFragment(root_executor, true), true);
        return fragments;
    }
}

QueryTasks queryPlanToQueryTasks(
    const DAGProperties & properties,
    ExecutorPtr root_executor,
    size_t & executor_index,
    const Context & context)
{
    QueryFragments fragments = queryPlanToQueryFragments(properties, root_executor, executor_index);
    QueryTasks tasks;
    for (auto & fragment : fragments)
    {
        auto t = fragment.toQueryTasks(properties, context);
        tasks.insert(tasks.end(), t.begin(), t.end());
    }
    return tasks;
}

const ASTTablesInSelectQueryElement * getJoin(ASTSelectQuery & ast_query)
{
    if (!ast_query.tables)
        return nullptr;

    const ASTTablesInSelectQuery & tables_in_select_query = static_cast<const ASTTablesInSelectQuery &>(*ast_query.tables);
    if (tables_in_select_query.children.empty())
        return nullptr;

    const ASTTablesInSelectQueryElement * joined_table = nullptr;
    for (const auto & child : tables_in_select_query.children)
    {
        const ASTTablesInSelectQueryElement & tables_element = static_cast<const ASTTablesInSelectQueryElement &>(*child);
        if (tables_element.table_join)
        {
            if (!joined_table)
                joined_table = &tables_element;
            else
                throw Exception("Support for more than one JOIN in query is not implemented", ErrorCodes::NOT_IMPLEMENTED);
        }
    }
    return joined_table;
}

std::pair<ExecutorPtr, bool> compileQueryBlock(
    Context & context,
    size_t & executor_index,
    SchemaFetcher schema_fetcher,
    const DAGProperties & properties,
    ASTSelectQuery & ast_query)
{
    const auto * joined_table = getJoin(ast_query);
    /// uniq_raw is used to test `ApproxCountDistinct`, when testing `ApproxCountDistinct` in mock coprocessor
    /// the return value of `ApproxCountDistinct` is just the raw result, we need to convert it to a readable
    /// value when decoding the result(using `UniqRawResReformatBlockOutputStream`)
    bool has_uniq_raw_res = false;
    ExecutorPtr root_executor = nullptr;

    TableInfo table_info;
    String table_alias;
    {
        String database_name, table_name;
        auto query_database = ast_query.database();
        auto query_table = ast_query.table();
        if (query_database)
            database_name = typeid_cast<ASTIdentifier &>(*query_database).name;
        if (query_table)
            table_name = typeid_cast<ASTIdentifier &>(*query_table).name;
        if (!query_table)
        {
            database_name = "system";
            table_name = "one";
        }
        else if (!query_database)
        {
            database_name = context.getCurrentDatabase();
        }
        table_alias = query_table->tryGetAlias();
        if (table_alias.empty())
            table_alias = table_name;

        table_info = schema_fetcher(database_name, table_name);
    }

    if (!joined_table)
    {
        /// Table scan.
        {
            bool append_pk_column = false;
            for (const auto & expr : ast_query.select_expression_list->children)
            {
                if (ASTIdentifier * identifier = typeid_cast<ASTIdentifier *>(expr.get()))
                {
                    if (identifier->getColumnName() == MutableSupport::tidb_pk_column_name)
                    {
                        append_pk_column = true;
                    }
                }
            }
            root_executor = compileTableScan(executor_index, table_info, table_alias, append_pk_column);
        }
    }
    else
    {
        TableInfo left_table_info = table_info;
        String left_table_alias = table_alias;
        TableInfo right_table_info;
        String right_table_alias;
        {
            String database_name, table_name;
            const ASTTableExpression & table_to_join = static_cast<const ASTTableExpression &>(*joined_table->table_expression);
            if (table_to_join.database_and_table_name)
            {
                auto identifier = static_cast<const ASTIdentifier &>(*table_to_join.database_and_table_name);
                table_name = identifier.name;
                if (!identifier.children.empty())
                {
                    if (identifier.children.size() != 2)
                        throw Exception("Qualified table name could have only two components", ErrorCodes::LOGICAL_ERROR);

                    database_name = typeid_cast<const ASTIdentifier &>(*identifier.children[0]).name;
                    table_name = typeid_cast<const ASTIdentifier &>(*identifier.children[1]).name;
                }
                if (database_name.empty())
                    database_name = context.getCurrentDatabase();

                right_table_alias = table_to_join.database_and_table_name->tryGetAlias();
                if (right_table_alias.empty())
                    right_table_alias = table_name;

                right_table_info = schema_fetcher(database_name, table_name);
            }
            else
            {
                throw Exception("subquery not supported as join source");
            }
        }
        /// Table scan.
        bool left_append_pk_column = false;
        bool right_append_pk_column = false;
        for (const auto & expr : ast_query.select_expression_list->children)
        {
            if (ASTIdentifier * identifier = typeid_cast<ASTIdentifier *>(expr.get()))
            {
                auto names = splitQualifiedName(identifier->getColumnName());
                if (names.second == MutableSupport::tidb_pk_column_name)
                {
                    if (names.first.empty())
                    {
                        throw Exception("tidb pk column must be qualified since there are more than one tables");
                    }
                    if (names.first == left_table_alias)
                        left_append_pk_column = true;
                    else if (names.first == right_table_alias)
                        right_append_pk_column = true;
                    else
                        throw Exception("Unknown table alias: " + names.first);
                }
            }
        }
        auto left_ts = compileTableScan(executor_index, left_table_info, left_table_alias, left_append_pk_column);
        auto right_ts = compileTableScan(executor_index, right_table_info, right_table_alias, right_append_pk_column);
        root_executor = compileJoin(executor_index, left_ts, right_ts, joined_table->table_join);
    }

    /// Filter.
    if (ast_query.where_expression)
    {
        root_executor = compileSelection(root_executor, executor_index, ast_query.where_expression);
    }

    /// TopN.
    if (ast_query.order_expression_list && ast_query.limit_length)
    {
        root_executor = compileTopN(root_executor, executor_index, ast_query.order_expression_list, ast_query.limit_length);
    }
    else if (ast_query.limit_length)
    {
        root_executor = compileLimit(root_executor, executor_index, ast_query.limit_length);
    }

    bool has_gby = ast_query.group_expression_list != nullptr;
    bool has_agg_func = false;
    for (const auto & child : ast_query.select_expression_list->children)
    {
        const ASTFunction * func = typeid_cast<const ASTFunction *>(child.get());
        if (func && AggregateFunctionFactory::instance().isAggregateFunctionName(func->name))
        {
            has_agg_func = true;
            break;
        }
    }
    DAGSchema final_schema;
    /// Aggregation
    std::vector<size_t> output_offsets;
    if (has_gby || has_agg_func)
    {
        if (!properties.is_mpp_query
            && (dynamic_cast<mock::Limit *>(root_executor.get()) != nullptr || dynamic_cast<mock::TopN *>(root_executor.get()) != nullptr))
            throw Exception("Limit/TopN and Agg cannot co-exist in non-mpp mode.", ErrorCodes::LOGICAL_ERROR);

        root_executor = compileAggregation(
            root_executor,
            executor_index,
            ast_query.select_expression_list,
            has_gby ? ast_query.group_expression_list : nullptr);

        if (dynamic_cast<mock::Aggregation *>(root_executor.get())->has_uniq_raw_res)
        {
            // todo support uniq_raw in mpp mode
            if (properties.is_mpp_query)
                throw Exception("uniq_raw_res not supported in mpp mode.", ErrorCodes::LOGICAL_ERROR);
            else
                has_uniq_raw_res = true;
        }

        auto * agg = dynamic_cast<mock::Aggregation *>(root_executor.get());
        if (agg->need_append_project || ast_query.select_expression_list->children.size() != agg->agg_exprs.size() + agg->gby_exprs.size())
        {
            /// Project if needed
            root_executor = compileProject(root_executor, executor_index, ast_query.select_expression_list);
        }
    }
    else
    {
        /// Project
        root_executor = compileProject(root_executor, executor_index, ast_query.select_expression_list);
    }
    return std::make_pair(root_executor, has_uniq_raw_res);
}

std::tuple<QueryTasks, MakeResOutputStream> compileQuery(
    Context & context,
    const String & query,
    SchemaFetcher schema_fetcher,
    const DAGProperties & properties)
{
    MakeResOutputStream func_wrap_output_stream = [](BlockInputStreamPtr in) {
        return in;
    };

    ParserSelectQuery parser;
    ASTPtr ast = parseQuery(parser, query.data(), query.data() + query.size(), "from DAG compiler", 0);
    ASTSelectQuery & ast_query = typeid_cast<ASTSelectQuery &>(*ast);

    size_t executor_index = 0;
    auto [root_executor, has_uniq_raw_res] = compileQueryBlock(context, executor_index, schema_fetcher, properties, ast_query);
    if (has_uniq_raw_res)
        func_wrap_output_stream = [](BlockInputStreamPtr in) {
            return std::make_shared<UniqRawResReformatBlockOutputStream>(in);
        };

    /// finalize
    std::unordered_set<String> used_columns;
    for (auto & schema : root_executor->output_schema)
        used_columns.emplace(schema.first);
    root_executor->columnPrune(used_columns);

    return std::make_tuple(queryPlanToQueryTasks(properties, root_executor, executor_index, context), func_wrap_output_stream);
}

tipb::SelectResponse executeDAGRequest(Context & context, const tipb::DAGRequest & dag_request, RegionID region_id, UInt64 region_version, UInt64 region_conf_version, Timestamp start_ts, std::vector<std::pair<DecodedTiKVKeyPtr, DecodedTiKVKeyPtr>> & key_ranges)
{
<<<<<<< HEAD
    static Poco::Logger * log = &Poco::Logger::get("MockDAG");
    LOG_FMT_DEBUG(log, "Handling DAG request: {}", dag_request.DebugString());
=======
    static auto log = Logger::get("MockDAG");
    LOG_DEBUG(log, __PRETTY_FUNCTION__ << ": Handling DAG request: " << dag_request.DebugString());
>>>>>>> ada3bc74
    tipb::SelectResponse dag_response;
    TablesRegionsInfo tables_regions_info(true);
    auto & table_regions_info = tables_regions_info.getSingleTableRegions();

    table_regions_info.local_regions.emplace(region_id, RegionInfo(region_id, region_version, region_conf_version, std::move(key_ranges), nullptr));

    DAGContext dag_context(dag_request);
    dag_context.tables_regions_info = std::move(tables_regions_info);
    dag_context.log = log;
    context.setDAGContext(&dag_context);

    DAGDriver driver(context, start_ts, DEFAULT_UNSPECIFIED_SCHEMA_VERSION, &dag_response, true);
    driver.execute();
    LOG_FMT_DEBUG(log, "Handle DAG request done");
    return dag_response;
}

std::unique_ptr<ChunkCodec> getCodec(tipb::EncodeType encode_type)
{
    switch (encode_type)
    {
    case tipb::EncodeType::TypeDefault:
        return std::make_unique<DefaultChunkCodec>();
    case tipb::EncodeType::TypeChunk:
        return std::make_unique<ArrowChunkCodec>();
    case tipb::EncodeType::TypeCHBlock:
        return std::make_unique<CHBlockChunkCodec>();
    default:
        throw Exception("Unsupported encode type", ErrorCodes::BAD_ARGUMENTS);
    }
}

void chunksToBlocks(const DAGSchema & schema, const tipb::SelectResponse & dag_response, BlocksList & blocks)
{
    auto codec = getCodec(dag_response.encode_type());
    for (const auto & chunk : dag_response.chunks())
        blocks.emplace_back(codec->decode(chunk.rows_data(), schema));
}

BlockInputStreamPtr outputDAGResponse(Context &, const DAGSchema & schema, const tipb::SelectResponse & dag_response)
{
    if (dag_response.has_error())
        throw Exception(dag_response.error().msg(), dag_response.error().code());

    BlocksList blocks;
    chunksToBlocks(schema, dag_response, blocks);
    return std::make_shared<BlocksListBlockInputStream>(std::move(blocks));
}

DAGSchema getSelectSchema(Context & context)
{
    DAGSchema schema;
    auto * dag_context = context.getDAGContext();
    auto result_field_types = dag_context->result_field_types;
    for (int i = 0; i < static_cast<int>(result_field_types.size()); i++)
    {
        ColumnInfo info = TiDB::fieldTypeToColumnInfo(result_field_types[i]);
        String col_name = "col_" + std::to_string(i);
        schema.push_back(std::make_pair(col_name, info));
    }
    return schema;
}

// Just for test usage, dag_response should not contain result more than 128M
Block getMergedBigBlockFromDagRsp(Context & context, const DAGSchema & schema, const tipb::SelectResponse & dag_response)
{
    auto src = outputDAGResponse(context, schema, dag_response);
    // Try to merge into big block. 128 MB should be enough.
    SquashingBlockInputStream squashed_delete_stream(src, 0, 128 * (1UL << 20), /*req_id=*/"");
    Blocks result_data;
    while (true)
    {
        Block block = squashed_delete_stream.read();
        if (!block)
        {
            if (result_data.empty())
            {
                // Ensure that result_data won't be empty in any situation
                result_data.emplace_back(std::move(block));
            }
            break;
        }
        else
        {
            result_data.emplace_back(std::move(block));
        }
    }

    if (result_data.size() > 1)
        throw Exception("Result block should be less than 128M!", ErrorCodes::BAD_ARGUMENTS);
    return result_data[0];
}

bool columnEqual(
    const ColumnPtr & expected,
    const ColumnPtr & actual,
    String & unequal_msg)
{
    for (size_t i = 0, size = expected->size(); i < size; ++i)
    {
        auto expected_field = (*expected)[i];
        auto actual_field = (*actual)[i];
        if (expected_field != actual_field)
        {
            unequal_msg = fmt::format("Value {} mismatch {} vs {} ", i, expected_field.toString(), actual_field.toString());
            return false;
        }
    }
    return true;
}

bool blockEqual(const Block & expected, const Block & actual, String & unequal_msg)
{
    size_t rows_a = expected.rows();
    size_t rows_b = actual.rows();
    if (rows_a != rows_b)
    {
        unequal_msg = fmt::format("Row counter are not equal: {} vs {} ", rows_a, rows_b);
        return false;
    }

    size_t size_a = expected.columns();
    size_t size_b = actual.columns();
    if (size_a != size_b)
    {
        unequal_msg = fmt::format("Columns size are not equal: {} vs {} ", size_a, size_b);
        return false;
    }

    for (size_t i = 0; i < size_a; i++)
    {
        bool equal = columnEqual(expected.getByPosition(i).column, actual.getByPosition(i).column, unequal_msg);
        if (!equal)
        {
            unequal_msg = fmt::format("{}th columns are not equal, details: {}", i, unequal_msg);
            return false;
        }
    }
    return true;
}

String formatBlockData(const Block & block)
{
    size_t rows = block.rows();
    size_t columns = block.columns();
    String result;
    for (size_t i = 0; i < rows; i++)
    {
        for (size_t j = 0; j < columns; j++)
        {
            auto column = block.getByPosition(j).column;
            auto field = (*column)[i];
            if (j + 1 < columns)
            {
                // Just use "," as separator now, maybe confusing when string column contains ","
                result += fmt::format("{},", field.toString());
            }
            else
            {
                result += fmt::format("{}\n", field.toString());
            }
        }
    }
    return result;
}

SortDescription generateSDFromSchema(const DAGSchema & schema)
{
    SortDescription sort_desc;
    sort_desc.reserve(schema.size());
    for (const auto & col : schema)
    {
        sort_desc.emplace_back(col.first, -1, -1, nullptr);
    }
    return sort_desc;
}

bool dagRspEqual(Context & context, const tipb::SelectResponse & expected, const tipb::SelectResponse & actual, String & unequal_msg)
{
    auto schema = getSelectSchema(context);
    SortDescription sort_desc = generateSDFromSchema(schema);
    Block block_a = getMergedBigBlockFromDagRsp(context, schema, expected);
    sortBlock(block_a, sort_desc);
    Block block_b = getMergedBigBlockFromDagRsp(context, schema, actual);
    sortBlock(block_b, sort_desc);
    bool equal = blockEqual(block_a, block_b, unequal_msg);
    if (!equal)
    {
        unequal_msg = fmt::format("{}\nExpected Results: \n{}\nActual Results: \n{}", unequal_msg, formatBlockData(block_a), formatBlockData(block_b));
    }
    return equal;
}
} // namespace DB<|MERGE_RESOLUTION|>--- conflicted
+++ resolved
@@ -460,13 +460,8 @@
 
         DAGProperties properties = getDAGProperties("");
         std::vector<std::pair<DecodedTiKVKeyPtr, DecodedTiKVKeyPtr>> key_ranges = CoprocessorHandler::GenCopKeyRange(req.ranges());
-<<<<<<< HEAD
-        static Poco::Logger * log = &Poco::Logger::get("MockDAG");
+
         LOG_FMT_INFO(log, "Handling DAG request: {}", dag_request.DebugString());
-=======
-        static auto log = Logger::get("MockDAG");
-        LOG_INFO(log, __PRETTY_FUNCTION__ << ": Handling DAG request: " << dag_request.DebugString());
->>>>>>> ada3bc74
         tipb::SelectResponse dag_response;
         TablesRegionsInfo tables_regions_info(true);
         auto & table_regions_info = tables_regions_info.getSingleTableRegions();
@@ -2536,13 +2531,8 @@
 
 tipb::SelectResponse executeDAGRequest(Context & context, const tipb::DAGRequest & dag_request, RegionID region_id, UInt64 region_version, UInt64 region_conf_version, Timestamp start_ts, std::vector<std::pair<DecodedTiKVKeyPtr, DecodedTiKVKeyPtr>> & key_ranges)
 {
-<<<<<<< HEAD
-    static Poco::Logger * log = &Poco::Logger::get("MockDAG");
+    static auto log = Logger::get("MockDAG");
     LOG_FMT_DEBUG(log, "Handling DAG request: {}", dag_request.DebugString());
-=======
-    static auto log = Logger::get("MockDAG");
-    LOG_DEBUG(log, __PRETTY_FUNCTION__ << ": Handling DAG request: " << dag_request.DebugString());
->>>>>>> ada3bc74
     tipb::SelectResponse dag_response;
     TablesRegionsInfo tables_regions_info(true);
     auto & table_regions_info = tables_regions_info.getSingleTableRegions();
