#include <AggregateFunctions/AggregateFunctionFactory.h>
#include <Common/typeid_cast.h>
#include <DataStreams/BlocksListBlockInputStream.h>
#include <Debug/MockTiDB.h>
#include <Debug/dbgFuncCoprocessor.h>
#include <Flash/Coprocessor/ArrowChunkCodec.h>
#include <Flash/Coprocessor/CHBlockChunkCodec.h>
#include <Flash/Coprocessor/DAGCodec.h>
#include <Flash/Coprocessor/DAGDriver.h>
#include <Flash/Coprocessor/DAGUtils.h>
#include <Flash/Coprocessor/DefaultChunkCodec.h>
#include <Parsers/ASTAsterisk.h>
#include <Parsers/ASTFunction.h>
#include <Parsers/ASTIdentifier.h>
#include <Parsers/ASTLiteral.h>
#include <Parsers/ASTOrderByElement.h>
#include <Parsers/ASTSelectQuery.h>
#include <Parsers/ParserSelectQuery.h>
#include <Parsers/parseQuery.h>
#include <Poco/StringTokenizer.h>
#include <Storages/MutableSupport.h>
#include <Storages/StorageMergeTree.h>
#include <Storages/Transaction/Datum.h>
#include <Storages/Transaction/KVStore.h>
#include <Storages/Transaction/Region.h>
#include <Storages/Transaction/TMTContext.h>
#include <Storages/Transaction/TypeMapping.h>
#include <tipb/select.pb.h>

namespace DB
{

namespace ErrorCodes
{
extern const int BAD_ARGUMENTS;
extern const int LOGICAL_ERROR;
} // namespace ErrorCodes

using TiDB::DatumFlat;
using TiDB::TableInfo;

using DAGColumnInfo = std::pair<String, ColumnInfo>;
using DAGSchema = std::vector<DAGColumnInfo>;
using SchemaFetcher = std::function<TableInfo(const String &, const String &)>;
static const String ENCODE_TYPE_NAME = "encode_type";
static const String TZ_OFFSET_NAME = "tz_offset";
static const String TZ_NAME_NAME = "tz_name";
static const String COLLATOR_NAME = "collator";

struct DAGProperties
{
    String encode_type = "";
    Int64 tz_offset = 0;
    String tz_name = "";
    Int32 collator = 0;
};

std::tuple<TableID, DAGSchema, tipb::DAGRequest> compileQuery(
    Context & context, const String & query, SchemaFetcher schema_fetcher, const DAGProperties & properties);
tipb::SelectResponse executeDAGRequest(Context & context, const tipb::DAGRequest & dag_request, RegionID region_id, UInt64 region_version,
    UInt64 region_conf_version, Timestamp start_ts, std::vector<std::pair<DecodedTiKVKey, DecodedTiKVKey>> & key_ranges);
BlockInputStreamPtr outputDAGResponse(Context & context, const DAGSchema & schema, const tipb::SelectResponse & dag_response);


DAGProperties getDAGProperties(String prop_string)
{
    DAGProperties ret;
    if (prop_string.empty())
        return ret;
    std::unordered_map<String, String> properties;
    Poco::StringTokenizer string_tokens(prop_string, ",");
    for (auto it = string_tokens.begin(); it != string_tokens.end(); it++)
    {
        Poco::StringTokenizer tokens(*it, ":");
        if (tokens.count() != 2)
            continue;
        properties[Poco::toLower(tokens[0])] = tokens[1];
    }

    if (properties.find(ENCODE_TYPE_NAME) != properties.end())
        ret.encode_type = properties[ENCODE_TYPE_NAME];
    if (properties.find(TZ_OFFSET_NAME) != properties.end())
        ret.tz_offset = std::stol(properties[TZ_OFFSET_NAME]);
    if (properties.find(TZ_NAME_NAME) != properties.end())
        ret.tz_name = properties[TZ_NAME_NAME];
    if (properties.find(COLLATOR_NAME) != properties.end())
        ret.collator = std::stoi(properties[COLLATOR_NAME]);

    return ret;
}

BlockInputStreamPtr dbgFuncDAG(Context & context, const ASTs & args)
{
    if (args.size() < 1 || args.size() > 3)
        throw Exception("Args not matched, should be: query[, region-id, dag_prop_string]", ErrorCodes::BAD_ARGUMENTS);

    String query = safeGet<String>(typeid_cast<const ASTLiteral &>(*args[0]).value);
    RegionID region_id = InvalidRegionID;
    if (args.size() >= 2)
        region_id = safeGet<RegionID>(typeid_cast<const ASTLiteral &>(*args[1]).value);

    String prop_string = "";
    if (args.size() == 3)
        prop_string = safeGet<String>(typeid_cast<const ASTLiteral &>(*args[2]).value);
    DAGProperties properties = getDAGProperties(prop_string);
    Timestamp start_ts = context.getTMTContext().getPDClient()->getTS();

    auto [table_id, schema, dag_request] = compileQuery(
        context, query,
        [&](const String & database_name, const String & table_name) {
            auto storage = context.getTable(database_name, table_name);
            auto managed_storage = std::dynamic_pointer_cast<IManageableStorage>(storage);
            if (!managed_storage //
                || !(managed_storage->engineType() == ::TiDB::StorageEngine::DT
                    || managed_storage->engineType() == ::TiDB::StorageEngine::TMT))
                throw Exception(database_name + "." + table_name + " is not ManageableStorage", ErrorCodes::BAD_ARGUMENTS);
            return managed_storage->getTableInfo();
        },
        properties);

    RegionPtr region;
    if (region_id == InvalidRegionID)
    {
        auto regions = context.getTMTContext().getRegionTable().getRegionsByTable(table_id);
        if (regions.empty())
            throw Exception("No region for table", ErrorCodes::BAD_ARGUMENTS);
        region = context.getTMTContext().getRegionTable().getRegionsByTable(table_id).front().second;
    }
    else
    {
        region = context.getTMTContext().getKVStore()->getRegion(region_id);
        if (!region)
            throw Exception("No such region", ErrorCodes::BAD_ARGUMENTS);
    }

    auto handle_range = region->getHandleRangeByTable(table_id);
    std::vector<std::pair<DecodedTiKVKey, DecodedTiKVKey>> key_ranges;
    DecodedTiKVKey start_key = RecordKVFormat::genRawKey(table_id, handle_range.first.handle_id);
    DecodedTiKVKey end_key = RecordKVFormat::genRawKey(table_id, handle_range.second.handle_id);
    key_ranges.emplace_back(std::make_pair(std::move(start_key), std::move(end_key)));
    tipb::SelectResponse dag_response
        = executeDAGRequest(context, dag_request, region->id(), region->version(), region->confVer(), start_ts, key_ranges);

    return outputDAGResponse(context, schema, dag_response);
}

BlockInputStreamPtr dbgFuncMockDAG(Context & context, const ASTs & args)
{
    if (args.size() < 2 || args.size() > 4)
        throw Exception("Args not matched, should be: query, region-id[, start-ts, dag_prop_string]", ErrorCodes::BAD_ARGUMENTS);

    String query = safeGet<String>(typeid_cast<const ASTLiteral &>(*args[0]).value);
    RegionID region_id = safeGet<RegionID>(typeid_cast<const ASTLiteral &>(*args[1]).value);
    Timestamp start_ts = DEFAULT_MAX_READ_TSO;
    if (args.size() >= 3)
        start_ts = safeGet<Timestamp>(typeid_cast<const ASTLiteral &>(*args[2]).value);
    if (start_ts == 0)
        start_ts = context.getTMTContext().getPDClient()->getTS();

    String prop_string = "";
    if (args.size() == 4)
        prop_string = safeGet<String>(typeid_cast<const ASTLiteral &>(*args[3]).value);
    DAGProperties properties = getDAGProperties(prop_string);

    auto [table_id, schema, dag_request] = compileQuery(
        context, query,
        [&](const String & database_name, const String & table_name) {
            return MockTiDB::instance().getTableByName(database_name, table_name)->table_info;
        },
        properties);
    std::ignore = table_id;

    RegionPtr region = context.getTMTContext().getKVStore()->getRegion(region_id);
    auto handle_range = region->getHandleRangeByTable(table_id);
    std::vector<std::pair<DecodedTiKVKey, DecodedTiKVKey>> key_ranges;
    DecodedTiKVKey start_key = RecordKVFormat::genRawKey(table_id, handle_range.first.handle_id);
    DecodedTiKVKey end_key = RecordKVFormat::genRawKey(table_id, handle_range.second.handle_id);
    key_ranges.emplace_back(std::make_pair(std::move(start_key), std::move(end_key)));
    tipb::SelectResponse dag_response
        = executeDAGRequest(context, dag_request, region_id, region->version(), region->confVer(), start_ts, key_ranges);

    return outputDAGResponse(context, schema, dag_response);
}

struct ExecutorCtx
{
    tipb::Executor * input;
    DAGSchema output;
    std::unordered_map<String, std::vector<tipb::Expr *>> col_ref_map;
};

std::unordered_map<String, tipb::ScalarFuncSig> func_name_to_sig({
    {"equals", tipb::ScalarFuncSig::EQInt},
    {"and", tipb::ScalarFuncSig::LogicalAnd},
    {"or", tipb::ScalarFuncSig::LogicalOr},
    {"greater", tipb::ScalarFuncSig::GTInt},
    {"greaterorequals", tipb::ScalarFuncSig::GEInt},
    {"less", tipb::ScalarFuncSig::LTInt},
    {"lessorequals", tipb::ScalarFuncSig::LEInt},
    {"in", tipb::ScalarFuncSig::InInt},
    {"notin", tipb::ScalarFuncSig::InInt},
    {"date_format", tipb::ScalarFuncSig::DateFormatSig},
    {"if", tipb::ScalarFuncSig::IfInt},
    {"from_unixtime", tipb::ScalarFuncSig::FromUnixTime2Arg},
    {"bit_and", tipb::ScalarFuncSig::BitAndSig},
    {"bit_or", tipb::ScalarFuncSig::BitOrSig},
    {"bit_xor", tipb::ScalarFuncSig::BitXorSig},
    {"bit_not", tipb::ScalarFuncSig::BitNegSig},
    {"notequals", tipb::ScalarFuncSig::NEInt},
});

void compileExpr(const DAGSchema & input, ASTPtr ast, tipb::Expr * expr, std::unordered_set<String> & referred_columns,
    std::unordered_map<String, std::vector<tipb::Expr *>> & col_ref_map, Int32 collator_id)
{
    if (ASTIdentifier * id = typeid_cast<ASTIdentifier *>(ast.get()))
    {
        auto ft = std::find_if(input.begin(), input.end(), [&](const auto & field) { return field.first == id->getColumnName(); });
        if (ft == input.end())
            throw Exception("No such column " + id->getColumnName(), ErrorCodes::NO_SUCH_COLUMN_IN_TABLE);
        expr->set_tp(tipb::ColumnRef);
        *(expr->mutable_field_type()) = columnInfoToFieldType((*ft).second);

        referred_columns.emplace((*ft).first);
        if (col_ref_map.find((*ft).first) == col_ref_map.end())
            col_ref_map[(*ft).first] = {};
        col_ref_map[(*ft).first].push_back(expr);
    }
    else if (ASTFunction * func = typeid_cast<ASTFunction *>(ast.get()))
    {
        String func_name_lowercase = Poco::toLower(func->name);
        // TODO: Support more functions.
        // TODO: Support type inference.
<<<<<<< HEAD
        if (func_name_lowercase == "equals")
        {
            expr->set_sig(tipb::ScalarFuncSig::EQInt);
            auto * ft = expr->mutable_field_type();
            ft->set_tp(TiDB::TypeLongLong);
            ft->set_flag(TiDB::ColumnFlagUnsigned);
            ft->set_collate(collator_id);
        }
        else if (func_name_lowercase == "and")
        {
            expr->set_sig(tipb::ScalarFuncSig::LogicalAnd);
            auto * ft = expr->mutable_field_type();
            ft->set_tp(TiDB::TypeLongLong);
            ft->set_flag(TiDB::ColumnFlagUnsigned);
        }
        else if (func_name_lowercase == "or")
        {
            expr->set_sig(tipb::ScalarFuncSig::LogicalOr);
            auto * ft = expr->mutable_field_type();
            ft->set_tp(TiDB::TypeLongLong);
            ft->set_flag(TiDB::ColumnFlagUnsigned);
        }
        else if (func_name_lowercase == "greater")
        {
            expr->set_sig(tipb::ScalarFuncSig::GTInt);
            auto * ft = expr->mutable_field_type();
            ft->set_tp(TiDB::TypeLongLong);
            ft->set_flag(TiDB::ColumnFlagUnsigned);
            ft->set_collate(collator_id);
        }
        else if (func_name_lowercase == "greaterorequals")
        {
            expr->set_sig(tipb::ScalarFuncSig::GEInt);
            auto * ft = expr->mutable_field_type();
            ft->set_tp(TiDB::TypeLongLong);
            ft->set_flag(TiDB::ColumnFlagUnsigned);
            ft->set_collate(collator_id);
        }
        else if (func_name_lowercase == "less")
        {
            expr->set_sig(tipb::ScalarFuncSig::LTInt);
            auto * ft = expr->mutable_field_type();
            ft->set_tp(TiDB::TypeLongLong);
            ft->set_flag(TiDB::ColumnFlagUnsigned);
            ft->set_collate(collator_id);
        }
        else if (func_name_lowercase == "lessorequals")
        {
            expr->set_sig(tipb::ScalarFuncSig::LEInt);
            auto * ft = expr->mutable_field_type();
            ft->set_tp(TiDB::TypeLongLong);
            ft->set_flag(TiDB::ColumnFlagUnsigned);
            ft->set_collate(collator_id);
=======

        const auto it_sig = func_name_to_sig.find(func_name_lowercase);
        if (it_sig == func_name_to_sig.end())
        {
            throw Exception("Unsupported function: " + func_name_lowercase, ErrorCodes::LOGICAL_ERROR);
>>>>>>> f22131ca
        }
        switch (it_sig->second)
        {
            case tipb::ScalarFuncSig::InInt:
            {
                tipb::Expr * in_expr = expr;
                if (func_name_lowercase == "notin")
                {
                    // notin is transformed into not(in()) by tidb
                    expr->set_sig(tipb::ScalarFuncSig::UnaryNotInt);
                    auto * ft = expr->mutable_field_type();
                    ft->set_tp(TiDB::TypeLongLong);
                    ft->set_flag(TiDB::ColumnFlagUnsigned);
                    expr->set_tp(tipb::ExprType::ScalarFunc);
                    in_expr = expr->add_children();
                }
                in_expr->set_sig(tipb::ScalarFuncSig::InInt);
                auto * ft = in_expr->mutable_field_type();
                ft->set_tp(TiDB::TypeLongLong);
                ft->set_flag(TiDB::ColumnFlagUnsigned);
<<<<<<< HEAD
                expr->set_tp(tipb::ExprType::ScalarFunc);
                in_expr = expr->add_children();
            }
            in_expr->set_sig(tipb::ScalarFuncSig::InInt);
            auto * ft = in_expr->mutable_field_type();
            ft->set_tp(TiDB::TypeLongLong);
            ft->set_flag(TiDB::ColumnFlagUnsigned);
            in_expr->set_tp(tipb::ExprType::ScalarFunc);
            ft->set_collate(collator_id);
            for (const auto & child_ast : func->arguments->children)
            {
                auto * tuple_func = typeid_cast<ASTFunction *>(child_ast.get());
                if (tuple_func != nullptr && tuple_func->name == "tuple")
=======
                in_expr->set_tp(tipb::ExprType::ScalarFunc);
                for (const auto & child_ast : func->arguments->children)
>>>>>>> f22131ca
                {
                    auto * tuple_func = typeid_cast<ASTFunction *>(child_ast.get());
                    if (tuple_func != nullptr && tuple_func->name == "tuple")
                    {
                        // flatten tuple elements
                        for (const auto & c : tuple_func->arguments->children)
                        {
                            tipb::Expr * child = in_expr->add_children();
                            compileExpr(input, c, child, referred_columns, col_ref_map);
                        }
                    }
                    else
                    {
                        tipb::Expr * child = in_expr->add_children();
<<<<<<< HEAD
                        compileExpr(input, c, child, referred_columns, col_ref_map, collator_id);
=======
                        compileExpr(input, child_ast, child, referred_columns, col_ref_map);
>>>>>>> f22131ca
                    }
                }
                return;
            }
            case tipb::ScalarFuncSig::IfInt:
            case tipb::ScalarFuncSig::BitAndSig:
            case tipb::ScalarFuncSig::BitOrSig:
            case tipb::ScalarFuncSig::BitXorSig:
            case tipb::ScalarFuncSig::BitNegSig:
                expr->set_sig(it_sig->second);
                expr->set_tp(tipb::ExprType::ScalarFunc);
                for (size_t i = 0; i < func->arguments->children.size(); i++)
                {
<<<<<<< HEAD
                    tipb::Expr * child = in_expr->add_children();
                    compileExpr(input, child_ast, child, referred_columns, col_ref_map, collator_id);
=======
                    const auto & child_ast = func->arguments->children[i];
                    tipb::Expr * child = expr->add_children();
                    compileExpr(input, child_ast, child, referred_columns, col_ref_map);
                    // todo should infer the return type based on all input types
                    if ((it_sig->second == tipb::ScalarFuncSig::IfInt && i == 1)
                        || (it_sig->second != tipb::ScalarFuncSig::IfInt && i == 0))
                        *(expr->mutable_field_type()) = child->field_type();
>>>>>>> f22131ca
                }
                return;
            case tipb::ScalarFuncSig::FromUnixTime2Arg:
                if (func->arguments->children.size() == 1)
                {
                    expr->set_sig(tipb::ScalarFuncSig::FromUnixTime1Arg);
                    auto * ft = expr->mutable_field_type();
                    ft->set_tp(TiDB::TypeDatetime);
                    ft->set_decimal(6);
                }
                else
                {
                    expr->set_sig(tipb::ScalarFuncSig::FromUnixTime2Arg);
                    auto * ft = expr->mutable_field_type();
                    ft->set_tp(TiDB::TypeString);
                }
                break;
            case tipb::ScalarFuncSig::DateFormatSig:
                expr->set_sig(tipb::ScalarFuncSig::DateFormatSig);
                expr->mutable_field_type()->set_tp(TiDB::TypeString);
                break;
            default:
            {
                expr->set_sig(it_sig->second);
                auto * ft = expr->mutable_field_type();
                ft->set_tp(TiDB::TypeLongLong);
                ft->set_flag(TiDB::ColumnFlagUnsigned);
            }
<<<<<<< HEAD
        }
        else if (func_name_lowercase == "date_format")
        {
            expr->set_sig(tipb::ScalarFuncSig::DateFormatSig);
            auto * ft = expr->mutable_field_type();
            ft->set_tp(TiDB::TypeString);
        }
        else if (func_name_lowercase == "like")
        {
            expr->set_sig(tipb::ScalarFuncSig::LikeSig);
            auto * ft = expr->mutable_field_type();
            ft->set_tp(TiDB::TypeLongLong);
            ft->set_flag(TiDB::ColumnFlagUnsigned);
            ft->set_collate(collator_id);
            expr->set_tp(tipb::ExprType::ScalarFunc);
            for (const auto & child_ast : func->arguments->children)
            {
                tipb::Expr * child = expr->add_children();
                compileExpr(input, child_ast, child, referred_columns, col_ref_map, collator_id);
            }
            // for like need to add the third argument
            tipb::Expr * constant_expr = expr->add_children();
            constructInt64LiteralTiExpr(*constant_expr, 92);
            return;
        }
        else
        {
            throw Exception("Unsupported function: " + func_name_lowercase, ErrorCodes::LOGICAL_ERROR);
=======
            break;
>>>>>>> f22131ca
        }
        expr->set_tp(tipb::ExprType::ScalarFunc);
        for (const auto & child_ast : func->arguments->children)
        {
            tipb::Expr * child = expr->add_children();
            compileExpr(input, child_ast, child, referred_columns, col_ref_map, collator_id);
        }
    }
    else if (ASTLiteral * lit = typeid_cast<ASTLiteral *>(ast.get()))
    {
        std::stringstream ss;
        switch (lit->value.getType())
        {
            case Field::Types::Which::Null:
                expr->set_tp(tipb::Null);
                // Null literal expr doesn't need value.
                break;
            case Field::Types::Which::UInt64:
                expr->set_tp(tipb::Uint64);
                encodeDAGUInt64(lit->value.get<UInt64>(), ss);
                break;
            case Field::Types::Which::Int64:
                expr->set_tp(tipb::Int64);
                encodeDAGInt64(lit->value.get<Int64>(), ss);
                break;
            case Field::Types::Which::Float64:
                expr->set_tp(tipb::Float64);
                encodeDAGFloat64(lit->value.get<Float64>(), ss);
                break;
            case Field::Types::Which::Decimal32:
            case Field::Types::Which::Decimal64:
            case Field::Types::Which::Decimal128:
            case Field::Types::Which::Decimal256:
                expr->set_tp(tipb::MysqlDecimal);
                encodeDAGDecimal(lit->value, ss);
                break;
            case Field::Types::Which::String:
                expr->set_tp(tipb::String);
                // TODO: Align with TiDB.
                encodeDAGBytes(lit->value.get<String>(), ss);
                break;
            default:
                throw Exception(String("Unsupported literal type: ") + lit->value.getTypeName(), ErrorCodes::LOGICAL_ERROR);
        }
        expr->set_val(ss.str());
    }
    else
    {
        throw Exception("Unsupported expression " + ast->getColumnName(), ErrorCodes::LOGICAL_ERROR);
    }
}

void compileFilter(const DAGSchema & input, ASTPtr ast, tipb::Selection * filter, std::unordered_set<String> & referred_columns,
    std::unordered_map<String, std::vector<tipb::Expr *>> & col_ref_map, Int32 collator_id)
{
    if (auto * func = typeid_cast<ASTFunction *>(ast.get()))
    {
        if (func->name == "and")
        {
            for (auto & child : func->arguments->children)
            {
                compileFilter(input, child, filter, referred_columns, col_ref_map, collator_id);
            }
            return;
        }
    }
    tipb::Expr * cond = filter->add_conditions();
    compileExpr(input, ast, cond, referred_columns, col_ref_map, collator_id);
}

std::tuple<TableID, DAGSchema, tipb::DAGRequest> compileQuery(
    Context & context, const String & query, SchemaFetcher schema_fetcher, const DAGProperties & properties)
{
    DAGSchema schema;
    tipb::DAGRequest dag_request;
    dag_request.set_time_zone_name(properties.tz_name);
    dag_request.set_time_zone_offset(properties.tz_offset);

    if (properties.encode_type == "chunk")
        dag_request.set_encode_type(tipb::EncodeType::TypeChunk);
    else if (properties.encode_type == "chblock")
        dag_request.set_encode_type(tipb::EncodeType::TypeCHBlock);
    else
        dag_request.set_encode_type(tipb::EncodeType::TypeDefault);

    ParserSelectQuery parser;
    ASTPtr ast = parseQuery(parser, query.data(), query.data() + query.size(), "from DAG compiler", 0);
    ASTSelectQuery & ast_query = typeid_cast<ASTSelectQuery &>(*ast);

    /// Get table metadata.
    TableInfo table_info;
    {
        String database_name, table_name;
        auto query_database = ast_query.database();
        auto query_table = ast_query.table();
        if (query_database)
            database_name = typeid_cast<ASTIdentifier &>(*query_database).name;
        if (query_table)
            table_name = typeid_cast<ASTIdentifier &>(*query_table).name;
        if (!query_table)
        {
            database_name = "system";
            table_name = "one";
        }
        else if (!query_database)
        {
            database_name = context.getCurrentDatabase();
        }

        table_info = schema_fetcher(database_name, table_name);
    }

    std::unordered_map<tipb::Executor *, ExecutorCtx> executor_ctx_map;
    std::unordered_set<String> referred_columns;
    tipb::TableScan * ts = nullptr;
    tipb::Executor * last_executor = nullptr;

    /// Table scan.
    {
        tipb::Executor * ts_exec = dag_request.add_executors();
        ts_exec->set_tp(tipb::ExecType::TypeTableScan);
        ts = ts_exec->mutable_tbl_scan();
        ts->set_table_id(table_info.id);
        DAGSchema ts_output;
        for (const auto & column_info : table_info.columns)
        {
            ColumnInfo ci;
            ci.tp = column_info.tp;
            ci.flag = column_info.flag;
            ci.flen = column_info.flen;
            ci.decimal = column_info.decimal;
            ci.elems = column_info.elems;
            ci.default_value = column_info.default_value;
            ci.origin_default_value = column_info.origin_default_value;
            ts_output.emplace_back(std::make_pair(column_info.name, std::move(ci)));
        }
        for (const auto & expr : ast_query.select_expression_list->children)
        {
            if (ASTIdentifier * identifier = typeid_cast<ASTIdentifier *>(expr.get()))
            {
                if (identifier->getColumnName() == MutableSupport::tidb_pk_column_name)
                {
                    ColumnInfo ci;
                    ci.tp = TiDB::TypeLongLong;
                    ci.setPriKeyFlag();
                    ci.setNotNullFlag();
                    ts_output.emplace_back(std::make_pair(MutableSupport::tidb_pk_column_name, std::move(ci)));
                }
            }
        }
        executor_ctx_map.emplace(
            ts_exec, ExecutorCtx{nullptr, std::move(ts_output), std::unordered_map<String, std::vector<tipb::Expr *>>{}});
        last_executor = ts_exec;
    }

    /// Filter.
    if (ast_query.where_expression)
    {
        tipb::Executor * filter_exec = dag_request.add_executors();
        filter_exec->set_tp(tipb::ExecType::TypeSelection);
        tipb::Selection * filter = filter_exec->mutable_selection();
        std::unordered_map<String, std::vector<tipb::Expr *>> col_ref_map;
        compileFilter(
            executor_ctx_map[last_executor].output, ast_query.where_expression, filter, referred_columns, col_ref_map, properties.collator);
        executor_ctx_map.emplace(filter_exec, ExecutorCtx{last_executor, executor_ctx_map[last_executor].output, std::move(col_ref_map)});
        last_executor = filter_exec;
    }

    /// TopN.
    if (ast_query.order_expression_list && ast_query.limit_length)
    {
        tipb::Executor * topn_exec = dag_request.add_executors();
        topn_exec->set_tp(tipb::ExecType::TypeTopN);
        tipb::TopN * topn = topn_exec->mutable_topn();
        std::unordered_map<String, std::vector<tipb::Expr *>> col_ref_map;
        for (const auto & child : ast_query.order_expression_list->children)
        {
            ASTOrderByElement * elem = typeid_cast<ASTOrderByElement *>(child.get());
            if (!elem)
                throw Exception("Invalid order by element", ErrorCodes::LOGICAL_ERROR);
            tipb::ByItem * by = topn->add_order_by();
            by->set_desc(elem->direction < 0);
            tipb::Expr * expr = by->mutable_expr();
            compileExpr(
                executor_ctx_map[last_executor].output, elem->children[0], expr, referred_columns, col_ref_map, properties.collator);
        }
        auto limit = safeGet<UInt64>(typeid_cast<ASTLiteral &>(*ast_query.limit_length).value);
        topn->set_limit(limit);
        executor_ctx_map.emplace(topn_exec, ExecutorCtx{last_executor, executor_ctx_map[last_executor].output, std::move(col_ref_map)});
        last_executor = topn_exec;
    }
    else if (ast_query.limit_length)
    {
        tipb::Executor * limit_exec = dag_request.add_executors();
        limit_exec->set_tp(tipb::ExecType::TypeLimit);
        tipb::Limit * limit = limit_exec->mutable_limit();
        auto limit_length = safeGet<UInt64>(typeid_cast<ASTLiteral &>(*ast_query.limit_length).value);
        limit->set_limit(limit_length);
        executor_ctx_map.emplace(limit_exec,
            ExecutorCtx{last_executor, executor_ctx_map[last_executor].output, std::unordered_map<String, std::vector<tipb::Expr *>>{}});
        last_executor = limit_exec;
    }

    /// Column pruner.
    std::function<void(ExecutorCtx &)> column_pruner = [&](ExecutorCtx & executor_ctx) {
        if (!executor_ctx.input)
        {
            executor_ctx.output.erase(std::remove_if(executor_ctx.output.begin(), executor_ctx.output.end(),
                                          [&](const auto & field) { return referred_columns.count(field.first) == 0; }),
                executor_ctx.output.end());

            for (const auto & info : executor_ctx.output)
            {
                tipb::ColumnInfo * ci = ts->add_columns();
                if (info.first == MutableSupport::tidb_pk_column_name)
                    ci->set_column_id(-1);
                else
                    ci->set_column_id(table_info.getColumnID(info.first));
                ci->set_tp(info.second.tp);
                ci->set_flag(info.second.flag);
                ci->set_columnlen(info.second.flen);
                ci->set_decimal(info.second.decimal);
                if (!info.second.elems.empty())
                {
                    for (auto & pair : info.second.elems)
                    {
                        ci->add_elems(pair.first);
                    }
                }
            }

            return;
        }
        column_pruner(executor_ctx_map[executor_ctx.input]);
        const auto & last_output = executor_ctx_map[executor_ctx.input].output;
        for (const auto & pair : executor_ctx.col_ref_map)
        {
            auto iter = std::find_if(last_output.begin(), last_output.end(), [&](const auto & field) { return field.first == pair.first; });
            if (iter == last_output.end())
                throw Exception("Column not found when pruning: " + pair.first, ErrorCodes::LOGICAL_ERROR);
            std::stringstream ss;
            encodeDAGInt64(iter - last_output.begin(), ss);
            auto s_val = ss.str();
            for (auto * expr : pair.second)
                expr->set_val(s_val);
        }
        executor_ctx.output = last_output;
    };

    /// Aggregation finalize.
    {
        bool has_gby = ast_query.group_expression_list != nullptr;
        bool has_agg_func = false;
        for (const auto & child : ast_query.select_expression_list->children)
        {
            const ASTFunction * func = typeid_cast<const ASTFunction *>(child.get());
            if (func && AggregateFunctionFactory::instance().isAggregateFunctionName(func->name))
            {
                has_agg_func = true;
                break;
            }
        }

        if (has_gby || has_agg_func)
        {
            if (last_executor->has_limit() || last_executor->has_topn())
                throw Exception("Limit/TopN and Agg cannot co-exist.", ErrorCodes::LOGICAL_ERROR);

            tipb::Executor * agg_exec = dag_request.add_executors();
            agg_exec->set_tp(tipb::ExecType::TypeAggregation);
            tipb::Aggregation * agg = agg_exec->mutable_aggregation();
            std::unordered_map<String, std::vector<tipb::Expr *>> col_ref_map;
            for (const auto & expr : ast_query.select_expression_list->children)
            {
                const ASTFunction * func = typeid_cast<const ASTFunction *>(expr.get());
                if (!func || !AggregateFunctionFactory::instance().isAggregateFunctionName(func->name))
                    throw Exception("Only agg function is allowed in select for a query with aggregation", ErrorCodes::LOGICAL_ERROR);

                tipb::Expr * agg_func = agg->add_agg_func();

                for (const auto & arg : func->arguments->children)
                {
                    tipb::Expr * arg_expr = agg_func->add_children();
                    compileExpr(executor_ctx_map[last_executor].output, arg, arg_expr, referred_columns, col_ref_map, properties.collator);
                }

                if (func->name == "count")
                {
                    agg_func->set_tp(tipb::Count);
                    auto ft = agg_func->mutable_field_type();
                    ft->set_tp(TiDB::TypeLongLong);
                    ft->set_flag(TiDB::ColumnFlagUnsigned | TiDB::ColumnFlagNotNull);
                }
                else if (func->name == "max")
                {
                    agg_func->set_tp(tipb::Max);
                    if (agg_func->children_size() != 1)
                        throw Exception("udaf max only accept 1 argument");
                    auto ft = agg_func->mutable_field_type();
                    ft->set_tp(agg_func->children(0).field_type().tp());
                    ft->set_collate(properties.collator);
                }
                else if (func->name == "min")
                {
                    agg_func->set_tp(tipb::Min);
                    if (agg_func->children_size() != 1)
                        throw Exception("udaf min only accept 1 argument");
                    auto ft = agg_func->mutable_field_type();
                    ft->set_tp(agg_func->children(0).field_type().tp());
                    ft->set_collate(properties.collator);
                }
                // TODO: Other agg func.
                else
                {
                    throw Exception("Unsupported agg function " + func->name, ErrorCodes::LOGICAL_ERROR);
                }

                schema.emplace_back(std::make_pair(func->getColumnName(), fieldTypeToColumnInfo(agg_func->field_type())));
            }

            if (has_gby)
            {
                for (const auto & child : ast_query.group_expression_list->children)
                {
                    tipb::Expr * gby = agg->add_group_by();
                    compileExpr(executor_ctx_map[last_executor].output, child, gby, referred_columns, col_ref_map, properties.collator);
                    schema.emplace_back(std::make_pair(child->getColumnName(), fieldTypeToColumnInfo(gby->field_type())));
                }
            }

            executor_ctx_map.emplace(agg_exec, ExecutorCtx{last_executor, DAGSchema{}, std::move(col_ref_map)});
            last_executor = agg_exec;

            column_pruner(executor_ctx_map[last_executor]);
        }
    }

    /// Non-aggregation finalize.
    if (!last_executor->has_aggregation())
    {
        std::vector<String> final_output;
        for (const auto & expr : ast_query.select_expression_list->children)
        {
            if (ASTIdentifier * id = typeid_cast<ASTIdentifier *>(expr.get()))
            {
                referred_columns.emplace(id->getColumnName());
                final_output.emplace_back(id->getColumnName());
            }
            else if (typeid_cast<ASTAsterisk *>(expr.get()))
            {
                const auto & last_output = executor_ctx_map[last_executor].output;
                for (const auto & field : last_output)
                {
                    referred_columns.emplace(field.first);
                    final_output.push_back(field.first);
                }
            }
            else
            {
                throw Exception("Unsupported expression type in select", ErrorCodes::LOGICAL_ERROR);
            }
        }

        column_pruner(executor_ctx_map[last_executor]);

        const auto & last_output = executor_ctx_map[last_executor].output;

        for (const auto & field : final_output)
        {
            auto iter
                = std::find_if(last_output.begin(), last_output.end(), [&](const auto & last_field) { return last_field.first == field; });
            if (iter == last_output.end())
                throw Exception("Column not found after pruning: " + field, ErrorCodes::LOGICAL_ERROR);
            dag_request.add_output_offsets(iter - last_output.begin());
            schema.push_back(*iter);
        }
    }

    return std::make_tuple(table_info.id, std::move(schema), std::move(dag_request));
}

tipb::SelectResponse executeDAGRequest(Context & context, const tipb::DAGRequest & dag_request, RegionID region_id, UInt64 region_version,
    UInt64 region_conf_version, Timestamp start_ts, std::vector<std::pair<DecodedTiKVKey, DecodedTiKVKey>> & key_ranges)
{
    static Logger * log = &Logger::get("MockDAG");
    LOG_DEBUG(log, __PRETTY_FUNCTION__ << ": Handling DAG request: " << dag_request.DebugString());
    tipb::SelectResponse dag_response;
    std::unordered_map<RegionID, RegionInfo> regions;
    regions.emplace(region_id, RegionInfo(region_id, region_version, region_conf_version, std::move(key_ranges), nullptr));
    DAGDriver driver(context, dag_request, regions, start_ts, DEFAULT_UNSPECIFIED_SCHEMA_VERSION, &dag_response, true);
    driver.execute();
    LOG_DEBUG(log, __PRETTY_FUNCTION__ << ": Handle DAG request done");
    return dag_response;
}

std::unique_ptr<ChunkCodec> getCodec(tipb::EncodeType encode_type)
{
    switch (encode_type)
    {
        case tipb::EncodeType::TypeDefault:
            return std::make_unique<DefaultChunkCodec>();
        case tipb::EncodeType::TypeChunk:
            return std::make_unique<ArrowChunkCodec>();
        case tipb::EncodeType::TypeCHBlock:
            return std::make_unique<CHBlockChunkCodec>();
        default:
            throw Exception("Unsupported encode type", ErrorCodes::BAD_ARGUMENTS);
    }
}

void chunksToBlocks(const DAGSchema & schema, const tipb::SelectResponse & dag_response, BlocksList & blocks)
{
    auto codec = getCodec(dag_response.encode_type());
    for (const auto & chunk : dag_response.chunks())
        blocks.emplace_back(codec->decode(chunk, schema));
}

BlockInputStreamPtr outputDAGResponse(Context &, const DAGSchema & schema, const tipb::SelectResponse & dag_response)
{
    if (dag_response.has_error())
        throw Exception(dag_response.error().msg(), dag_response.error().code());

    BlocksList blocks;
    chunksToBlocks(schema, dag_response, blocks);
    return std::make_shared<BlocksListBlockInputStream>(std::move(blocks));
}

} // namespace DB<|MERGE_RESOLUTION|>--- conflicted
+++ resolved
@@ -230,67 +230,11 @@
         String func_name_lowercase = Poco::toLower(func->name);
         // TODO: Support more functions.
         // TODO: Support type inference.
-<<<<<<< HEAD
-        if (func_name_lowercase == "equals")
-        {
-            expr->set_sig(tipb::ScalarFuncSig::EQInt);
-            auto * ft = expr->mutable_field_type();
-            ft->set_tp(TiDB::TypeLongLong);
-            ft->set_flag(TiDB::ColumnFlagUnsigned);
-            ft->set_collate(collator_id);
-        }
-        else if (func_name_lowercase == "and")
-        {
-            expr->set_sig(tipb::ScalarFuncSig::LogicalAnd);
-            auto * ft = expr->mutable_field_type();
-            ft->set_tp(TiDB::TypeLongLong);
-            ft->set_flag(TiDB::ColumnFlagUnsigned);
-        }
-        else if (func_name_lowercase == "or")
-        {
-            expr->set_sig(tipb::ScalarFuncSig::LogicalOr);
-            auto * ft = expr->mutable_field_type();
-            ft->set_tp(TiDB::TypeLongLong);
-            ft->set_flag(TiDB::ColumnFlagUnsigned);
-        }
-        else if (func_name_lowercase == "greater")
-        {
-            expr->set_sig(tipb::ScalarFuncSig::GTInt);
-            auto * ft = expr->mutable_field_type();
-            ft->set_tp(TiDB::TypeLongLong);
-            ft->set_flag(TiDB::ColumnFlagUnsigned);
-            ft->set_collate(collator_id);
-        }
-        else if (func_name_lowercase == "greaterorequals")
-        {
-            expr->set_sig(tipb::ScalarFuncSig::GEInt);
-            auto * ft = expr->mutable_field_type();
-            ft->set_tp(TiDB::TypeLongLong);
-            ft->set_flag(TiDB::ColumnFlagUnsigned);
-            ft->set_collate(collator_id);
-        }
-        else if (func_name_lowercase == "less")
-        {
-            expr->set_sig(tipb::ScalarFuncSig::LTInt);
-            auto * ft = expr->mutable_field_type();
-            ft->set_tp(TiDB::TypeLongLong);
-            ft->set_flag(TiDB::ColumnFlagUnsigned);
-            ft->set_collate(collator_id);
-        }
-        else if (func_name_lowercase == "lessorequals")
-        {
-            expr->set_sig(tipb::ScalarFuncSig::LEInt);
-            auto * ft = expr->mutable_field_type();
-            ft->set_tp(TiDB::TypeLongLong);
-            ft->set_flag(TiDB::ColumnFlagUnsigned);
-            ft->set_collate(collator_id);
-=======
 
         const auto it_sig = func_name_to_sig.find(func_name_lowercase);
         if (it_sig == func_name_to_sig.end())
         {
             throw Exception("Unsupported function: " + func_name_lowercase, ErrorCodes::LOGICAL_ERROR);
->>>>>>> f22131ca
         }
         switch (it_sig->second)
         {
@@ -311,24 +255,8 @@
                 auto * ft = in_expr->mutable_field_type();
                 ft->set_tp(TiDB::TypeLongLong);
                 ft->set_flag(TiDB::ColumnFlagUnsigned);
-<<<<<<< HEAD
-                expr->set_tp(tipb::ExprType::ScalarFunc);
-                in_expr = expr->add_children();
-            }
-            in_expr->set_sig(tipb::ScalarFuncSig::InInt);
-            auto * ft = in_expr->mutable_field_type();
-            ft->set_tp(TiDB::TypeLongLong);
-            ft->set_flag(TiDB::ColumnFlagUnsigned);
-            in_expr->set_tp(tipb::ExprType::ScalarFunc);
-            ft->set_collate(collator_id);
-            for (const auto & child_ast : func->arguments->children)
-            {
-                auto * tuple_func = typeid_cast<ASTFunction *>(child_ast.get());
-                if (tuple_func != nullptr && tuple_func->name == "tuple")
-=======
                 in_expr->set_tp(tipb::ExprType::ScalarFunc);
                 for (const auto & child_ast : func->arguments->children)
->>>>>>> f22131ca
                 {
                     auto * tuple_func = typeid_cast<ASTFunction *>(child_ast.get());
                     if (tuple_func != nullptr && tuple_func->name == "tuple")
@@ -343,11 +271,7 @@
                     else
                     {
                         tipb::Expr * child = in_expr->add_children();
-<<<<<<< HEAD
-                        compileExpr(input, c, child, referred_columns, col_ref_map, collator_id);
-=======
                         compileExpr(input, child_ast, child, referred_columns, col_ref_map);
->>>>>>> f22131ca
                     }
                 }
                 return;
@@ -361,10 +285,6 @@
                 expr->set_tp(tipb::ExprType::ScalarFunc);
                 for (size_t i = 0; i < func->arguments->children.size(); i++)
                 {
-<<<<<<< HEAD
-                    tipb::Expr * child = in_expr->add_children();
-                    compileExpr(input, child_ast, child, referred_columns, col_ref_map, collator_id);
-=======
                     const auto & child_ast = func->arguments->children[i];
                     tipb::Expr * child = expr->add_children();
                     compileExpr(input, child_ast, child, referred_columns, col_ref_map);
@@ -372,7 +292,6 @@
                     if ((it_sig->second == tipb::ScalarFuncSig::IfInt && i == 1)
                         || (it_sig->second != tipb::ScalarFuncSig::IfInt && i == 0))
                         *(expr->mutable_field_type()) = child->field_type();
->>>>>>> f22131ca
                 }
                 return;
             case tipb::ScalarFuncSig::FromUnixTime2Arg:
@@ -401,38 +320,7 @@
                 ft->set_tp(TiDB::TypeLongLong);
                 ft->set_flag(TiDB::ColumnFlagUnsigned);
             }
-<<<<<<< HEAD
-        }
-        else if (func_name_lowercase == "date_format")
-        {
-            expr->set_sig(tipb::ScalarFuncSig::DateFormatSig);
-            auto * ft = expr->mutable_field_type();
-            ft->set_tp(TiDB::TypeString);
-        }
-        else if (func_name_lowercase == "like")
-        {
-            expr->set_sig(tipb::ScalarFuncSig::LikeSig);
-            auto * ft = expr->mutable_field_type();
-            ft->set_tp(TiDB::TypeLongLong);
-            ft->set_flag(TiDB::ColumnFlagUnsigned);
-            ft->set_collate(collator_id);
-            expr->set_tp(tipb::ExprType::ScalarFunc);
-            for (const auto & child_ast : func->arguments->children)
-            {
-                tipb::Expr * child = expr->add_children();
-                compileExpr(input, child_ast, child, referred_columns, col_ref_map, collator_id);
-            }
-            // for like need to add the third argument
-            tipb::Expr * constant_expr = expr->add_children();
-            constructInt64LiteralTiExpr(*constant_expr, 92);
-            return;
-        }
-        else
-        {
-            throw Exception("Unsupported function: " + func_name_lowercase, ErrorCodes::LOGICAL_ERROR);
-=======
             break;
->>>>>>> f22131ca
         }
         expr->set_tp(tipb::ExprType::ScalarFunc);
         for (const auto & child_ast : func->arguments->children)
