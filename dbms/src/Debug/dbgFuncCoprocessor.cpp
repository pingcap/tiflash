#include <AggregateFunctions/AggregateFunctionFactory.h>
#include <Common/typeid_cast.h>
#include <DataStreams/BlocksListBlockInputStream.h>
#include <Debug/MockTiDB.h>
#include <Debug/dbgFuncCoprocessor.h>
#include <Flash/Coprocessor/ArrowChunkCodec.h>
#include <Flash/Coprocessor/CHBlockChunkCodec.h>
#include <Flash/Coprocessor/DAGCodec.h>
#include <Flash/Coprocessor/DAGDriver.h>
#include <Flash/Coprocessor/DAGUtils.h>
#include <Flash/Coprocessor/DefaultChunkCodec.h>
#include <Parsers/ASTAsterisk.h>
#include <Parsers/ASTFunction.h>
#include <Parsers/ASTIdentifier.h>
#include <Parsers/ASTLiteral.h>
#include <Parsers/ASTOrderByElement.h>
#include <Parsers/ASTSelectQuery.h>
#include <Parsers/ParserSelectQuery.h>
#include <Parsers/parseQuery.h>
#include <Storages/MutableSupport.h>
#include <Storages/StorageMergeTree.h>
#include <Storages/Transaction/Datum.h>
#include <Storages/Transaction/KVStore.h>
#include <Storages/Transaction/Region.h>
#include <Storages/Transaction/TMTContext.h>
#include <Storages/Transaction/TypeMapping.h>
#include <tipb/select.pb.h>

namespace DB
{

namespace ErrorCodes
{
extern const int BAD_ARGUMENTS;
extern const int LOGICAL_ERROR;
} // namespace ErrorCodes

using TiDB::DatumFlat;
using TiDB::TableInfo;

using DAGColumnInfo = std::pair<String, ColumnInfo>;
using DAGSchema = std::vector<DAGColumnInfo>;
using SchemaFetcher = std::function<TableInfo(const String &, const String &)>;
std::tuple<TableID, DAGSchema, tipb::DAGRequest> compileQuery(Context & context, const String & query, SchemaFetcher schema_fetcher,
    Int64 tz_offset, const String & tz_name, const String & encode_type);
tipb::SelectResponse executeDAGRequest(Context & context, const tipb::DAGRequest & dag_request, RegionID region_id, UInt64 region_version,
    UInt64 region_conf_version, Timestamp start_ts, std::vector<std::pair<DecodedTiKVKey, DecodedTiKVKey>> & key_ranges);
BlockInputStreamPtr outputDAGResponse(Context & context, const DAGSchema & schema, const tipb::SelectResponse & dag_response);

BlockInputStreamPtr dbgFuncDAG(Context & context, const ASTs & args)
{
    if (args.size() < 1 || args.size() > 5)
        throw Exception("Args not matched, should be: query[, region-id, encode_type, tz_offset, tz_name]", ErrorCodes::BAD_ARGUMENTS);

    String query = safeGet<String>(typeid_cast<const ASTLiteral &>(*args[0]).value);
    RegionID region_id = InvalidRegionID;
    if (args.size() >= 2)
        region_id = safeGet<RegionID>(typeid_cast<const ASTLiteral &>(*args[1]).value);
    String encode_type = "";
    if (args.size() >= 3)
        encode_type = safeGet<String>(typeid_cast<const ASTLiteral &>(*args[2]).value);
    Int64 tz_offset = 0;
    String tz_name = "";
    if (args.size() >= 4)
        tz_offset = get<Int64>(typeid_cast<const ASTLiteral &>(*args[3]).value);
    if (args.size() >= 5)
        tz_name = safeGet<String>(typeid_cast<const ASTLiteral &>(*args[4]).value);
    Timestamp start_ts = context.getTMTContext().getPDClient()->getTS();

    auto [table_id, schema, dag_request] = compileQuery(
        context, query,
        [&](const String & database_name, const String & table_name) {
            auto storage = context.getTable(database_name, table_name);
            auto managed_storage = std::dynamic_pointer_cast<IManageableStorage>(storage);
            if (!managed_storage //
                || !(managed_storage->engineType() == ::TiDB::StorageEngine::DT
                    || managed_storage->engineType() == ::TiDB::StorageEngine::TMT))
                throw Exception(database_name + "." + table_name + " is not ManageableStorage", ErrorCodes::BAD_ARGUMENTS);
            return managed_storage->getTableInfo();
        },
        tz_offset, tz_name, encode_type);

    RegionPtr region;
    if (region_id == InvalidRegionID)
    {
        auto regions = context.getTMTContext().getRegionTable().getRegionsByTable(table_id);
        if (regions.empty())
            throw Exception("No region for table", ErrorCodes::BAD_ARGUMENTS);
        region = context.getTMTContext().getRegionTable().getRegionsByTable(table_id).front().second;
    }
    else
    {
        region = context.getTMTContext().getKVStore()->getRegion(region_id);
        if (!region)
            throw Exception("No such region", ErrorCodes::BAD_ARGUMENTS);
    }

    auto handle_range = region->getHandleRangeByTable(table_id);
    std::vector<std::pair<DecodedTiKVKey, DecodedTiKVKey>> key_ranges;
    DecodedTiKVKey start_key = RecordKVFormat::genRawKey(table_id, handle_range.first.handle_id);
    DecodedTiKVKey end_key = RecordKVFormat::genRawKey(table_id, handle_range.second.handle_id);
    key_ranges.emplace_back(std::make_pair(std::move(start_key), std::move(end_key)));
    tipb::SelectResponse dag_response
        = executeDAGRequest(context, dag_request, region->id(), region->version(), region->confVer(), start_ts, key_ranges);

    return outputDAGResponse(context, schema, dag_response);
}

BlockInputStreamPtr dbgFuncMockDAG(Context & context, const ASTs & args)
{
    if (args.size() < 2 || args.size() > 6)
        throw Exception(
            "Args not matched, should be: query, region-id[, start-ts, encode_type, tz_offset, tz_name]", ErrorCodes::BAD_ARGUMENTS);

    String query = safeGet<String>(typeid_cast<const ASTLiteral &>(*args[0]).value);
    RegionID region_id = safeGet<RegionID>(typeid_cast<const ASTLiteral &>(*args[1]).value);
    Timestamp start_ts = DEFAULT_MAX_READ_TSO;
    if (args.size() >= 3)
        start_ts = safeGet<Timestamp>(typeid_cast<const ASTLiteral &>(*args[2]).value);
    if (start_ts == 0)
        start_ts = context.getTMTContext().getPDClient()->getTS();
    String encode_type = "";
    if (args.size() >= 4)
        encode_type = safeGet<String>(typeid_cast<const ASTLiteral &>(*args[3]).value);
    Int64 tz_offset = 0;
    String tz_name = "";
    if (args.size() >= 5)
        tz_offset = safeGet<Int64>(typeid_cast<const ASTLiteral &>(*args[4]).value);
    if (args.size() >= 6)
        tz_name = safeGet<String>(typeid_cast<const ASTLiteral &>(*args[5]).value);

    auto [table_id, schema, dag_request] = compileQuery(
        context, query,
        [&](const String & database_name, const String & table_name) {
            return MockTiDB::instance().getTableByName(database_name, table_name)->table_info;
        },
        tz_offset, tz_name, encode_type);
    std::ignore = table_id;

    RegionPtr region = context.getTMTContext().getKVStore()->getRegion(region_id);
    auto handle_range = region->getHandleRangeByTable(table_id);
    std::vector<std::pair<DecodedTiKVKey, DecodedTiKVKey>> key_ranges;
    DecodedTiKVKey start_key = RecordKVFormat::genRawKey(table_id, handle_range.first.handle_id);
    DecodedTiKVKey end_key = RecordKVFormat::genRawKey(table_id, handle_range.second.handle_id);
    key_ranges.emplace_back(std::make_pair(std::move(start_key), std::move(end_key)));
    tipb::SelectResponse dag_response
        = executeDAGRequest(context, dag_request, region_id, region->version(), region->confVer(), start_ts, key_ranges);

    return outputDAGResponse(context, schema, dag_response);
}

struct ExecutorCtx
{
    tipb::Executor * input;
    DAGSchema output;
    std::unordered_map<String, std::vector<tipb::Expr *>> col_ref_map;
};

void compileExpr(const DAGSchema & input, ASTPtr ast, tipb::Expr * expr, std::unordered_set<String> & referred_columns,
    std::unordered_map<String, std::vector<tipb::Expr *>> & col_ref_map)
{
    if (ASTIdentifier * id = typeid_cast<ASTIdentifier *>(ast.get()))
    {
        auto ft = std::find_if(input.begin(), input.end(), [&](const auto & field) { return field.first == id->getColumnName(); });
        if (ft == input.end())
            throw Exception("No such column " + id->getColumnName(), ErrorCodes::NO_SUCH_COLUMN_IN_TABLE);
        expr->set_tp(tipb::ColumnRef);
        *(expr->mutable_field_type()) = columnInfoToFieldType((*ft).second);

        referred_columns.emplace((*ft).first);
        if (col_ref_map.find((*ft).first) == col_ref_map.end())
            col_ref_map[(*ft).first] = {};
        col_ref_map[(*ft).first].push_back(expr);
    }
    else if (ASTFunction * func = typeid_cast<ASTFunction *>(ast.get()))
    {
        String func_name_lowercase = Poco::toLower(func->name);
        // TODO: Support more functions.
        // TODO: Support type inference.
        if (func_name_lowercase == "equals")
        {
            expr->set_sig(tipb::ScalarFuncSig::EQInt);
            auto * ft = expr->mutable_field_type();
            ft->set_tp(TiDB::TypeLongLong);
            ft->set_flag(TiDB::ColumnFlagUnsigned);
        }
        else if (func_name_lowercase == "and")
        {
            expr->set_sig(tipb::ScalarFuncSig::LogicalAnd);
            auto * ft = expr->mutable_field_type();
            ft->set_tp(TiDB::TypeLongLong);
            ft->set_flag(TiDB::ColumnFlagUnsigned);
        }
        else if (func_name_lowercase == "or")
        {
            expr->set_sig(tipb::ScalarFuncSig::LogicalOr);
            auto * ft = expr->mutable_field_type();
            ft->set_tp(TiDB::TypeLongLong);
            ft->set_flag(TiDB::ColumnFlagUnsigned);
        }
        else if (func_name_lowercase == "greater")
        {
            expr->set_sig(tipb::ScalarFuncSig::GTInt);
            auto * ft = expr->mutable_field_type();
            ft->set_tp(TiDB::TypeLongLong);
            ft->set_flag(TiDB::ColumnFlagUnsigned);
        }
        else if (func_name_lowercase == "greaterorequals")
        {
            expr->set_sig(tipb::ScalarFuncSig::GEInt);
            auto * ft = expr->mutable_field_type();
            ft->set_tp(TiDB::TypeLongLong);
            ft->set_flag(TiDB::ColumnFlagUnsigned);
        }
        else if (func_name_lowercase == "less")
        {
            expr->set_sig(tipb::ScalarFuncSig::LTInt);
            auto * ft = expr->mutable_field_type();
            ft->set_tp(TiDB::TypeLongLong);
            ft->set_flag(TiDB::ColumnFlagUnsigned);
        }
        else if (func_name_lowercase == "lessorequals")
        {
            expr->set_sig(tipb::ScalarFuncSig::LEInt);
            auto * ft = expr->mutable_field_type();
            ft->set_tp(TiDB::TypeLongLong);
            ft->set_flag(TiDB::ColumnFlagUnsigned);
        }
        else if (func_name_lowercase == "in" || func_name_lowercase == "notin")
        {
            tipb::Expr * in_expr = expr;
            if (func_name_lowercase == "notin")
            {
                // notin is transformed into not(in()) by tidb
                expr->set_sig(tipb::ScalarFuncSig::UnaryNotInt);
                auto * ft = expr->mutable_field_type();
                ft->set_tp(TiDB::TypeLongLong);
                ft->set_flag(TiDB::ColumnFlagUnsigned);
                expr->set_tp(tipb::ExprType::ScalarFunc);
                in_expr = expr->add_children();
            }
            in_expr->set_sig(tipb::ScalarFuncSig::InInt);
            auto * ft = in_expr->mutable_field_type();
            ft->set_tp(TiDB::TypeLongLong);
            ft->set_flag(TiDB::ColumnFlagUnsigned);
            in_expr->set_tp(tipb::ExprType::ScalarFunc);
            for (const auto & child_ast : func->arguments->children)
            {
                auto * tuple_func = typeid_cast<ASTFunction *>(child_ast.get());
                if (tuple_func != nullptr && tuple_func->name == "tuple")
                {
                    // flatten tuple elements
                    for (const auto & c : tuple_func->arguments->children)
                    {
                        tipb::Expr * child = in_expr->add_children();
                        compileExpr(input, c, child, referred_columns, col_ref_map);
                    }
                }
                else
                {
                    tipb::Expr * child = in_expr->add_children();
                    compileExpr(input, child_ast, child, referred_columns, col_ref_map);
                }
            }
            return;
        }
        else
        {
            throw Exception("Unsupported function: " + func_name_lowercase, ErrorCodes::LOGICAL_ERROR);
        }
        expr->set_tp(tipb::ExprType::ScalarFunc);
        // TODO: Support agg functions.
        for (const auto & child_ast : func->arguments->children)
        {
            tipb::Expr * child = expr->add_children();
            compileExpr(input, child_ast, child, referred_columns, col_ref_map);
        }
    }
    else if (ASTLiteral * lit = typeid_cast<ASTLiteral *>(ast.get()))
    {
        std::stringstream ss;
        switch (lit->value.getType())
        {
            case Field::Types::Which::Null:
                expr->set_tp(tipb::Null);
                // Null literal expr doesn't need value.
                break;
            case Field::Types::Which::UInt64:
                expr->set_tp(tipb::Uint64);
                encodeDAGUInt64(lit->value.get<UInt64>(), ss);
                break;
            case Field::Types::Which::Int64:
                expr->set_tp(tipb::Int64);
                encodeDAGInt64(lit->value.get<Int64>(), ss);
                break;
            case Field::Types::Which::Float64:
                expr->set_tp(tipb::Float64);
                encodeDAGFloat64(lit->value.get<Float64>(), ss);
                break;
            case Field::Types::Which::Decimal32:
            case Field::Types::Which::Decimal64:
            case Field::Types::Which::Decimal128:
            case Field::Types::Which::Decimal256:
                expr->set_tp(tipb::MysqlDecimal);
                encodeDAGDecimal(lit->value, ss);
                break;
            case Field::Types::Which::String:
                expr->set_tp(tipb::String);
                // TODO: Align with TiDB.
                encodeDAGBytes(lit->value.get<String>(), ss);
                break;
            default:
                throw Exception(String("Unsupported literal type: ") + lit->value.getTypeName(), ErrorCodes::LOGICAL_ERROR);
        }
        expr->set_val(ss.str());
    }
    else
    {
        throw Exception("Unsupported expression " + ast->getColumnName(), ErrorCodes::LOGICAL_ERROR);
    }
}

void compileFilter(const DAGSchema & input, ASTPtr ast, tipb::Selection * filter, std::unordered_set<String> & referred_columns,
    std::unordered_map<String, std::vector<tipb::Expr *>> & col_ref_map)
{
    if (auto * func = typeid_cast<ASTFunction *>(ast.get()))
    {
        if (func->name == "and")
        {
            for (auto & child : func->arguments->children)
            {
                compileFilter(input, child, filter, referred_columns, col_ref_map);
            }
            return;
        }
    }
    tipb::Expr * cond = filter->add_conditions();
    compileExpr(input, ast, cond, referred_columns, col_ref_map);
}

std::tuple<TableID, DAGSchema, tipb::DAGRequest> compileQuery(Context & context, const String & query, SchemaFetcher schema_fetcher,
    Int64 tz_offset, const String & tz_name, const String & encode_type)
{
    DAGSchema schema;
    tipb::DAGRequest dag_request;
    dag_request.set_time_zone_name(tz_name);
    dag_request.set_time_zone_offset(tz_offset);

    if (encode_type == "chunk")
        dag_request.set_encode_type(tipb::EncodeType::TypeChunk);
    else if (encode_type == "chblock")
        dag_request.set_encode_type(tipb::EncodeType::TypeCHBlock);
    else
        dag_request.set_encode_type(tipb::EncodeType::TypeDefault);

    ParserSelectQuery parser;
    ASTPtr ast = parseQuery(parser, query.data(), query.data() + query.size(), "from DAG compiler", 0);
    ASTSelectQuery & ast_query = typeid_cast<ASTSelectQuery &>(*ast);

    /// Get table metadata.
    TableInfo table_info;
    {
        String database_name, table_name;
        auto query_database = ast_query.database();
        auto query_table = ast_query.table();
        if (query_database)
            database_name = typeid_cast<ASTIdentifier &>(*query_database).name;
        if (query_table)
            table_name = typeid_cast<ASTIdentifier &>(*query_table).name;
        if (!query_table)
        {
            database_name = "system";
            table_name = "one";
        }
        else if (!query_database)
        {
            database_name = context.getCurrentDatabase();
        }

        table_info = schema_fetcher(database_name, table_name);
    }

    std::unordered_map<tipb::Executor *, ExecutorCtx> executor_ctx_map;
    std::unordered_set<String> referred_columns;
    tipb::TableScan * ts = nullptr;
    tipb::Executor * last_executor = nullptr;

    /// Table scan.
    {
        tipb::Executor * ts_exec = dag_request.add_executors();
        ts_exec->set_tp(tipb::ExecType::TypeTableScan);
        ts = ts_exec->mutable_tbl_scan();
        ts->set_table_id(table_info.id);
        DAGSchema ts_output;
        for (const auto & column_info : table_info.columns)
        {
            ColumnInfo ci;
            ci.tp = column_info.tp;
            ci.flag = column_info.flag;
            ci.flen = column_info.flen;
            ci.decimal = column_info.decimal;
            ci.elems = column_info.elems;
            ci.default_value = column_info.default_value;
            ci.origin_default_value = column_info.origin_default_value;
            ts_output.emplace_back(std::make_pair(column_info.name, std::move(ci)));
        }
        for (const auto & expr : ast_query.select_expression_list->children)
        {
            if (ASTIdentifier * identifier = typeid_cast<ASTIdentifier *>(expr.get()))
            {
                if (identifier->getColumnName() == MutableSupport::tidb_pk_column_name)
                {
                    ColumnInfo ci;
                    ci.tp = TiDB::TypeLongLong;
                    ci.setPriKeyFlag();
                    ci.setNotNullFlag();
                    ts_output.emplace_back(std::make_pair(MutableSupport::tidb_pk_column_name, std::move(ci)));
                }
            }
        }
        executor_ctx_map.emplace(
            ts_exec, ExecutorCtx{nullptr, std::move(ts_output), std::unordered_map<String, std::vector<tipb::Expr *>>{}});
        last_executor = ts_exec;
    }

    /// Filter.
    if (ast_query.where_expression)
    {
        tipb::Executor * filter_exec = dag_request.add_executors();
        filter_exec->set_tp(tipb::ExecType::TypeSelection);
        tipb::Selection * filter = filter_exec->mutable_selection();
        std::unordered_map<String, std::vector<tipb::Expr *>> col_ref_map;
        compileFilter(executor_ctx_map[last_executor].output, ast_query.where_expression, filter, referred_columns, col_ref_map);
        executor_ctx_map.emplace(filter_exec, ExecutorCtx{last_executor, executor_ctx_map[last_executor].output, std::move(col_ref_map)});
        last_executor = filter_exec;
    }

    /// TopN.
    if (ast_query.order_expression_list && ast_query.limit_length)
    {
        tipb::Executor * topn_exec = dag_request.add_executors();
        topn_exec->set_tp(tipb::ExecType::TypeTopN);
        tipb::TopN * topn = topn_exec->mutable_topn();
        std::unordered_map<String, std::vector<tipb::Expr *>> col_ref_map;
        for (const auto & child : ast_query.order_expression_list->children)
        {
            ASTOrderByElement * elem = typeid_cast<ASTOrderByElement *>(child.get());
            if (!elem)
                throw Exception("Invalid order by element", ErrorCodes::LOGICAL_ERROR);
            tipb::ByItem * by = topn->add_order_by();
            by->set_desc(elem->direction < 0);
            tipb::Expr * expr = by->mutable_expr();
            compileExpr(executor_ctx_map[last_executor].output, elem->children[0], expr, referred_columns, col_ref_map);
        }
        auto limit = safeGet<UInt64>(typeid_cast<ASTLiteral &>(*ast_query.limit_length).value);
        topn->set_limit(limit);
        executor_ctx_map.emplace(topn_exec, ExecutorCtx{last_executor, executor_ctx_map[last_executor].output, std::move(col_ref_map)});
        last_executor = topn_exec;
    }
    else if (ast_query.limit_length)
    {
        tipb::Executor * limit_exec = dag_request.add_executors();
        limit_exec->set_tp(tipb::ExecType::TypeLimit);
        tipb::Limit * limit = limit_exec->mutable_limit();
        auto limit_length = safeGet<UInt64>(typeid_cast<ASTLiteral &>(*ast_query.limit_length).value);
        limit->set_limit(limit_length);
        executor_ctx_map.emplace(limit_exec,
            ExecutorCtx{last_executor, executor_ctx_map[last_executor].output, std::unordered_map<String, std::vector<tipb::Expr *>>{}});
        last_executor = limit_exec;
    }

    /// Column pruner.
    std::function<void(ExecutorCtx &)> column_pruner = [&](ExecutorCtx & executor_ctx) {
        if (!executor_ctx.input)
        {
            executor_ctx.output.erase(std::remove_if(executor_ctx.output.begin(), executor_ctx.output.end(),
                                          [&](const auto & field) { return referred_columns.count(field.first) == 0; }),
                executor_ctx.output.end());

            for (const auto & info : executor_ctx.output)
            {
                tipb::ColumnInfo * ci = ts->add_columns();
                if (info.first == MutableSupport::tidb_pk_column_name)
                    ci->set_column_id(-1);
                else
                    ci->set_column_id(table_info.getColumnID(info.first));
                ci->set_tp(info.second.tp);
                ci->set_flag(info.second.flag);
                ci->set_columnlen(info.second.flen);
                ci->set_decimal(info.second.decimal);
                if (!info.second.elems.empty())
                {
                    for (auto & pair : info.second.elems)
                    {
                        ci->add_elems(pair.first);
                    }
                }
            }

            return;
        }
        column_pruner(executor_ctx_map[executor_ctx.input]);
        const auto & last_output = executor_ctx_map[executor_ctx.input].output;
        for (const auto & pair : executor_ctx.col_ref_map)
        {
            auto iter = std::find_if(last_output.begin(), last_output.end(), [&](const auto & field) { return field.first == pair.first; });
            if (iter == last_output.end())
                throw Exception("Column not found when pruning: " + pair.first, ErrorCodes::LOGICAL_ERROR);
            std::stringstream ss;
            encodeDAGInt64(iter - last_output.begin(), ss);
            auto s_val = ss.str();
            for (auto * expr : pair.second)
                expr->set_val(s_val);
        }
        executor_ctx.output = last_output;
    };

    /// Aggregation finalize.
    {
        bool has_gby = ast_query.group_expression_list != nullptr;
        bool has_agg_func = false;
        for (const auto & child : ast_query.select_expression_list->children)
        {
            const ASTFunction * func = typeid_cast<const ASTFunction *>(child.get());
            if (func && AggregateFunctionFactory::instance().isAggregateFunctionName(func->name))
            {
                has_agg_func = true;
                break;
            }
        }

        if (has_gby || has_agg_func)
        {
            if (last_executor->has_limit() || last_executor->has_topn())
                throw Exception("Limit/TopN and Agg cannot co-exist.", ErrorCodes::LOGICAL_ERROR);

            tipb::Executor * agg_exec = dag_request.add_executors();
            agg_exec->set_tp(tipb::ExecType::TypeAggregation);
            tipb::Aggregation * agg = agg_exec->mutable_aggregation();
            std::unordered_map<String, std::vector<tipb::Expr *>> col_ref_map;
            for (const auto & expr : ast_query.select_expression_list->children)
            {
                const ASTFunction * func = typeid_cast<const ASTFunction *>(expr.get());
                if (!func || !AggregateFunctionFactory::instance().isAggregateFunctionName(func->name))
                    throw Exception("Only agg function is allowed in select for a query with aggregation", ErrorCodes::LOGICAL_ERROR);

                tipb::Expr * agg_func = agg->add_agg_func();

                for (const auto & arg : func->arguments->children)
                {
                    tipb::Expr * arg_expr = agg_func->add_children();
                    compileExpr(executor_ctx_map[last_executor].output, arg, arg_expr, referred_columns, col_ref_map);
                }

                if (func->name == "count")
                {
                    agg_func->set_tp(tipb::Count);
                    auto ft = agg_func->mutable_field_type();
                    ft->set_tp(TiDB::TypeLongLong);
                    ft->set_flag(TiDB::ColumnFlagUnsigned | TiDB::ColumnFlagNotNull);
                }
                else if (func->name == "max")
                {
                    agg_func->set_tp(tipb::Max);
                    if (agg_func->children_size() != 1)
                        throw Exception("udaf max only accept 1 argument");
                    auto ft = agg_func->mutable_field_type();
                    ft->set_tp(agg_func->children(0).field_type().tp());
                }
                // TODO: Other agg func.
                else
                {
                    throw Exception("Unsupported agg function " + func->name, ErrorCodes::LOGICAL_ERROR);
                }

                schema.emplace_back(std::make_pair(func->getColumnName(), fieldTypeToColumnInfo(agg_func->field_type())));
            }

            if (has_gby)
            {
                for (const auto & child : ast_query.group_expression_list->children)
                {
                    tipb::Expr * gby = agg->add_group_by();
                    compileExpr(executor_ctx_map[last_executor].output, child, gby, referred_columns, col_ref_map);
                    schema.emplace_back(std::make_pair(child->getColumnName(), fieldTypeToColumnInfo(gby->field_type())));
                }
            }

            executor_ctx_map.emplace(agg_exec, ExecutorCtx{last_executor, DAGSchema{}, std::move(col_ref_map)});
            last_executor = agg_exec;

            column_pruner(executor_ctx_map[last_executor]);
        }
    }

    /// Non-aggregation finalize.
    if (!last_executor->has_aggregation())
    {
        std::vector<String> final_output;
        for (const auto & expr : ast_query.select_expression_list->children)
        {
            if (ASTIdentifier * id = typeid_cast<ASTIdentifier *>(expr.get()))
            {
                referred_columns.emplace(id->getColumnName());
                final_output.emplace_back(id->getColumnName());
            }
            else if (typeid_cast<ASTAsterisk *>(expr.get()))
            {
                const auto & last_output = executor_ctx_map[last_executor].output;
                for (const auto & field : last_output)
                {
                    referred_columns.emplace(field.first);
                    final_output.push_back(field.first);
                }
            }
            else
            {
                throw Exception("Unsupported expression type in select", ErrorCodes::LOGICAL_ERROR);
            }
        }

        column_pruner(executor_ctx_map[last_executor]);

        const auto & last_output = executor_ctx_map[last_executor].output;

        for (const auto & field : final_output)
        {
            auto iter
                = std::find_if(last_output.begin(), last_output.end(), [&](const auto & last_field) { return last_field.first == field; });
            if (iter == last_output.end())
                throw Exception("Column not found after pruning: " + field, ErrorCodes::LOGICAL_ERROR);
            dag_request.add_output_offsets(iter - last_output.begin());
            schema.push_back(*iter);
        }
    }

    return std::make_tuple(table_info.id, std::move(schema), std::move(dag_request));
}

tipb::SelectResponse executeDAGRequest(Context & context, const tipb::DAGRequest & dag_request, RegionID region_id, UInt64 region_version,
    UInt64 region_conf_version, Timestamp start_ts, std::vector<std::pair<DecodedTiKVKey, DecodedTiKVKey>> & key_ranges)
{
    static Logger * log = &Logger::get("MockDAG");
    LOG_DEBUG(log, __PRETTY_FUNCTION__ << ": Handling DAG request: " << dag_request.DebugString());
    tipb::SelectResponse dag_response;
<<<<<<< HEAD
    std::vector<RegionInfo> regions;
    regions.emplace_back(RegionInfo(region_id, region_version, region_conf_version, std::move(key_ranges)));
    DAGDriver driver(context, dag_request, regions, start_ts, DEFAULT_UNSPECIFIED_SCHEMA_VERSION, dag_response, true);
=======
    std::unordered_map<RegionID, RegionInfo> regions;
    regions.emplace(region_id, RegionInfo(region_id, region_version, region_conf_version, std::move(key_ranges)));
    DAGDriver driver(context, dag_request, regions, start_ts, DEFAULT_UNSPECIFIED_SCHEMA_VERSION, &dag_response, true);
>>>>>>> d026bbb2
    driver.execute();
    LOG_DEBUG(log, __PRETTY_FUNCTION__ << ": Handle DAG request done");
    return dag_response;
}

std::unique_ptr<ChunkCodec> getCodec(tipb::EncodeType encode_type)
{
    switch (encode_type)
    {
        case tipb::EncodeType::TypeDefault:
            return std::make_unique<DefaultChunkCodec>();
        case tipb::EncodeType::TypeChunk:
            return std::make_unique<ArrowChunkCodec>();
        case tipb::EncodeType::TypeCHBlock:
            return std::make_unique<CHBlockChunkCodec>();
        default:
            throw Exception("Unsupported encode type", ErrorCodes::BAD_ARGUMENTS);
    }
}

void chunksToBlocks(const DAGSchema & schema, const tipb::SelectResponse & dag_response, BlocksList & blocks)
{
    auto codec = getCodec(dag_response.encode_type());
    for (const auto & chunk : dag_response.chunks())
        blocks.emplace_back(codec->decode(chunk, schema));
}

BlockInputStreamPtr outputDAGResponse(Context &, const DAGSchema & schema, const tipb::SelectResponse & dag_response)
{
    if (dag_response.has_error())
        throw Exception(dag_response.error().msg(), dag_response.error().code());

    BlocksList blocks;
    chunksToBlocks(schema, dag_response, blocks);
    return std::make_shared<BlocksListBlockInputStream>(std::move(blocks));
}

} // namespace DB<|MERGE_RESOLUTION|>--- conflicted
+++ resolved
@@ -643,15 +643,9 @@
     static Logger * log = &Logger::get("MockDAG");
     LOG_DEBUG(log, __PRETTY_FUNCTION__ << ": Handling DAG request: " << dag_request.DebugString());
     tipb::SelectResponse dag_response;
-<<<<<<< HEAD
-    std::vector<RegionInfo> regions;
-    regions.emplace_back(RegionInfo(region_id, region_version, region_conf_version, std::move(key_ranges)));
-    DAGDriver driver(context, dag_request, regions, start_ts, DEFAULT_UNSPECIFIED_SCHEMA_VERSION, dag_response, true);
-=======
     std::unordered_map<RegionID, RegionInfo> regions;
     regions.emplace(region_id, RegionInfo(region_id, region_version, region_conf_version, std::move(key_ranges)));
     DAGDriver driver(context, dag_request, regions, start_ts, DEFAULT_UNSPECIFIED_SCHEMA_VERSION, &dag_response, true);
->>>>>>> d026bbb2
     driver.execute();
     LOG_DEBUG(log, __PRETTY_FUNCTION__ << ": Handle DAG request done");
     return dag_response;
