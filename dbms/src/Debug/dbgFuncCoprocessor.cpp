--- conflicted
+++ resolved
@@ -25,468 +25,6 @@
 extern const int LOGICAL_ERROR;
 } // namespace ErrorCodes
 
-<<<<<<< HEAD
-=======
-using DAGColumnInfo = std::pair<String, ColumnInfo>;
-using DAGSchema = std::vector<DAGColumnInfo>;
-using TiFlashTestEnv = tests::TiFlashTestEnv;
-using ExecutorBinderPtr = mock::ExecutorBinderPtr;
-static const String ENCODE_TYPE_NAME = "encode_type";
-static const String TZ_OFFSET_NAME = "tz_offset";
-static const String TZ_NAME_NAME = "tz_name";
-static const String COLLATOR_NAME = "collator";
-static const String MPP_QUERY = "mpp_query";
-static const String USE_BROADCAST_JOIN = "use_broadcast_join";
-static const String MPP_PARTITION_NUM = "mpp_partition_num";
-static const String MPP_TIMEOUT = "mpp_timeout";
-
-class UniqRawResReformatBlockOutputStream : public IProfilingBlockInputStream
-{
-public:
-    explicit UniqRawResReformatBlockOutputStream(const BlockInputStreamPtr & in_)
-        : in(in_)
-    {}
-
-    String getName() const override { return "UniqRawResReformat"; }
-
-    Block getHeader() const override { return in->getHeader(); }
-
-protected:
-    Block readImpl() override
-    {
-        while (true)
-        {
-            Block block = in->read();
-            if (!block)
-                return block;
-
-            size_t num_columns = block.columns();
-            MutableColumns columns(num_columns);
-            for (size_t i = 0; i < num_columns; ++i)
-            {
-                ColumnWithTypeAndName & ori_column = block.getByPosition(i);
-
-                if (std::string::npos != ori_column.name.find_first_of(uniq_raw_res_name))
-                {
-                    MutableColumnPtr mutable_holder = ori_column.column->cloneEmpty();
-
-                    for (size_t j = 0; j < ori_column.column->size(); ++j)
-                    {
-                        Field field;
-                        ori_column.column->get(j, field);
-
-                        auto & str_ref = field.safeGet<String>();
-
-                        ReadBufferFromString in(str_ref);
-                        AggregateFunctionUniqUniquesHashSetDataForVariadicRawRes set;
-                        set.set.read(in);
-
-                        mutable_holder->insert(std::to_string(set.set.size()));
-                    }
-                    ori_column.column = std::move(mutable_holder);
-                }
-            }
-            return block;
-        }
-    }
-
-private:
-    BlockInputStreamPtr in;
-};
-
-tipb::SelectResponse executeDAGRequest(Context & context, const tipb::DAGRequest & dag_request, RegionID region_id, UInt64 region_version, UInt64 region_conf_version, Timestamp start_ts, std::vector<std::pair<DecodedTiKVKeyPtr, DecodedTiKVKeyPtr>> & key_ranges);
-bool runAndCompareDagReq(const coprocessor::Request & req, const coprocessor::Response & res, Context & context, String & unequal_msg);
-BlockInputStreamPtr outputDAGResponse(Context & context, const DAGSchema & schema, const tipb::SelectResponse & dag_response);
-bool dagRspEqual(Context & context, const tipb::SelectResponse & expected, const tipb::SelectResponse & actual, String & unequal_msg);
-
-DAGProperties getDAGProperties(const String & prop_string)
-{
-    DAGProperties ret;
-    if (prop_string.empty())
-        return ret;
-    std::unordered_map<String, String> properties;
-    Poco::StringTokenizer string_tokens(prop_string, ",");
-    for (const auto & string_token : string_tokens)
-    {
-        Poco::StringTokenizer tokens(string_token, ":");
-        if (tokens.count() != 2)
-            continue;
-        properties[Poco::toLower(tokens[0])] = tokens[1];
-    }
-
-    if (properties.find(ENCODE_TYPE_NAME) != properties.end())
-        ret.encode_type = properties[ENCODE_TYPE_NAME];
-    if (properties.find(TZ_OFFSET_NAME) != properties.end())
-        ret.tz_offset = std::stol(properties[TZ_OFFSET_NAME]);
-    if (properties.find(TZ_NAME_NAME) != properties.end())
-        ret.tz_name = properties[TZ_NAME_NAME];
-    if (properties.find(COLLATOR_NAME) != properties.end())
-        ret.collator = std::stoi(properties[COLLATOR_NAME]);
-    if (properties.find(MPP_QUERY) != properties.end())
-        ret.is_mpp_query = properties[MPP_QUERY] == "true";
-    if (properties.find(USE_BROADCAST_JOIN) != properties.end())
-        ret.use_broadcast_join = properties[USE_BROADCAST_JOIN] == "true";
-    if (properties.find(MPP_PARTITION_NUM) != properties.end())
-        ret.mpp_partition_num = std::stoi(properties[MPP_PARTITION_NUM]);
-    if (properties.find(MPP_TIMEOUT) != properties.end())
-        ret.mpp_timeout = std::stoi(properties[MPP_TIMEOUT]);
-
-    return ret;
-}
-
-void setTipbRegionInfo(coprocessor::RegionInfo * tipb_region_info, const std::pair<RegionID, RegionPtr> & region, TableID table_id)
-{
-    tipb_region_info->set_region_id(region.first);
-    auto * meta = tipb_region_info->mutable_region_epoch();
-    meta->set_conf_ver(region.second->confVer());
-    meta->set_version(region.second->version());
-    auto * range = tipb_region_info->add_ranges();
-    auto handle_range = getHandleRangeByTable(region.second->getRange()->rawKeys(), table_id);
-    range->set_start(RecordKVFormat::genRawKey(table_id, handle_range.first.handle_id));
-    range->set_end(RecordKVFormat::genRawKey(table_id, handle_range.second.handle_id));
-}
-
-BlockInputStreamPtr constructExchangeReceiverStream(Context & context, tipb::ExchangeReceiver & tipb_exchange_receiver, const DAGProperties & properties, DAGSchema & root_task_schema, const String & root_addr, bool enable_local_tunnel)
-{
-    for (auto & field : root_task_schema)
-    {
-        auto tipb_type = TiDB::columnInfoToFieldType(field.second);
-        tipb_type.set_collate(properties.collator);
-        auto * field_type = tipb_exchange_receiver.add_field_types();
-        *field_type = tipb_type;
-    }
-
-    mpp::TaskMeta root_tm;
-    root_tm.set_start_ts(properties.start_ts);
-    root_tm.set_address(root_addr);
-    root_tm.set_task_id(-1);
-    root_tm.set_partition_id(-1);
-
-    std::shared_ptr<ExchangeReceiver> exchange_receiver
-        = std::make_shared<ExchangeReceiver>(
-            std::make_shared<GRPCReceiverContext>(
-                tipb_exchange_receiver,
-                root_tm,
-                context.getTMTContext().getKVCluster(),
-                context.getTMTContext().getMPPTaskManager(),
-                enable_local_tunnel,
-                context.getSettingsRef().enable_async_grpc_client),
-            tipb_exchange_receiver.encoded_task_meta_size(),
-            10,
-            /*req_id=*/"",
-            /*executor_id=*/"",
-            /*fine_grained_shuffle_stream_count=*/0);
-    BlockInputStreamPtr ret = std::make_shared<ExchangeReceiverInputStream>(exchange_receiver, /*req_id=*/"", /*executor_id=*/"", /*stream_id*/ 0);
-    return ret;
-}
-
-BlockInputStreamPtr prepareRootExchangeReceiver(Context & context, const DAGProperties & properties, std::vector<Int64> & root_task_ids, DAGSchema & root_task_schema, bool enable_local_tunnel)
-{
-    tipb::ExchangeReceiver tipb_exchange_receiver;
-    for (const auto root_task_id : root_task_ids)
-    {
-        mpp::TaskMeta tm;
-        tm.set_start_ts(properties.start_ts);
-        tm.set_address(Debug::LOCAL_HOST);
-        tm.set_task_id(root_task_id);
-        tm.set_partition_id(-1);
-        auto * tm_string = tipb_exchange_receiver.add_encoded_task_meta();
-        tm.AppendToString(tm_string);
-    }
-    return constructExchangeReceiverStream(context, tipb_exchange_receiver, properties, root_task_schema, Debug::LOCAL_HOST, enable_local_tunnel);
-}
-
-void prepareExchangeReceiverMetaWithMultipleContext(tipb::ExchangeReceiver & tipb_exchange_receiver, const DAGProperties & properties, Int64 task_id, String & addr)
-{
-    mpp::TaskMeta tm;
-    tm.set_start_ts(properties.start_ts);
-    tm.set_address(addr);
-    tm.set_task_id(task_id);
-    tm.set_partition_id(-1);
-    auto * tm_string = tipb_exchange_receiver.add_encoded_task_meta();
-    tm.AppendToString(tm_string);
-}
-
-BlockInputStreamPtr prepareRootExchangeReceiverWithMultipleContext(Context & context, const DAGProperties & properties, Int64 task_id, DAGSchema & root_task_schema, String & addr, String & root_addr)
-{
-    tipb::ExchangeReceiver tipb_exchange_receiver;
-
-    prepareExchangeReceiverMetaWithMultipleContext(tipb_exchange_receiver, properties, task_id, addr);
-
-    return constructExchangeReceiverStream(context, tipb_exchange_receiver, properties, root_task_schema, root_addr, true);
-}
-
-void prepareDispatchTaskRequest(QueryTask & task, std::shared_ptr<mpp::DispatchTaskRequest> req, const DAGProperties & properties, std::vector<Int64> & root_task_ids, DAGSchema & root_task_schema, String & addr)
-{
-    if (task.is_root_task)
-    {
-        root_task_ids.push_back(task.task_id);
-        root_task_schema = task.result_schema;
-    }
-    auto * tm = req->mutable_meta();
-    tm->set_start_ts(properties.start_ts);
-    tm->set_partition_id(task.partition_id);
-    tm->set_address(addr);
-    tm->set_task_id(task.task_id);
-    auto * encoded_plan = req->mutable_encoded_plan();
-    task.dag_request->AppendToString(encoded_plan);
-    req->set_timeout(properties.mpp_timeout);
-    req->set_schema_ver(DEFAULT_UNSPECIFIED_SCHEMA_VERSION);
-}
-
-void prepareDispatchTaskRequestWithMultipleContext(QueryTask & task, std::shared_ptr<mpp::DispatchTaskRequest> req, const DAGProperties & properties, std::vector<Int64> & root_task_ids, std::vector<Int64> & root_task_partition_ids, DAGSchema & root_task_schema, String & addr)
-{
-    if (task.is_root_task)
-    {
-        root_task_ids.push_back(task.task_id);
-        root_task_partition_ids.push_back(task.partition_id);
-        root_task_schema = task.result_schema;
-    }
-    auto * tm = req->mutable_meta();
-    tm->set_start_ts(properties.start_ts);
-    tm->set_partition_id(task.partition_id);
-    tm->set_address(addr);
-    tm->set_task_id(task.task_id);
-    auto * encoded_plan = req->mutable_encoded_plan();
-    task.dag_request->AppendToString(encoded_plan);
-    req->set_timeout(properties.mpp_timeout);
-    req->set_schema_ver(DEFAULT_UNSPECIFIED_SCHEMA_VERSION);
-}
-
-// execute MPP Query in one service
-BlockInputStreamPtr executeMPPQuery(Context & context, const DAGProperties & properties, QueryTasks & query_tasks)
-{
-    DAGSchema root_task_schema;
-    std::vector<Int64> root_task_ids;
-    for (auto & task : query_tasks)
-    {
-        auto req = std::make_shared<mpp::DispatchTaskRequest>();
-        prepareDispatchTaskRequest(task, req, properties, root_task_ids, root_task_schema, Debug::LOCAL_HOST);
-        auto table_id = task.table_id;
-        if (table_id != -1)
-        {
-            /// contains a table scan
-            const auto & table_info = MockTiDB::instance().getTableInfoByID(table_id);
-            if (table_info->is_partition_table)
-            {
-                size_t current_region_size = 0;
-                coprocessor::TableRegions * current_table_regions = nullptr;
-                for (const auto & partition : table_info->partition.definitions)
-                {
-                    const auto partition_id = partition.id;
-                    auto regions = context.getTMTContext().getRegionTable().getRegionsByTable(partition_id);
-                    for (size_t i = 0; i < regions.size(); ++i)
-                    {
-                        if ((current_region_size + i) % properties.mpp_partition_num != static_cast<size_t>(task.partition_id))
-                            continue;
-                        if (current_table_regions != nullptr && current_table_regions->physical_table_id() != partition_id)
-                            current_table_regions = nullptr;
-                        if (current_table_regions == nullptr)
-                        {
-                            current_table_regions = req->add_table_regions();
-                            current_table_regions->set_physical_table_id(partition_id);
-                        }
-                        setTipbRegionInfo(current_table_regions->add_regions(), regions[i], partition_id);
-                    }
-                    current_region_size += regions.size();
-                }
-                if (current_region_size < static_cast<size_t>(properties.mpp_partition_num))
-                    throw Exception("Not supported: table region num less than mpp partition num");
-            }
-            else
-            {
-                auto regions = context.getTMTContext().getRegionTable().getRegionsByTable(table_id);
-                if (regions.size() < static_cast<size_t>(properties.mpp_partition_num))
-                    throw Exception("Not supported: table region num less than mpp partition num");
-                for (size_t i = 0; i < regions.size(); ++i)
-                {
-                    if (i % properties.mpp_partition_num != static_cast<size_t>(task.partition_id))
-                        continue;
-                    setTipbRegionInfo(req->add_regions(), regions[i], table_id);
-                }
-            }
-        }
-
-        pingcap::kv::RpcCall<mpp::DispatchTaskRequest> call(req);
-        context.getTMTContext().getCluster()->rpc_client->sendRequest(Debug::LOCAL_HOST, call, 1000);
-        if (call.getResp()->has_error())
-            throw Exception("Meet error while dispatch mpp task: " + call.getResp()->error().msg());
-    }
-    return prepareRootExchangeReceiver(context, properties, root_task_ids, root_task_schema, context.getSettingsRef().enable_local_tunnel);
-}
-
-std::vector<BlockInputStreamPtr> executeMPPQueryWithMultipleContext(const DAGProperties & properties, QueryTasks & query_tasks, std::unordered_map<size_t, MockServerConfig> & server_config_map)
-{
-    DAGSchema root_task_schema;
-    std::vector<Int64> root_task_ids;
-    std::vector<Int64> root_task_partition_ids;
-    for (auto & task : query_tasks)
-    {
-        auto req = std::make_shared<mpp::DispatchTaskRequest>();
-
-        auto addr = server_config_map[task.partition_id].addr;
-        prepareDispatchTaskRequestWithMultipleContext(task, req, properties, root_task_ids, root_task_partition_ids, root_task_schema, addr);
-        MockComputeClient client(
-            grpc::CreateChannel(addr, grpc::InsecureChannelCredentials()));
-        client.runDispatchMPPTask(req);
-    }
-
-    std::vector<BlockInputStreamPtr> res;
-    auto addr = server_config_map[root_task_partition_ids[0]].addr;
-    for (size_t i = 0; i < root_task_ids.size(); ++i)
-    {
-        auto id = root_task_ids[i];
-        auto partition_id = root_task_partition_ids[i];
-        res.emplace_back(prepareRootExchangeReceiverWithMultipleContext(TiFlashTestEnv::getGlobalContext(TiFlashTestEnv::globalContextSize() - i - 1), properties, id, root_task_schema, server_config_map[partition_id].addr, addr));
-    }
-    return res;
-}
-
-BlockInputStreamPtr executeNonMPPQuery(Context & context, RegionID region_id, const DAGProperties & properties, QueryTasks & query_tasks, MakeResOutputStream & func_wrap_output_stream)
-{
-    auto & task = query_tasks[0];
-    auto table_id = task.table_id;
-    RegionPtr region;
-    if (region_id == InvalidRegionID)
-    {
-        auto regions = context.getTMTContext().getRegionTable().getRegionsByTable(table_id);
-        if (regions.empty())
-            throw Exception("No region for table", ErrorCodes::BAD_ARGUMENTS);
-        region = regions[0].second;
-        region_id = regions[0].first;
-    }
-    else
-    {
-        region = context.getTMTContext().getKVStore()->getRegion(region_id);
-        if (!region)
-            throw Exception("No such region", ErrorCodes::BAD_ARGUMENTS);
-    }
-    auto handle_range = getHandleRangeByTable(region->getRange()->rawKeys(), table_id);
-    std::vector<std::pair<DecodedTiKVKeyPtr, DecodedTiKVKeyPtr>> key_ranges;
-    DecodedTiKVKeyPtr start_key = std::make_shared<DecodedTiKVKey>(RecordKVFormat::genRawKey(table_id, handle_range.first.handle_id));
-    DecodedTiKVKeyPtr end_key = std::make_shared<DecodedTiKVKey>(RecordKVFormat::genRawKey(table_id, handle_range.second.handle_id));
-    key_ranges.emplace_back(std::make_pair(std::move(start_key), std::move(end_key)));
-    tipb::SelectResponse dag_response = executeDAGRequest(
-        context,
-        *task.dag_request,
-        region_id,
-        region->version(),
-        region->confVer(),
-        properties.start_ts,
-        key_ranges);
-
-    return func_wrap_output_stream(outputDAGResponse(context, task.result_schema, dag_response));
-}
-
-BlockInputStreamPtr executeQuery(Context & context, RegionID region_id, const DAGProperties & properties, QueryTasks & query_tasks, MakeResOutputStream & func_wrap_output_stream)
-{
-    if (properties.is_mpp_query)
-    {
-        return executeMPPQuery(context, properties, query_tasks);
-    }
-    else
-    {
-        return executeNonMPPQuery(context, region_id, properties, query_tasks, func_wrap_output_stream);
-    }
-}
-
-
-void dbgFuncTiDBQueryFromNaturalDag(Context & context, const ASTs & args, DBGInvoker::Printer output)
-{
-    if (args.size() != 1)
-        throw Exception("Args not matched, should be: json_dag_path", ErrorCodes::BAD_ARGUMENTS);
-
-    auto json_dag_path = safeGet<String>(typeid_cast<const ASTLiteral &>(*args[0]).value);
-    auto dag = NaturalDag(json_dag_path, &Poco::Logger::get("MockDAG"));
-    dag.init();
-    dag.build(context);
-    std::vector<std::pair<int32_t, String>> failed_req_msg_vec;
-    int req_idx = 0;
-    for (const auto & it : dag.getReqAndRspVec())
-    {
-        auto && req = it.first;
-        auto && res = it.second;
-        int32_t req_id = dag.getReqIDVec()[req_idx];
-        bool unequal_flag = false;
-        bool failed_flag = false;
-        String unequal_msg;
-        static auto log = Logger::get();
-        try
-        {
-            unequal_flag = runAndCompareDagReq(req, res, context, unequal_msg);
-        }
-        catch (const Exception & e)
-        {
-            failed_flag = true;
-            unequal_msg = e.message();
-        }
-        catch (...)
-        {
-            failed_flag = true;
-            unequal_msg = "Unknown execution exception!";
-        }
-
-        if (unequal_flag || failed_flag)
-        {
-            failed_req_msg_vec.push_back(std::make_pair(req_id, unequal_msg));
-            if (!dag.continueWhenError())
-                break;
-        }
-        ++req_idx;
-    }
-    dag.clean(context);
-    if (!failed_req_msg_vec.empty())
-    {
-        output("Invalid");
-        FmtBuffer fmt_buf;
-        fmt_buf.joinStr(
-            failed_req_msg_vec.begin(),
-            failed_req_msg_vec.end(),
-            [](const auto & pair, FmtBuffer & fb) { fb.fmtAppend("request {} failed, msg: {}", pair.first, pair.second); },
-            "\n");
-        throw Exception(fmt_buf.toString(), ErrorCodes::LOGICAL_ERROR);
-    }
-}
-
-bool runAndCompareDagReq(const coprocessor::Request & req, const coprocessor::Response & res, Context & context, String & unequal_msg)
-{
-    const kvrpcpb::Context & req_context = req.context();
-    RegionID region_id = req_context.region_id();
-    tipb::DAGRequest dag_request = getDAGRequestFromStringWithRetry(req.data());
-    RegionPtr region = context.getTMTContext().getKVStore()->getRegion(region_id);
-    if (!region)
-        throw Exception(fmt::format("No such region: {}", region_id), ErrorCodes::BAD_ARGUMENTS);
-
-    bool unequal_flag = false;
-    DAGProperties properties = getDAGProperties("");
-    std::vector<std::pair<DecodedTiKVKeyPtr, DecodedTiKVKeyPtr>> key_ranges = CoprocessorHandler::genCopKeyRange(req.ranges());
-    static auto log = Logger::get();
-    LOG_INFO(log, "Handling DAG request: {}", dag_request.DebugString());
-    tipb::SelectResponse dag_response;
-    TablesRegionsInfo tables_regions_info(true);
-    auto & table_regions_info = tables_regions_info.getSingleTableRegions();
-    table_regions_info.local_regions.emplace(region_id, RegionInfo(region_id, region->version(), region->confVer(), std::move(key_ranges), nullptr));
-
-    DAGContext dag_context(dag_request);
-    dag_context.tables_regions_info = std::move(tables_regions_info);
-    dag_context.log = log;
-    context.setDAGContext(&dag_context);
-    DAGDriver driver(context, properties.start_ts, DEFAULT_UNSPECIFIED_SCHEMA_VERSION, &dag_response, true);
-    driver.execute();
-
-    auto resp_ptr = std::make_shared<tipb::SelectResponse>();
-    if (!resp_ptr->ParseFromString(res.data()))
-    {
-        throw Exception("Incorrect json response data!", ErrorCodes::BAD_ARGUMENTS);
-    }
-    else
-    {
-        unequal_flag |= (!dagRspEqual(context, *resp_ptr, dag_response, unequal_msg));
-    }
-    return unequal_flag;
-}
-
->>>>>>> f3a6f088
 BlockInputStreamPtr dbgFuncTiDBQuery(Context & context, const ASTs & args)
 {
     if (args.empty() || args.size() > 3)
@@ -550,486 +88,8 @@
     return executeQuery(context, region_id, properties, query_tasks, func_wrap_output_stream);
 }
 
-<<<<<<< HEAD
+
 void dbgFuncTiDBQueryFromNaturalDag(Context & context, const ASTs & args, DBGInvoker::Printer output)
-=======
-struct QueryFragment
-{
-    ExecutorBinderPtr root_executor;
-    TableID table_id;
-    bool is_top_fragment;
-    std::vector<Int64> sender_target_task_ids;
-    std::unordered_map<String, std::vector<Int64>> receiver_source_task_ids_map;
-    std::vector<Int64> task_ids;
-    QueryFragment(ExecutorBinderPtr root_executor_, TableID table_id_, bool is_top_fragment_, std::vector<Int64> && sender_target_task_ids_ = {}, std::unordered_map<String, std::vector<Int64>> && receiver_source_task_ids_map_ = {}, std::vector<Int64> && task_ids_ = {})
-        : root_executor(std::move(root_executor_))
-        , table_id(table_id_)
-        , is_top_fragment(is_top_fragment_)
-        , sender_target_task_ids(std::move(sender_target_task_ids_))
-        , receiver_source_task_ids_map(std::move(receiver_source_task_ids_map_))
-        , task_ids(std::move(task_ids_))
-    {}
-
-    QueryTask toQueryTask(const DAGProperties & properties, MPPInfo & mpp_info, const Context & context) const
-    {
-        std::shared_ptr<tipb::DAGRequest> dag_request_ptr = std::make_shared<tipb::DAGRequest>();
-        tipb::DAGRequest & dag_request = *dag_request_ptr;
-        dag_request.set_time_zone_name(properties.tz_name);
-        dag_request.set_time_zone_offset(properties.tz_offset);
-        dag_request.set_flags(dag_request.flags() | (1u << 1u /* TRUNCATE_AS_WARNING */) | (1u << 6u /* OVERFLOW_AS_WARNING */));
-        if (is_top_fragment)
-        {
-            if (properties.encode_type == "chunk")
-                dag_request.set_encode_type(tipb::EncodeType::TypeChunk);
-            else if (properties.encode_type == "chblock")
-                dag_request.set_encode_type(tipb::EncodeType::TypeCHBlock);
-            else
-                dag_request.set_encode_type(tipb::EncodeType::TypeDefault);
-        }
-        else
-        {
-            dag_request.set_encode_type(tipb::EncodeType::TypeCHBlock);
-        }
-
-        for (size_t i = 0; i < root_executor->output_schema.size(); i++)
-            dag_request.add_output_offsets(i);
-        auto * root_tipb_executor = dag_request.mutable_root_executor();
-        root_executor->toTiPBExecutor(root_tipb_executor, properties.collator, mpp_info, context);
-        return QueryTask(dag_request_ptr, table_id, root_executor->output_schema, mpp_info.sender_target_task_ids.empty() ? DAG : MPP_DISPATCH, mpp_info.task_id, mpp_info.partition_id, is_top_fragment);
-    }
-
-    QueryTasks toQueryTasks(const DAGProperties & properties, const Context & context) const
-    {
-        QueryTasks ret;
-        if (properties.is_mpp_query)
-        {
-            for (size_t partition_id = 0; partition_id < task_ids.size(); partition_id++)
-            {
-                MPPInfo mpp_info(
-                    properties.start_ts,
-                    partition_id,
-                    task_ids[partition_id],
-                    sender_target_task_ids,
-                    receiver_source_task_ids_map);
-                ret.push_back(toQueryTask(properties, mpp_info, context));
-            }
-        }
-        else
-        {
-            MPPInfo mpp_info(properties.start_ts, /*partition_id*/ -1, /*task_id*/ -1, /*sender_target_task_ids*/ {}, /*receiver_source_task_ids_map*/ {});
-            ret.push_back(toQueryTask(properties, mpp_info, context));
-        }
-        return ret;
-    }
-};
-
-using QueryFragments = std::vector<QueryFragment>;
-
-TableID findTableIdForQueryFragment(ExecutorBinderPtr root_executor, bool must_have_table_id)
-{
-    ExecutorBinderPtr current_executor = root_executor;
-    while (!current_executor->children.empty())
-    {
-        ExecutorBinderPtr non_exchange_child;
-        for (const auto & c : current_executor->children)
-        {
-            if (dynamic_cast<mock::ExchangeReceiverBinder *>(c.get()))
-                continue;
-            non_exchange_child = c;
-        }
-        if (non_exchange_child == nullptr)
-        {
-            if (must_have_table_id)
-                throw Exception("Table scan not found");
-            return -1;
-        }
-        current_executor = non_exchange_child;
-    }
-    auto * ts = dynamic_cast<mock::TableScanBinder *>(current_executor.get());
-    if (ts == nullptr)
-    {
-        if (must_have_table_id)
-            throw Exception("Table scan not found");
-        return -1;
-    }
-    return ts->getTableId();
-}
-
-QueryFragments mppQueryToQueryFragments(
-    ExecutorBinderPtr root_executor,
-    size_t & executor_index,
-    const DAGProperties & properties,
-    bool for_root_fragment,
-    MPPCtxPtr mpp_ctx)
-{
-    QueryFragments fragments;
-    std::unordered_map<String, std::pair<std::shared_ptr<mock::ExchangeReceiverBinder>, std::shared_ptr<mock::ExchangeSenderBinder>>> exchange_map;
-    root_executor->toMPPSubPlan(executor_index, properties, exchange_map);
-    TableID table_id = findTableIdForQueryFragment(root_executor, exchange_map.empty());
-    std::vector<Int64> sender_target_task_ids = mpp_ctx->sender_target_task_ids;
-    std::unordered_map<String, std::vector<Int64>> receiver_source_task_ids_map;
-    size_t current_task_num = properties.mpp_partition_num;
-    for (auto & exchange : exchange_map)
-    {
-        if (exchange.second.second->getType() == tipb::ExchangeType::PassThrough)
-        {
-            current_task_num = 1;
-            break;
-        }
-    }
-    std::vector<Int64> current_task_ids;
-    for (size_t i = 0; i < current_task_num; i++)
-        current_task_ids.push_back(mpp_ctx->next_task_id++);
-    for (auto & exchange : exchange_map)
-    {
-        mpp_ctx->sender_target_task_ids = current_task_ids;
-        auto sub_fragments = mppQueryToQueryFragments(exchange.second.second, executor_index, properties, false, mpp_ctx);
-        receiver_source_task_ids_map[exchange.first] = sub_fragments[sub_fragments.size() - 1].task_ids;
-        fragments.insert(fragments.end(), sub_fragments.begin(), sub_fragments.end());
-    }
-    fragments.emplace_back(root_executor, table_id, for_root_fragment, std::move(sender_target_task_ids), std::move(receiver_source_task_ids_map), std::move(current_task_ids));
-    return fragments;
-}
-
-QueryFragments queryPlanToQueryFragments(const DAGProperties & properties, ExecutorBinderPtr root_executor, size_t & executor_index)
-{
-    if (properties.is_mpp_query)
-    {
-        ExecutorBinderPtr root_exchange_sender
-            = std::make_shared<mock::ExchangeSenderBinder>(executor_index, root_executor->output_schema, tipb::PassThrough);
-        root_exchange_sender->children.push_back(root_executor);
-        root_executor = root_exchange_sender;
-        MPPCtxPtr mpp_ctx = std::make_shared<MPPCtx>(properties.start_ts);
-        mpp_ctx->sender_target_task_ids.emplace_back(-1);
-        return mppQueryToQueryFragments(root_executor, executor_index, properties, true, mpp_ctx);
-    }
-    else
-    {
-        QueryFragments fragments;
-        fragments.emplace_back(root_executor, findTableIdForQueryFragment(root_executor, true), true);
-        return fragments;
-    }
-}
-
-QueryTasks queryPlanToQueryTasks(
-    const DAGProperties & properties,
-    ExecutorBinderPtr root_executor,
-    size_t & executor_index,
-    const Context & context)
-{
-    QueryFragments fragments = queryPlanToQueryFragments(properties, root_executor, executor_index);
-    QueryTasks tasks;
-    for (auto & fragment : fragments)
-    {
-        auto t = fragment.toQueryTasks(properties, context);
-        tasks.insert(tasks.end(), t.begin(), t.end());
-    }
-    return tasks;
-}
-
-const ASTTablesInSelectQueryElement * getJoin(ASTSelectQuery & ast_query)
-{
-    if (!ast_query.tables)
-        return nullptr;
-
-    const auto & tables_in_select_query = static_cast<const ASTTablesInSelectQuery &>(*ast_query.tables);
-    if (tables_in_select_query.children.empty())
-        return nullptr;
-
-    const ASTTablesInSelectQueryElement * joined_table = nullptr;
-    for (const auto & child : tables_in_select_query.children)
-    {
-        const auto & tables_element = static_cast<const ASTTablesInSelectQueryElement &>(*child);
-        if (tables_element.table_join)
-        {
-            if (!joined_table)
-                joined_table = &tables_element;
-            else
-                throw Exception("Support for more than one JOIN in query is not implemented", ErrorCodes::NOT_IMPLEMENTED);
-        }
-    }
-    return joined_table;
-}
-
-std::pair<ExecutorBinderPtr, bool> compileQueryBlock(
-    Context & context,
-    size_t & executor_index,
-    SchemaFetcher schema_fetcher,
-    const DAGProperties & properties,
-    ASTSelectQuery & ast_query)
-{
-    const auto * joined_table = getJoin(ast_query);
-    /// uniq_raw is used to test `ApproxCountDistinct`, when testing `ApproxCountDistinct` in mock coprocessor
-    /// the return value of `ApproxCountDistinct` is just the raw result, we need to convert it to a readable
-    /// value when decoding the result(using `UniqRawResReformatBlockOutputStream`)
-    bool has_uniq_raw_res = false;
-    ExecutorBinderPtr root_executor = nullptr;
-
-    TableInfo table_info;
-    String table_alias;
-    {
-        String database_name, table_name;
-        auto query_database = ast_query.database();
-        auto query_table = ast_query.table();
-        if (query_database)
-            database_name = typeid_cast<ASTIdentifier &>(*query_database).name;
-        if (query_table)
-            table_name = typeid_cast<ASTIdentifier &>(*query_table).name;
-        if (!query_table)
-        {
-            database_name = "system";
-            table_name = "one";
-        }
-        else if (!query_database)
-        {
-            database_name = context.getCurrentDatabase();
-        }
-        table_alias = query_table->tryGetAlias();
-        if (table_alias.empty())
-            table_alias = table_name;
-
-        table_info = schema_fetcher(database_name, table_name);
-    }
-
-    if (!joined_table)
-    {
-        /// Table scan.
-        {
-            bool append_pk_column = false;
-            for (const auto & expr : ast_query.select_expression_list->children)
-            {
-                if (auto * identifier = typeid_cast<ASTIdentifier *>(expr.get()))
-                {
-                    if (identifier->getColumnName() == MutableSupport::tidb_pk_column_name)
-                    {
-                        append_pk_column = true;
-                    }
-                }
-            }
-            root_executor = mock::compileTableScan(executor_index, table_info, "", table_alias, append_pk_column);
-        }
-    }
-    else
-    {
-        TableInfo left_table_info = table_info;
-        auto const & left_table_alias = table_alias;
-        TableInfo right_table_info;
-        String right_table_alias;
-        {
-            String database_name, table_name;
-            const auto & table_to_join = static_cast<const ASTTableExpression &>(*joined_table->table_expression);
-            if (table_to_join.database_and_table_name)
-            {
-                auto identifier = static_cast<const ASTIdentifier &>(*table_to_join.database_and_table_name);
-                table_name = identifier.name;
-                if (!identifier.children.empty())
-                {
-                    if (identifier.children.size() != 2)
-                        throw Exception("Qualified table name could have only two components", ErrorCodes::LOGICAL_ERROR);
-
-                    database_name = typeid_cast<const ASTIdentifier &>(*identifier.children[0]).name;
-                    table_name = typeid_cast<const ASTIdentifier &>(*identifier.children[1]).name;
-                }
-                if (database_name.empty())
-                    database_name = context.getCurrentDatabase();
-
-                right_table_alias = table_to_join.database_and_table_name->tryGetAlias();
-                if (right_table_alias.empty())
-                    right_table_alias = table_name;
-
-                right_table_info = schema_fetcher(database_name, table_name);
-            }
-            else
-            {
-                throw Exception("subquery not supported as join source");
-            }
-        }
-        /// Table scan.
-        bool left_append_pk_column = false;
-        bool right_append_pk_column = false;
-        for (const auto & expr : ast_query.select_expression_list->children)
-        {
-            if (auto * identifier = typeid_cast<ASTIdentifier *>(expr.get()))
-            {
-                auto [db_name, table_name, column_name] = splitQualifiedName(identifier->getColumnName());
-                if (column_name == MutableSupport::tidb_pk_column_name)
-                {
-                    if (table_name.empty())
-                    {
-                        throw Exception("tidb pk column must be qualified since there are more than one tables");
-                    }
-                    if (table_name == left_table_alias)
-                        left_append_pk_column = true;
-                    else if (table_name == right_table_alias)
-                        right_append_pk_column = true;
-                    else
-                        throw Exception("Unknown table alias: " + table_name);
-                }
-            }
-        }
-        auto left_ts = mock::compileTableScan(executor_index, left_table_info, "", left_table_alias, left_append_pk_column);
-        auto right_ts = mock::compileTableScan(executor_index, right_table_info, "", right_table_alias, right_append_pk_column);
-        root_executor = mock::compileJoin(executor_index, left_ts, right_ts, joined_table->table_join);
-    }
-
-    /// Filter.
-    if (ast_query.where_expression)
-    {
-        root_executor = compileSelection(root_executor, executor_index, ast_query.where_expression);
-    }
-
-    /// TopN.
-    if (ast_query.order_expression_list && ast_query.limit_length)
-    {
-        root_executor = compileTopN(root_executor, executor_index, ast_query.order_expression_list, ast_query.limit_length);
-    }
-    else if (ast_query.limit_length)
-    {
-        root_executor = compileLimit(root_executor, executor_index, ast_query.limit_length);
-    }
-
-    bool has_gby = ast_query.group_expression_list != nullptr;
-    bool has_agg_func = false;
-    for (const auto & child : ast_query.select_expression_list->children)
-    {
-        const auto * func = typeid_cast<const ASTFunction *>(child.get());
-        if (func && AggregateFunctionFactory::instance().isAggregateFunctionName(func->name))
-        {
-            has_agg_func = true;
-            break;
-        }
-    }
-    DAGSchema final_schema;
-    /// Aggregation
-    std::vector<size_t> output_offsets;
-    if (has_gby || has_agg_func)
-    {
-        if (!properties.is_mpp_query
-            && (dynamic_cast<mock::LimitBinder *>(root_executor.get()) != nullptr || dynamic_cast<mock::TopNBinder *>(root_executor.get()) != nullptr))
-            throw Exception("Limit/TopN and Agg cannot co-exist in non-mpp mode.", ErrorCodes::LOGICAL_ERROR);
-
-        root_executor = compileAggregation(
-            root_executor,
-            executor_index,
-            ast_query.select_expression_list,
-            has_gby ? ast_query.group_expression_list : nullptr);
-
-        if (dynamic_cast<mock::AggregationBinder *>(root_executor.get())->hasUniqRawRes())
-        {
-            // todo support uniq_raw in mpp mode
-            if (properties.is_mpp_query)
-                throw Exception("uniq_raw_res not supported in mpp mode.", ErrorCodes::LOGICAL_ERROR);
-            else
-                has_uniq_raw_res = true;
-        }
-
-        auto * agg = dynamic_cast<mock::AggregationBinder *>(root_executor.get());
-        if (agg->needAppendProject() || ast_query.select_expression_list->children.size() != agg->exprSize())
-        {
-            /// Project if needed
-            root_executor = compileProject(root_executor, executor_index, ast_query.select_expression_list);
-        }
-    }
-    else
-    {
-        /// Project
-        root_executor = compileProject(root_executor, executor_index, ast_query.select_expression_list);
-    }
-    return std::make_pair(root_executor, has_uniq_raw_res);
-}
-
-std::tuple<QueryTasks, MakeResOutputStream> compileQuery(
-    Context & context,
-    const String & query,
-    SchemaFetcher schema_fetcher,
-    const DAGProperties & properties)
-{
-    MakeResOutputStream func_wrap_output_stream = [](BlockInputStreamPtr in) {
-        return in;
-    };
-
-    ParserSelectQuery parser;
-    ASTPtr ast = parseQuery(parser, query.data(), query.data() + query.size(), "from DAG compiler", 0);
-    ASTSelectQuery & ast_query = typeid_cast<ASTSelectQuery &>(*ast);
-
-    size_t executor_index = 0;
-    auto [root_executor, has_uniq_raw_res] = compileQueryBlock(context, executor_index, schema_fetcher, properties, ast_query);
-    if (has_uniq_raw_res)
-        func_wrap_output_stream = [](BlockInputStreamPtr in) {
-            return std::make_shared<UniqRawResReformatBlockOutputStream>(in);
-        };
-
-
-    // we will not prune column in executor test
-    // since it doesn't call initOutputInfo in DAGContext
-    if (!context.isExecutorTest())
-    {
-        /// finalize
-        std::unordered_set<String> used_columns;
-        for (auto & schema : root_executor->output_schema)
-            used_columns.emplace(schema.first);
-
-        root_executor->columnPrune(used_columns);
-    }
-
-    return std::make_tuple(queryPlanToQueryTasks(properties, root_executor, executor_index, context), func_wrap_output_stream);
-}
-
-tipb::SelectResponse executeDAGRequest(Context & context, const tipb::DAGRequest & dag_request, RegionID region_id, UInt64 region_version, UInt64 region_conf_version, Timestamp start_ts, std::vector<std::pair<DecodedTiKVKeyPtr, DecodedTiKVKeyPtr>> & key_ranges)
-{
-    static auto log = Logger::get();
-    LOG_DEBUG(log, "Handling DAG request: {}", dag_request.DebugString());
-    tipb::SelectResponse dag_response;
-    TablesRegionsInfo tables_regions_info(true);
-    auto & table_regions_info = tables_regions_info.getSingleTableRegions();
-
-    table_regions_info.local_regions.emplace(region_id, RegionInfo(region_id, region_version, region_conf_version, std::move(key_ranges), nullptr));
-
-    DAGContext dag_context(dag_request);
-    dag_context.tables_regions_info = std::move(tables_regions_info);
-    dag_context.log = log;
-    context.setDAGContext(&dag_context);
-
-    DAGDriver driver(context, start_ts, DEFAULT_UNSPECIFIED_SCHEMA_VERSION, &dag_response, true);
-    driver.execute();
-    LOG_DEBUG(log, "Handle DAG request done");
-    return dag_response;
-}
-
-std::unique_ptr<ChunkCodec> getCodec(tipb::EncodeType encode_type)
-{
-    switch (encode_type)
-    {
-    case tipb::EncodeType::TypeDefault:
-        return std::make_unique<DefaultChunkCodec>();
-    case tipb::EncodeType::TypeChunk:
-        return std::make_unique<ArrowChunkCodec>();
-    case tipb::EncodeType::TypeCHBlock:
-        return std::make_unique<CHBlockChunkCodec>();
-    default:
-        throw Exception("Unsupported encode type", ErrorCodes::BAD_ARGUMENTS);
-    }
-}
-
-void chunksToBlocks(const DAGSchema & schema, const tipb::SelectResponse & dag_response, BlocksList & blocks)
-{
-    auto codec = getCodec(dag_response.encode_type());
-    for (const auto & chunk : dag_response.chunks())
-        blocks.emplace_back(codec->decode(chunk.rows_data(), schema));
-}
-
-BlockInputStreamPtr outputDAGResponse(Context &, const DAGSchema & schema, const tipb::SelectResponse & dag_response)
-{
-    if (dag_response.has_error())
-        throw Exception(dag_response.error().msg(), dag_response.error().code());
-
-    BlocksList blocks;
-    chunksToBlocks(schema, dag_response, blocks);
-    return std::make_shared<BlocksListBlockInputStream>(std::move(blocks));
-}
-
-DAGSchema getSelectSchema(Context & context)
->>>>>>> f3a6f088
 {
     if (args.size() != 1)
         throw Exception("Args not matched, should be: json_dag_path", ErrorCodes::BAD_ARGUMENTS);
@@ -1048,7 +108,7 @@
         bool unequal_flag = false;
         bool failed_flag = false;
         String unequal_msg;
-        static auto log = Logger::get("MockDAG");
+        static auto log = Logger::get();
         try
         {
             unequal_flag = runAndCompareDagReq(req, res, context, unequal_msg);
