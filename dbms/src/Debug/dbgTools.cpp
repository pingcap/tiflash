// Copyright 2023 PingCAP, Inc.
//
// Licensed under the Apache License, Version 2.0 (the "License");
// you may not use this file except in compliance with the License.
// You may obtain a copy of the License at
//
//     http://www.apache.org/licenses/LICENSE-2.0
//
// Unless required by applicable law or agreed to in writing, software
// distributed under the License is distributed on an "AS IS" BASIS,
// WITHOUT WARRANTIES OR CONDITIONS OF ANY KIND, either express or implied.
// See the License for the specific language governing permissions and
// limitations under the License.

#include <Common/typeid_cast.h>
#include <Debug/MockTiDB.h>
<<<<<<< HEAD
#include <Debug/dbgKVStore/MockTiKV.h>
=======
#include <Debug/MockTiKV.h>
>>>>>>> 07a9a218
#include <Debug/dbgKVStore/dbgKVStore.h>
#include <Debug/dbgTools.h>
#include <Interpreters/Context.h>
#include <Parsers/ASTLiteral.h>
#include <Storages/IManageableStorage.h>
#include <Storages/KVStore/Decode/TiKVRange.h>
#include <Storages/KVStore/FFI/ColumnFamily.h>
#include <Storages/KVStore/KVStore.h>
#include <Storages/KVStore/Region.h>
#include <Storages/KVStore/TMTContext.h>
#include <TiDB/Decode/DatumCodec.h>
#include <TiDB/Decode/RowCodec.h>
#include <TiDB/Schema/TiDB.h>
#include <TiDB/Schema/TiDBSchemaManager.h>

#include <random>

namespace DB
{
namespace ErrorCodes
{
extern const int LOGICAL_ERROR;
extern const int UNKNOWN_TABLE;
extern const int UNKNOWN_DATABASE;
} // namespace ErrorCodes

namespace RegionBench
{
using TiDB::ColumnInfo;

RegionPtr createRegion(
    TableID table_id,
    RegionID region_id,
    const HandleID & start,
    const HandleID & end,
    std::optional<uint64_t> index_)
{
    metapb::Region region;
    metapb::Peer peer;
    region.set_id(region_id);

    TiKVKey start_key = RecordKVFormat::genKey(table_id, start);
    TiKVKey end_key = RecordKVFormat::genKey(table_id, end);

    region.set_start_key(start_key.getStr());
    region.set_end_key(end_key.getStr());

    RegionMeta region_meta(std::move(peer), std::move(region), initialApplyState());
    uint64_t index = MockTiKV::instance().getRaftIndex(region_id);
    if (index_)
        index = *index_;
    region_meta.setApplied(index, RAFT_INIT_LOG_TERM);
    return makeRegion(std::move(region_meta));
}

Regions createRegions(
    TableID table_id,
    size_t region_num,
    size_t key_num_each_region,
    HandleID handle_begin,
    RegionID new_region_id_begin)
{
    Regions regions;
    for (RegionID region_id = new_region_id_begin; region_id < static_cast<RegionID>(new_region_id_begin + region_num);
         ++region_id, handle_begin += key_num_each_region)
    {
        auto ptr = createRegion(table_id, region_id, handle_begin, handle_begin + key_num_each_region);
        regions.push_back(ptr);
    }
    return regions;
}

RegionPtr createRegion(
    const TiDB::TableInfo & table_info,
    RegionID region_id,
    std::vector<Field> & start_keys,
    std::vector<Field> & end_keys)
{
    metapb::Region region;
    metapb::Peer peer;
    region.set_id(region_id);

    TiKVKey start_key = RecordKVFormat::genKey(table_info, start_keys);
    TiKVKey end_key = RecordKVFormat::genKey(table_info, end_keys);

    region.set_start_key(start_key.getStr());
    region.set_end_key(end_key.getStr());

    RegionMeta region_meta(std::move(peer), std::move(region), initialApplyState());
    region_meta.setApplied(MockTiKV::instance().getRaftIndex(region_id), RAFT_INIT_LOG_TERM);
    return RegionBench::makeRegion(std::move(region_meta));
}

void setupPutRequest(raft_cmdpb::Request * req, const std::string & cf, const TiKVKey & key, const TiKVValue & value)
{
    req->set_cmd_type(raft_cmdpb::CmdType::Put);
    raft_cmdpb::PutRequest * put = req->mutable_put();
    put->set_cf(cf.c_str());
    put->set_key(key.getStr());
    put->set_value(value.getStr());
}

void setupDelRequest(raft_cmdpb::Request * req, const std::string & cf, const TiKVKey & key)
{
    req->set_cmd_type(raft_cmdpb::CmdType::Delete);
    raft_cmdpb::DeleteRequest * del = req->mutable_delete_();
    del->set_cf(cf.c_str());
    del->set_key(key.getStr());
}

void addRequestsToRaftCmd(
    raft_cmdpb::RaftCmdRequest & request,
    const TiKVKey & key,
    const TiKVValue & value,
    UInt64 prewrite_ts,
    UInt64 commit_ts,
    bool del,
    const String pk)
{
    TiKVKey commit_key = RecordKVFormat::appendTs(key, commit_ts);
    const TiKVKey & lock_key = key;

    if (del)
    {
        TiKVValue lock_value = RecordKVFormat::encodeLockCfValue(Region::DelFlag, pk, prewrite_ts, 0);
        TiKVValue commit_value = RecordKVFormat::encodeWriteCfValue(Region::DelFlag, prewrite_ts);

        setupPutRequest(request.add_requests(), ColumnFamilyName::Lock, lock_key, lock_value);
        setupPutRequest(request.add_requests(), ColumnFamilyName::Write, commit_key, commit_value);
        setupDelRequest(request.add_requests(), ColumnFamilyName::Lock, lock_key);
        return;
    }

    if (value.dataSize() <= RecordKVFormat::SHORT_VALUE_MAX_LEN)
    {
        TiKVValue lock_value = RecordKVFormat::encodeLockCfValue(Region::PutFlag, pk, prewrite_ts, 0);

        TiKVValue commit_value = RecordKVFormat::encodeWriteCfValue(Region::PutFlag, prewrite_ts, value.toString());

        setupPutRequest(request.add_requests(), ColumnFamilyName::Lock, lock_key, lock_value);
        setupPutRequest(request.add_requests(), ColumnFamilyName::Write, commit_key, commit_value);
        setupDelRequest(request.add_requests(), ColumnFamilyName::Lock, lock_key);
    }
    else
    {
        TiKVValue lock_value = RecordKVFormat::encodeLockCfValue(Region::PutFlag, pk, prewrite_ts, 0);

        TiKVKey prewrite_key = RecordKVFormat::appendTs(key, prewrite_ts);
        const TiKVValue & prewrite_value = value;

        TiKVValue commit_value = RecordKVFormat::encodeWriteCfValue(Region::PutFlag, prewrite_ts);

        setupPutRequest(request.add_requests(), ColumnFamilyName::Lock, lock_key, lock_value);
        setupPutRequest(request.add_requests(), ColumnFamilyName::Write, commit_key, commit_value);
        setupPutRequest(request.add_requests(), ColumnFamilyName::Default, prewrite_key, prewrite_value);
        setupDelRequest(request.add_requests(), ColumnFamilyName::Lock, lock_key);
    }
}

template <typename T>
T convertNumber(const Field & field)
{
    switch (field.getType())
    {
    case Field::Types::Int64:
        return static_cast<T>(field.get<Int64>());
    case Field::Types::UInt64:
        return static_cast<T>(field.get<UInt64>());
    case Field::Types::Float64:
        return static_cast<T>(field.get<Float64>());
    case Field::Types::Decimal32:
        return static_cast<T>(field.get<DecimalField<Decimal32>>());
    case Field::Types::Decimal64:
        return static_cast<T>(field.get<DecimalField<Decimal64>>());
    case Field::Types::Decimal128:
        return static_cast<T>(field.get<DecimalField<Decimal128>>());
    case Field::Types::Decimal256:
        return static_cast<T>(field.get<DecimalField<Decimal256>>());
    default:
        throw Exception(
            String("Unable to convert field type ") + field.getTypeName() + " to number",
            ErrorCodes::LOGICAL_ERROR);
    }
}

Field convertDecimal(const ColumnInfo & column_info, const Field & field)
{
    switch (field.getType())
    {
    case Field::Types::Int64:
        return column_info.getDecimalValue(std::to_string(field.get<Int64>()));
    case Field::Types::UInt64:
        return column_info.getDecimalValue(std::to_string(field.get<UInt64>()));
    case Field::Types::Float64:
        return column_info.getDecimalValue(std::to_string(field.get<Float64>()));
    case Field::Types::Decimal32:
        return column_info.getDecimalValue(field.get<Decimal32>().toString(column_info.decimal));
    case Field::Types::Decimal64:
        return column_info.getDecimalValue(field.get<Decimal64>().toString(column_info.decimal));
    case Field::Types::Decimal128:
        return column_info.getDecimalValue(field.get<Decimal128>().toString(column_info.decimal));
    case Field::Types::Decimal256:
        return column_info.getDecimalValue(field.get<Decimal256>().toString(column_info.decimal));
    default:
        throw Exception(
            String("Unable to convert field type ") + field.getTypeName() + " to number",
            ErrorCodes::LOGICAL_ERROR);
    }
}

Field convertEnum(const ColumnInfo & column_info, const Field & field)
{
    switch (field.getType())
    {
    case Field::Types::Int64:
    case Field::Types::UInt64:
        return convertNumber<UInt64>(field);
    case Field::Types::String:
        return static_cast<UInt64>(column_info.getEnumIndex(field.get<String>()));
    default:
        throw Exception(
            String("Unable to convert field type ") + field.getTypeName() + " to Enum",
            ErrorCodes::LOGICAL_ERROR);
    }
}

Field convertField(const ColumnInfo & column_info, const Field & field)
{
    if (field.isNull())
        return field;

    switch (column_info.tp)
    {
    case TiDB::TypeTiny:
    case TiDB::TypeShort:
    case TiDB::TypeLong:
    case TiDB::TypeLongLong:
    case TiDB::TypeInt24:
        if (column_info.hasUnsignedFlag())
            return convertNumber<UInt64>(field);
        else
            return convertNumber<Int64>(field);
    case TiDB::TypeFloat:
    case TiDB::TypeDouble:
        return convertNumber<Float64>(field);
    case TiDB::TypeDate:
    case TiDB::TypeDatetime:
    case TiDB::TypeTimestamp:
        return parseMyDateTime(field.safeGet<String>());
    case TiDB::TypeVarchar:
    case TiDB::TypeTinyBlob:
    case TiDB::TypeMediumBlob:
    case TiDB::TypeLongBlob:
    case TiDB::TypeBlob:
    case TiDB::TypeVarString:
    case TiDB::TypeString:
        return field;
    case TiDB::TypeEnum:
        return convertEnum(column_info, field);
    case TiDB::TypeNull:
        return Field();
    case TiDB::TypeDecimal:
    case TiDB::TypeNewDecimal:
        return convertDecimal(column_info, field);
    case TiDB::TypeTime:
    case TiDB::TypeYear:
        return convertNumber<Int64>(field);
    case TiDB::TypeSet:
    case TiDB::TypeBit:
        return convertNumber<UInt64>(field);
    default:
        return Field();
    }
}

void encodeRow(const TiDB::TableInfo & table_info, const std::vector<Field> & fields, WriteBuffer & ss)
{
    if (table_info.columns.size() < fields.size() + table_info.pk_is_handle)
        throw Exception(
            "Encoding row has less columns than encode values [num_columns=" + DB::toString(table_info.columns.size())
                + "] [num_fields=" + DB::toString(fields.size()) + "] . ",
            ErrorCodes::LOGICAL_ERROR);

    std::vector<Field> flatten_fields;
    std::unordered_set<String> pk_column_names;
    if (table_info.is_common_handle)
    {
        for (const auto & idx_col : table_info.getPrimaryIndexInfo().idx_cols)
        {
            // todo support prefix index
            pk_column_names.insert(idx_col.name);
        }
    }
    for (size_t i = 0; i < fields.size(); i++)
    {
        const auto & column_info = table_info.columns[i];
        /// skip the columns encoded in the key
        if (pk_column_names.find(column_info.name) != pk_column_names.end())
            continue;
        Field field = convertField(column_info, fields[i]);
        TiDB::DatumBumpy datum = TiDB::DatumBumpy(field, column_info.tp);
        flatten_fields.emplace_back(datum.field());
    }

    static bool row_format_flip = false;
    // Ping-pong encoding using row format V1/V2.
    (row_format_flip = !row_format_flip) ? encodeRowV1(table_info, flatten_fields, ss)
                                         : encodeRowV2(table_info, flatten_fields, ss);
}

void insert( //
    const TiDB::TableInfo & table_info,
    RegionID region_id,
    HandleID handle_id, //
    ASTs::const_iterator values_begin,
    ASTs::const_iterator values_end, //
    Context & context,
    const std::optional<std::tuple<Timestamp, UInt8>> & tso_del)
{
    // Parse the fields in the inserted row
    std::vector<Field> fields;
    {
        for (auto it = values_begin; it != values_end; ++it)
        {
            auto field = typeid_cast<const ASTLiteral *>((*it).get())->value;
            fields.emplace_back(field);
        }
        if (fields.size() + table_info.pk_is_handle != table_info.columns.size())
            throw Exception("Number of insert values and columns do not match.", ErrorCodes::LOGICAL_ERROR);
    }
    TMTContext & tmt = context.getTMTContext();
    pingcap::pd::ClientPtr pd_client = tmt.getPDClient();
    RegionPtr region = tmt.getKVStore()->getRegion(region_id);

    // Using the region meta's table ID rather than table_info's, as this could be a partition table so that the table ID should be partition ID.
    const auto range = region->getRange();
    TableID table_id = RecordKVFormat::getTableId(*range->rawKeys().first);

    TiKVKey key;
    if (table_info.is_common_handle)
    {
        std::vector<Field> keys;

        for (size_t i = 0; i < table_info.getPrimaryIndexInfo().idx_cols.size(); i++)
        {
            const auto & idx_col = table_info.getPrimaryIndexInfo().idx_cols[i];
            const auto & column_info = table_info.columns[idx_col.offset];
            auto start_field = RegionBench::convertField(column_info, fields[idx_col.offset]);
            TiDB::DatumBumpy start_datum = TiDB::DatumBumpy(start_field, column_info.tp);
            keys.emplace_back(start_datum.field());
        }
        key = RecordKVFormat::genKey(table_info, keys);
    }
    else
        key = RecordKVFormat::genKey(table_id, handle_id);
    WriteBufferFromOwnString ss;
    encodeRow(table_info, fields, ss);
    TiKVValue value(ss.releaseStr());

    UInt64 prewrite_ts = pd_client->getTS();
    UInt64 commit_ts = pd_client->getTS();
    bool is_del = false;

    if (tso_del.has_value())
    {
        auto [tso, del] = *tso_del;
        prewrite_ts = tso;
        commit_ts = tso;
        is_del = del;
    }

    raft_cmdpb::RaftCmdRequest request;
    addRequestsToRaftCmd(request, key, value, prewrite_ts, commit_ts, is_del);
    RegionBench::applyWriteRaftCmd(
        *tmt.getKVStore(),
        std::move(request),
        region_id,
        MockTiKV::instance().getRaftIndex(region_id),
        MockTiKV::instance().getRaftTerm(region_id),
        tmt);
}

void remove(const TiDB::TableInfo & table_info, RegionID region_id, HandleID handle_id, Context & context)
{
    static const TiKVValue value;

    TiKVKey key = RecordKVFormat::genKey(table_info.id, handle_id);

    TMTContext & tmt = context.getTMTContext();
    pingcap::pd::ClientPtr pd_client = tmt.getPDClient();
    RegionPtr region = tmt.getKVStore()->getRegion(region_id);

    UInt64 prewrite_ts = pd_client->getTS();
    UInt64 commit_ts = pd_client->getTS();

    raft_cmdpb::RaftCmdRequest request;
    addRequestsToRaftCmd(request, key, value, prewrite_ts, commit_ts, true);
    RegionBench::applyWriteRaftCmd(
        *tmt.getKVStore(),
        std::move(request),
        region_id,
        MockTiKV::instance().getRaftIndex(region_id),
        MockTiKV::instance().getRaftTerm(region_id),
        tmt);
}

struct BatchCtrl
{
    String default_str;
    Int64 concurrent_id;
    Int64 flush_num;
    Int64 batch_num;
    UInt64 min_strlen;
    UInt64 max_strlen;
    Context * context;
    RegionPtr region;
    HandleID handle_begin;
    bool del;

    BatchCtrl(
        Int64 concurrent_id_,
        Int64 flush_num_,
        Int64 batch_num_,
        UInt64 min_strlen_,
        UInt64 max_strlen_,
        Context * context_,
        RegionPtr region_,
        HandleID handle_begin_,
        bool del_)
        : concurrent_id(concurrent_id_)
        , flush_num(flush_num_)
        , batch_num(batch_num_)
        , min_strlen(min_strlen_)
        , max_strlen(max_strlen_)
        , context(context_)
        , region(region_)
        , handle_begin(handle_begin_)
        , del(del_)
    {
        assert(max_strlen >= min_strlen);
        assert(min_strlen >= 1);
        auto str_len = static_cast<size_t>(random() % (max_strlen - min_strlen + 1) + min_strlen);
        default_str = String(str_len, '_');
    }

    void encodeDatum(WriteBuffer & ss, TiDB::CodecFlag flag, Int64 magic_num)
    {
        Int8 target = (magic_num % 70) + '0';
        EncodeUInt(static_cast<UInt8>(flag), ss);
        switch (flag)
        {
        case TiDB::CodecFlagJson:
            throw Exception(
                "Not implented yet: BatchCtrl::encodeDatum, TiDB::CodecFlagJson",
                ErrorCodes::LOGICAL_ERROR);
        case TiDB::CodecFlagMax:
            throw Exception("Not implented yet: BatchCtrl::encodeDatum, TiDB::CodecFlagMax", ErrorCodes::LOGICAL_ERROR);
        case TiDB::CodecFlagDuration:
            throw Exception(
                "Not implented yet: BatchCtrl::encodeDatum, TiDB::CodecFlagDuration",
                ErrorCodes::LOGICAL_ERROR);
        case TiDB::CodecFlagNil:
            return;
        case TiDB::CodecFlagBytes:
            memset(default_str.data(), target, default_str.size());
            return EncodeBytes(default_str, ss);
        //case TiDB::CodecFlagDecimal:
        //    return EncodeDecimal(Decimal(magic_num), ss);
        case TiDB::CodecFlagCompactBytes:
            memset(default_str.data(), target, default_str.size());
            return EncodeCompactBytes(default_str, ss);
        case TiDB::CodecFlagFloat:
            return EncodeFloat64(static_cast<Float64>(magic_num) / 1111.1, ss);
        case TiDB::CodecFlagUInt:
            return EncodeUInt<UInt64>(static_cast<UInt64>(magic_num), ss);
        case TiDB::CodecFlagInt:
            return EncodeInt64((magic_num), ss);
        case TiDB::CodecFlagVarInt:
            return EncodeVarInt((magic_num), ss);
        case TiDB::CodecFlagVarUInt:
            return EncodeVarUInt(static_cast<UInt64>(magic_num), ss);
        default:
            throw Exception("Not implented codec flag: " + std::to_string(flag), ErrorCodes::LOGICAL_ERROR);
        }
    }

    TiKVValue encodeRow(const TiDB::TableInfo & table_info, Int64 magic_num)
    {
        WriteBufferFromOwnString ss;
        for (const auto & column : table_info.columns)
        {
            encodeDatum(ss, TiDB::CodecFlagInt, column.id);
            // TODO: May need to use BumpyDatum to flatten before encoding.
            encodeDatum(ss, column.getCodecFlag(), magic_num);
        }
        return TiKVValue(ss.releaseStr());
    }
};

void batchInsert(
    const TiDB::TableInfo & table_info,
    std::unique_ptr<BatchCtrl> batch_ctrl,
    std::function<Int64(Int64)> fn_gen_magic_num)
{
    RegionPtr & region = batch_ctrl->region;

    TMTContext & tmt = batch_ctrl->context->getTMTContext();
    pingcap::pd::ClientPtr pd_client = tmt.getPDClient();

    Int64 index = batch_ctrl->handle_begin;

    for (Int64 flush_cnt = 0; flush_cnt < batch_ctrl->flush_num; ++flush_cnt)
    {
        UInt64 prewrite_ts = pd_client->getTS();
        UInt64 commit_ts = pd_client->getTS();

        raft_cmdpb::RaftCmdRequest request;

        for (Int64 cnt = 0; cnt < batch_ctrl->batch_num; ++index, ++cnt)
        {
            TiKVKey key = RecordKVFormat::genKey(table_info.id, index);
            TiKVValue value = batch_ctrl->encodeRow(table_info, fn_gen_magic_num(index));
            addRequestsToRaftCmd(request, key, value, prewrite_ts, commit_ts, batch_ctrl->del);
        }

        RegionBench::applyWriteRaftCmd(
            *tmt.getKVStore(),
            std::move(request),
            region->id(),
            MockTiKV::instance().getRaftIndex(region->id()),
            MockTiKV::instance().getRaftTerm(region->id()),
            tmt);
    }
}

void concurrentBatchInsert(
    const TiDB::TableInfo & table_info,
    Int64 concurrent_num,
    Int64 flush_num,
    Int64 batch_num,
    UInt64 min_strlen,
    UInt64 max_strlen,
    Context & context)
{
    TMTContext & tmt = context.getTMTContext();
    auto & orig_kvs = tmt.getKVStore();
    auto debug_kvs = DebugKVStore(*orig_kvs);

    RegionID curr_max_region_id(InvalidRegionID);
    HandleID curr_max_handle_id = 0;
    debug_kvs->traverseRegions([&](const RegionID region_id, const RegionPtr & region) {
        curr_max_region_id
            = (curr_max_region_id == InvalidRegionID) ? region_id : std::max<RegionID>(curr_max_region_id, region_id);
        const auto range = region->getRange();
        curr_max_handle_id = std::max(RecordKVFormat::getHandle(*range->rawKeys().second), curr_max_handle_id);
    });

    Int64 key_num_each_region = flush_num * batch_num;
    HandleID handle_begin = curr_max_handle_id;


    auto debug_kvstore = RegionBench::DebugKVStore(*tmt.getKVStore());
    Regions regions
        = createRegions(table_info.id, concurrent_num, key_num_each_region, handle_begin, curr_max_region_id + 1);
    for (const RegionPtr & region : regions)
<<<<<<< HEAD
    {
        debug_kvs.onSnapshot<RegionPtrWithBlock>(region, nullptr, 0, tmt);
    }
=======
        debug_kvstore.onSnapshot<RegionPtrWithBlock>(region, nullptr, 0, tmt);
>>>>>>> 07a9a218

    std::list<std::thread> threads;
    for (Int64 i = 0; i < concurrent_num; i++, handle_begin += key_num_each_region)
    {
        auto batch_ptr = std::make_unique<
            BatchCtrl>(i, flush_num, batch_num, min_strlen, max_strlen, &context, regions[i], handle_begin, false);
        threads.push_back(
            std::thread(&batchInsert, table_info, std::move(batch_ptr), [](Int64 index) -> Int64 { return index; }));
    }
    for (auto & thread : threads)
    {
        thread.join();
    }
}

Int64 concurrentRangeOperate(
    const TiDB::TableInfo & table_info,
    HandleID start_handle,
    HandleID end_handle,
    Context & context,
    Int64 magic_num,
    bool del)
{
    Regions regions;

    {
        TMTContext & tmt = context.getTMTContext();
        for (auto && [_, r] : tmt.getRegionTable().getRegionsByTable(NullspaceID, table_info.id))
        {
            std::ignore = _;
            if (r == nullptr)
                continue;
            regions.push_back(r);
        }
    }

    std::shuffle(regions.begin(), regions.end(), std::default_random_engine());

    std::list<std::thread> threads;
    Int64 tol = 0;
    for (const auto & region : regions)
    {
        const auto range = region->getRange();
        const auto & [ss, ee] = getHandleRangeByTable(range->rawKeys(), table_info.id);
        TiKVRange::Handle handle_begin = std::max<TiKVRange::Handle>(ss, start_handle);
        TiKVRange::Handle handle_end = std::min<TiKVRange::Handle>(ee, end_handle);
        if (handle_end <= handle_begin)
            continue;
        Int64 batch_num = handle_end - handle_begin;
        tol += batch_num;
        auto batch_ptr
            = std::make_unique<BatchCtrl>(-1, 1, batch_num, 1, 1, &context, region, handle_begin.handle_id, del);
        threads.push_back(std::thread(&batchInsert, table_info, std::move(batch_ptr), [=](Int64 index) -> Int64 {
            std::ignore = index;
            return magic_num;
        }));
    }
    for (auto & thread : threads)
    {
        thread.join();
    }
    return tol;
}

TableID getTableID(
    Context & context,
    const std::string & database_name,
    const std::string & table_name,
    const std::string & partition_id)
{
    try
    {
        using TablePtr = MockTiDB::TablePtr;
        TablePtr table = MockTiDB::instance().getTableByName(database_name, table_name);

        if (table->isPartitionTable())
            return std::strtol(partition_id.c_str(), nullptr, 0);

        return table->id();
    }
    catch (Exception & e)
    {
        if (e.code() != ErrorCodes::UNKNOWN_TABLE)
            throw;
    }

    auto mapped_table_name = mappedTable(context, database_name, table_name).second;
    auto mapped_database_name = mappedDatabase(context, database_name);
    auto storage = context.getTable(mapped_database_name, mapped_table_name);
    auto managed_storage = std::static_pointer_cast<IManageableStorage>(storage);
    auto table_info = managed_storage->getTableInfo();
    return table_info.id;
}

const TiDB::TableInfo & getTableInfo(Context & context, const String & database_name, const String & table_name)
{
    try
    {
        using TablePtr = MockTiDB::TablePtr;
        TablePtr table = MockTiDB::instance().getTableByName(database_name, table_name);

        return table->table_info;
    }
    catch (Exception & e)
    {
        if (e.code() != ErrorCodes::UNKNOWN_TABLE)
            throw;
    }

    auto mapped_table_name = mappedTable(context, database_name, table_name).second;
    auto mapped_database_name = mappedDatabase(context, database_name);
    auto storage = context.getTable(mapped_database_name, mapped_table_name);
    auto managed_storage = std::static_pointer_cast<IManageableStorage>(storage);
    return managed_storage->getTableInfo();
}


EngineStoreApplyRes applyWriteRaftCmd(
    KVStore & kvstore,
    raft_cmdpb::RaftCmdRequest && request,
    UInt64 region_id,
    UInt64 index,
    UInt64 term,
    TMTContext & tmt,
    DM::WriteResult * write_result_ptr)
{
    std::vector<BaseBuffView> keys;
    std::vector<BaseBuffView> vals;
    std::vector<WriteCmdType> cmd_types;
    std::vector<ColumnFamilyType> cmd_cf;
    keys.reserve(request.requests_size());
    vals.reserve(request.requests_size());
    cmd_types.reserve(request.requests_size());
    cmd_cf.reserve(request.requests_size());

    for (const auto & req : request.requests())
    {
        auto type = req.cmd_type();

        switch (type)
        {
        case raft_cmdpb::CmdType::Put:
            keys.push_back({req.put().key().data(), req.put().key().size()});
            vals.push_back({req.put().value().data(), req.put().value().size()});
            cmd_types.push_back(WriteCmdType::Put);
            cmd_cf.push_back(NameToCF(req.put().cf()));
            break;
        case raft_cmdpb::CmdType::Delete:
            keys.push_back({req.delete_().key().data(), req.delete_().key().size()});
            vals.push_back({nullptr, 0});
            cmd_types.push_back(WriteCmdType::Del);
            cmd_cf.push_back(NameToCF(req.delete_().cf()));
            break;
        default:
            throw Exception(
                fmt::format("Unsupport raft cmd {}", raft_cmdpb::CmdType_Name(type)),
                ErrorCodes::LOGICAL_ERROR);
        }
    }
    if (write_result_ptr)
    {
        return kvstore.handleWriteRaftCmdInner(
            WriteCmdsView{
                .keys = keys.data(),
                .vals = vals.data(),
                .cmd_types = cmd_types.data(),
                .cmd_cf = cmd_cf.data(),
                .len = keys.size()},
            region_id,
            index,
            term,
            tmt,
            *write_result_ptr);
    }
    else
    {
        DM::WriteResult write_result;
        return kvstore.handleWriteRaftCmdInner(
            WriteCmdsView{
                .keys = keys.data(),
                .vals = vals.data(),
                .cmd_types = cmd_types.data(),
                .cmd_cf = cmd_cf.data(),
                .len = keys.size()},
            region_id,
            index,
            term,
            tmt,
            write_result);
    }
}

void handleApplySnapshot(
    KVStore & kvstore,
    metapb::Region && region,
    uint64_t peer_id,
    SSTViewVec snaps,
    uint64_t index,
    uint64_t term,
    std::optional<uint64_t> deadline_index,
    TMTContext & tmt)
{
    auto new_region = kvstore.genRegionPtr(std::move(region), peer_id, index, term);
    auto prehandle_result = kvstore.preHandleSnapshotToFiles(new_region, snaps, index, term, deadline_index, tmt);
    kvstore.applyPreHandledSnapshot(
        RegionPtrWithSnapshotFiles{new_region, std::move(prehandle_result.ingest_ids)},
        tmt);
}

} // namespace RegionBench
} // namespace DB
namespace DB
{
String mappedDatabase(Context & context, const String & database_name)
{
    TMTContext & tmt = context.getTMTContext();
    auto syncer = tmt.getSchemaSyncerManager();
    auto db_info = syncer->getDBInfoByName(NullspaceID, database_name);
    if (db_info == nullptr)
        throw Exception("in mappedDatabase, Database " + database_name + " not found", ErrorCodes::UNKNOWN_DATABASE);
    return SchemaNameMapper().mapDatabaseName(*db_info);
}

std::optional<String> mappedDatabaseWithOptional(Context & context, const String & database_name)
{
    TMTContext & tmt = context.getTMTContext();
    auto syncer = tmt.getSchemaSyncerManager();
    auto db_info = syncer->getDBInfoByName(NullspaceID, database_name);
    if (db_info == nullptr)
        return std::nullopt;
    return SchemaNameMapper().mapDatabaseName(*db_info);
}

std::optional<QualifiedName> mappedTableWithOptional(
    Context & context,
    const String & database_name,
    const String & table_name)
{
    auto mapped_db = mappedDatabaseWithOptional(context, database_name);

    if (!mapped_db.has_value())
        return std::nullopt;
    TMTContext & tmt = context.getTMTContext();
    auto storage = tmt.getStorages().getByName(mapped_db.value(), table_name, false);
    if (storage == nullptr)
    {
        return std::nullopt;
    }

    return std::make_pair(storage->getDatabaseName(), storage->getTableName());
}

QualifiedName mappedTable(
    Context & context,
    const String & database_name,
    const String & table_name,
    bool include_tombstone)
{
    auto mapped_db = mappedDatabase(context, database_name);

    TMTContext & tmt = context.getTMTContext();
    auto storage = tmt.getStorages().getByName(mapped_db, table_name, include_tombstone);
    if (storage == nullptr)
    {
        throw Exception("Table " + table_name + " not found", ErrorCodes::UNKNOWN_TABLE);
    }

    return std::make_pair(storage->getDatabaseName(), storage->getTableName());
}
} // namespace DB<|MERGE_RESOLUTION|>--- conflicted
+++ resolved
@@ -14,11 +14,7 @@
 
 #include <Common/typeid_cast.h>
 #include <Debug/MockTiDB.h>
-<<<<<<< HEAD
 #include <Debug/dbgKVStore/MockTiKV.h>
-=======
-#include <Debug/MockTiKV.h>
->>>>>>> 07a9a218
 #include <Debug/dbgKVStore/dbgKVStore.h>
 #include <Debug/dbgTools.h>
 #include <Interpreters/Context.h>
@@ -584,13 +580,7 @@
     Regions regions
         = createRegions(table_info.id, concurrent_num, key_num_each_region, handle_begin, curr_max_region_id + 1);
     for (const RegionPtr & region : regions)
-<<<<<<< HEAD
-    {
-        debug_kvs.onSnapshot<RegionPtrWithBlock>(region, nullptr, 0, tmt);
-    }
-=======
         debug_kvstore.onSnapshot<RegionPtrWithBlock>(region, nullptr, 0, tmt);
->>>>>>> 07a9a218
 
     std::list<std::thread> threads;
     for (Int64 i = 0; i < concurrent_num; i++, handle_begin += key_num_each_region)
