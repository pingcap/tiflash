// Copyright 2022 PingCAP, Ltd.
//
// Licensed under the Apache License, Version 2.0 (the "License");
// you may not use this file except in compliance with the License.
// You may obtain a copy of the License at
//
//     http://www.apache.org/licenses/LICENSE-2.0
//
// Unless required by applicable law or agreed to in writing, software
// distributed under the License is distributed on an "AS IS" BASIS,
// WITHOUT WARRANTIES OR CONDITIONS OF ANY KIND, either express or implied.
// See the License for the specific language governing permissions and
// limitations under the License.

#include <Common/config.h>
#include <DataStreams/BinaryRowInputStream.h>
#include <DataStreams/BinaryRowOutputStream.h>
#include <DataStreams/BlockInputStreamFromRowInputStream.h>
#include <DataStreams/BlockOutputStreamFromRowOutputStream.h>
#include <DataStreams/CSVRowInputStream.h>
#include <DataStreams/CSVRowOutputStream.h>
#include <DataStreams/FormatFactory.h>
#include <DataStreams/JSONCompactRowOutputStream.h>
#include <DataStreams/JSONEachRowRowInputStream.h>
#include <DataStreams/JSONEachRowRowOutputStream.h>
#include <DataStreams/JSONRowOutputStream.h>
#include <DataStreams/MaterializingBlockOutputStream.h>
#include <DataStreams/NativeBlockInputStream.h>
#include <DataStreams/NativeBlockOutputStream.h>
#include <DataStreams/NullBlockOutputStream.h>
#include <DataStreams/PrettyBlockOutputStream.h>
#include <DataStreams/PrettyCompactBlockOutputStream.h>
#include <DataStreams/PrettySpaceBlockOutputStream.h>
#include <DataStreams/SquashingBlockOutputStream.h>
#include <DataStreams/TSKVRowInputStream.h>
#include <DataStreams/TSKVRowOutputStream.h>
#include <DataStreams/TabSeparatedRawRowOutputStream.h>
#include <DataStreams/TabSeparatedRowInputStream.h>
#include <DataStreams/TabSeparatedRowOutputStream.h>
#include <DataStreams/ValuesRowInputStream.h>
#include <DataStreams/ValuesRowOutputStream.h>
#include <DataStreams/VerticalRowOutputStream.h>
#include <DataStreams/XMLRowOutputStream.h>
#include <DataTypes/FormatSettingsJSON.h>
#include <Interpreters/Context.h>
<<<<<<< HEAD
#include <boost_wrapper/string.h>
=======

#include <boost/algorithm/string.hpp>
>>>>>>> 65f7ccea

namespace DB
{

namespace ErrorCodes
{
extern const int FORMAT_IS_NOT_SUITABLE_FOR_INPUT;
extern const int UNKNOWN_FORMAT;
} // namespace ErrorCodes


<<<<<<< HEAD
BlockInputStreamPtr FormatFactory::getInput(const String & name, ReadBuffer & buf, const Block & sample, const Context & context, size_t max_block_size) const
=======
BlockInputStreamPtr FormatFactory::getInput(
    const String & name,
    ReadBuffer & buf,
    const Block & sample,
    const Context & context,
    size_t max_block_size)
>>>>>>> 65f7ccea
{
    const Settings & settings = context.getSettingsRef();

    auto wrap_row_stream = [&](auto && row_stream) {
<<<<<<< HEAD
        return std::make_shared<BlockInputStreamFromRowInputStream>(std::move(row_stream), sample, max_block_size, settings.input_format_allow_errors_num, settings.input_format_allow_errors_ratio);
=======
        return std::make_shared<BlockInputStreamFromRowInputStream>(
            std::forward<decltype(row_stream)>(row_stream),
            sample,
            max_block_size,
            settings.input_format_allow_errors_num,
            settings.input_format_allow_errors_ratio);
>>>>>>> 65f7ccea
    };

    if (name == "Native")
    {
        return std::make_shared<NativeBlockInputStream>(buf, sample, 0);
    }
    else if (name == "RowBinary")
    {
        return wrap_row_stream(std::make_shared<BinaryRowInputStream>(buf, sample));
    }
    else if (name == "TabSeparated" || name == "TSV") /// TSV is a synonym/alias for the original TabSeparated format
    {
        return wrap_row_stream(std::make_shared<TabSeparatedRowInputStream>(buf, sample));
    }
    else if (name == "TabSeparatedWithNames" || name == "TSVWithNames")
    {
        return wrap_row_stream(std::make_shared<TabSeparatedRowInputStream>(buf, sample, true));
    }
    else if (name == "TabSeparatedWithNamesAndTypes" || name == "TSVWithNamesAndTypes")
    {
        return wrap_row_stream(std::make_shared<TabSeparatedRowInputStream>(buf, sample, true, true));
    }
    else if (name == "Values")
    {
        return wrap_row_stream(std::make_shared<ValuesRowInputStream>(buf, sample, context, settings.input_format_values_interpret_expressions));
    }
    else if (name == "CSV")
    {
        return wrap_row_stream(std::make_shared<CSVRowInputStream>(buf, sample, ','));
    }
    else if (name == "CSVWithNames")
    {
        return wrap_row_stream(std::make_shared<CSVRowInputStream>(buf, sample, ',', true));
    }
    else if (name == "TSKV")
    {
        return wrap_row_stream(std::make_shared<TSKVRowInputStream>(buf, sample, settings.input_format_skip_unknown_fields));
    }
    else if (name == "JSONEachRow")
    {
        return wrap_row_stream(std::make_shared<JSONEachRowRowInputStream>(buf, sample, settings.input_format_skip_unknown_fields));
    }
    else if (name == "TabSeparatedRaw"
             || name == "TSVRaw"
             || name == "Pretty"
             || name == "PrettyCompact"
             || name == "PrettyCompactMonoBlock"
             || name == "PrettySpace"
             || name == "PrettyNoEscapes"
             || name == "PrettyCompactNoEscapes"
             || name == "PrettySpaceNoEscapes"
             || name == "Vertical"
             || name == "VerticalRaw"
             || name == "Null"
             || name == "JSON"
             || name == "JSONCompact"
             || name == "XML")
    {
        throw Exception("Format " + name + " is not suitable for input", ErrorCodes::FORMAT_IS_NOT_SUITABLE_FOR_INPUT);
    }
    else
        throw Exception("Unknown format " + name, ErrorCodes::UNKNOWN_FORMAT);
}


static BlockOutputStreamPtr getOutputImpl(const String & name, WriteBuffer & buf, const Block & sample, const Context & context)
{
    const Settings & settings = context.getSettingsRef();
    FormatSettingsJSON json_settings(settings.output_format_json_quote_64bit_integers, settings.output_format_json_quote_denormals);

    if (name == "Native")
        return std::make_shared<NativeBlockOutputStream>(buf, 0, sample);
    else if (name == "RowBinary")
        return std::make_shared<BlockOutputStreamFromRowOutputStream>(std::make_shared<BinaryRowOutputStream>(buf), sample);
    else if (name == "TabSeparated" || name == "TSV")
        return std::make_shared<BlockOutputStreamFromRowOutputStream>(std::make_shared<TabSeparatedRowOutputStream>(buf, sample), sample);
    else if (name == "TabSeparatedWithNames" || name == "TSVWithNames")
        return std::make_shared<BlockOutputStreamFromRowOutputStream>(std::make_shared<TabSeparatedRowOutputStream>(buf, sample, true), sample);
    else if (name == "TabSeparatedWithNamesAndTypes" || name == "TSVWithNamesAndTypes")
        return std::make_shared<BlockOutputStreamFromRowOutputStream>(std::make_shared<TabSeparatedRowOutputStream>(buf, sample, true, true), sample);
    else if (name == "TabSeparatedRaw" || name == "TSVRaw")
        return std::make_shared<BlockOutputStreamFromRowOutputStream>(std::make_shared<TabSeparatedRawRowOutputStream>(buf, sample), sample);
    else if (name == "CSV")
        return std::make_shared<BlockOutputStreamFromRowOutputStream>(std::make_shared<CSVRowOutputStream>(buf, sample), sample);
    else if (name == "CSVWithNames")
        return std::make_shared<BlockOutputStreamFromRowOutputStream>(std::make_shared<CSVRowOutputStream>(buf, sample, true), sample);
    else if (name == "Pretty")
        return std::make_shared<PrettyBlockOutputStream>(buf, sample, false, settings.output_format_pretty_max_rows, context);
    else if (name == "PrettyCompact")
        return std::make_shared<PrettyCompactBlockOutputStream>(buf, sample, false, settings.output_format_pretty_max_rows, context);
    else if (name == "PrettyCompactMonoBlock")
    {
        BlockOutputStreamPtr dst = std::make_shared<PrettyCompactBlockOutputStream>(buf, sample, false, settings.output_format_pretty_max_rows, context);
        auto res = std::make_shared<SquashingBlockOutputStream>(dst, settings.output_format_pretty_max_rows, 0);
        res->disableFlush();
        return res;
    }
    else if (name == "PrettySpace")
        return std::make_shared<PrettySpaceBlockOutputStream>(buf, sample, false, settings.output_format_pretty_max_rows, context);
    else if (name == "PrettyNoEscapes")
        return std::make_shared<PrettyBlockOutputStream>(buf, sample, true, settings.output_format_pretty_max_rows, context);
    else if (name == "PrettyCompactNoEscapes")
        return std::make_shared<PrettyCompactBlockOutputStream>(buf, sample, true, settings.output_format_pretty_max_rows, context);
    else if (name == "PrettySpaceNoEscapes")
        return std::make_shared<PrettySpaceBlockOutputStream>(buf, sample, true, settings.output_format_pretty_max_rows, context);
    else if (name == "Vertical")
        return std::make_shared<BlockOutputStreamFromRowOutputStream>(std::make_shared<VerticalRowOutputStream>(
                                                                          buf,
                                                                          sample,
                                                                          settings.output_format_pretty_max_rows),
                                                                      sample);
    else if (name == "VerticalRaw")
        return std::make_shared<BlockOutputStreamFromRowOutputStream>(std::make_shared<VerticalRawRowOutputStream>(
                                                                          buf,
                                                                          sample,
                                                                          settings.output_format_pretty_max_rows),
                                                                      sample);
    else if (name == "Values")
        return std::make_shared<BlockOutputStreamFromRowOutputStream>(std::make_shared<ValuesRowOutputStream>(buf), sample);
    else if (name == "JSON")
        return std::make_shared<BlockOutputStreamFromRowOutputStream>(std::make_shared<JSONRowOutputStream>(
                                                                          buf,
                                                                          sample,
                                                                          settings.output_format_write_statistics,
                                                                          json_settings),
                                                                      sample);
    else if (name == "JSONCompact")
        return std::make_shared<BlockOutputStreamFromRowOutputStream>(std::make_shared<JSONCompactRowOutputStream>(
                                                                          buf,
                                                                          sample,
                                                                          settings.output_format_write_statistics,
                                                                          json_settings),
                                                                      sample);
    else if (name == "JSONEachRow")
        return std::make_shared<BlockOutputStreamFromRowOutputStream>(std::make_shared<JSONEachRowRowOutputStream>(
                                                                          buf,
                                                                          sample,
                                                                          json_settings),
                                                                      sample);
    else if (name == "XML")
        return std::make_shared<BlockOutputStreamFromRowOutputStream>(std::make_shared<XMLRowOutputStream>(buf, sample, settings.output_format_write_statistics), sample);
    else if (name == "TSKV")
        return std::make_shared<BlockOutputStreamFromRowOutputStream>(std::make_shared<TSKVRowOutputStream>(buf, sample), sample);
    else if (name == "Null")
        return std::make_shared<NullBlockOutputStream>(sample);
    else
        throw Exception("Unknown format " + name, ErrorCodes::UNKNOWN_FORMAT);
}

<<<<<<< HEAD
BlockOutputStreamPtr FormatFactory::getOutput(const String & name, WriteBuffer & buf, const Block & sample, const Context & context) const
=======
BlockOutputStreamPtr FormatFactory::getOutput(const String & name, WriteBuffer & buf, const Block & sample, const Context & context)
>>>>>>> 65f7ccea
{
    /** Materialization is needed, because formats can use the functions `IDataType`,
      *  which only work with full columns.
      */
    return std::make_shared<MaterializingBlockOutputStream>(getOutputImpl(name, buf, materializeBlock(sample), context), sample);
}

} // namespace DB<|MERGE_RESOLUTION|>--- conflicted
+++ resolved
@@ -43,12 +43,7 @@
 #include <DataStreams/XMLRowOutputStream.h>
 #include <DataTypes/FormatSettingsJSON.h>
 #include <Interpreters/Context.h>
-<<<<<<< HEAD
 #include <boost_wrapper/string.h>
-=======
-
-#include <boost/algorithm/string.hpp>
->>>>>>> 65f7ccea
 
 namespace DB
 {
@@ -60,30 +55,22 @@
 } // namespace ErrorCodes
 
 
-<<<<<<< HEAD
-BlockInputStreamPtr FormatFactory::getInput(const String & name, ReadBuffer & buf, const Block & sample, const Context & context, size_t max_block_size) const
-=======
 BlockInputStreamPtr FormatFactory::getInput(
     const String & name,
     ReadBuffer & buf,
     const Block & sample,
     const Context & context,
     size_t max_block_size)
->>>>>>> 65f7ccea
 {
     const Settings & settings = context.getSettingsRef();
 
     auto wrap_row_stream = [&](auto && row_stream) {
-<<<<<<< HEAD
-        return std::make_shared<BlockInputStreamFromRowInputStream>(std::move(row_stream), sample, max_block_size, settings.input_format_allow_errors_num, settings.input_format_allow_errors_ratio);
-=======
         return std::make_shared<BlockInputStreamFromRowInputStream>(
             std::forward<decltype(row_stream)>(row_stream),
             sample,
             max_block_size,
             settings.input_format_allow_errors_num,
             settings.input_format_allow_errors_ratio);
->>>>>>> 65f7ccea
     };
 
     if (name == "Native")
@@ -233,11 +220,7 @@
         throw Exception("Unknown format " + name, ErrorCodes::UNKNOWN_FORMAT);
 }
 
-<<<<<<< HEAD
-BlockOutputStreamPtr FormatFactory::getOutput(const String & name, WriteBuffer & buf, const Block & sample, const Context & context) const
-=======
 BlockOutputStreamPtr FormatFactory::getOutput(const String & name, WriteBuffer & buf, const Block & sample, const Context & context)
->>>>>>> 65f7ccea
 {
     /** Materialization is needed, because formats can use the functions `IDataType`,
       *  which only work with full columns.
