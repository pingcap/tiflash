--- conflicted
+++ resolved
@@ -110,13 +110,7 @@
             thread_manager = ThreadManager::createElasticOrRawThreadManager();
         active_threads = max_threads;
         for (size_t i = 0; i < max_threads; ++i)
-<<<<<<< HEAD
-        {
-            thread_manager->schedule(([this, i] { this->thread(i); }));
-        }
-=======
-            threads.emplace_back(ThreadFactory::newThread(true, handler.getName(), [this, i] { thread(i); }));
->>>>>>> 021d60d3
+            thread_manager->schedule(true, [this, i] { this->thread(i); });
     }
 
     /// Ask all sources to stop earlier than they run out.
