#pragma once

#include <Core/SortDescription.h>
#include <DataStreams/IProfilingBlockInputStream.h>
#include <Common/LogWithPrefix.h>


namespace DB
{
/** Sorts each block individually by the values of the specified columns.
  * At the moment, not very optimal algorithm is used.
  */
class PartialSortingBlockInputStream : public IProfilingBlockInputStream
{
public:
    /// limit - if not 0, then you can sort each block not completely, but only `limit` first rows by order.
<<<<<<< HEAD
    PartialSortingBlockInputStream(const BlockInputStreamPtr & input_, SortDescription & description_, size_t limit_ = 0)
        : description(description_)
        , limit(limit_)
=======
    PartialSortingBlockInputStream(const BlockInputStreamPtr & input_, SortDescription & description_, size_t limit_ = 0, const LogWithPrefixPtr & log_ = nullptr)
        : description(description_), limit(limit_), log(getLogWithPrefix(log_))
>>>>>>> b73e82a2
    {
        children.push_back(input_);
    }

    String getName() const override { return "PartialSorting"; }

    bool isGroupedOutput() const override { return true; }
    bool isSortedOutput() const override { return true; }
    const SortDescription & getSortDescription() const override { return description; }

    Block getHeader() const override { return children.at(0)->getHeader(); }

protected:
    Block readImpl() override;

private:
    SortDescription description;
    size_t limit;
    LogWithPrefixPtr log;
};

} // namespace DB<|MERGE_RESOLUTION|>--- conflicted
+++ resolved
@@ -14,14 +14,8 @@
 {
 public:
     /// limit - if not 0, then you can sort each block not completely, but only `limit` first rows by order.
-<<<<<<< HEAD
-    PartialSortingBlockInputStream(const BlockInputStreamPtr & input_, SortDescription & description_, size_t limit_ = 0)
-        : description(description_)
-        , limit(limit_)
-=======
     PartialSortingBlockInputStream(const BlockInputStreamPtr & input_, SortDescription & description_, size_t limit_ = 0, const LogWithPrefixPtr & log_ = nullptr)
         : description(description_), limit(limit_), log(getLogWithPrefix(log_))
->>>>>>> b73e82a2
     {
         children.push_back(input_);
     }
