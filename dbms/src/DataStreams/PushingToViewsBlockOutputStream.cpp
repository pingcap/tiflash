#include "PushingToViewsBlockOutputStream.h"
#include <Storages/MergeTree/ReplicatedMergeTreeBlockOutputStream.h>


namespace DB
{

PushingToViewsBlockOutputStream::PushingToViewsBlockOutputStream(
        String database, String table, StoragePtr storage,
        const Context & context_, const ASTPtr & query_ptr_, bool no_destination)
    : context(context_), query_ptr(query_ptr_)
{
    /** TODO This is a very important line. At any insertion into the table one of streams should own lock.
      * Although now any insertion into the table is done via PushingToViewsBlockOutputStream,
      *  but it's clear that here is not the best place for this functionality.
      */
    addTableLock(storage->lockStructure(true, __PRETTY_FUNCTION__));

    if (!table.empty())
    {
        Dependencies dependencies = context.getDependencies(database, table);

        /// We need special context for materialized views insertions
        if (!dependencies.empty())
        {
            views_context = std::make_unique<Context>(context);
            // Do not deduplicate insertions into MV if the main insertion is Ok
            views_context->getSettingsRef().insert_deduplicate = false;
        }

        for (const auto & database_table : dependencies)
        {
            auto dependent_table = context.getTable(database_table.first, database_table.second);
            auto & materialized_view = dynamic_cast<const StorageMaterializedView &>(*dependent_table);

<<<<<<< HEAD
            auto query = materialized_view.getInnerQuery();
            auto next = std::make_shared<PushingToViewsBlockOutputStream>(
                    database_table.first, database_table.second, dependent_table, *views_context, ASTPtr());

            views.emplace_back(std::move(query), std::move(next));
        }
=======
        auto query = materialized_view.getInnerQuery();
        auto out = std::make_shared<PushingToViewsBlockOutputStream>(database_table.first, database_table.second, *views_context, ASTPtr());

        views.emplace_back(ViewInfo{std::move(query), database_table.first, database_table.second, std::move(out)});
>>>>>>> 725826c2
    }

    /* Do not push to destination table if the flag is set */
    if (!no_destination)
    {
        output = storage->write(query_ptr, context.getSettingsRef());
        replicated_output = dynamic_cast<ReplicatedMergeTreeBlockOutputStream *>(output.get());
    }
}


void PushingToViewsBlockOutputStream::write(const Block & block)
{
    if (output)
        output->write(block);

    /// Don't process materialized views if this block is duplicate
    if (replicated_output && replicated_output->lastBlockIsDuplicate())
        return;

    /// Insert data into materialized views only after successful insert into main table
    for (auto & view : views)
    {
        try
        {
            BlockInputStreamPtr from = std::make_shared<OneBlockInputStream>(block);
            InterpreterSelectQuery select(view.query, *views_context, QueryProcessingStage::Complete, 0, from);
            BlockInputStreamPtr data = std::make_shared<MaterializingBlockInputStream>(select.execute().in);
            copyData(*data, *view.out);
        }
        catch (Exception & ex)
        {
            ex.addMessage("while pushing to view " + view.database + "." + view.table);
            throw;
        }
    }
}

}<|MERGE_RESOLUTION|>--- conflicted
+++ resolved
@@ -33,19 +33,11 @@
             auto dependent_table = context.getTable(database_table.first, database_table.second);
             auto & materialized_view = dynamic_cast<const StorageMaterializedView &>(*dependent_table);
 
-<<<<<<< HEAD
             auto query = materialized_view.getInnerQuery();
-            auto next = std::make_shared<PushingToViewsBlockOutputStream>(
-                    database_table.first, database_table.second, dependent_table, *views_context, ASTPtr());
-
-            views.emplace_back(std::move(query), std::move(next));
+            auto out = std::make_shared<PushingToViewsBlockOutputStream>(
+                database_table.first, database_table.second, dependent_table, *views_context, ASTPtr());
+            views.emplace_back(ViewInfo{std::move(query), database_table.first, database_table.second, std::move(out)});
         }
-=======
-        auto query = materialized_view.getInnerQuery();
-        auto out = std::make_shared<PushingToViewsBlockOutputStream>(database_table.first, database_table.second, *views_context, ASTPtr());
-
-        views.emplace_back(ViewInfo{std::move(query), database_table.first, database_table.second, std::move(out)});
->>>>>>> 725826c2
     }
 
     /* Do not push to destination table if the flag is set */
