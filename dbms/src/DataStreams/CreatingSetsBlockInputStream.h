// Copyright 2022 PingCAP, Ltd.
//
// Licensed under the Apache License, Version 2.0 (the "License");
// you may not use this file except in compliance with the License.
// You may obtain a copy of the License at
//
//     http://www.apache.org/licenses/LICENSE-2.0
//
// Unless required by applicable law or agreed to in writing, software
// distributed under the License is distributed on an "AS IS" BASIS,
// WITHOUT WARRANTIES OR CONDITIONS OF ANY KIND, either express or implied.
// See the License for the specific language governing permissions and
// limitations under the License.

#pragma once

#include <Common/MemoryTracker.h>
#include <DataStreams/IProfilingBlockInputStream.h>
#include <Flash/Mpp/MPPTaskId.h>
#include <Interpreters/ExpressionAnalyzer.h> /// SubqueriesForSets


namespace DB
{
/** Returns the data from the stream of blocks without changes, but
  * in the `readPrefix` function or before reading the first block
  * initializes all the passed sets.
  */
class CreatingSetsBlockInputStream : public IProfilingBlockInputStream
{
public:
    CreatingSetsBlockInputStream(
        const BlockInputStreamPtr & input,
        const SubqueriesForSets & subqueries_for_sets_,
        const SizeLimits & network_transfer_limits,
        const String & req_id);

    CreatingSetsBlockInputStream(
        const BlockInputStreamPtr & input,
        std::vector<SubqueriesForSets> && subqueries_for_sets_list_,
        const SizeLimits & network_transfer_limits,
        const String & req_id);

    ~CreatingSetsBlockInputStream() = default;

    static constexpr auto name = "CreatingSets";

    String getName() const override { return name; }

    Block getHeader() const override { return children.back()->getHeader(); }

    /// Takes `totals` only from the main source, not from subquery sources.
    Block getTotals() override;

    virtual void collectNewThreadCountOfThisLevel(int & cnt) override
    {
        if (!children.empty())
        {
            cnt += (children.size() - 1);
        }
    }

    virtual void collectNewThreadCount(int & cnt) override
    {
        if (!collected)
        {
            int cnt_s1 = 0;
            int cnt_s2 = 0;
            collected = true;
            collectNewThreadCountOfThisLevel(cnt_s1);
            for (int i = 0; i < static_cast<int>(children.size()) - 1; ++i)
            {
                auto & child = children[i];
                if (child)
                    child->collectNewThreadCount(cnt_s1);
            }
            children.back()->collectNewThreadCount(cnt_s2);
            cnt += std::max(cnt_s1, cnt_s2);
        }
    }

protected:
    Block readImpl() override;
    void readPrefixImpl() override;

private:
    void init(const BlockInputStreamPtr & input);

    std::vector<SubqueriesForSets> subqueries_for_sets_list;
    bool created = false;

    SizeLimits network_transfer_limits;

    size_t rows_to_transfer = 0;
    size_t bytes_to_transfer = 0;

<<<<<<< HEAD
    std::vector<std::thread> workers;
    FiberTraits::Mutex exception_mutex;
=======
    std::mutex exception_mutex;
>>>>>>> 3605fc9b
    std::vector<std::exception_ptr> exception_from_workers;

    const LoggerPtr log;

    void createAll();
    void createOne(SubqueryForSet & subquery);
};

} // namespace DB<|MERGE_RESOLUTION|>--- conflicted
+++ resolved
@@ -94,12 +94,7 @@
     size_t rows_to_transfer = 0;
     size_t bytes_to_transfer = 0;
 
-<<<<<<< HEAD
-    std::vector<std::thread> workers;
     FiberTraits::Mutex exception_mutex;
-=======
-    std::mutex exception_mutex;
->>>>>>> 3605fc9b
     std::vector<std::exception_ptr> exception_from_workers;
 
     const LoggerPtr log;
