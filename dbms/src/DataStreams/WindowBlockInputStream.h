// Copyright 2023 PingCAP, Ltd.
//
// Licensed under the Apache License, Version 2.0 (the "License");
// you may not use this file except in compliance with the License.
// You may obtain a copy of the License at
//
//     http://www.apache.org/licenses/LICENSE-2.0
//
// Unless required by applicable law or agreed to in writing, software
// distributed under the License is distributed on an "AS IS" BASIS,
// WITHOUT WARRANTIES OR CONDITIONS OF ANY KIND, either express or implied.
// See the License for the specific language governing permissions and
// limitations under the License.

#pragma once

#include <Common/Decimal.h>
#include <Common/FmtUtils.h>
#include <Core/ColumnNumbers.h>
#include <DataStreams/IProfilingBlockInputStream.h>
#include <Interpreters/WindowDescription.h>
<<<<<<< HEAD
#include <common/types.h>
=======
#include <WindowFunctions/WindowUtils.h>
>>>>>>> 5f4aa771

#include <deque>
#include <memory>
#include <tuple>

namespace DB
{
<<<<<<< HEAD

// Runtime data for computing one window function.
struct WindowFunctionWorkspace
{
    // TODO add aggregation function
    WindowFunctionPtr window_function = nullptr;

    ColumnNumbers arguments;
};

struct WindowBlock
{
    Columns input_columns;
    MutableColumns output_columns;

    size_t rows = 0;
};

struct RowNumber
{
    UInt64 block = 0;
    UInt64 row = 0;

    bool operator<(const RowNumber & other) const
    {
        return block < other.block
            || (block == other.block && row < other.row);
    }

    bool operator==(const RowNumber & other) const
    {
        return block == other.block && row == other.row;
    }

    bool operator<=(const RowNumber & other) const
    {
        return *this < other || *this == other;
    }

    String toString() const
    {
        return fmt::format("[block={},row={}]", block, row);
    }
};

/* Implementation details.*/
struct WindowTransformAction
{
=======
/* Implementation details.*/
struct WindowTransformAction
{
private:
    // Used for calculating the frame start
    std::tuple<RowNumber, bool> stepToFrameStart(const RowNumber & current_row, const WindowFrame & frame);
    // Used for calculating the frame end
    std::tuple<RowNumber, bool> stepToFrameEnd(const RowNumber & current_row, const WindowFrame & frame);

    RowNumber stepInPreceding(const RowNumber & moved_row, size_t step_num);
    std::tuple<RowNumber, bool> stepInFollowing(const RowNumber & moved_row, size_t step_num);

    // distance is left - right.
    UInt64 distance(RowNumber left, RowNumber right);

>>>>>>> 5f4aa771
public:
    WindowTransformAction(
        const Block & input_header,
        const WindowDescription & window_description_,
        const String & req_id);

    void cleanUp();

    void advancePartitionEnd();
    bool isDifferentFromPrevPartition(UInt64 current_partition_row);

    bool arePeers(const RowNumber & peer_group_last_row, const RowNumber & current_row) const;

    void advanceFrameStart();
    void advanceFrameEndCurrentRow();
    void advanceFrameEnd();

    void writeOutCurrentRow();

    Block tryGetOutputBlock();
    void releaseAlreadyOutputWindowBlock();

    void initialWorkspaces();
    void initialPartitionAndOrderColumnIndices();

    Columns & inputAt(const RowNumber & x)
    {
        assert(x.block >= first_block_number);
        assert(x.block - first_block_number < window_blocks.size());
        return window_blocks[x.block - first_block_number].input_columns;
    }

    const Columns & inputAt(const RowNumber & x) const { return const_cast<WindowTransformAction *>(this)->inputAt(x); }

    auto & blockAt(const UInt64 block_number)
    {
        assert(block_number >= first_block_number);
        assert(block_number - first_block_number < window_blocks.size());
        return window_blocks[block_number - first_block_number];
    }

    const auto & blockAt(const UInt64 block_number) const
    {
        return const_cast<WindowTransformAction *>(this)->blockAt(block_number);
    }

    auto & blockAt(const RowNumber & x) { return blockAt(x.block); }

    const auto & blockAt(const RowNumber & x) const { return const_cast<WindowTransformAction *>(this)->blockAt(x); }

    size_t blockRowsNumber(const RowNumber & x) const { return blockAt(x).rows; }

    MutableColumns & outputAt(const RowNumber & x)
    {
        assert(x.block >= first_block_number);
        assert(x.block - first_block_number < window_blocks.size());
        return window_blocks[x.block - first_block_number].output_columns;
    }

    void advanceRowNumber(RowNumber & row_num) const;

    RowNumber getPreviousRowNumber(const RowNumber & row_num) const;

    bool lead(RowNumber & x, size_t offset) const;

    bool lag(RowNumber & x, size_t offset) const;

    RowNumber blocksEnd() const { return RowNumber{first_block_number + window_blocks.size(), 0}; }

    void appendBlock(Block & current_block);

    void tryCalculate();

    bool onlyHaveRowNumber();

    Int64 getPartitionEndRow(size_t block_rows);

    void appendInfo(FmtBuffer & buffer) const;

private:
    // This is the function for Offset type boundary
    void stepToFrameStart();
    // This is the function for Offset type boundary
    void stepToFrameEnd();

    // Used for calculating the frame start for rows frame type
    RowNumber stepToStartForRowsFrame();
    // Used for calculating the frame end for rows frame type
    std::tuple<RowNumber, bool> stepToEndForRowsFrame();

    // Used for calculating the frame start for range frame type
    RowNumber stepToStartForRangeFrame();
    // Used for calculating the frame end for range frame type
    std::tuple<RowNumber, bool> stepToEndForRangeFrame();

    template <bool is_desc>
    RowNumber stepToStartForRangeFrameOrderCase();

    template <bool is_desc>
    std::tuple<RowNumber, bool> stepToEndForRangeFrameOrderCase();

    template <typename T, bool is_desc>
    RowNumber stepToStartForRangeImpl();

    template <typename T, bool is_desc>
    RowNumber stepToEndForRangeImpl();

    template <typename T, bool is_begin, bool is_desc>
    RowNumber stepForRangeImpl();

    // We should use this function when the current auxiliary column row is null.
    template <bool is_begin>
    RowNumber moveCursorAndFindRangeFrameIfNull(RowNumber cursor);

    // distance is left - right.
    UInt64 distance(RowNumber left, RowNumber right);

    template <typename AuxColType, bool is_begin, bool is_desc>
    RowNumber moveCursorAndFindRangeFrame(RowNumber cursor, AuxColType current_row_aux_value);

    template <typename AuxColType, typename OrderByColType, bool is_begin, bool is_desc>
    RowNumber moveCursorAndFindRangeFrame(RowNumber cursor, AuxColType current_row_aux_value);

    template <typename AuxColType, typename OrderByColType, int CmpDataType, bool is_begin, bool is_desc, bool is_order_by_col_nullable>
    RowNumber moveCursorAndFindFrameImpl(RowNumber cursor, AuxColType current_row_aux_value);

public:
    LoggerPtr log;

    bool input_is_finished = false;

    Block output_header;

    WindowDescription window_description;

    // Indices of the PARTITION BY columns in block.
    std::vector<size_t> partition_column_indices;
    // Indices of the ORDER BY columns in block.
    std::vector<size_t> order_column_indices;

    // Per-window-function scratch spaces.
    std::vector<WindowFunctionWorkspace> workspaces;

    // A sliding window of blocks we currently need. We add the input blocks as
    // they arrive, and discard the blocks we don't need anymore. The blocks
    // have an always-incrementing index. The index of the first block is in
    // `first_block_number`.
    std::deque<WindowBlock> window_blocks;
    UInt64 first_block_number = 0;
    // The next block we are going to pass to the consumer.
    UInt64 next_output_block_number = 0;
    // The first row for which we still haven't calculated the window functions.
    // Used to determine which resulting blocks we can pass to the consumer.
    RowNumber first_not_ready_row;

    // Boundaries of the current partition.
    // partition_start doesn't point to a valid block, because we want to drop
    // the blocks early to save memory. We still have to track it so that we can
    // cut off a PRECEDING frame at the partition start.
    // The `partition_end` is past-the-end, as usual. When
    // partition_ended = false, it still haven't ended, and partition_end is the
    // next row to check.
    RowNumber partition_start;
    RowNumber partition_end;
    bool partition_ended = false;

    // The row for which we are now computing the window functions.
    RowNumber current_row;

    // The start of current peer group, needed for CURRENT ROW frame start.
    // For ROWS frame, always equal to the current row, and for RANGE and GROUP
    // frames may be earlier.
    RowNumber peer_group_last;

    // Row and group numbers in partition for calculating rank() and friends.
    UInt64 current_row_number = 1;
    UInt64 peer_group_start_row_number = 1;
    UInt64 peer_group_number = 1;

    // The frame is [frame_start, frame_end) if frame_ended && frame_started,
    // and unknown otherwise. Note that when we move to the next row, both the
    // frame_start and the frame_end may jump forward by an unknown amount of
    // blocks, e.g. if we use a RANGE frame. This means that sometimes we don't
    // know neither frame_end nor frame_start.
    // We update the states of the window functions after we find the final frame
    // boundaries.
    // After we have found the final boundaries of the frame, we can immediately
    // output the result for the current row, w/o waiting for more data.
    RowNumber frame_start;
    RowNumber frame_end;
    bool frame_ended = false;
    bool frame_started = false;

    // The previous frame boundaries that correspond to the current state of the
    // aggregate function. We use them to determine how to update the aggregation
    // state after we find the new frame.
    RowNumber prev_frame_start;

    // Auxiliary variable for range frame type when calculating frame_end
    RowNumber prev_frame_end;

    //TODO: used as template parameters
    bool only_have_row_number = false;
};

class WindowBlockInputStream : public IProfilingBlockInputStream
{
    static constexpr auto NAME = "Window";

public:
    WindowBlockInputStream(
        const BlockInputStreamPtr & input,
        const WindowDescription & window_description_,
        const String & req_id);

    Block getHeader() const override { return action.output_header; };

    String getName() const override { return NAME; }

protected:
    Block readImpl() override;
    void appendInfo(FmtBuffer & buffer) const override;
    bool returnIfCancelledOrKilled();

private:
    WindowTransformAction action;
};

} // namespace DB<|MERGE_RESOLUTION|>--- conflicted
+++ resolved
@@ -19,11 +19,7 @@
 #include <Core/ColumnNumbers.h>
 #include <DataStreams/IProfilingBlockInputStream.h>
 #include <Interpreters/WindowDescription.h>
-<<<<<<< HEAD
-#include <common/types.h>
-=======
 #include <WindowFunctions/WindowUtils.h>
->>>>>>> 5f4aa771
 
 #include <deque>
 #include <memory>
@@ -31,72 +27,9 @@
 
 namespace DB
 {
-<<<<<<< HEAD
-
-// Runtime data for computing one window function.
-struct WindowFunctionWorkspace
-{
-    // TODO add aggregation function
-    WindowFunctionPtr window_function = nullptr;
-
-    ColumnNumbers arguments;
-};
-
-struct WindowBlock
-{
-    Columns input_columns;
-    MutableColumns output_columns;
-
-    size_t rows = 0;
-};
-
-struct RowNumber
-{
-    UInt64 block = 0;
-    UInt64 row = 0;
-
-    bool operator<(const RowNumber & other) const
-    {
-        return block < other.block
-            || (block == other.block && row < other.row);
-    }
-
-    bool operator==(const RowNumber & other) const
-    {
-        return block == other.block && row == other.row;
-    }
-
-    bool operator<=(const RowNumber & other) const
-    {
-        return *this < other || *this == other;
-    }
-
-    String toString() const
-    {
-        return fmt::format("[block={},row={}]", block, row);
-    }
-};
-
 /* Implementation details.*/
 struct WindowTransformAction
 {
-=======
-/* Implementation details.*/
-struct WindowTransformAction
-{
-private:
-    // Used for calculating the frame start
-    std::tuple<RowNumber, bool> stepToFrameStart(const RowNumber & current_row, const WindowFrame & frame);
-    // Used for calculating the frame end
-    std::tuple<RowNumber, bool> stepToFrameEnd(const RowNumber & current_row, const WindowFrame & frame);
-
-    RowNumber stepInPreceding(const RowNumber & moved_row, size_t step_num);
-    std::tuple<RowNumber, bool> stepInFollowing(const RowNumber & moved_row, size_t step_num);
-
-    // distance is left - right.
-    UInt64 distance(RowNumber left, RowNumber right);
-
->>>>>>> 5f4aa771
 public:
     WindowTransformAction(
         const Block & input_header,
@@ -183,12 +116,12 @@
     void stepToFrameEnd();
 
     // Used for calculating the frame start for rows frame type
-    RowNumber stepToStartForRowsFrame();
+    std::tuple<RowNumber, bool> stepToStartForRowsFrame(const RowNumber & current_row, const WindowFrame & frame);
     // Used for calculating the frame end for rows frame type
-    std::tuple<RowNumber, bool> stepToEndForRowsFrame();
+    std::tuple<RowNumber, bool> stepToEndForRowsFrame(const RowNumber & current_row, const WindowFrame & frame);
 
     // Used for calculating the frame start for range frame type
-    RowNumber stepToStartForRangeFrame();
+    std::tuple<RowNumber, bool> stepToStartForRangeFrame();
     // Used for calculating the frame end for range frame type
     std::tuple<RowNumber, bool> stepToEndForRangeFrame();
 
@@ -208,21 +141,22 @@
     RowNumber stepForRangeImpl();
 
     // We should use this function when the current auxiliary column row is null.
-    template <bool is_begin>
-    RowNumber moveCursorAndFindRangeFrameIfNull(RowNumber cursor);
+    RowNumber moveCursorAndFindRangeFrameIfNull(RowNumber cursor, bool is_preceding);
+
+    template <typename AuxColType, bool is_begin, bool is_desc>
+    RowNumber moveCursorAndFindRangeFrame(RowNumber cursor, AuxColType current_row_aux_value);
+
+    template <typename AuxColType, typename OrderByColType, bool is_begin, bool is_desc>
+    RowNumber moveCursorAndFindRangeFrame(RowNumber cursor, AuxColType current_row_aux_value);
+
+    template <typename AuxColType, typename OrderByColType, int CmpDataType, bool is_begin, bool is_desc, bool is_order_by_col_nullable>
+    RowNumber moveCursorAndFindFrameImpl(RowNumber cursor, AuxColType current_row_aux_value);
+
+    RowNumber stepInPreceding(const RowNumber & moved_row, size_t step_num);
+    std::tuple<RowNumber, bool> stepInFollowing(const RowNumber & moved_row, size_t step_num);
 
     // distance is left - right.
     UInt64 distance(RowNumber left, RowNumber right);
-
-    template <typename AuxColType, bool is_begin, bool is_desc>
-    RowNumber moveCursorAndFindRangeFrame(RowNumber cursor, AuxColType current_row_aux_value);
-
-    template <typename AuxColType, typename OrderByColType, bool is_begin, bool is_desc>
-    RowNumber moveCursorAndFindRangeFrame(RowNumber cursor, AuxColType current_row_aux_value);
-
-    template <typename AuxColType, typename OrderByColType, int CmpDataType, bool is_begin, bool is_desc, bool is_order_by_col_nullable>
-    RowNumber moveCursorAndFindFrameImpl(RowNumber cursor, AuxColType current_row_aux_value);
-
 public:
     LoggerPtr log;
 
