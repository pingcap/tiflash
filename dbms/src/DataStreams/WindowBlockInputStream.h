// Copyright 2023 PingCAP, Inc.
//
// Licensed under the Apache License, Version 2.0 (the "License");
// you may not use this file except in compliance with the License.
// You may obtain a copy of the License at
//
//     http://www.apache.org/licenses/LICENSE-2.0
//
// Unless required by applicable law or agreed to in writing, software
// distributed under the License is distributed on an "AS IS" BASIS,
// WITHOUT WARRANTIES OR CONDITIONS OF ANY KIND, either express or implied.
// See the License for the specific language governing permissions and
// limitations under the License.

#pragma once

#include <Common/Decimal.h>
#include <Common/FmtUtils.h>
#include <Core/ColumnNumbers.h>
#include <DataStreams/IProfilingBlockInputStream.h>
#include <DataStreams/WindowTransformAction.h>
#include <Interpreters/WindowDescription.h>
#include <WindowFunctions/WindowUtils.h>

namespace DB
{
<<<<<<< HEAD
/* Implementation details.*/
struct WindowTransformAction
{
public:
    WindowTransformAction(
        const Block & input_header,
        const WindowDescription & window_description_,
        const String & req_id);

    void cleanUp();

    void advancePartitionEnd();
    bool isDifferentFromPrevPartition(UInt64 current_partition_row);

    bool arePeers(const RowNumber & peer_group_last_row, const RowNumber & current_row) const;

    void advanceFrameStart();
    void advanceFrameEndCurrentRow();
    void advanceFrameEnd();

    void writeOutCurrentRow();

    Block tryGetOutputBlock();
    void releaseAlreadyOutputWindowBlock();

    Columns & inputAt(const RowNumber & x)
    {
        assert(x.block >= first_block_number);
        assert(x.block - first_block_number < window_blocks.size());
        return window_blocks[x.block - first_block_number].input_columns;
    }

    const Columns & inputAt(const RowNumber & x) const { return const_cast<WindowTransformAction *>(this)->inputAt(x); }

    auto & blockAt(const UInt64 block_number)
    {
        assert(block_number >= first_block_number);
        assert(block_number - first_block_number < window_blocks.size());
        return window_blocks[block_number - first_block_number];
    }

    const auto & blockAt(const UInt64 block_number) const
    {
        return const_cast<WindowTransformAction *>(this)->blockAt(block_number);
    }

    auto & blockAt(const RowNumber & x) { return blockAt(x.block); }

    const auto & blockAt(const RowNumber & x) const { return const_cast<WindowTransformAction *>(this)->blockAt(x); }

    size_t blockRowsNumber(const RowNumber & x) const { return blockAt(x).rows; }

    MutableColumns & outputAt(const RowNumber & x)
    {
        assert(x.block >= first_block_number);
        assert(x.block - first_block_number < window_blocks.size());
        return window_blocks[x.block - first_block_number].output_columns;
    }

    void advanceRowNumber(RowNumber & row_num) const;

    RowNumber getPreviousRowNumber(const RowNumber & row_num) const;

    bool lead(RowNumber & x, size_t offset) const;

    bool lag(RowNumber & x, size_t offset) const;

    RowNumber blocksEnd() const { return RowNumber{first_block_number + window_blocks.size(), 0}; }

    void appendBlock(Block & current_block);

    bool onlyHaveRowNumber();

    Int64 getPartitionEndRow(size_t block_rows);

    void appendInfo(FmtBuffer & buffer) const;

private:
    // This is the function for Offset type boundary
    void stepToFrameStart();
    // This is the function for Offset type boundary
    void stepToFrameEnd();

    // Used for calculating the frame start for rows frame type
    std::tuple<RowNumber, bool> stepToStartForRowsFrame(const RowNumber & current_row, const WindowFrame & frame);
    // Used for calculating the frame end for rows frame type
    std::tuple<RowNumber, bool> stepToEndForRowsFrame(const RowNumber & current_row, const WindowFrame & frame);

    // Used for calculating the frame start for range frame type
    std::tuple<RowNumber, bool> stepToStartForRangeFrame();
    // Used for calculating the frame end for range frame type
    std::tuple<RowNumber, bool> stepToEndForRangeFrame();

    template <bool is_desc>
    RowNumber stepToStartForRangeFrameOrderCase();

    template <bool is_desc>
    std::tuple<RowNumber, bool> stepToEndForRangeFrameOrderCase();

    template <typename T, bool is_desc>
    RowNumber stepToStartForRangeFrameImpl();

    template <typename T, bool is_desc>
    RowNumber stepToEndForRangeFrameImpl();

    template <typename T, bool is_begin, bool is_desc>
    RowNumber stepForRangeFrameImpl();

    // We should use this function when the current order by column row is null.
    template <bool is_begin>
    RowNumber findRangeFrameIfNull(RowNumber cursor);

    template <typename AuxColType, bool is_begin, bool is_desc>
    RowNumber moveCursorAndFindRangeFrame(RowNumber cursor, AuxColType current_row_aux_value);

    template <typename AuxColType, typename OrderByColType, bool is_begin, bool is_desc>
    RowNumber moveCursorAndFindRangeFrame(RowNumber cursor, AuxColType current_row_aux_value);

    void tryCalculate();

    template <
        typename AuxColType,
        typename OrderByColType,
        int CmpDataType,
        bool is_begin,
        bool is_desc,
        bool is_order_by_col_nullable>
    RowNumber moveCursorAndFindRangeFrameImpl(RowNumber cursor, AuxColType current_row_aux_value);

    RowNumber stepInPreceding(const RowNumber & moved_row, size_t step_num);
    std::tuple<RowNumber, bool> stepInFollowing(const RowNumber & moved_row, size_t step_num);

    // distance is left - right.
    UInt64 distance(RowNumber left, RowNumber right);

    void initialWorkspaces();
    void initialPartitionAndOrderColumnIndices();
    void initialAggregateFunction(
        WindowFunctionWorkspace & workspace,
        const WindowFunctionDescription & window_function_description);

    void addAggregationState(WindowFunctionWorkspace & ws, const RowNumber & start, const RowNumber & end)
    {
        addOrDecreaseAggregationState<true>(ws, start, end);
    }

    void decreaseAggregationState(WindowFunctionWorkspace & ws, const RowNumber & start, const RowNumber & end)
    {
        addOrDecreaseAggregationState<false>(ws, start, end);
    }

    template <bool is_add>
    void addOrDecreaseAggregationState(WindowFunctionWorkspace & ws, const RowNumber & start, const RowNumber & end)
    {
        if unlikely (start == end)
            return;

        const auto * agg_func = ws.aggregate_function.get();
        auto * buf = ws.aggregate_function_state.data();

        // Used for aggregate function.
        // To achieve better performance, we will have to loop over blocks and
        // rows manually, instead of using advanceRowNumber().
        // For this purpose, the end block can be different than the
        // block of the end row (it's usually the next block).
        const auto past_the_end_block = end.row == 0 ? end.block : end.block + 1;

        for (auto block_number = start.block; block_number < past_the_end_block; ++block_number)
        {
            auto & block = blockAt(block_number);

            if (ws.cached_block_number != block_number)
            {
                for (size_t i = 0; i < ws.argument_column_indices.size(); ++i)
                    ws.argument_columns[i] = block.input_columns[ws.argument_column_indices[i]].get();
                ws.cached_block_number = block_number;
            }

            // First and last blocks may be processed partially, and other blocks are processed in full.
            const auto start_row = block_number == start.block ? start.row : 0;
            const auto end_row = block_number == end.block ? end.row : block.rows;
            auto * columns = ws.argument_columns.data();

            auto * arena_ptr = arena.get();
            for (auto row = start_row; row < end_row; ++row)
            {
                if constexpr (is_add)
                {
                    agg_func->add(buf, columns, row, arena_ptr);
                }
                else
                {
                    agg_func->decrease(buf, columns, row, arena_ptr);
                }
            }
        }
    }

    // Use decrease interface only when add row number is larger than decrease row number
    bool checkIfNeedDecrease();

    template <bool need_decrease>
    void updateAggregationState();

    void reinitializeAggFuncBeforeNextPartition();

public:
    LoggerPtr log;

    bool input_is_finished = false;

    Block output_header;

    WindowDescription window_description;

    // Indices of the PARTITION BY columns in block.
    std::vector<size_t> partition_column_indices;
    // Indices of the ORDER BY columns in block.
    std::vector<size_t> order_column_indices;

    // Per-window-function scratch spaces.
    std::vector<WindowFunctionWorkspace> workspaces;

    bool has_agg;

    // We are processing the first row in the current partition if it's true
    bool first_processed;

    // A sliding window of blocks we currently need. We add the input blocks as
    // they arrive, and discard the blocks we don't need anymore. The blocks
    // have an always-incrementing index. The index of the first block is in
    // `first_block_number`.
    std::deque<WindowBlock> window_blocks;
    UInt64 first_block_number = 0;
    // The next block we are going to pass to the consumer.
    UInt64 next_output_block_number = 0;
    // The first row for which we still haven't calculated the window functions.
    // Used to determine which resulting blocks we can pass to the consumer.
    RowNumber first_not_ready_row;

    // Boundaries of the current partition.
    // partition_start doesn't point to a valid block, because we want to drop
    // the blocks early to save memory. We still have to track it so that we can
    // cut off a PRECEDING frame at the partition start.
    // The `partition_end` is past-the-end, as usual. When
    // partition_ended = false, it still haven't ended, and partition_end is the
    // next row to check.
    RowNumber partition_start;
    RowNumber partition_end;
    bool partition_ended = false;

    // The row for which we are now computing the window functions.
    RowNumber current_row;

    // The start of current peer group, needed for CURRENT ROW frame start.
    // For ROWS frame, always equal to the current row, and for RANGE and GROUP
    // frames may be earlier.
    RowNumber peer_group_last;

    // Row and group numbers in partition for calculating rank() and friends.
    UInt64 current_row_number = 1;
    UInt64 peer_group_start_row_number = 1;
    UInt64 peer_group_number = 1;

    // The frame is [frame_start, frame_end) if frame_ended && frame_started,
    // and unknown otherwise. Note that when we move to the next row, both the
    // frame_start and the frame_end may jump forward by an unknown amount of
    // blocks, e.g. if we use a RANGE frame. This means that sometimes we don't
    // know neither frame_end nor frame_start.
    // We update the states of the window functions after we find the final frame
    // boundaries.
    // After we have found the final boundaries of the frame, we can immediately
    // output the result for the current row, w/o waiting for more data.
    RowNumber frame_start;
    RowNumber frame_end;
    bool frame_ended = false;
    bool frame_started = false;

    RowNumber range_null_frame_start;
    RowNumber range_null_frame_end;
    bool is_range_null_frame_initialized = false;

    // The previous frame boundaries that correspond to the current state of the
    // aggregate function. We use them to determine how to update the aggregation
    // state after we find the new frame.
    RowNumber prev_frame_start;

    // Auxiliary variable for range frame type when calculating frame_end
    RowNumber prev_frame_end;

    std::unique_ptr<Arena> arena;

    //TODO: used as template parameters
    bool only_have_row_number = false;
};

=======
>>>>>>> a381c310
class WindowBlockInputStream : public IProfilingBlockInputStream
{
    static constexpr auto NAME = "Window";

public:
    WindowBlockInputStream(
        const BlockInputStreamPtr & input,
        const WindowDescription & window_description_,
        const String & req_id);

    Block getHeader() const override { return action.output_header; }

    String getName() const override { return NAME; }

protected:
    Block readImpl() override;
    void appendInfo(FmtBuffer & buffer) const override;
    bool returnIfCancelledOrKilled();

private:
    WindowTransformAction action;
};
} // namespace DB<|MERGE_RESOLUTION|>--- conflicted
+++ resolved
@@ -24,305 +24,6 @@
 
 namespace DB
 {
-<<<<<<< HEAD
-/* Implementation details.*/
-struct WindowTransformAction
-{
-public:
-    WindowTransformAction(
-        const Block & input_header,
-        const WindowDescription & window_description_,
-        const String & req_id);
-
-    void cleanUp();
-
-    void advancePartitionEnd();
-    bool isDifferentFromPrevPartition(UInt64 current_partition_row);
-
-    bool arePeers(const RowNumber & peer_group_last_row, const RowNumber & current_row) const;
-
-    void advanceFrameStart();
-    void advanceFrameEndCurrentRow();
-    void advanceFrameEnd();
-
-    void writeOutCurrentRow();
-
-    Block tryGetOutputBlock();
-    void releaseAlreadyOutputWindowBlock();
-
-    Columns & inputAt(const RowNumber & x)
-    {
-        assert(x.block >= first_block_number);
-        assert(x.block - first_block_number < window_blocks.size());
-        return window_blocks[x.block - first_block_number].input_columns;
-    }
-
-    const Columns & inputAt(const RowNumber & x) const { return const_cast<WindowTransformAction *>(this)->inputAt(x); }
-
-    auto & blockAt(const UInt64 block_number)
-    {
-        assert(block_number >= first_block_number);
-        assert(block_number - first_block_number < window_blocks.size());
-        return window_blocks[block_number - first_block_number];
-    }
-
-    const auto & blockAt(const UInt64 block_number) const
-    {
-        return const_cast<WindowTransformAction *>(this)->blockAt(block_number);
-    }
-
-    auto & blockAt(const RowNumber & x) { return blockAt(x.block); }
-
-    const auto & blockAt(const RowNumber & x) const { return const_cast<WindowTransformAction *>(this)->blockAt(x); }
-
-    size_t blockRowsNumber(const RowNumber & x) const { return blockAt(x).rows; }
-
-    MutableColumns & outputAt(const RowNumber & x)
-    {
-        assert(x.block >= first_block_number);
-        assert(x.block - first_block_number < window_blocks.size());
-        return window_blocks[x.block - first_block_number].output_columns;
-    }
-
-    void advanceRowNumber(RowNumber & row_num) const;
-
-    RowNumber getPreviousRowNumber(const RowNumber & row_num) const;
-
-    bool lead(RowNumber & x, size_t offset) const;
-
-    bool lag(RowNumber & x, size_t offset) const;
-
-    RowNumber blocksEnd() const { return RowNumber{first_block_number + window_blocks.size(), 0}; }
-
-    void appendBlock(Block & current_block);
-
-    bool onlyHaveRowNumber();
-
-    Int64 getPartitionEndRow(size_t block_rows);
-
-    void appendInfo(FmtBuffer & buffer) const;
-
-private:
-    // This is the function for Offset type boundary
-    void stepToFrameStart();
-    // This is the function for Offset type boundary
-    void stepToFrameEnd();
-
-    // Used for calculating the frame start for rows frame type
-    std::tuple<RowNumber, bool> stepToStartForRowsFrame(const RowNumber & current_row, const WindowFrame & frame);
-    // Used for calculating the frame end for rows frame type
-    std::tuple<RowNumber, bool> stepToEndForRowsFrame(const RowNumber & current_row, const WindowFrame & frame);
-
-    // Used for calculating the frame start for range frame type
-    std::tuple<RowNumber, bool> stepToStartForRangeFrame();
-    // Used for calculating the frame end for range frame type
-    std::tuple<RowNumber, bool> stepToEndForRangeFrame();
-
-    template <bool is_desc>
-    RowNumber stepToStartForRangeFrameOrderCase();
-
-    template <bool is_desc>
-    std::tuple<RowNumber, bool> stepToEndForRangeFrameOrderCase();
-
-    template <typename T, bool is_desc>
-    RowNumber stepToStartForRangeFrameImpl();
-
-    template <typename T, bool is_desc>
-    RowNumber stepToEndForRangeFrameImpl();
-
-    template <typename T, bool is_begin, bool is_desc>
-    RowNumber stepForRangeFrameImpl();
-
-    // We should use this function when the current order by column row is null.
-    template <bool is_begin>
-    RowNumber findRangeFrameIfNull(RowNumber cursor);
-
-    template <typename AuxColType, bool is_begin, bool is_desc>
-    RowNumber moveCursorAndFindRangeFrame(RowNumber cursor, AuxColType current_row_aux_value);
-
-    template <typename AuxColType, typename OrderByColType, bool is_begin, bool is_desc>
-    RowNumber moveCursorAndFindRangeFrame(RowNumber cursor, AuxColType current_row_aux_value);
-
-    void tryCalculate();
-
-    template <
-        typename AuxColType,
-        typename OrderByColType,
-        int CmpDataType,
-        bool is_begin,
-        bool is_desc,
-        bool is_order_by_col_nullable>
-    RowNumber moveCursorAndFindRangeFrameImpl(RowNumber cursor, AuxColType current_row_aux_value);
-
-    RowNumber stepInPreceding(const RowNumber & moved_row, size_t step_num);
-    std::tuple<RowNumber, bool> stepInFollowing(const RowNumber & moved_row, size_t step_num);
-
-    // distance is left - right.
-    UInt64 distance(RowNumber left, RowNumber right);
-
-    void initialWorkspaces();
-    void initialPartitionAndOrderColumnIndices();
-    void initialAggregateFunction(
-        WindowFunctionWorkspace & workspace,
-        const WindowFunctionDescription & window_function_description);
-
-    void addAggregationState(WindowFunctionWorkspace & ws, const RowNumber & start, const RowNumber & end)
-    {
-        addOrDecreaseAggregationState<true>(ws, start, end);
-    }
-
-    void decreaseAggregationState(WindowFunctionWorkspace & ws, const RowNumber & start, const RowNumber & end)
-    {
-        addOrDecreaseAggregationState<false>(ws, start, end);
-    }
-
-    template <bool is_add>
-    void addOrDecreaseAggregationState(WindowFunctionWorkspace & ws, const RowNumber & start, const RowNumber & end)
-    {
-        if unlikely (start == end)
-            return;
-
-        const auto * agg_func = ws.aggregate_function.get();
-        auto * buf = ws.aggregate_function_state.data();
-
-        // Used for aggregate function.
-        // To achieve better performance, we will have to loop over blocks and
-        // rows manually, instead of using advanceRowNumber().
-        // For this purpose, the end block can be different than the
-        // block of the end row (it's usually the next block).
-        const auto past_the_end_block = end.row == 0 ? end.block : end.block + 1;
-
-        for (auto block_number = start.block; block_number < past_the_end_block; ++block_number)
-        {
-            auto & block = blockAt(block_number);
-
-            if (ws.cached_block_number != block_number)
-            {
-                for (size_t i = 0; i < ws.argument_column_indices.size(); ++i)
-                    ws.argument_columns[i] = block.input_columns[ws.argument_column_indices[i]].get();
-                ws.cached_block_number = block_number;
-            }
-
-            // First and last blocks may be processed partially, and other blocks are processed in full.
-            const auto start_row = block_number == start.block ? start.row : 0;
-            const auto end_row = block_number == end.block ? end.row : block.rows;
-            auto * columns = ws.argument_columns.data();
-
-            auto * arena_ptr = arena.get();
-            for (auto row = start_row; row < end_row; ++row)
-            {
-                if constexpr (is_add)
-                {
-                    agg_func->add(buf, columns, row, arena_ptr);
-                }
-                else
-                {
-                    agg_func->decrease(buf, columns, row, arena_ptr);
-                }
-            }
-        }
-    }
-
-    // Use decrease interface only when add row number is larger than decrease row number
-    bool checkIfNeedDecrease();
-
-    template <bool need_decrease>
-    void updateAggregationState();
-
-    void reinitializeAggFuncBeforeNextPartition();
-
-public:
-    LoggerPtr log;
-
-    bool input_is_finished = false;
-
-    Block output_header;
-
-    WindowDescription window_description;
-
-    // Indices of the PARTITION BY columns in block.
-    std::vector<size_t> partition_column_indices;
-    // Indices of the ORDER BY columns in block.
-    std::vector<size_t> order_column_indices;
-
-    // Per-window-function scratch spaces.
-    std::vector<WindowFunctionWorkspace> workspaces;
-
-    bool has_agg;
-
-    // We are processing the first row in the current partition if it's true
-    bool first_processed;
-
-    // A sliding window of blocks we currently need. We add the input blocks as
-    // they arrive, and discard the blocks we don't need anymore. The blocks
-    // have an always-incrementing index. The index of the first block is in
-    // `first_block_number`.
-    std::deque<WindowBlock> window_blocks;
-    UInt64 first_block_number = 0;
-    // The next block we are going to pass to the consumer.
-    UInt64 next_output_block_number = 0;
-    // The first row for which we still haven't calculated the window functions.
-    // Used to determine which resulting blocks we can pass to the consumer.
-    RowNumber first_not_ready_row;
-
-    // Boundaries of the current partition.
-    // partition_start doesn't point to a valid block, because we want to drop
-    // the blocks early to save memory. We still have to track it so that we can
-    // cut off a PRECEDING frame at the partition start.
-    // The `partition_end` is past-the-end, as usual. When
-    // partition_ended = false, it still haven't ended, and partition_end is the
-    // next row to check.
-    RowNumber partition_start;
-    RowNumber partition_end;
-    bool partition_ended = false;
-
-    // The row for which we are now computing the window functions.
-    RowNumber current_row;
-
-    // The start of current peer group, needed for CURRENT ROW frame start.
-    // For ROWS frame, always equal to the current row, and for RANGE and GROUP
-    // frames may be earlier.
-    RowNumber peer_group_last;
-
-    // Row and group numbers in partition for calculating rank() and friends.
-    UInt64 current_row_number = 1;
-    UInt64 peer_group_start_row_number = 1;
-    UInt64 peer_group_number = 1;
-
-    // The frame is [frame_start, frame_end) if frame_ended && frame_started,
-    // and unknown otherwise. Note that when we move to the next row, both the
-    // frame_start and the frame_end may jump forward by an unknown amount of
-    // blocks, e.g. if we use a RANGE frame. This means that sometimes we don't
-    // know neither frame_end nor frame_start.
-    // We update the states of the window functions after we find the final frame
-    // boundaries.
-    // After we have found the final boundaries of the frame, we can immediately
-    // output the result for the current row, w/o waiting for more data.
-    RowNumber frame_start;
-    RowNumber frame_end;
-    bool frame_ended = false;
-    bool frame_started = false;
-
-    RowNumber range_null_frame_start;
-    RowNumber range_null_frame_end;
-    bool is_range_null_frame_initialized = false;
-
-    // The previous frame boundaries that correspond to the current state of the
-    // aggregate function. We use them to determine how to update the aggregation
-    // state after we find the new frame.
-    RowNumber prev_frame_start;
-
-    // Auxiliary variable for range frame type when calculating frame_end
-    RowNumber prev_frame_end;
-
-    std::unique_ptr<Arena> arena;
-
-    //TODO: used as template parameters
-    bool only_have_row_number = false;
-};
-
-=======
->>>>>>> a381c310
 class WindowBlockInputStream : public IProfilingBlockInputStream
 {
     static constexpr auto NAME = "Window";
