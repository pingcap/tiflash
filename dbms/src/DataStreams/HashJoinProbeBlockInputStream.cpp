// Copyright 2022 PingCAP, Ltd.
//
// Licensed under the Apache License, Version 2.0 (the "License");
// you may not use this file except in compliance with the License.
// You may obtain a copy of the License at
//
//     http://www.apache.org/licenses/LICENSE-2.0
//
// Unless required by applicable law or agreed to in writing, software
// distributed under the License is distributed on an "AS IS" BASIS,
// WITHOUT WARRANTIES OR CONDITIONS OF ANY KIND, either express or implied.
// See the License for the specific language governing permissions and
// limitations under the License.

#include <DataStreams/HashJoinBuildBlockInputStream.h>
#include <DataStreams/HashJoinProbeBlockInputStream.h>
#include <DataStreams/NonJoinedBlockInputStream.h>

#include <magic_enum.hpp>

namespace DB
{
HashJoinProbeBlockInputStream::HashJoinProbeBlockInputStream(
    const BlockInputStreamPtr & input,
    const JoinPtr & join_,
    size_t non_joined_stream_index,
    const String & req_id,
    UInt64 max_block_size_)
    : log(Logger::get(req_id))
    , original_join(join_)
{
    children.push_back(input);

<<<<<<< HEAD
    RUNTIME_CHECK_MSG(original_join != nullptr, "join ptr should not be null.");
    RUNTIME_CHECK_MSG(original_join->getProbeConcurrency() > 0, "Join probe concurrency must be greater than 0");

    probe_exec.set(HashJoinProbeExec::build(original_join, input, non_joined_stream_index, max_block_size_));
    probe_exec->setCancellationHook([&]() { return isCancelledOrThrowIfKilled(); });
}

void HashJoinProbeBlockInputStream::readSuffixImpl()
{
    LOG_DEBUG(log, "Finish join probe, total output rows {}, joined rows {}, non joined rows {}", joined_rows + non_joined_rows, joined_rows, non_joined_rows);
=======
    RUNTIME_CHECK_MSG(join != nullptr, "join ptr should not be null.");
    RUNTIME_CHECK_MSG(join->getProbeConcurrency() > 0, "Join probe concurrency must be greater than 0");
    auto input_header = input->getHeader();
    assert(input_header.rows() == 0);
    if (need_output_non_joined_data)
        non_joined_stream = join->createStreamWithNonJoinedRows(input_header, current_non_joined_stream_index, join->getProbeConcurrency(), max_block_size);
    ProbeProcessInfo header_probe_process_info(0);
    header_probe_process_info.resetBlock(std::move(input_header));
    header = original_join->joinBlock(header_probe_process_info, true);
>>>>>>> b8786b07
}

Block HashJoinProbeBlockInputStream::getHeader() const
{
    return header;
}

void HashJoinProbeBlockInputStream::cancel(bool kill)
{
    IProfilingBlockInputStream::cancel(kill);
<<<<<<< HEAD
    /// When the probe stream quits probe by cancelling instead of normal finish, the Join operator might still produce meaningless blocks
    /// and expects these meaningless blocks won't be used to produce meaningful result.

    probe_exec->cancel();
=======
    JoinPtr current_join;
    RestoreInfo restore_info;
    {
        std::lock_guard lock(mutex);
        current_join = join;
        restore_info.non_joined_stream = non_joined_stream;
        restore_info.build_stream = restore_build_stream;
        restore_info.probe_stream = restore_probe_stream;
    }
    /// Join::wakeUpAllWaitingThreads wakes up all the threads waiting in Join::waitUntilAllBuildFinished/waitUntilAllProbeFinished,
    /// and once this function is called, all the subsequent call of Join::waitUntilAllBuildFinished/waitUntilAllProbeFinished will
    /// skip waiting directly.
    /// HashJoinProbeBlockInputStream::cancel will be called in two cases:
    /// 1. the query is cancelled by the caller or meet error: in this case, wake up all waiting threads is safe, because no data
    ///    will be used data anymore
    /// 2. the query is executed normally, and one of the data stream has read an empty block, the the data stream and all its
    ///    children will call `cancel(false)`, in this case, there is two sub-cases
    ///    a. the data stream read an empty block because of EOF, then it means there must be no threads waiting in Join, so wake
    ///       up all waiting threads is safe because actually there is no threads to be waken up
    ///    b. the data stream read an empty block because of early exit of some executor(like limit), in this case, waking up the
    ///       waiting threads is not 100% safe because if the probe thread is waken up when build is not finished yet, it may get
    ///       wrong result. Currently, the execution framework ensures that when any of the data stream read empty block because
    ///       of early exit, no further data will be used, and in order to make sure no wrong result is generated
    ///       - for threads reading joined data: will return empty block if build is not finished yet
    ///       - for threads reading non joined data: will return empty block if build or probe is not finished yet
    current_join->wakeUpAllWaitingThreads();
    if (restore_info.non_joined_stream != nullptr)
    {
        auto * p_stream = dynamic_cast<IProfilingBlockInputStream *>(restore_info.non_joined_stream.get());
        if (p_stream != nullptr)
            p_stream->cancel(kill);
    }
    if (restore_info.probe_stream != nullptr)
    {
        auto * p_stream = dynamic_cast<IProfilingBlockInputStream *>(restore_info.probe_stream.get());
        if (p_stream != nullptr)
            p_stream->cancel(kill);
    }
    if (restore_info.build_stream != nullptr)
    {
        auto * p_stream = dynamic_cast<IProfilingBlockInputStream *>(restore_info.build_stream.get());
        if (p_stream != nullptr)
            p_stream->cancel(kill);
    }
>>>>>>> b8786b07
}

Block HashJoinProbeBlockInputStream::readImpl()
{
    return getOutputBlock();
}

void HashJoinProbeBlockInputStream::switchStatus(ProbeStatus to)
{
    LOG_TRACE(log, fmt::format("{} -> {}", magic_enum::enum_name(status), magic_enum::enum_name(to)));
    status = to;
}

void HashJoinProbeBlockInputStream::onCurrentProbeDone()
{
    switchStatus(probe_exec->onProbeFinish() ? ProbeStatus::FINISHED : ProbeStatus::WAIT_PROBE_FINISH);
}

void HashJoinProbeBlockInputStream::onCurrentReadNonJoinedDataDone()
{
    switchStatus(probe_exec->onNonJoinedFinish() ? ProbeStatus::FINISHED : ProbeStatus::GET_RESTORE_JOIN);
}

void HashJoinProbeBlockInputStream::tryGetRestoreJoin()
{
    auto restore_probe_exec = probe_exec->tryGetRestoreExec();
    if (restore_probe_exec.has_value() && !isCancelledOrThrowIfKilled())
    {
        probe_exec.set(std::move(*restore_probe_exec));
        switchStatus(ProbeStatus::RESTORE_BUILD);
    }
    else
    {
        switchStatus(ProbeStatus::FINISHED);
    }
}

void HashJoinProbeBlockInputStream::onAllProbeDone()
{
    auto & cur_probe_exec = *probe_exec;
    if (cur_probe_exec.needOutputNonJoinedData())
    {
        cur_probe_exec.onNonJoinedStart();
        switchStatus(ProbeStatus::READ_NON_JOINED_DATA);
    }
    else
    {
        switchStatus(ProbeStatus::GET_RESTORE_JOIN);
    }
}

Block HashJoinProbeBlockInputStream::getOutputBlock()
{
    try
    {
        while (true)
        {
            if unlikely (isCancelledOrThrowIfKilled())
                return {};

            switch (status)
            {
            case ProbeStatus::WAIT_BUILD_FINISH:
            {
                auto & cur_probe_exec = *probe_exec;
                cur_probe_exec.waitUntilAllBuildFinished();
                /// after Build finish, always go to Probe stage
                cur_probe_exec.onProbeStart();
                switchStatus(ProbeStatus::PROBE);
                break;
            }
            case ProbeStatus::PROBE:
            {
                auto ret = probe_exec->probe();
                if (!ret)
                {
                    onCurrentProbeDone();
                    break;
                }
                else
                {
                    joined_rows += ret.rows();
                    return ret;
                }
            }
            case ProbeStatus::WAIT_PROBE_FINISH:
            {
                probe_exec->waitUntilAllProbeFinished();
                onAllProbeDone();
                break;
            }
            case ProbeStatus::READ_NON_JOINED_DATA:
            {
                auto block = probe_exec->fetchNonJoined();
                non_joined_rows += block.rows();
                if (!block)
                {
                    onCurrentReadNonJoinedDataDone();
                    break;
                }
                return block;
            }
            case ProbeStatus::GET_RESTORE_JOIN:
            {
                tryGetRestoreJoin();
                break;
            }
            case ProbeStatus::RESTORE_BUILD:
            {
                probe_exec->restoreBuild();
                switchStatus(ProbeStatus::WAIT_BUILD_FINISH);
                break;
            }
            case ProbeStatus::FINISHED:
                return {};
            }
        }
    }
    catch (...)
    {
        auto error_message = getCurrentExceptionMessage(true, true);
        probe_exec->meetError(error_message);
        switchStatus(ProbeStatus::FINISHED);
        throw Exception(error_message);
    }
}

} // namespace DB<|MERGE_RESOLUTION|>--- conflicted
+++ resolved
@@ -31,28 +31,20 @@
 {
     children.push_back(input);
 
-<<<<<<< HEAD
     RUNTIME_CHECK_MSG(original_join != nullptr, "join ptr should not be null.");
     RUNTIME_CHECK_MSG(original_join->getProbeConcurrency() > 0, "Join probe concurrency must be greater than 0");
 
     probe_exec.set(HashJoinProbeExec::build(original_join, input, non_joined_stream_index, max_block_size_));
     probe_exec->setCancellationHook([&]() { return isCancelledOrThrowIfKilled(); });
+
+    ProbeProcessInfo header_probe_process_info(0);
+    header_probe_process_info.resetBlock(input->getHeader());
+    header = original_join->joinBlock(header_probe_process_info, true);
 }
 
 void HashJoinProbeBlockInputStream::readSuffixImpl()
 {
     LOG_DEBUG(log, "Finish join probe, total output rows {}, joined rows {}, non joined rows {}", joined_rows + non_joined_rows, joined_rows, non_joined_rows);
-=======
-    RUNTIME_CHECK_MSG(join != nullptr, "join ptr should not be null.");
-    RUNTIME_CHECK_MSG(join->getProbeConcurrency() > 0, "Join probe concurrency must be greater than 0");
-    auto input_header = input->getHeader();
-    assert(input_header.rows() == 0);
-    if (need_output_non_joined_data)
-        non_joined_stream = join->createStreamWithNonJoinedRows(input_header, current_non_joined_stream_index, join->getProbeConcurrency(), max_block_size);
-    ProbeProcessInfo header_probe_process_info(0);
-    header_probe_process_info.resetBlock(std::move(input_header));
-    header = original_join->joinBlock(header_probe_process_info, true);
->>>>>>> b8786b07
 }
 
 Block HashJoinProbeBlockInputStream::getHeader() const
@@ -63,57 +55,8 @@
 void HashJoinProbeBlockInputStream::cancel(bool kill)
 {
     IProfilingBlockInputStream::cancel(kill);
-<<<<<<< HEAD
-    /// When the probe stream quits probe by cancelling instead of normal finish, the Join operator might still produce meaningless blocks
-    /// and expects these meaningless blocks won't be used to produce meaningful result.
 
     probe_exec->cancel();
-=======
-    JoinPtr current_join;
-    RestoreInfo restore_info;
-    {
-        std::lock_guard lock(mutex);
-        current_join = join;
-        restore_info.non_joined_stream = non_joined_stream;
-        restore_info.build_stream = restore_build_stream;
-        restore_info.probe_stream = restore_probe_stream;
-    }
-    /// Join::wakeUpAllWaitingThreads wakes up all the threads waiting in Join::waitUntilAllBuildFinished/waitUntilAllProbeFinished,
-    /// and once this function is called, all the subsequent call of Join::waitUntilAllBuildFinished/waitUntilAllProbeFinished will
-    /// skip waiting directly.
-    /// HashJoinProbeBlockInputStream::cancel will be called in two cases:
-    /// 1. the query is cancelled by the caller or meet error: in this case, wake up all waiting threads is safe, because no data
-    ///    will be used data anymore
-    /// 2. the query is executed normally, and one of the data stream has read an empty block, the the data stream and all its
-    ///    children will call `cancel(false)`, in this case, there is two sub-cases
-    ///    a. the data stream read an empty block because of EOF, then it means there must be no threads waiting in Join, so wake
-    ///       up all waiting threads is safe because actually there is no threads to be waken up
-    ///    b. the data stream read an empty block because of early exit of some executor(like limit), in this case, waking up the
-    ///       waiting threads is not 100% safe because if the probe thread is waken up when build is not finished yet, it may get
-    ///       wrong result. Currently, the execution framework ensures that when any of the data stream read empty block because
-    ///       of early exit, no further data will be used, and in order to make sure no wrong result is generated
-    ///       - for threads reading joined data: will return empty block if build is not finished yet
-    ///       - for threads reading non joined data: will return empty block if build or probe is not finished yet
-    current_join->wakeUpAllWaitingThreads();
-    if (restore_info.non_joined_stream != nullptr)
-    {
-        auto * p_stream = dynamic_cast<IProfilingBlockInputStream *>(restore_info.non_joined_stream.get());
-        if (p_stream != nullptr)
-            p_stream->cancel(kill);
-    }
-    if (restore_info.probe_stream != nullptr)
-    {
-        auto * p_stream = dynamic_cast<IProfilingBlockInputStream *>(restore_info.probe_stream.get());
-        if (p_stream != nullptr)
-            p_stream->cancel(kill);
-    }
-    if (restore_info.build_stream != nullptr)
-    {
-        auto * p_stream = dynamic_cast<IProfilingBlockInputStream *>(restore_info.build_stream.get());
-        if (p_stream != nullptr)
-            p_stream->cancel(kill);
-    }
->>>>>>> b8786b07
 }
 
 Block HashJoinProbeBlockInputStream::readImpl()
