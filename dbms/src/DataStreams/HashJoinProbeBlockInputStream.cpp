// Copyright 2022 PingCAP, Ltd.
//
// Licensed under the Apache License, Version 2.0 (the "License");
// you may not use this file except in compliance with the License.
// You may obtain a copy of the License at
//
//     http://www.apache.org/licenses/LICENSE-2.0
//
// Unless required by applicable law or agreed to in writing, software
// distributed under the License is distributed on an "AS IS" BASIS,
// WITHOUT WARRANTIES OR CONDITIONS OF ANY KIND, either express or implied.
// See the License for the specific language governing permissions and
// limitations under the License.

#include <DataStreams/HashJoinBuildBlockInputStream.h>
#include <DataStreams/HashJoinProbeBlockInputStream.h>
#include <DataStreams/NonJoinedBlockInputStream.h>

namespace DB
{
HashJoinProbeBlockInputStream::HashJoinProbeBlockInputStream(
    const BlockInputStreamPtr & input,
    const JoinPtr & join_,
    size_t non_joined_stream_index,
    const String & req_id,
    UInt64 max_block_size_)
    : log(Logger::get(req_id))
    , original_join(join_)
    , join(original_join)
    , need_output_non_joined_data(join->needReturnNonJoinedData())
    , current_non_joined_stream_index(non_joined_stream_index)
    , max_block_size(max_block_size_)
    , probe_process_info(max_block_size_)
{
    children.push_back(input);
    current_probe_stream = children.back();

    RUNTIME_CHECK_MSG(join != nullptr, "join ptr should not be null.");
    RUNTIME_CHECK_MSG(join->getProbeConcurrency() > 0, "Join probe concurrency must be greater than 0");
    if (need_output_non_joined_data)
        non_joined_stream = join->createStreamWithNonJoinedRows(input->getHeader(), current_non_joined_stream_index, join->getProbeConcurrency(), max_block_size);
}

Block HashJoinProbeBlockInputStream::getHeader() const
{
    Block res = children.back()->getHeader();
    assert(res.rows() == 0);
    ProbeProcessInfo header_probe_process_info(0);
    header_probe_process_info.resetBlock(std::move(res));
<<<<<<< HEAD
    return join->joinBlock(header_probe_process_info, probe_index);
}

void HashJoinProbeBlockInputStream::finishOneProbe()
{
    bool expect = false;
    if likely (probe_finished.compare_exchange_strong(expect, true))
        join->finishOneProbe();
=======
    /// use original_join here so we don't need add lock
    return original_join->joinBlock(header_probe_process_info);
>>>>>>> 092e6180
}

void HashJoinProbeBlockInputStream::cancel(bool kill)
{
    IProfilingBlockInputStream::cancel(kill);
    /// When the probe stream quits probe by cancelling instead of normal finish, the Join operator might still produce meaningless blocks
    /// and expects these meaningless blocks won't be used to produce meaningful result.

    JoinPtr current_join;
    RestoreInfo restore_info;
    {
        std::lock_guard lock(mutex);
        current_join = join;
        restore_info.non_joined_stream = non_joined_stream;
        restore_info.build_stream = restore_build_stream;
        restore_info.probe_stream = restore_probe_stream;
    }
    /// Cancel join just wake up all the threads waiting in Join::waitUntilAllBuildFinished/Join::waitUntilAllProbeFinished,
    /// the ongoing join process will not be interrupted
    /// There is a little bit hack here because cancel will be called in two cases:
    /// 1. the query is cancelled by the caller or meet error: in this case, wake up all waiting threads is safe
    /// 2. the query is executed normally, and one of the data stream has read an empty block, the the data stream and all its children
    ///    will call `cancel(false)`, in this case, there is two sub-cases
    ///    a. the data stream read an empty block because of EOF, then it means there must be no threads waiting in Join, so cancel the join is safe
    ///    b. the data stream read an empty block because of early exit of some executor(like limit), in this case, just wake the waiting
    ///       threads is not 100% safe because if the probe thread is wake up when build is not finished yet, it may produce wrong results, for now
    ///       it is safe because when any of the data stream read empty block because of early exit, the execution framework ensures that no further
    ///       data will be used.
    current_join->cancel();
    if (restore_info.non_joined_stream != nullptr)
    {
        auto * p_stream = dynamic_cast<IProfilingBlockInputStream *>(restore_info.non_joined_stream.get());
        if (p_stream != nullptr)
            p_stream->cancel(kill);
    }
    if (restore_info.probe_stream != nullptr)
    {
        auto * p_stream = dynamic_cast<IProfilingBlockInputStream *>(restore_info.probe_stream.get());
        if (p_stream != nullptr)
            p_stream->cancel(kill);
    }
    if (restore_info.build_stream != nullptr)
    {
        auto * p_stream = dynamic_cast<IProfilingBlockInputStream *>(restore_info.build_stream.get());
        if (p_stream != nullptr)
            p_stream->cancel(kill);
    }
}

Block HashJoinProbeBlockInputStream::readImpl()
{
    try
    {
        Block ret = getOutputBlock();
        return ret;
    }
    catch (...)
    {
        auto error_message = getCurrentExceptionMessage(false, true);
        join->meetError(error_message);
        throw Exception(error_message);
    }
}

void HashJoinProbeBlockInputStream::readSuffixImpl()
{
    LOG_DEBUG(log, "Finish join probe, total output rows {}, joined rows {}, non joined rows {}", joined_rows + non_joined_rows, joined_rows, non_joined_rows);
}

void HashJoinProbeBlockInputStream::onCurrentProbeDone()
{
    if (join->isRestoreJoin())
        current_probe_stream->readSuffix();
    join->finishOneProbe();
    if (need_output_non_joined_data || join->isEnableSpill())
    {
        status = ProbeStatus::WAIT_PROBE_FINISH;
    }
    else
    {
        status = ProbeStatus::FINISHED;
    }
}

void HashJoinProbeBlockInputStream::onCurrentReadNonJoinedDataDone()
{
    non_joined_stream->readSuffix();
    if (!join->isEnableSpill())
    {
        status = ProbeStatus::FINISHED;
    }
    else
    {
        join->finishOneNonJoin(current_non_joined_stream_index);
        status = ProbeStatus::GET_RESTORE_JOIN;
    }
}

void HashJoinProbeBlockInputStream::tryGetRestoreJoin()
{
    /// find restore join in DFS way
    while (true)
    {
        assert(join->isEnableSpill());
        /// first check if current join has a partition to restore
        if (join->hasPartitionSpilledWithLock())
        {
            auto restore_info = join->getOneRestoreStream(max_block_size);
            /// get a restore join
            if (restore_info.join)
            {
                /// restored join should always enable spill
                assert(restore_info.join->isEnableSpill());
                parents.push_back(join);
                {
                    std::lock_guard lock(mutex);
                    if (isCancelledOrThrowIfKilled())
                    {
                        status = ProbeStatus::FINISHED;
                        return;
                    }
                    join = restore_info.join;
                    restore_build_stream = restore_info.build_stream;
                    restore_probe_stream = restore_info.probe_stream;
                    non_joined_stream = restore_info.non_joined_stream;
                    current_probe_stream = restore_probe_stream;
                    if (non_joined_stream != nullptr)
                        current_non_joined_stream_index = dynamic_cast<NonJoinedBlockInputStream *>(non_joined_stream.get())->getNonJoinedIndex();
                }
                status = ProbeStatus::RESTORE_BUILD;
                return;
            }
            assert(join->hasPartitionSpilledWithLock() == false);
        }
        /// current join has no more partition to restore, so check if previous join still has partition to restore
        if (!parents.empty())
        {
            /// replace current join with previous join
            std::lock_guard lock(mutex);
            if (isCancelledOrThrowIfKilled())
            {
                status = ProbeStatus::FINISHED;
                return;
            }
            else
            {
                join = parents.back();
                parents.pop_back();
                restore_probe_stream = nullptr;
                restore_build_stream = nullptr;
                current_probe_stream = nullptr;
                non_joined_stream = nullptr;
            }
        }
        else
        {
            /// no previous join, set status to FINISHED
            status = ProbeStatus::FINISHED;
            return;
        }
    }
}

void HashJoinProbeBlockInputStream::onAllProbeDone()
{
    if (need_output_non_joined_data)
    {
        assert(non_joined_stream != nullptr);
        status = ProbeStatus::READ_NON_JOINED_DATA;
        non_joined_stream->readPrefix();
    }
    else
    {
        status = ProbeStatus::GET_RESTORE_JOIN;
    }
}

Block HashJoinProbeBlockInputStream::getOutputBlock()
{
    try
    {
        while (true)
        {
            switch (status)
            {
            case ProbeStatus::WAIT_BUILD_FINISH:
                join->waitUntilAllBuildFinished();
                /// after Build finish, always go to Probe stage
                if (join->isRestoreJoin())
                    current_probe_stream->readSuffix();
                status = ProbeStatus::PROBE;
                break;
            case ProbeStatus::PROBE:
            {
                assert(current_probe_stream != nullptr);
                if (probe_process_info.all_rows_joined_finish)
                {
                    auto [partition_index, block] = getOneProbeBlock();
                    if (!block)
                    {
                        onCurrentProbeDone();
                        break;
                    }
                    else
                    {
                        join->checkTypes(block);
                        probe_process_info.resetBlock(std::move(block), partition_index);
                    }
                }
                auto ret = join->joinBlock(probe_process_info);
                joined_rows += ret.rows();
                return ret;
            }
            case ProbeStatus::WAIT_PROBE_FINISH:
                join->waitUntilAllProbeFinished();
                onAllProbeDone();
                break;
            case ProbeStatus::READ_NON_JOINED_DATA:
            {
                auto block = non_joined_stream->read();
                non_joined_rows += block.rows();
                if (!block)
                {
                    onCurrentReadNonJoinedDataDone();
                    break;
                }
                return block;
            }
            case ProbeStatus::GET_RESTORE_JOIN:
            {
                tryGetRestoreJoin();
                break;
            }
            case ProbeStatus::RESTORE_BUILD:
            {
                probe_process_info.all_rows_joined_finish = true;
                restore_build_stream->readPrefix();
                while (restore_build_stream->read()) {};
                restore_build_stream->readSuffix();
                status = ProbeStatus::WAIT_BUILD_FINISH;
                break;
            }
            case ProbeStatus::FINISHED:
                return {};
            }
<<<<<<< HEAD
            auto ret = join->joinBlock(probe_process_info, probe_index);
            joined_rows += ret.rows();
            return ret;
=======
>>>>>>> 092e6180
        }
    }
    catch (...)
    {
        /// set status to finish if any exception happens
        status = ProbeStatus::FINISHED;
        throw;
    }
}

std::tuple<size_t, Block> HashJoinProbeBlockInputStream::getOneProbeBlock()
{
    size_t partition_index = 0;
    Block block;

    /// Even if spill is enabled, if spill is not triggered during build,
    /// there is no need to dispatch probe block
    if (!join->isSpilled())
    {
        block = current_probe_stream->read();
    }
    else
    {
        while (true)
        {
            if (!probe_partition_blocks.empty())
            {
                auto partition_block = probe_partition_blocks.front();
                probe_partition_blocks.pop_front();
                partition_index = std::get<0>(partition_block);
                block = std::get<1>(partition_block);
                break;
            }
            else
            {
                auto new_block = current_probe_stream->read();
                if (new_block)
                    join->dispatchProbeBlock(new_block, probe_partition_blocks);
                else
                    break;
            }
        }
    }
    return {partition_index, block};
}

} // namespace DB<|MERGE_RESOLUTION|>--- conflicted
+++ resolved
@@ -21,14 +21,14 @@
 HashJoinProbeBlockInputStream::HashJoinProbeBlockInputStream(
     const BlockInputStreamPtr & input,
     const JoinPtr & join_,
-    size_t non_joined_stream_index,
+    size_t probe_index,
     const String & req_id,
     UInt64 max_block_size_)
     : log(Logger::get(req_id))
     , original_join(join_)
     , join(original_join)
     , need_output_non_joined_data(join->needReturnNonJoinedData())
-    , current_non_joined_stream_index(non_joined_stream_index)
+    , probe_index(probe_index)
     , max_block_size(max_block_size_)
     , probe_process_info(max_block_size_)
 {
@@ -38,7 +38,7 @@
     RUNTIME_CHECK_MSG(join != nullptr, "join ptr should not be null.");
     RUNTIME_CHECK_MSG(join->getProbeConcurrency() > 0, "Join probe concurrency must be greater than 0");
     if (need_output_non_joined_data)
-        non_joined_stream = join->createStreamWithNonJoinedRows(input->getHeader(), current_non_joined_stream_index, join->getProbeConcurrency(), max_block_size);
+        non_joined_stream = join->createStreamWithNonJoinedRows(input->getHeader(), probe_index, join->getProbeConcurrency(), max_block_size);
 }
 
 Block HashJoinProbeBlockInputStream::getHeader() const
@@ -47,19 +47,8 @@
     assert(res.rows() == 0);
     ProbeProcessInfo header_probe_process_info(0);
     header_probe_process_info.resetBlock(std::move(res));
-<<<<<<< HEAD
-    return join->joinBlock(header_probe_process_info, probe_index);
-}
-
-void HashJoinProbeBlockInputStream::finishOneProbe()
-{
-    bool expect = false;
-    if likely (probe_finished.compare_exchange_strong(expect, true))
-        join->finishOneProbe();
-=======
     /// use original_join here so we don't need add lock
-    return original_join->joinBlock(header_probe_process_info);
->>>>>>> 092e6180
+    return original_join->joinBlock(header_probe_process_info, probe_index);
 }
 
 void HashJoinProbeBlockInputStream::cancel(bool kill)
@@ -153,7 +142,7 @@
     }
     else
     {
-        join->finishOneNonJoin(current_non_joined_stream_index);
+        join->finishOneNonJoin(probe_index);
         status = ProbeStatus::GET_RESTORE_JOIN;
     }
 }
@@ -187,7 +176,7 @@
                     non_joined_stream = restore_info.non_joined_stream;
                     current_probe_stream = restore_probe_stream;
                     if (non_joined_stream != nullptr)
-                        current_non_joined_stream_index = dynamic_cast<NonJoinedBlockInputStream *>(non_joined_stream.get())->getNonJoinedIndex();
+                        probe_index = dynamic_cast<NonJoinedBlockInputStream *>(non_joined_stream.get())->getNonJoinedIndex();
                 }
                 status = ProbeStatus::RESTORE_BUILD;
                 return;
@@ -269,7 +258,7 @@
                         probe_process_info.resetBlock(std::move(block), partition_index);
                     }
                 }
-                auto ret = join->joinBlock(probe_process_info);
+                auto ret = join->joinBlock(probe_process_info, probe_index);
                 joined_rows += ret.rows();
                 return ret;
             }
@@ -305,12 +294,6 @@
             case ProbeStatus::FINISHED:
                 return {};
             }
-<<<<<<< HEAD
-            auto ret = join->joinBlock(probe_process_info, probe_index);
-            joined_rows += ret.rows();
-            return ret;
-=======
->>>>>>> 092e6180
         }
     }
     catch (...)
