--- conflicted
+++ resolved
@@ -71,11 +71,7 @@
         Block block = children.back()->read();
         if (!block)
             return block;
-<<<<<<< HEAD
-        join->checkTypesOfKeysWithSampleBlock(block);
-=======
         join->checkTypes(block);
->>>>>>> 7806568a
         probe_process_info_ptr->setAndInit(std::move(block));
     }
 
