// Copyright 2023 PingCAP, Ltd.
//
// Licensed under the Apache License, Version 2.0 (the "License");
// you may not use this file except in compliance with the License.
// You may obtain a copy of the License at
//
//     http://www.apache.org/licenses/LICENSE-2.0
//
// Unless required by applicable law or agreed to in writing, software
// distributed under the License is distributed on an "AS IS" BASIS,
// WITHOUT WARRANTIES OR CONDITIONS OF ANY KIND, either express or implied.
// See the License for the specific language governing permissions and
// limitations under the License.

#include <DataStreams/HashJoinBuildBlockInputStream.h>
#include <DataStreams/HashJoinProbeExec.h>
#include <DataStreams/IProfilingBlockInputStream.h>
#include <DataStreams/ScanHashMapAfterProbeBlockInputStream.h>

namespace DB
{
HashJoinProbeExecPtr HashJoinProbeExec::build(
    const String & req_id,
    const JoinPtr & join,
    size_t stream_index,
    const BlockInputStreamPtr & probe_stream,
    size_t max_block_size)
{
    bool need_scan_hash_map_after_probe = needScanHashMapAfterProbe(join->getKind());
    BlockInputStreamPtr scan_hash_map_stream = nullptr;
    if (need_scan_hash_map_after_probe)
        scan_hash_map_stream = join->createScanHashMapAfterProbeStream(probe_stream->getHeader(), stream_index, join->getProbeConcurrency(), max_block_size);

    return std::make_shared<HashJoinProbeExec>(
        req_id,
        join,
        stream_index,
        nullptr,
        probe_stream,
        need_scan_hash_map_after_probe,
        scan_hash_map_stream,
        max_block_size);
}

HashJoinProbeExec::HashJoinProbeExec(
    const String & req_id,
    const JoinPtr & join_,
    size_t stream_index_,
    const BlockInputStreamPtr & restore_build_stream_,
    const BlockInputStreamPtr & probe_stream_,
    bool need_scan_hash_map_after_probe_,
    const BlockInputStreamPtr & scan_hash_map_after_probe_stream_,
    size_t max_block_size_)
    : log(Logger::get(req_id))
    , join(join_)
    , stream_index(stream_index_)
    , restore_build_stream(restore_build_stream_)
    , probe_stream(probe_stream_)
    , need_scan_hash_map_after_probe(need_scan_hash_map_after_probe_)
    , scan_hash_map_after_probe_stream(scan_hash_map_after_probe_stream_)
    , max_block_size(max_block_size_)
    , probe_process_info(max_block_size_)
{}

void HashJoinProbeExec::waitUntilAllBuildFinished()
{
    join->waitUntilAllBuildFinished();
}

void HashJoinProbeExec::waitUntilAllProbeFinished()
{
    join->waitUntilAllProbeFinished();
}

void HashJoinProbeExec::restoreBuild()
{
    restore_build_stream->readPrefix();
    if unlikely (is_cancelled())
        return;
    while (restore_build_stream->read())
    {
        if unlikely (is_cancelled())
            return;
    }
    restore_build_stream->readSuffix();
}

PartitionBlock HashJoinProbeExec::getProbeBlock()
{
    /// Even if spill is enabled, if spill is not triggered during build,
    /// there is no need to dispatch probe block
    if (!join->isSpilled())
    {
        return PartitionBlock{probe_stream->read()};
    }
    else
    {
        while (true)
        {
            if unlikely (is_cancelled())
                return {};

            if (!probe_partition_blocks.empty())
            {
                auto partition_block = std::move(probe_partition_blocks.front());
                probe_partition_blocks.pop_front();
                return partition_block;
            }
            else
            {
                auto new_block = probe_stream->read();
                if (new_block)
                {
                    join->dispatchProbeBlock(new_block, probe_partition_blocks, stream_index);
                    if (join->hasProbeSideMarkedSpillData(stream_index))
                        join->flushProbeSideMarkedSpillData(stream_index);
                }
                else
                    return {};
            }
        }
    }
}

Block HashJoinProbeExec::probe()
{
    if (probe_process_info.all_rows_joined_finish)
    {
        auto partition_block = getProbeBlock();
        if (partition_block)
        {
            join->checkTypes(partition_block.block);
            probe_process_info.resetBlock(std::move(partition_block.block), partition_block.partition_index);
        }
        else
        {
            return {};
        }
    }
    return join->joinBlock(probe_process_info);
}

HashJoinProbeExecPtr HashJoinProbeExec::tryGetRestoreExec()
{
    if unlikely (is_cancelled())
        return {};

    /// find restore exec in DFS way
    if (auto ret = doTryGetRestoreExec(); ret)
        return ret;

    /// current join has no more partition to restore, so check if previous join still has partition to restore
    return parent ? parent->tryGetRestoreExec() : HashJoinProbeExecPtr{};
}

HashJoinProbeExecPtr HashJoinProbeExec::doTryGetRestoreExec()
{
    /// first check if current join has a partition to restore
    if (join->isSpilled() && join->hasPartitionSpilledWithLock())
    {
        /// get a restore join
        if (auto restore_info = join->getOneRestoreStream(max_block_size); restore_info)
        {
            auto hash_join_build_stream = std::make_shared<HashJoinBuildBlockInputStream>(restore_info->build_stream, restore_info->join, restore_info->stream_index, log->identifier());
            auto restore_probe_exec = std::make_shared<HashJoinProbeExec>(
                log->identifier(),
                restore_info->join,
                restore_info->stream_index,
                hash_join_build_stream,
                restore_info->probe_stream,
                need_scan_hash_map_after_probe,
                restore_info->scan_hash_map_stream,
                max_block_size);
            restore_probe_exec->parent = shared_from_this();
            restore_probe_exec->setCancellationHook(is_cancelled);
            return restore_probe_exec;
        }
        assert(join->hasPartitionSpilledWithLock() == false);
    }
    return {};
}

void HashJoinProbeExec::cancel()
{
    /// Join::wakeUpAllWaitingThreads wakes up all the threads waiting in Join::waitUntilAllBuildFinished/waitUntilAllProbeFinished,
    /// and once this function is called, all the subsequent call of Join::waitUntilAllBuildFinished/waitUntilAllProbeFinished will
    /// skip waiting directly.
    /// HashJoinProbeBlockInputStream::cancel will be called in two cases:
    /// 1. the query is cancelled by the caller or meet error: in this case, wake up all waiting threads is safe, because no data
    ///    will be used data anymore
    /// 2. the query is executed normally, and one of the data stream has read an empty block, the the data stream and all its
    ///    children will call `cancel(false)`, in this case, there is two sub-cases
    ///    a. the data stream read an empty block because of EOF, then it means there must be no threads waiting in Join, so wake
    ///       up all waiting threads is safe because actually there is no threads to be waken up
    ///    b. the data stream read an empty block because of early exit of some executor(like limit), in this case, waking up the
    ///       waiting threads is not 100% safe because if the probe thread is waken up when build is not finished yet, it may get
    ///       wrong result. Currently, the execution framework ensures that when any of the data stream read empty block because
    ///       of early exit, no further data will be used, and in order to make sure no wrong result is generated
    ///       - for threads reading joined data: will return empty block if build is not finished yet
    ///       - for threads reading non joined data: will return empty block if build or probe is not finished yet
    join->wakeUpAllWaitingThreads();
    if (scan_hash_map_after_probe_stream != nullptr)
    {
        if (auto * p_stream = dynamic_cast<IProfilingBlockInputStream *>(scan_hash_map_after_probe_stream.get()); p_stream != nullptr)
            p_stream->cancel(false);
    }
    if (probe_stream != nullptr)
    {
        if (auto * p_stream = dynamic_cast<IProfilingBlockInputStream *>(probe_stream.get()); p_stream != nullptr)
            p_stream->cancel(false);
    }
    if (restore_build_stream != nullptr)
    {
        if (auto * p_stream = dynamic_cast<IProfilingBlockInputStream *>(restore_build_stream.get()); p_stream != nullptr)
            p_stream->cancel(false);
    }
}

void HashJoinProbeExec::meetError(const String & error_message)
{
    join->meetError(error_message);
}

void HashJoinProbeExec::onProbeStart()
{
    if (join->isRestoreJoin())
        probe_stream->readPrefix();
}

bool HashJoinProbeExec::onProbeFinish()
{
    if (join->isRestoreJoin())
        probe_stream->readSuffix();
    if (join->finishOneProbe(stream_index))
    {
        if (join->hasProbeSideMarkedSpillData(stream_index))
            join->flushProbeSideMarkedSpillData(stream_index);
        join->finalizeProbe();
    }
    /// once this function returns true, the join probe for current thread finishes completely.
    /// it should return true if and only if
    /// 1. no need to scan hash map after probe
    /// 2. current join does spill
    /// 3. current join is not a restore join
    return !need_scan_hash_map_after_probe && !join->isSpilled() && !join->isRestoreJoin();
}

void HashJoinProbeExec::onScanHashMapAfterProbeStart()
{
    assert(scan_hash_map_after_probe_stream != nullptr);
    scan_hash_map_after_probe_stream->readPrefix();
}

Block HashJoinProbeExec::fetchScanHashMapData()
{
    assert(scan_hash_map_after_probe_stream != nullptr);
    return scan_hash_map_after_probe_stream->read();
}

bool HashJoinProbeExec::onScanHashMapAfterProbeFinish()
{
    scan_hash_map_after_probe_stream->readSuffix();
    join->finishOneNonJoin(stream_index);
<<<<<<< HEAD
    return !join->isEnableSpill();
=======
    return !join->isSpilled() && !join->isRestoreJoin();
>>>>>>> 72111e2d
}
} // namespace DB<|MERGE_RESOLUTION|>--- conflicted
+++ resolved
@@ -261,10 +261,6 @@
 {
     scan_hash_map_after_probe_stream->readSuffix();
     join->finishOneNonJoin(stream_index);
-<<<<<<< HEAD
-    return !join->isEnableSpill();
-=======
     return !join->isSpilled() && !join->isRestoreJoin();
->>>>>>> 72111e2d
 }
 } // namespace DB