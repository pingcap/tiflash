// Copyright 2023 PingCAP, Ltd.
//
// Licensed under the Apache License, Version 2.0 (the "License");
// you may not use this file except in compliance with the License.
// You may obtain a copy of the License at
//
//     http://www.apache.org/licenses/LICENSE-2.0
//
// Unless required by applicable law or agreed to in writing, software
// distributed under the License is distributed on an "AS IS" BASIS,
// WITHOUT WARRANTIES OR CONDITIONS OF ANY KIND, either express or implied.
// See the License for the specific language governing permissions and
// limitations under the License.

#include <DataStreams/HashJoinProbeExec.h>
#include <DataStreams/IProfilingBlockInputStream.h>
#include <DataStreams/ScanHashMapAfterProbeBlockInputStream.h>

namespace DB
{
HashJoinProbeExecPtr HashJoinProbeExec::build(
    const JoinPtr & join,
    const BlockInputStreamPtr & probe_stream,
    size_t scan_hash_map_after_probe_stream_index,
    size_t max_block_size)
{
    bool need_scan_hash_map_after_probe = needScanHashMapAfterProbe(join->getKind());
<<<<<<< HEAD
    BlockInputStreamPtr non_joined_stream = nullptr;
    if (need_scan_hash_map_after_probe)
        non_joined_stream = join->createStreamWithNonJoinedRows(probe_stream->getHeader(), non_joined_stream_index, join->getProbeConcurrency(), max_block_size);
=======
    BlockInputStreamPtr scan_hash_map_stream = nullptr;
    if (need_scan_hash_map_after_probe)
        scan_hash_map_stream = join->createScanHashMapAfterProbeStream(probe_stream->getHeader(), scan_hash_map_after_probe_stream_index, join->getProbeConcurrency(), max_block_size);
>>>>>>> 7b0b5669

    return std::make_shared<HashJoinProbeExec>(
        join,
        nullptr,
        probe_stream,
        need_scan_hash_map_after_probe,
<<<<<<< HEAD
        non_joined_stream_index,
        non_joined_stream,
=======
        scan_hash_map_after_probe_stream_index,
        scan_hash_map_stream,
>>>>>>> 7b0b5669
        max_block_size);
}

HashJoinProbeExec::HashJoinProbeExec(
    const JoinPtr & join_,
    const BlockInputStreamPtr & restore_build_stream_,
    const BlockInputStreamPtr & probe_stream_,
    bool need_scan_hash_map_after_probe_,
    size_t scan_hash_map_after_probe_stream_index_,
    const BlockInputStreamPtr & scan_hash_map_after_probe_stream_,
    size_t max_block_size_)
    : join(join_)
    , restore_build_stream(restore_build_stream_)
    , probe_stream(probe_stream_)
    , need_scan_hash_map_after_probe(need_scan_hash_map_after_probe_)
    , scan_hash_map_after_probe_stream_index(scan_hash_map_after_probe_stream_index_)
    , scan_hash_map_after_probe_stream(scan_hash_map_after_probe_stream_)
    , max_block_size(max_block_size_)
    , probe_process_info(max_block_size_)
{}

void HashJoinProbeExec::waitUntilAllBuildFinished()
{
    join->waitUntilAllBuildFinished();
}

void HashJoinProbeExec::waitUntilAllProbeFinished()
{
    join->waitUntilAllProbeFinished();
}

void HashJoinProbeExec::restoreBuild()
{
    restore_build_stream->readPrefix();
    if unlikely (is_cancelled())
        return;
    while (restore_build_stream->read())
    {
        if unlikely (is_cancelled())
            return;
    }
    restore_build_stream->readSuffix();
}

PartitionBlock HashJoinProbeExec::getProbeBlock()
{
    /// Even if spill is enabled, if spill is not triggered during build,
    /// there is no need to dispatch probe block
    if (!join->isSpilled())
    {
        return PartitionBlock{probe_stream->read()};
    }
    else
    {
        while (true)
        {
            if unlikely (is_cancelled())
                return {};

            if (!probe_partition_blocks.empty())
            {
                auto partition_block = std::move(probe_partition_blocks.front());
                probe_partition_blocks.pop_front();
                return partition_block;
            }
            else
            {
                auto new_block = probe_stream->read();
                if (new_block)
                    join->dispatchProbeBlock(new_block, probe_partition_blocks);
                else
                    return {};
            }
        }
    }
}

Block HashJoinProbeExec::probe()
{
    if (probe_process_info.all_rows_joined_finish)
    {
        auto partition_block = getProbeBlock();
        if (partition_block)
        {
            join->checkTypes(partition_block.block);
            probe_process_info.resetBlock(std::move(partition_block.block), partition_block.partition_index);
        }
        else
        {
            return {};
        }
    }
    return join->joinBlock(probe_process_info);
}

HashJoinProbeExecPtr HashJoinProbeExec::tryGetRestoreExec()
{
    if unlikely (is_cancelled())
        return {};

    /// find restore exec in DFS way
    if (auto ret = doTryGetRestoreExec(); ret)
        return ret;

    /// current join has no more partition to restore, so check if previous join still has partition to restore
    return parent ? parent->tryGetRestoreExec() : HashJoinProbeExecPtr{};
}

HashJoinProbeExecPtr HashJoinProbeExec::doTryGetRestoreExec()
{
    assert(join->isEnableSpill());
    /// first check if current join has a partition to restore
    if (join->hasPartitionSpilledWithLock())
    {
        /// get a restore join
        if (auto restore_info = join->getOneRestoreStream(max_block_size); restore_info)
        {
            /// restored join should always enable spill
            assert(restore_info->join && restore_info->join->isEnableSpill());
            size_t scan_hash_map_stream_index = 0;
            if (need_scan_hash_map_after_probe)
            {
<<<<<<< HEAD
                assert(restore_info->non_joined_stream);
                non_joined_stream_index = dynamic_cast<ScanHashMapAfterProbeBlockInputStream *>(restore_info->non_joined_stream.get())->getNonJoinedIndex();
=======
                assert(restore_info->scan_hash_map_stream);
                scan_hash_map_stream_index = dynamic_cast<ScanHashMapAfterProbeBlockInputStream *>(restore_info->scan_hash_map_stream.get())->getIndex();
>>>>>>> 7b0b5669
            }
            auto restore_probe_exec = std::make_shared<HashJoinProbeExec>(
                restore_info->join,
                restore_info->build_stream,
                restore_info->probe_stream,
                need_scan_hash_map_after_probe,
                scan_hash_map_stream_index,
                restore_info->scan_hash_map_stream,
                max_block_size);
            restore_probe_exec->parent = shared_from_this();
            restore_probe_exec->setCancellationHook(is_cancelled);
            return restore_probe_exec;
        }
        assert(join->hasPartitionSpilledWithLock() == false);
    }
    return {};
}

void HashJoinProbeExec::cancel()
{
    /// Join::wakeUpAllWaitingThreads wakes up all the threads waiting in Join::waitUntilAllBuildFinished/waitUntilAllProbeFinished,
    /// and once this function is called, all the subsequent call of Join::waitUntilAllBuildFinished/waitUntilAllProbeFinished will
    /// skip waiting directly.
    /// HashJoinProbeBlockInputStream::cancel will be called in two cases:
    /// 1. the query is cancelled by the caller or meet error: in this case, wake up all waiting threads is safe, because no data
    ///    will be used data anymore
    /// 2. the query is executed normally, and one of the data stream has read an empty block, the the data stream and all its
    ///    children will call `cancel(false)`, in this case, there is two sub-cases
    ///    a. the data stream read an empty block because of EOF, then it means there must be no threads waiting in Join, so wake
    ///       up all waiting threads is safe because actually there is no threads to be waken up
    ///    b. the data stream read an empty block because of early exit of some executor(like limit), in this case, waking up the
    ///       waiting threads is not 100% safe because if the probe thread is waken up when build is not finished yet, it may get
    ///       wrong result. Currently, the execution framework ensures that when any of the data stream read empty block because
    ///       of early exit, no further data will be used, and in order to make sure no wrong result is generated
    ///       - for threads reading joined data: will return empty block if build is not finished yet
    ///       - for threads reading non joined data: will return empty block if build or probe is not finished yet
    join->wakeUpAllWaitingThreads();
    if (scan_hash_map_after_probe_stream != nullptr)
    {
        if (auto * p_stream = dynamic_cast<IProfilingBlockInputStream *>(scan_hash_map_after_probe_stream.get()); p_stream != nullptr)
            p_stream->cancel(false);
    }
    if (probe_stream != nullptr)
    {
        if (auto * p_stream = dynamic_cast<IProfilingBlockInputStream *>(probe_stream.get()); p_stream != nullptr)
            p_stream->cancel(false);
    }
    if (restore_build_stream != nullptr)
    {
        if (auto * p_stream = dynamic_cast<IProfilingBlockInputStream *>(restore_build_stream.get()); p_stream != nullptr)
            p_stream->cancel(false);
    }
}

void HashJoinProbeExec::meetError(const String & error_message)
{
    join->meetError(error_message);
}

void HashJoinProbeExec::onProbeStart()
{
    if (join->isRestoreJoin())
        probe_stream->readPrefix();
}

bool HashJoinProbeExec::onProbeFinish()
{
    if (join->isRestoreJoin())
        probe_stream->readSuffix();
    join->finishOneProbe();
    return !need_scan_hash_map_after_probe && !join->isEnableSpill();
}

void HashJoinProbeExec::onScanHashMapAfterProbeStart()
{
    assert(scan_hash_map_after_probe_stream != nullptr);
    scan_hash_map_after_probe_stream->readPrefix();
}

Block HashJoinProbeExec::fetchScanHashMapData()
{
    assert(scan_hash_map_after_probe_stream != nullptr);
    return scan_hash_map_after_probe_stream->read();
}

bool HashJoinProbeExec::onScanHashMapAfterProbeFinish()
{
    scan_hash_map_after_probe_stream->readSuffix();
    if (!join->isEnableSpill())
    {
        return true;
    }
    else
    {
        join->finishOneNonJoin(scan_hash_map_after_probe_stream_index);
        return false;
    }
}
} // namespace DB<|MERGE_RESOLUTION|>--- conflicted
+++ resolved
@@ -25,28 +25,17 @@
     size_t max_block_size)
 {
     bool need_scan_hash_map_after_probe = needScanHashMapAfterProbe(join->getKind());
-<<<<<<< HEAD
-    BlockInputStreamPtr non_joined_stream = nullptr;
-    if (need_scan_hash_map_after_probe)
-        non_joined_stream = join->createStreamWithNonJoinedRows(probe_stream->getHeader(), non_joined_stream_index, join->getProbeConcurrency(), max_block_size);
-=======
     BlockInputStreamPtr scan_hash_map_stream = nullptr;
     if (need_scan_hash_map_after_probe)
         scan_hash_map_stream = join->createScanHashMapAfterProbeStream(probe_stream->getHeader(), scan_hash_map_after_probe_stream_index, join->getProbeConcurrency(), max_block_size);
->>>>>>> 7b0b5669
 
     return std::make_shared<HashJoinProbeExec>(
         join,
         nullptr,
         probe_stream,
         need_scan_hash_map_after_probe,
-<<<<<<< HEAD
-        non_joined_stream_index,
-        non_joined_stream,
-=======
         scan_hash_map_after_probe_stream_index,
         scan_hash_map_stream,
->>>>>>> 7b0b5669
         max_block_size);
 }
 
@@ -169,13 +158,8 @@
             size_t scan_hash_map_stream_index = 0;
             if (need_scan_hash_map_after_probe)
             {
-<<<<<<< HEAD
-                assert(restore_info->non_joined_stream);
-                non_joined_stream_index = dynamic_cast<ScanHashMapAfterProbeBlockInputStream *>(restore_info->non_joined_stream.get())->getNonJoinedIndex();
-=======
                 assert(restore_info->scan_hash_map_stream);
                 scan_hash_map_stream_index = dynamic_cast<ScanHashMapAfterProbeBlockInputStream *>(restore_info->scan_hash_map_stream.get())->getIndex();
->>>>>>> 7b0b5669
             }
             auto restore_probe_exec = std::make_shared<HashJoinProbeExec>(
                 restore_info->join,
