--- conflicted
+++ resolved
@@ -128,34 +128,17 @@
     {
         while (true)
         {
-<<<<<<< HEAD
-            LOG_WARNING(log, "remote reader meets error: {}", result.error_msg);
-            throw Exception(result.error_msg);
-        }
-        if (result.eof)
-            return false;
-        if (result.resp != nullptr && result.resp->has_error())
-        {
-            LOG_WARNING(log, "remote reader meets error: {}", result.resp->error().DebugString());
-            throw Exception(result.resp->error().DebugString());
-        }
-        /// only the last response contains execution summaries
-        if (result.resp != nullptr)
-        {
-            if constexpr (is_streaming_reader)
-=======
             auto result = remote_reader->nextResult(block_queue, sample_block, stream_id);
             if (result.meet_error)
->>>>>>> 72c191ed
-            {
-                LOG_FMT_WARNING(log, "remote reader meets error: {}", result.error_msg);
+            {
+                LOG_WARNING(log, "remote reader meets error: {}", result.error_msg);
                 throw Exception(result.error_msg);
             }
             if (result.eof)
                 return false;
             if (result.resp != nullptr && result.resp->has_error())
             {
-                LOG_FMT_WARNING(log, "remote reader meets error: {}", result.resp->error().DebugString());
+                LOG_WARNING(log, "remote reader meets error: {}", result.resp->error().DebugString());
                 throw Exception(result.resp->error().DebugString());
             }
             /// only the last response contains execution summaries
@@ -180,20 +163,8 @@
             ++connection_profile_infos[index].packets;
             connection_profile_infos[index].bytes += decode_detail.packet_bytes;
 
-<<<<<<< HEAD
-        total_rows += decode_detail.rows;
-        LOG_TRACE(
-            log,
-            "recv {} rows from remote for {}, total recv row num: {}",
-            decode_detail.rows,
-            result.req_info,
-            total_rows);
-        if (decode_detail.rows == 0)
-            return fetchRemoteResult();
-        return true;
-=======
             total_rows += decode_detail.rows;
-            LOG_FMT_TRACE(
+            LOG_TRACE(
                 log,
                 "recv {} rows from remote for {}, total recv row num: {}",
                 decode_detail.rows,
@@ -203,7 +174,6 @@
                 return true;
             // else continue
         }
->>>>>>> 72c191ed
     }
 
 public:
