--- conflicted
+++ resolved
@@ -104,11 +104,7 @@
 
     bool fetchRemoteResult(Timeline::Timer & timer)
     {
-<<<<<<< HEAD
-        auto result = remote_reader->nextResult(block_queue, expected_types, timer);
-=======
-        auto result = remote_reader->nextResult(block_queue, sample_block);
->>>>>>> 98cc156f
+        auto result = remote_reader->nextResult(block_queue, sample_block, timer);
         if (result.meet_error)
         {
             LOG_WARNING(log, "remote reader meets error: " << result.error_msg);
