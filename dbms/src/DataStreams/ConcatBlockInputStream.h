#pragma once

#include <DataStreams/IProfilingBlockInputStream.h>
#include <Flash/Mpp/getMPPTaskLog.h>


namespace DB
{
/** Combines several sources into one.
  * Unlike UnionBlockInputStream, it does this sequentially.
  * Blocks of different sources are not interleaved with each other.
  */
class ConcatBlockInputStream : public IProfilingBlockInputStream
{
public:
    ConcatBlockInputStream(BlockInputStreams inputs_, const LogWithPrefixPtr & log_)
<<<<<<< HEAD
        : log(getMPPTaskLog(log_, getNameImpl()))
=======
        : log(getMPPTaskLog(log_, name))
>>>>>>> d422ed9b
    {
        children.insert(children.end(), inputs_.begin(), inputs_.end());
        current_stream = children.begin();
    }

<<<<<<< HEAD
    String getName() const override { return getNameImpl(); }

    // Add this function because static analysis forbids calling virtual function in constructor
    inline String getNameImpl() const { return "Concat"; }
=======
    static constexpr auto name = "Concat";

    String getName() const override { return name; }
>>>>>>> d422ed9b

    Block getHeader() const override { return children.at(0)->getHeader(); }

protected:
    Block readImpl() override
    {
        FilterPtr filter;
        return readImpl(filter, false);
    }

    Block readImpl(FilterPtr & res_filter, bool return_filter) override
    {
        Block res;

        while (current_stream != children.end())
        {
            res = (*current_stream)->read(res_filter, return_filter);

            if (res)
                break;
            else
            {
                (*current_stream)->readSuffix();
                ++current_stream;
            }
        }

        return res;
    }

private:
    BlockInputStreams::iterator current_stream;

    LogWithPrefixPtr log;
};

} // namespace DB<|MERGE_RESOLUTION|>--- conflicted
+++ resolved
@@ -14,26 +14,15 @@
 {
 public:
     ConcatBlockInputStream(BlockInputStreams inputs_, const LogWithPrefixPtr & log_)
-<<<<<<< HEAD
-        : log(getMPPTaskLog(log_, getNameImpl()))
-=======
         : log(getMPPTaskLog(log_, name))
->>>>>>> d422ed9b
     {
         children.insert(children.end(), inputs_.begin(), inputs_.end());
         current_stream = children.begin();
     }
 
-<<<<<<< HEAD
-    String getName() const override { return getNameImpl(); }
-
-    // Add this function because static analysis forbids calling virtual function in constructor
-    inline String getNameImpl() const { return "Concat"; }
-=======
     static constexpr auto name = "Concat";
 
     String getName() const override { return name; }
->>>>>>> d422ed9b
 
     Block getHeader() const override { return children.at(0)->getHeader(); }
 
