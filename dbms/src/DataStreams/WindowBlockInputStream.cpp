// Copyright 2023 PingCAP, Inc.
//
// Licensed under the Apache License, Version 2.0 (the "License");
// you may not use this file except in compliance with the License.
// You may obtain a copy of the License at
//
//     http://www.apache.org/licenses/LICENSE-2.0
//
// Unless required by applicable law or agreed to in writing, software
// distributed under the License is distributed on an "AS IS" BASIS,
// WITHOUT WARRANTIES OR CONDITIONS OF ANY KIND, either express or implied.
// See the License for the specific language governing permissions and
// limitations under the License.

#include <Columns/ColumnDecimal.h>
#include <Columns/ColumnNullable.h>
#include <Columns/ColumnVector.h>
#include <Columns/IColumn.h>
#include <Common/Decimal.h>
#include <Common/Exception.h>
#include <Common/typeid_cast.h>
#include <Core/DecimalComparison.h>
#include <Core/Field.h>
#include <DataStreams/WindowBlockInputStream.h>
#include <Interpreters/WindowDescription.h>
#include <WindowFunctions/WindowUtils.h>
#include <common/UInt128.h>
#include <common/types.h>
#include <tipb/executor.pb.h>

#include <magic_enum.hpp>

namespace DB
{
<<<<<<< HEAD
namespace ErrorCodes
{
extern const int BAD_ARGUMENTS;
extern const int NOT_IMPLEMENTED;
} // namespace ErrorCodes

namespace
{
template <typename T>
consteval bool checkIfSimpleNumericType()
{
    return std::is_integral_v<T> || std::is_floating_point_v<T>;
}

template <typename T>
consteval bool checkIfDecimalFieldType()
{
    return std::is_same_v<T, DecimalField<Decimal32>> || std::is_same_v<T, DecimalField<Decimal64>>
        || std::is_same_v<T, DecimalField<Decimal128>> || std::is_same_v<T, DecimalField<Decimal256>>;
}

template <typename LeftType, typename RightType>
bool lessEqual(LeftType left, RightType right)
{
    if constexpr (checkIfDecimalFieldType<LeftType>() && checkIfDecimalFieldType<RightType>())
    {
        return left <= right;
    }
    else if constexpr (checkIfDecimalFieldType<LeftType>())
    {
        return DecimalComparison<typename LeftType::DecimalType, RightType, LessOrEqualsOp>::compare(
            left.getValue(),
            right,
            left.getScale(),
            0);
    }
    else if constexpr (checkIfDecimalFieldType<RightType>())
    {
        return DecimalComparison<LeftType, typename RightType::DecimalType, LessOrEqualsOp>::compare(
            left,
            right.getValue(),
            0,
            right.getScale());
    }
    else
    {
        return left <= right;
    }
}

template <typename LeftType, typename RightType>
bool greaterEqual(LeftType left, RightType right)
{
    if constexpr (checkIfDecimalFieldType<LeftType>() && checkIfDecimalFieldType<RightType>())
    {
        return left >= right;
    }
    else if constexpr (checkIfDecimalFieldType<LeftType>())
    {
        return DecimalComparison<typename LeftType::DecimalType, RightType, GreaterOrEqualsOp>::compare(
            left.getValue(),
            right,
            left.getScale(),
            0);
    }
    else if constexpr (checkIfDecimalFieldType<RightType>())
    {
        return DecimalComparison<LeftType, typename RightType::DecimalType, GreaterOrEqualsOp>::compare(
            left,
            right.getValue(),
            0,
            right.getScale());
    }
    else
    {
        return left >= right;
    }
}

// When T is Decimal, we should convert it to DecimalField type
// as we need scale value when executing the comparison operation.
template <typename T>
struct ActualCmpDataType
{
    using Type = std::conditional_t<checkIfSimpleNumericType<T>(), T, DecimalField<T>>;
};

template <typename T>
typename ActualCmpDataType<T>::Type getValue(const ColumnPtr & col_ptr, size_t idx)
{
    return (*col_ptr)[idx].get<typename ActualCmpDataType<T>::Type>();
}

template <typename T, typename U, bool is_preceding, bool is_desc, bool is_begin>
bool isInRangeCommonImpl(T current_row_aux_value, U cursor_value)
{
    if constexpr (is_begin)
    {
        if constexpr (is_desc)
            return lessEqual(cursor_value, current_row_aux_value);
        else
            return greaterEqual(cursor_value, current_row_aux_value);
    }
    else
    {
        if constexpr (!is_desc)
            return lessEqual(cursor_value, current_row_aux_value);
        else
            return greaterEqual(cursor_value, current_row_aux_value);
    }
}

template <typename T, typename U, bool is_preceding, bool is_desc, bool is_begin>
bool isInRangeIntImpl(T current_row_aux_value, U cursor_value)
{
    return isInRangeCommonImpl<T, U, is_preceding, is_desc, is_begin>(current_row_aux_value, cursor_value);
}

template <typename AuxColType, typename OrderByColType, bool is_preceding, bool is_desc, bool is_begin>
bool isInRangeDecimalImpl(AuxColType current_row_aux_value, OrderByColType cursor_value)
{
    return isInRangeCommonImpl<AuxColType, OrderByColType, is_preceding, is_desc, is_begin>(
        current_row_aux_value,
        cursor_value);
}

template <typename AuxColType, typename OrderByColType, bool is_preceding, bool is_desc, bool is_begin>
bool isInRangeFloatImpl(AuxColType current_row_aux_value, OrderByColType cursor_value)
{
    Float64 current_row_aux_value_float64;
    Float64 cursor_value_float64;

    if constexpr (checkIfDecimalFieldType<AuxColType>())
        current_row_aux_value_float64
            = current_row_aux_value.getValue().template toFloat<Float64>(current_row_aux_value.getScale());
    else
        current_row_aux_value_float64 = static_cast<Float64>(current_row_aux_value);

    if constexpr (checkIfDecimalFieldType<OrderByColType>())
        cursor_value_float64 = cursor_value.getValue().template toFloat<Float64>(cursor_value.getScale());
    else
        cursor_value_float64 = static_cast<Float64>(cursor_value);

    return isInRangeCommonImpl<Float64, Float64, is_preceding, is_desc, is_begin>(
        current_row_aux_value_float64,
        cursor_value_float64);
}

template <typename AuxColType, typename OrderByColType, int CmpDataType, bool is_preceding, bool is_desc, bool is_begin>
bool isInRange(AuxColType current_row_aux_value, OrderByColType cursor_value)
{
    if constexpr (
        CmpDataType == tipb::RangeCmpDataType::Int || CmpDataType == tipb::RangeCmpDataType::DateTime
        || CmpDataType == tipb::RangeCmpDataType::Duration)
    {
        // Two operand must be integer
        if constexpr (std::is_integral_v<OrderByColType> && std::is_integral_v<AuxColType>)
        {
            if constexpr (std::is_unsigned_v<OrderByColType> && std::is_unsigned_v<AuxColType>)
                return isInRangeIntImpl<UInt64, UInt64, is_preceding, is_desc, is_begin>(
                    current_row_aux_value,
                    cursor_value);
            return isInRangeIntImpl<Int64, Int64, is_preceding, is_desc, is_begin>(current_row_aux_value, cursor_value);
        }
        else
            throw Exception("Unexpected Data Type!");
    }
    else if constexpr (CmpDataType == tipb::RangeCmpDataType::Float)
    {
        return isInRangeFloatImpl<AuxColType, OrderByColType, is_preceding, is_desc, is_begin>(
            current_row_aux_value,
            cursor_value);
    }
    else
    {
        if constexpr (std::is_floating_point_v<OrderByColType> || std::is_floating_point_v<AuxColType>)
            throw Exception("Occurrence of float type at here is unexpected!");
        else if constexpr (!checkIfDecimalFieldType<AuxColType>() && !checkIfDecimalFieldType<OrderByColType>())
            throw Exception("At least one Decimal type is required");
        else
            return isInRangeDecimalImpl<AuxColType, OrderByColType, is_preceding, is_desc, is_begin>(
                current_row_aux_value,
                cursor_value);
    }
}

template <bool is_begin>
RowNumber getBoundary(const WindowTransformAction & action)
{
    if constexpr (is_begin)
    {
        if (action.window_description.frame.begin_preceding)
            return action.current_row;
        else
            return action.partition_end;
    }
    else
    {
        if (action.window_description.frame.end_preceding)
            return action.current_row;
        else
            return action.partition_end;
    }
}
} // namespace

WindowTransformAction::WindowTransformAction(
    const Block & input_header,
    const WindowDescription & window_description_,
    const String & req_id)
    : log(Logger::get(req_id))
    , window_description(window_description_)
    , has_agg(false)
    , first_processed(true)
{
    output_header = input_header;
    for (const auto & add_column : window_description_.add_columns)
    {
        output_header.insert({add_column.type, add_column.name});
    }

    initialWorkspaces();

    initialPartitionAndOrderColumnIndices();
}

void WindowTransformAction::cleanUp()
{
    if (!window_blocks.empty())
        window_blocks.erase(window_blocks.begin(), window_blocks.end());
    input_is_finished = true;
}

=======
>>>>>>> a381c310
WindowBlockInputStream::WindowBlockInputStream(
    const BlockInputStreamPtr & input,
    const WindowDescription & window_description_,
    const String & req_id)
    : action(input->getHeader(), window_description_, req_id)
{
    children.push_back(input);
}

<<<<<<< HEAD
void WindowTransformAction::initialPartitionAndOrderColumnIndices()
{
    partition_column_indices.reserve(window_description.partition_by.size());
    for (const auto & column : window_description.partition_by)
    {
        partition_column_indices.push_back(output_header.getPositionByName(column.column_name));
    }

    order_column_indices.reserve(window_description.order_by.size());
    for (const auto & column : window_description.order_by)
    {
        order_column_indices.push_back(output_header.getPositionByName(column.column_name));
    }
}

void WindowTransformAction::initialWorkspaces()
{
    // Initialize window function workspaces.
    workspaces.reserve(window_description.window_functions_descriptions.size());

    for (const auto & window_function_description : window_description.window_functions_descriptions)
    {
        WindowFunctionWorkspace workspace;
        workspace.window_function = window_function_description.window_function;
        workspace.arguments = window_function_description.arguments;
        workspace.argument_column_indices = window_function_description.arguments;
        workspace.argument_columns.assign(workspace.argument_column_indices.size(), nullptr);
        initialAggregateFunction(workspace, window_function_description);
        workspaces.push_back(std::move(workspace));
    }
    only_have_row_number = onlyHaveRowNumber();
}

void WindowTransformAction::initialAggregateFunction(
    WindowFunctionWorkspace & workspace,
    const WindowFunctionDescription & window_function_description)
{
    if (window_function_description.aggregate_function == nullptr)
        return;

    has_agg = true;

    workspace.aggregate_function = window_function_description.aggregate_function;
    const auto & aggregate_function = workspace.aggregate_function;
    if (!arena && aggregate_function->allocatesMemoryInArena())
        arena = std::make_unique<Arena>();

    workspace.aggregate_function_state.reset(aggregate_function->sizeOfData(), aggregate_function->alignOfData());
    aggregate_function->create(workspace.aggregate_function_state.data());
}

=======
>>>>>>> a381c310
bool WindowBlockInputStream::returnIfCancelledOrKilled()
{
    if (isCancelledOrThrowIfKilled())
    {
        action.cleanUp();
        return true;
    }
    return false;
}

Block WindowBlockInputStream::readImpl()
{
    // first try to get result without reading from children
    auto block = action.tryGetOutputBlock();
    if (block)
        return block;

    // then if input is not finished, keep reading input until one result block is generated
    if (!action.input_is_finished)
    {
        const auto & stream = children.back();
        while (!action.input_is_finished)
        {
            if (returnIfCancelledOrKilled())
                return {};

            Block block = stream->read();
            if (!block)
                action.input_is_finished = true;
            else
                action.appendBlock(block);
            if (auto block = action.tryGetOutputBlock())
                return block;
        }
    }
    return {};
}

<<<<<<< HEAD
// Judge whether current_partition_row is end row of partition in current block
// How to judge?
// Compare data in previous partition with the new scanned data.
bool WindowTransformAction::isDifferentFromPrevPartition(UInt64 current_partition_row)
{
    // prev_frame_start refers to the data in previous partition
    const Columns & reference_columns = inputAt(prev_frame_start);

    // partition_end refers to the new scanned data
    const Columns & compared_columns = inputAt(partition_end);

    for (size_t i = 0; i < partition_column_indices.size(); ++i)
    {
        const ColumnPtr & reference_column = reference_columns[partition_column_indices[i]];
        const ColumnPtr & compared_column = compared_columns[partition_column_indices[i]];

        if (window_description.partition_by[i].collator)
        {
            if (compared_column->compareAt(
                    current_partition_row,
                    prev_frame_start.row,
                    *reference_column,
                    1 /* nan_direction_hint */,
                    *window_description.partition_by[i].collator)
                != 0)
            {
                return true;
            }
        }
        else
        {
            if (compared_column->compareAt(
                    current_partition_row,
                    prev_frame_start.row,
                    *reference_column,
                    1 /* nan_direction_hint */)
                != 0)
            {
                return true;
            }
        }
    }
    return false;
}

void WindowTransformAction::advancePartitionEnd()
{
    // if partition_ended is true, we don't need to advance partition_end
    if (partition_ended)
        return;
    const RowNumber end = blocksEnd();

    // If we're at the total end of data, we must end the partition. This is one
    // of the few places in calculations where we need special handling for end
    // of data, other places will work as usual based on
    // `partition_ended` = true, because end of data is logically the same as
    // any other end of partition.
    // We must check this first, because other calculations might not be valid
    // when we're at the end of data.
    if (input_is_finished)
    {
        partition_ended = true;
        // We receive empty chunk at the end of data, so the partition_end must
        // be already at the end of data.
        assert(partition_end == end);
        return;
    }

    // If we got to the end of the block already, but we are going to get more
    // input data, wait for it.
    if (partition_end == end)
    {
        return;
    }

    // We process one block at a time, but we can process each block many times,
    // if it contains multiple partitions. The `partition_end` is a
    // past-the-end pointer, so it must be already in the "next" block we haven't
    // processed yet. This is also the last block we have.
    // The exception to this rule is end of data, for which we checked above.
    assert(end.block == partition_end.block + 1);

    // Try to advance the partition end pointer.
    const size_t partition_by_columns = partition_column_indices.size();
    if (partition_by_columns == 0)
    {
        // No PARTITION BY. All input is one partition, which will end when the
        // input ends.
        partition_end = end;
        return;
    }

    // Check for partition end.
    // The partition ends when the PARTITION BY columns change. We need
    // some reference columns for comparison. We might have already
    // dropped the blocks where the partition starts, but any other row in the
    // partition will do. We can't use frame_start or frame_end or current_row (the next row
    // for which we are calculating the window functions), because they all might be
    // past the end of the partition. prev_frame_start is suitable, because it
    // is a pointer to the first row of the previous frame that must have been
    // valid, or to the first row of the partition, and we make sure not to drop
    // its block.
    assert(partition_start <= prev_frame_start);
    // The frame start should be inside the prospective partition, except the
    // case when it still has no rows.
    assert(prev_frame_start < partition_end || partition_start == partition_end);
    assert(first_block_number <= prev_frame_start.block);
    const auto block_rows = blockRowsNumber(partition_end);

    // if the last partition row of block is same as prev, there should be no partition end in this block
    if (isDifferentFromPrevPartition(block_rows - 1))
    {
        partition_end.row = getPartitionEndRow(block_rows);
        partition_ended = true;
        return;
    }

    // go to the next.
    ++partition_end.block;
    partition_end.row = 0;

    // Went until the end of data and didn't find the new partition.
    assert(!partition_ended && partition_end == blocksEnd());
}
Int64 WindowTransformAction::getPartitionEndRow(size_t block_rows)
{
    Int64 left = partition_end.row;
    Int64 right = block_rows - 1;

    // Compare two times first.
    // It will speed up the case that the partition end is very close.
    Int64 end = std::min(left + 1, right);
    for (; left <= end; ++left)
    {
        if (isDifferentFromPrevPartition(left))
        {
            return left;
        }
    }

    while (left <= right)
    {
        Int64 middle = (left + right) >> 1;
        if (isDifferentFromPrevPartition(middle))
        {
            right = middle - 1;
        }
        else
        {
            left = middle + 1;
        }
    }
    return left;
}

// When finding frame start with Following attribute, partition end
// may haven't appeared and we can't find frame start in this case.
// Returning false in the tuple's second parameter means the failure
// of finding frame start.
std::tuple<RowNumber, bool> WindowTransformAction::stepToStartForRowsFrame(
    const RowNumber & current_row,
    const WindowFrame & frame)
{
    auto step_num = frame.begin_offset;
    if (window_description.frame.begin_preceding)
        return std::make_tuple(stepInPreceding(current_row, step_num), true);
    else
        return stepInFollowing(current_row, step_num);
}

std::tuple<RowNumber, bool> WindowTransformAction::stepToEndForRowsFrame(
    const RowNumber & current_row,
    const WindowFrame & frame)
{
    if (window_description.frame.end_preceding)
    {
        if (frame.end_offset == 0)
        {
            RowNumber frame_end_tmp = current_row;
            advanceRowNumber(frame_end_tmp);
            return std::make_tuple(frame_end_tmp, true);
        }

        // Range of rows is [frame_start, frame_end),
        // and frame_end position is behind the position of the last frame row.
        // So we need to -1
        return std::make_tuple(stepInPreceding(current_row, frame.end_offset - 1), true);
    }
    else
    {
        // Range of rows is [frame_start, frame_end),
        // and frame_end position is behind the position of the last frame row.
        // So we need to +1
        return stepInFollowing(current_row, frame.end_offset + 1);
    }
}

RowNumber WindowTransformAction::stepInPreceding(const RowNumber & moved_row, size_t step_num)
{
    RowNumber result_row = moved_row;
    while (step_num > 0 && (prev_frame_start < result_row))
    {
        // The step happens only in a block
        if (result_row.row >= step_num)
        {
            result_row.row -= step_num;
            break;
        }

        // The step happens between blocks
        step_num -= result_row.row + 1;
        if (result_row.block == 0)
        {
            result_row.row = 0;
            break;
        }
        --result_row.block;

        // We need to break the while loop when prev_frame_start.block > result_row.block
        // as the result_row.block may have been released and the calling for blockAt(result_row)
        // will trigger the assert.
        if (prev_frame_start.block > result_row.block)
            break;
        result_row.row = blockAt(result_row).rows - 1;
    }

    // prev_frame_start is the farthest position we can reach to.
    return result_row < prev_frame_start ? prev_frame_start : result_row;
}

std::tuple<RowNumber, bool> WindowTransformAction::stepInFollowing(const RowNumber & moved_row, size_t step_num)
{
    if (!partition_ended)
        // If we find the frame end and the partition_ended is false.
        // The prev_frame_start may be equal to partition_end which
        // will cause the assert fail in advancePartitionEnd function.
        return std::make_tuple(RowNumber(), false);

    auto dist = distance(partition_end, moved_row);
    RUNTIME_CHECK(dist >= 1);

    // Offset is too large and the partition_end is the longest position we can reach to
    if (dist <= step_num)
        return std::make_tuple(partition_end, true);

    // Now, result_row is impossible to reach to partition_end.
    RowNumber result_row = moved_row;
    auto & block = blockAt(result_row);

    // The step happens only in a block
    if ((block.rows - result_row.row - 1) >= step_num)
    {
        result_row.row += step_num;
        return std::make_tuple(result_row, true);
    }

    // The step happens between blocks
    step_num -= block.rows - result_row.row;
    ++result_row.block;
    result_row.row = 0;
    while (step_num > 0)
    {
        auto block_rows = blockAt(result_row).rows;
        if (step_num >= block_rows)
        {
            result_row.row = 0;
            ++result_row.block;
            step_num -= block_rows;
            continue;
        }

        result_row.row += step_num;
        step_num = 0;
    }

    return std::make_tuple(result_row, true);
}

void WindowTransformAction::stepToFrameStart()
{
    RowNumber frame_start_tmp;
    switch (window_description.frame.type)
    {
    case WindowFrame::FrameType::Rows:
    {
        std::tie(frame_start_tmp, frame_started) = stepToStartForRowsFrame(current_row, window_description.frame);
        if (frame_started)
            frame_start = frame_start_tmp;
        break;
    }
    case WindowFrame::FrameType::Ranges:
    {
        std::tie(frame_start_tmp, frame_started) = stepToStartForRangeFrame();
        if (frame_started)
            frame_start = frame_start_tmp;
        break;
    }
    case WindowFrame::FrameType::Groups:
    default:
        throw Exception(ErrorCodes::NOT_IMPLEMENTED, "window function only support frame type row and range.");
    }
}

void WindowTransformAction::stepToFrameEnd()
{
    switch (window_description.frame.type)
    {
    case WindowFrame::FrameType::Rows:
        std::tie(frame_end, frame_ended) = stepToEndForRowsFrame(current_row, window_description.frame);
        break;
    case WindowFrame::FrameType::Ranges:
        std::tie(frame_end, frame_ended) = stepToEndForRangeFrame();
        break;
    case WindowFrame::FrameType::Groups:
    default:
        throw Exception(ErrorCodes::NOT_IMPLEMENTED, "window function only support frame type row and range.");
    }
}

std::tuple<RowNumber, bool> WindowTransformAction::stepToStartForRangeFrame()
{
    if (!window_description.frame.begin_preceding && !partition_ended)
        // If we find the frame end and the partition_ended is false.
        // The prev_frame_start may be equal to partition_end which
        // will cause the assert fail in advancePartitionEnd function.
        return std::make_tuple(RowNumber(), false);

    if (window_description.is_desc)
        return std::make_tuple(stepToStartForRangeFrameOrderCase<true>(), true);
    else
        return std::make_tuple(stepToStartForRangeFrameOrderCase<false>(), true);
}

std::tuple<RowNumber, bool> WindowTransformAction::stepToEndForRangeFrame()
{
    if (!window_description.frame.end_preceding && !partition_ended)
        // If we find the frame end and the partition_ended is false.
        // Some previous blocks may be dropped, this is an unexpected behaviour.
        // So, we shouldn't do anything before the partition_ended is true.
        return std::make_tuple(RowNumber(), false);

    if (window_description.is_desc)
        return stepToEndForRangeFrameOrderCase<true>();
    else
        return stepToEndForRangeFrameOrderCase<false>();
}

template <bool is_desc>
RowNumber WindowTransformAction::stepToStartForRangeFrameOrderCase()
{
    switch (window_description.begin_aux_col_type)
    {
    case TypeIndex::UInt8:
        return stepToStartForRangeFrameImpl<UInt8, is_desc>();
    case TypeIndex::UInt16:
        return stepToStartForRangeFrameImpl<UInt16, is_desc>();
    case TypeIndex::UInt32:
        return stepToStartForRangeFrameImpl<UInt32, is_desc>();
    case TypeIndex::UInt64:
    case TypeIndex::MyDate:
    case TypeIndex::MyDateTime:
        return stepToStartForRangeFrameImpl<UInt64, is_desc>();
    case TypeIndex::Int8:
        return stepToStartForRangeFrameImpl<Int8, is_desc>();
    case TypeIndex::Int16:
        return stepToStartForRangeFrameImpl<Int16, is_desc>();
    case TypeIndex::Int32:
        return stepToStartForRangeFrameImpl<Int32, is_desc>();
    case TypeIndex::Int64:
    case TypeIndex::MyTime:
        return stepToStartForRangeFrameImpl<Int64, is_desc>();
    case TypeIndex::Float32:
        return stepToStartForRangeFrameImpl<Float32, is_desc>();
    case TypeIndex::Float64:
        return stepToStartForRangeFrameImpl<Float64, is_desc>();
    case TypeIndex::Decimal32:
        return stepToStartForRangeFrameImpl<Decimal32, is_desc>();
    case TypeIndex::Decimal64:
        return stepToStartForRangeFrameImpl<Decimal64, is_desc>();
    case TypeIndex::Decimal128:
        return stepToStartForRangeFrameImpl<Decimal128, is_desc>();
    case TypeIndex::Decimal256:
        return stepToStartForRangeFrameImpl<Decimal256, is_desc>();
    default:
        throw Exception("Unexpected column type!");
    }
}

template <bool is_desc>
std::tuple<RowNumber, bool> WindowTransformAction::stepToEndForRangeFrameOrderCase()
{
    switch (window_description.end_aux_col_type)
    {
    case TypeIndex::UInt8:
        return std::make_tuple(stepToEndForRangeFrameImpl<UInt8, is_desc>(), true);
    case TypeIndex::UInt16:
        return std::make_tuple(stepToEndForRangeFrameImpl<UInt16, is_desc>(), true);
    case TypeIndex::UInt32:
        return std::make_tuple(stepToEndForRangeFrameImpl<UInt32, is_desc>(), true);
    case TypeIndex::UInt64:
    case TypeIndex::MyDate:
    case TypeIndex::MyDateTime:
        return std::make_tuple(stepToEndForRangeFrameImpl<UInt64, is_desc>(), true);
    case TypeIndex::Int8:
        return std::make_tuple(stepToEndForRangeFrameImpl<Int8, is_desc>(), true);
    case TypeIndex::Int16:
        return std::make_tuple(stepToEndForRangeFrameImpl<Int16, is_desc>(), true);
    case TypeIndex::Int32:
        return std::make_tuple(stepToEndForRangeFrameImpl<Int32, is_desc>(), true);
    case TypeIndex::Int64:
    case TypeIndex::MyTime:
        return std::make_tuple(stepToEndForRangeFrameImpl<Int64, is_desc>(), true);
    case TypeIndex::Float32:
        return std::make_tuple(stepToEndForRangeFrameImpl<Float32, is_desc>(), true);
    case TypeIndex::Float64:
        return std::make_tuple(stepToEndForRangeFrameImpl<Float64, is_desc>(), true);
    case TypeIndex::Decimal32:
        return std::make_tuple(stepToEndForRangeFrameImpl<Decimal32, is_desc>(), true);
    case TypeIndex::Decimal64:
        return std::make_tuple(stepToEndForRangeFrameImpl<Decimal64, is_desc>(), true);
    case TypeIndex::Decimal128:
        return std::make_tuple(stepToEndForRangeFrameImpl<Decimal128, is_desc>(), true);
    case TypeIndex::Decimal256:
        return std::make_tuple(stepToEndForRangeFrameImpl<Decimal256, is_desc>(), true);
    default:
        throw Exception("Unexpected column type!");
    }
}

template <typename T, bool is_desc>
RowNumber WindowTransformAction::stepToStartForRangeFrameImpl()
{
    return stepForRangeFrameImpl<T, true, is_desc>();
}

template <typename T, bool is_desc>
RowNumber WindowTransformAction::stepToEndForRangeFrameImpl()
{
    return stepForRangeFrameImpl<T, false, is_desc>();
}

template <typename T, bool is_begin, bool is_desc>
RowNumber WindowTransformAction::stepForRangeFrameImpl()
{
    bool is_col_nullable;
    if constexpr (is_begin)
        is_col_nullable = window_description.is_begin_aux_col_nullable;
    else
        is_col_nullable = window_description.is_end_aux_col_nullable;

    if (is_col_nullable)
    {
        ColumnPtr order_by_column = inputAt(current_row)[order_column_indices[0]];
        if (order_by_column->isNullAt(current_row.row))
            return findRangeFrameIfNull<is_begin>(current_row);
    }

    RowNumber cursor;
    if constexpr (is_begin)
        cursor = prev_frame_start;
    else
        cursor = prev_frame_end;

    size_t cur_row_aux_col_idx;
    if constexpr (is_begin)
        cur_row_aux_col_idx = window_description.frame.begin_range_auxiliary_column_index;
    else
        cur_row_aux_col_idx = window_description.frame.end_range_auxiliary_column_index;

    ColumnPtr cur_row_aux_column = inputAt(current_row)[cur_row_aux_col_idx];
    typename ActualCmpDataType<T>::Type current_row_aux_value = getValue<T>(cur_row_aux_column, current_row.row);
    return moveCursorAndFindRangeFrame<typename ActualCmpDataType<T>::Type, is_begin, is_desc>(
        cursor,
        current_row_aux_value);
}

template <bool is_begin>
RowNumber WindowTransformAction::findRangeFrameIfNull(RowNumber cursor)
{
    if (!is_range_null_frame_initialized)
    {
        // We always see the first cursor as frame start
        range_null_frame_start = cursor;

        while (cursor < partition_end)
        {
            const ColumnPtr & cursor_column = inputAt(cursor)[order_column_indices[0]];
            if (!cursor_column->isNullAt(cursor.row))
                break;
            advanceRowNumber(cursor);
        }

        range_null_frame_end = cursor;
        is_range_null_frame_initialized = true;
    }

    if constexpr (is_begin)
        return range_null_frame_start;
    else
        return range_null_frame_end;
}

template <typename AuxColType, bool is_begin, bool is_desc>
RowNumber WindowTransformAction::moveCursorAndFindRangeFrame(RowNumber cursor, AuxColType current_row_aux_value)
{
    switch (window_description.order_by_col_type)
    {
    case TypeIndex::UInt8:
        return moveCursorAndFindRangeFrame<AuxColType, UInt8, is_begin, is_desc>(cursor, current_row_aux_value);
    case TypeIndex::UInt16:
        return moveCursorAndFindRangeFrame<AuxColType, UInt16, is_begin, is_desc>(cursor, current_row_aux_value);
    case TypeIndex::UInt32:
        return moveCursorAndFindRangeFrame<AuxColType, UInt32, is_begin, is_desc>(cursor, current_row_aux_value);
    case TypeIndex::UInt64:
    case TypeIndex::MyDate:
    case TypeIndex::MyDateTime:
        return moveCursorAndFindRangeFrame<AuxColType, UInt64, is_begin, is_desc>(cursor, current_row_aux_value);
    case TypeIndex::Int8:
        return moveCursorAndFindRangeFrame<AuxColType, Int8, is_begin, is_desc>(cursor, current_row_aux_value);
    case TypeIndex::Int16:
        return moveCursorAndFindRangeFrame<AuxColType, Int16, is_begin, is_desc>(cursor, current_row_aux_value);
    case TypeIndex::Int32:
        return moveCursorAndFindRangeFrame<AuxColType, Int32, is_begin, is_desc>(cursor, current_row_aux_value);
    case TypeIndex::Int64:
    case TypeIndex::MyTime:
        return moveCursorAndFindRangeFrame<AuxColType, Int64, is_begin, is_desc>(cursor, current_row_aux_value);
    case TypeIndex::Float32:
        return moveCursorAndFindRangeFrame<AuxColType, Float32, is_begin, is_desc>(cursor, current_row_aux_value);
    case TypeIndex::Float64:
        return moveCursorAndFindRangeFrame<AuxColType, Float64, is_begin, is_desc>(cursor, current_row_aux_value);
    case TypeIndex::Decimal32:
        return moveCursorAndFindRangeFrame<AuxColType, Decimal32, is_begin, is_desc>(cursor, current_row_aux_value);
    case TypeIndex::Decimal64:
        return moveCursorAndFindRangeFrame<AuxColType, Decimal64, is_begin, is_desc>(cursor, current_row_aux_value);
    case TypeIndex::Decimal128:
        return moveCursorAndFindRangeFrame<AuxColType, Decimal128, is_begin, is_desc>(cursor, current_row_aux_value);
    case TypeIndex::Decimal256:
        return moveCursorAndFindRangeFrame<AuxColType, Decimal256, is_begin, is_desc>(cursor, current_row_aux_value);
    default:
        throw Exception("Unexpected column type!");
    }
}

template <typename AuxColType, typename OrderByColType, bool is_begin, bool is_desc>
RowNumber WindowTransformAction::moveCursorAndFindRangeFrame(RowNumber cursor, AuxColType current_row_aux_value)
{
    tipb::RangeCmpDataType cmp_data_type;
    if constexpr (is_begin)
        cmp_data_type = window_description.frame.begin_cmp_data_type;
    else
        cmp_data_type = window_description.frame.end_cmp_data_type;

    if (window_description.is_order_by_col_nullable)
    {
        switch (cmp_data_type)
        {
        case tipb::RangeCmpDataType::Int:
            return moveCursorAndFindRangeFrameImpl<
                AuxColType,
                OrderByColType,
                tipb::RangeCmpDataType::Int,
                is_begin,
                is_desc,
                true>(cursor, current_row_aux_value);
        case tipb::RangeCmpDataType::DateTime:
            return moveCursorAndFindRangeFrameImpl<
                AuxColType,
                OrderByColType,
                tipb::RangeCmpDataType::DateTime,
                is_begin,
                is_desc,
                true>(cursor, current_row_aux_value);
        case tipb::RangeCmpDataType::Duration:
            return moveCursorAndFindRangeFrameImpl<
                AuxColType,
                OrderByColType,
                tipb::RangeCmpDataType::Duration,
                is_begin,
                is_desc,
                true>(cursor, current_row_aux_value);
        case tipb::RangeCmpDataType::Float:
            return moveCursorAndFindRangeFrameImpl<
                AuxColType,
                OrderByColType,
                tipb::RangeCmpDataType::Float,
                is_begin,
                is_desc,
                true>(cursor, current_row_aux_value);
        case tipb::RangeCmpDataType::Decimal:
            return moveCursorAndFindRangeFrameImpl<
                AuxColType,
                OrderByColType,
                tipb::RangeCmpDataType::Decimal,
                is_begin,
                is_desc,
                true>(cursor, current_row_aux_value);
        default:
            throw Exception(fmt::format("Unexpected RangeCmpDataType: {}", magic_enum::enum_name(cmp_data_type)));
        }
    }
    else
    {
        switch (cmp_data_type)
        {
        case tipb::RangeCmpDataType::Int:
            return moveCursorAndFindRangeFrameImpl<
                AuxColType,
                OrderByColType,
                tipb::RangeCmpDataType::Int,
                is_begin,
                is_desc,
                false>(cursor, current_row_aux_value);
        case tipb::RangeCmpDataType::DateTime:
            return moveCursorAndFindRangeFrameImpl<
                AuxColType,
                OrderByColType,
                tipb::RangeCmpDataType::DateTime,
                is_begin,
                is_desc,
                false>(cursor, current_row_aux_value);
        case tipb::RangeCmpDataType::Duration:
            return moveCursorAndFindRangeFrameImpl<
                AuxColType,
                OrderByColType,
                tipb::RangeCmpDataType::Duration,
                is_begin,
                is_desc,
                false>(cursor, current_row_aux_value);
        case tipb::RangeCmpDataType::Float:
            return moveCursorAndFindRangeFrameImpl<
                AuxColType,
                OrderByColType,
                tipb::RangeCmpDataType::Float,
                is_begin,
                is_desc,
                false>(cursor, current_row_aux_value);
        case tipb::RangeCmpDataType::Decimal:
            return moveCursorAndFindRangeFrameImpl<
                AuxColType,
                OrderByColType,
                tipb::RangeCmpDataType::Decimal,
                is_begin,
                is_desc,
                false>(cursor, current_row_aux_value);
        default:
            throw Exception("Unexpected RangeCmpDataType!");
        }
    }
}

template <
    typename AuxColType,
    typename OrderByColType,
    int CmpDataType,
    bool is_begin,
    bool is_desc,
    bool is_order_by_col_nullable>
RowNumber WindowTransformAction::moveCursorAndFindRangeFrameImpl(RowNumber cursor, AuxColType current_row_aux_value)
{
    using ActualOrderByColType = typename ActualCmpDataType<OrderByColType>::Type;

    RowNumber boundary = getBoundary<is_begin>(*this);
    while (cursor < boundary)
    {
        const ColumnPtr & cursor_column = inputAt(cursor)[order_column_indices[0]];
        if constexpr (is_order_by_col_nullable)
        {
            if (cursor_column->isNullAt(cursor.row))
            {
                if constexpr (is_begin)
                {
                    if (!is_desc)
                        advanceRowNumber(cursor);
                    else
                        return cursor;
                    continue;
                }
                else
                {
                    if (window_description.frame.end_preceding)
                    {
                        advanceRowNumber(cursor);
                        continue;
                    }
                    else
                        return cursor;
                }
            }
        }

        ActualOrderByColType cursor_value = getValue<OrderByColType>(cursor_column, cursor.row);

        if constexpr (is_begin)
        {
            if (window_description.frame.begin_preceding)
            {
                if (isInRange<AuxColType, ActualOrderByColType, CmpDataType, true, is_desc, is_begin>(
                        current_row_aux_value,
                        cursor_value))
                    return cursor;
            }
            else
            {
                if (isInRange<AuxColType, ActualOrderByColType, CmpDataType, false, is_desc, is_begin>(
                        current_row_aux_value,
                        cursor_value))
                    return cursor;
            }
        }
        else
        {
            if (window_description.frame.end_preceding)
            {
                if (!isInRange<AuxColType, ActualOrderByColType, CmpDataType, true, is_desc, is_begin>(
                        current_row_aux_value,
                        cursor_value))
                    return cursor;
            }
            else
            {
                if (!isInRange<AuxColType, ActualOrderByColType, CmpDataType, false, is_desc, is_begin>(
                        current_row_aux_value,
                        cursor_value))
                    return cursor;
            }
        }

        advanceRowNumber(cursor);
    }
    return cursor;
}

UInt64 WindowTransformAction::distance(RowNumber left, RowNumber right)
{
    if (left.block == right.block)
    {
        RUNTIME_CHECK_MSG(left.row >= right.row, "left should always be bigger than right");
        return left.row - right.row;
    }

    RUNTIME_CHECK_MSG(left.block > right.block, "left should always be bigger than right");

    Int64 dist = left.row;
    RowNumber tmp = left;
    --tmp.block;
    while (tmp.block > right.block)
    {
        dist += blockAt(tmp).rows;
        --tmp.block;
    }

    dist += blockAt(right).rows - right.row;

    return dist;
}

void WindowTransformAction::advanceFrameStart()
{
    if (frame_started)
        return;

    switch (window_description.frame.begin_type)
    {
    case WindowFrame::BoundaryType::Unbounded:
        // UNBOUNDED PRECEDING, just mark it valid. It is initialized when
        // the new partition starts.
        frame_started = true;
        break;
    case WindowFrame::BoundaryType::Current:
    {
        frame_start = current_row;
        frame_started = true;
        break;
    }
    case WindowFrame::BoundaryType::Offset:
        stepToFrameStart();
        break;
    default:
        throw Exception(
            ErrorCodes::NOT_IMPLEMENTED,
            "The frame begin type '{}' is not implemented",
            magic_enum::enum_name(window_description.frame.begin_type));
    }
}

bool WindowTransformAction::arePeers(const RowNumber & peer_group_last_row, const RowNumber & current_row) const
{
    if (peer_group_last_row == current_row)
    {
        // For convenience, a row is always its own peer.
        return true;
    }

    switch (window_description.frame.type)
    {
    case WindowFrame::FrameType::Rows:
        // For ROWS frame, row is only peers with itself (checked above);
        return false;
    case WindowFrame::FrameType::Ranges:
    {
        // For RANGE frames, rows that compare equal w/ORDER BY are peers.
        const size_t n = order_column_indices.size();
        if (n == 0)
        {
            // No ORDER BY, so all rows are peers.
            return true;
        }

        for (size_t i = 0; i < n; ++i)
        {
            const auto * column_peer_last = inputAt(peer_group_last_row)[order_column_indices[i]].get();
            const auto * column_current = inputAt(current_row)[order_column_indices[i]].get();
            if (window_description.order_by[i].collator)
            {
                if (column_peer_last->compareAt(
                        peer_group_last_row.row,
                        current_row.row,
                        *column_current,
                        1 /* nan_direction_hint */,
                        *window_description.order_by[i].collator)
                    != 0)
                {
                    return false;
                }
            }
            else
            {
                if (column_peer_last->compareAt(
                        peer_group_last_row.row,
                        current_row.row,
                        *column_current,
                        1 /* nan_direction_hint */)
                    != 0)
                {
                    return false;
                }
            }
        }
        return true;
    }
    case WindowFrame::FrameType::Groups:
    default:
        throw Exception(ErrorCodes::NOT_IMPLEMENTED, "window function only support frame type row and range.");
    }
}

void WindowTransformAction::advanceFrameEndCurrentRow()
{
    assert(frame_end.block == partition_end.block || frame_end.block + 1 == partition_end.block);

    frame_end = current_row;
    advanceRowNumber(frame_end);
    frame_ended = true;
}

void WindowTransformAction::advanceFrameEnd()
{
    // No reason for this function to be called again after it succeeded.
    assert(!frame_ended);

    // switch for another frame type
    switch (window_description.frame.end_type)
    {
    case WindowFrame::BoundaryType::Current:
        advanceFrameEndCurrentRow();
        break;
    case WindowFrame::BoundaryType::Unbounded:
    {
        // The UNBOUNDED FOLLOWING frame ends when the partition ends.
        frame_end = partition_end;
        frame_ended = partition_ended;
        break;
    }
    case WindowFrame::BoundaryType::Offset:
    {
        stepToFrameEnd();
        break;
    }
    default:
        throw Exception(
            ErrorCodes::NOT_IMPLEMENTED,
            "The frame end type '{}' is not implemented",
            magic_enum::enum_name(window_description.frame.end_type));
    }
}

void WindowTransformAction::writeOutCurrentRow()
{
    assert(current_row < partition_end);
    assert(current_row.block >= first_block_number);

    for (size_t wi = 0; wi < workspaces.size(); ++wi)
    {
        auto & ws = workspaces[wi];
        if (ws.window_function)
            ws.window_function->windowInsertResultInto(*this, wi, ws.arguments);
        else
        {
            const auto & block = blockAt(current_row);
            IColumn * result_column = block.output_columns[wi].get();
            const auto * agg_func = ws.aggregate_function.get();
            auto * buf = ws.aggregate_function_state.data();

            agg_func->insertResultInto(buf, *result_column, arena.get());
        }
    }
}

Block WindowTransformAction::tryGetOutputBlock()
{
    // first try calculate the result based on current data
    tryCalculate();
    // then return block if it is ready
    assert(first_not_ready_row.block >= first_block_number);
    // The first_not_ready_row might be past-the-end if we have already
    // calculated the window functions for all input rows. That's why the
    // equality is also valid here.
    assert(first_not_ready_row.block <= first_block_number + window_blocks.size());
    assert(next_output_block_number >= first_block_number);

    if (next_output_block_number < first_not_ready_row.block)
    {
        const auto i = next_output_block_number - first_block_number;
        auto & block = window_blocks[i];
        auto columns = block.input_columns;
        for (auto & res : block.output_columns)
        {
            columns.push_back(ColumnPtr(std::move(res)));
        }
        ++next_output_block_number;

        auto output_block = output_header.cloneWithColumns(std::move(columns));
        releaseAlreadyOutputWindowBlock();
        return output_block;
    }
    return {};
}

bool WindowTransformAction::onlyHaveRowNumber()
{
    for (const auto & workspace : workspaces)
    {
        if (workspace.window_function != nullptr && workspace.window_function->getName() != "row_number")
            return false;
    }
    return true;
}

void WindowTransformAction::releaseAlreadyOutputWindowBlock()
{
    // We don't really have to keep the entire partition, and it can be big, so
    // we want to drop the starting blocks to save memory. We can drop the old
    // blocks if we already returned them as output, and the frame and the
    // current row are already past them. We also need to keep the previous
    // frame start because we use it as the partition standard. It is always less
    // than the current frame start, so we don't have to check the latter. Note
    // that the frame start can be further than current row for some frame specs
    // (e.g. EXCLUDE CURRENT ROW), so we have to check both.
    assert(prev_frame_start <= frame_start);
    const auto first_used_block = std::min(
        std::min(next_output_block_number, peer_group_last.block),
        std::min(prev_frame_start.block, current_row.block));


    if (first_block_number < first_used_block)
    {
        window_blocks.erase(window_blocks.begin(), window_blocks.begin() + (first_used_block - first_block_number));
        first_block_number = first_used_block;

        assert(next_output_block_number >= first_block_number);
        assert(frame_start.block >= first_block_number);
        assert(prev_frame_start.block >= first_block_number);
        assert(current_row.block >= first_block_number);
    }
}

void WindowTransformAction::appendBlock(Block & current_block)
{
    assert(!input_is_finished);
    assert(current_block);

    if (current_block.rows() == 0)
        return;

    window_blocks.push_back({});
    auto & window_block = window_blocks.back();
    window_block.rows = current_block.rows();

    // Initialize output columns and add new columns to output block.
    for (auto & ws : workspaces)
    {
        MutableColumnPtr res;
        if (ws.window_function != nullptr)
            res = ws.window_function->getReturnType()->createColumn();
        else
            res = ws.aggregate_function->getReturnType()->createColumn();
        res->reserve(window_block.rows);
        window_block.output_columns.push_back(std::move(res));
    }

    window_block.input_columns = current_block.getColumns();
}

bool WindowTransformAction::checkIfNeedDecrease()
{
    if (first_processed)
        return false;

    if (prev_frame_end <= frame_start)
        return false;

    // added row refers to the rows that have been added in the previous frame
    UInt64 add_row_num = distance(prev_frame_end, frame_start);
    UInt64 decrease_row_num = distance(frame_start, prev_frame_start);
    return add_row_num > decrease_row_num;
}

// Update the aggregation states after the frame has changed.
template <bool need_decrease>
void WindowTransformAction::updateAggregationState()
{
    if (!has_agg)
        return;

    assert(frame_started);
    assert(frame_ended);
    assert(frame_start <= frame_end);
    assert(prev_frame_start <= prev_frame_end);
    assert(prev_frame_start <= frame_start);
    assert(prev_frame_end <= frame_end);
    assert(partition_start <= frame_start);
    assert(frame_end <= partition_end);

    for (auto & ws : workspaces)
    {
        if (ws.window_function)
            continue;

        RowNumber start = frame_start;
        if constexpr (need_decrease)
        {
            if (checkIfNeedDecrease())
            {
                decreaseAggregationState(ws, prev_frame_start, frame_start);
                start = prev_frame_end;
            }
            else
            {
                ws.aggregate_function->reset(ws.aggregate_function_state.data());
            }
        }
        else
        {
            ws.aggregate_function->reset(ws.aggregate_function_state.data());
        }

        addAggregationState(ws, start, frame_end);
    }

    first_processed = false;
}

void WindowTransformAction::tryCalculate()
{
    // if there is no input data, we don't need to calculate
    if (window_blocks.empty())
        return;
    auto start_block_index = current_row.block;
    // Start the calculations. First, advance the partition end.
    for (;;)
    {
        advancePartitionEnd();

        // Either we ran out of data or we found the end of partition (maybe
        // both, but this only happens at the total end of data).
        assert(partition_ended || partition_end == blocksEnd());
        if (partition_ended && partition_end == blocksEnd())
        {
            assert(input_is_finished);
        }


        while (current_row < partition_end)
        {
            // if window only have row_number function, we can ignore judging peers
            if (!only_have_row_number)
            {
                // peer_group_last save the row before current_row
                if (!arePeers(peer_group_last, current_row))
                {
                    peer_group_start_row_number = current_row_number;
                    ++peer_group_number;
                }
            }
            peer_group_last = current_row;

            // Advance the frame start.
            advanceFrameStart();

            if (!frame_started)
            {
                // Wait for more input data to find the start of frame.
                assert(!input_is_finished);
                assert(!partition_ended);
                return;
            }

            // Advance the frame end.
            advanceFrameEnd();

            if (!frame_ended)
            {
                // Wait for more input data to find the end of frame.
                assert(!input_is_finished);
                assert(!partition_ended);
                return;
            }

            // The frame can be empty sometimes, e.g. the boundaries coincide
            // or the start is after the partition end. But hopefully start is
            // not after end.
            assert(frame_started);
            assert(frame_ended);

            if (window_description.need_decrease)
                updateAggregationState<true>();
            else
                updateAggregationState<false>();

            // Write out the results.
            // TODO execute the window function by block instead of row.
            writeOutCurrentRow();

            prev_frame_start = frame_start;
            prev_frame_end = frame_end;

            // Move to the next row. The frame will have to be recalculated.
            // The peer group start is updated at the beginning of the loop,
            // because current_row might now be past-the-end.
            advanceRowNumber(current_row);
            ++current_row_number;
            first_not_ready_row = current_row;
            frame_ended = false;
            frame_started = false;
            // each `tryCalculate()` will calculate at most 1 block's data
            // this is to make sure that in pipeline mode, the execution time
            // of each iterator won't be too long
            if (current_row.block != start_block_index)
                return;
        }

        if (input_is_finished)
        {
            // We finalized the last partition in the above loop, and don't have
            // to do anything else.
            assert(current_row == blocksEnd());
            return;
        }

        if (!partition_ended)
        {
            // Wait for more input data to find the end of partition.
            // Assert that we processed all the data we currently have, and that
            // we are going to receive more data.
            assert(partition_end == blocksEnd());
            assert(!input_is_finished);
            break;
        }

        // Start the next partition.
        partition_start = partition_end;
        advanceRowNumber(partition_end);
        partition_ended = false;
        // We have to reset the frame and other pointers when the new partition starts.
        frame_start = partition_start;
        frame_end = partition_start;
        prev_frame_start = partition_start;
        prev_frame_end = partition_end;
        first_processed = true;
        assert(current_row == partition_start);
        current_row_number = 1;
        peer_group_last = partition_start;
        peer_group_start_row_number = 1;
        peer_group_number = 1;
        is_range_null_frame_initialized = false;
    }
}

void WindowTransformAction::appendInfo(FmtBuffer & buffer) const
{
    buffer.append(", function: {");
    buffer.joinStr(
        window_description.window_functions_descriptions.begin(),
        window_description.window_functions_descriptions.end(),
        [&](const auto & func, FmtBuffer & b) { b.append(func.window_function->getName()); },
        ", ");
    buffer.fmtAppend(
        "}}, frame: {{type: {}, boundary_begin: {}, boundary_end: {}}}",
        frameTypeToString(window_description.frame.type),
        boundaryTypeToString(window_description.frame.begin_type),
        boundaryTypeToString(window_description.frame.end_type));
}

=======
>>>>>>> a381c310
void WindowBlockInputStream::appendInfo(FmtBuffer & buffer) const
{
    action.appendInfo(buffer);
}
} // namespace DB<|MERGE_RESOLUTION|>--- conflicted
+++ resolved
@@ -32,242 +32,6 @@
 
 namespace DB
 {
-<<<<<<< HEAD
-namespace ErrorCodes
-{
-extern const int BAD_ARGUMENTS;
-extern const int NOT_IMPLEMENTED;
-} // namespace ErrorCodes
-
-namespace
-{
-template <typename T>
-consteval bool checkIfSimpleNumericType()
-{
-    return std::is_integral_v<T> || std::is_floating_point_v<T>;
-}
-
-template <typename T>
-consteval bool checkIfDecimalFieldType()
-{
-    return std::is_same_v<T, DecimalField<Decimal32>> || std::is_same_v<T, DecimalField<Decimal64>>
-        || std::is_same_v<T, DecimalField<Decimal128>> || std::is_same_v<T, DecimalField<Decimal256>>;
-}
-
-template <typename LeftType, typename RightType>
-bool lessEqual(LeftType left, RightType right)
-{
-    if constexpr (checkIfDecimalFieldType<LeftType>() && checkIfDecimalFieldType<RightType>())
-    {
-        return left <= right;
-    }
-    else if constexpr (checkIfDecimalFieldType<LeftType>())
-    {
-        return DecimalComparison<typename LeftType::DecimalType, RightType, LessOrEqualsOp>::compare(
-            left.getValue(),
-            right,
-            left.getScale(),
-            0);
-    }
-    else if constexpr (checkIfDecimalFieldType<RightType>())
-    {
-        return DecimalComparison<LeftType, typename RightType::DecimalType, LessOrEqualsOp>::compare(
-            left,
-            right.getValue(),
-            0,
-            right.getScale());
-    }
-    else
-    {
-        return left <= right;
-    }
-}
-
-template <typename LeftType, typename RightType>
-bool greaterEqual(LeftType left, RightType right)
-{
-    if constexpr (checkIfDecimalFieldType<LeftType>() && checkIfDecimalFieldType<RightType>())
-    {
-        return left >= right;
-    }
-    else if constexpr (checkIfDecimalFieldType<LeftType>())
-    {
-        return DecimalComparison<typename LeftType::DecimalType, RightType, GreaterOrEqualsOp>::compare(
-            left.getValue(),
-            right,
-            left.getScale(),
-            0);
-    }
-    else if constexpr (checkIfDecimalFieldType<RightType>())
-    {
-        return DecimalComparison<LeftType, typename RightType::DecimalType, GreaterOrEqualsOp>::compare(
-            left,
-            right.getValue(),
-            0,
-            right.getScale());
-    }
-    else
-    {
-        return left >= right;
-    }
-}
-
-// When T is Decimal, we should convert it to DecimalField type
-// as we need scale value when executing the comparison operation.
-template <typename T>
-struct ActualCmpDataType
-{
-    using Type = std::conditional_t<checkIfSimpleNumericType<T>(), T, DecimalField<T>>;
-};
-
-template <typename T>
-typename ActualCmpDataType<T>::Type getValue(const ColumnPtr & col_ptr, size_t idx)
-{
-    return (*col_ptr)[idx].get<typename ActualCmpDataType<T>::Type>();
-}
-
-template <typename T, typename U, bool is_preceding, bool is_desc, bool is_begin>
-bool isInRangeCommonImpl(T current_row_aux_value, U cursor_value)
-{
-    if constexpr (is_begin)
-    {
-        if constexpr (is_desc)
-            return lessEqual(cursor_value, current_row_aux_value);
-        else
-            return greaterEqual(cursor_value, current_row_aux_value);
-    }
-    else
-    {
-        if constexpr (!is_desc)
-            return lessEqual(cursor_value, current_row_aux_value);
-        else
-            return greaterEqual(cursor_value, current_row_aux_value);
-    }
-}
-
-template <typename T, typename U, bool is_preceding, bool is_desc, bool is_begin>
-bool isInRangeIntImpl(T current_row_aux_value, U cursor_value)
-{
-    return isInRangeCommonImpl<T, U, is_preceding, is_desc, is_begin>(current_row_aux_value, cursor_value);
-}
-
-template <typename AuxColType, typename OrderByColType, bool is_preceding, bool is_desc, bool is_begin>
-bool isInRangeDecimalImpl(AuxColType current_row_aux_value, OrderByColType cursor_value)
-{
-    return isInRangeCommonImpl<AuxColType, OrderByColType, is_preceding, is_desc, is_begin>(
-        current_row_aux_value,
-        cursor_value);
-}
-
-template <typename AuxColType, typename OrderByColType, bool is_preceding, bool is_desc, bool is_begin>
-bool isInRangeFloatImpl(AuxColType current_row_aux_value, OrderByColType cursor_value)
-{
-    Float64 current_row_aux_value_float64;
-    Float64 cursor_value_float64;
-
-    if constexpr (checkIfDecimalFieldType<AuxColType>())
-        current_row_aux_value_float64
-            = current_row_aux_value.getValue().template toFloat<Float64>(current_row_aux_value.getScale());
-    else
-        current_row_aux_value_float64 = static_cast<Float64>(current_row_aux_value);
-
-    if constexpr (checkIfDecimalFieldType<OrderByColType>())
-        cursor_value_float64 = cursor_value.getValue().template toFloat<Float64>(cursor_value.getScale());
-    else
-        cursor_value_float64 = static_cast<Float64>(cursor_value);
-
-    return isInRangeCommonImpl<Float64, Float64, is_preceding, is_desc, is_begin>(
-        current_row_aux_value_float64,
-        cursor_value_float64);
-}
-
-template <typename AuxColType, typename OrderByColType, int CmpDataType, bool is_preceding, bool is_desc, bool is_begin>
-bool isInRange(AuxColType current_row_aux_value, OrderByColType cursor_value)
-{
-    if constexpr (
-        CmpDataType == tipb::RangeCmpDataType::Int || CmpDataType == tipb::RangeCmpDataType::DateTime
-        || CmpDataType == tipb::RangeCmpDataType::Duration)
-    {
-        // Two operand must be integer
-        if constexpr (std::is_integral_v<OrderByColType> && std::is_integral_v<AuxColType>)
-        {
-            if constexpr (std::is_unsigned_v<OrderByColType> && std::is_unsigned_v<AuxColType>)
-                return isInRangeIntImpl<UInt64, UInt64, is_preceding, is_desc, is_begin>(
-                    current_row_aux_value,
-                    cursor_value);
-            return isInRangeIntImpl<Int64, Int64, is_preceding, is_desc, is_begin>(current_row_aux_value, cursor_value);
-        }
-        else
-            throw Exception("Unexpected Data Type!");
-    }
-    else if constexpr (CmpDataType == tipb::RangeCmpDataType::Float)
-    {
-        return isInRangeFloatImpl<AuxColType, OrderByColType, is_preceding, is_desc, is_begin>(
-            current_row_aux_value,
-            cursor_value);
-    }
-    else
-    {
-        if constexpr (std::is_floating_point_v<OrderByColType> || std::is_floating_point_v<AuxColType>)
-            throw Exception("Occurrence of float type at here is unexpected!");
-        else if constexpr (!checkIfDecimalFieldType<AuxColType>() && !checkIfDecimalFieldType<OrderByColType>())
-            throw Exception("At least one Decimal type is required");
-        else
-            return isInRangeDecimalImpl<AuxColType, OrderByColType, is_preceding, is_desc, is_begin>(
-                current_row_aux_value,
-                cursor_value);
-    }
-}
-
-template <bool is_begin>
-RowNumber getBoundary(const WindowTransformAction & action)
-{
-    if constexpr (is_begin)
-    {
-        if (action.window_description.frame.begin_preceding)
-            return action.current_row;
-        else
-            return action.partition_end;
-    }
-    else
-    {
-        if (action.window_description.frame.end_preceding)
-            return action.current_row;
-        else
-            return action.partition_end;
-    }
-}
-} // namespace
-
-WindowTransformAction::WindowTransformAction(
-    const Block & input_header,
-    const WindowDescription & window_description_,
-    const String & req_id)
-    : log(Logger::get(req_id))
-    , window_description(window_description_)
-    , has_agg(false)
-    , first_processed(true)
-{
-    output_header = input_header;
-    for (const auto & add_column : window_description_.add_columns)
-    {
-        output_header.insert({add_column.type, add_column.name});
-    }
-
-    initialWorkspaces();
-
-    initialPartitionAndOrderColumnIndices();
-}
-
-void WindowTransformAction::cleanUp()
-{
-    if (!window_blocks.empty())
-        window_blocks.erase(window_blocks.begin(), window_blocks.end());
-    input_is_finished = true;
-}
-
-=======
->>>>>>> a381c310
 WindowBlockInputStream::WindowBlockInputStream(
     const BlockInputStreamPtr & input,
     const WindowDescription & window_description_,
@@ -277,60 +41,6 @@
     children.push_back(input);
 }
 
-<<<<<<< HEAD
-void WindowTransformAction::initialPartitionAndOrderColumnIndices()
-{
-    partition_column_indices.reserve(window_description.partition_by.size());
-    for (const auto & column : window_description.partition_by)
-    {
-        partition_column_indices.push_back(output_header.getPositionByName(column.column_name));
-    }
-
-    order_column_indices.reserve(window_description.order_by.size());
-    for (const auto & column : window_description.order_by)
-    {
-        order_column_indices.push_back(output_header.getPositionByName(column.column_name));
-    }
-}
-
-void WindowTransformAction::initialWorkspaces()
-{
-    // Initialize window function workspaces.
-    workspaces.reserve(window_description.window_functions_descriptions.size());
-
-    for (const auto & window_function_description : window_description.window_functions_descriptions)
-    {
-        WindowFunctionWorkspace workspace;
-        workspace.window_function = window_function_description.window_function;
-        workspace.arguments = window_function_description.arguments;
-        workspace.argument_column_indices = window_function_description.arguments;
-        workspace.argument_columns.assign(workspace.argument_column_indices.size(), nullptr);
-        initialAggregateFunction(workspace, window_function_description);
-        workspaces.push_back(std::move(workspace));
-    }
-    only_have_row_number = onlyHaveRowNumber();
-}
-
-void WindowTransformAction::initialAggregateFunction(
-    WindowFunctionWorkspace & workspace,
-    const WindowFunctionDescription & window_function_description)
-{
-    if (window_function_description.aggregate_function == nullptr)
-        return;
-
-    has_agg = true;
-
-    workspace.aggregate_function = window_function_description.aggregate_function;
-    const auto & aggregate_function = workspace.aggregate_function;
-    if (!arena && aggregate_function->allocatesMemoryInArena())
-        arena = std::make_unique<Arena>();
-
-    workspace.aggregate_function_state.reset(aggregate_function->sizeOfData(), aggregate_function->alignOfData());
-    aggregate_function->create(workspace.aggregate_function_state.data());
-}
-
-=======
->>>>>>> a381c310
 bool WindowBlockInputStream::returnIfCancelledOrKilled()
 {
     if (isCancelledOrThrowIfKilled())
@@ -369,1212 +79,6 @@
     return {};
 }
 
-<<<<<<< HEAD
-// Judge whether current_partition_row is end row of partition in current block
-// How to judge?
-// Compare data in previous partition with the new scanned data.
-bool WindowTransformAction::isDifferentFromPrevPartition(UInt64 current_partition_row)
-{
-    // prev_frame_start refers to the data in previous partition
-    const Columns & reference_columns = inputAt(prev_frame_start);
-
-    // partition_end refers to the new scanned data
-    const Columns & compared_columns = inputAt(partition_end);
-
-    for (size_t i = 0; i < partition_column_indices.size(); ++i)
-    {
-        const ColumnPtr & reference_column = reference_columns[partition_column_indices[i]];
-        const ColumnPtr & compared_column = compared_columns[partition_column_indices[i]];
-
-        if (window_description.partition_by[i].collator)
-        {
-            if (compared_column->compareAt(
-                    current_partition_row,
-                    prev_frame_start.row,
-                    *reference_column,
-                    1 /* nan_direction_hint */,
-                    *window_description.partition_by[i].collator)
-                != 0)
-            {
-                return true;
-            }
-        }
-        else
-        {
-            if (compared_column->compareAt(
-                    current_partition_row,
-                    prev_frame_start.row,
-                    *reference_column,
-                    1 /* nan_direction_hint */)
-                != 0)
-            {
-                return true;
-            }
-        }
-    }
-    return false;
-}
-
-void WindowTransformAction::advancePartitionEnd()
-{
-    // if partition_ended is true, we don't need to advance partition_end
-    if (partition_ended)
-        return;
-    const RowNumber end = blocksEnd();
-
-    // If we're at the total end of data, we must end the partition. This is one
-    // of the few places in calculations where we need special handling for end
-    // of data, other places will work as usual based on
-    // `partition_ended` = true, because end of data is logically the same as
-    // any other end of partition.
-    // We must check this first, because other calculations might not be valid
-    // when we're at the end of data.
-    if (input_is_finished)
-    {
-        partition_ended = true;
-        // We receive empty chunk at the end of data, so the partition_end must
-        // be already at the end of data.
-        assert(partition_end == end);
-        return;
-    }
-
-    // If we got to the end of the block already, but we are going to get more
-    // input data, wait for it.
-    if (partition_end == end)
-    {
-        return;
-    }
-
-    // We process one block at a time, but we can process each block many times,
-    // if it contains multiple partitions. The `partition_end` is a
-    // past-the-end pointer, so it must be already in the "next" block we haven't
-    // processed yet. This is also the last block we have.
-    // The exception to this rule is end of data, for which we checked above.
-    assert(end.block == partition_end.block + 1);
-
-    // Try to advance the partition end pointer.
-    const size_t partition_by_columns = partition_column_indices.size();
-    if (partition_by_columns == 0)
-    {
-        // No PARTITION BY. All input is one partition, which will end when the
-        // input ends.
-        partition_end = end;
-        return;
-    }
-
-    // Check for partition end.
-    // The partition ends when the PARTITION BY columns change. We need
-    // some reference columns for comparison. We might have already
-    // dropped the blocks where the partition starts, but any other row in the
-    // partition will do. We can't use frame_start or frame_end or current_row (the next row
-    // for which we are calculating the window functions), because they all might be
-    // past the end of the partition. prev_frame_start is suitable, because it
-    // is a pointer to the first row of the previous frame that must have been
-    // valid, or to the first row of the partition, and we make sure not to drop
-    // its block.
-    assert(partition_start <= prev_frame_start);
-    // The frame start should be inside the prospective partition, except the
-    // case when it still has no rows.
-    assert(prev_frame_start < partition_end || partition_start == partition_end);
-    assert(first_block_number <= prev_frame_start.block);
-    const auto block_rows = blockRowsNumber(partition_end);
-
-    // if the last partition row of block is same as prev, there should be no partition end in this block
-    if (isDifferentFromPrevPartition(block_rows - 1))
-    {
-        partition_end.row = getPartitionEndRow(block_rows);
-        partition_ended = true;
-        return;
-    }
-
-    // go to the next.
-    ++partition_end.block;
-    partition_end.row = 0;
-
-    // Went until the end of data and didn't find the new partition.
-    assert(!partition_ended && partition_end == blocksEnd());
-}
-Int64 WindowTransformAction::getPartitionEndRow(size_t block_rows)
-{
-    Int64 left = partition_end.row;
-    Int64 right = block_rows - 1;
-
-    // Compare two times first.
-    // It will speed up the case that the partition end is very close.
-    Int64 end = std::min(left + 1, right);
-    for (; left <= end; ++left)
-    {
-        if (isDifferentFromPrevPartition(left))
-        {
-            return left;
-        }
-    }
-
-    while (left <= right)
-    {
-        Int64 middle = (left + right) >> 1;
-        if (isDifferentFromPrevPartition(middle))
-        {
-            right = middle - 1;
-        }
-        else
-        {
-            left = middle + 1;
-        }
-    }
-    return left;
-}
-
-// When finding frame start with Following attribute, partition end
-// may haven't appeared and we can't find frame start in this case.
-// Returning false in the tuple's second parameter means the failure
-// of finding frame start.
-std::tuple<RowNumber, bool> WindowTransformAction::stepToStartForRowsFrame(
-    const RowNumber & current_row,
-    const WindowFrame & frame)
-{
-    auto step_num = frame.begin_offset;
-    if (window_description.frame.begin_preceding)
-        return std::make_tuple(stepInPreceding(current_row, step_num), true);
-    else
-        return stepInFollowing(current_row, step_num);
-}
-
-std::tuple<RowNumber, bool> WindowTransformAction::stepToEndForRowsFrame(
-    const RowNumber & current_row,
-    const WindowFrame & frame)
-{
-    if (window_description.frame.end_preceding)
-    {
-        if (frame.end_offset == 0)
-        {
-            RowNumber frame_end_tmp = current_row;
-            advanceRowNumber(frame_end_tmp);
-            return std::make_tuple(frame_end_tmp, true);
-        }
-
-        // Range of rows is [frame_start, frame_end),
-        // and frame_end position is behind the position of the last frame row.
-        // So we need to -1
-        return std::make_tuple(stepInPreceding(current_row, frame.end_offset - 1), true);
-    }
-    else
-    {
-        // Range of rows is [frame_start, frame_end),
-        // and frame_end position is behind the position of the last frame row.
-        // So we need to +1
-        return stepInFollowing(current_row, frame.end_offset + 1);
-    }
-}
-
-RowNumber WindowTransformAction::stepInPreceding(const RowNumber & moved_row, size_t step_num)
-{
-    RowNumber result_row = moved_row;
-    while (step_num > 0 && (prev_frame_start < result_row))
-    {
-        // The step happens only in a block
-        if (result_row.row >= step_num)
-        {
-            result_row.row -= step_num;
-            break;
-        }
-
-        // The step happens between blocks
-        step_num -= result_row.row + 1;
-        if (result_row.block == 0)
-        {
-            result_row.row = 0;
-            break;
-        }
-        --result_row.block;
-
-        // We need to break the while loop when prev_frame_start.block > result_row.block
-        // as the result_row.block may have been released and the calling for blockAt(result_row)
-        // will trigger the assert.
-        if (prev_frame_start.block > result_row.block)
-            break;
-        result_row.row = blockAt(result_row).rows - 1;
-    }
-
-    // prev_frame_start is the farthest position we can reach to.
-    return result_row < prev_frame_start ? prev_frame_start : result_row;
-}
-
-std::tuple<RowNumber, bool> WindowTransformAction::stepInFollowing(const RowNumber & moved_row, size_t step_num)
-{
-    if (!partition_ended)
-        // If we find the frame end and the partition_ended is false.
-        // The prev_frame_start may be equal to partition_end which
-        // will cause the assert fail in advancePartitionEnd function.
-        return std::make_tuple(RowNumber(), false);
-
-    auto dist = distance(partition_end, moved_row);
-    RUNTIME_CHECK(dist >= 1);
-
-    // Offset is too large and the partition_end is the longest position we can reach to
-    if (dist <= step_num)
-        return std::make_tuple(partition_end, true);
-
-    // Now, result_row is impossible to reach to partition_end.
-    RowNumber result_row = moved_row;
-    auto & block = blockAt(result_row);
-
-    // The step happens only in a block
-    if ((block.rows - result_row.row - 1) >= step_num)
-    {
-        result_row.row += step_num;
-        return std::make_tuple(result_row, true);
-    }
-
-    // The step happens between blocks
-    step_num -= block.rows - result_row.row;
-    ++result_row.block;
-    result_row.row = 0;
-    while (step_num > 0)
-    {
-        auto block_rows = blockAt(result_row).rows;
-        if (step_num >= block_rows)
-        {
-            result_row.row = 0;
-            ++result_row.block;
-            step_num -= block_rows;
-            continue;
-        }
-
-        result_row.row += step_num;
-        step_num = 0;
-    }
-
-    return std::make_tuple(result_row, true);
-}
-
-void WindowTransformAction::stepToFrameStart()
-{
-    RowNumber frame_start_tmp;
-    switch (window_description.frame.type)
-    {
-    case WindowFrame::FrameType::Rows:
-    {
-        std::tie(frame_start_tmp, frame_started) = stepToStartForRowsFrame(current_row, window_description.frame);
-        if (frame_started)
-            frame_start = frame_start_tmp;
-        break;
-    }
-    case WindowFrame::FrameType::Ranges:
-    {
-        std::tie(frame_start_tmp, frame_started) = stepToStartForRangeFrame();
-        if (frame_started)
-            frame_start = frame_start_tmp;
-        break;
-    }
-    case WindowFrame::FrameType::Groups:
-    default:
-        throw Exception(ErrorCodes::NOT_IMPLEMENTED, "window function only support frame type row and range.");
-    }
-}
-
-void WindowTransformAction::stepToFrameEnd()
-{
-    switch (window_description.frame.type)
-    {
-    case WindowFrame::FrameType::Rows:
-        std::tie(frame_end, frame_ended) = stepToEndForRowsFrame(current_row, window_description.frame);
-        break;
-    case WindowFrame::FrameType::Ranges:
-        std::tie(frame_end, frame_ended) = stepToEndForRangeFrame();
-        break;
-    case WindowFrame::FrameType::Groups:
-    default:
-        throw Exception(ErrorCodes::NOT_IMPLEMENTED, "window function only support frame type row and range.");
-    }
-}
-
-std::tuple<RowNumber, bool> WindowTransformAction::stepToStartForRangeFrame()
-{
-    if (!window_description.frame.begin_preceding && !partition_ended)
-        // If we find the frame end and the partition_ended is false.
-        // The prev_frame_start may be equal to partition_end which
-        // will cause the assert fail in advancePartitionEnd function.
-        return std::make_tuple(RowNumber(), false);
-
-    if (window_description.is_desc)
-        return std::make_tuple(stepToStartForRangeFrameOrderCase<true>(), true);
-    else
-        return std::make_tuple(stepToStartForRangeFrameOrderCase<false>(), true);
-}
-
-std::tuple<RowNumber, bool> WindowTransformAction::stepToEndForRangeFrame()
-{
-    if (!window_description.frame.end_preceding && !partition_ended)
-        // If we find the frame end and the partition_ended is false.
-        // Some previous blocks may be dropped, this is an unexpected behaviour.
-        // So, we shouldn't do anything before the partition_ended is true.
-        return std::make_tuple(RowNumber(), false);
-
-    if (window_description.is_desc)
-        return stepToEndForRangeFrameOrderCase<true>();
-    else
-        return stepToEndForRangeFrameOrderCase<false>();
-}
-
-template <bool is_desc>
-RowNumber WindowTransformAction::stepToStartForRangeFrameOrderCase()
-{
-    switch (window_description.begin_aux_col_type)
-    {
-    case TypeIndex::UInt8:
-        return stepToStartForRangeFrameImpl<UInt8, is_desc>();
-    case TypeIndex::UInt16:
-        return stepToStartForRangeFrameImpl<UInt16, is_desc>();
-    case TypeIndex::UInt32:
-        return stepToStartForRangeFrameImpl<UInt32, is_desc>();
-    case TypeIndex::UInt64:
-    case TypeIndex::MyDate:
-    case TypeIndex::MyDateTime:
-        return stepToStartForRangeFrameImpl<UInt64, is_desc>();
-    case TypeIndex::Int8:
-        return stepToStartForRangeFrameImpl<Int8, is_desc>();
-    case TypeIndex::Int16:
-        return stepToStartForRangeFrameImpl<Int16, is_desc>();
-    case TypeIndex::Int32:
-        return stepToStartForRangeFrameImpl<Int32, is_desc>();
-    case TypeIndex::Int64:
-    case TypeIndex::MyTime:
-        return stepToStartForRangeFrameImpl<Int64, is_desc>();
-    case TypeIndex::Float32:
-        return stepToStartForRangeFrameImpl<Float32, is_desc>();
-    case TypeIndex::Float64:
-        return stepToStartForRangeFrameImpl<Float64, is_desc>();
-    case TypeIndex::Decimal32:
-        return stepToStartForRangeFrameImpl<Decimal32, is_desc>();
-    case TypeIndex::Decimal64:
-        return stepToStartForRangeFrameImpl<Decimal64, is_desc>();
-    case TypeIndex::Decimal128:
-        return stepToStartForRangeFrameImpl<Decimal128, is_desc>();
-    case TypeIndex::Decimal256:
-        return stepToStartForRangeFrameImpl<Decimal256, is_desc>();
-    default:
-        throw Exception("Unexpected column type!");
-    }
-}
-
-template <bool is_desc>
-std::tuple<RowNumber, bool> WindowTransformAction::stepToEndForRangeFrameOrderCase()
-{
-    switch (window_description.end_aux_col_type)
-    {
-    case TypeIndex::UInt8:
-        return std::make_tuple(stepToEndForRangeFrameImpl<UInt8, is_desc>(), true);
-    case TypeIndex::UInt16:
-        return std::make_tuple(stepToEndForRangeFrameImpl<UInt16, is_desc>(), true);
-    case TypeIndex::UInt32:
-        return std::make_tuple(stepToEndForRangeFrameImpl<UInt32, is_desc>(), true);
-    case TypeIndex::UInt64:
-    case TypeIndex::MyDate:
-    case TypeIndex::MyDateTime:
-        return std::make_tuple(stepToEndForRangeFrameImpl<UInt64, is_desc>(), true);
-    case TypeIndex::Int8:
-        return std::make_tuple(stepToEndForRangeFrameImpl<Int8, is_desc>(), true);
-    case TypeIndex::Int16:
-        return std::make_tuple(stepToEndForRangeFrameImpl<Int16, is_desc>(), true);
-    case TypeIndex::Int32:
-        return std::make_tuple(stepToEndForRangeFrameImpl<Int32, is_desc>(), true);
-    case TypeIndex::Int64:
-    case TypeIndex::MyTime:
-        return std::make_tuple(stepToEndForRangeFrameImpl<Int64, is_desc>(), true);
-    case TypeIndex::Float32:
-        return std::make_tuple(stepToEndForRangeFrameImpl<Float32, is_desc>(), true);
-    case TypeIndex::Float64:
-        return std::make_tuple(stepToEndForRangeFrameImpl<Float64, is_desc>(), true);
-    case TypeIndex::Decimal32:
-        return std::make_tuple(stepToEndForRangeFrameImpl<Decimal32, is_desc>(), true);
-    case TypeIndex::Decimal64:
-        return std::make_tuple(stepToEndForRangeFrameImpl<Decimal64, is_desc>(), true);
-    case TypeIndex::Decimal128:
-        return std::make_tuple(stepToEndForRangeFrameImpl<Decimal128, is_desc>(), true);
-    case TypeIndex::Decimal256:
-        return std::make_tuple(stepToEndForRangeFrameImpl<Decimal256, is_desc>(), true);
-    default:
-        throw Exception("Unexpected column type!");
-    }
-}
-
-template <typename T, bool is_desc>
-RowNumber WindowTransformAction::stepToStartForRangeFrameImpl()
-{
-    return stepForRangeFrameImpl<T, true, is_desc>();
-}
-
-template <typename T, bool is_desc>
-RowNumber WindowTransformAction::stepToEndForRangeFrameImpl()
-{
-    return stepForRangeFrameImpl<T, false, is_desc>();
-}
-
-template <typename T, bool is_begin, bool is_desc>
-RowNumber WindowTransformAction::stepForRangeFrameImpl()
-{
-    bool is_col_nullable;
-    if constexpr (is_begin)
-        is_col_nullable = window_description.is_begin_aux_col_nullable;
-    else
-        is_col_nullable = window_description.is_end_aux_col_nullable;
-
-    if (is_col_nullable)
-    {
-        ColumnPtr order_by_column = inputAt(current_row)[order_column_indices[0]];
-        if (order_by_column->isNullAt(current_row.row))
-            return findRangeFrameIfNull<is_begin>(current_row);
-    }
-
-    RowNumber cursor;
-    if constexpr (is_begin)
-        cursor = prev_frame_start;
-    else
-        cursor = prev_frame_end;
-
-    size_t cur_row_aux_col_idx;
-    if constexpr (is_begin)
-        cur_row_aux_col_idx = window_description.frame.begin_range_auxiliary_column_index;
-    else
-        cur_row_aux_col_idx = window_description.frame.end_range_auxiliary_column_index;
-
-    ColumnPtr cur_row_aux_column = inputAt(current_row)[cur_row_aux_col_idx];
-    typename ActualCmpDataType<T>::Type current_row_aux_value = getValue<T>(cur_row_aux_column, current_row.row);
-    return moveCursorAndFindRangeFrame<typename ActualCmpDataType<T>::Type, is_begin, is_desc>(
-        cursor,
-        current_row_aux_value);
-}
-
-template <bool is_begin>
-RowNumber WindowTransformAction::findRangeFrameIfNull(RowNumber cursor)
-{
-    if (!is_range_null_frame_initialized)
-    {
-        // We always see the first cursor as frame start
-        range_null_frame_start = cursor;
-
-        while (cursor < partition_end)
-        {
-            const ColumnPtr & cursor_column = inputAt(cursor)[order_column_indices[0]];
-            if (!cursor_column->isNullAt(cursor.row))
-                break;
-            advanceRowNumber(cursor);
-        }
-
-        range_null_frame_end = cursor;
-        is_range_null_frame_initialized = true;
-    }
-
-    if constexpr (is_begin)
-        return range_null_frame_start;
-    else
-        return range_null_frame_end;
-}
-
-template <typename AuxColType, bool is_begin, bool is_desc>
-RowNumber WindowTransformAction::moveCursorAndFindRangeFrame(RowNumber cursor, AuxColType current_row_aux_value)
-{
-    switch (window_description.order_by_col_type)
-    {
-    case TypeIndex::UInt8:
-        return moveCursorAndFindRangeFrame<AuxColType, UInt8, is_begin, is_desc>(cursor, current_row_aux_value);
-    case TypeIndex::UInt16:
-        return moveCursorAndFindRangeFrame<AuxColType, UInt16, is_begin, is_desc>(cursor, current_row_aux_value);
-    case TypeIndex::UInt32:
-        return moveCursorAndFindRangeFrame<AuxColType, UInt32, is_begin, is_desc>(cursor, current_row_aux_value);
-    case TypeIndex::UInt64:
-    case TypeIndex::MyDate:
-    case TypeIndex::MyDateTime:
-        return moveCursorAndFindRangeFrame<AuxColType, UInt64, is_begin, is_desc>(cursor, current_row_aux_value);
-    case TypeIndex::Int8:
-        return moveCursorAndFindRangeFrame<AuxColType, Int8, is_begin, is_desc>(cursor, current_row_aux_value);
-    case TypeIndex::Int16:
-        return moveCursorAndFindRangeFrame<AuxColType, Int16, is_begin, is_desc>(cursor, current_row_aux_value);
-    case TypeIndex::Int32:
-        return moveCursorAndFindRangeFrame<AuxColType, Int32, is_begin, is_desc>(cursor, current_row_aux_value);
-    case TypeIndex::Int64:
-    case TypeIndex::MyTime:
-        return moveCursorAndFindRangeFrame<AuxColType, Int64, is_begin, is_desc>(cursor, current_row_aux_value);
-    case TypeIndex::Float32:
-        return moveCursorAndFindRangeFrame<AuxColType, Float32, is_begin, is_desc>(cursor, current_row_aux_value);
-    case TypeIndex::Float64:
-        return moveCursorAndFindRangeFrame<AuxColType, Float64, is_begin, is_desc>(cursor, current_row_aux_value);
-    case TypeIndex::Decimal32:
-        return moveCursorAndFindRangeFrame<AuxColType, Decimal32, is_begin, is_desc>(cursor, current_row_aux_value);
-    case TypeIndex::Decimal64:
-        return moveCursorAndFindRangeFrame<AuxColType, Decimal64, is_begin, is_desc>(cursor, current_row_aux_value);
-    case TypeIndex::Decimal128:
-        return moveCursorAndFindRangeFrame<AuxColType, Decimal128, is_begin, is_desc>(cursor, current_row_aux_value);
-    case TypeIndex::Decimal256:
-        return moveCursorAndFindRangeFrame<AuxColType, Decimal256, is_begin, is_desc>(cursor, current_row_aux_value);
-    default:
-        throw Exception("Unexpected column type!");
-    }
-}
-
-template <typename AuxColType, typename OrderByColType, bool is_begin, bool is_desc>
-RowNumber WindowTransformAction::moveCursorAndFindRangeFrame(RowNumber cursor, AuxColType current_row_aux_value)
-{
-    tipb::RangeCmpDataType cmp_data_type;
-    if constexpr (is_begin)
-        cmp_data_type = window_description.frame.begin_cmp_data_type;
-    else
-        cmp_data_type = window_description.frame.end_cmp_data_type;
-
-    if (window_description.is_order_by_col_nullable)
-    {
-        switch (cmp_data_type)
-        {
-        case tipb::RangeCmpDataType::Int:
-            return moveCursorAndFindRangeFrameImpl<
-                AuxColType,
-                OrderByColType,
-                tipb::RangeCmpDataType::Int,
-                is_begin,
-                is_desc,
-                true>(cursor, current_row_aux_value);
-        case tipb::RangeCmpDataType::DateTime:
-            return moveCursorAndFindRangeFrameImpl<
-                AuxColType,
-                OrderByColType,
-                tipb::RangeCmpDataType::DateTime,
-                is_begin,
-                is_desc,
-                true>(cursor, current_row_aux_value);
-        case tipb::RangeCmpDataType::Duration:
-            return moveCursorAndFindRangeFrameImpl<
-                AuxColType,
-                OrderByColType,
-                tipb::RangeCmpDataType::Duration,
-                is_begin,
-                is_desc,
-                true>(cursor, current_row_aux_value);
-        case tipb::RangeCmpDataType::Float:
-            return moveCursorAndFindRangeFrameImpl<
-                AuxColType,
-                OrderByColType,
-                tipb::RangeCmpDataType::Float,
-                is_begin,
-                is_desc,
-                true>(cursor, current_row_aux_value);
-        case tipb::RangeCmpDataType::Decimal:
-            return moveCursorAndFindRangeFrameImpl<
-                AuxColType,
-                OrderByColType,
-                tipb::RangeCmpDataType::Decimal,
-                is_begin,
-                is_desc,
-                true>(cursor, current_row_aux_value);
-        default:
-            throw Exception(fmt::format("Unexpected RangeCmpDataType: {}", magic_enum::enum_name(cmp_data_type)));
-        }
-    }
-    else
-    {
-        switch (cmp_data_type)
-        {
-        case tipb::RangeCmpDataType::Int:
-            return moveCursorAndFindRangeFrameImpl<
-                AuxColType,
-                OrderByColType,
-                tipb::RangeCmpDataType::Int,
-                is_begin,
-                is_desc,
-                false>(cursor, current_row_aux_value);
-        case tipb::RangeCmpDataType::DateTime:
-            return moveCursorAndFindRangeFrameImpl<
-                AuxColType,
-                OrderByColType,
-                tipb::RangeCmpDataType::DateTime,
-                is_begin,
-                is_desc,
-                false>(cursor, current_row_aux_value);
-        case tipb::RangeCmpDataType::Duration:
-            return moveCursorAndFindRangeFrameImpl<
-                AuxColType,
-                OrderByColType,
-                tipb::RangeCmpDataType::Duration,
-                is_begin,
-                is_desc,
-                false>(cursor, current_row_aux_value);
-        case tipb::RangeCmpDataType::Float:
-            return moveCursorAndFindRangeFrameImpl<
-                AuxColType,
-                OrderByColType,
-                tipb::RangeCmpDataType::Float,
-                is_begin,
-                is_desc,
-                false>(cursor, current_row_aux_value);
-        case tipb::RangeCmpDataType::Decimal:
-            return moveCursorAndFindRangeFrameImpl<
-                AuxColType,
-                OrderByColType,
-                tipb::RangeCmpDataType::Decimal,
-                is_begin,
-                is_desc,
-                false>(cursor, current_row_aux_value);
-        default:
-            throw Exception("Unexpected RangeCmpDataType!");
-        }
-    }
-}
-
-template <
-    typename AuxColType,
-    typename OrderByColType,
-    int CmpDataType,
-    bool is_begin,
-    bool is_desc,
-    bool is_order_by_col_nullable>
-RowNumber WindowTransformAction::moveCursorAndFindRangeFrameImpl(RowNumber cursor, AuxColType current_row_aux_value)
-{
-    using ActualOrderByColType = typename ActualCmpDataType<OrderByColType>::Type;
-
-    RowNumber boundary = getBoundary<is_begin>(*this);
-    while (cursor < boundary)
-    {
-        const ColumnPtr & cursor_column = inputAt(cursor)[order_column_indices[0]];
-        if constexpr (is_order_by_col_nullable)
-        {
-            if (cursor_column->isNullAt(cursor.row))
-            {
-                if constexpr (is_begin)
-                {
-                    if (!is_desc)
-                        advanceRowNumber(cursor);
-                    else
-                        return cursor;
-                    continue;
-                }
-                else
-                {
-                    if (window_description.frame.end_preceding)
-                    {
-                        advanceRowNumber(cursor);
-                        continue;
-                    }
-                    else
-                        return cursor;
-                }
-            }
-        }
-
-        ActualOrderByColType cursor_value = getValue<OrderByColType>(cursor_column, cursor.row);
-
-        if constexpr (is_begin)
-        {
-            if (window_description.frame.begin_preceding)
-            {
-                if (isInRange<AuxColType, ActualOrderByColType, CmpDataType, true, is_desc, is_begin>(
-                        current_row_aux_value,
-                        cursor_value))
-                    return cursor;
-            }
-            else
-            {
-                if (isInRange<AuxColType, ActualOrderByColType, CmpDataType, false, is_desc, is_begin>(
-                        current_row_aux_value,
-                        cursor_value))
-                    return cursor;
-            }
-        }
-        else
-        {
-            if (window_description.frame.end_preceding)
-            {
-                if (!isInRange<AuxColType, ActualOrderByColType, CmpDataType, true, is_desc, is_begin>(
-                        current_row_aux_value,
-                        cursor_value))
-                    return cursor;
-            }
-            else
-            {
-                if (!isInRange<AuxColType, ActualOrderByColType, CmpDataType, false, is_desc, is_begin>(
-                        current_row_aux_value,
-                        cursor_value))
-                    return cursor;
-            }
-        }
-
-        advanceRowNumber(cursor);
-    }
-    return cursor;
-}
-
-UInt64 WindowTransformAction::distance(RowNumber left, RowNumber right)
-{
-    if (left.block == right.block)
-    {
-        RUNTIME_CHECK_MSG(left.row >= right.row, "left should always be bigger than right");
-        return left.row - right.row;
-    }
-
-    RUNTIME_CHECK_MSG(left.block > right.block, "left should always be bigger than right");
-
-    Int64 dist = left.row;
-    RowNumber tmp = left;
-    --tmp.block;
-    while (tmp.block > right.block)
-    {
-        dist += blockAt(tmp).rows;
-        --tmp.block;
-    }
-
-    dist += blockAt(right).rows - right.row;
-
-    return dist;
-}
-
-void WindowTransformAction::advanceFrameStart()
-{
-    if (frame_started)
-        return;
-
-    switch (window_description.frame.begin_type)
-    {
-    case WindowFrame::BoundaryType::Unbounded:
-        // UNBOUNDED PRECEDING, just mark it valid. It is initialized when
-        // the new partition starts.
-        frame_started = true;
-        break;
-    case WindowFrame::BoundaryType::Current:
-    {
-        frame_start = current_row;
-        frame_started = true;
-        break;
-    }
-    case WindowFrame::BoundaryType::Offset:
-        stepToFrameStart();
-        break;
-    default:
-        throw Exception(
-            ErrorCodes::NOT_IMPLEMENTED,
-            "The frame begin type '{}' is not implemented",
-            magic_enum::enum_name(window_description.frame.begin_type));
-    }
-}
-
-bool WindowTransformAction::arePeers(const RowNumber & peer_group_last_row, const RowNumber & current_row) const
-{
-    if (peer_group_last_row == current_row)
-    {
-        // For convenience, a row is always its own peer.
-        return true;
-    }
-
-    switch (window_description.frame.type)
-    {
-    case WindowFrame::FrameType::Rows:
-        // For ROWS frame, row is only peers with itself (checked above);
-        return false;
-    case WindowFrame::FrameType::Ranges:
-    {
-        // For RANGE frames, rows that compare equal w/ORDER BY are peers.
-        const size_t n = order_column_indices.size();
-        if (n == 0)
-        {
-            // No ORDER BY, so all rows are peers.
-            return true;
-        }
-
-        for (size_t i = 0; i < n; ++i)
-        {
-            const auto * column_peer_last = inputAt(peer_group_last_row)[order_column_indices[i]].get();
-            const auto * column_current = inputAt(current_row)[order_column_indices[i]].get();
-            if (window_description.order_by[i].collator)
-            {
-                if (column_peer_last->compareAt(
-                        peer_group_last_row.row,
-                        current_row.row,
-                        *column_current,
-                        1 /* nan_direction_hint */,
-                        *window_description.order_by[i].collator)
-                    != 0)
-                {
-                    return false;
-                }
-            }
-            else
-            {
-                if (column_peer_last->compareAt(
-                        peer_group_last_row.row,
-                        current_row.row,
-                        *column_current,
-                        1 /* nan_direction_hint */)
-                    != 0)
-                {
-                    return false;
-                }
-            }
-        }
-        return true;
-    }
-    case WindowFrame::FrameType::Groups:
-    default:
-        throw Exception(ErrorCodes::NOT_IMPLEMENTED, "window function only support frame type row and range.");
-    }
-}
-
-void WindowTransformAction::advanceFrameEndCurrentRow()
-{
-    assert(frame_end.block == partition_end.block || frame_end.block + 1 == partition_end.block);
-
-    frame_end = current_row;
-    advanceRowNumber(frame_end);
-    frame_ended = true;
-}
-
-void WindowTransformAction::advanceFrameEnd()
-{
-    // No reason for this function to be called again after it succeeded.
-    assert(!frame_ended);
-
-    // switch for another frame type
-    switch (window_description.frame.end_type)
-    {
-    case WindowFrame::BoundaryType::Current:
-        advanceFrameEndCurrentRow();
-        break;
-    case WindowFrame::BoundaryType::Unbounded:
-    {
-        // The UNBOUNDED FOLLOWING frame ends when the partition ends.
-        frame_end = partition_end;
-        frame_ended = partition_ended;
-        break;
-    }
-    case WindowFrame::BoundaryType::Offset:
-    {
-        stepToFrameEnd();
-        break;
-    }
-    default:
-        throw Exception(
-            ErrorCodes::NOT_IMPLEMENTED,
-            "The frame end type '{}' is not implemented",
-            magic_enum::enum_name(window_description.frame.end_type));
-    }
-}
-
-void WindowTransformAction::writeOutCurrentRow()
-{
-    assert(current_row < partition_end);
-    assert(current_row.block >= first_block_number);
-
-    for (size_t wi = 0; wi < workspaces.size(); ++wi)
-    {
-        auto & ws = workspaces[wi];
-        if (ws.window_function)
-            ws.window_function->windowInsertResultInto(*this, wi, ws.arguments);
-        else
-        {
-            const auto & block = blockAt(current_row);
-            IColumn * result_column = block.output_columns[wi].get();
-            const auto * agg_func = ws.aggregate_function.get();
-            auto * buf = ws.aggregate_function_state.data();
-
-            agg_func->insertResultInto(buf, *result_column, arena.get());
-        }
-    }
-}
-
-Block WindowTransformAction::tryGetOutputBlock()
-{
-    // first try calculate the result based on current data
-    tryCalculate();
-    // then return block if it is ready
-    assert(first_not_ready_row.block >= first_block_number);
-    // The first_not_ready_row might be past-the-end if we have already
-    // calculated the window functions for all input rows. That's why the
-    // equality is also valid here.
-    assert(first_not_ready_row.block <= first_block_number + window_blocks.size());
-    assert(next_output_block_number >= first_block_number);
-
-    if (next_output_block_number < first_not_ready_row.block)
-    {
-        const auto i = next_output_block_number - first_block_number;
-        auto & block = window_blocks[i];
-        auto columns = block.input_columns;
-        for (auto & res : block.output_columns)
-        {
-            columns.push_back(ColumnPtr(std::move(res)));
-        }
-        ++next_output_block_number;
-
-        auto output_block = output_header.cloneWithColumns(std::move(columns));
-        releaseAlreadyOutputWindowBlock();
-        return output_block;
-    }
-    return {};
-}
-
-bool WindowTransformAction::onlyHaveRowNumber()
-{
-    for (const auto & workspace : workspaces)
-    {
-        if (workspace.window_function != nullptr && workspace.window_function->getName() != "row_number")
-            return false;
-    }
-    return true;
-}
-
-void WindowTransformAction::releaseAlreadyOutputWindowBlock()
-{
-    // We don't really have to keep the entire partition, and it can be big, so
-    // we want to drop the starting blocks to save memory. We can drop the old
-    // blocks if we already returned them as output, and the frame and the
-    // current row are already past them. We also need to keep the previous
-    // frame start because we use it as the partition standard. It is always less
-    // than the current frame start, so we don't have to check the latter. Note
-    // that the frame start can be further than current row for some frame specs
-    // (e.g. EXCLUDE CURRENT ROW), so we have to check both.
-    assert(prev_frame_start <= frame_start);
-    const auto first_used_block = std::min(
-        std::min(next_output_block_number, peer_group_last.block),
-        std::min(prev_frame_start.block, current_row.block));
-
-
-    if (first_block_number < first_used_block)
-    {
-        window_blocks.erase(window_blocks.begin(), window_blocks.begin() + (first_used_block - first_block_number));
-        first_block_number = first_used_block;
-
-        assert(next_output_block_number >= first_block_number);
-        assert(frame_start.block >= first_block_number);
-        assert(prev_frame_start.block >= first_block_number);
-        assert(current_row.block >= first_block_number);
-    }
-}
-
-void WindowTransformAction::appendBlock(Block & current_block)
-{
-    assert(!input_is_finished);
-    assert(current_block);
-
-    if (current_block.rows() == 0)
-        return;
-
-    window_blocks.push_back({});
-    auto & window_block = window_blocks.back();
-    window_block.rows = current_block.rows();
-
-    // Initialize output columns and add new columns to output block.
-    for (auto & ws : workspaces)
-    {
-        MutableColumnPtr res;
-        if (ws.window_function != nullptr)
-            res = ws.window_function->getReturnType()->createColumn();
-        else
-            res = ws.aggregate_function->getReturnType()->createColumn();
-        res->reserve(window_block.rows);
-        window_block.output_columns.push_back(std::move(res));
-    }
-
-    window_block.input_columns = current_block.getColumns();
-}
-
-bool WindowTransformAction::checkIfNeedDecrease()
-{
-    if (first_processed)
-        return false;
-
-    if (prev_frame_end <= frame_start)
-        return false;
-
-    // added row refers to the rows that have been added in the previous frame
-    UInt64 add_row_num = distance(prev_frame_end, frame_start);
-    UInt64 decrease_row_num = distance(frame_start, prev_frame_start);
-    return add_row_num > decrease_row_num;
-}
-
-// Update the aggregation states after the frame has changed.
-template <bool need_decrease>
-void WindowTransformAction::updateAggregationState()
-{
-    if (!has_agg)
-        return;
-
-    assert(frame_started);
-    assert(frame_ended);
-    assert(frame_start <= frame_end);
-    assert(prev_frame_start <= prev_frame_end);
-    assert(prev_frame_start <= frame_start);
-    assert(prev_frame_end <= frame_end);
-    assert(partition_start <= frame_start);
-    assert(frame_end <= partition_end);
-
-    for (auto & ws : workspaces)
-    {
-        if (ws.window_function)
-            continue;
-
-        RowNumber start = frame_start;
-        if constexpr (need_decrease)
-        {
-            if (checkIfNeedDecrease())
-            {
-                decreaseAggregationState(ws, prev_frame_start, frame_start);
-                start = prev_frame_end;
-            }
-            else
-            {
-                ws.aggregate_function->reset(ws.aggregate_function_state.data());
-            }
-        }
-        else
-        {
-            ws.aggregate_function->reset(ws.aggregate_function_state.data());
-        }
-
-        addAggregationState(ws, start, frame_end);
-    }
-
-    first_processed = false;
-}
-
-void WindowTransformAction::tryCalculate()
-{
-    // if there is no input data, we don't need to calculate
-    if (window_blocks.empty())
-        return;
-    auto start_block_index = current_row.block;
-    // Start the calculations. First, advance the partition end.
-    for (;;)
-    {
-        advancePartitionEnd();
-
-        // Either we ran out of data or we found the end of partition (maybe
-        // both, but this only happens at the total end of data).
-        assert(partition_ended || partition_end == blocksEnd());
-        if (partition_ended && partition_end == blocksEnd())
-        {
-            assert(input_is_finished);
-        }
-
-
-        while (current_row < partition_end)
-        {
-            // if window only have row_number function, we can ignore judging peers
-            if (!only_have_row_number)
-            {
-                // peer_group_last save the row before current_row
-                if (!arePeers(peer_group_last, current_row))
-                {
-                    peer_group_start_row_number = current_row_number;
-                    ++peer_group_number;
-                }
-            }
-            peer_group_last = current_row;
-
-            // Advance the frame start.
-            advanceFrameStart();
-
-            if (!frame_started)
-            {
-                // Wait for more input data to find the start of frame.
-                assert(!input_is_finished);
-                assert(!partition_ended);
-                return;
-            }
-
-            // Advance the frame end.
-            advanceFrameEnd();
-
-            if (!frame_ended)
-            {
-                // Wait for more input data to find the end of frame.
-                assert(!input_is_finished);
-                assert(!partition_ended);
-                return;
-            }
-
-            // The frame can be empty sometimes, e.g. the boundaries coincide
-            // or the start is after the partition end. But hopefully start is
-            // not after end.
-            assert(frame_started);
-            assert(frame_ended);
-
-            if (window_description.need_decrease)
-                updateAggregationState<true>();
-            else
-                updateAggregationState<false>();
-
-            // Write out the results.
-            // TODO execute the window function by block instead of row.
-            writeOutCurrentRow();
-
-            prev_frame_start = frame_start;
-            prev_frame_end = frame_end;
-
-            // Move to the next row. The frame will have to be recalculated.
-            // The peer group start is updated at the beginning of the loop,
-            // because current_row might now be past-the-end.
-            advanceRowNumber(current_row);
-            ++current_row_number;
-            first_not_ready_row = current_row;
-            frame_ended = false;
-            frame_started = false;
-            // each `tryCalculate()` will calculate at most 1 block's data
-            // this is to make sure that in pipeline mode, the execution time
-            // of each iterator won't be too long
-            if (current_row.block != start_block_index)
-                return;
-        }
-
-        if (input_is_finished)
-        {
-            // We finalized the last partition in the above loop, and don't have
-            // to do anything else.
-            assert(current_row == blocksEnd());
-            return;
-        }
-
-        if (!partition_ended)
-        {
-            // Wait for more input data to find the end of partition.
-            // Assert that we processed all the data we currently have, and that
-            // we are going to receive more data.
-            assert(partition_end == blocksEnd());
-            assert(!input_is_finished);
-            break;
-        }
-
-        // Start the next partition.
-        partition_start = partition_end;
-        advanceRowNumber(partition_end);
-        partition_ended = false;
-        // We have to reset the frame and other pointers when the new partition starts.
-        frame_start = partition_start;
-        frame_end = partition_start;
-        prev_frame_start = partition_start;
-        prev_frame_end = partition_end;
-        first_processed = true;
-        assert(current_row == partition_start);
-        current_row_number = 1;
-        peer_group_last = partition_start;
-        peer_group_start_row_number = 1;
-        peer_group_number = 1;
-        is_range_null_frame_initialized = false;
-    }
-}
-
-void WindowTransformAction::appendInfo(FmtBuffer & buffer) const
-{
-    buffer.append(", function: {");
-    buffer.joinStr(
-        window_description.window_functions_descriptions.begin(),
-        window_description.window_functions_descriptions.end(),
-        [&](const auto & func, FmtBuffer & b) { b.append(func.window_function->getName()); },
-        ", ");
-    buffer.fmtAppend(
-        "}}, frame: {{type: {}, boundary_begin: {}, boundary_end: {}}}",
-        frameTypeToString(window_description.frame.type),
-        boundaryTypeToString(window_description.frame.begin_type),
-        boundaryTypeToString(window_description.frame.end_type));
-}
-
-=======
->>>>>>> a381c310
 void WindowBlockInputStream::appendInfo(FmtBuffer & buffer) const
 {
     action.appendInfo(buffer);
