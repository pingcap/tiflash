// Copyright 2023 PingCAP, Ltd.
//
// Licensed under the Apache License, Version 2.0 (the "License");
// you may not use this file except in compliance with the License.
// You may obtain a copy of the License at
//
//     http://www.apache.org/licenses/LICENSE-2.0
//
// Unless required by applicable law or agreed to in writing, software
// distributed under the License is distributed on an "AS IS" BASIS,
// WITHOUT WARRANTIES OR CONDITIONS OF ANY KIND, either express or implied.
// See the License for the specific language governing permissions and
// limitations under the License.

#include <Columns/ColumnDecimal.h>
#include <Columns/ColumnNullable.h>
#include <Columns/ColumnVector.h>
#include <Columns/IColumn.h>
#include <Common/Decimal.h>
#include <Common/Exception.h>
#include <Common/typeid_cast.h>
#include <Core/DecimalComparison.h>
#include <Core/Field.h>
#include <DataStreams/WindowBlockInputStream.h>
#include <Interpreters/WindowDescription.h>
<<<<<<< HEAD
#include <common/UInt128.h>
#include <common/types.h>
#include <tipb/executor.pb.h>
=======
>>>>>>> 0690ff31
#include <WindowFunctions/WindowUtils.h>

#include <magic_enum.hpp>
#include <tuple>
#include <type_traits>

namespace DB
{
namespace ErrorCodes
{
extern const int BAD_ARGUMENTS;
extern const int NOT_IMPLEMENTED;
} // namespace ErrorCodes

<<<<<<< HEAD
namespace
{
template <typename T>
consteval bool checkIfSimpleNumericType()
{
    return std::is_integral_v<T> || std::is_floating_point_v<T>;
}

template <typename T>
consteval bool checkIfDecimalFieldType()
{
    return std::is_same_v<T, DecimalField<Decimal32>> || std::is_same_v<T, DecimalField<Decimal64>> || std::is_same_v<T, DecimalField<Decimal128>> || std::is_same_v<T, DecimalField<Decimal256>>;
}

template <typename LeftType, typename RightType>
bool lessEqual(LeftType left, RightType right)
{
    if constexpr (checkIfDecimalFieldType<LeftType>() && checkIfDecimalFieldType<RightType>())
    {
        // This `if` branch is necessary or the next branch's codes will be generated
        // when these two types are all DecimalField type which will cause compilation errors.
        return left <= right;
    }
    else if constexpr (checkIfDecimalFieldType<LeftType>() || checkIfDecimalFieldType<RightType>())
    {
        // Only one type will be Decimal as Decimal vs Decimal can be handled in the `else` branch
        UInt32 left_scale = 0;
        UInt32 right_scale = 0;

        if constexpr (checkIfDecimalFieldType<LeftType>())
        {
            left_scale = left.getScale();
            return DecimalComparison<typename LeftType::DecimalType, RightType, LessOrEqualsOp>::compare(left.getValue(), right, left_scale, right_scale);
        }
        else if constexpr (checkIfDecimalFieldType<RightType>())
        {
            right_scale = right.getScale();
            return DecimalComparison<LeftType, typename RightType::DecimalType, LessOrEqualsOp>::compare(left, right.getValue(), left_scale, right_scale);
        }
    }
    else
    {
        return left <= right;
    }
}

template <typename LeftType, typename RightType>
bool greaterEqual(LeftType left, RightType right)
{
    if constexpr (checkIfDecimalFieldType<LeftType>() && checkIfDecimalFieldType<RightType>())
    {
        // This `if` branch is necessary or the next branch's codes will be generated
        // when these two types are all DecimalField type which will cause compilation errors.
        return left >= right;
    }
    else if constexpr (checkIfDecimalFieldType<LeftType>() || checkIfDecimalFieldType<RightType>())
    {
        // Only one type will be Decimal as Decimal vs Decimal can be handled in the `else` branch
        UInt32 left_scale = 0;
        UInt32 right_scale = 0;

        if constexpr (checkIfDecimalFieldType<LeftType>())
        {
            left_scale = left.getScale();
            return DecimalComparison<typename LeftType::DecimalType, RightType, GreaterOrEqualsOp>::compare(left.getValue(), right, left_scale, right_scale);
        }
        else if constexpr (checkIfDecimalFieldType<RightType>())
        {
            right_scale = right.getScale();
            return DecimalComparison<LeftType, typename RightType::DecimalType, GreaterOrEqualsOp>::compare(left, right.getValue(), left_scale, right_scale);
        }
    }
    else
    {
        return left >= right;
    }
}

// When T is Decimal, we should convert it to DecimalField type
// as we need scale value when executing the comparison operation.
template <typename T>
struct ActualCmpDataType
{
    using Type = std::conditional_t<checkIfSimpleNumericType<T>(), T, DecimalField<T>>;
};

template <typename T>
typename ActualCmpDataType<T>::Type getValue(const ColumnPtr & col_ptr, size_t idx)
{
    return (*col_ptr)[idx].get<typename ActualCmpDataType<T>::Type>();
}

template <typename T, typename U, bool is_preceding, bool is_desc>
bool isInRangeCommonImpl(T current_row_aux_value, U cursor_value)
{
    if constexpr ((is_preceding && is_desc) || (!is_preceding && !is_desc))
        return lessEqual(cursor_value, current_row_aux_value);
    else
        return greaterEqual(cursor_value, current_row_aux_value);
}

template <typename T, typename U, bool is_preceding, bool is_desc>
bool isInRangeIntImpl(T current_row_aux_value, U cursor_value)
{
    return isInRangeCommonImpl<T, U, is_preceding, is_desc>(current_row_aux_value, cursor_value);
}

template <typename AuxColType, typename OrderByColType, bool is_preceding, bool is_desc>
bool isInRangeDecimalImpl(AuxColType current_row_aux_value, OrderByColType cursor_value)
{
    return isInRangeCommonImpl<AuxColType, OrderByColType, is_preceding, is_desc>(current_row_aux_value, cursor_value);
}

template <typename AuxColType, typename OrderByColType, bool is_preceding, bool is_desc>
bool isInRangeFloatImpl(AuxColType current_row_aux_value, OrderByColType cursor_value)
{
    Float64 current_row_aux_value_float64;
    Float64 cursor_value_float64;

    if constexpr (checkIfDecimalFieldType<AuxColType>())
        current_row_aux_value_float64 = current_row_aux_value.getValue().template toFloat<Float64>(current_row_aux_value.getScale());
    else
        current_row_aux_value_float64 = static_cast<Float64>(current_row_aux_value);

    if constexpr (checkIfDecimalFieldType<OrderByColType>())
        cursor_value_float64 = cursor_value.getValue().template toFloat<Float64>(cursor_value.getScale());
    else
        cursor_value_float64 = static_cast<Float64>(cursor_value);

    return isInRangeCommonImpl<Float64, Float64, is_preceding, is_desc>(current_row_aux_value_float64, cursor_value_float64);
}

template <typename AuxColType, typename OrderByColType, int CmpDataType, bool is_preceding, bool is_desc>
bool isInRange(AuxColType current_row_aux_value, OrderByColType cursor_value)
{
    if constexpr (CmpDataType == tipb::RangeCmpDataType::Int)
    {
        // Two operand must be integer
        if constexpr (std::is_integral_v<OrderByColType> && std::is_integral_v<AuxColType>)
        {
            if constexpr (std::is_unsigned_v<OrderByColType> && std::is_unsigned_v<AuxColType>)
                return isInRangeIntImpl<UInt64, UInt64, is_preceding, is_desc>(current_row_aux_value, cursor_value);
            return isInRangeIntImpl<Int64, Int64, is_preceding, is_desc>(current_row_aux_value, cursor_value);
        }
        else
            throw Exception("Unexpected Data Type!");
    }
    else if constexpr (CmpDataType == tipb::RangeCmpDataType::Float)
    {
        return isInRangeFloatImpl<AuxColType, OrderByColType, is_preceding, is_desc>(current_row_aux_value, cursor_value);
    }
    else
    {
        if constexpr (std::is_floating_point_v<OrderByColType> || std::is_floating_point_v<AuxColType>)
            throw Exception("Occurrence of float type at here is unexpected!");
        else if constexpr (!checkIfDecimalFieldType<AuxColType>() && !checkIfDecimalFieldType<OrderByColType>())
            throw Exception("At least one Decimal type is required");
        else
            return isInRangeDecimalImpl<AuxColType, OrderByColType, is_preceding, is_desc>(current_row_aux_value, cursor_value);
    }
}
} // namespace

=======
>>>>>>> 0690ff31
WindowTransformAction::WindowTransformAction(
    const Block & input_header,
    const WindowDescription & window_description_,
    const String & req_id)
    : log(Logger::get(req_id))
    , window_description(window_description_)
{
    output_header = input_header;
    for (const auto & add_column : window_description_.add_columns)
    {
        output_header.insert({add_column.type, add_column.name});
    }

    initialWorkspaces();

    initialPartitionAndOrderColumnIndices();
}

void WindowTransformAction::cleanUp()
{
    if (!window_blocks.empty())
        window_blocks.erase(window_blocks.begin(), window_blocks.end());
    input_is_finished = true;
}

WindowBlockInputStream::WindowBlockInputStream(
    const BlockInputStreamPtr & input,
    const WindowDescription & window_description_,
    const String & req_id)
    : action(input->getHeader(), window_description_, req_id)
{
    children.push_back(input);
}

void WindowTransformAction::initialPartitionAndOrderColumnIndices()
{
    partition_column_indices.reserve(window_description.partition_by.size());
    for (const auto & column : window_description.partition_by)
    {
        partition_column_indices.push_back(output_header.getPositionByName(column.column_name));
    }

    order_column_indices.reserve(window_description.order_by.size());
    for (const auto & column : window_description.order_by)
    {
        order_column_indices.push_back(output_header.getPositionByName(column.column_name));
    }
}

void WindowTransformAction::initialWorkspaces()
{
    // Initialize window function workspaces.
    workspaces.reserve(window_description.window_functions_descriptions.size());

    for (const auto & window_function_description : window_description.window_functions_descriptions)
    {
        WindowFunctionWorkspace workspace;
        workspace.window_function = window_function_description.window_function;
        workspace.arguments = window_function_description.arguments;
        workspaces.push_back(std::move(workspace));
    }
    only_have_row_number = onlyHaveRowNumber();
}

bool WindowBlockInputStream::returnIfCancelledOrKilled()
{
    if (isCancelledOrThrowIfKilled())
    {
        action.cleanUp();
        return true;
    }
    return false;
}

Block WindowBlockInputStream::readImpl()
{
    const auto & stream = children.back();
    while (!action.input_is_finished)
    {
        if (returnIfCancelledOrKilled())
            return {};

        if (Block output_block = action.tryGetOutputBlock())
            return output_block;

        Block block = stream->read();
        if (!block)
            action.input_is_finished = true;
        else
            action.appendBlock(block);
        action.tryCalculate();
    }

    if (returnIfCancelledOrKilled())
        return {};
    // return last partition block, if already return then return null
    return action.tryGetOutputBlock();
}

// Judge whether current_partition_row is end row of partition in current block
// How to judge?
// Compare data in previous partition with the new scanned data.
bool WindowTransformAction::isDifferentFromPrevPartition(UInt64 current_partition_row)
{
    // prev_frame_start refers to the data in previous partition
    const Columns & reference_columns = inputAt(prev_frame_start);

    // partition_end refers to the new scanned data
    const Columns & compared_columns = inputAt(partition_end);

    for (size_t i = 0; i < partition_column_indices.size(); ++i)
    {
        const ColumnPtr & reference_column = reference_columns[partition_column_indices[i]];
        const ColumnPtr & compared_column = compared_columns[partition_column_indices[i]];

        if (window_description.partition_by[i].collator)
        {
            if (compared_column->compareAt(
                    current_partition_row,
                    prev_frame_start.row,
                    *reference_column,
                    1 /* nan_direction_hint */,
                    *window_description.partition_by[i].collator)
                != 0)
            {
                return true;
            }
        }
        else
        {
            if (compared_column->compareAt(
                    current_partition_row,
                    prev_frame_start.row,
                    *reference_column,
                    1 /* nan_direction_hint */)
                != 0)
            {
                return true;
            }
        }
    }
    return false;
}

void WindowTransformAction::advancePartitionEnd()
{
    RUNTIME_ASSERT(!partition_ended, log, "partition_ended should be false here.");
    const RowNumber end = blocksEnd();

    // If we're at the total end of data, we must end the partition. This is one
    // of the few places in calculations where we need special handling for end
    // of data, other places will work as usual based on
    // `partition_ended` = true, because end of data is logically the same as
    // any other end of partition.
    // We must check this first, because other calculations might not be valid
    // when we're at the end of data.
    if (input_is_finished)
    {
        partition_ended = true;
        // We receive empty chunk at the end of data, so the partition_end must
        // be already at the end of data.
        assert(partition_end == end);
        return;
    }

    // If we got to the end of the block already, but we are going to get more
    // input data, wait for it.
    if (partition_end == end)
    {
        return;
    }

    // We process one block at a time, but we can process each block many times,
    // if it contains multiple partitions. The `partition_end` is a
    // past-the-end pointer, so it must be already in the "next" block we haven't
    // processed yet. This is also the last block we have.
    // The exception to this rule is end of data, for which we checked above.
    assert(end.block == partition_end.block + 1);

    // Try to advance the partition end pointer.
    const size_t partition_by_columns = partition_column_indices.size();
    if (partition_by_columns == 0)
    {
        // No PARTITION BY. All input is one partition, which will end when the
        // input ends.
        partition_end = end;
        return;
    }

    // Check for partition end.
    // The partition ends when the PARTITION BY columns change. We need
    // some reference columns for comparison. We might have already
    // dropped the blocks where the partition starts, but any other row in the
    // partition will do. We can't use frame_start or frame_end or current_row (the next row
    // for which we are calculating the window functions), because they all might be
    // past the end of the partition. prev_frame_start is suitable, because it
    // is a pointer to the first row of the previous frame that must have been
    // valid, or to the first row of the partition, and we make sure not to drop
    // its block.
    assert(partition_start <= prev_frame_start);
    // The frame start should be inside the prospective partition, except the
    // case when it still has no rows.
    assert(prev_frame_start < partition_end || partition_start == partition_end);
    assert(first_block_number <= prev_frame_start.block);
    const auto block_rows = blockRowsNumber(partition_end);

    // if the last partition row of block is same as prev, there should be no partition end in this block
    if (isDifferentFromPrevPartition(block_rows - 1))
    {
        partition_end.row = getPartitionEndRow(block_rows);
        partition_ended = true;
        return;
    }

    // go to the next.
    ++partition_end.block;
    partition_end.row = 0;

    // Went until the end of data and didn't find the new partition.
    assert(!partition_ended && partition_end == blocksEnd());
}
Int64 WindowTransformAction::getPartitionEndRow(size_t block_rows)
{
    Int64 left = partition_end.row;
    Int64 right = block_rows - 1;

    // Compare two times first.
    // It will speed up the case that the partition end is very close.
    Int64 end = std::min(left + 1, right);
    for (; left <= end; ++left)
    {
        if (isDifferentFromPrevPartition(left))
        {
            return left;
        }
    }

    while (left <= right)
    {
        Int64 middle = (left + right) >> 1;
        if (isDifferentFromPrevPartition(middle))
        {
            right = middle - 1;
        }
        else
        {
            left = middle + 1;
        }
    }
    return left;
}

// When finding frame start with Following attribute, partition end
// may haven't appeared and we can't find frame start in this case.
// Returning false in the tuple's second parameter means the failuer
// of finding frame start.
<<<<<<< HEAD
std::tuple<RowNumber, bool> WindowTransformAction::stepToStartForRowsFrame(
=======
std::tuple<RowNumber, bool> WindowTransformAction::stepToFrameStart(
>>>>>>> 0690ff31
    const RowNumber & current_row,
    const WindowFrame & frame)
{
    auto step_num = frame.begin_offset;
    if (window_description.frame.begin_preceding)
        return std::make_tuple(stepInPreceding(current_row, step_num), true);
    else
        return stepInFollowing(current_row, step_num);
}

<<<<<<< HEAD
std::tuple<RowNumber, bool> WindowTransformAction::stepToEndForRowsFrame(
=======
std::tuple<RowNumber, bool> WindowTransformAction::stepToFrameEnd(
>>>>>>> 0690ff31
    const RowNumber & current_row,
    const WindowFrame & frame)
{
    if (window_description.frame.end_preceding)
    {
        if (frame.end_offset == 0)
        {
            RowNumber frame_end_tmp = current_row;
            advanceRowNumber(frame_end_tmp);
            return std::make_tuple(frame_end_tmp, true);
        }

        // Range of rows is [frame_start, frame_end),
        // and frame_end position is behind the position of the last frame row.
        // So we need to -1
        return std::make_tuple(stepInPreceding(current_row, frame.end_offset - 1), true);
    }
    else
    {
        // Range of rows is [frame_start, frame_end),
        // and frame_end position is behind the position of the last frame row.
        // So we need to +1
        return stepInFollowing(current_row, frame.end_offset + 1);
    }
}

RowNumber WindowTransformAction::stepInPreceding(const RowNumber & moved_row, size_t step_num)
{
    RowNumber result_row = moved_row;
    while (step_num > 0 && (prev_frame_start < result_row))
    {
        // The step happens only in a block
        if (result_row.row >= step_num)
        {
            result_row.row -= step_num;
            break;
        }

        // The step happens between blocks
        step_num -= result_row.row + 1;
        if (result_row.block == 0)
        {
            result_row.row = 0;
            break;
        }
        --result_row.block;

        // We need to break the while loop when prev_frame_start.block > result_row.block
        // as the result_row.block may have been released and the calling for blockAt(result_row)
        // will trigger the assert.
        if (prev_frame_start.block > result_row.block)
            break;
        result_row.row = blockAt(result_row).rows - 1;
    }

    // prev_frame_start is the farthest position we can reach to.
    return result_row < prev_frame_start ? prev_frame_start : result_row;
}

std::tuple<RowNumber, bool> WindowTransformAction::stepInFollowing(const RowNumber & moved_row, size_t step_num)
{
    if (!partition_ended)
        // If we find the frame end and the partition_ended is false.
        // Some previous blocks may be dropped, this is an unexpected behaviour.
        // So, we shouldn't do anything before the partition_ended is true.
        return std::make_tuple(RowNumber(), false);

    auto dist = distance(partition_end, moved_row);
    RUNTIME_CHECK(dist >= 1);

    // Offset is too large and the partition_end is the longest position we can reach to
    if (dist <= step_num)
        return std::make_tuple(partition_end, true);

    // Now, result_row is impossible to reach to partition_end.
    RowNumber result_row = moved_row;
    auto & block = blockAt(result_row);

    // The step happens only in a block
    if ((block.rows - result_row.row - 1) >= step_num)
    {
        result_row.row += step_num;
        return std::make_tuple(result_row, true);
    }

    // The step happens between blocks
    step_num -= block.rows - result_row.row;
    ++result_row.block;
    result_row.row = 0;
    while (step_num > 0)
    {
        auto block_rows = blockAt(result_row).rows;
        if (step_num >= block_rows)
        {
            result_row.row = 0;
            ++result_row.block;
            step_num -= block_rows;
            continue;
        }

        result_row.row += step_num;
        step_num = 0;
    }

    return std::make_tuple(result_row, true);
<<<<<<< HEAD
}

void WindowTransformAction::stepToFrameStart()
{
    RowNumber frame_start_tmp;
    switch (window_description.frame.type)
    {
    case WindowFrame::FrameType::Rows:
    {
        std::tie(frame_start_tmp, frame_started) = stepToStartForRowsFrame(current_row, window_description.frame);
        if (frame_started)
            frame_start = frame_start_tmp;
        break;
    }
    case WindowFrame::FrameType::Ranges:
    {
        std::tie(frame_start_tmp, frame_started) = stepToStartForRangeFrame();
        if (frame_started)
            frame_start = frame_start_tmp;
        break;
    }
    case WindowFrame::FrameType::Groups:
    default:
        throw Exception(ErrorCodes::NOT_IMPLEMENTED,
                        "window function only support frame type row and range.");
    }
}

void WindowTransformAction::stepToFrameEnd()
{
    switch (window_description.frame.type)
    {
    case WindowFrame::FrameType::Rows:
        std::tie(frame_end, frame_ended) = stepToEndForRowsFrame(current_row, window_description.frame);
        break;
    case WindowFrame::FrameType::Ranges:
        std::tie(frame_end, frame_ended) = stepToEndForRangeFrame();
        break;
    case WindowFrame::FrameType::Groups:
    default:
        throw Exception(ErrorCodes::NOT_IMPLEMENTED,
                        "window function only support frame type row and range.");
    }
}

std::tuple<RowNumber, bool> WindowTransformAction::stepToStartForRangeFrame()
{
    if (!window_description.frame.begin_preceding && !partition_ended)
        // If we find the frame end and the partition_ended is false.
        // Some previous blocks may be dropped, this is an unexpected behaviour.
        // So, we shouldn't do anything before the partition_ended is true.
        return std::make_tuple(RowNumber(), false);

    if (window_description.is_desc)
        return std::make_tuple(stepToStartForRangeFrameOrderCase<true>(), true);
    else
        return std::make_tuple(stepToStartForRangeFrameOrderCase<false>(), true);
}

std::tuple<RowNumber, bool> WindowTransformAction::stepToEndForRangeFrame()
{
    if (!window_description.frame.end_preceding && !partition_ended)
        // If we find the frame end and the partition_ended is false.
        // Some previous blocks may be dropped, this is an unexpected behaviour.
        // So, we shouldn't do anything before the partition_ended is true.
        return std::make_tuple(RowNumber(), false);

    if (window_description.is_desc)
        return stepToEndForRangeFrameOrderCase<true>();
    else
        return stepToEndForRangeFrameOrderCase<false>();
}

template <bool is_desc>
RowNumber WindowTransformAction::stepToStartForRangeFrameOrderCase()
{
    switch (window_description.begin_aux_col_type)
    {
    case TypeIndex::UInt8:
        return stepToStartForRangeImpl<UInt8, is_desc>();
    case TypeIndex::UInt16:
        return stepToStartForRangeImpl<UInt16, is_desc>();
    case TypeIndex::UInt32:
        return stepToStartForRangeImpl<UInt32, is_desc>();
    case TypeIndex::UInt64:
    case TypeIndex::MyDate:
    case TypeIndex::MyDateTime:
        return stepToStartForRangeImpl<UInt64, is_desc>();
    case TypeIndex::Int8:
        return stepToStartForRangeImpl<Int8, is_desc>();
    case TypeIndex::Int16:
        return stepToStartForRangeImpl<Int16, is_desc>();
    case TypeIndex::Int32:
        return stepToStartForRangeImpl<Int32, is_desc>();
    case TypeIndex::Int64:
    case TypeIndex::MyTime:
        return stepToStartForRangeImpl<Int64, is_desc>();
    case TypeIndex::Float32:
        return stepToStartForRangeImpl<Float32, is_desc>();
    case TypeIndex::Float64:
        return stepToStartForRangeImpl<Float64, is_desc>();
    case TypeIndex::Decimal32:
        return stepToStartForRangeImpl<Decimal32, is_desc>();
    case TypeIndex::Decimal64:
        return stepToStartForRangeImpl<Decimal64, is_desc>();
    case TypeIndex::Decimal128:
        return stepToStartForRangeImpl<Decimal128, is_desc>();
    case TypeIndex::Decimal256:
        return stepToStartForRangeImpl<Decimal256, is_desc>();
    default:
        throw Exception("Unexpected column type!");
    }
}

template <bool is_desc>
std::tuple<RowNumber, bool> WindowTransformAction::stepToEndForRangeFrameOrderCase()
{
    switch (window_description.end_aux_col_type)
    {
    case TypeIndex::UInt8:
        return std::make_tuple(stepToEndForRangeImpl<UInt8, is_desc>(), true);
    case TypeIndex::UInt16:
        return std::make_tuple(stepToEndForRangeImpl<UInt16, is_desc>(), true);
    case TypeIndex::UInt32:
        return std::make_tuple(stepToEndForRangeImpl<UInt32, is_desc>(), true);
    case TypeIndex::UInt64:
    case TypeIndex::MyDate:
    case TypeIndex::MyDateTime:
        return std::make_tuple(stepToEndForRangeImpl<UInt64, is_desc>(), true);
    case TypeIndex::Int8:
        return std::make_tuple(stepToEndForRangeImpl<Int8, is_desc>(), true);
    case TypeIndex::Int16:
        return std::make_tuple(stepToEndForRangeImpl<Int16, is_desc>(), true);
    case TypeIndex::Int32:
        return std::make_tuple(stepToEndForRangeImpl<Int32, is_desc>(), true);
    case TypeIndex::Int64:
    case TypeIndex::MyTime:
        return std::make_tuple(stepToEndForRangeImpl<Int64, is_desc>(), true);
    case TypeIndex::Float32:
        return std::make_tuple(stepToEndForRangeImpl<Float32, is_desc>(), true);
    case TypeIndex::Float64:
        return std::make_tuple(stepToEndForRangeImpl<Float64, is_desc>(), true);
    case TypeIndex::Decimal32:
        return std::make_tuple(stepToEndForRangeImpl<Decimal32, is_desc>(), true);
    case TypeIndex::Decimal64:
        return std::make_tuple(stepToEndForRangeImpl<Decimal64, is_desc>(), true);
    case TypeIndex::Decimal128:
        return std::make_tuple(stepToEndForRangeImpl<Decimal128, is_desc>(), true);
    case TypeIndex::Decimal256:
        return std::make_tuple(stepToEndForRangeImpl<Decimal256, is_desc>(), true);
    default:
        throw Exception("Unexpected column type!");
    }
}

template <typename T, bool is_desc>
RowNumber WindowTransformAction::stepToStartForRangeImpl()
{
    return stepForRangeImpl<T, true, is_desc>();
}

template <typename T, bool is_desc>
RowNumber WindowTransformAction::stepToEndForRangeImpl()
{
    return stepForRangeImpl<T, false, is_desc>();
}

template <typename T, bool is_begin, bool is_desc>
RowNumber WindowTransformAction::stepForRangeImpl()
{
    RowNumber cursor;
    if constexpr (is_begin)
        cursor = prev_frame_start;
    else
        cursor = prev_frame_end;

    size_t cur_row_aux_col_idx;
    if constexpr (is_begin)
        cur_row_aux_col_idx = window_description.frame.begin_range_auxiliary_column_index;
    else
        cur_row_aux_col_idx = window_description.frame.end_range_auxiliary_column_index;

    bool is_col_nullable;
    if constexpr (is_begin)
        is_col_nullable = window_description.is_begin_aux_col_nullable;
    else
        is_col_nullable = window_description.is_end_aux_col_nullable;

    bool is_preceding;
    if constexpr (is_begin)
        is_preceding = window_description.frame.begin_preceding;
    else
        is_preceding = window_description.frame.end_preceding;

    ColumnPtr cur_row_aux_column = inputAt(current_row)[cur_row_aux_col_idx];
    typename ActualCmpDataType<T>::Type current_row_aux_value = getValue<T>(cur_row_aux_column, current_row.row);

    if (is_col_nullable)
    {
        ColumnPtr order_by_column = inputAt(current_row)[order_column_indices[0]];
        if (order_by_column->isNullAt(current_row.row))
            return moveCursorAndFindRangeFrameIfNull(cursor, is_preceding);
    }
    return moveCursorAndFindRangeFrame<typename ActualCmpDataType<T>::Type, is_begin, is_desc>(cursor, current_row_aux_value);
}

RowNumber WindowTransformAction::moveCursorAndFindRangeFrameIfNull(RowNumber cursor, bool is_preceding)
{
    if (is_preceding)
    {
        while (cursor <= current_row)
        {
            const ColumnPtr & cursor_column = inputAt(cursor)[order_column_indices[0]];
            if (cursor_column->isNullAt(cursor.row))
                return cursor;

            advanceRowNumber(cursor);
        }
    }
    else
    {
        while (cursor < partition_end)
        {
            const ColumnPtr & cursor_column = inputAt(cursor)[order_column_indices[0]];
            if (!cursor_column->isNullAt(cursor.row))
                return cursor;

            advanceRowNumber(cursor);
        }
    }

    return cursor;
}

template <typename AuxColType, bool is_begin, bool is_desc>
RowNumber WindowTransformAction::moveCursorAndFindRangeFrame(RowNumber cursor, AuxColType current_row_aux_value)
{
    switch (window_description.order_by_col_type)
    {
    case TypeIndex::UInt8:
        return moveCursorAndFindRangeFrame<AuxColType, UInt8, is_begin, is_desc>(cursor, current_row_aux_value);
    case TypeIndex::UInt16:
        return moveCursorAndFindRangeFrame<AuxColType, UInt16, is_begin, is_desc>(cursor, current_row_aux_value);
    case TypeIndex::UInt32:
        return moveCursorAndFindRangeFrame<AuxColType, UInt32, is_begin, is_desc>(cursor, current_row_aux_value);
    case TypeIndex::UInt64:
    case TypeIndex::MyDate:
    case TypeIndex::MyDateTime:
        return moveCursorAndFindRangeFrame<AuxColType, UInt64, is_begin, is_desc>(cursor, current_row_aux_value);
    case TypeIndex::Int8:
        return moveCursorAndFindRangeFrame<AuxColType, Int8, is_begin, is_desc>(cursor, current_row_aux_value);
    case TypeIndex::Int16:
        return moveCursorAndFindRangeFrame<AuxColType, Int16, is_begin, is_desc>(cursor, current_row_aux_value);
    case TypeIndex::Int32:
        return moveCursorAndFindRangeFrame<AuxColType, Int32, is_begin, is_desc>(cursor, current_row_aux_value);
    case TypeIndex::Int64:
    case TypeIndex::MyTime:
        return moveCursorAndFindRangeFrame<AuxColType, Int64, is_begin, is_desc>(cursor, current_row_aux_value);
    case TypeIndex::Float32:
        return moveCursorAndFindRangeFrame<AuxColType, Float32, is_begin, is_desc>(cursor, current_row_aux_value);
    case TypeIndex::Float64:
        return moveCursorAndFindRangeFrame<AuxColType, Float64, is_begin, is_desc>(cursor, current_row_aux_value);
    case TypeIndex::Decimal32:
        return moveCursorAndFindRangeFrame<AuxColType, Decimal32, is_begin, is_desc>(cursor, current_row_aux_value);
    case TypeIndex::Decimal64:
        return moveCursorAndFindRangeFrame<AuxColType, Decimal64, is_begin, is_desc>(cursor, current_row_aux_value);
    case TypeIndex::Decimal128:
        return moveCursorAndFindRangeFrame<AuxColType, Decimal128, is_begin, is_desc>(cursor, current_row_aux_value);
    case TypeIndex::Decimal256:
        return moveCursorAndFindRangeFrame<AuxColType, Decimal256, is_begin, is_desc>(cursor, current_row_aux_value);
    default:
        throw Exception("Unexpected column type!");
    }
}

template <typename AuxColType, typename OrderByColType, bool is_begin, bool is_desc>
RowNumber WindowTransformAction::moveCursorAndFindRangeFrame(RowNumber cursor, AuxColType current_row_aux_value)
{
    tipb::RangeCmpDataType cmp_data_type;
    if constexpr (is_begin)
        cmp_data_type = window_description.frame.begin_cmp_data_type;
    else
        cmp_data_type = window_description.frame.end_cmp_data_type;

    if (window_description.is_order_by_col_nullable)
    {
        switch (cmp_data_type)
        {
        case tipb::RangeCmpDataType::Int:
            return moveCursorAndFindFrameImpl<AuxColType, OrderByColType, tipb::RangeCmpDataType::Int, is_begin, is_desc, true>(cursor, current_row_aux_value);
        case tipb::RangeCmpDataType::Float:
            return moveCursorAndFindFrameImpl<AuxColType, OrderByColType, tipb::RangeCmpDataType::Float, is_begin, is_desc, true>(cursor, current_row_aux_value);
        case tipb::RangeCmpDataType::Decimal:
            return moveCursorAndFindFrameImpl<AuxColType, OrderByColType, tipb::RangeCmpDataType::Decimal, is_begin, is_desc, true>(cursor, current_row_aux_value);
        default:
            throw Exception(fmt::format("Unexpected RangeCmpDataType: {}", magic_enum::enum_name(cmp_data_type)));
        }
    }
    else
    {
        switch (cmp_data_type)
        {
        case tipb::RangeCmpDataType::Int:
            return moveCursorAndFindFrameImpl<AuxColType, OrderByColType, tipb::RangeCmpDataType::Int, is_begin, is_desc, false>(cursor, current_row_aux_value);
        case tipb::RangeCmpDataType::Float:
            return moveCursorAndFindFrameImpl<AuxColType, OrderByColType, tipb::RangeCmpDataType::Float, is_begin, is_desc, false>(cursor, current_row_aux_value);
        case tipb::RangeCmpDataType::Decimal:
            return moveCursorAndFindFrameImpl<AuxColType, OrderByColType, tipb::RangeCmpDataType::Decimal, is_begin, is_desc, false>(cursor, current_row_aux_value);
        default:
            throw Exception("Unexpected RangeCmpDataType!");
        }
    }
}

template <typename AuxColType, typename OrderByColType, int CmpDataType, bool is_begin, bool is_desc, bool is_order_by_col_nullable>
RowNumber WindowTransformAction::moveCursorAndFindFrameImpl(RowNumber cursor, AuxColType current_row_aux_value)
{
    using ActualOrderByColType = typename ActualCmpDataType<OrderByColType>::Type;

    while (cursor < partition_end)
    {
        const ColumnPtr & cursor_column = inputAt(cursor)[order_column_indices[0]];
        if constexpr (is_order_by_col_nullable)
        {
            if (cursor_column->isNullAt(cursor.row))
            {
                if constexpr (is_begin)
                {
                    advanceRowNumber(cursor);
                    continue;
                }
                else
                {
                    if (window_description.frame.end_preceding)
                    {
                        advanceRowNumber(cursor);
                        continue;
                    }
                    else
                        return cursor;
                }
            }
        }

        ActualOrderByColType cursor_value = getValue<OrderByColType>(cursor_column, cursor.row);

        if constexpr (is_begin)
        {
            if (window_description.frame.begin_preceding)
            {
                if (isInRange<AuxColType, ActualOrderByColType, CmpDataType, true, is_desc>(current_row_aux_value, cursor_value))
                    return cursor;
            }
            else
            {
                if (!isInRange<AuxColType, ActualOrderByColType, CmpDataType, false, is_desc>(current_row_aux_value, cursor_value))
                    return cursor;
            }
        }
        else
        {
            if (window_description.frame.end_preceding)
            {
                if (isInRange<AuxColType, ActualOrderByColType, CmpDataType, true, is_desc>(current_row_aux_value, cursor_value))
                    return cursor;
            }
            else
            {
                if (!isInRange<AuxColType, ActualOrderByColType, CmpDataType, false, is_desc>(current_row_aux_value, cursor_value))
                    return cursor;
            }
        }

        advanceRowNumber(cursor);
    }
    return cursor;
=======
>>>>>>> 0690ff31
}

UInt64 WindowTransformAction::distance(RowNumber left, RowNumber right)
{
    if (left.block == right.block)
    {
        RUNTIME_CHECK_MSG(left.row >= right.row, "left should always be bigger than right");
        return left.row - right.row;
    }

    RUNTIME_CHECK_MSG(left.block > right.block, "left should always be bigger than right");

    Int64 dist = left.row;
    RowNumber tmp = left;
    --tmp.block;
    while (tmp.block > right.block)
    {
        dist += blockAt(tmp).rows;
        --tmp.block;
    }

    dist += blockAt(right).rows - right.row;

    return dist;
}

void WindowTransformAction::advanceFrameStart()
{
    if (frame_started)
        return;

    switch (window_description.frame.begin_type)
    {
    case WindowFrame::BoundaryType::Unbounded:
        // UNBOUNDED PRECEDING, just mark it valid. It is initialized when
        // the new partition starts.
        frame_started = true;
        break;
    case WindowFrame::BoundaryType::Current:
    {
        frame_start = current_row;
        frame_started = true;
        break;
    }
    case WindowFrame::BoundaryType::Offset:
<<<<<<< HEAD
        stepToFrameStart();
=======
        if (window_description.frame.type == WindowFrame::FrameType::Rows)
        {
            RowNumber frame_start_tmp;
            std::tie(frame_start_tmp, frame_started) = stepToFrameStart(current_row, window_description.frame);
            if (frame_started)
                frame_start = frame_start_tmp;
        }
        else
            throw Exception(
                ErrorCodes::NOT_IMPLEMENTED,
                fmt::format(
                    "Frame type {}'s Offset BoundaryType is not implemented",
                    magic_enum::enum_name(window_description.frame.type)));
>>>>>>> 0690ff31
        break;
    default:
        throw Exception(
            ErrorCodes::NOT_IMPLEMENTED,
            "The frame begin type '{}' is not implemented",
            magic_enum::enum_name(window_description.frame.begin_type));
    }
}

bool WindowTransformAction::arePeers(const RowNumber & peer_group_last_row, const RowNumber & current_row) const
{
    if (peer_group_last_row == current_row)
    {
        // For convenience, a row is always its own peer.
        return true;
    }

    switch (window_description.frame.type)
    {
    case WindowFrame::FrameType::Rows:
        // For ROWS frame, row is only peers with itself (checked above);
        return false;
    case WindowFrame::FrameType::Ranges:
    {
        // For RANGE frames, rows that compare equal w/ORDER BY are peers.
        const size_t n = order_column_indices.size();
        if (n == 0)
        {
            // No ORDER BY, so all rows are peers.
            return true;
        }

        for (size_t i = 0; i < n; ++i)
        {
            const auto * column_peer_last = inputAt(peer_group_last_row)[order_column_indices[i]].get();
            const auto * column_current = inputAt(current_row)[order_column_indices[i]].get();
            if (window_description.order_by[i].collator)
            {
                if (column_peer_last->compareAt(
                        peer_group_last_row.row,
                        current_row.row,
                        *column_current,
                        1 /* nan_direction_hint */,
                        *window_description.order_by[i].collator)
                    != 0)
                {
                    return false;
                }
            }
            else
            {
                if (column_peer_last->compareAt(
                        peer_group_last_row.row,
                        current_row.row,
                        *column_current,
                        1 /* nan_direction_hint */)
                    != 0)
                {
                    return false;
                }
            }
        }
        return true;
    }
    case WindowFrame::FrameType::Groups:
    default:
        throw Exception(ErrorCodes::NOT_IMPLEMENTED, "window function only support frame type row and range.");
    }
}

void WindowTransformAction::advanceFrameEndCurrentRow()
{
    assert(frame_end.block == partition_end.block || frame_end.block + 1 == partition_end.block);

    frame_end = current_row;
    advanceRowNumber(frame_end);
    frame_ended = true;
}

void WindowTransformAction::advanceFrameEnd()
{
    // No reason for this function to be called again after it succeeded.
    assert(!frame_ended);

    // switch for another frame type
    switch (window_description.frame.end_type)
    {
    case WindowFrame::BoundaryType::Current:
        advanceFrameEndCurrentRow();
        break;
    case WindowFrame::BoundaryType::Unbounded:
    {
        // The UNBOUNDED FOLLOWING frame ends when the partition ends.
        frame_end = partition_end;
        frame_ended = partition_ended;
        break;
    }
    case WindowFrame::BoundaryType::Offset:
    {
<<<<<<< HEAD
        stepToFrameEnd();
=======
        if (window_description.frame.type == WindowFrame::FrameType::Rows)
            std::tie(frame_end, frame_ended) = stepToFrameEnd(current_row, window_description.frame);
        else
            throw Exception(
                ErrorCodes::NOT_IMPLEMENTED,
                fmt::format(
                    "Frame type {}'s Offset BoundaryType is not implemented",
                    magic_enum::enum_name(window_description.frame.type)));
>>>>>>> 0690ff31
        break;
    }
    default:
        throw Exception(
            ErrorCodes::NOT_IMPLEMENTED,
            "The frame end type '{}' is not implemented",
            magic_enum::enum_name(window_description.frame.end_type));
    }
}

void WindowTransformAction::writeOutCurrentRow()
{
    assert(current_row < partition_end);
    assert(current_row.block >= first_block_number);

    for (size_t wi = 0; wi < workspaces.size(); ++wi)
    {
        auto & ws = workspaces[wi];
        ws.window_function->windowInsertResultInto(*this, wi, ws.arguments);
    }
}

Block WindowTransformAction::tryGetOutputBlock()
{
    assert(first_not_ready_row.block >= first_block_number);
    // The first_not_ready_row might be past-the-end if we have already
    // calculated the window functions for all input rows. That's why the
    // equality is also valid here.
    assert(first_not_ready_row.block <= first_block_number + window_blocks.size());
    assert(next_output_block_number >= first_block_number);

    if (next_output_block_number < first_not_ready_row.block)
    {
        const auto i = next_output_block_number - first_block_number;
        auto & block = window_blocks[i];
        auto columns = block.input_columns;
        for (auto & res : block.output_columns)
        {
            columns.push_back(ColumnPtr(std::move(res)));
        }
        ++next_output_block_number;

        auto output_block = output_header.cloneWithColumns(std::move(columns));
        releaseAlreadyOutputWindowBlock();
        return output_block;
    }
    return {};
}

bool WindowTransformAction::onlyHaveRowNumber()
{
    for (const auto & workspace : workspaces)
    {
        if (workspace.window_function->getName() != "row_number")
            return false;
    }
    return true;
}

void WindowTransformAction::releaseAlreadyOutputWindowBlock()
{
    // We don't really have to keep the entire partition, and it can be big, so
    // we want to drop the starting blocks to save memory. We can drop the old
    // blocks if we already returned them as output, and the frame and the
    // current row are already past them. We also need to keep the previous
    // frame start because we use it as the partition standard. It is always less
    // than the current frame start, so we don't have to check the latter. Note
    // that the frame start can be further than current row for some frame specs
    // (e.g. EXCLUDE CURRENT ROW), so we have to check both.
    assert(prev_frame_start <= frame_start);
    const auto first_used_block = std::min(
        std::min(next_output_block_number, peer_group_last.block),
        std::min(prev_frame_start.block, current_row.block));


    if (first_block_number < first_used_block)
    {
        window_blocks.erase(window_blocks.begin(), window_blocks.begin() + (first_used_block - first_block_number));
        first_block_number = first_used_block;

        assert(next_output_block_number >= first_block_number);
        assert(frame_start.block >= first_block_number);
        assert(prev_frame_start.block >= first_block_number);
        assert(current_row.block >= first_block_number);
    }
}

void WindowTransformAction::appendBlock(Block & current_block)
{
    assert(!input_is_finished);
    assert(current_block);

    if (current_block.rows() == 0)
        return;

    window_blocks.push_back({});
    auto & window_block = window_blocks.back();
    window_block.rows = current_block.rows();

    // Initialize output columns and add new columns to output block.
    for (auto & ws : workspaces)
    {
        MutableColumnPtr res = ws.window_function->getReturnType()->createColumn();
        res->reserve(window_block.rows);
        window_block.output_columns.push_back(std::move(res));
    }

    window_block.input_columns = current_block.getColumns();
}

void WindowTransformAction::tryCalculate()
{
    // Start the calculations. First, advance the partition end.
    for (;;)
    {
        advancePartitionEnd();

        // Either we ran out of data or we found the end of partition (maybe
        // both, but this only happens at the total end of data).
        assert(partition_ended || partition_end == blocksEnd());
        if (partition_ended && partition_end == blocksEnd())
        {
            assert(input_is_finished);
        }


        while (current_row < partition_end)
        {
            // if window only have row_number function, we can ignore judging peers
            if (!only_have_row_number)
            {
                // peer_group_last save the row before current_row
                if (!arePeers(peer_group_last, current_row))
                {
                    peer_group_start_row_number = current_row_number;
                    ++peer_group_number;
                }
            }
            peer_group_last = current_row;

            // Advance the frame start.
            advanceFrameStart();

            if (!frame_started)
            {
                // Wait for more input data to find the start of frame.
                assert(!input_is_finished);
                assert(!partition_ended);
                return;
            }

            // Advance the frame end.
            advanceFrameEnd();

            if (!frame_ended)
            {
                // Wait for more input data to find the end of frame.
                assert(!input_is_finished);
                assert(!partition_ended);
                return;
            }

            // The frame can be empty sometimes, e.g. the boundaries coincide
            // or the start is after the partition end. But hopefully start is
            // not after end.
            assert(frame_started);
            assert(frame_ended);
<<<<<<< HEAD
            RUNTIME_CHECK_MSG(
                (frame_start <= frame_end),
                "With between, frame_start must not occur later than frame_end in window function");
=======
>>>>>>> 0690ff31

            // Write out the results.
            // TODO execute the window function by block instead of row.
            writeOutCurrentRow();

            prev_frame_start = frame_start;
            prev_frame_end = frame_end;

            // Move to the next row. The frame will have to be recalculated.
            // The peer group start is updated at the beginning of the loop,
            // because current_row might now be past-the-end.
            advanceRowNumber(current_row);
            ++current_row_number;
            first_not_ready_row = current_row;
            frame_ended = false;
            frame_started = false;
        }

        if (input_is_finished)
        {
            // We finalized the last partition in the above loop, and don't have
            // to do anything else.
            assert(current_row == blocksEnd());
            return;
        }

        if (!partition_ended)
        {
            // Wait for more input data to find the end of partition.
            // Assert that we processed all the data we currently have, and that
            // we are going to receive more data.
            assert(partition_end == blocksEnd());
            assert(!input_is_finished);
            break;
        }

        // Start the next partition.
        partition_start = partition_end;
        advanceRowNumber(partition_end);
        partition_ended = false;
        // We have to reset the frame and other pointers when the new partition starts.
        frame_start = partition_start;
        frame_end = partition_start;
        prev_frame_start = partition_start;
        prev_frame_end = partition_end;
        assert(current_row == partition_start);
        current_row_number = 1;
        peer_group_last = partition_start;
        peer_group_start_row_number = 1;
        peer_group_number = 1;
    }
}

void WindowTransformAction::appendInfo(FmtBuffer & buffer) const
{
    buffer.append(", function: {");
    buffer.joinStr(
        window_description.window_functions_descriptions.begin(),
        window_description.window_functions_descriptions.end(),
        [&](const auto & func, FmtBuffer & b) { b.append(func.window_function->getName()); },
        ", ");
    buffer.fmtAppend(
        "}}, frame: {{type: {}, boundary_begin: {}, boundary_end: {}}}",
        frameTypeToString(window_description.frame.type),
        boundaryTypeToString(window_description.frame.begin_type),
        boundaryTypeToString(window_description.frame.end_type));
}

void WindowBlockInputStream::appendInfo(FmtBuffer & buffer) const
{
    action.appendInfo(buffer);
}

void WindowTransformAction::advanceRowNumber(RowNumber & row_num) const
{
    assert(row_num.block >= first_block_number);
    assert(row_num.block - first_block_number < window_blocks.size());

    const auto block_rows = blockAt(row_num).rows;
    assert(row_num.row < block_rows);

    ++row_num.row;
    if (row_num.row < block_rows)
    {
        return;
    }

    row_num.row = 0;
    ++row_num.block;
}

RowNumber WindowTransformAction::getPreviousRowNumber(const RowNumber & row_num) const
{
    assert(row_num.block >= first_block_number);
    assert(!(row_num.block == 0 && row_num.row == 0));

    RowNumber prev_row_num = row_num;
    if (row_num.row > 0)
    {
        --prev_row_num.row;
        return prev_row_num;
    }

    --prev_row_num.block;
    assert(prev_row_num.block < window_blocks.size() + first_block_number);
    const auto new_block_rows = blockAt(prev_row_num).rows;
    prev_row_num.row = new_block_rows - 1;
    return prev_row_num;
}

bool WindowTransformAction::lead(RowNumber & x, size_t offset) const
{
    assert(frame_started);
    assert(frame_ended);

    assert(x.block >= first_block_number);
    assert(x.block - first_block_number < window_blocks.size());

    const auto block_rows = blockAt(x).rows;
    assert(x.row < block_rows);

    x.row += offset;
    if (x.row < block_rows)
    {
        return x < frame_end;
    }

    ++x.block;
    if (x.block - first_block_number == window_blocks.size())
        return false;
    size_t new_offset = x.row - block_rows;
    x.row = 0;
    return lead(x, new_offset);
}

bool WindowTransformAction::lag(RowNumber & x, size_t offset) const
{
    assert(frame_started);
    assert(frame_ended);

    assert(x.block >= first_block_number);
    assert(x.block - first_block_number < window_blocks.size());

    if (x.row >= offset)
    {
        x.row -= offset;
        return frame_start <= x;
    }

    if (x.block <= first_block_number)
        return false;

    --x.block;
    size_t new_offset = offset - x.row - 1;
    x.row = blockAt(x.block).rows - 1;
    return lag(x, new_offset);
}
} // namespace DB<|MERGE_RESOLUTION|>--- conflicted
+++ resolved
@@ -23,12 +23,9 @@
 #include <Core/Field.h>
 #include <DataStreams/WindowBlockInputStream.h>
 #include <Interpreters/WindowDescription.h>
-<<<<<<< HEAD
 #include <common/UInt128.h>
 #include <common/types.h>
 #include <tipb/executor.pb.h>
-=======
->>>>>>> 0690ff31
 #include <WindowFunctions/WindowUtils.h>
 
 #include <magic_enum.hpp>
@@ -43,7 +40,6 @@
 extern const int NOT_IMPLEMENTED;
 } // namespace ErrorCodes
 
-<<<<<<< HEAD
 namespace
 {
 template <typename T>
@@ -207,8 +203,6 @@
 }
 } // namespace
 
-=======
->>>>>>> 0690ff31
 WindowTransformAction::WindowTransformAction(
     const Block & input_header,
     const WindowDescription & window_description_,
@@ -465,11 +459,7 @@
 // may haven't appeared and we can't find frame start in this case.
 // Returning false in the tuple's second parameter means the failuer
 // of finding frame start.
-<<<<<<< HEAD
 std::tuple<RowNumber, bool> WindowTransformAction::stepToStartForRowsFrame(
-=======
-std::tuple<RowNumber, bool> WindowTransformAction::stepToFrameStart(
->>>>>>> 0690ff31
     const RowNumber & current_row,
     const WindowFrame & frame)
 {
@@ -480,11 +470,7 @@
         return stepInFollowing(current_row, step_num);
 }
 
-<<<<<<< HEAD
 std::tuple<RowNumber, bool> WindowTransformAction::stepToEndForRowsFrame(
-=======
-std::tuple<RowNumber, bool> WindowTransformAction::stepToFrameEnd(
->>>>>>> 0690ff31
     const RowNumber & current_row,
     const WindowFrame & frame)
 {
@@ -590,7 +576,6 @@
     }
 
     return std::make_tuple(result_row, true);
-<<<<<<< HEAD
 }
 
 void WindowTransformAction::stepToFrameStart()
@@ -967,8 +952,6 @@
         advanceRowNumber(cursor);
     }
     return cursor;
-=======
->>>>>>> 0690ff31
 }
 
 UInt64 WindowTransformAction::distance(RowNumber left, RowNumber right)
@@ -1014,23 +997,7 @@
         break;
     }
     case WindowFrame::BoundaryType::Offset:
-<<<<<<< HEAD
         stepToFrameStart();
-=======
-        if (window_description.frame.type == WindowFrame::FrameType::Rows)
-        {
-            RowNumber frame_start_tmp;
-            std::tie(frame_start_tmp, frame_started) = stepToFrameStart(current_row, window_description.frame);
-            if (frame_started)
-                frame_start = frame_start_tmp;
-        }
-        else
-            throw Exception(
-                ErrorCodes::NOT_IMPLEMENTED,
-                fmt::format(
-                    "Frame type {}'s Offset BoundaryType is not implemented",
-                    magic_enum::enum_name(window_description.frame.type)));
->>>>>>> 0690ff31
         break;
     default:
         throw Exception(
@@ -1130,18 +1097,7 @@
     }
     case WindowFrame::BoundaryType::Offset:
     {
-<<<<<<< HEAD
         stepToFrameEnd();
-=======
-        if (window_description.frame.type == WindowFrame::FrameType::Rows)
-            std::tie(frame_end, frame_ended) = stepToFrameEnd(current_row, window_description.frame);
-        else
-            throw Exception(
-                ErrorCodes::NOT_IMPLEMENTED,
-                fmt::format(
-                    "Frame type {}'s Offset BoundaryType is not implemented",
-                    magic_enum::enum_name(window_description.frame.type)));
->>>>>>> 0690ff31
         break;
     }
     default:
@@ -1309,12 +1265,6 @@
             // not after end.
             assert(frame_started);
             assert(frame_ended);
-<<<<<<< HEAD
-            RUNTIME_CHECK_MSG(
-                (frame_start <= frame_end),
-                "With between, frame_start must not occur later than frame_end in window function");
-=======
->>>>>>> 0690ff31
 
             // Write out the results.
             // TODO execute the window function by block instead of row.
