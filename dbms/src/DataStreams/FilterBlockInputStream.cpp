// Copyright 2022 PingCAP, Ltd.
//
// Licensed under the Apache License, Version 2.0 (the "License");
// you may not use this file except in compliance with the License.
// You may obtain a copy of the License at
//
//     http://www.apache.org/licenses/LICENSE-2.0
//
// Unless required by applicable law or agreed to in writing, software
// distributed under the License is distributed on an "AS IS" BASIS,
// WITHOUT WARRANTIES OR CONDITIONS OF ANY KIND, either express or implied.
// See the License for the specific language governing permissions and
// limitations under the License.

#include <Columns/ColumnConst.h>
#include <Columns/ColumnsCommon.h>
#include <Columns/ColumnsNumber.h>
#include <Columns/FilterDescription.h>
#include <Common/typeid_cast.h>
#include <DataStreams/FilterBlockInputStream.h>
#include <Interpreters/ExpressionActions.h>

namespace DB
{
namespace ErrorCodes
{
extern const int ILLEGAL_TYPE_OF_COLUMN_FOR_FILTER;
extern const int LOGICAL_ERROR;
} // namespace ErrorCodes


FilterBlockInputStream::FilterBlockInputStream(
    const BlockInputStreamPtr & input,
    const ExpressionActionsPtr & expression_,
    const String & filter_column_name,
    const String & req_id)
    : filter_transform_action(input->getHeader(), expression_, filter_column_name)
    , log(Logger::get(req_id))
{
    children.push_back(input);
}

Block FilterBlockInputStream::getTotals()
{
    if (auto * child = dynamic_cast<IProfilingBlockInputStream *>(&*children.back()))
    {
        totals = child->getTotals();
        filter_transform_action.getExperssion()->executeOnTotals(totals);
    }

    return totals;
}


Block FilterBlockInputStream::getHeader() const
{
    return filter_transform_action.getHeader();
}

Block FilterBlockInputStream::readImpl(FilterPtr & res_filter, bool return_filter)
{
    Block res;

    if (filter_transform_action.alwaysFalse())
        return res;

    /// Until non-empty block after filtering or end of stream.
    while (true)
    {
        FilterPtr child_filter = nullptr;
        res = children.back()->read(child_filter, true);

        if (!res)
            return res;

<<<<<<< HEAD
        if (filter_transform_action.transform(res, filter, return_filter))
        {
            if (return_filter)
                res_filter = &filter;
=======
        if (filter_transform_action.transform(res, child_filter))
>>>>>>> e64d8ccc
            return res;
        }
    }
}

} // namespace DB<|MERGE_RESOLUTION|>--- conflicted
+++ resolved
@@ -73,14 +73,11 @@
         if (!res)
             return res;
 
-<<<<<<< HEAD
         if (filter_transform_action.transform(res, filter, return_filter))
         {
             if (return_filter)
                 res_filter = &filter;
-=======
-        if (filter_transform_action.transform(res, child_filter))
->>>>>>> e64d8ccc
+
             return res;
         }
     }
