--- conflicted
+++ resolved
@@ -78,8 +78,4 @@
 
     return impl->read();
 }
-<<<<<<< HEAD
-=======
-
->>>>>>> ef34f3b9
 } // namespace DB