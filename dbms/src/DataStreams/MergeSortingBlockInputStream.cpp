#include <DataStreams/MergeSortingBlockInputStream.h>
#include <DataStreams/MergingSortedBlockInputStream.h>
#include <DataStreams/NativeBlockOutputStream.h>
#include <DataStreams/copyData.h>
#include <IO/CompressedWriteBuffer.h>
#include <IO/WriteBufferFromFile.h>


namespace ProfileEvents
{
extern const Event ExternalSortWritePart;
extern const Event ExternalSortMerge;
} // namespace ProfileEvents

namespace DB
{
/** Remove constant columns from block.
  */
static void removeConstantsFromBlock(Block & block)
{
    size_t columns = block.columns();
    size_t i = 0;
    while (i < columns)
    {
        if (block.getByPosition(i).column->isColumnConst())
        {
            block.erase(i);
            --columns;
        }
        else
            ++i;
    }
}

static void removeConstantsFromSortDescription(const Block & header, SortDescription & description)
{
    description.erase(std::remove_if(description.begin(), description.end(), [&](const SortColumnDescription & elem) {
                          if (!elem.column_name.empty())
                              return header.getByName(elem.column_name).column->isColumnConst();
                          else
                              return header.safeGetByPosition(elem.column_number).column->isColumnConst();
                      }),
                      description.end());
}

/** Add into block, whose constant columns was removed by previous function,
  *  constant columns from header (which must have structure as before removal of constants from block).
  */
static void enrichBlockWithConstants(Block & block, const Block & header)
{
    size_t rows = block.rows();
    size_t columns = header.columns();

    for (size_t i = 0; i < columns; ++i)
    {
        const auto & col_type_name = header.getByPosition(i);
        if (col_type_name.column->isColumnConst())
            block.insert(i, {col_type_name.column->cloneResized(rows), col_type_name.type, col_type_name.name});
    }
}


MergeSortingBlockInputStream::MergeSortingBlockInputStream(
<<<<<<< HEAD
    const BlockInputStreamPtr & input,
    SortDescription & description_,
    size_t max_merged_block_size_,
    size_t limit_,
    size_t max_bytes_before_external_sort_,
    const std::string & tmp_path_)
    : description(description_)
    , max_merged_block_size(max_merged_block_size_)
    , limit(limit_)
    , max_bytes_before_external_sort(max_bytes_before_external_sort_)
    , tmp_path(tmp_path_)
=======
    const BlockInputStreamPtr & input, SortDescription & description_,
    size_t max_merged_block_size_, size_t limit_,
    size_t max_bytes_before_external_sort_, const std::string & tmp_path_,
    const LogWithPrefixPtr & log_)
    : description(description_), max_merged_block_size(max_merged_block_size_), limit(limit_),
    max_bytes_before_external_sort(max_bytes_before_external_sort_), tmp_path(tmp_path_), log(getLogWithPrefix(log_))
>>>>>>> b73e82a2
{
    children.push_back(input);
    header = children.at(0)->getHeader();
    header_without_constants = header;
    removeConstantsFromBlock(header_without_constants);
    removeConstantsFromSortDescription(header, description);
}


Block MergeSortingBlockInputStream::readImpl()
{
    /** Algorithm:
      * - read to memory blocks from source stream;
      * - if too many of them and if external sorting is enabled,
      *   - merge all blocks to sorted stream and write it to temporary file;
      * - at the end, merge all sorted streams from temporary files and also from rest of blocks in memory.
      */

    /// If has not read source blocks.
    if (!impl)
    {
        while (Block block = children.back()->read())
        {
            /// If there were only const columns in sort description, then there is no need to sort.
            /// Return the blocks as is.
            if (description.empty())
                return block;

            removeConstantsFromBlock(block);

            blocks.push_back(block);
            sum_bytes_in_blocks += block.bytes();

            /** If too many of them and if external sorting is enabled,
              *  will merge blocks that we have in memory at this moment and write merged stream to temporary (compressed) file.
              * NOTE. It's possible to check free space in filesystem.
              */
            if (max_bytes_before_external_sort && sum_bytes_in_blocks > max_bytes_before_external_sort)
            {
                temporary_files.emplace_back(new Poco::TemporaryFile(tmp_path));
                const std::string & path = temporary_files.back()->path();
                WriteBufferFromFile file_buf(path);
                CompressedWriteBuffer compressed_buf(file_buf);
                NativeBlockOutputStream block_out(compressed_buf, 0, header_without_constants);
                MergeSortingBlocksBlockInputStream block_in(blocks, description, max_merged_block_size, limit);

                LOG_INFO(log, "Sorting and writing part of data into temporary file " + path);
                ProfileEvents::increment(ProfileEvents::ExternalSortWritePart);
                copyData(block_in, block_out, &is_cancelled); /// NOTE. Possibly limit disk usage.
                LOG_INFO(log, "Done writing part of data into temporary file " + path);

                blocks.clear();
                sum_bytes_in_blocks = 0;
            }
        }

        if ((blocks.empty() && temporary_files.empty()) || isCancelledOrThrowIfKilled())
            return Block();

        if (temporary_files.empty())
        {
            impl = std::make_unique<MergeSortingBlocksBlockInputStream>(blocks, description, max_merged_block_size, limit);
        }
        else
        {
            /// If there was temporary files.
            ProfileEvents::increment(ProfileEvents::ExternalSortMerge);

            LOG_INFO(log, "There are " << temporary_files.size() << " temporary sorted parts to merge.");

            /// Create sorted streams to merge.
            for (const auto & file : temporary_files)
            {
                temporary_inputs.emplace_back(std::make_unique<TemporaryFileStream>(file->path(), header_without_constants));
                inputs_to_merge.emplace_back(temporary_inputs.back()->block_in);
            }

            /// Rest of blocks in memory.
            if (!blocks.empty())
                inputs_to_merge.emplace_back(std::make_shared<MergeSortingBlocksBlockInputStream>(blocks, description, max_merged_block_size, limit));

            /// Will merge that sorted streams.
            impl = std::make_unique<MergingSortedBlockInputStream>(inputs_to_merge, description, max_merged_block_size, limit);
        }
    }

    Block res = impl->read();
    if (res)
        enrichBlockWithConstants(res, header);
    return res;
}


MergeSortingBlocksBlockInputStream::MergeSortingBlocksBlockInputStream(
<<<<<<< HEAD
    Blocks & blocks_,
    SortDescription & description_,
    size_t max_merged_block_size_,
    size_t limit_)
    : blocks(blocks_)
    , header(blocks.at(0).cloneEmpty())
    , description(description_)
    , max_merged_block_size(max_merged_block_size_)
    , limit(limit_)
=======
    Blocks & blocks_, SortDescription & description_, size_t max_merged_block_size_, size_t limit_, const LogWithPrefixPtr & log_)
    : blocks(blocks_), header(blocks.at(0).cloneEmpty()), description(description_), max_merged_block_size(max_merged_block_size_), limit(limit_),
    log(getLogWithPrefix(log_))
>>>>>>> b73e82a2
{
    Blocks nonempty_blocks;
    for (const auto & block : blocks)
    {
        if (block.rows() == 0)
            continue;

        nonempty_blocks.push_back(block);
        cursors.emplace_back(block, description);
        has_collation |= cursors.back().has_collation;
    }

    blocks.swap(nonempty_blocks);

    if (!has_collation)
    {
        for (size_t i = 0; i < cursors.size(); ++i)
            queue.push(SortCursor(&cursors[i]));
    }
    else
    {
        for (size_t i = 0; i < cursors.size(); ++i)
            queue_with_collation.push(SortCursorWithCollation(&cursors[i]));
    }
}


Block MergeSortingBlocksBlockInputStream::readImpl()
{
    if (blocks.empty())
        return Block();

    if (blocks.size() == 1)
    {
        Block res = blocks[0];
        blocks.clear();
        return res;
    }

    return !has_collation
        ? mergeImpl<SortCursor>(queue)
        : mergeImpl<SortCursorWithCollation>(queue_with_collation);
}


template <typename TSortCursor>
Block MergeSortingBlocksBlockInputStream::mergeImpl(std::priority_queue<TSortCursor> & queue)
{
    size_t num_columns = blocks[0].columns();

    MutableColumns merged_columns = blocks[0].cloneEmptyColumns();
    /// TODO: reserve (in each column)

    /// Take rows from queue in right order and push to 'merged'.
    size_t merged_rows = 0;
    while (!queue.empty())
    {
        TSortCursor current = queue.top();
        queue.pop();

        for (size_t i = 0; i < num_columns; ++i)
            merged_columns[i]->insertFrom(*current->all_columns[i], current->pos);

        if (!current->isLast())
        {
            current->next();
            queue.push(current);
        }

        ++total_merged_rows;
        if (limit && total_merged_rows == limit)
        {
            auto res = blocks[0].cloneWithColumns(std::move(merged_columns));
            blocks.clear();
            return res;
        }

        ++merged_rows;
        if (merged_rows == max_merged_block_size)
            return blocks[0].cloneWithColumns(std::move(merged_columns));
    }

    if (merged_rows == 0)
        return {};

    return blocks[0].cloneWithColumns(std::move(merged_columns));
}


} // namespace DB<|MERGE_RESOLUTION|>--- conflicted
+++ resolved
@@ -61,26 +61,12 @@
 
 
 MergeSortingBlockInputStream::MergeSortingBlockInputStream(
-<<<<<<< HEAD
-    const BlockInputStreamPtr & input,
-    SortDescription & description_,
-    size_t max_merged_block_size_,
-    size_t limit_,
-    size_t max_bytes_before_external_sort_,
-    const std::string & tmp_path_)
-    : description(description_)
-    , max_merged_block_size(max_merged_block_size_)
-    , limit(limit_)
-    , max_bytes_before_external_sort(max_bytes_before_external_sort_)
-    , tmp_path(tmp_path_)
-=======
     const BlockInputStreamPtr & input, SortDescription & description_,
     size_t max_merged_block_size_, size_t limit_,
     size_t max_bytes_before_external_sort_, const std::string & tmp_path_,
     const LogWithPrefixPtr & log_)
     : description(description_), max_merged_block_size(max_merged_block_size_), limit(limit_),
     max_bytes_before_external_sort(max_bytes_before_external_sort_), tmp_path(tmp_path_), log(getLogWithPrefix(log_))
->>>>>>> b73e82a2
 {
     children.push_back(input);
     header = children.at(0)->getHeader();
@@ -175,21 +161,9 @@
 
 
 MergeSortingBlocksBlockInputStream::MergeSortingBlocksBlockInputStream(
-<<<<<<< HEAD
-    Blocks & blocks_,
-    SortDescription & description_,
-    size_t max_merged_block_size_,
-    size_t limit_)
-    : blocks(blocks_)
-    , header(blocks.at(0).cloneEmpty())
-    , description(description_)
-    , max_merged_block_size(max_merged_block_size_)
-    , limit(limit_)
-=======
     Blocks & blocks_, SortDescription & description_, size_t max_merged_block_size_, size_t limit_, const LogWithPrefixPtr & log_)
     : blocks(blocks_), header(blocks.at(0).cloneEmpty()), description(description_), max_merged_block_size(max_merged_block_size_), limit(limit_),
     log(getLogWithPrefix(log_))
->>>>>>> b73e82a2
 {
     Blocks nonempty_blocks;
     for (const auto & block : blocks)
