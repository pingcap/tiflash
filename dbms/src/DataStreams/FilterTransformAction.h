--- conflicted
+++ resolved
@@ -32,11 +32,7 @@
 
     bool alwaysFalse() const;
     // return false if all filter out.
-<<<<<<< HEAD
     bool transform(Block & block, IColumn::Filter & filter, bool return_filter);
-=======
-    bool transform(Block & block, FilterPtr child_filter);
->>>>>>> e64d8ccc
     Block getHeader() const;
     ExpressionActionsPtr getExperssion() const;
 
