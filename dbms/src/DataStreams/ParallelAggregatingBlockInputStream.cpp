--- conflicted
+++ resolved
@@ -13,25 +13,6 @@
 namespace DB
 {
 ParallelAggregatingBlockInputStream::ParallelAggregatingBlockInputStream(
-<<<<<<< HEAD
-    const BlockInputStreams & inputs,
-    const BlockInputStreamPtr & additional_input_at_end,
-    const Aggregator::Params & params_,
-    const FileProviderPtr & file_provider_,
-    bool final_,
-    size_t max_threads_,
-    size_t temporary_data_merge_threads_)
-    : params(params_)
-    , aggregator(params)
-    , file_provider(file_provider_)
-    , final(final_)
-    , max_threads(std::min(inputs.size(), max_threads_))
-    , temporary_data_merge_threads(temporary_data_merge_threads_)
-    , keys_size(params.keys_size)
-    , aggregates_size(params.aggregates_size)
-    , handler(*this)
-    , processor(inputs, additional_input_at_end, max_threads, handler)
-=======
     const BlockInputStreams & inputs, const BlockInputStreamPtr & additional_input_at_end,
     const Aggregator::Params & params_, const FileProviderPtr & file_provider_, bool final_, size_t max_threads_,
     size_t temporary_data_merge_threads_, const LogWithPrefixPtr & log_)
@@ -40,7 +21,6 @@
     keys_size(params.keys_size), aggregates_size(params.aggregates_size),
     handler(*this), processor(inputs, additional_input_at_end, max_threads, handler),
     log(getLogWithPrefix(log_))
->>>>>>> b73e82a2
 {
     children = inputs;
     if (additional_input_at_end)
