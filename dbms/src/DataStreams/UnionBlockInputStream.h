// Copyright 2022 PingCAP, Ltd.
//
// Licensed under the Apache License, Version 2.0 (the "License");
// you may not use this file except in compliance with the License.
// You may obtain a copy of the License at
//
//     http://www.apache.org/licenses/LICENSE-2.0
//
// Unless required by applicable law or agreed to in writing, software
// distributed under the License is distributed on an "AS IS" BASIS,
// WITHOUT WARRANTIES OR CONDITIONS OF ANY KIND, either express or implied.
// See the License for the specific language governing permissions and
// limitations under the License.

#pragma once

#include <Common/MPMCQueue.h>
#include <DataStreams/IProfilingBlockInputStream.h>
#include <DataStreams/ParallelInputsProcessor.h>


namespace DB
{
namespace ErrorCodes
{
extern const int LOGICAL_ERROR;
}


namespace UnionBlockInputStreamImpl
{
template <StreamUnionMode mode>
struct OutputData;

/// A block or an exception.
template <>
struct OutputData<StreamUnionMode::Basic>
{
    Block block;
    std::exception_ptr exception;

    OutputData() = default;
    explicit OutputData(Block & block_)
        : block(block_)
    {}
    explicit OutputData(const std::exception_ptr & exception_)
        : exception(exception_)
    {}
};

/// Block + additional information or an exception.
template <>
struct OutputData<StreamUnionMode::ExtraInfo>
{
    Block block;
    BlockExtraInfo extra_info;
    std::exception_ptr exception;

    OutputData() = default;
    OutputData(Block & block_, BlockExtraInfo & extra_info_)
        : block(block_)
        , extra_info(extra_info_)
    {}
    explicit OutputData(const std::exception_ptr & exception_)
        : exception(exception_)
    {}
};

} // namespace UnionBlockInputStreamImpl

/** Merges several sources into one.
  * Blocks from different sources are interleaved with each other in an arbitrary way.
  * You can specify the number of threads (max_threads),
  *  in which data will be retrieved from different sources.
  *
  * It's managed like this:
  * - with the help of ParallelInputsProcessor in several threads it takes out blocks from the sources;
  * - the completed blocks are added to a limited queue of finished blocks;
  * - the main thread takes out completed blocks from the queue of finished blocks;
  * - if the StreamUnionMode::ExtraInfo mode is specified, in addition to the UnionBlockInputStream
  *   extracts blocks information; In this case all sources should support such mode.
  */

template <StreamUnionMode mode = StreamUnionMode::Basic, bool ignore_block = false>
class UnionBlockInputStream final : public IProfilingBlockInputStream
{
public:
    using ExceptionCallback = std::function<void()>;

private:
    using Self = UnionBlockInputStream<mode, ignore_block>;
    static constexpr auto NAME = "Union";

public:
    UnionBlockInputStream(
        BlockInputStreams inputs,
        BlockInputStreamPtr additional_input_at_end,
        size_t max_threads,
        const String & req_id,
        ExceptionCallback exception_callback_ = ExceptionCallback())
        : output_queue(std::min(inputs.size(), max_threads) * 2) // reduce contention
        , log(Logger::get(NAME, req_id))
        , handler(*this)
        , processor(inputs, additional_input_at_end, max_threads, handler, log)
        , exception_callback(exception_callback_)
    {
        // TODO: assert capacity of output_queue is not less than processor.getMaxThreads()
        children = inputs;
        if (additional_input_at_end)
            children.push_back(additional_input_at_end);

        size_t num_children = children.size();
        if (num_children > 1)
        {
            Block header = children.at(0)->getHeader();
            for (size_t i = 1; i < num_children; ++i)
                assertBlocksHaveEqualStructure(children[i]->getHeader(), header, "UNION");
        }
    }

    String getName() const override { return NAME; }

    ~UnionBlockInputStream() override
    {
        try
        {
            if (!all_read)
                cancel(false);

            finalize();
        }
        catch (...)
        {
            tryLogCurrentException(log, __PRETTY_FUNCTION__);
        }
    }

    /** Different from the default implementation by trying to stop all sources,
      * skipping failed by execution.
      */
    void cancel(bool kill) override
    {
        if (kill)
            is_killed = true;

        bool old_val = false;
        if (!is_cancelled.compare_exchange_strong(old_val, true, std::memory_order_seq_cst, std::memory_order_relaxed))
            return;

        processor.cancel(kill);
    }

    BlockExtraInfo getBlockExtraInfo() const override
    {
        return doGetBlockExtraInfo();
    }

    Block getHeader() const override { return children.at(0)->getHeader(); }

    virtual void collectNewThreadCountOfThisLevel(int & cnt) override
    {
        cnt += processor.getMaxThreads();
    }

protected:
    void finalize()
    {
        if (!started)
            return;

        LOG_FMT_TRACE(log, "Waiting for threads to finish");

        std::exception_ptr exception;
        if (!all_read)
        {
            /** Let's read everything up to the end, so that ParallelInputsProcessor is not blocked when trying to insert into the queue.
              * Maybe there is an exception in the queue.
              */
            UnionBlockInputStreamImpl::OutputData<mode> res;
            while (true)
            {
                output_queue.pop(res);

                if (res.exception)
                {
                    if (!exception)
                        exception = res.exception;
                    else if (Exception * e = exception_cast<Exception *>(exception))
                        e->addMessage("\n" + getExceptionMessage(res.exception, false));
                }
                else if (!res.block)
                    break;
            }

            all_read = true;
        }

        processor.wait();

        LOG_FMT_TRACE(log, "Waited for threads to finish");

        if (exception)
            std::rethrow_exception(exception);
    }

    /// Do nothing, to make the preparation for the query execution in parallel, in ParallelInputsProcessor.
    void readPrefix() override
    {
    }

    /** The following options are possible:
      * 1. `readImpl` function is called until it returns an empty block.
      *  Then `readSuffix` function is called and then destructor.
      * 2. `readImpl` function is called. At some point, `cancel` function is called perhaps from another thread.
      *  Then `readSuffix` function is called and then destructor.
      * 3. At any time, the object can be destroyed (destructor called).
      */

    Block readImpl() override
    {
        if (all_read)
            return received_payload.block;

        /// Run threads if this has not already been done.
        if (!started)
        {
            started = true;
            processor.process();
        }

        /// We will wait until the next block is ready or an exception is thrown.
        output_queue.pop(received_payload);

        if (received_payload.exception)
        {
            if (exception_callback)
                exception_callback();
            std::rethrow_exception(received_payload.exception);
        }

        if (!received_payload.block)
            all_read = true;

        return received_payload.block;
    }

    /// Called either after everything is read, or after cancel.
    void readSuffix() override
    {
        if (!all_read && !isCancelled())
            throw Exception("readSuffix called before all data is read", ErrorCodes::LOGICAL_ERROR);

        finalize();

        for (size_t i = 0; i < children.size(); ++i)
            children[i]->readSuffix();
    }

private:
    BlockExtraInfo doGetBlockExtraInfo() const
    {
        if constexpr (mode == StreamUnionMode::ExtraInfo)
            return received_payload.extra_info;
        else
            throw Exception(
                "Method getBlockExtraInfo is not supported for mode StreamUnionMode::Basic",
                ErrorCodes::NOT_IMPLEMENTED);
    }

private:
<<<<<<< HEAD
    using Payload = _UnionBlockInputStreamImpl::OutputData<mode>;
    using OutputQueue = MPMCQueue<Payload>;
=======
    using Payload = UnionBlockInputStreamImpl::OutputData<mode>;
    using OutputQueue = ConcurrentBoundedQueue<Payload>;
>>>>>>> 6899e2f8

private:
    /** The queue of the finished blocks. Also, you can put an exception instead of a block.
      * When data is run out, an empty block is inserted into the queue.
      * Sooner or later, an empty block is always inserted into the queue (even after exception or query cancellation).
      * The queue is always (even after exception or canceling the query, even in destructor) you must read up to an empty block,
      *  otherwise ParallelInputsProcessor can be blocked during insertion into the queue.
      */
    OutputQueue output_queue;
    std::mutex mu;
    bool meet_exception = false;

    void handleException(const std::exception_ptr & exception)
    {
        std::unique_lock lock(mu);
        if (meet_exception)
            return;
        meet_exception = true;
        /// The order of the rows matters. If it is changed, then the situation is possible,
        /// when before exception, an empty block (end of data) will be put into the queue,
        /// and the exception is lost.
        output_queue.emplace(exception);
        /// can not cancel itself or the exception might be lost
        /// kill the processor so ExchangeReceiver will be closed
        processor.cancel(true);
    }

    struct Handler
    {
        explicit Handler(Self & parent_)
            : parent(parent_)
        {}

        void onBlock(Block & block, size_t /*thread_num*/)
        {
            if constexpr (!ignore_block)
                parent.output_queue.emplace(block);
        }

        void onBlock(Block & block, BlockExtraInfo & extra_info, size_t /*thread_num*/)
        {
            if constexpr (!ignore_block)
                parent.output_queue.emplace(block, extra_info);
        }

        void onFinish()
        {
            parent.output_queue.emplace();
        }

        void onFinishThread(size_t /*thread_num*/)
        {
        }

        void onException(std::exception_ptr & exception, size_t /*thread_num*/)
        {
            parent.handleException(exception);
        }

        String getName() const
        {
            return "ParallelUnion";
        }

        Self & parent;
    };

    LoggerPtr log;

    Handler handler;
    ParallelInputsProcessor<Handler, mode> processor;

    ExceptionCallback exception_callback;

    Payload received_payload;

    bool started = false;
    bool all_read = false;
};

} // namespace DB<|MERGE_RESOLUTION|>--- conflicted
+++ resolved
@@ -268,13 +268,8 @@
     }
 
 private:
-<<<<<<< HEAD
-    using Payload = _UnionBlockInputStreamImpl::OutputData<mode>;
+    using Payload = UnionBlockInputStreamImpl::OutputData<mode>;
     using OutputQueue = MPMCQueue<Payload>;
-=======
-    using Payload = UnionBlockInputStreamImpl::OutputData<mode>;
-    using OutputQueue = ConcurrentBoundedQueue<Payload>;
->>>>>>> 6899e2f8
 
 private:
     /** The queue of the finished blocks. Also, you can put an exception instead of a block.
