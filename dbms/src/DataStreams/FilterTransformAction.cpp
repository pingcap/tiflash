// Copyright 2022 PingCAP, Ltd.
//
// Licensed under the Apache License, Version 2.0 (the "License");
// you may not use this file except in compliance with the License.
// You may obtain a copy of the License at
//
//     http://www.apache.org/licenses/LICENSE-2.0
//
// Unless required by applicable law or agreed to in writing, software
// distributed under the License is distributed on an "AS IS" BASIS,
// WITHOUT WARRANTIES OR CONDITIONS OF ANY KIND, either express or implied.
// See the License for the specific language governing permissions and
// limitations under the License.

#include <Columns/ColumnConst.h>
#include <Columns/ColumnsCommon.h>
#include <Columns/ColumnsNumber.h>
#include <Columns/FilterDescription.h>
#include <Common/typeid_cast.h>
#include <DataStreams/FilterTransformAction.h>

<<<<<<< HEAD
#include "Columns/IColumn.h"
=======
#include <algorithm>
>>>>>>> e64d8ccc

namespace DB
{
namespace ErrorCodes
{
extern const int ILLEGAL_TYPE_OF_COLUMN_FOR_FILTER;
extern const int LOGICAL_ERROR;
} // namespace ErrorCodes


FilterTransformAction::FilterTransformAction(
    const Block & header_,
    const ExpressionActionsPtr & expression_,
    const String & filter_column_name)
    : header(header_)
    , expression(expression_)
{
    /// Determine position of filter column.
    expression->execute(header);

    filter_column = header.getPositionByName(filter_column_name);
    auto & column_elem = header.safeGetByPosition(filter_column);

    /// Isn't the filter already constant?
    if (column_elem.column)
        constant_filter_description = ConstantFilterDescription(*column_elem.column);

    if (!constant_filter_description.always_false && !constant_filter_description.always_true)
    {
        /// Replace the filter column to a constant with value 1.
        FilterDescription filter_description_check(*column_elem.column);
        column_elem.column = column_elem.type->createColumnConst(header.rows(), UInt64(1));
    }
}

bool FilterTransformAction::alwaysFalse() const
{
    return constant_filter_description.always_false;
}

Block FilterTransformAction::getHeader() const
{
    return header;
}

ExpressionActionsPtr FilterTransformAction::getExperssion() const
{
    return expression;
}

<<<<<<< HEAD
bool FilterTransformAction::transform(Block & block, IColumn::Filter & filter, bool return_filter)
=======
bool FilterTransformAction::transform(Block & block, FilterPtr child_filter)
>>>>>>> e64d8ccc
{
    if (unlikely(!block))
        return true;

    expression->execute(block);

<<<<<<< HEAD
    if (constant_filter_description.always_true)
    {
        if (return_filter)
        {
            filter.resize(block.rows());
            std::fill(filter.begin(), filter.end(), 1);
        }
=======
    if (constant_filter_description.always_true && !child_filter)
>>>>>>> e64d8ccc
        return true;
    }

    size_t columns = block.columns();
    size_t rows = block.rows();
    ColumnPtr column_of_filter = block.safeGetByPosition(filter_column).column;

    RUNTIME_CHECK_MSG(!child_filter || child_filter->size() == rows, "Unexpected child filter size");

    /** It happens that at the stage of analysis of expressions (in sample_block) the columns-constants have not been calculated yet,
        *  and now - are calculated. That is, not all cases are covered by the code above.
        * This happens if the function returns a constant for a non-constant argument.
        * For example, `ignore` function.
        */
    constant_filter_description = ConstantFilterDescription(*column_of_filter);

    if (constant_filter_description.always_false)
    {
        block.clear();
        return true;
    }

    if (constant_filter_description.always_true)
    {
<<<<<<< HEAD
        if (return_filter)
        {
            filter.resize(rows);
            std::fill(filter.begin(), filter.end(), 1);
        }
        return true;
=======
        if (child_filter)
            filter = child_filter;
        else
            return true;
>>>>>>> e64d8ccc
    }
    else
    {
        FilterDescription filter_and_holder(*column_of_filter);
<<<<<<< HEAD
        filter.resize(rows);
        std::copy(filter_and_holder.data->cbegin(), filter_and_holder.data->cend(), filter.begin());
=======
        filter = const_cast<IColumn::Filter *>(filter_and_holder.data);
        filter_holder = filter_and_holder.data_holder;

        if (child_filter)
        {
            /// Merge child_filter
            std::transform(filter->cbegin(), filter->cend(), child_filter->cbegin(), filter->begin(), [](const UInt8 a, const UInt8 b) { return a > 0 && b != 0; });
        }
>>>>>>> e64d8ccc
    }

    if (return_filter)
        return true;

    /** Let's find out how many rows will be in result.
      * To do this, we filter out the first non-constant column
      *  or calculate number of set bytes in the filter.
      */
    size_t first_non_constant_column = 0;
    for (size_t i = 0; i < columns; ++i)
    {
        if (!block.safeGetByPosition(i).column->isColumnConst())
        {
            first_non_constant_column = i;

            if (first_non_constant_column != filter_column)
                break;
        }
    }

    size_t filtered_rows = 0;
    if (first_non_constant_column != filter_column)
    {
        ColumnWithTypeAndName & current_column = block.safeGetByPosition(first_non_constant_column);
        current_column.column = current_column.column->filter(filter, -1);
        filtered_rows = current_column.column->size();
    }
    else
    {
        filtered_rows = countBytesInFilter(filter);
    }

    /// If the current block is completely filtered out, let's move on to the next one.
    if (filtered_rows == 0)
        return false;

    /// If all the rows pass through the filter.
    if (filtered_rows == rows)
    {
        /// Replace the column with the filter by a constant.
        block.safeGetByPosition(filter_column).column
            = block.safeGetByPosition(filter_column).type->createColumnConst(filtered_rows, UInt64(1));
        /// No need to touch the rest of the columns.
        return true;
    }

    /// Filter the rest of the columns.
    for (size_t i = 0; i < columns; ++i)
    {
        ColumnWithTypeAndName & current_column = block.safeGetByPosition(i);

        if (i == filter_column)
        {
            /// The column with filter itself is replaced with a column with a constant `1`, since after filtering, nothing else will remain.
            /// NOTE User could pass column with something different than 0 and 1 for filter.
            /// Example:
            ///  SELECT materialize(100) AS x WHERE x
            /// will work incorrectly.
            current_column.column = current_column.type->createColumnConst(filtered_rows, UInt64(1));
            continue;
        }

        if (i == first_non_constant_column)
            continue;

        if (current_column.column->isColumnConst())
            current_column.column = current_column.column->cut(0, filtered_rows);
        else
            current_column.column = current_column.column->filter(filter, filtered_rows);
    }

    return true;
}
} // namespace DB<|MERGE_RESOLUTION|>--- conflicted
+++ resolved
@@ -19,11 +19,8 @@
 #include <Common/typeid_cast.h>
 #include <DataStreams/FilterTransformAction.h>
 
-<<<<<<< HEAD
 #include "Columns/IColumn.h"
-=======
 #include <algorithm>
->>>>>>> e64d8ccc
 
 namespace DB
 {
@@ -74,18 +71,13 @@
     return expression;
 }
 
-<<<<<<< HEAD
 bool FilterTransformAction::transform(Block & block, IColumn::Filter & filter, bool return_filter)
-=======
-bool FilterTransformAction::transform(Block & block, FilterPtr child_filter)
->>>>>>> e64d8ccc
 {
     if (unlikely(!block))
         return true;
 
     expression->execute(block);
 
-<<<<<<< HEAD
     if (constant_filter_description.always_true)
     {
         if (return_filter)
@@ -93,9 +85,6 @@
             filter.resize(block.rows());
             std::fill(filter.begin(), filter.end(), 1);
         }
-=======
-    if (constant_filter_description.always_true && !child_filter)
->>>>>>> e64d8ccc
         return true;
     }
 
@@ -120,36 +109,18 @@
 
     if (constant_filter_description.always_true)
     {
-<<<<<<< HEAD
         if (return_filter)
         {
             filter.resize(rows);
             std::fill(filter.begin(), filter.end(), 1);
         }
         return true;
-=======
-        if (child_filter)
-            filter = child_filter;
-        else
-            return true;
->>>>>>> e64d8ccc
     }
     else
     {
         FilterDescription filter_and_holder(*column_of_filter);
-<<<<<<< HEAD
         filter.resize(rows);
         std::copy(filter_and_holder.data->cbegin(), filter_and_holder.data->cend(), filter.begin());
-=======
-        filter = const_cast<IColumn::Filter *>(filter_and_holder.data);
-        filter_holder = filter_and_holder.data_holder;
-
-        if (child_filter)
-        {
-            /// Merge child_filter
-            std::transform(filter->cbegin(), filter->cend(), child_filter->cbegin(), filter->begin(), [](const UInt8 a, const UInt8 b) { return a > 0 && b != 0; });
-        }
->>>>>>> e64d8ccc
     }
 
     if (return_filter)
