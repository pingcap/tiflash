#pragma once

<<<<<<< HEAD
=======
#include <queue>
#include <Poco/TemporaryFile.h>

#include <Common/LogWithPrefix.h>

#include <Core/SortDescription.h>
>>>>>>> b73e82a2
#include <Core/SortCursor.h>
#include <Core/SortDescription.h>
#include <DataStreams/IProfilingBlockInputStream.h>
#include <DataStreams/NativeBlockInputStream.h>
#include <IO/CompressedReadBuffer.h>
#include <IO/ReadBufferFromFile.h>
#include <Poco/TemporaryFile.h>
#include <common/logger_useful.h>

#include <queue>


namespace DB
{
/** Merges stream of sorted each-separately blocks to sorted as-a-whole stream of blocks.
  * If data to sort is too much, could use external sorting, with temporary files.
  */

/** Part of implementation. Merging array of ready (already read from somewhere) blocks.
  * Returns result of merge as stream of blocks, not more than 'max_merged_block_size' rows in each.
  */
class MergeSortingBlocksBlockInputStream : public IProfilingBlockInputStream
{
public:
    /// limit - if not 0, allowed to return just first 'limit' rows in sorted order.
<<<<<<< HEAD
    MergeSortingBlocksBlockInputStream(Blocks & blocks_, SortDescription & description_, size_t max_merged_block_size_, size_t limit_ = 0);
=======
    MergeSortingBlocksBlockInputStream(Blocks & blocks_, SortDescription & description_,
        size_t max_merged_block_size_, size_t limit_ = 0, const LogWithPrefixPtr & log_ = nullptr);
>>>>>>> b73e82a2

    String getName() const override { return "MergeSortingBlocks"; }

    bool isGroupedOutput() const override { return true; }
    bool isSortedOutput() const override { return true; }
    const SortDescription & getSortDescription() const override { return description; }

    Block getHeader() const override { return header; }

protected:
    Block readImpl() override;

private:
    Blocks & blocks;
    Block header;
    SortDescription description;
    size_t max_merged_block_size;
    size_t limit;
    size_t total_merged_rows = 0;

    using CursorImpls = std::vector<SortCursorImpl>;
    CursorImpls cursors;

    bool has_collation = false;

    std::priority_queue<SortCursor> queue;
    std::priority_queue<SortCursorWithCollation> queue_with_collation;

    /** Two different cursors are supported - with and without Collation.
     *  Templates are used (instead of virtual functions in SortCursor) for zero-overhead.
     */
    template <typename TSortCursor>
    Block mergeImpl(std::priority_queue<TSortCursor> & queue);

    LogWithPrefixPtr log;
};

class MergeSortingBlockInputStream : public IProfilingBlockInputStream
{
public:
    /// limit - if not 0, allowed to return just first 'limit' rows in sorted order.
<<<<<<< HEAD
    MergeSortingBlockInputStream(const BlockInputStreamPtr & input, SortDescription & description_, size_t max_merged_block_size_, size_t limit_, size_t max_bytes_before_external_sort_, const std::string & tmp_path_);
=======
    MergeSortingBlockInputStream(const BlockInputStreamPtr & input, SortDescription & description_,
        size_t max_merged_block_size_, size_t limit_,
        size_t max_bytes_before_external_sort_, const std::string & tmp_path_,
        const LogWithPrefixPtr & log_ = nullptr);
>>>>>>> b73e82a2

    String getName() const override { return "MergeSorting"; }

    bool isGroupedOutput() const override { return true; }
    bool isSortedOutput() const override { return true; }
    const SortDescription & getSortDescription() const override { return description; }

    Block getHeader() const override { return header; }

protected:
    Block readImpl() override;

private:
    SortDescription description;
    size_t max_merged_block_size;
    size_t limit;

    size_t max_bytes_before_external_sort;
    const std::string tmp_path;

    LogWithPrefixPtr log;

    Blocks blocks;
    size_t sum_bytes_in_blocks = 0;
    std::unique_ptr<IBlockInputStream> impl;

    /// Before operation, will remove constant columns from blocks. And after, place constant columns back.
    /// (to avoid excessive virtual function calls and because constants cannot be serialized in Native format for temporary files)
    /// Save original block structure here.
    Block header;
    Block header_without_constants;

    /// Everything below is for external sorting.
    std::vector<std::unique_ptr<Poco::TemporaryFile>> temporary_files;

    /// For reading data from temporary file.
    struct TemporaryFileStream
    {
        ReadBufferFromFile file_in;
        CompressedReadBuffer<> compressed_in;
        BlockInputStreamPtr block_in;

        TemporaryFileStream(const std::string & path, const Block & header)
            : file_in(path)
            , compressed_in(file_in)
            , block_in(std::make_shared<NativeBlockInputStream>(compressed_in, header, 0))
        {}
    };

    std::vector<std::unique_ptr<TemporaryFileStream>> temporary_inputs;

    BlockInputStreams inputs_to_merge;
};

} // namespace DB<|MERGE_RESOLUTION|>--- conflicted
+++ resolved
@@ -1,14 +1,11 @@
 #pragma once
 
-<<<<<<< HEAD
-=======
 #include <queue>
 #include <Poco/TemporaryFile.h>
 
 #include <Common/LogWithPrefix.h>
 
 #include <Core/SortDescription.h>
->>>>>>> b73e82a2
 #include <Core/SortCursor.h>
 #include <Core/SortDescription.h>
 #include <DataStreams/IProfilingBlockInputStream.h>
@@ -34,12 +31,8 @@
 {
 public:
     /// limit - if not 0, allowed to return just first 'limit' rows in sorted order.
-<<<<<<< HEAD
-    MergeSortingBlocksBlockInputStream(Blocks & blocks_, SortDescription & description_, size_t max_merged_block_size_, size_t limit_ = 0);
-=======
     MergeSortingBlocksBlockInputStream(Blocks & blocks_, SortDescription & description_,
         size_t max_merged_block_size_, size_t limit_ = 0, const LogWithPrefixPtr & log_ = nullptr);
->>>>>>> b73e82a2
 
     String getName() const override { return "MergeSortingBlocks"; }
 
@@ -81,14 +74,10 @@
 {
 public:
     /// limit - if not 0, allowed to return just first 'limit' rows in sorted order.
-<<<<<<< HEAD
-    MergeSortingBlockInputStream(const BlockInputStreamPtr & input, SortDescription & description_, size_t max_merged_block_size_, size_t limit_, size_t max_bytes_before_external_sort_, const std::string & tmp_path_);
-=======
     MergeSortingBlockInputStream(const BlockInputStreamPtr & input, SortDescription & description_,
         size_t max_merged_block_size_, size_t limit_,
         size_t max_bytes_before_external_sort_, const std::string & tmp_path_,
         const LogWithPrefixPtr & log_ = nullptr);
->>>>>>> b73e82a2
 
     String getName() const override { return "MergeSorting"; }
 
