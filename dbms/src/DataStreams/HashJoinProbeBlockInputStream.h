// Copyright 2022 PingCAP, Ltd.
//
// Licensed under the Apache License, Version 2.0 (the "License");
// you may not use this file except in compliance with the License.
// You may obtain a copy of the License at
//
//     http://www.apache.org/licenses/LICENSE-2.0
//
// Unless required by applicable law or agreed to in writing, software
// distributed under the License is distributed on an "AS IS" BASIS,
// WITHOUT WARRANTIES OR CONDITIONS OF ANY KIND, either express or implied.
// See the License for the specific language governing permissions and
// limitations under the License.

#pragma once

#include <DataStreams/IProfilingBlockInputStream.h>
#include <Interpreters/Join.h>

namespace DB
{
class ExpressionActions;

/** Executes a certain expression over the block.
  * Basically the same as ExpressionBlockInputStream,
  * but requires that there must be a join probe action in the Expression.
  *
  * The join probe action is different from the general expression
  * and needs to be executed after join hash map building.
  * We should separate it from the ExpressionBlockInputStream.
  */
class HashJoinProbeBlockInputStream : public IProfilingBlockInputStream
{
private:
    static constexpr auto name = "HashJoinProbe";

public:
    HashJoinProbeBlockInputStream(
        const BlockInputStreamPtr & input,
<<<<<<< HEAD
        const ExpressionActionsPtr & join_probe_actions_,
        const String & req_id,
        size_t concurrency_probe_index_);
=======
        const JoinPtr & join_,
        const String & req_id);
>>>>>>> e255112d

    String getName() const override { return name; }
    Block getTotals() override;
    Block getHeader() const override;

protected:
    Block readImpl() override;

private:
    const LoggerPtr log;
<<<<<<< HEAD
    ExpressionActionsPtr join_probe_actions;
    size_t concurrency_probe_index;
=======
    JoinPtr join;
>>>>>>> e255112d
};

} // namespace DB<|MERGE_RESOLUTION|>--- conflicted
+++ resolved
@@ -37,14 +37,9 @@
 public:
     HashJoinProbeBlockInputStream(
         const BlockInputStreamPtr & input,
-<<<<<<< HEAD
-        const ExpressionActionsPtr & join_probe_actions_,
+        const JoinPtr & join_,
         const String & req_id,
         size_t concurrency_probe_index_);
-=======
-        const JoinPtr & join_,
-        const String & req_id);
->>>>>>> e255112d
 
     String getName() const override { return name; }
     Block getTotals() override;
@@ -55,12 +50,8 @@
 
 private:
     const LoggerPtr log;
-<<<<<<< HEAD
-    ExpressionActionsPtr join_probe_actions;
+    JoinPtr join;
     size_t concurrency_probe_index;
-=======
-    JoinPtr join;
->>>>>>> e255112d
 };
 
 } // namespace DB