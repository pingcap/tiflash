// Copyright 2022 PingCAP, Ltd.
//
// Licensed under the Apache License, Version 2.0 (the "License");
// you may not use this file except in compliance with the License.
// You may obtain a copy of the License at
//
//     http://www.apache.org/licenses/LICENSE-2.0
//
// Unless required by applicable law or agreed to in writing, software
// distributed under the License is distributed on an "AS IS" BASIS,
// WITHOUT WARRANTIES OR CONDITIONS OF ANY KIND, either express or implied.
// See the License for the specific language governing permissions and
// limitations under the License.

#pragma once

#include <DataStreams/HashJoinProbeExec.h>
#include <DataStreams/IProfilingBlockInputStream.h>
#include <Interpreters/Join.h>

namespace DB
{
/** Executes a certain expression over the block.
  * Basically the same as ExpressionBlockInputStream,
  * but requires that there must be a join probe action in the Expression.
  *
  * The join probe action is different from the general expression
  * and needs to be executed after join hash map building.
  * We should separate it from the ExpressionBlockInputStream.
  */
class HashJoinProbeBlockInputStream : public IProfilingBlockInputStream
{
private:
    static constexpr auto name = "HashJoinProbe";

public:
    HashJoinProbeBlockInputStream(
        const BlockInputStreamPtr & input,
        const JoinPtr & join_,
        size_t non_joined_stream_index,
        const String & req_id,
        UInt64 max_block_size_);

    String getName() const override { return name; }
    Block getHeader() const override;
    void cancel(bool kill) override;

protected:
    Block readImpl() override;

    void readSuffixImpl() override;

private:
    /*
     *   spill not enabled:
     *                                  WAIT_BUILD_FINISH
     *                                          |
     *                                          ▼
     *                                        PROBE
     *                                          |
     *                                          ▼
     *                                  -----------------
     *              has non_joined data |               | no non_joined data
     *                                  ▼               ▼
     *                         WAIT_PROBE_FINISH     FINISHED
     *                                  |
     *                                  ▼
     *                        READ_NON_JOINED_DATA
     *                                  |
     *                                  ▼
     *                               FINISHED
     *
     *   spill enabled:
     *                  |-------------------> WAIT_BUILD_FINISH
     *                  |                             |
     *                  |                             ▼
     *                  |                           PROBE
     *                  |                             |
     *                  |                             ▼
     *                  |                    WAIT_PROBE_FINISH
     *                  |                             |
     *                  |                             ▼
     *                  |                      ---------------
     *                  |  has non_joined data |             | no non_joined data
     *                  |                      ▼             |
     *                  |             READ_NON_JOINED_DATA   |
     *                  |                      \             /
     *                  |                       \           /
     *                  |                        \         /
     *                  |                         \       /
     *                  |                          \     /
     *                  |                           \   /
     *                  |                            \ /
     *                  |                             ▼
     *                  |                      GET_RESTORE_JOIN
     *                  |                             |
     *                  |                             ▼
     *                  |                      ---------------
     *                  |    has restored join |             | no restored join
     *                  |                      ▼             ▼
     *                  |                RESTORE_BUILD    FINISHED
     *                  |                      |
     *                  -----------------------|
     *
     */
    enum class ProbeStatus
    {
        WAIT_BUILD_FINISH, /// wait build finish
        PROBE, /// probe for both init probe and restore probe
        WAIT_PROBE_FINISH, /// wait probe finish
        GET_RESTORE_JOIN, /// try to get restore join
        RESTORE_BUILD, /// build for restore join
        READ_NON_JOINED_DATA, /// output non joined data
        FINISHED, /// the final state
    };

    void switchStatus(ProbeStatus to);
    Block getOutputBlock();
    std::tuple<size_t, Block> getOneProbeBlock();
    void onCurrentProbeDone();
    void onAllProbeDone();
    void onCurrentReadNonJoinedDataDone();
    void tryGetRestoreJoin();

private:
    const LoggerPtr log;
    JoinPtr original_join;
    /// probe_exec can be modified during the runtime,
    /// although read/write to those are almost only in 1 thread,
    /// but an exception is cancel thread will read them,
    /// so need to use HashJoinProbeExecHolder protect the multi-threads access.
    HashJoinProbeExecHolder probe_exec;
    ProbeStatus status{ProbeStatus::WAIT_BUILD_FINISH};
    size_t joined_rows = 0;
    size_t non_joined_rows = 0;
<<<<<<< HEAD
=======
    std::list<JoinPtr> parents;
    std::list<std::tuple<size_t, Block>> probe_partition_blocks;
    Block header;
>>>>>>> b8786b07
};

} // namespace DB<|MERGE_RESOLUTION|>--- conflicted
+++ resolved
@@ -133,12 +133,8 @@
     ProbeStatus status{ProbeStatus::WAIT_BUILD_FINISH};
     size_t joined_rows = 0;
     size_t non_joined_rows = 0;
-<<<<<<< HEAD
-=======
-    std::list<JoinPtr> parents;
-    std::list<std::tuple<size_t, Block>> probe_partition_blocks;
+
     Block header;
->>>>>>> b8786b07
 };
 
 } // namespace DB