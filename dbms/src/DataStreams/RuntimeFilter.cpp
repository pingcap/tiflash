--- conflicted
+++ resolved
@@ -206,9 +206,6 @@
     return true;
 }
 
-<<<<<<< HEAD
-DM::RSOperatorPtr RuntimeFilter::parseToRSOperator(DM::ColumnDefines & columns_to_read) const
-=======
 void RuntimeFilter::setTargetAttr(
     const DM::ColumnInfos & scan_column_infos,
     const DM::ColumnDefines & table_column_defines)
@@ -216,8 +213,7 @@
     target_attr = DM::FilterParser::createAttr(target_expr, scan_column_infos, table_column_defines);
 }
 
-DM::RSOperatorPtr RuntimeFilter::parseToRSOperator()
->>>>>>> e6fc04ad
+DM::RSOperatorPtr RuntimeFilter::parseToRSOperator() const
 {
     switch (rf_type)
     {
