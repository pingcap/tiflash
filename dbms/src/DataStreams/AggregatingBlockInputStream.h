// Copyright 2022 PingCAP, Ltd.
//
// Licensed under the Apache License, Version 2.0 (the "License");
// you may not use this file except in compliance with the License.
// You may obtain a copy of the License at
//
//     http://www.apache.org/licenses/LICENSE-2.0
//
// Unless required by applicable law or agreed to in writing, software
// distributed under the License is distributed on an "AS IS" BASIS,
// WITHOUT WARRANTIES OR CONDITIONS OF ANY KIND, either express or implied.
// See the License for the specific language governing permissions and
// limitations under the License.

#pragma once

#include <DataStreams/IProfilingBlockInputStream.h>
#include <DataStreams/TemporaryFileStream.h>
<<<<<<< HEAD
#include <Encryption/FileProvider.h>
#include <Encryption/ReadBufferFromFileProvider.h>
#include <IO/CompressedReadBuffer.h>
=======
>>>>>>> ef34f3b9
#include <Interpreters/Aggregator.h>

namespace DB
{
/** Aggregates the stream of blocks using the specified key columns and aggregate functions.
  * Columns with aggregate functions adds to the end of the block.
  * If final = false, the aggregate functions are not finalized, that is, they are not replaced by their value, but contain an intermediate state of calculations.
  * This is necessary so that aggregation can continue (for example, by combining streams of partially aggregated data).
  */
class AggregatingBlockInputStream : public IProfilingBlockInputStream
{
    static constexpr auto NAME = "Aggregating";

public:
    /** keys are taken from the GROUP BY part of the query
      * Aggregate functions are searched everywhere in the expression.
      * Columns corresponding to keys and arguments of aggregate functions must already be computed.
      */
    AggregatingBlockInputStream(
        const BlockInputStreamPtr & input,
        const Aggregator::Params & params_,
        const FileProviderPtr & file_provider_,
        bool final_,
        const String & req_id)
        : log(Logger::get(NAME, req_id))
        , params(params_)
        , aggregator(params, req_id)
        , file_provider{file_provider_}
        , final(final_)
    {
        children.push_back(input);
    }

    String getName() const override { return NAME; }

    Block getHeader() const override;

protected:
    Block readImpl() override;

    LoggerPtr log;

    Aggregator::Params params;
    Aggregator aggregator;
    FileProviderPtr file_provider;
    bool final;

    bool executed = false;

<<<<<<< HEAD
    std::vector<std::unique_ptr<TemporaryFileStream>> temporary_inputs;
=======
    TemporaryFileStreams temporary_inputs;
>>>>>>> ef34f3b9

    /** From here we will get the completed blocks after the aggregation. */
    std::unique_ptr<IBlockInputStream> impl;
};

} // namespace DB<|MERGE_RESOLUTION|>--- conflicted
+++ resolved
@@ -16,12 +16,6 @@
 
 #include <DataStreams/IProfilingBlockInputStream.h>
 #include <DataStreams/TemporaryFileStream.h>
-<<<<<<< HEAD
-#include <Encryption/FileProvider.h>
-#include <Encryption/ReadBufferFromFileProvider.h>
-#include <IO/CompressedReadBuffer.h>
-=======
->>>>>>> ef34f3b9
 #include <Interpreters/Aggregator.h>
 
 namespace DB
@@ -71,11 +65,7 @@
 
     bool executed = false;
 
-<<<<<<< HEAD
-    std::vector<std::unique_ptr<TemporaryFileStream>> temporary_inputs;
-=======
     TemporaryFileStreams temporary_inputs;
->>>>>>> ef34f3b9
 
     /** From here we will get the completed blocks after the aggregation. */
     std::unique_ptr<IBlockInputStream> impl;
