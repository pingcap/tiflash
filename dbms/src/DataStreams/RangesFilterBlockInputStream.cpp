#include <Columns/ColumnsNumber.h>
#include <DataStreams/RangesFilterBlockInputStream.h>
#include <DataStreams/dedupUtils.h>

namespace DB
{

namespace ErrorCodes
{
extern const int LOGICAL_ERROR;
}

template class RangesFilterBlockInputStream<Int64>;
template class RangesFilterBlockInputStream<UInt64>;

struct PKColumnIterator : public std::iterator<std::random_access_iterator_tag, UInt64, size_t>
{
    PKColumnIterator & operator++()
    {
        ++pos;
        return *this;
    }

    PKColumnIterator operator=(const PKColumnIterator & itr)
    {
        pos = itr.pos;
        column = itr.column;
        return *this;
    }

    UInt64 operator*() const { return column->getUInt(pos); }

    size_t operator-(const PKColumnIterator & itr) const { return pos - itr.pos; }

    PKColumnIterator(const int pos_, const IColumn * column_) : pos(pos_), column(column_) {}

    void operator+=(size_t n) { pos += n; }

    size_t pos;
    const IColumn * column;
};

template <typename HandleType>
Block RangesFilterBlockInputStream<HandleType>::readImpl()
{
    static const auto func_cmp = [](const UInt64 & a, const Handle & b) -> bool { return static_cast<HandleType>(a) < b; };

    while (true)
    {
        Block block = input->read();
        if (!block)
            return block;

        if (!block.has(handle_col_name))
            throw Exception("RangesFilterBlockInputStream: block without " + handle_col_name, ErrorCodes::LOGICAL_ERROR);

        const ColumnWithTypeAndName & handle_column = block.getByName(handle_col_name);
<<<<<<< HEAD
        // - REVIEW: may not be ColumnInt64
        const ColumnInt64 * column = typeid_cast<const ColumnInt64 *>(handle_column.column.get());
=======
        const auto * column = handle_column.column.get();
>>>>>>> 7f84c5f3
        if (!column)
        {
            throw Exception(
                "RangesFilterBlockInputStream: " + handle_col_name + " column should be type numeric", ErrorCodes::LOGICAL_ERROR);
        }

        size_t rows = block.rows();

        auto handle_begin = static_cast<HandleType>(column->getUInt(0));
        auto handle_end = static_cast<HandleType>(column->getUInt(rows - 1));

        if (handle_begin >= ranges.second || ranges.first > handle_end)
            continue;

        if (handle_begin >= ranges.first)
        {
            if (handle_end < ranges.second)
            {
                return block;
            }
            else
            {
                size_t pos = std::lower_bound(PKColumnIterator(0, column), PKColumnIterator(rows, column), ranges.second, func_cmp).pos;
                size_t pop_num = rows - pos;
                for (size_t i = 0; i < block.columns(); i++)
                {
                    ColumnWithTypeAndName & ori_column = block.getByPosition(i);
                    MutableColumnPtr mutable_holder = (*std::move(ori_column.column)).mutate();
                    mutable_holder->popBack(pop_num);
                    ori_column.column = std::move(mutable_holder);
                }
            }
        }
        else
        {
            size_t pos_begin = std::lower_bound(PKColumnIterator(0, column), PKColumnIterator(rows, column), ranges.first, func_cmp).pos;
            size_t pos_end = rows;
            if (handle_end >= ranges.second)
                pos_end = std::lower_bound(PKColumnIterator(0, column), PKColumnIterator(rows, column), ranges.second, func_cmp).pos;

            size_t len = pos_end - pos_begin;
            if (!len)
                continue;
            for (size_t i = 0; i < block.columns(); i++)
            {
                ColumnWithTypeAndName & ori_column = block.getByPosition(i);
                auto new_column = ori_column.column->cloneEmpty();
                new_column->insertRangeFrom(*ori_column.column, pos_begin, len);
                ori_column.column = std::move(new_column);
            }
        }

        return block;
    }
}

} // namespace DB<|MERGE_RESOLUTION|>--- conflicted
+++ resolved
@@ -55,12 +55,7 @@
             throw Exception("RangesFilterBlockInputStream: block without " + handle_col_name, ErrorCodes::LOGICAL_ERROR);
 
         const ColumnWithTypeAndName & handle_column = block.getByName(handle_col_name);
-<<<<<<< HEAD
-        // - REVIEW: may not be ColumnInt64
-        const ColumnInt64 * column = typeid_cast<const ColumnInt64 *>(handle_column.column.get());
-=======
         const auto * column = handle_column.column.get();
->>>>>>> 7f84c5f3
         if (!column)
         {
             throw Exception(
