--- conflicted
+++ resolved
@@ -5,13 +5,9 @@
 #include <Encryption/FileProvider.h>
 #include <Encryption/ReadBufferFromFileProvider.h>
 #include <IO/CompressedReadBuffer.h>
-<<<<<<< HEAD
-#include <Interpreters/Aggregator.h>
-=======
 #include <DataStreams/IProfilingBlockInputStream.h>
 #include <DataStreams/ParallelInputsProcessor.h>
 #include <Common/LogWithPrefix.h>
->>>>>>> b73e82a2
 
 
 namespace DB
@@ -27,19 +23,9 @@
     /** Columns from key_names and arguments of aggregate functions must already be computed.
       */
     ParallelAggregatingBlockInputStream(
-<<<<<<< HEAD
-        const BlockInputStreams & inputs,
-        const BlockInputStreamPtr & additional_input_at_end,
-        const Aggregator::Params & params_,
-        const FileProviderPtr & file_provider_,
-        bool final_,
-        size_t max_threads_,
-        size_t temporary_data_merge_threads_);
-=======
         const BlockInputStreams & inputs, const BlockInputStreamPtr & additional_input_at_end,
         const Aggregator::Params & params_, const FileProviderPtr & file_provider_, bool final_, size_t max_threads_, size_t temporary_data_merge_threads_,
         const LogWithPrefixPtr & log_ = nullptr);
->>>>>>> b73e82a2
 
     String getName() const override { return "ParallelAggregating"; }
 
