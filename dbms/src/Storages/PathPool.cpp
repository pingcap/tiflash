// Copyright 2022 PingCAP, Ltd.
//
// Licensed under the Apache License, Version 2.0 (the "License");
// you may not use this file except in compliance with the License.
// You may obtain a copy of the License at
//
//     http://www.apache.org/licenses/LICENSE-2.0
//
// Unless required by applicable law or agreed to in writing, software
// distributed under the License is distributed on an "AS IS" BASIS,
// WITHOUT WARRANTIES OR CONDITIONS OF ANY KIND, either express or implied.
// See the License for the specific language governing permissions and
// limitations under the License.

#include <Common/Exception.h>
#include <Common/escapeForFileName.h>
#include <Core/Types.h>
#include <Encryption/FileProvider.h>
#include <IO/WriteHelpers.h>
#include <Poco/File.h>
#include <Poco/Path.h>
#include <Storages/Page/PageDefines.h>
#include <Storages/PathCapacityMetrics.h>
#include <Storages/PathPool.h>
#include <Storages/Transaction/ProxyFFI.h>
#include <common/likely.h>
#include <common/logger_useful.h>
#include <fmt/core.h>

#include <random>
#include <set>
#include <unordered_map>

namespace DB
{
namespace ErrorCodes
{
extern const int LOGICAL_ERROR;
}

inline String removeTrailingSlash(String s)
{
    if (s.back() == '/')
        s.erase(s.begin() + s.size() - 1);
    return s;
}

inline String getNormalizedPath(const String & s)
{
    return removeTrailingSlash(Poco::Path{s}.toString());
}

// Constructor to be used during initialization
PathPool::PathPool(
    const Strings & main_data_paths_,
    const Strings & latest_data_paths_,
    const Strings & kvstore_paths_, //
    PathCapacityMetricsPtr global_capacity_,
    FileProviderPtr file_provider_,
    bool enable_raft_compatible_mode_)
    : main_data_paths(main_data_paths_)
    , latest_data_paths(latest_data_paths_)
    , kvstore_paths(kvstore_paths_)
    , enable_raft_compatible_mode(enable_raft_compatible_mode_)
    , global_capacity(global_capacity_)
    , file_provider(file_provider_)
    , log(&Poco::Logger::get("PathPool"))
{
    if (kvstore_paths.empty())
    {
        // Set default path generated from latest_data_paths
        for (const auto & s : latest_data_paths)
        {
            // Get a normalized path without trailing '/'
            auto p = getNormalizedPath(s + "/kvstore");
            kvstore_paths.emplace_back(std::move(p));
        }
    }
    for (const auto & s : latest_data_paths)
    {
        // Get a normalized path without trailing '/'
        auto p = getNormalizedPath(s + "/page");
        global_page_paths.emplace_back(std::move(p));
    }
}

StoragePathPool PathPool::withTable(const String & database_, const String & table_, bool path_need_database_name_) const
{
    return StoragePathPool(main_data_paths, latest_data_paths, database_, table_, path_need_database_name_, global_capacity, file_provider);
}

Strings PathPool::listPaths() const
{
    std::set<String> path_set;
    for (const auto & p : main_data_paths)
        path_set.insert(getNormalizedPath(p + "/data"));
    for (const auto & p : latest_data_paths)
        path_set.insert(getNormalizedPath(p + "/data"));
    Strings paths;
    for (const auto & p : path_set)
        paths.emplace_back(p);
    return paths;
}

PSDiskDelegatorPtr PathPool::getPSDiskDelegatorRaft()
{
    return std::make_shared<PSDiskDelegatorRaft>(*this);
}

PSDiskDelegatorPtr PathPool::getPSDiskDelegatorGlobalMulti(const String & prefix) const
{
    return std::make_shared<PSDiskDelegatorGlobalMulti>(*this, prefix);
}

PSDiskDelegatorPtr PathPool::getPSDiskDelegatorGlobalSingle(const String & prefix) const
{
    return std::make_shared<PSDiskDelegatorGlobalSingle>(*this, prefix);
}

//==========================================================================================
// StoragePathPool
//==========================================================================================

StoragePathPool::StoragePathPool( //
    const Strings & main_data_paths,
    const Strings & latest_data_paths, //
    String database_,
    String table_,
    bool path_need_database_name_, //
    PathCapacityMetricsPtr global_capacity_,
    FileProviderPtr file_provider_)
    : database(std::move(database_))
    , table(std::move(table_))
    , path_need_database_name(path_need_database_name_)
    , global_capacity(std::move(global_capacity_))
    , file_provider(std::move(file_provider_))
    , log(&Poco::Logger::get("StoragePathPool"))
{
    if (unlikely(database.empty() || table.empty()))
        throw Exception(fmt::format("Can NOT create StoragePathPool [database={}] [table={}]", database, table), ErrorCodes::LOGICAL_ERROR);

    for (const auto & p : main_data_paths)
    {
        MainPathInfo info;
        info.path = getStorePath(p + "/data", database, table);
        main_path_infos.emplace_back(info);
    }
    for (const auto & p : latest_data_paths)
    {
        LatestPathInfo info;
        info.path = getStorePath(p + "/data", database, table);
        latest_path_infos.emplace_back(info);
    }
}

StoragePathPool::StoragePathPool(const StoragePathPool & rhs)
    : main_path_infos(rhs.main_path_infos)
    , latest_path_infos(rhs.latest_path_infos)
    , dt_file_path_map(rhs.dt_file_path_map)
    , database(rhs.database)
    , table(rhs.table)
    , path_need_database_name(rhs.path_need_database_name)
    , global_capacity(rhs.global_capacity)
    , file_provider(rhs.file_provider)
    , log(rhs.log)
{}

StoragePathPool & StoragePathPool::operator=(const StoragePathPool & rhs)
{
    if (this != &rhs)
    {
        main_path_infos = rhs.main_path_infos;
        latest_path_infos = rhs.latest_path_infos;
        dt_file_path_map = rhs.dt_file_path_map;
        database = rhs.database;
        table = rhs.table;
        path_need_database_name = rhs.path_need_database_name;
        global_capacity = rhs.global_capacity;
        file_provider = rhs.file_provider;
        log = rhs.log;
    }
    return *this;
}

void StoragePathPool::rename(const String & new_database, const String & new_table, bool clean_rename)
{
    if (unlikely(new_database.empty() || new_table.empty()))
        throw Exception(fmt::format("Can not rename for PathPool to {}.{}", new_database, new_table));

    if (likely(clean_rename))
    {
        // caller ensure that no path need to be renamed.
        if (unlikely(path_need_database_name))
            throw Exception("Can not do clean rename with path_need_database_name is true!");

        std::lock_guard<std::mutex> lock{mutex};
        database = new_database;
        table = new_table;
    }
    else
    {
        if (unlikely(file_provider->isEncryptionEnabled()))
            throw Exception("Encryption is only supported when using clean_rename");

        // Note: changing these path is not atomic, we may lost data if process is crash here.
        std::lock_guard<std::mutex> lock{mutex};
        // Get root path without database and table
        for (auto & info : main_path_infos)
        {
            Poco::Path p(info.path);
            p = p.parent().parent();
            if (path_need_database_name)
                p = p.parent();
            auto new_path = getStorePath(p.toString() + "/data", new_database, new_table);
            renamePath(info.path, new_path);
            info.path = new_path;
        }
        for (auto & info : latest_path_infos)
        {
            Poco::Path p(info.path);
            p = p.parent().parent();
            if (path_need_database_name)
                p = p.parent();
            auto new_path = getStorePath(p.toString() + "/data", new_database, new_table);
            renamePath(info.path, new_path);
            info.path = new_path;
        }

        database = new_database;
        table = new_table;
    }
}

void StoragePathPool::drop(bool recursive, bool must_success)
{
    std::lock_guard<std::mutex> lock{mutex};
    for (auto & path_info : main_path_infos)
    {
        try
        {
            if (Poco::File dir(path_info.path); dir.exists())
            {
                file_provider->deleteDirectory(dir.path(), false, recursive);

                // update global used size
                size_t total_bytes = 0;
                for (const auto & [file_id, file_size] : path_info.file_size_map)
                {
                    (void)file_id;
                    total_bytes += file_size;
                }
                global_capacity->freeUsedSize(path_info.path, total_bytes);
            }
        }
        catch (Poco::DirectoryNotEmptyException & e)
        {
            if (must_success)
                throw;
            else
            {
                // just ignore and keep that directory if it is not empty
                LOG_FMT_WARNING(log, "Can not remove directory: {}, it is not empty", path_info.path);
            }
        }
    }
    for (auto & path_info : latest_path_infos)
    {
        try
        {
            if (Poco::File dir(path_info.path); dir.exists())
            {
                file_provider->deleteDirectory(dir.path(), false, recursive);

                // When PageStorage is dropped, it will update the size in global_capacity.
                // Don't need to update global_capacity here.
            }
        }
        catch (Poco::DirectoryNotEmptyException & e)
        {
            if (must_success)
                throw;
            else
            {
                // just ignore and keep that directory if it is not empty
                LOG_FMT_WARNING(log, "Can not remove directory: {}, it is not empty", path_info.path);
            }
        }
    }
}

//==========================================================================================
// private methods
//==========================================================================================

String StoragePathPool::getStorePath(const String & extra_path_root, const String & database_name, const String & table_name) const
{
    if (likely(!path_need_database_name))
        return getNormalizedPath(fmt::format("{}/{}", extra_path_root, escapeForFileName(table_name)));
    else
        return getNormalizedPath(fmt::format("{}/{}/{}", extra_path_root, escapeForFileName(database_name), escapeForFileName(table_name)));
}

void StoragePathPool::renamePath(const String & old_path, const String & new_path)
{
    LOG_FMT_INFO(log, "Renaming {} to {}", old_path, new_path);
    if (auto file = Poco::File{old_path}; file.exists())
        file.renameTo(new_path);
    else
        LOG_FMT_WARNING(log, "Path \"{}\" is missed.", old_path);
}

//==========================================================================================
// Generic functions
//==========================================================================================

template <typename T>
String genericChoosePath(const std::vector<T> & paths, const PathCapacityMetricsPtr & global_capacity, std::function<String(const std::vector<T> & paths, size_t idx)> path_generator, Poco::Logger * log, const String & log_msg)
{
    if (paths.size() == 1)
        return path_generator(paths, 0);

    UInt64 total_available_size = 0;
    std::vector<FsStats> stats;
    for (size_t i = 0; i < paths.size(); ++i)
    {
        stats.emplace_back(std::get<0>(global_capacity->getFsStatsOfPath(paths[i].path)));
        total_available_size += stats.back().avail_size;
    }

    // We should choose path even if there is no available space.
    // If the actual disk space is running out, let the later `write` to throw exception.
    // If available space is limited by the quota, then write down a GC-ed file can make
    // some files be deleted later.
    if (total_available_size == 0)
        LOG_FMT_WARNING(log, "No available space for all disks, choose randomly.");
    std::vector<double> ratio;
    for (auto & stat : stats)
    {
        if (likely(total_available_size != 0))
            ratio.push_back(1.0 * stat.avail_size / total_available_size);
        else
        {
            // No available space for all disks, choose randomly
            ratio.push_back(1.0 / paths.size());
        }
    }
    std::random_device rd;
    std::mt19937 mt(rd());
    std::uniform_real_distribution<double> dist(0, 1.0);

<<<<<<< HEAD
    double rand_number = dist(mt);
=======
    double rand_number = static_cast<double>(rand()) / RAND_MAX; // NOLINT(cert-msc50-cpp)
>>>>>>> 5c21a375
    double ratio_sum = 0.0;
    for (size_t i = 0; i < ratio.size(); i++)
    {
        ratio_sum += ratio[i];
        if ((rand_number < ratio_sum) || (i == ratio.size() - 1))
        {
            LOG_FMT_INFO(log, "Choose path [index={}] {}", i, log_msg);
            return path_generator(paths, i);
        }
    }
    throw Exception("Should not reach here", ErrorCodes::LOGICAL_ERROR);
}

//==========================================================================================
// Stable data
//==========================================================================================

Strings StableDiskDelegator::listPaths() const
{
    std::vector<String> paths;
    for (auto & main_path_info : pool.main_path_infos)
    {
        paths.push_back(fmt::format("{}/{}", main_path_info.path, StoragePathPool::STABLE_FOLDER_NAME));
    }
    return paths;
}

String StableDiskDelegator::choosePath() const
{
    std::function<String(const StoragePathPool::MainPathInfos & paths, size_t idx)> path_generator
        = [](const StoragePathPool::MainPathInfos & paths, size_t idx) -> String {
        return fmt::format("{}/{}", paths[idx].path, StoragePathPool::STABLE_FOLDER_NAME);
    };
    const String log_msg = fmt::format("[type=stable] [database={}] [table={}]", pool.database, pool.table);
    return genericChoosePath(pool.main_path_infos, pool.global_capacity, path_generator, pool.log, log_msg);
}

String StableDiskDelegator::getDTFilePath(UInt64 file_id, bool throw_on_not_exist) const
{
    std::lock_guard<std::mutex> lock{pool.mutex};
    auto iter = pool.dt_file_path_map.find(file_id);
    if (likely(iter != pool.dt_file_path_map.end()))
        return fmt::format("{}/{}", pool.main_path_infos[iter->second].path, StoragePathPool::STABLE_FOLDER_NAME);
    if (likely(throw_on_not_exist))
        throw Exception(fmt::format("Can not find path for DMFile [id={}]", file_id));
    return "";
}

void StableDiskDelegator::addDTFile(UInt64 file_id, size_t file_size, std::string_view path)
{
    path.remove_suffix(1 + strlen(StoragePathPool::STABLE_FOLDER_NAME)); // remove '/stable' added in listPathsForStable/getDTFilePath
    std::lock_guard<std::mutex> lock{pool.mutex};
    if (auto iter = pool.dt_file_path_map.find(file_id); unlikely(iter != pool.dt_file_path_map.end()))
    {
        const auto & path_info = pool.main_path_infos[iter->second];
        throw DB::TiFlashException(
            fmt::format("Try to add a DTFile with duplicated id. [id={}] [path={}] [existed_path={}]", file_id, path, path_info.path),
            Errors::DeltaTree::Internal);
    }

    UInt32 index = UINT32_MAX;
    for (size_t i = 0; i < pool.main_path_infos.size(); i++)
    {
        if (pool.main_path_infos[i].path == path)
        {
            index = i;
            break;
        }
    }
    if (unlikely(index == UINT32_MAX))
        throw DB::TiFlashException(
            fmt::format("Try to add a DTFile to an unrecognized path. [id={}] [path={}]", file_id, path),
            Errors::DeltaTree::Internal);
    pool.dt_file_path_map.emplace(file_id, index);
    pool.main_path_infos[index].file_size_map.emplace(file_id, file_size);

#ifndef NDEBUG
    try
    {
        auto dmf_path = fmt::format("{}/stable/dmf_{}", path, file_id);
        Poco::File dmf_file = {dmf_path};
        if (dmf_file.isFile())
        {
            LOG_FMT_DEBUG(
                pool.log,
                "added new dtfile. [id={}] [path={}] [real_size={}] [reported_size={}]",
                file_id,
                path,
                dmf_file.getSize(),
                file_size);
        }
        else
        {
            size_t size_sum = 0;
            auto get_folder_size = [](const Poco::File & target, size_t & counter) -> void {
                auto get_folder_size_impl = [](const Poco::File & inner_target, size_t & inner_counter, auto & self) -> void {
                    std::vector<Poco::File> files;
                    inner_target.list(files);
                    for (auto & i : files)
                    {
                        if (i.isFile())
                        {
                            inner_counter += i.getSize();
                        }
                        else
                        {
                            self(i, inner_counter, self);
                        }
                    }
                };
                get_folder_size_impl(target, counter, get_folder_size_impl);
            };
            get_folder_size(dmf_file, size_sum);
            LOG_FMT_DEBUG(
                pool.log,
                "added new dtfile. [id={}] [path={}] [real_size={}] [reported_size={}]",
                file_id,
                path,
                size_sum,
                file_size);
        }
    }
    catch (const Poco::Exception & exp)
    {
        LOG_FMT_WARNING(pool.log, "failed to get real size info for dtfile. [id={}] [path={}] [err={}]", file_id, path, exp.displayText());
    }
#endif

    // update global used size
    pool.global_capacity->addUsedSize(path, file_size);
}

void StableDiskDelegator::removeDTFile(UInt64 file_id)
{
    std::lock_guard<std::mutex> lock{pool.mutex};
    auto iter = pool.dt_file_path_map.find(file_id);
    if (unlikely(iter == pool.dt_file_path_map.end()))
        throw Exception(fmt::format("Cannot find DMFile for id {}", file_id));
    UInt32 index = iter->second;
    const auto file_size = pool.main_path_infos[index].file_size_map.at(file_id);
    pool.dt_file_path_map.erase(file_id);
    pool.main_path_infos[index].file_size_map.erase(file_id);
    // update global used size
    pool.global_capacity->freeUsedSize(pool.main_path_infos[index].path, file_size);
}

//==========================================================================================
// Delta data
//==========================================================================================

size_t PSDiskDelegatorMulti::numPaths() const
{
    return pool.latest_path_infos.size();
}

String PSDiskDelegatorMulti::defaultPath() const
{
    return fmt::format("{}/{}", pool.latest_path_infos[default_path_index].path, path_prefix);
}

Strings PSDiskDelegatorMulti::listPaths() const
{
    // The delta data could be stored in all direcotries.
    std::vector<String> paths;
    for (auto & latest_path_info : pool.latest_path_infos)
    {
        paths.push_back(fmt::format("{}/{}", latest_path_info.path, path_prefix));
    }
    return paths;
}

String PSDiskDelegatorMulti::choosePath(const PageFileIdAndLevel & id_lvl)
{
    std::function<String(const StoragePathPool::LatestPathInfos & paths, size_t idx)> path_generator =
        [this](const StoragePathPool::LatestPathInfos & paths, size_t idx) -> String {
        return fmt::format("{}/{}", paths[idx].path, this->path_prefix);
    };

    {
        std::lock_guard<std::mutex> lock{pool.mutex};
        /// If id exists in page_path_map, just return the same path
        if (auto iter = page_path_map.find(id_lvl); iter != page_path_map.end())
            return path_generator(pool.latest_path_infos, iter->second);
    }

    const String log_msg = fmt::format("[type=ps_multi] [database={}] [table={}]", pool.database, pool.table);
    return genericChoosePath(pool.latest_path_infos, pool.global_capacity, path_generator, pool.log, log_msg);
}

size_t PSDiskDelegatorMulti::addPageFileUsedSize(
    const PageFileIdAndLevel & id_lvl,
    size_t size_to_add,
    const String & pf_parent_path,
    bool need_insert_location)
{
    // Get a normalized path without `path_prefix` and trailing '/'
    String upper_path = removeTrailingSlash(Poco::Path(pf_parent_path).parent().toString());
    UInt32 index = UINT32_MAX;
    for (size_t i = 0; i < pool.latest_path_infos.size(); i++)
    {
        if (pool.latest_path_infos[i].path == upper_path)
        {
            index = i;
            break;
        }
    }
    if (unlikely(index == UINT32_MAX))
        throw Exception(fmt::format("Unrecognized path {}", upper_path));

    {
        std::lock_guard<std::mutex> lock{pool.mutex};
        if (need_insert_location)
            page_path_map[id_lvl] = index;
    }

    // update global used size
    pool.global_capacity->addUsedSize(upper_path, size_to_add);
    return index;
}

size_t PSDiskDelegatorMulti::freePageFileUsedSize(
    const PageFileIdAndLevel & id_lvl,
    size_t size_to_free,
    const String & pf_parent_path)
{
    // Get a normalized path without `path_prefix` and trailing '/'
    String upper_path = removeTrailingSlash(Poco::Path(pf_parent_path).parent().toString());
    UInt32 index = UINT32_MAX;
    for (size_t i = 0; i < pool.latest_path_infos.size(); i++)
    {
        if (pool.latest_path_infos[i].path == upper_path)
        {
            index = i;
            break;
        }
    }

    if (unlikely(index == UINT32_MAX))
    {
        throw Exception(fmt::format("Unrecognized path {}", upper_path));
    }

    if (page_path_map.find(id_lvl) == page_path_map.end())
    {
        throw Exception(fmt::format("Can not find path for PageFile [id={}_{}, path={}]", id_lvl.first, id_lvl.second, pf_parent_path));
    }

    // update global used size
    pool.global_capacity->freeUsedSize(upper_path, size_to_free);
    return 0;
}

String PSDiskDelegatorMulti::getPageFilePath(const PageFileIdAndLevel & id_lvl) const
{
    std::lock_guard<std::mutex> lock{pool.mutex};
    auto iter = page_path_map.find(id_lvl);
    if (likely(iter != page_path_map.end()))
        return fmt::format("{}/{}", pool.latest_path_infos[iter->second].path, path_prefix);
    throw Exception(fmt::format("Can not find path for PageFile [id={}_{}]", id_lvl.first, id_lvl.second));
}

void PSDiskDelegatorMulti::removePageFile(const PageFileIdAndLevel & id_lvl, size_t file_size, bool meta_left, bool remove_from_default_path)
{
    std::lock_guard<std::mutex> lock{pool.mutex};
    if (remove_from_default_path)
    {
        pool.global_capacity->freeUsedSize(pool.latest_path_infos[default_path_index].path, file_size);
    }
    else
    {
        auto iter = page_path_map.find(id_lvl);
        if (unlikely(iter == page_path_map.end()))
            return;
        auto index = iter->second;
        if (!meta_left)
            page_path_map.erase(iter);

        pool.global_capacity->freeUsedSize(pool.latest_path_infos[index].path, file_size);
    }
}

//==========================================================================================
// Normal data
//==========================================================================================

size_t PSDiskDelegatorSingle::numPaths() const
{
    return 1;
}

String PSDiskDelegatorSingle::defaultPath() const
{
    return fmt::format("{}/{}", pool.latest_path_infos[0].path, path_prefix);
}

Strings PSDiskDelegatorSingle::listPaths() const
{
    // only stored in the first path.
    std::vector<String> paths;
    paths.push_back(fmt::format("{}/{}", pool.latest_path_infos[0].path, path_prefix));
    return paths;
}

String PSDiskDelegatorSingle::choosePath(const PageFileIdAndLevel & /*id_lvl*/)
{
    return fmt::format("{}/{}", pool.latest_path_infos[0].path, path_prefix);
}

size_t PSDiskDelegatorSingle::addPageFileUsedSize(
    const PageFileIdAndLevel & /*id_lvl*/,
    size_t size_to_add,
    const String & pf_parent_path,
    bool /*need_insert_location*/)
{
    // In this case, inserting to page_path_map seems useless.
    // Simply add used size for global capacity is OK.
    pool.global_capacity->addUsedSize(pf_parent_path, size_to_add);
    return 0;
}


size_t PSDiskDelegatorSingle::freePageFileUsedSize(
    const PageFileIdAndLevel & /*id_lvl*/,
    size_t size_to_free,
    const String & pf_parent_path)
{
    // In this case, inserting to page_path_map seems useless.
    // Simply add used size for global capacity is OK.
    pool.global_capacity->freeUsedSize(pf_parent_path, size_to_free);
    return 0;
}

String PSDiskDelegatorSingle::getPageFilePath(const PageFileIdAndLevel & /*id_lvl*/) const
{
    return fmt::format("{}/{}", pool.latest_path_infos[0].path, path_prefix);
}

void PSDiskDelegatorSingle::removePageFile(const PageFileIdAndLevel & /*id_lvl*/, size_t file_size, bool /*meta_left*/, bool /*remove_from_default_path*/)
{
    pool.global_capacity->freeUsedSize(pool.latest_path_infos[0].path, file_size);
}

//==========================================================================================
// Raft data
//==========================================================================================
PSDiskDelegatorRaft::PSDiskDelegatorRaft(PathPool & pool_)
    : pool(pool_)
{
    for (const auto & s : pool.kvstore_paths)
    {
        RaftPathInfo info;
        // Get a normalized path without trailing '/'
        info.path = getNormalizedPath(s);
        raft_path_infos.emplace_back(info);
    }
}

size_t PSDiskDelegatorRaft::numPaths() const
{
    return raft_path_infos.size();
}

String PSDiskDelegatorRaft::defaultPath() const
{
    return raft_path_infos[default_path_index].path;
}

Strings PSDiskDelegatorRaft::listPaths() const
{
    return pool.kvstore_paths;
}

String PSDiskDelegatorRaft::choosePath(const PageFileIdAndLevel & id_lvl)
{
    std::function<String(const RaftPathInfos & paths, size_t idx)> path_generator
        = [](const RaftPathInfos & paths, size_t idx) -> String {
        return paths[idx].path;
    };

    {
        std::lock_guard lock{mutex};
        /// If id exists in page_path_map, just return the same path
        if (auto iter = page_path_map.find(id_lvl); iter != page_path_map.end())
            return path_generator(raft_path_infos, iter->second);
    }

    // Else choose path randomly
    const String log_msg = "[type=ps_raft]";
    return genericChoosePath(raft_path_infos, pool.global_capacity, path_generator, pool.log, log_msg);
}

size_t PSDiskDelegatorRaft::addPageFileUsedSize(
    const PageFileIdAndLevel & id_lvl,
    size_t size_to_add,
    const String & pf_parent_path,
    bool need_insert_location)
{
    // Get a normalized path without trailing '/'
    String upper_path = getNormalizedPath(pf_parent_path);
    UInt32 index = UINT32_MAX;
    for (size_t i = 0; i < raft_path_infos.size(); i++)
    {
        if (raft_path_infos[i].path == upper_path)
        {
            index = i;
            break;
        }
    }
    if (unlikely(index == UINT32_MAX))
        throw Exception(fmt::format("Unrecognized path {}", upper_path));

    {
        std::lock_guard<std::mutex> lock{mutex};
        if (need_insert_location)
            page_path_map[id_lvl] = index;
    }

    // update global used size
    pool.global_capacity->addUsedSize(upper_path, size_to_add);
    return index;
}

size_t PSDiskDelegatorRaft::freePageFileUsedSize(
    const PageFileIdAndLevel & id_lvl,
    size_t size_to_free,
    const String & pf_parent_path)
{
    String upper_path = getNormalizedPath(pf_parent_path);
    UInt32 index = UINT32_MAX;
    for (size_t i = 0; i < raft_path_infos.size(); i++)
    {
        if (raft_path_infos[i].path == upper_path)
        {
            index = i;
            break;
        }
    }

    if (unlikely(index == UINT32_MAX))
    {
        throw Exception(fmt::format("Unrecognized path {}", upper_path));
    }

    if (page_path_map.find(id_lvl) == page_path_map.end())
    {
        throw Exception(fmt::format("Can not find path for PageFile [id={}_{}, path={}]", id_lvl.first, id_lvl.second, pf_parent_path));
    }

    // update global used size
    pool.global_capacity->freeUsedSize(upper_path, size_to_free);
    return index;
}

String PSDiskDelegatorRaft::getPageFilePath(const PageFileIdAndLevel & id_lvl) const
{
    std::lock_guard<std::mutex> lock{mutex};
    auto iter = page_path_map.find(id_lvl);
    if (likely(iter != page_path_map.end()))
        return raft_path_infos[iter->second].path;
    throw Exception(fmt::format("Can not find path for PageFile [id={}_{}]", id_lvl.first, id_lvl.second));
}

void PSDiskDelegatorRaft::removePageFile(const PageFileIdAndLevel & id_lvl, size_t file_size, bool meta_left, bool remove_from_default_path)
{
    std::lock_guard<std::mutex> lock{mutex};
    if (remove_from_default_path)
    {
        pool.global_capacity->freeUsedSize(raft_path_infos[default_path_index].path, file_size);
    }
    else
    {
        auto iter = page_path_map.find(id_lvl);
        if (unlikely(iter == page_path_map.end()))
            return;
        auto index = iter->second;
        if (!meta_left)
            page_path_map.erase(iter);
        pool.global_capacity->freeUsedSize(raft_path_infos[index].path, file_size);
    }
}

//==========================================================================================
// Global page data
//==========================================================================================

size_t PSDiskDelegatorGlobalMulti::numPaths() const
{
    return pool.listGlobalPagePaths().size();
}

String PSDiskDelegatorGlobalMulti::defaultPath() const
{
    return fmt::format("{}/{}", pool.listGlobalPagePaths()[default_path_index], path_prefix);
}

Strings PSDiskDelegatorGlobalMulti::listPaths() const
{
    // The delta data could be stored in all direcotries.
    std::vector<String> paths;
    for (const auto & path : pool.listGlobalPagePaths())
    {
        paths.push_back(fmt::format("{}/{}", path, path_prefix));
    }
    return paths;
}

String PSDiskDelegatorGlobalMulti::choosePath(const PageFileIdAndLevel & /*id_lvl*/)
{
    throw Exception("Not Implemented", ErrorCodes::NOT_IMPLEMENTED);
}

size_t PSDiskDelegatorGlobalMulti::addPageFileUsedSize(
    const PageFileIdAndLevel & /*id_lvl*/,
    size_t /*size_to_add*/,
    const String & /*pf_parent_path*/,
    bool /*need_insert_location*/)
{
    throw Exception("Not Implemented", ErrorCodes::NOT_IMPLEMENTED);
}

String PSDiskDelegatorGlobalMulti::getPageFilePath(const PageFileIdAndLevel & /*id_lvl*/) const
{
    throw Exception("Not Implemented", ErrorCodes::NOT_IMPLEMENTED);
}

void PSDiskDelegatorGlobalMulti::removePageFile(const PageFileIdAndLevel & /*id_lvl*/, size_t /*file_size*/, bool /*meta_left*/, bool /*remove_from_default_path*/)
{
    throw Exception("Not Implemented", ErrorCodes::NOT_IMPLEMENTED);
}


size_t PSDiskDelegatorGlobalSingle::numPaths() const
{
    return 1;
}

String PSDiskDelegatorGlobalSingle::defaultPath() const
{
    return fmt::format("{}/{}", pool.listGlobalPagePaths()[0], path_prefix);
}

Strings PSDiskDelegatorGlobalSingle::listPaths() const
{
    // only stored in the first path.
    std::vector<String> paths;
    paths.push_back(fmt::format("{}/{}", pool.listGlobalPagePaths()[0], path_prefix));
    return paths;
}

String PSDiskDelegatorGlobalSingle::choosePath(const PageFileIdAndLevel & /*id_lvl*/)
{
    throw Exception("Not Implemented", ErrorCodes::NOT_IMPLEMENTED);
}

size_t PSDiskDelegatorGlobalSingle::addPageFileUsedSize(
    const PageFileIdAndLevel & /*id_lvl*/,
    size_t /*size_to_add*/,
    const String & /*pf_parent_path*/,
    bool /*need_insert_location*/)
{
    throw Exception("Not Implemented", ErrorCodes::NOT_IMPLEMENTED);
}

String PSDiskDelegatorGlobalSingle::getPageFilePath(const PageFileIdAndLevel & /*id_lvl*/) const
{
    throw Exception("Not Implemented", ErrorCodes::NOT_IMPLEMENTED);
}

void PSDiskDelegatorGlobalSingle::removePageFile(const PageFileIdAndLevel & /*id_lvl*/, size_t /*file_size*/, bool /*meta_left*/, bool /*remove_from_default_path*/)
{
    throw Exception("Not Implemented", ErrorCodes::NOT_IMPLEMENTED);
}

} // namespace DB<|MERGE_RESOLUTION|>--- conflicted
+++ resolved
@@ -348,11 +348,7 @@
     std::mt19937 mt(rd());
     std::uniform_real_distribution<double> dist(0, 1.0);
 
-<<<<<<< HEAD
-    double rand_number = dist(mt);
-=======
     double rand_number = static_cast<double>(rand()) / RAND_MAX; // NOLINT(cert-msc50-cpp)
->>>>>>> 5c21a375
     double ratio_sum = 0.0;
     for (size_t i = 0; i < ratio.size(); i++)
     {
@@ -873,6 +869,14 @@
     throw Exception("Not Implemented", ErrorCodes::NOT_IMPLEMENTED);
 }
 
+size_t PSDiskDelegatorGlobalMulti::freePageFileUsedSize(
+    const PageFileIdAndLevel & /*id_lvl*/,
+    size_t /*size_to_free*/,
+    const String & /*pf_parent_path*/)
+{
+    throw Exception("Not Implemented", ErrorCodes::NOT_IMPLEMENTED);
+}
+
 String PSDiskDelegatorGlobalMulti::getPageFilePath(const PageFileIdAndLevel & /*id_lvl*/) const
 {
     throw Exception("Not Implemented", ErrorCodes::NOT_IMPLEMENTED);
@@ -916,6 +920,14 @@
     throw Exception("Not Implemented", ErrorCodes::NOT_IMPLEMENTED);
 }
 
+size_t PSDiskDelegatorGlobalSingle::freePageFileUsedSize(
+    const PageFileIdAndLevel & /*id_lvl*/,
+    size_t /*size_to_free*/,
+    const String & /*pf_parent_path*/)
+{
+    throw Exception("Not Implemented", ErrorCodes::NOT_IMPLEMENTED);
+}
+
 String PSDiskDelegatorGlobalSingle::getPageFilePath(const PageFileIdAndLevel & /*id_lvl*/) const
 {
     throw Exception("Not Implemented", ErrorCodes::NOT_IMPLEMENTED);
