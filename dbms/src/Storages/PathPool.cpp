--- conflicted
+++ resolved
@@ -230,13 +230,8 @@
 
 void StoragePathPool::rename(const String & new_database, const String & new_table)
 {
-<<<<<<< HEAD
     RUNTIME_CHECK(!new_database.empty() && !new_table.empty(), database, table, new_database, new_table);
     RUNTIME_CHECK(!path_need_database_name, database, table, new_database, new_table);
-=======
-    RUNTIME_CHECK(!new_database.empty() && !new_table.empty(), new_database, new_table);
-    RUNTIME_CHECK(!path_need_database_name);
->>>>>>> 4752b4bc
 
     // The directories for storing table data is not changed, just rename related names.
     std::lock_guard lock{mutex};
