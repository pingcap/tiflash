#include <Common/Exception.h>
#include <Common/FailPoint.h>
#include <Common/escapeForFileName.h>
#include <Core/Types.h>
#include <Encryption/FileProvider.h>
#include <IO/WriteHelpers.h>
#include <Poco/File.h>
#include <Poco/Path.h>
#include <Storages/Page/PageDefines.h>
#include <Storages/PathCapacityMetrics.h>
#include <Storages/PathPool.h>
#include <Storages/PathSelector.h>
#include <Storages/Transaction/ProxyFFI.h>
#include <common/likely.h>
#include <common/logger_useful.h>
#include <fmt/format.h>

#include <random>
#include <set>
#include <unordered_map>

namespace DB
{
namespace ErrorCodes
{
extern const int LOGICAL_ERROR;
}

inline String removeTrailingSlash(String s)
{
    if (s.back() == '/')
        s.erase(s.begin() + s.size() - 1);
    return s;
}

inline String getNormalizedPath(const String & s)
{
    return removeTrailingSlash(Poco::Path{s}.toString());
}

// Constructor to be used during initialization
PathPool::PathPool(
    const Strings & main_data_paths_,
    const Strings & latest_data_paths_,
<<<<<<< HEAD
    const Strings & kvstore_paths_,
=======
    const Strings & kvstore_paths_, //
>>>>>>> 3eb13701
    PathCapacityMetricsPtr global_capacity_,
    FileProviderPtr file_provider_,
    bool enable_raft_compatible_mode_)
    : main_data_paths(main_data_paths_)
    , latest_data_paths(latest_data_paths_)
    , kvstore_paths(kvstore_paths_)
    , enable_raft_compatible_mode(enable_raft_compatible_mode_)
    , global_capacity(global_capacity_)
    , file_provider(file_provider_)
    , log(&Poco::Logger::get("PathPool"))
{
    if (kvstore_paths.empty())
    {
        // Set default path generated from latest_data_paths
        for (const auto & s : latest_data_paths)
        {
            // Get a normalized path without trailing '/'
            auto p = getNormalizedPath(s + "/kvstore");
            kvstore_paths.emplace_back(std::move(p));
        }
    }
}

StoragePathPool PathPool::withTable(const String & database_, const String & table_, bool path_need_database_name_) const
{
    return StoragePathPool(
        main_data_paths,
        latest_data_paths,
        database_,
        table_,
        path_need_database_name_,
        global_capacity,
        file_provider);
}

Strings PathPool::listPaths() const
{
    std::set<String> path_set;
    for (const auto & p : main_data_paths)
        path_set.insert(getNormalizedPath(p + "/data"));
    for (const auto & p : latest_data_paths)
        path_set.insert(getNormalizedPath(p + "/data"));
    Strings paths;
    for (const auto & p : path_set)
        paths.emplace_back(p);
    return paths;
}

PSDiskDelegatorPtr PathPool::getPSDiskDelegatorRaft()
{
    return std::make_shared<PSDiskDelegatorRaft>(*this);
}

//==========================================================================================
// StoragePathPool
//==========================================================================================

<<<<<<< HEAD
StoragePathPool::StoragePathPool(
    const Strings & main_data_paths,
    const Strings & latest_data_paths,
    String database_,
    String table_,
    bool path_need_database_name_,
=======
StoragePathPool::StoragePathPool( //
    const Strings & main_data_paths,
    const Strings & latest_data_paths, //
    String database_,
    String table_,
    bool path_need_database_name_, //
>>>>>>> 3eb13701
    PathCapacityMetricsPtr global_capacity_,
    FileProviderPtr file_provider_)
    : database(std::move(database_))
    , table(std::move(table_))
    , path_need_database_name(path_need_database_name_)
    , global_capacity(std::move(global_capacity_))
    , file_provider(std::move(file_provider_))
    , log(&Poco::Logger::get("StoragePathPool"))
{
    if (unlikely(database.empty() || table.empty()))
        throw Exception("Can NOT create StoragePathPool [database=" + database + "] [table=" + table + "]", ErrorCodes::LOGICAL_ERROR);

    for (const auto & p : main_data_paths)
    {
        MainPathInfo info;
        info.path = getStorePath(p + "/data", database, table);
        main_path_infos.emplace_back(info);
    }
    for (const auto & p : latest_data_paths)
    {
        LatestPathInfo info;
        info.path = getStorePath(p + "/data", database, table);
        latest_path_infos.emplace_back(info);
    }
}

StoragePathPool::StoragePathPool(const StoragePathPool & rhs)
    : main_path_infos(rhs.main_path_infos)
    , latest_path_infos(rhs.latest_path_infos)
    , dt_file_path_map(rhs.dt_file_path_map)
    , database(rhs.database)
    , table(rhs.table)
    , path_need_database_name(rhs.path_need_database_name)
    , global_capacity(rhs.global_capacity)
    , file_provider(rhs.file_provider)
    , log(rhs.log)
{}

StoragePathPool & StoragePathPool::operator=(const StoragePathPool & rhs)
{
    if (this != &rhs)
    {
        main_path_infos = rhs.main_path_infos;
        latest_path_infos = rhs.latest_path_infos;
        dt_file_path_map = rhs.dt_file_path_map;
        database = rhs.database;
        table = rhs.table;
        path_need_database_name = rhs.path_need_database_name;
        global_capacity = rhs.global_capacity;
        file_provider = rhs.file_provider;
        log = rhs.log;
    }
    return *this;
}

void StoragePathPool::rename(const String & new_database, const String & new_table, bool clean_rename)
{
    if (unlikely(new_database.empty() || new_table.empty()))
        throw Exception("Can not rename for PathPool to " + new_database + "." + new_table);

    if (likely(clean_rename))
    {
        // caller ensure that no path need to be renamed.
        if (unlikely(path_need_database_name))
            throw Exception("Can not do clean rename with path_need_database_name is true!");

        std::lock_guard<std::mutex> guard{mutex};
        database = new_database;
        table = new_table;
    }
    else
    {
        if (unlikely(file_provider->isEncryptionEnabled()))
            throw Exception("Encryption is only supported when using clean_rename");

        // Note: changing these path is not atomic, we may lost data if process is crash here.
        std::lock_guard<std::mutex> guard{mutex};
        // Get root path without database and table
        for (auto & info : main_path_infos)
        {
            Poco::Path p(info.path);
            p = p.parent().parent();
            if (path_need_database_name)
                p = p.parent();
            auto new_path = getStorePath(p.toString() + "/data", new_database, new_table);
            renamePath(info.path, new_path);
            info.path = new_path;
        }
        for (auto & info : latest_path_infos)
        {
            Poco::Path p(info.path);
            p = p.parent().parent();
            if (path_need_database_name)
                p = p.parent();
            auto new_path = getStorePath(p.toString() + "/data", new_database, new_table);
            renamePath(info.path, new_path);
            info.path = new_path;
        }

        database = new_database;
        table = new_table;
    }
}

void StoragePathPool::drop(bool recursive, bool must_success)
{
    std::lock_guard<std::mutex> guard{mutex};
    for (auto & path_info : main_path_infos)
    {
        try
        {
            if (Poco::File dir(path_info.path); dir.exists())
            {
                file_provider->deleteDirectory(dir.path(), false, recursive);

                // update global used size
                size_t total_bytes = 0;
                for (const auto & [file_id, file_size] : path_info.file_size_map)
                {
                    (void)file_id;
                    total_bytes += file_size;
                }
                global_capacity->freeUsedSize(path_info.path, total_bytes);
            }
        }
        catch (Poco::DirectoryNotEmptyException & e)
        {
            if (must_success)
                throw;
            else
            {
                // just ignore and keep that directory if it is not empty
                LOG_WARNING(log, "Can not remove directory: " << path_info.path << ", it is not empty");
            }
        }
    }
    for (auto & path_info : latest_path_infos)
    {
        try
        {
            if (Poco::File dir(path_info.path); dir.exists())
            {
                file_provider->deleteDirectory(dir.path(), false, recursive);

                // When PageStorage is dropped, it will update the size in global_capacity.
                // Don't need to update global_capacity here.
            }
        }
        catch (Poco::DirectoryNotEmptyException & e)
        {
            if (must_success)
                throw;
            else
            {
                // just ignore and keep that directory if it is not empty
                LOG_WARNING(log, "Can not remove directory: " << path_info.path << ", it is not empty");
            }
        }
    }
}

//==========================================================================================
// private methods
//==========================================================================================

String StoragePathPool::getStorePath(const String & extra_path_root, const String & database_name, const String & table_name)
{
    if (likely(!path_need_database_name))
        return getNormalizedPath(extra_path_root + "/" + escapeForFileName(table_name));
    else
        return getNormalizedPath(extra_path_root + "/" + escapeForFileName(database_name) + "/" + escapeForFileName(table_name));
}

void StoragePathPool::renamePath(const String & old_path, const String & new_path)
{
    LOG_INFO(log, "Renaming " << old_path << " to " << new_path);
    if (auto file = Poco::File{old_path}; file.exists())
        file.renameTo(new_path);
    else
        LOG_WARNING(log, "Path \"" << old_path << "\" is missed.");
}

//==========================================================================================
<<<<<<< HEAD
=======
// Generic functions
//==========================================================================================

template <typename T>
String genericChoosePath(const std::vector<T> & paths, const PathCapacityMetricsPtr & global_capacity, std::function<String(const std::vector<T> & paths, size_t idx)> path_generator, Poco::Logger * log, const String & log_msg)
{
    if (paths.size() == 1)
        return path_generator(paths, 0);

    UInt64 total_available_size = 0;
    std::vector<FsStats> stats;
    for (size_t i = 0; i < paths.size(); ++i)
    {
        stats.emplace_back(std::get<0>(global_capacity->getFsStatsOfPath(paths[i].path)));
        total_available_size += stats.back().avail_size;
    }

    // We should choose path even if there is no available space.
    // If the actual disk space is running out, let the later `write` to throw exception.
    // If available space is limited by the quota, then write down a GC-ed file can make
    // some files be deleted later.
    if (total_available_size == 0)
        LOG_WARNING(log, "No available space for all disks, choose randomly.");
    std::vector<double> ratio;
    for (size_t i = 0; i < stats.size(); ++i)
    {
        if (likely(total_available_size != 0))
            ratio.push_back(1.0 * stats[i].avail_size / total_available_size);
        else
        {
            // No available space for all disks, choose randomly
            ratio.push_back(1.0 / paths.size());
        }
    }

    double rand_number = (double)rand() / RAND_MAX;
    double ratio_sum = 0.0;
    for (size_t i = 0; i < ratio.size(); i++)
    {
        ratio_sum += ratio[i];
        if ((rand_number < ratio_sum) || (i == ratio.size() - 1))
        {
            LOG_INFO(log, "Choose path [index=" << i << "] " << log_msg);
            return path_generator(paths, i);
        }
    }
    throw Exception("Should not reach here", ErrorCodes::LOGICAL_ERROR);
}

//==========================================================================================
>>>>>>> 3eb13701
// Stable data
//==========================================================================================

Strings StableDiskDelegator::listPaths() const
{
    std::vector<String> paths;
    for (size_t i = 0; i < pool.main_path_infos.size(); ++i)
    {
        paths.push_back(pool.main_path_infos[i].path + "/" + StoragePathPool::STABLE_FOLDER_NAME);
    }
    return paths;
}

String StableDiskDelegator::choosePath() const
{
    auto path_generator = [](const String & path) -> String {
        return path + "/" + StoragePathPool::STABLE_FOLDER_NAME;
    };
    const String log_msg = "[type=stable] [database=" + pool.database + "] [table=" + pool.table + "]";
    return PathSelector::choose(pool.main_path_infos, pool.global_capacity, std::move(path_generator), pool.log, log_msg);
}

String StableDiskDelegator::getDTFilePath(UInt64 file_id, bool throw_on_not_exist) const
{
    std::lock_guard<std::mutex> guard{pool.mutex};
    auto iter = pool.dt_file_path_map.find(file_id);
    if (likely(iter != pool.dt_file_path_map.end()))
        return pool.main_path_infos[iter->second].path + "/" + StoragePathPool::STABLE_FOLDER_NAME;
    if (likely(throw_on_not_exist))
        throw Exception("Can not find path for DMFile [id=" + toString(file_id) + "]");
    return "";
}

void StableDiskDelegator::addDTFile(UInt64 file_id, size_t file_size, std::string_view path)
{
    path.remove_suffix(1 + strlen(StoragePathPool::STABLE_FOLDER_NAME)); // remove '/stable' added in listPathsForStable/getDTFilePath
    std::lock_guard<std::mutex> guard{pool.mutex};
    if (auto iter = pool.dt_file_path_map.find(file_id); unlikely(iter != pool.dt_file_path_map.end()))
    {
        const auto & path_info = pool.main_path_infos[iter->second];
        throw DB::TiFlashException(
            fmt::format("Try to add a DTFile with duplicated id. [id={}] [path={}] [existed_path={}]", file_id, path, path_info.path),
            Errors::DeltaTree::Internal);
    }

    UInt32 index = UINT32_MAX;
    for (size_t i = 0; i < pool.main_path_infos.size(); i++)
    {
        if (pool.main_path_infos[i].path == path)
        {
            index = i;
            break;
        }
    }
    if (unlikely(index == UINT32_MAX))
        throw DB::TiFlashException(
            fmt::format("Try to add a DTFile to an unrecognized path. [id={}] [path={}]", file_id, path),
            Errors::DeltaTree::Internal);
    pool.dt_file_path_map.emplace(file_id, index);
    pool.main_path_infos[index].file_size_map.emplace(file_id, file_size);
    // update global used size
    pool.global_capacity->addUsedSize(path, file_size);
}

void StableDiskDelegator::removeDTFile(UInt64 file_id)
{
    std::lock_guard<std::mutex> guard{pool.mutex};
    auto iter = pool.dt_file_path_map.find(file_id);
    if (unlikely(iter == pool.dt_file_path_map.end()))
        throw Exception("Cannot find DMFile for id " + toString(file_id));
    UInt32 index = iter->second;
    const auto file_size = pool.main_path_infos[index].file_size_map.at(file_id);
    pool.dt_file_path_map.erase(file_id);
    pool.main_path_infos[index].file_size_map.erase(file_id);
    // update global used size
    pool.global_capacity->freeUsedSize(pool.main_path_infos[index].path, file_size);
}

//==========================================================================================
// Delta data
//==========================================================================================

size_t PSDiskDelegatorMulti::numPaths() const
{
    return pool.latest_path_infos.size();
}

String PSDiskDelegatorMulti::defaultPath() const
{
<<<<<<< HEAD
    return pool.latest_path_infos[0].path + "/" + path_prefix;
=======
    return pool.latest_path_infos[default_path_index].path + "/" + path_prefix;
>>>>>>> 3eb13701
}

Strings PSDiskDelegatorMulti::listPaths() const
{
    // The delta data could be stored in all direcotries.
    std::vector<String> paths;
    for (size_t i = 0; i < pool.latest_path_infos.size(); ++i)
    {
        paths.push_back(pool.latest_path_infos[i].path + "/" + path_prefix);
    }
    return paths;
}

String PSDiskDelegatorMulti::choosePath(const PageFileIdAndLevel & id_lvl)
{
<<<<<<< HEAD
    auto path_generator = [this](const String & path) -> String {
        return path + "/" + this->path_prefix;
=======
    std::function<String(const StoragePathPool::LatestPathInfos & paths, size_t idx)> path_generator =
        [this](const StoragePathPool::LatestPathInfos & paths, size_t idx) -> String {
        return paths[idx].path + "/" + this->path_prefix;
>>>>>>> 3eb13701
    };

    {
        std::lock_guard<std::mutex> guard{pool.mutex};
        /// If id exists in page_path_map, just return the same path
        if (auto iter = page_path_map.find(id_lvl); iter != page_path_map.end())
            return path_generator(pool.latest_path_infos[iter->second].path);
    }

    const String log_msg = "[type=ps_multi] [database=" + pool.database + "] [table=" + pool.table + "]";
    return PathSelector::choose(pool.latest_path_infos, pool.global_capacity, std::move(path_generator), pool.log, log_msg);
}

size_t PSDiskDelegatorMulti::addPageFileUsedSize(
    const PageFileIdAndLevel & id_lvl,
    size_t size_to_add,
    const String & pf_parent_path,
    bool need_insert_location)
{
    // Get a normalized path without `path_prefix` and trailing '/'
    String upper_path = removeTrailingSlash(Poco::Path(pf_parent_path).parent().toString());
    UInt32 index = UINT32_MAX;
    for (size_t i = 0; i < pool.latest_path_infos.size(); i++)
    {
        if (pool.latest_path_infos[i].path == upper_path)
        {
            index = i;
            break;
        }
    }
    if (unlikely(index == UINT32_MAX))
        throw Exception("Unrecognized path " + upper_path);

    {
        std::lock_guard<std::mutex> guard{pool.mutex};
        if (need_insert_location)
            page_path_map[id_lvl] = index;
    }

    // update global used size
    pool.global_capacity->addUsedSize(upper_path, size_to_add);
    return index;
}

String PSDiskDelegatorMulti::getPageFilePath(const PageFileIdAndLevel & id_lvl) const
{
    std::lock_guard<std::mutex> guard{pool.mutex};
    auto iter = page_path_map.find(id_lvl);
    if (likely(iter != page_path_map.end()))
        return pool.latest_path_infos[iter->second].path + "/" + path_prefix;
    throw Exception("Can not find path for PageFile [id=" + toString(id_lvl.first) + "_" + toString(id_lvl.second) + "]");
}

void PSDiskDelegatorMulti::removePageFile(const PageFileIdAndLevel & id_lvl, size_t file_size, bool meta_left, bool remove_from_default_path)
{
<<<<<<< HEAD
    std::lock_guard<std::mutex> guard{pool.mutex};
    auto iter = page_path_map.find(id_lvl);
    if (unlikely(iter == page_path_map.end()))
        return;
    auto index = iter->second;
    if (!meta_left)
        page_path_map.erase(iter);

    pool.global_capacity->freeUsedSize(pool.latest_path_infos[index].path, file_size);
=======
    std::lock_guard<std::mutex> lock{pool.mutex};
    if (remove_from_default_path)
    {
        pool.global_capacity->freeUsedSize(pool.latest_path_infos[default_path_index].path, file_size);
    }
    else
    {
        auto iter = page_path_map.find(id_lvl);
        if (unlikely(iter == page_path_map.end()))
            return;
        auto index = iter->second;
        if (!meta_left)
            page_path_map.erase(iter);

        pool.global_capacity->freeUsedSize(pool.latest_path_infos[index].path, file_size);
    }
>>>>>>> 3eb13701
}

//==========================================================================================
// Normal data
//==========================================================================================

size_t PSDiskDelegatorSingle::numPaths() const
{
    return 1;
}

String PSDiskDelegatorSingle::defaultPath() const
{
    return pool.latest_path_infos[0].path + "/" + path_prefix;
}

Strings PSDiskDelegatorSingle::listPaths() const
{
    // only stored in the first path.
    std::vector<String> paths;
    paths.push_back(pool.latest_path_infos[0].path + "/" + path_prefix);
    return paths;
}

String PSDiskDelegatorSingle::choosePath(const PageFileIdAndLevel & /*id_lvl*/)
{
    return pool.latest_path_infos[0].path + "/" + path_prefix;
}

size_t PSDiskDelegatorSingle::addPageFileUsedSize(
    const PageFileIdAndLevel & /*id_lvl*/,
    size_t size_to_add,
    const String & pf_parent_path,
    bool /*need_insert_location*/)
{
    // In this case, inserting to page_path_map seems useless.
    // Simply add used size for global capacity is OK.
    pool.global_capacity->addUsedSize(pf_parent_path, size_to_add);
    return 0;
}

String PSDiskDelegatorSingle::getPageFilePath(const PageFileIdAndLevel & /*id_lvl*/) const
{
    return pool.latest_path_infos[0].path + "/" + path_prefix;
}

void PSDiskDelegatorSingle::removePageFile(const PageFileIdAndLevel & /*id_lvl*/, size_t file_size, bool /*meta_left*/, bool /*remove_from_default_path*/)
{
    pool.global_capacity->freeUsedSize(pool.latest_path_infos[0].path, file_size);
}

//==========================================================================================
// Raft data
//==========================================================================================
PSDiskDelegatorRaft::PSDiskDelegatorRaft(PathPool & pool_)
    : pool(pool_)
{
    for (const auto & s : pool.kvstore_paths)
    {
        RaftPathInfo info;
        // Get a normalized path without trailing '/'
        info.path = getNormalizedPath(s);
        raft_path_infos.emplace_back(info);
    }
}

size_t PSDiskDelegatorRaft::numPaths() const
{
    return raft_path_infos.size();
}

String PSDiskDelegatorRaft::defaultPath() const
{
<<<<<<< HEAD
    return raft_path_infos[0].path;
=======
    return raft_path_infos[default_path_index].path;
>>>>>>> 3eb13701
}

Strings PSDiskDelegatorRaft::listPaths() const
{
    return pool.kvstore_paths;
}

String PSDiskDelegatorRaft::choosePath(const PageFileIdAndLevel & id_lvl)
{
<<<<<<< HEAD
    auto path_generator = [](const String & path) -> String {
        return path;
=======
    std::function<String(const RaftPathInfos & paths, size_t idx)> path_generator
        = [](const RaftPathInfos & paths, size_t idx) -> String {
        return paths[idx].path;
>>>>>>> 3eb13701
    };

    {
        std::lock_guard guard{mutex};
        /// If id exists in page_path_map, just return the same path
        if (auto iter = page_path_map.find(id_lvl); iter != page_path_map.end())
            return path_generator(raft_path_infos[iter->second].path);
    }

    // Else choose path randomly
    const String log_msg = "[type=ps_raft]";
    return PathSelector::choose(raft_path_infos, pool.global_capacity, std::move(path_generator), pool.log, log_msg);
}

size_t PSDiskDelegatorRaft::addPageFileUsedSize(
    const PageFileIdAndLevel & id_lvl,
    size_t size_to_add,
    const String & pf_parent_path,
    bool need_insert_location)
{
    // Get a normalized path without trailing '/'
    String upper_path = getNormalizedPath(pf_parent_path);
    UInt32 index = UINT32_MAX;
    for (size_t i = 0; i < raft_path_infos.size(); i++)
    {
        if (raft_path_infos[i].path == upper_path)
        {
            index = i;
            break;
        }
    }
    if (unlikely(index == UINT32_MAX))
        throw Exception("Unrecognized path " + upper_path);

    {
        std::lock_guard<std::mutex> guard{mutex};
        if (need_insert_location)
            page_path_map[id_lvl] = index;
    }

    // update global used size
    pool.global_capacity->addUsedSize(upper_path, size_to_add);
    return index;
}

String PSDiskDelegatorRaft::getPageFilePath(const PageFileIdAndLevel & id_lvl) const
{
    std::lock_guard<std::mutex> guard{mutex};
    auto iter = page_path_map.find(id_lvl);
    if (likely(iter != page_path_map.end()))
        return raft_path_infos[iter->second].path;
    throw Exception("Can not find path for PageFile [id=" + toString(id_lvl.first) + "_" + toString(id_lvl.second) + "]");
}

void PSDiskDelegatorRaft::removePageFile(const PageFileIdAndLevel & id_lvl, size_t file_size, bool meta_left, bool remove_from_default_path)
{
<<<<<<< HEAD
    std::lock_guard<std::mutex> guard{mutex};
    auto iter = page_path_map.find(id_lvl);
    if (unlikely(iter == page_path_map.end()))
        return;
    auto index = iter->second;
    if (!meta_left)
        page_path_map.erase(iter);

    pool.global_capacity->freeUsedSize(raft_path_infos[index].path, file_size);
=======
    std::lock_guard<std::mutex> lock{mutex};
    if (remove_from_default_path)
    {
        pool.global_capacity->freeUsedSize(raft_path_infos[default_path_index].path, file_size);
    }
    else
    {
        auto iter = page_path_map.find(id_lvl);
        if (unlikely(iter == page_path_map.end()))
            return;
        auto index = iter->second;
        if (!meta_left)
            page_path_map.erase(iter);
        pool.global_capacity->freeUsedSize(raft_path_infos[index].path, file_size);
    }
>>>>>>> 3eb13701
}

} // namespace DB<|MERGE_RESOLUTION|>--- conflicted
+++ resolved
@@ -42,11 +42,7 @@
 PathPool::PathPool(
     const Strings & main_data_paths_,
     const Strings & latest_data_paths_,
-<<<<<<< HEAD
     const Strings & kvstore_paths_,
-=======
-    const Strings & kvstore_paths_, //
->>>>>>> 3eb13701
     PathCapacityMetricsPtr global_capacity_,
     FileProviderPtr file_provider_,
     bool enable_raft_compatible_mode_)
@@ -104,21 +100,12 @@
 // StoragePathPool
 //==========================================================================================
 
-<<<<<<< HEAD
 StoragePathPool::StoragePathPool(
     const Strings & main_data_paths,
     const Strings & latest_data_paths,
     String database_,
     String table_,
     bool path_need_database_name_,
-=======
-StoragePathPool::StoragePathPool( //
-    const Strings & main_data_paths,
-    const Strings & latest_data_paths, //
-    String database_,
-    String table_,
-    bool path_need_database_name_, //
->>>>>>> 3eb13701
     PathCapacityMetricsPtr global_capacity_,
     FileProviderPtr file_provider_)
     : database(std::move(database_))
@@ -302,59 +289,6 @@
 }
 
 //==========================================================================================
-<<<<<<< HEAD
-=======
-// Generic functions
-//==========================================================================================
-
-template <typename T>
-String genericChoosePath(const std::vector<T> & paths, const PathCapacityMetricsPtr & global_capacity, std::function<String(const std::vector<T> & paths, size_t idx)> path_generator, Poco::Logger * log, const String & log_msg)
-{
-    if (paths.size() == 1)
-        return path_generator(paths, 0);
-
-    UInt64 total_available_size = 0;
-    std::vector<FsStats> stats;
-    for (size_t i = 0; i < paths.size(); ++i)
-    {
-        stats.emplace_back(std::get<0>(global_capacity->getFsStatsOfPath(paths[i].path)));
-        total_available_size += stats.back().avail_size;
-    }
-
-    // We should choose path even if there is no available space.
-    // If the actual disk space is running out, let the later `write` to throw exception.
-    // If available space is limited by the quota, then write down a GC-ed file can make
-    // some files be deleted later.
-    if (total_available_size == 0)
-        LOG_WARNING(log, "No available space for all disks, choose randomly.");
-    std::vector<double> ratio;
-    for (size_t i = 0; i < stats.size(); ++i)
-    {
-        if (likely(total_available_size != 0))
-            ratio.push_back(1.0 * stats[i].avail_size / total_available_size);
-        else
-        {
-            // No available space for all disks, choose randomly
-            ratio.push_back(1.0 / paths.size());
-        }
-    }
-
-    double rand_number = (double)rand() / RAND_MAX;
-    double ratio_sum = 0.0;
-    for (size_t i = 0; i < ratio.size(); i++)
-    {
-        ratio_sum += ratio[i];
-        if ((rand_number < ratio_sum) || (i == ratio.size() - 1))
-        {
-            LOG_INFO(log, "Choose path [index=" << i << "] " << log_msg);
-            return path_generator(paths, i);
-        }
-    }
-    throw Exception("Should not reach here", ErrorCodes::LOGICAL_ERROR);
-}
-
-//==========================================================================================
->>>>>>> 3eb13701
 // Stable data
 //==========================================================================================
 
@@ -444,11 +378,7 @@
 
 String PSDiskDelegatorMulti::defaultPath() const
 {
-<<<<<<< HEAD
-    return pool.latest_path_infos[0].path + "/" + path_prefix;
-=======
     return pool.latest_path_infos[default_path_index].path + "/" + path_prefix;
->>>>>>> 3eb13701
 }
 
 Strings PSDiskDelegatorMulti::listPaths() const
@@ -464,14 +394,8 @@
 
 String PSDiskDelegatorMulti::choosePath(const PageFileIdAndLevel & id_lvl)
 {
-<<<<<<< HEAD
     auto path_generator = [this](const String & path) -> String {
         return path + "/" + this->path_prefix;
-=======
-    std::function<String(const StoragePathPool::LatestPathInfos & paths, size_t idx)> path_generator =
-        [this](const StoragePathPool::LatestPathInfos & paths, size_t idx) -> String {
-        return paths[idx].path + "/" + this->path_prefix;
->>>>>>> 3eb13701
     };
 
     {
@@ -527,17 +451,6 @@
 
 void PSDiskDelegatorMulti::removePageFile(const PageFileIdAndLevel & id_lvl, size_t file_size, bool meta_left, bool remove_from_default_path)
 {
-<<<<<<< HEAD
-    std::lock_guard<std::mutex> guard{pool.mutex};
-    auto iter = page_path_map.find(id_lvl);
-    if (unlikely(iter == page_path_map.end()))
-        return;
-    auto index = iter->second;
-    if (!meta_left)
-        page_path_map.erase(iter);
-
-    pool.global_capacity->freeUsedSize(pool.latest_path_infos[index].path, file_size);
-=======
     std::lock_guard<std::mutex> lock{pool.mutex};
     if (remove_from_default_path)
     {
@@ -554,7 +467,6 @@
 
         pool.global_capacity->freeUsedSize(pool.latest_path_infos[index].path, file_size);
     }
->>>>>>> 3eb13701
 }
 
 //==========================================================================================
@@ -628,11 +540,7 @@
 
 String PSDiskDelegatorRaft::defaultPath() const
 {
-<<<<<<< HEAD
-    return raft_path_infos[0].path;
-=======
     return raft_path_infos[default_path_index].path;
->>>>>>> 3eb13701
 }
 
 Strings PSDiskDelegatorRaft::listPaths() const
@@ -642,14 +550,8 @@
 
 String PSDiskDelegatorRaft::choosePath(const PageFileIdAndLevel & id_lvl)
 {
-<<<<<<< HEAD
     auto path_generator = [](const String & path) -> String {
         return path;
-=======
-    std::function<String(const RaftPathInfos & paths, size_t idx)> path_generator
-        = [](const RaftPathInfos & paths, size_t idx) -> String {
-        return paths[idx].path;
->>>>>>> 3eb13701
     };
 
     {
@@ -706,17 +608,6 @@
 
 void PSDiskDelegatorRaft::removePageFile(const PageFileIdAndLevel & id_lvl, size_t file_size, bool meta_left, bool remove_from_default_path)
 {
-<<<<<<< HEAD
-    std::lock_guard<std::mutex> guard{mutex};
-    auto iter = page_path_map.find(id_lvl);
-    if (unlikely(iter == page_path_map.end()))
-        return;
-    auto index = iter->second;
-    if (!meta_left)
-        page_path_map.erase(iter);
-
-    pool.global_capacity->freeUsedSize(raft_path_infos[index].path, file_size);
-=======
     std::lock_guard<std::mutex> lock{mutex};
     if (remove_from_default_path)
     {
@@ -732,7 +623,6 @@
             page_path_map.erase(iter);
         pool.global_capacity->freeUsedSize(raft_path_infos[index].path, file_size);
     }
->>>>>>> 3eb13701
 }
 
 } // namespace DB