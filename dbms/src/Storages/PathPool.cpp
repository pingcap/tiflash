// Copyright 2022 PingCAP, Ltd.
//
// Licensed under the Apache License, Version 2.0 (the "License");
// you may not use this file except in compliance with the License.
// You may obtain a copy of the License at
//
//     http://www.apache.org/licenses/LICENSE-2.0
//
// Unless required by applicable law or agreed to in writing, software
// distributed under the License is distributed on an "AS IS" BASIS,
// WITHOUT WARRANTIES OR CONDITIONS OF ANY KIND, either express or implied.
// See the License for the specific language governing permissions and
// limitations under the License.

#include <Common/Exception.h>
#include <Common/Logger.h>
#include <Common/escapeForFileName.h>
#include <Core/Types.h>
#include <Encryption/FileProvider.h>
#include <IO/WriteHelpers.h>
#include <Poco/File.h>
#include <Poco/Path.h>
#include <Storages/Page/Page.h>
#include <Storages/Page/PageDefines.h>
#include <Storages/PathCapacityMetrics.h>
#include <Storages/PathPool.h>
#include <Storages/Transaction/ProxyFFI.h>
#include <common/likely.h>
#include <fmt/core.h>

#include <mutex>
#include <random>
#include <set>
#include <unordered_map>

namespace DB
{
namespace ErrorCodes
{
extern const int LOGICAL_ERROR;
}

inline String removeTrailingSlash(String s)
{
    if (s.back() == '/')
        s.erase(s.begin() + s.size() - 1);
    return s;
}

inline String getNormalizedPath(const String & s)
{
    return removeTrailingSlash(Poco::Path{s}.toString());
}

// Constructor to be used during initialization
PathPool::PathPool(
    const Strings & main_data_paths_,
    const Strings & latest_data_paths_,
    const Strings & kvstore_paths_, //
    PathCapacityMetricsPtr global_capacity_,
    FileProviderPtr file_provider_,
    bool enable_raft_compatible_mode_)
    : main_data_paths(main_data_paths_)
    , latest_data_paths(latest_data_paths_)
    , kvstore_paths(kvstore_paths_)
    , enable_raft_compatible_mode(enable_raft_compatible_mode_)
    , global_capacity(global_capacity_)
    , file_provider(file_provider_)
    , log(Logger::get("PathPool"))
{
    if (kvstore_paths.empty())
    {
        // Set default path generated from latest_data_paths
        for (const auto & s : latest_data_paths)
        {
            // Get a normalized path without trailing '/'
            auto p = getNormalizedPath(s + "/kvstore");
            kvstore_paths.emplace_back(std::move(p));
        }
    }
    for (const auto & s : latest_data_paths)
    {
        // Get a normalized path without trailing '/'
        auto p = getNormalizedPath(s + "/page");
        global_page_paths.emplace_back(std::move(p));
    }
}

StoragePathPool PathPool::withTable(const String & database_, const String & table_, bool path_need_database_name_) const
{
    return StoragePathPool(main_data_paths, latest_data_paths, database_, table_, path_need_database_name_, global_capacity, file_provider);
}

Strings PathPool::listPaths() const
{
    std::set<String> path_set;
    for (const auto & p : main_data_paths)
        path_set.insert(getNormalizedPath(p + "/data"));
    for (const auto & p : latest_data_paths)
        path_set.insert(getNormalizedPath(p + "/data"));
    Strings paths;
    for (const auto & p : path_set)
        paths.emplace_back(p);
    return paths;
}

PSDiskDelegatorPtr PathPool::getPSDiskDelegatorRaft()
{
    return std::make_shared<PSDiskDelegatorRaft>(*this);
}

PSDiskDelegatorPtr PathPool::getPSDiskDelegatorGlobalMulti(const String & prefix) const
{
    return std::make_shared<PSDiskDelegatorGlobalMulti>(*this, prefix);
}

PSDiskDelegatorPtr PathPool::getPSDiskDelegatorGlobalSingle(const String & prefix) const
{
    return std::make_shared<PSDiskDelegatorGlobalSingle>(*this, prefix);
}

//==========================================================================================
// StoragePathPool
//==========================================================================================

StoragePathPool::StoragePathPool( //
    const Strings & main_data_paths,
    const Strings & latest_data_paths, //
    String database_,
    String table_,
    bool path_need_database_name_, //
    PathCapacityMetricsPtr global_capacity_,
    FileProviderPtr file_provider_)
    : database(std::move(database_))
    , table(std::move(table_))
    , path_need_database_name(path_need_database_name_)
    , global_capacity(std::move(global_capacity_))
    , file_provider(std::move(file_provider_))
    , log(Logger::get("StoragePathPool"))
{
    RUNTIME_CHECK_MSG(!database.empty() && !table.empty(), "Can NOT create StoragePathPool [database={}] [table={}]", database, table);

    for (const auto & p : main_data_paths)
    {
        MainPathInfo info;
        info.path = getStorePath(p + "/data", database, table);
        main_path_infos.emplace_back(info);
    }
    for (const auto & p : latest_data_paths)
    {
        LatestPathInfo info;
        info.path = getStorePath(p + "/data", database, table);
        latest_path_infos.emplace_back(info);
    }
}

StoragePathPool::StoragePathPool(StoragePathPool && rhs) noexcept
    : main_path_infos(std::move(rhs.main_path_infos))
    , latest_path_infos(std::move(rhs.latest_path_infos))
    , database(std::move(rhs.database))
    , table(std::move(rhs.table))
    , dt_file_path_map(std::move(rhs.dt_file_path_map))
    , path_need_database_name(rhs.path_need_database_name)
    , global_capacity(std::move(rhs.global_capacity))
    , file_provider(std::move(rhs.file_provider))
    , log(std::move(rhs.log))
{}

StoragePathPool & StoragePathPool::operator=(StoragePathPool && rhs)
{
    if (this != &rhs)
    {
        main_path_infos.swap(rhs.main_path_infos);
        latest_path_infos.swap(rhs.latest_path_infos);
        dt_file_path_map.swap(rhs.dt_file_path_map);
        database.swap(rhs.database);
        table.swap(rhs.table);
        path_need_database_name = rhs.path_need_database_name;
        global_capacity.swap(rhs.global_capacity);
        file_provider.swap(rhs.file_provider);
        log.swap(rhs.log);
    }
    return *this;
}

bool StoragePathPool::createPSV2DeleteMarkFile()
{
    try
    {
        return Poco::File(getPSV2DeleteMarkFilePath()).createFile();
    }
    catch (...)
    {
        tryLogCurrentException(log);
        return false;
    }
}

bool StoragePathPool::isPSV2Deleted() const
{
    return Poco::File(getPSV2DeleteMarkFilePath()).exists();
}

void StoragePathPool::clearPSV2ObsoleteData()
{
    std::lock_guard lock{mutex};
    auto drop_instance_data = [&](const String & prefix) {
        for (auto & path_info : latest_path_infos)
        {
            try
            {
                auto path = fmt::format("{}/{}", path_info.path, prefix);
                if (Poco::File dir(path); dir.exists())
                {
                    // This function is used to clean obsolete data in ps v2 instance at restart,
                    // so no need to update global_capacity here.
<<<<<<< HEAD
                    LOG_FMT_INFO(log, "Begin to drop obsolete data [dir={}]", path);
=======
                    LOG_INFO(log, "Begin to drop obsolete data[dir={}]", path);
>>>>>>> 5c9881ac
                    file_provider->deleteDirectory(dir.path(), false, true);
                }
            }
            catch (...)
            {
                tryLogCurrentException(log);
            }
        }
    };
    drop_instance_data("meta");
    drop_instance_data("log");
    drop_instance_data("data");
}

void StoragePathPool::rename(const String & new_database, const String & new_table)
{
    RUNTIME_CHECK(!new_database.empty() && !new_table.empty(), database, table, new_database, new_table);
    RUNTIME_CHECK(!path_need_database_name, database, table, new_database, new_table);

    // The directories for storing table data is not changed, just rename related names.
    std::lock_guard lock{mutex};
    database = new_database;
    table = new_table;
}

void StoragePathPool::drop(bool recursive, bool must_success)
{
    std::lock_guard lock{mutex};
    for (auto & path_info : main_path_infos)
    {
        try
        {
            if (Poco::File dir(path_info.path); dir.exists())
            {
                LOG_INFO(log, "Begin to drop [dir={}] from main_path_infos", path_info.path);
                file_provider->deleteDirectory(dir.path(), false, recursive);

                // update global used size
                size_t total_bytes = 0;
                for (const auto & [file_id, file_size] : path_info.file_size_map)
                {
                    (void)file_id;
                    total_bytes += file_size;
                }
                global_capacity->freeUsedSize(path_info.path, total_bytes);
                // clear in case delegator->removeDTFile is called after `drop`
                dt_file_path_map.clear();
            }
        }
        catch (Poco::DirectoryNotEmptyException & e)
        {
            if (must_success)
                throw;
            else
            {
                // just ignore and keep that directory if it is not empty
                LOG_WARNING(log, "Can not remove directory: {}, it is not empty", path_info.path);
            }
        }
    }
    for (auto & path_info : latest_path_infos)
    {
        try
        {
            if (Poco::File dir(path_info.path); dir.exists())
            {
                LOG_INFO(log, "Begin to drop [dir={}] from latest_path_infos", path_info.path);
                file_provider->deleteDirectory(dir.path(), false, recursive);

                // When PageStorage is dropped, it will update the size in global_capacity.
                // Don't need to update global_capacity here.
            }
        }
        catch (Poco::DirectoryNotEmptyException & e)
        {
            if (must_success)
                throw;
            else
            {
                // just ignore and keep that directory if it is not empty
                LOG_WARNING(log, "Can not remove directory: {}, it is not empty", path_info.path);
            }
        }
    }
}

//==========================================================================================
// private methods
//==========================================================================================

String StoragePathPool::getStorePath(const String & extra_path_root, const String & database_name, const String & table_name) const
{
    if (likely(!path_need_database_name))
        return getNormalizedPath(fmt::format("{}/{}", extra_path_root, escapeForFileName(table_name)));
    else
        return getNormalizedPath(fmt::format("{}/{}/{}", extra_path_root, escapeForFileName(database_name), escapeForFileName(table_name)));
}

void StoragePathPool::renamePath(const String & old_path, const String & new_path)
{
    LOG_INFO(log, "Renaming {} to {}", old_path, new_path);
    if (auto file = Poco::File{old_path}; file.exists())
        file.renameTo(new_path);
    else
        LOG_WARNING(log, "Path \"{}\" is missed.", old_path);
}

String StoragePathPool::getPSV2DeleteMarkFilePath() const
{
    return fmt::format("{}/{}", latest_path_infos[0].path, "PS_V2_DELETED");
}

//==========================================================================================
// Generic functions
//==========================================================================================

template <typename T>
String genericChoosePath(const std::vector<T> & paths,
                         const PathCapacityMetricsPtr & global_capacity,
                         std::function<String(const std::vector<T> & paths, size_t idx)> path_generator,
                         std::function<String(const T & path_info)> path_getter,
                         const LoggerPtr & log,
                         const String & log_msg)
{
    if (paths.size() == 1)
        return path_generator(paths, 0);

    UInt64 total_available_size = 0;
    std::vector<FsStats> stats;
    for (size_t i = 0; i < paths.size(); ++i)
    {
        stats.emplace_back(std::get<0>(global_capacity->getFsStatsOfPath(path_getter(paths[i]))));
        total_available_size += stats.back().avail_size;
    }

    // We should choose path even if there is no available space.
    // If the actual disk space is running out, let the later `write` to throw exception.
    // If available space is limited by the quota, then write down a GC-ed file can make
    // some files be deleted later.
    if (total_available_size == 0)
        LOG_WARNING(log, "No available space for all disks, choose randomly.");
    std::vector<double> ratio;
    for (auto & stat : stats)
    {
        if (likely(total_available_size != 0))
            ratio.push_back(1.0 * stat.avail_size / total_available_size);
        else
        {
            // No available space for all disks, choose randomly
            ratio.push_back(1.0 / paths.size());
        }
    }

    double rand_number = static_cast<double>(rand()) / RAND_MAX; // NOLINT(cert-msc50-cpp)
    double ratio_sum = 0.0;
    for (size_t i = 0; i < ratio.size(); i++)
    {
        ratio_sum += ratio[i];
        if ((rand_number < ratio_sum) || (i == ratio.size() - 1))
        {
            LOG_INFO(log, "Choose path [index={}] {}", i, log_msg);
            return path_generator(paths, i);
        }
    }
    throw Exception("Should not reach here", ErrorCodes::LOGICAL_ERROR);
}

//==========================================================================================
// Stable data
//==========================================================================================

Strings StableDiskDelegator::listPaths() const
{
    std::vector<String> paths;
    for (auto & main_path_info : pool.main_path_infos)
    {
        paths.push_back(fmt::format("{}/{}", main_path_info.path, StoragePathPool::STABLE_FOLDER_NAME));
    }
    return paths;
}

String StableDiskDelegator::choosePath() const
{
    std::function<String(const StoragePathPool::MainPathInfos & paths, size_t idx)> path_generator
        = [](const StoragePathPool::MainPathInfos & paths, size_t idx) -> String {
        return fmt::format("{}/{}", paths[idx].path, StoragePathPool::STABLE_FOLDER_NAME);
    };

    std::function<String(const StoragePathPool::MainPathInfo & info)> path_getter = [](const StoragePathPool::MainPathInfo & info) -> String {
        return info.path;
    };

    const String log_msg = fmt::format("[type=stable] [database={}] [table={}]", pool.database, pool.table);
    return genericChoosePath(pool.main_path_infos, pool.global_capacity, path_generator, path_getter, pool.log, log_msg);
}

String StableDiskDelegator::getDTFilePath(UInt64 file_id, bool throw_on_not_exist) const
{
    std::lock_guard lock{pool.mutex};
    auto iter = pool.dt_file_path_map.find(file_id);
    if (likely(iter != pool.dt_file_path_map.end()))
        return fmt::format("{}/{}", pool.main_path_infos[iter->second].path, StoragePathPool::STABLE_FOLDER_NAME);
    if (likely(throw_on_not_exist))
        throw Exception(fmt::format("Can not find path for DMFile, file_id={}", file_id));
    return "";
}

void StableDiskDelegator::addDTFile(UInt64 file_id, size_t file_size, std::string_view path)
{
    path.remove_suffix(1 + strlen(StoragePathPool::STABLE_FOLDER_NAME)); // remove '/stable' added in listPathsForStable/getDTFilePath
    std::lock_guard lock{pool.mutex};
    if (auto iter = pool.dt_file_path_map.find(file_id); unlikely(iter != pool.dt_file_path_map.end()))
    {
        const auto & path_info = pool.main_path_infos[iter->second];
        throw DB::TiFlashException(
            fmt::format("Try to add a DTFile with duplicated id, file_id={} path={} existed_path={}", file_id, path, path_info.path),
            Errors::DeltaTree::Internal);
    }

    UInt32 index = UINT32_MAX;
    for (size_t i = 0; i < pool.main_path_infos.size(); i++)
    {
        if (pool.main_path_infos[i].path == path)
        {
            index = i;
            break;
        }
    }
    RUNTIME_CHECK_MSG(index != UINT32_MAX, "Try to add a DTFile to an unrecognized path. file_id={} path={}", file_id, path);
    pool.dt_file_path_map.emplace(file_id, index);
    pool.main_path_infos[index].file_size_map.emplace(file_id, file_size);

#ifndef NDEBUG
    try
    {
        auto dmf_path = fmt::format("{}/stable/dmf_{}", path, file_id);
        Poco::File dmf_file = {dmf_path};
        if (dmf_file.isFile())
        {
            LOG_DEBUG(
                pool.log,
                "added new dtfile. [id={}] [path={}] [real_size={}] [reported_size={}]",
                file_id,
                path,
                dmf_file.getSize(),
                file_size);
        }
        else
        {
            size_t size_sum = 0;
            auto get_folder_size = [](const Poco::File & target, size_t & counter) -> void {
                auto get_folder_size_impl = [](const Poco::File & inner_target, size_t & inner_counter, auto & self) -> void {
                    std::vector<Poco::File> files;
                    inner_target.list(files);
                    for (auto & i : files)
                    {
                        if (i.isFile())
                        {
                            inner_counter += i.getSize();
                        }
                        else
                        {
                            self(i, inner_counter, self);
                        }
                    }
                };
                get_folder_size_impl(target, counter, get_folder_size_impl);
            };
            get_folder_size(dmf_file, size_sum);
            LOG_DEBUG(
                pool.log,
                "added new dtfile. [id={}] [path={}] [real_size={}] [reported_size={}]",
                file_id,
                path,
                size_sum,
                file_size);
        }
    }
    catch (const Poco::Exception & exp)
    {
        LOG_WARNING(pool.log, "failed to get real size info for dtfile. [id={}] [path={}] [err={}]", file_id, path, exp.displayText());
    }
#endif

    // update global used size
    pool.global_capacity->addUsedSize(path, file_size);
}

void StableDiskDelegator::removeDTFile(UInt64 file_id)
{
    std::lock_guard lock{pool.mutex};
    auto iter = pool.dt_file_path_map.find(file_id);
    RUNTIME_CHECK_MSG(iter != pool.dt_file_path_map.end(), "Cannot find DMFile when removing, file_id={}", file_id);
    UInt32 index = iter->second;
    const auto file_size = pool.main_path_infos[index].file_size_map.at(file_id);
    pool.dt_file_path_map.erase(file_id);
    pool.main_path_infos[index].file_size_map.erase(file_id);
    // update global used size
    pool.global_capacity->freeUsedSize(pool.main_path_infos[index].path, file_size);
}

//==========================================================================================
// Delta data
//==========================================================================================


bool PSDiskDelegatorMulti::fileExist(const PageFileIdAndLevel & /*id_lvl*/) const
{
    throw Exception("Not Implemented", ErrorCodes::NOT_IMPLEMENTED);
}

size_t PSDiskDelegatorMulti::numPaths() const
{
    return pool.latest_path_infos.size();
}

String PSDiskDelegatorMulti::defaultPath() const
{
    return fmt::format("{}/{}", pool.latest_path_infos[default_path_index].path, path_prefix);
}

Strings PSDiskDelegatorMulti::listPaths() const
{
    // The delta data could be stored in all direcotries.
    std::vector<String> paths;
    for (auto & latest_path_info : pool.latest_path_infos)
    {
        paths.push_back(fmt::format("{}/{}", latest_path_info.path, path_prefix));
    }
    return paths;
}

String PSDiskDelegatorMulti::choosePath(const PageFileIdAndLevel & id_lvl)
{
    std::function<String(const StoragePathPool::LatestPathInfos & paths, size_t idx)> path_generator =
        [this](const StoragePathPool::LatestPathInfos & paths, size_t idx) -> String {
        return fmt::format("{}/{}", paths[idx].path, this->path_prefix);
    };

    std::function<String(const StoragePathPool::LatestPathInfo & info)> path_getter = [](const StoragePathPool::LatestPathInfo & info) -> String {
        return info.path;
    };

    {
        /// If id exists in page_path_map, just return the same path
        auto index_opt = page_path_map.getIndex(id_lvl);
        if (index_opt.has_value())
            return path_generator(pool.latest_path_infos, *index_opt);
    }

    const String log_msg = fmt::format("[type=ps_multi] [database={}] [table={}]", pool.database, pool.table);
    return genericChoosePath(pool.latest_path_infos, pool.global_capacity, path_generator, path_getter, pool.log, log_msg);
}

size_t PSDiskDelegatorMulti::addPageFileUsedSize(
    const PageFileIdAndLevel & id_lvl,
    size_t size_to_add,
    const String & pf_parent_path,
    bool need_insert_location)
{
    // Get a normalized path without `path_prefix` and trailing '/'
    String upper_path = removeTrailingSlash(Poco::Path(pf_parent_path).parent().toString());
    UInt32 index = UINT32_MAX;
    for (size_t i = 0; i < pool.latest_path_infos.size(); i++)
    {
        if (pool.latest_path_infos[i].path == upper_path)
        {
            index = i;
            break;
        }
    }

    RUNTIME_CHECK_MSG(index != UINT32_MAX, "Unrecognized path {}", upper_path);

    if (need_insert_location)
        page_path_map.setIndex(id_lvl, index);

    // update global used size
    pool.global_capacity->addUsedSize(upper_path, size_to_add);
    return index;
}

void PSDiskDelegatorMulti::freePageFileUsedSize(
    const PageFileIdAndLevel & /*id_lvl*/,
    size_t /*size_to_free*/,
    const String & /*pf_parent_path*/)
{
    throw Exception("Not Implemented", ErrorCodes::NOT_IMPLEMENTED);
}

String PSDiskDelegatorMulti::getPageFilePath(const PageFileIdAndLevel & id_lvl) const
{
    auto index_opt = page_path_map.getIndex(id_lvl);
    RUNTIME_CHECK_MSG(index_opt.has_value(), "Can not find path for PageFile, file_id={}", id_lvl);
    return fmt::format("{}/{}", pool.latest_path_infos[*index_opt].path, path_prefix);
}

void PSDiskDelegatorMulti::removePageFile(const PageFileIdAndLevel & id_lvl, size_t file_size, bool meta_left, bool remove_from_default_path)
{
    if (remove_from_default_path)
    {
        pool.global_capacity->freeUsedSize(pool.latest_path_infos[default_path_index].path, file_size);
    }
    else
    {
        auto index_opt = page_path_map.getIndex(id_lvl);
        if (unlikely(!index_opt.has_value()))
            return;
        if (!meta_left)
            page_path_map.eraseIfExist(id_lvl);

        pool.global_capacity->freeUsedSize(pool.latest_path_infos[*index_opt].path, file_size);
    }
}

//==========================================================================================
// Normal data
//==========================================================================================

bool PSDiskDelegatorSingle::fileExist(const PageFileIdAndLevel & /*id_lvl*/) const
{
    throw Exception("Not Implemented", ErrorCodes::NOT_IMPLEMENTED);
}

size_t PSDiskDelegatorSingle::numPaths() const
{
    return 1;
}

String PSDiskDelegatorSingle::defaultPath() const
{
    return fmt::format("{}/{}", pool.latest_path_infos[0].path, path_prefix);
}

Strings PSDiskDelegatorSingle::listPaths() const
{
    // only stored in the first path.
    std::vector<String> paths;
    paths.push_back(fmt::format("{}/{}", pool.latest_path_infos[0].path, path_prefix));
    return paths;
}

String PSDiskDelegatorSingle::choosePath(const PageFileIdAndLevel & /*id_lvl*/)
{
    return fmt::format("{}/{}", pool.latest_path_infos[0].path, path_prefix);
}

size_t PSDiskDelegatorSingle::addPageFileUsedSize(
    const PageFileIdAndLevel & /*id_lvl*/,
    size_t size_to_add,
    const String & pf_parent_path,
    bool /*need_insert_location*/)
{
    // In this case, inserting to page_path_map seems useless.
    // Simply add used size for global capacity is OK.
    pool.global_capacity->addUsedSize(pf_parent_path, size_to_add);
    return 0;
}


void PSDiskDelegatorSingle::freePageFileUsedSize(
    const PageFileIdAndLevel & id_lvl,
    size_t size_to_free,
    const String & /*pf_parent_path*/)
{
    removePageFile(id_lvl, size_to_free, false, false);
}

String PSDiskDelegatorSingle::getPageFilePath(const PageFileIdAndLevel & /*id_lvl*/) const
{
    return fmt::format("{}/{}", pool.latest_path_infos[0].path, path_prefix);
}

void PSDiskDelegatorSingle::removePageFile(const PageFileIdAndLevel & /*id_lvl*/, size_t file_size, bool /*meta_left*/, bool /*remove_from_default_path*/)
{
    pool.global_capacity->freeUsedSize(pool.latest_path_infos[0].path, file_size);
}

//==========================================================================================
// Raft Region data
//==========================================================================================
PSDiskDelegatorRaft::PSDiskDelegatorRaft(PathPool & pool_)
    : pool(pool_)
{
    for (const auto & s : pool.kvstore_paths)
    {
        RaftPathInfo info;
        // Get a normalized path without trailing '/'
        info.path = getNormalizedPath(s);
        raft_path_infos.emplace_back(info);
    }
}

bool PSDiskDelegatorRaft::fileExist(const PageFileIdAndLevel & id_lvl) const
{
    return page_path_map.exist(id_lvl);
}

size_t PSDiskDelegatorRaft::numPaths() const
{
    return raft_path_infos.size();
}

String PSDiskDelegatorRaft::defaultPath() const
{
    return raft_path_infos[default_path_index].path;
}

Strings PSDiskDelegatorRaft::listPaths() const
{
    return pool.kvstore_paths;
}

String PSDiskDelegatorRaft::choosePath(const PageFileIdAndLevel & id_lvl)
{
    std::function<String(const RaftPathInfos & paths, size_t idx)> path_generator
        = [](const RaftPathInfos & paths, size_t idx) -> String {
        return paths[idx].path;
    };

    std::function<String(const RaftPathInfo & info)> path_getter = [](const RaftPathInfo & info) -> String {
        return info.path;
    };

    {
        /// If id exists in page_path_map, just return the same path
        auto index_opt = page_path_map.getIndex(id_lvl);
        if (index_opt.has_value())
            return path_generator(raft_path_infos, *index_opt);
    }

    // Else choose path randomly
    const String log_msg = "[type=ps_raft]";
    return genericChoosePath(raft_path_infos, pool.global_capacity, path_generator, path_getter, pool.log, log_msg);
}

size_t PSDiskDelegatorRaft::addPageFileUsedSize(
    const PageFileIdAndLevel & id_lvl,
    size_t size_to_add,
    const String & pf_parent_path,
    bool need_insert_location)
{
    // Get a normalized path without trailing '/'
    String upper_path = getNormalizedPath(pf_parent_path);
    UInt32 index = UINT32_MAX;
    for (size_t i = 0; i < raft_path_infos.size(); i++)
    {
        if (raft_path_infos[i].path == upper_path)
        {
            index = i;
            break;
        }
    }
    RUNTIME_CHECK_MSG(index != UINT32_MAX, "Unrecognized path {}", upper_path);

    if (need_insert_location)
        page_path_map.setIndex(id_lvl, index);

    // update global used size
    pool.global_capacity->addUsedSize(upper_path, size_to_add);
    return index;
}

void PSDiskDelegatorRaft::freePageFileUsedSize(
    const PageFileIdAndLevel & id_lvl,
    size_t size_to_free,
    const String & pf_parent_path)
{
    String upper_path = getNormalizedPath(pf_parent_path);
    UInt32 index = UINT32_MAX;
    for (size_t i = 0; i < raft_path_infos.size(); i++)
    {
        if (raft_path_infos[i].path == upper_path)
        {
            index = i;
            break;
        }
    }

    RUNTIME_CHECK_MSG(index != UINT32_MAX, "Unrecognized path {}", upper_path);
    RUNTIME_CHECK_MSG(page_path_map.exist(id_lvl), "Can not find path for PageFile, file_id={} path={}", id_lvl, pf_parent_path);

    // update global used size
    pool.global_capacity->freeUsedSize(upper_path, size_to_free);
}

String PSDiskDelegatorRaft::getPageFilePath(const PageFileIdAndLevel & id_lvl) const
{
    auto index_opt = page_path_map.getIndex(id_lvl);
    RUNTIME_CHECK_MSG(index_opt.has_value(), "Can not find path for PageFile, file_id={}", id_lvl);
    return raft_path_infos[*index_opt].path;
}

void PSDiskDelegatorRaft::removePageFile(const PageFileIdAndLevel & id_lvl, size_t file_size, bool meta_left, bool remove_from_default_path)
{
    if (remove_from_default_path)
    {
        pool.global_capacity->freeUsedSize(raft_path_infos[default_path_index].path, file_size);
    }
    else
    {
        auto index_opt = page_path_map.getIndex(id_lvl);
        if (unlikely(!index_opt.has_value()))
            return;
        if (!meta_left)
            page_path_map.eraseIfExist(id_lvl);

        pool.global_capacity->freeUsedSize(raft_path_infos[*index_opt].path, file_size);
    }
}

//==========================================================================================
// Global page data
//==========================================================================================

bool PSDiskDelegatorGlobalMulti::fileExist(const PageFileIdAndLevel & id_lvl) const
{
    return page_path_map.exist(id_lvl);
}

size_t PSDiskDelegatorGlobalMulti::numPaths() const
{
    return pool.listGlobalPagePaths().size();
}

String PSDiskDelegatorGlobalMulti::defaultPath() const
{
    return fmt::format("{}/{}", pool.listGlobalPagePaths()[default_path_index], path_prefix);
}

Strings PSDiskDelegatorGlobalMulti::listPaths() const
{
    // The delta data could be stored in all direcotries.
    std::vector<String> paths;
    for (const auto & path : pool.listGlobalPagePaths())
    {
        paths.push_back(fmt::format("{}/{}", path, path_prefix));
    }
    return paths;
}

String PSDiskDelegatorGlobalMulti::choosePath(const PageFileIdAndLevel & id_lvl)
{
    std::function<String(const Strings & paths, size_t idx)> path_generator =
        [this](const Strings & paths, size_t idx) -> String {
        return fmt::format("{}/{}", paths[idx], this->path_prefix);
    };

    std::function<String(const String & info)> path_getter = [](const String & path_) -> String {
        return path_;
    };

    {
        /// If id exists in page_path_map, just return the same path
        auto index_opt = page_path_map.getIndex(id_lvl);
        if (index_opt.has_value())
            return path_generator(pool.listGlobalPagePaths(), *index_opt);
    }

    const String log_msg = "[type=global_ps_multi]";
    return genericChoosePath(pool.listGlobalPagePaths(), pool.global_capacity, path_generator, path_getter, pool.log, log_msg);
}

size_t PSDiskDelegatorGlobalMulti::addPageFileUsedSize(
    const PageFileIdAndLevel & id_lvl,
    size_t size_to_add,
    const String & pf_parent_path,
    bool need_insert_location)
{
    // Get a normalized path without `path_prefix` and trailing '/'
    String upper_path = removeTrailingSlash(Poco::Path(pf_parent_path).parent().toString());
    UInt32 index = UINT32_MAX;

    const auto & global_paths = pool.listGlobalPagePaths();
    for (size_t i = 0; i < global_paths.size(); i++)
    {
        if (global_paths[i] == upper_path)
        {
            index = i;
            break;
        }
    }

    RUNTIME_CHECK_MSG(index != UINT32_MAX, "Unrecognized path {}", upper_path);

    if (need_insert_location)
    {
        page_path_map.setIndex(id_lvl, index);
    }

    // update global used size
    pool.global_capacity->addUsedSize(upper_path, size_to_add);
    return index;
}

void PSDiskDelegatorGlobalMulti::freePageFileUsedSize(
    const PageFileIdAndLevel & id_lvl,
    size_t size_to_free,
    const String & pf_parent_path)
{
    // Get a normalized path without `path_prefix` and trailing '/'
    String upper_path = removeTrailingSlash(Poco::Path(pf_parent_path).parent().toString());
    UInt32 index = UINT32_MAX;

    const auto & global_paths = pool.listGlobalPagePaths();
    for (size_t i = 0; i < global_paths.size(); i++)
    {
        if (global_paths[i] == upper_path)
        {
            index = i;
            break;
        }
    }

    RUNTIME_CHECK_MSG(index != UINT32_MAX, "Unrecognized path {}", upper_path);
    RUNTIME_CHECK_MSG(page_path_map.exist(id_lvl), "Can not find path for PageFile, file_id={} path={}", id_lvl, pf_parent_path);

    // update global used size
    pool.global_capacity->freeUsedSize(upper_path, size_to_free);
}

String PSDiskDelegatorGlobalMulti::getPageFilePath(const PageFileIdAndLevel & id_lvl) const
{
    auto index = page_path_map.getIndex(id_lvl);
    RUNTIME_CHECK_MSG(index.has_value(), "Can not find path for PageFile file_id={}", id_lvl);
    return fmt::format("{}/{}", pool.listGlobalPagePaths()[*index], path_prefix);
}

void PSDiskDelegatorGlobalMulti::removePageFile(const PageFileIdAndLevel & id_lvl, size_t file_size, bool meta_left, bool remove_from_default_path)
{
    if (remove_from_default_path)
    {
        pool.global_capacity->freeUsedSize(pool.listGlobalPagePaths()[default_path_index], file_size);
    }
    else
    {
        auto index_opt = page_path_map.getIndex(id_lvl);
        if (unlikely(!index_opt.has_value()))
            return;
        if (!meta_left)
            page_path_map.eraseIfExist(id_lvl);

        pool.global_capacity->freeUsedSize(pool.listGlobalPagePaths()[*index_opt], file_size);
    }
}

bool PSDiskDelegatorGlobalSingle::fileExist(const PageFileIdAndLevel & id_lvl) const
{
    return page_path_map.exist(id_lvl);
}

size_t PSDiskDelegatorGlobalSingle::numPaths() const
{
    return 1;
}

String PSDiskDelegatorGlobalSingle::defaultPath() const
{
    return fmt::format("{}/{}", pool.listGlobalPagePaths()[0], path_prefix);
}

Strings PSDiskDelegatorGlobalSingle::listPaths() const
{
    // only stored in the first path.
    std::vector<String> paths;
    paths.push_back(fmt::format("{}/{}", pool.listGlobalPagePaths()[0], path_prefix));
    return paths;
}

String PSDiskDelegatorGlobalSingle::choosePath(const PageFileIdAndLevel & /*id_lvl*/)
{
    return fmt::format("{}/{}", pool.listGlobalPagePaths()[0], path_prefix);
}

size_t PSDiskDelegatorGlobalSingle::addPageFileUsedSize(
    const PageFileIdAndLevel & id_lvl,
    size_t size_to_add,
    const String & pf_parent_path,
    bool need_insert_location)
{
    // We need a map for id_lvl -> path_index for function `fileExist`
    if (need_insert_location)
    {
        page_path_map.setIndex(id_lvl, 0);
    }
    pool.global_capacity->addUsedSize(pf_parent_path, size_to_add);
    return 0;
}

void PSDiskDelegatorGlobalSingle::freePageFileUsedSize(
    const PageFileIdAndLevel & /*id_lvl*/,
    size_t size_to_free,
    const String & pf_parent_path)
{
    pool.global_capacity->freeUsedSize(pf_parent_path, size_to_free);
}

String PSDiskDelegatorGlobalSingle::getPageFilePath(const PageFileIdAndLevel & /*id_lvl*/) const
{
    return fmt::format("{}/{}", pool.listGlobalPagePaths()[0], path_prefix);
}

void PSDiskDelegatorGlobalSingle::removePageFile(const PageFileIdAndLevel & id_lvl, size_t file_size, bool /*meta_left*/, bool /*remove_from_default_path*/)
{
    pool.global_capacity->freeUsedSize(pool.listGlobalPagePaths()[0], file_size);

    page_path_map.eraseIfExist(id_lvl);
}

} // namespace DB<|MERGE_RESOLUTION|>--- conflicted
+++ resolved
@@ -214,11 +214,7 @@
                 {
                     // This function is used to clean obsolete data in ps v2 instance at restart,
                     // so no need to update global_capacity here.
-<<<<<<< HEAD
-                    LOG_FMT_INFO(log, "Begin to drop obsolete data [dir={}]", path);
-=======
                     LOG_INFO(log, "Begin to drop obsolete data[dir={}]", path);
->>>>>>> 5c9881ac
                     file_provider->deleteDirectory(dir.path(), false, true);
                 }
             }
