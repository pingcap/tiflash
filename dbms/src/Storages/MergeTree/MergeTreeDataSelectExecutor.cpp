--- conflicted
+++ resolved
@@ -276,23 +276,6 @@
 
         TMTContext & tmt = context.getTMTContext();
 
-<<<<<<< HEAD
-        if (!select.no_kvstore)
-        {
-            tmt.region_table.traverseRegionsByTable(data.table_info.id, [&](std::vector<std::pair<RegionID, RegionPtr>> & regions) {
-                for (const auto & [id, region]: regions)
-                {
-                    bool region_found = false;
-                    for (const auto & region_info : regions_query_info) {
-                        if (id == region_info.region_id) {
-                            region_found = true;
-                            break;
-                        }
-                    }
-                    if (region_found) {
-                        kvstore_region.emplace(id, region);
-                    } else if (regions_query_info.empty()) {
-=======
         if (select.no_kvstore)
             regions_query_info.clear();
         else
@@ -305,7 +288,6 @@
                 tmt.region_table.traverseRegionsByTable(data.table_info.id, [&](std::vector<std::pair<RegionID, RegionPtr>> & regions) {
                     for (const auto & [id, region]: regions)
                     {
->>>>>>> d6fbfa8f
                         kvstore_region.emplace(id, region);
                         if (region == nullptr)
                             // maybe region is removed.
@@ -313,13 +295,8 @@
                         else
                             regions_query_info.push_back({id, region->version(), region->confVer(), region->getHandleRangeByTable(data.table_info.id)});
                     }
-<<<<<<< HEAD
-                }
-            });
-=======
                 });
             }
->>>>>>> d6fbfa8f
         }
 
         std::sort(regions_query_info.begin(), regions_query_info.end());
