--- conflicted
+++ resolved
@@ -285,7 +285,7 @@
 
     if (is_txn_engine)
     {
-        // - REVIEW: move all `get handle name` to one place
+        // TODO REVIEW: move all `get handle name` to one place
         handle_col_name = data.getPrimarySortDescription()[0].column_name;
 
         const auto pk_type = data.getColumns().getPhysical(handle_col_name).type->getFamilyName();
@@ -772,7 +772,6 @@
             if (select.no_kvstore)
                 continue;
 
-            // - REVIEW: should not meet `!= RegionTable::OK`
             if (regions_query_res[region_index] != RegionTable::OK)
                 continue;
 
@@ -931,22 +930,18 @@
                 BlockInputStreams union_regions_stream;
                 for (size_t region_index = region_begin, region_end = std::min(region_begin + size, region_cnt); region_index < region_end; ++region_index)
                 {
-                    // - REVIEW: in what case this will happen?
                     if (regions_query_res[region_index] != RegionTable::OK)
                         continue;
 
                     const RegionQueryInfo & region_query_info = regions_query_info[region_index];
 
-<<<<<<< HEAD
-                    // TODO REVIEW: if two regions are one next to another, this will read some duplicated data, and can be optimized
-=======
                     const auto [n, new_range] = pk_is_uint64 ? CHTableHandle::splitForUInt64TableHandle(region_query_info.range_in_table)
                                                              : CHTableHandle::splitForUInt64TableHandle<true>(region_query_info.range_in_table);
                     std::ignore = n;
 
->>>>>>> 7f84c5f3
                     BlockInputStreams merging;
 
+                    // TODO REVIEW: if two regions are one next to another, this will read some duplicated data, and can be optimized
                     for (size_t part_pos = 0; part_pos < region_range_parts[region_index].first.size(); ++part_pos)
                     {
                         const RangesInDataPart & part = region_range_parts[region_index].first[part_pos];
@@ -972,7 +967,7 @@
                         source_stream = std::make_shared<VersionFilterBlockInputStream>(
                             source_stream, MutableSupport::version_column_name, query_info.read_tso);
 
-                        // - REVIEW: it seems this can lift up to merged stream
+                        // TODO REVIEW: it seems this can lift up to merged stream
                         source_stream = std::make_shared<ExpressionBlockInputStream>(source_stream,
                                                                                      data.getPrimaryExpression());
 
