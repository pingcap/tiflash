#pragma once

namespace DB
{

static inline void extendMutableEngineColumnNames(Names & column_names_to_read, const MergeTreeData & data)
{
    column_names_to_read.insert(column_names_to_read.end(), MutableSupport::version_column_name);
    column_names_to_read.insert(column_names_to_read.end(), MutableSupport::delmark_column_name);

    std::vector<std::string> add_columns = data.getPrimaryExpression()->getRequiredColumns();
    column_names_to_read.insert(column_names_to_read.end(), add_columns.begin(), add_columns.end());

    std::sort(column_names_to_read.begin(), column_names_to_read.end());
    column_names_to_read.erase(std::unique(column_names_to_read.begin(), column_names_to_read.end()), column_names_to_read.end());
}

/// make pk, version, delmark is always the first 3 columns, maybe some sample column will be added later.
static inline void extendMutableEngineColumnNames(Names & column_names_to_read, const std::string & handle_col_name)
{
<<<<<<< HEAD
    NameSet names;
=======
    // use std::set to make order same.
    std::set<std::string> names;
>>>>>>> 5636a471

    for (auto & name : column_names_to_read)
        names.emplace(std::move(name));
    column_names_to_read.clear();

    column_names_to_read.push_back(handle_col_name);
    column_names_to_read.push_back(MutableSupport::version_column_name);
    column_names_to_read.push_back(MutableSupport::delmark_column_name);

    names.erase(MutableSupport::version_column_name);
    names.erase(MutableSupport::delmark_column_name);
    names.erase(handle_col_name);

    for (auto & name : names)
        column_names_to_read.emplace_back(std::move(name));
}

static inline size_t computeMinMarksForSeek(const Settings & settings, const MergeTreeData & data)
{
    size_t min_marks_for_seek = (settings.merge_tree_min_rows_for_seek + data.index_granularity - 1) / data.index_granularity;
    return min_marks_for_seek;
}

template <typename TargetType>
static inline MarkRanges markRangesFromRegionRange(const MergeTreeData::DataPart::Index & index,
    const TiKVHandle::Handle<TargetType> & handle_begin,
    const TiKVHandle::Handle<TargetType> & handle_end,
    const MarkRanges & ori_mark_ranges,
    const size_t min_marks_for_seek,
    const Settings & settings)
{
    if (handle_end <= handle_begin)
        return {};

    MarkRanges res;

    size_t marks_count = index.at(0)->size();
    if (marks_count == 0)
        return res;

    MarkRanges ranges_stack = ori_mark_ranges;
    reverse(ranges_stack.begin(), ranges_stack.end());

    while (!ranges_stack.empty())
    {
        MarkRange range = ranges_stack.back();
        ranges_stack.pop_back();

        TiKVHandle::Handle<TargetType> index_left_handle = static_cast<TargetType>(index[0]->getUInt(range.begin));
        TiKVHandle::Handle<TargetType> index_right_handle = TiKVHandle::Handle<TargetType>::max;

        if (range.end != marks_count)
            index_right_handle = static_cast<TargetType>(index[0]->getUInt(range.end));

        if (handle_begin >= index_right_handle || index_left_handle >= handle_end)
            continue;

        if (range.end == range.begin + 1)
        {
            if (res.empty() || range.begin - res.back().end > min_marks_for_seek)
                res.push_back(range);
            else
                res.back().end = range.end;
        }
        else
        {
            size_t step = (range.end - range.begin - 1) / settings.merge_tree_coarse_index_granularity + 1;
            size_t end;

            for (end = range.end; end > range.begin + step; end -= step)
                ranges_stack.push_back(MarkRange(end - step, end));

            ranges_stack.push_back(MarkRange(range.begin, end));
        }
    }

    return res;
}

template <typename TargetType>
static inline void computeHandleRenges(std::vector<std::deque<size_t>> & block_data,
    std::vector<std::pair<DB::HandleRange<TargetType>, size_t>> & handle_ranges,
    std::vector<RangesInDataParts> & region_group_range_parts,
    std::vector<DB::HandleRange<TargetType>> & region_group_handle_ranges,
    const RangesInDataParts & parts_with_ranges,
    size_t & region_sum_marks,
    size_t & region_sum_ranges,
    const Settings & settings,
    const size_t min_marks_for_seek)
{
    block_data.resize(handle_ranges.size());
    {
        size_t size = 0;

        block_data[0].emplace_back(handle_ranges[0].second);

        for (size_t i = 1; i < handle_ranges.size(); ++i)
        {
            if (handle_ranges[i].first.first == handle_ranges[size].first.second)
                handle_ranges[size].first.second = handle_ranges[i].first.second;
            else
                handle_ranges[++size] = handle_ranges[i];

            block_data[size].emplace_back(handle_ranges[i].second);
        }
        size = size + 1;
        handle_ranges.resize(size);
        block_data.resize(size);
    }

    region_group_range_parts.assign(handle_ranges.size(), {});
    region_group_handle_ranges.resize(handle_ranges.size());

    for (size_t idx = 0; idx < handle_ranges.size(); ++idx)
    {
        const auto & handle_range = handle_ranges[idx];
        for (const RangesInDataPart & ranges : parts_with_ranges)
        {
            MarkRanges mark_ranges = markRangesFromRegionRange<TargetType>(
                ranges.data_part->index, handle_range.first.first, handle_range.first.second, ranges.ranges, min_marks_for_seek, settings);

            if (mark_ranges.empty())
                continue;

            region_group_range_parts[idx].emplace_back(ranges.data_part, ranges.part_index_in_query, mark_ranges);
            region_sum_ranges += mark_ranges.size();
            for (const auto & range : mark_ranges)
                region_sum_marks += range.end - range.begin;
        }
        region_group_handle_ranges[idx] = handle_range.first;
    }
}

template <TMTPKType pk_type>
BlockInputStreamPtr makeMultiWayMergeSortInput(const BlockInputStreams & inputs, const SortDescription & description,
    const size_t version_column_index, const size_t delmark_column_index, size_t max_block_size)
{
    return std::make_shared<TMTSortedBlockInputStream<pk_type>>(
        inputs, description, version_column_index, delmark_column_index, max_block_size);
};

} // namespace DB<|MERGE_RESOLUTION|>--- conflicted
+++ resolved
@@ -18,12 +18,8 @@
 /// make pk, version, delmark is always the first 3 columns, maybe some sample column will be added later.
 static inline void extendMutableEngineColumnNames(Names & column_names_to_read, const std::string & handle_col_name)
 {
-<<<<<<< HEAD
-    NameSet names;
-=======
     // use std::set to make order same.
     std::set<std::string> names;
->>>>>>> 5636a471
 
     for (auto & name : column_names_to_read)
         names.emplace(std::move(name));
