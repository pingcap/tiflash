// Copyright 2022 PingCAP, Ltd.
//
// Licensed under the Apache License, Version 2.0 (the "License");
// you may not use this file except in compliance with the License.
// You may obtain a copy of the License at
//
//     http://www.apache.org/licenses/LICENSE-2.0
//
// Unless required by applicable law or agreed to in writing, software
// distributed under the License is distributed on an "AS IS" BASIS,
// WITHOUT WARRANTIES OR CONDITIONS OF ANY KIND, either express or implied.
// See the License for the specific language governing permissions and
// limitations under the License.

#include <Common/ProfileEvents.h>
#include <Storages/Page/V3/Blob/BlobFile.h>
#include <Storages/Page/V3/Blob/BlobStat.h>
#include <boost_wrapper/string_split.h>

#include <boost/algorithm/string/classification.hpp>

namespace ProfileEvents
{
extern const Event PSMWritePages;
extern const Event PSMReadPages;
extern const Event PSV3MBlobExpansion;
extern const Event PSV3MBlobReused;
} // namespace ProfileEvents

namespace DB::PS::V3
{

/**********************
  * BlobStats methods *
  *********************/

BlobStats::BlobStats(LoggerPtr log_, PSDiskDelegatorPtr delegator_, BlobConfig & config_)
    : log(std::move(log_))
    , delegator(delegator_)
    , config(config_)
{
}

void BlobStats::restoreByEntry(const PageEntryV3 & entry)
{
    auto stat = blobIdToStat(entry.file_id);
    stat->restoreSpaceMap(entry.offset, entry.getTotalSize());
}

std::pair<BlobFileId, String> BlobStats::getBlobIdFromName(String blob_name)
{
    String err_msg;
    if (!startsWith(blob_name, BlobFile::BLOB_PREFIX_NAME))
    {
        return {INVALID_BLOBFILE_ID, err_msg};
    }

    Strings ss;
    boost::split(ss, blob_name, boost::is_any_of("_"));

    if (ss.size() != 2)
    {
        return {INVALID_BLOBFILE_ID, err_msg};
    }

    try
    {
        const auto & blob_id = std::stoull(ss[1]);
        return {blob_id, err_msg};
    }
    catch (std::invalid_argument & e)
    {
        err_msg = e.what();
    }
    catch (std::out_of_range & e)
    {
        err_msg = e.what();
    }
    return {INVALID_BLOBFILE_ID, err_msg};
}

void BlobStats::restore()
{
    BlobFileId max_restored_file_id = 0;

    for (auto & [path, stats] : stats_map)
    {
        (void)path;
        for (const auto & stat : stats)
        {
            stat->recalculateSpaceMap();
            max_restored_file_id = std::max(stat->id, max_restored_file_id);
        }
    }

    // restore `roll_id`
    roll_id = max_restored_file_id + 1;
}

std::lock_guard<std::mutex> BlobStats::lock() const
{
    return std::lock_guard(lock_stats);
}

BlobStats::BlobStatPtr BlobStats::createStat(BlobFileId blob_file_id, UInt64 max_caps, const std::lock_guard<std::mutex> & guard)
{
    // New blob file id won't bigger than roll_id
    if (blob_file_id > roll_id)
    {
        throw Exception(fmt::format("BlobStats won't create [blob_id={}], which is bigger than [roll_id={}]",
                                    blob_file_id,
                                    roll_id),
                        ErrorCodes::LOGICAL_ERROR);
    }

    for (auto & [path, stats] : stats_map)
    {
        (void)path;
        for (const auto & stat : stats)
        {
            if (stat->id == blob_file_id)
            {
                throw Exception(fmt::format("BlobStats can not create [blob_id={}] which is exist",
                                            blob_file_id),
                                ErrorCodes::LOGICAL_ERROR);
            }
        }
    }

    // Create a stat without checking the file_id exist or not
    auto stat = createStatNotChecking(blob_file_id, max_caps, guard);

    // Roll to the next new blob id
    if (blob_file_id == roll_id)
    {
        roll_id++;
    }

    return stat;
}

BlobStats::BlobStatPtr BlobStats::createStatNotChecking(BlobFileId blob_file_id, UInt64 max_caps, const std::lock_guard<std::mutex> &)
{
    LOG_INFO(log, "Created a new BlobStat [blob_id={}] [capacity={}]", blob_file_id, max_caps);
    // Only BlobFile which total capacity is smaller or equal to config.file_limit_size can be reused for another write
    auto stat_type = max_caps <= config.file_limit_size ? BlobStats::BlobStatType::NORMAL : BlobStats::BlobStatType::READ_ONLY;
    BlobStatPtr stat = std::make_shared<BlobStat>(
        blob_file_id,
        static_cast<SpaceMap::SpaceMapType>(config.spacemap_type.get()),
        max_caps,
        stat_type);

    PageFileIdAndLevel id_lvl{blob_file_id, 0};
    auto path = delegator->choosePath(id_lvl);
    /// This function may be called when restoring an old BlobFile at restart or creating a new BlobFile.
    /// If restoring an old BlobFile, the BlobFile path maybe already added to delegator, but an another call to `addPageFileUsedSize` should do no harm.
    /// If creating a new BlobFile, we need to register the BlobFile's path to delegator, so it's necessary to call `addPageFileUsedSize` here.
    delegator->addPageFileUsedSize({blob_file_id, 0}, 0, path, true);
    stats_map[path].emplace_back(stat);
    return stat;
}

void BlobStats::eraseStat(const BlobStatPtr && stat, const std::lock_guard<std::mutex> &)
{
    PageFileIdAndLevel id_lvl{stat->id, 0};
    stats_map[delegator->getPageFilePath(id_lvl)].remove(stat);
}

void BlobStats::eraseStat(BlobFileId blob_file_id, const std::lock_guard<std::mutex> & lock)
{
    BlobStatPtr stat = nullptr;

    for (auto & [path, stats] : stats_map)
    {
        (void)path;
        for (const auto & stat_in_map : stats)
        {
            if (stat_in_map->id == blob_file_id)
            {
                stat = stat_in_map;
                break;
            }
        }
    }

    if (stat == nullptr)
    {
        LOG_ERROR(log, "BlobStat not exist [blob_id={}]", blob_file_id);
        return;
    }

    LOG_DEBUG(log, "Erase BlobStat from maps [blob_id={}]", blob_file_id);

    eraseStat(std::move(stat), lock);
}

std::pair<BlobStats::BlobStatPtr, BlobFileId> BlobStats::chooseStat(size_t buf_size, const std::lock_guard<std::mutex> &)
{
<<<<<<< HEAD
=======
    BlobStatPtr stat_ptr = nullptr;

>>>>>>> 87d7c9b1
    // No stats exist
    if (stats_map.empty())
    {
        return std::make_pair(nullptr, roll_id);
    }

    // If the stats_map size changes, or stats_map_path_index is out of range,
    // then make stats_map_path_index fit to current size.
    stats_map_path_index %= stats_map.size();

    auto stats_iter = stats_map.begin();
    std::advance(stats_iter, stats_map_path_index);

    size_t path_iter_idx = 0;
    for (path_iter_idx = 0; path_iter_idx < stats_map.size(); ++path_iter_idx)
    {
        // Try to find a suitable stat under current path (path=`stats_iter->first`)
        for (const auto & stat : stats_iter->second)
        {
            auto defer_lock = stat->defer_lock();
            if (defer_lock.try_lock() && stat->isNormal() && stat->sm_max_caps >= buf_size)
            {
                return std::make_pair(stat, INVALID_BLOBFILE_ID);
            }
        }

        // Try to find stat in the next path.
        stats_iter++;
        if (stats_iter == stats_map.end())
        {
            stats_iter = stats_map.begin();
        }
    }

    // advance the `stats_map_path_idx` without size checking
    stats_map_path_index += path_iter_idx + 1;

<<<<<<< HEAD
=======
    // Can not find a suitable stat under all paths
>>>>>>> 87d7c9b1
    return std::make_pair(nullptr, roll_id);
}

BlobStats::BlobStatPtr BlobStats::blobIdToStat(BlobFileId file_id, bool ignore_not_exist)
{
    auto guard = lock();
    for (const auto & [path, stats] : stats_map)
    {
        (void)path;
        for (const auto & stat : stats)
        {
            if (stat->id == file_id)
            {
                return stat;
            }
        }
    }

    if (!ignore_not_exist)
    {
        throw Exception(fmt::format("Can't find BlobStat with [blob_id={}]",
                                    file_id),
                        ErrorCodes::LOGICAL_ERROR);
    }

    return nullptr;
}

/*********************
  * BlobStat methods *
  ********************/

BlobFileOffset BlobStats::BlobStat::getPosFromStat(size_t buf_size, const std::unique_lock<std::mutex> &)
{
    BlobFileOffset offset = 0;
    UInt64 max_cap = 0;
    bool expansion = true;

    std::tie(offset, max_cap, expansion) = smap->searchInsertOffset(buf_size);
    ProfileEvents::increment(expansion ? ProfileEvents::PSV3MBlobExpansion : ProfileEvents::PSV3MBlobReused);

    /**
     * Whatever `searchInsertOffset` success or failed,
     * Max capability still need update.
     */
    sm_max_caps = max_cap;
    if (offset != INVALID_BLOBFILE_OFFSET)
    {
        if (offset + buf_size > sm_total_size)
        {
            // This file must be expanded
            auto expand_size = buf_size - (sm_total_size - offset);
            sm_total_size += expand_size;
            sm_valid_size += buf_size;
        }
        else
        {
            /**
             * The `offset` reuses the original address. 
             * Current blob file is not expanded.
             * Only update valid size.
             */
            sm_valid_size += buf_size;
        }

        sm_valid_rate = sm_valid_size * 1.0 / sm_total_size;
    }
    return offset;
}

size_t BlobStats::BlobStat::removePosFromStat(BlobFileOffset offset, size_t buf_size, const std::unique_lock<std::mutex> &)
{
    if (!smap->markFree(offset, buf_size))
    {
        smap->logDebugString();
        throw Exception(fmt::format("Remove position from BlobStat failed, invalid position [offset={}] [buf_size={}] [blob_id={}]",
                                    offset,
                                    buf_size,
                                    id),
                        ErrorCodes::LOGICAL_ERROR);
    }

    sm_valid_size -= buf_size;
    sm_valid_rate = sm_valid_size * 1.0 / sm_total_size;
    return sm_valid_size;
}

void BlobStats::BlobStat::restoreSpaceMap(BlobFileOffset offset, size_t buf_size)
{
    if (!smap->markUsed(offset, buf_size))
    {
        smap->logDebugString();
        throw Exception(fmt::format("Restore position from BlobStat failed, the space/subspace is already being used [offset={}] [buf_size={}] [blob_id={}]",
                                    offset,
                                    buf_size,
                                    id),
                        ErrorCodes::LOGICAL_ERROR);
    }
}

void BlobStats::BlobStat::recalculateSpaceMap()
{
    const auto & [total_size, valid_size] = smap->getSizes();
    sm_total_size = total_size;
    sm_valid_size = valid_size;
    sm_valid_rate = total_size == 0 ? 0.0 : valid_size * 1.0 / total_size;
    recalculateCapacity();
}

void BlobStats::BlobStat::recalculateCapacity()
{
    sm_max_caps = smap->updateAccurateMaxCapacity();
}

} // namespace DB::PS::V3<|MERGE_RESOLUTION|>--- conflicted
+++ resolved
@@ -196,11 +196,6 @@
 
 std::pair<BlobStats::BlobStatPtr, BlobFileId> BlobStats::chooseStat(size_t buf_size, const std::lock_guard<std::mutex> &)
 {
-<<<<<<< HEAD
-=======
-    BlobStatPtr stat_ptr = nullptr;
-
->>>>>>> 87d7c9b1
     // No stats exist
     if (stats_map.empty())
     {
@@ -238,10 +233,7 @@
     // advance the `stats_map_path_idx` without size checking
     stats_map_path_index += path_iter_idx + 1;
 
-<<<<<<< HEAD
-=======
     // Can not find a suitable stat under all paths
->>>>>>> 87d7c9b1
     return std::make_pair(nullptr, roll_id);
 }
 
