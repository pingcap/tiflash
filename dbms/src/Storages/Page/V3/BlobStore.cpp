// Copyright 2022 PingCAP, Ltd.
//
// Licensed under the Apache License, Version 2.0 (the "License");
// you may not use this file except in compliance with the License.
// You may obtain a copy of the License at
//
//     http://www.apache.org/licenses/LICENSE-2.0
//
// Unless required by applicable law or agreed to in writing, software
// distributed under the License is distributed on an "AS IS" BASIS,
// WITHOUT WARRANTIES OR CONDITIONS OF ANY KIND, either express or implied.
// See the License for the specific language governing permissions and
// limitations under the License.

#include <Common/Checksum.h>
#include <Common/Exception.h>
#include <Common/FailPoint.h>
#include <Common/Logger.h>
#include <Common/ProfileEvents.h>
#include <Common/Stopwatch.h>
#include <Common/TiFlashMetrics.h>
#include <Common/formatReadable.h>
#include <Poco/File.h>
#include <Storages/Page/FileUsage.h>
#include <Storages/Page/V3/Blob/GCInfo.h>
#include <Storages/Page/V3/BlobStore.h>
#include <Storages/Page/V3/PageDefines.h>
#include <Storages/Page/V3/PageDirectory.h>
#include <Storages/Page/V3/PageEntriesEdit.h>
#include <Storages/Page/V3/PageEntry.h>
#include <Storages/Page/V3/Universal/UniversalWriteBatchImpl.h>
#include <Storages/Page/WriteBatchImpl.h>
#include <Storages/PathPool.h>
#include <boost_wrapper/string_split.h>
#include <common/logger_useful.h>

#include <ext/scope_guard.h>
#include <iterator>
#include <magic_enum.hpp>
#include <unordered_map>

namespace ProfileEvents
{
extern const Event PSMWritePages;
extern const Event PSMReadPages;
extern const Event PSV3MBlobExpansion;
extern const Event PSV3MBlobReused;
} // namespace ProfileEvents

namespace DB
{
namespace ErrorCodes
{
extern const int LOGICAL_ERROR;
extern const int CHECKSUM_DOESNT_MATCH;
} // namespace ErrorCodes

namespace FailPoints
{
extern const char force_change_all_blobs_to_read_only[];
} // namespace FailPoints

namespace PS::V3
{
static constexpr bool BLOBSTORE_CHECKSUM_ON_READ = true;

using BlobStatPtr = BlobStats::BlobStatPtr;
using ChecksumClass = Digest::CRC64;

/**********************
  * BlobStore methods *
  *********************/

template <typename Trait>
BlobStore<Trait>::BlobStore(const String & storage_name, const FileProviderPtr & file_provider_, PSDiskDelegatorPtr delegator_, const BlobConfig & config_)
    : delegator(std::move(delegator_))
    , file_provider(file_provider_)
    , config(config_)
    , log(Logger::get(storage_name))
    , blob_stats(log, delegator, config)
{
}

template <typename Trait>
void BlobStore<Trait>::registerPaths()
{
    for (const auto & path : delegator->listPaths())
    {
        Poco::File store_path(path);
        if (!store_path.exists())
        {
            continue;
        }

        std::vector<String> file_list;
        store_path.list(file_list);

        for (const auto & blob_name : file_list)
        {
            const auto & [blob_id, err_msg] = BlobStats::getBlobIdFromName(blob_name);
            if (blob_id != INVALID_BLOBFILE_ID)
            {
                auto lock_stats = blob_stats.lock();
                Poco::File blob(fmt::format("{}/{}", path, blob_name));
                auto blob_size = blob.getSize();
                delegator->addPageFileUsedSize({blob_id, 0}, blob_size, path, true);
                blob_stats.createStatNotChecking(blob_id,
                                                 std::max(blob_size, config.file_limit_size.get()),
                                                 lock_stats);
            }
            else
            {
                LOG_INFO(log, "Ignore not blob file [dir={}] [file={}] [err_msg={}]", path, blob_name, err_msg);
            }
        }
    }
}

template <typename Trait>
void BlobStore<Trait>::reloadConfig(const BlobConfig & rhs)
{
    // Currently, we don't add any config for `file_limit_size`, so it won't reload at run time.
    // And if we support it in the future(although it seems there is no need to do that),
    // it must be noted that if the `file_limit_size` is changed to a smaller value,
    // there may be some old BlobFile with size larger than new `file_limit_size` that can be used for rewrite
    // until it is changed to read only type by gc thread or tiflash is restarted.
    config.file_limit_size = rhs.file_limit_size;
    config.spacemap_type = rhs.spacemap_type;
    config.block_alignment_bytes = rhs.block_alignment_bytes;
    config.heavy_gc_valid_rate = rhs.heavy_gc_valid_rate;
}

template <typename Trait>
FileUsageStatistics BlobStore<Trait>::getFileUsageStatistics() const
{
    FileUsageStatistics usage;

    // Get a copy of stats map to avoid the big lock on stats map
    const auto stats_list = blob_stats.getStats();

    for (const auto & [path, stats] : stats_list)
    {
        (void)path;
        for (const auto & stat : stats)
        {
            // We can access to these type without any locking.
            if (stat->isReadOnly())
            {
                usage.total_disk_size += stat->sm_total_size;
                usage.total_valid_size += stat->sm_valid_size;
            }
            else
            {
                // Else the stat may being updated, acquire a lock to avoid data race.
                auto lock = stat->lock();
                usage.total_disk_size += stat->sm_total_size;
                usage.total_valid_size += stat->sm_valid_size;
            }
        }
        usage.total_file_num += stats.size();
    }

    return usage;
}

template <typename Trait>
typename BlobStore<Trait>::PageEntriesEdit
BlobStore<Trait>::handleLargeWrite(typename Trait::WriteBatch & wb, const WriteLimiterPtr & write_limiter)
{
    PageEntriesEdit edit;
    for (auto & write : wb.getMutWrites())
    {
        switch (write.type)
        {
        case WriteBatchWriteType::PUT:
        case WriteBatchWriteType::UPDATE_REMOTE:
        {
            ChecksumClass digest;
            PageEntryV3 entry;

            auto [blob_id, offset_in_file] = getPosFromStats(write.size);

            entry.file_id = blob_id;
            entry.size = write.size;
            entry.tag = write.tag;
            entry.offset = offset_in_file;
            // padding size won't work on big write batch
            entry.padded_size = 0;

            BufferBase::Buffer data_buf = write.read_buffer->buffer();

            digest.update(data_buf.begin(), write.size);
            entry.checksum = digest.checksum();

            UInt64 field_begin, field_end;

            for (size_t i = 0; i < write.offsets.size(); ++i)
            {
                ChecksumClass field_digest;
                field_begin = write.offsets[i].first;
                field_end = (i == write.offsets.size() - 1) ? write.size : write.offsets[i + 1].first;

                field_digest.update(data_buf.begin() + field_begin, field_end - field_begin);
                write.offsets[i].second = field_digest.checksum();
            }

            if (!write.offsets.empty())
            {
                // we can swap from WriteBatch instead of copying
                entry.field_offsets.swap(write.offsets);
            }

            try
            {
                auto blob_file = getBlobFile(blob_id);
                blob_file->write(data_buf.begin(), offset_in_file, write.size, write_limiter);
            }
            catch (DB::Exception & e)
            {
                removePosFromStats(blob_id, offset_in_file, write.size);
                LOG_ERROR(log, "[blob_id={}] [offset_in_file={}] [size={}] write failed.", blob_id, offset_in_file, write.size);
                throw e;
            }
            if (write.type == WriteBatchWriteType::PUT)
            {
                edit.put(wb.getFullPageId(write.page_id), entry);
            }
            else
            {
                edit.updateRemote(wb.getFullPageId(write.page_id), entry);
            }

            break;
        }
        case WriteBatchWriteType::PUT_REMOTE:
        {
            PageEntryV3 entry;
            entry.file_id = INVALID_BLOBFILE_ID;
            entry.tag = write.tag;
            entry.checkpoint_info = CheckpointInfo{
                .data_location = *write.data_location,
                .is_local_data_reclaimed = true,
            };
            if (!write.offsets.empty())
            {
                entry.field_offsets.swap(write.offsets);
            }
            edit.put(wb.getFullPageId(write.page_id), entry);
            break;
        }
        case WriteBatchWriteType::DEL:
        {
            edit.del(wb.getFullPageId(write.page_id));
            break;
        }
        case WriteBatchWriteType::REF:
        {
            edit.ref(wb.getFullPageId(write.page_id), wb.getFullPageId(write.ori_page_id));
            break;
        }
        case WriteBatchWriteType::PUT_EXTERNAL:
            edit.putExternal(wb.getFullPageId(write.page_id));
            break;
        case WriteBatchWriteType::UPSERT:
            throw Exception(ErrorCodes::LOGICAL_ERROR, "Unknown write type: {}", magic_enum::enum_name(write.type));
        }
    }

    return edit;
}

template <typename Trait>
typename BlobStore<Trait>::PageEntriesEdit
BlobStore<Trait>::write(typename Trait::WriteBatch && wb, const WriteLimiterPtr & write_limiter)
{
    ProfileEvents::increment(ProfileEvents::PSMWritePages, wb.putWriteCount());

    const size_t all_page_data_size = wb.getTotalDataSize();

    PageEntriesEdit edit;

    if (all_page_data_size == 0)
    {
        // Shortcut for WriteBatch that don't need to persist blob data.
        for (auto & write : wb.getMutWrites())
        {
            switch (write.type)
            {
            case WriteBatchWriteType::PUT_REMOTE:
            {
                PageEntryV3 entry;
                entry.file_id = INVALID_BLOBFILE_ID;
                entry.tag = write.tag;
                entry.checkpoint_info = CheckpointInfo{
                    .data_location = *write.data_location,
                    .is_local_data_reclaimed = true,
                };
                if (!write.offsets.empty())
                {
                    entry.field_offsets.swap(write.offsets);
                }
                edit.put(wb.getFullPageId(write.page_id), entry);
                break;
            }
            case WriteBatchWriteType::DEL:
            {
                edit.del(wb.getFullPageId(write.page_id));
                break;
            }
            case WriteBatchWriteType::REF:
            {
                edit.ref(wb.getFullPageId(write.page_id), wb.getFullPageId(write.ori_page_id));
                break;
            }
            case WriteBatchWriteType::PUT_EXTERNAL:
            {
                // putExternal won't have data.
                edit.putExternal(wb.getFullPageId(write.page_id));
                break;
            }
            case WriteBatchWriteType::PUT:
            case WriteBatchWriteType::UPSERT:
<<<<<<< HEAD
            case WriteBatchWriteType::UPDATE_REMOTE:
                throw Exception(fmt::format("write batch have a invalid total size == 0 while this kind of entry exist, write_type={}", static_cast<Int32>(write.type)),
                                ErrorCodes::LOGICAL_ERROR);
=======
                throw Exception(ErrorCodes::LOGICAL_ERROR, "write batch have a invalid total size == 0 while this kind of entry exist, write_type={}", magic_enum::enum_name(write.type));
>>>>>>> 0ff2b961
            }
        }
        return edit;
    }

    GET_METRIC(tiflash_storage_page_write_batch_size).Observe(all_page_data_size);

    // If the WriteBatch is too big, we will split the Writes in the WriteBatch to different `BlobFile`.
    // This can avoid allocating a big buffer for writing data and can smooth memory usage.
    if (all_page_data_size > config.file_limit_size)
    {
        return handleLargeWrite(wb, write_limiter);
    }

    char * buffer = static_cast<char *>(alloc(all_page_data_size));
    SCOPE_EXIT({
        free(buffer, all_page_data_size);
    });
    char * buffer_pos = buffer;

    // Calculate alignment space
    size_t replenish_size = 0;
    if (config.block_alignment_bytes != 0 && all_page_data_size % config.block_alignment_bytes != 0)
    {
        replenish_size = config.block_alignment_bytes - all_page_data_size % config.block_alignment_bytes;
    }

    size_t actually_allocated_size = all_page_data_size + replenish_size;

    auto [blob_id, offset_in_file] = getPosFromStats(actually_allocated_size);

    size_t offset_in_allocated = 0;

    for (auto & write : wb.getMutWrites())
    {
        switch (write.type)
        {
        case WriteBatchWriteType::PUT:
        case WriteBatchWriteType::UPDATE_REMOTE:
        {
            ChecksumClass digest;
            PageEntryV3 entry;

            write.read_buffer->readStrict(buffer_pos, write.size);

            entry.file_id = blob_id;
            entry.size = write.size;
            entry.tag = write.tag;
            entry.offset = offset_in_file + offset_in_allocated;
            offset_in_allocated += write.size;

            // The last put write
            if (offset_in_allocated == all_page_data_size)
            {
                entry.padded_size = replenish_size;
            }

            digest.update(buffer_pos, write.size);
            entry.checksum = digest.checksum();

            UInt64 field_begin, field_end;

            for (size_t i = 0; i < write.offsets.size(); ++i)
            {
                ChecksumClass field_digest;
                field_begin = write.offsets[i].first;
                field_end = (i == write.offsets.size() - 1) ? write.size : write.offsets[i + 1].first;

                field_digest.update(buffer_pos + field_begin, field_end - field_begin);
                write.offsets[i].second = field_digest.checksum();
            }

            if (!write.offsets.empty())
            {
                // we can swap from WriteBatch instead of copying
                entry.field_offsets.swap(write.offsets);
            }

            buffer_pos += write.size;
            if (write.type == WriteBatchWriteType::PUT)
            {
                edit.put(wb.getFullPageId(write.page_id), entry);
            }
            else
            {
                edit.updateRemote(wb.getFullPageId(write.page_id), entry);
            }
            break;
        }
        case WriteBatchWriteType::PUT_REMOTE:
        {
            PageEntryV3 entry;
            entry.file_id = INVALID_BLOBFILE_ID;
            entry.tag = write.tag;
            entry.checkpoint_info = CheckpointInfo{
                .data_location = *write.data_location,
                .is_local_data_reclaimed = true,
            };
            if (!write.offsets.empty())
            {
                entry.field_offsets.swap(write.offsets);
            }
            edit.put(wb.getFullPageId(write.page_id), entry);
            break;
        }
        case WriteBatchWriteType::DEL:
        {
            edit.del(wb.getFullPageId(write.page_id));
            break;
        }
        case WriteBatchWriteType::REF:
        {
            edit.ref(wb.getFullPageId(write.page_id), wb.getFullPageId(write.ori_page_id));
            break;
        }
        case WriteBatchWriteType::PUT_EXTERNAL:
            edit.putExternal(wb.getFullPageId(write.page_id));
            break;
        case WriteBatchWriteType::UPSERT:
            throw Exception(fmt::format("Unknown write type: {}", magic_enum::enum_name(write.type)));
        }
    }

    if (buffer_pos != buffer + all_page_data_size)
    {
        removePosFromStats(blob_id, offset_in_file, actually_allocated_size);
        throw Exception(
            fmt::format(
                "write batch have a invalid total size, or something wrong in parse write batch "
                "[expect_offset={}] [actual_offset={}] [actually_allocated_size={}]",
                all_page_data_size,
                (buffer_pos - buffer),
                actually_allocated_size),
            ErrorCodes::LOGICAL_ERROR);
    }

    try
    {
        Stopwatch watch;
        SCOPE_EXIT({
            GET_METRIC(tiflash_storage_page_write_duration_seconds, type_blob_write).Observe(watch.elapsedSeconds());
        });
        auto blob_file = getBlobFile(blob_id);
        blob_file->write(buffer, offset_in_file, all_page_data_size, write_limiter);
    }
    catch (DB::Exception & e)
    {
        removePosFromStats(blob_id, offset_in_file, actually_allocated_size);
        LOG_ERROR(log, "[blob_id={}] [offset_in_file={}] [size={}] [actually_allocated_size={}] write failed [error={}]", blob_id, offset_in_file, all_page_data_size, actually_allocated_size, e.message());
        throw e;
    }

    return edit;
}

template <typename Trait>
void BlobStore<Trait>::remove(const PageEntries & del_entries)
{
    std::set<BlobFileId> blob_updated;
    for (const auto & entry : del_entries)
    {
        blob_updated.insert(entry.file_id);
        // External page size is 0
        if (entry.size == 0)
        {
            continue;
        }

        try
        {
            removePosFromStats(entry.file_id, entry.offset, entry.getTotalSize());
        }
        catch (DB::Exception & e)
        {
            e.addMessage(fmt::format("while removing entry [entry={}]", entry));
            e.rethrow();
        }
    }

    // After we remove position of blob, we need recalculate the blob.
    for (const auto & blob_id : blob_updated)
    {
        const auto & stat = blob_stats.blobIdToStat(blob_id,
                                                    /*ignore_not_exist*/ true);

        // Some of blob may been removed.
        // So if we can't use id find blob, just ignore it.
        if (stat)
        {
            {
                auto lock = stat->lock();
                stat->recalculateCapacity();
            }
            LOG_TRACE(log, "Blob recalculated capability [blob_id={}] [max_cap={}] "
                           "[total_size={}] [valid_size={}] [valid_rate={}]",
                      blob_id,
                      stat->sm_max_caps,
                      stat->sm_total_size,
                      stat->sm_valid_size,
                      stat->sm_valid_rate);
        }
    }
}

template <typename Trait>
std::pair<BlobFileId, BlobFileOffset> BlobStore<Trait>::getPosFromStats(size_t size)
{
    Stopwatch watch;
    BlobStatPtr stat;

    auto lock_stat = [size, this, &stat]() {
        auto lock_stats = blob_stats.lock();
        BlobFileId blob_file_id = INVALID_BLOBFILE_ID;
        std::tie(stat, blob_file_id) = blob_stats.chooseStat(size, lock_stats);
        if (stat == nullptr)
        {
            // No valid stat for putting data with `size`, create a new one
            stat = blob_stats.createStat(blob_file_id,
                                         std::max(size, config.file_limit_size.get()),
                                         lock_stats);
        }

        // We must get the lock from BlobStat under the BlobStats lock
        // to ensure that BlobStat updates are serialized.
        // Otherwise it may cause stat to fail to get the span for writing
        // and throwing exception.
        return stat->lock();
    }();
    GET_METRIC(tiflash_storage_page_write_duration_seconds, type_choose_stat).Observe(watch.elapsedSeconds());
    watch.restart();
    SCOPE_EXIT({
        GET_METRIC(tiflash_storage_page_write_duration_seconds, type_search_pos).Observe(watch.elapsedSeconds());
    });

    // We need to assume that this insert will reduce max_cap.
    // Because other threads may also be waiting for BlobStats to chooseStat during this time.
    // If max_cap is not reduced, it may cause the same BlobStat to accept multiple buffers and exceed its max_cap.
    // After the BlobStore records the buffer size, max_caps will also get an accurate update.
    // So there won't get problem in reducing max_caps here.
    auto old_max_cap = stat->sm_max_caps;
    assert(stat->sm_max_caps >= size);
    stat->sm_max_caps -= size;

    // Get Position from single stat
    BlobFileOffset offset = stat->getPosFromStat(size, lock_stat);

    // Can't insert into this spacemap
    if (offset == INVALID_BLOBFILE_OFFSET)
    {
        stat->smap->logDebugString();
        throw Exception(fmt::format("Get postion from BlobStat failed, it may caused by `sm_max_caps` is no correct. [size={}] [old_max_caps={}] [max_caps={}] [blob_id={}]",
                                    size,
                                    old_max_cap,
                                    stat->sm_max_caps,
                                    stat->id),
                        ErrorCodes::LOGICAL_ERROR);
    }

    return std::make_pair(stat->id, offset);
}

template <typename Trait>
void BlobStore<Trait>::removePosFromStats(BlobFileId blob_id, BlobFileOffset offset, size_t size)
{
    const auto & stat = blob_stats.blobIdToStat(blob_id);
    {
        auto lock = stat->lock();
        auto remaining_valid_size = stat->removePosFromStat(offset, size, lock);
        if (bool remove_file_on_disk = stat->isReadOnly() && (remaining_valid_size == 0);
            !remove_file_on_disk)
        {
            return;
        }
        // BlobFile which is read-only won't be reused for another writing,
        // so it's safe and necessary to remove it from disk.
    }


    // Note that we must release the lock on blob_stat before removing it
    // from all blob_stats, or deadlocks could happen.
    // As the blob_stat has been became read-only, it is safe to release the lock.
    LOG_INFO(log, "Removing BlobFile [blob_id={}]", blob_id);

    {
        // Remove the stat from memory
        auto lock_stats = blob_stats.lock();
        blob_stats.eraseStat(std::move(stat), lock_stats);
    }
    {
        // Remove the blob file from disk and memory
        std::lock_guard files_gurad(mtx_blob_files);
        if (auto iter = blob_files.find(blob_id);
            iter != blob_files.end())
        {
            auto blob_file = iter->second;
            blob_file->remove();
            blob_files.erase(iter);
        }
        // If the blob_id does not exist, the blob_file is never
        // opened for read/write. It is safe to ignore it.
    }
}

template <typename Trait>
typename BlobStore<Trait>::PageMap
BlobStore<Trait>::read(FieldReadInfos & to_read, const ReadLimiterPtr & read_limiter)
{
    if (to_read.empty())
    {
        return {};
    }

    ProfileEvents::increment(ProfileEvents::PSMReadPages, to_read.size());

    // Sort in ascending order by offset in file.
    std::sort(
        to_read.begin(),
        to_read.end(),
        [](const FieldReadInfo & a, const FieldReadInfo & b) { return a.entry.offset < b.entry.offset; });

    // allocate data_buf that can hold all pages with specify fields

    size_t buf_size = 0;
    for (auto & [page_id, entry, fields] : to_read)
    {
        (void)page_id;
        // Sort fields to get better read on disk
        std::sort(fields.begin(), fields.end());
        for (const auto field_index : fields)
        {
            buf_size += entry.getFieldSize(field_index);
        }
    }

    PageMap page_map;
    if (unlikely(buf_size == 0))
    {
        // We should never persist an empty column inside a block. If the buf size is 0
        // then this read with `FieldReadInfos` could be completely eliminated in the upper
        // layer. Log a warning to check if it happens.
        {
            FmtBuffer buf;
            buf.joinStr(
                to_read.begin(),
                to_read.end(),
                [](const FieldReadInfo & info, FmtBuffer & fb) {
                    fb.fmtAppend("{{page_id: {}, fields: {}, entry: {}}}", info.page_id, info.fields, info.entry);
                },
                ",");
#ifndef NDEBUG
            // throw an exception under debug mode so we should change the upper layer logic
            throw Exception(fmt::format("Reading with fields but entry size is 0, read_info=[{}]", buf.toString()), ErrorCodes::LOGICAL_ERROR);
#endif
            // Log a warning under production release
            LOG_WARNING(log, "Reading with fields but entry size is 0, read_info=[{}]", buf.toString());
        }

        // Allocating buffer with size == 0 could lead to unexpected behavior, skip the allocating and return
        for (const auto & [page_id, entry, fields] : to_read)
        {
            UNUSED(entry, fields);
            Page page(Trait::PageIdTrait::getU64ID(page_id));
            page.data = ByteBuffer(nullptr, nullptr);
            page_map.emplace(Trait::PageIdTrait::getPageMapKey(page_id), std::move(page));
        }
        return page_map;
    }


    // Allocate one for holding all pages data
    char * shared_data_buf = static_cast<char *>(alloc(buf_size));
    MemHolder shared_mem_holder = createMemHolder(shared_data_buf, [&, buf_size](char * p) {
        free(p, buf_size);
    });

    std::set<FieldOffsetInsidePage> fields_offset_in_page;
    char * pos = shared_data_buf;
    for (const auto & [page_id_v3, entry, fields] : to_read)
    {
        size_t read_size_this_entry = 0;
        char * write_offset = pos;
        for (const auto field_index : fields)
        {
            // TODO: Continuously fields can read by one system call.
            const auto [beg_offset, end_offset] = entry.getFieldOffsets(field_index);
            const auto size_to_read = end_offset - beg_offset;
            auto blob_file = read(page_id_v3, entry.file_id, entry.offset + beg_offset, write_offset, size_to_read, read_limiter);
            fields_offset_in_page.emplace(field_index, read_size_this_entry);

            if constexpr (BLOBSTORE_CHECKSUM_ON_READ)
            {
                const auto expect_checksum = entry.field_offsets[field_index].second;
                ChecksumClass digest;
                digest.update(write_offset, size_to_read);
                auto field_checksum = digest.checksum();
                if (unlikely(entry.size != 0 && field_checksum != expect_checksum))
                {
                    throw Exception(
                        fmt::format("Reading with fields meet checksum not match "
                                    "[page_id={}] [expected=0x{:X}] [actual=0x{:X}] "
                                    "[field_index={}] [field_offset={}] [field_size={}] "
                                    "[entry={}] [file={}]",
                                    page_id_v3,
                                    expect_checksum,
                                    field_checksum,
                                    field_index,
                                    beg_offset,
                                    size_to_read,
                                    entry,
                                    blob_file->getPath()),
                        ErrorCodes::CHECKSUM_DOESNT_MATCH);
                }
            }

            read_size_this_entry += size_to_read;
            write_offset += size_to_read;
        }

        Page page(Trait::PageIdTrait::getU64ID(page_id_v3));
        page.data = ByteBuffer(pos, write_offset);
        page.mem_holder = shared_mem_holder;
        page.field_offsets.swap(fields_offset_in_page);
        fields_offset_in_page.clear();
        page_map.emplace(Trait::PageIdTrait::getPageMapKey(page_id_v3), std::move(page));

        pos = write_offset;
    }

    if (unlikely(pos != shared_data_buf + buf_size))
    {
        FmtBuffer buf;
        buf.joinStr(
            to_read.begin(),
            to_read.end(),
            [](const FieldReadInfo & info, FmtBuffer & fb) {
                fb.fmtAppend("{{page_id: {}, fields: {}, entry: {}}}", info.page_id, info.fields, info.entry);
            },
            ",");
        throw Exception(fmt::format("unexpected read size, end_pos={} current_pos={} read_info=[{}]",
                                    shared_data_buf + buf_size,
                                    pos,
                                    buf.toString()),
                        ErrorCodes::LOGICAL_ERROR);
    }
    return page_map;
}

template <typename Trait>
typename BlobStore<Trait>::PageMap
BlobStore<Trait>::read(PageIdAndEntries & entries, const ReadLimiterPtr & read_limiter)
{
    if (entries.empty())
    {
        return {};
    }

    ProfileEvents::increment(ProfileEvents::PSMReadPages, entries.size());

    // Sort in ascending order by offset in file.
    std::sort(entries.begin(), entries.end(), [](const auto & a, const auto & b) {
        return a.second.offset < b.second.offset;
    });

    // allocate data_buf that can hold all pages
    size_t buf_size = 0;
    for (const auto & p : entries)
    {
        buf_size += p.second.size;
    }

    // When we read `WriteBatch` which is `WriteType::PUT_EXTERNAL`.
    // The `buf_size` will be 0, we need avoid calling malloc/free with size 0.
    if (buf_size == 0)
    {
        PageMap page_map;
        for (const auto & [page_id_v3, entry] : entries)
        {
            // Unexpected behavior but do no harm
            LOG_INFO(log, "Read entry without entry size, page_id={} entry={}", page_id_v3, entry);
            Page page(Trait::PageIdTrait::getU64ID(page_id_v3));
            page_map.emplace(Trait::PageIdTrait::getPageMapKey(page_id_v3), page);
        }
        return page_map;
    }

    char * data_buf = static_cast<char *>(alloc(buf_size));
    MemHolder mem_holder = createMemHolder(data_buf, [&, buf_size](char * p) {
        free(p, buf_size);
    });

    char * pos = data_buf;
    PageMap page_map;
    for (const auto & [page_id_v3, entry] : entries)
    {
        auto blob_file = read(page_id_v3, entry.file_id, entry.offset, pos, entry.size, read_limiter);

        if constexpr (BLOBSTORE_CHECKSUM_ON_READ)
        {
            ChecksumClass digest;
            digest.update(pos, entry.size);
            auto checksum = digest.checksum();
            if (unlikely(entry.size != 0 && checksum != entry.checksum))
            {
                throw Exception(
                    fmt::format("Reading with entries meet checksum not match [page_id={}] [expected=0x{:X}] [actual=0x{:X}] [entry={}] [file={}]",
                                page_id_v3,
                                entry.checksum,
                                checksum,
                                entry,
                                blob_file->getPath()),
                    ErrorCodes::CHECKSUM_DOESNT_MATCH);
            }
        }

        Page page(Trait::PageIdTrait::getU64ID(page_id_v3));
        page.data = ByteBuffer(pos, pos + entry.size);
        page.mem_holder = mem_holder;

        // Calculate the field_offsets from page entry
        for (size_t index = 0; index < entry.field_offsets.size(); index++)
        {
            const auto offset = entry.field_offsets[index].first;
            page.field_offsets.emplace(index, offset);
        }

        page_map.emplace(Trait::PageIdTrait::getPageMapKey(page_id_v3), std::move(page));

        pos += entry.size;
    }

    if (unlikely(pos != data_buf + buf_size))
    {
        FmtBuffer buf;
        buf.joinStr(
            entries.begin(),
            entries.end(),
            [](const PageIdAndEntry & id_entry, FmtBuffer & fb) {
                fb.fmtAppend("{{page_id: {}, entry: {}}}", id_entry.first, id_entry.second);
            },
            ",");
        throw Exception(fmt::format("unexpected read size, end_pos={} current_pos={} read_info=[{}]",
                                    data_buf + buf_size,
                                    pos,
                                    buf.toString()),
                        ErrorCodes::LOGICAL_ERROR);
    }

    return page_map;
}

template <typename Trait>
Page BlobStore<Trait>::read(const PageIdAndEntry & id_entry, const ReadLimiterPtr & read_limiter)
{
    const auto & [page_id_v3, entry] = id_entry;
    const size_t buf_size = entry.size;

    if (!entry.isValid())
    {
        return Page::invalidPage();
    }

    // When we read `WriteBatch` which is `WriteType::PUT_EXTERNAL`.
    // The `buf_size` will be 0, we need avoid calling malloc/free with size 0.
    if (buf_size == 0)
    {
        // Unexpected behavior but do no harm
        LOG_INFO(log, "Read entry without entry size, page_id={} entry={}", page_id_v3, entry);
        Page page(Trait::PageIdTrait::getU64ID(page_id_v3));
        return page;
    }

    char * data_buf = static_cast<char *>(alloc(buf_size));
    MemHolder mem_holder = createMemHolder(data_buf, [&, buf_size](char * p) {
        free(p, buf_size);
    });

    auto blob_file = read(page_id_v3, entry.file_id, entry.offset, data_buf, buf_size, read_limiter);
    if constexpr (BLOBSTORE_CHECKSUM_ON_READ)
    {
        ChecksumClass digest;
        digest.update(data_buf, entry.size);
        auto checksum = digest.checksum();
        if (unlikely(entry.size != 0 && checksum != entry.checksum))
        {
            throw Exception(
                fmt::format("Reading with entries meet checksum not match [page_id={}] [expected=0x{:X}] [actual=0x{:X}] [entry={}] [file={}]",
                            page_id_v3,
                            entry.checksum,
                            checksum,
                            entry,
                            blob_file->getPath()),
                ErrorCodes::CHECKSUM_DOESNT_MATCH);
        }
    }

    Page page(Trait::PageIdTrait::getU64ID(page_id_v3));
    page.data = ByteBuffer(data_buf, data_buf + buf_size);
    page.mem_holder = mem_holder;

    // Calculate the field_offsets from page entry
    for (size_t index = 0; index < entry.field_offsets.size(); index++)
    {
        const auto offset = entry.field_offsets[index].first;
        page.field_offsets.emplace(index, offset);
    }

    return page;
}

template <typename Trait>
BlobFilePtr BlobStore<Trait>::read(const typename BlobStore<Trait>::PageId & page_id_v3, BlobFileId blob_id, BlobFileOffset offset, char * buffers, size_t size, const ReadLimiterPtr & read_limiter, bool background)
{
    assert(buffers != nullptr);
    BlobFilePtr blob_file = getBlobFile(blob_id);
    try
    {
        blob_file->read(buffers, offset, size, read_limiter, background);
    }
    catch (DB::Exception & e)
    {
        // add debug message
        e.addMessage(fmt::format("(error while reading page data [page_id={}] [blob_id={}] [offset={}] [size={}] [background={}])", page_id_v3, blob_id, offset, size, background));
        e.rethrow();
    }
    return blob_file;
}


template <typename Trait>
std::vector<BlobFileId> BlobStore<Trait>::getGCStats()
{
    // Get a copy of stats map to avoid the big lock on stats map
    const auto stats_list = blob_stats.getStats();
    std::vector<BlobFileId> blob_need_gc;
    BlobStoreGCInfo blobstore_gc_info;

    fiu_do_on(FailPoints::force_change_all_blobs_to_read_only,
              {
                  for (const auto & [path, stats] : stats_list)
                  {
                      (void)path;
                      for (const auto & stat : stats)
                      {
                          stat->changeToReadOnly();
                      }
                  }
                  LOG_WARNING(log, "enabled force_change_all_blobs_to_read_only. All of BlobStat turn to READ-ONLY");
              });

    for (const auto & [path, stats] : stats_list)
    {
        (void)path;
        for (const auto & stat : stats)
        {
            if (stat->isReadOnly())
            {
                blobstore_gc_info.appendToReadOnlyBlob(stat->id, stat->sm_valid_rate);
                LOG_TRACE(log, "Current [blob_id={}] is read-only", stat->id);
                continue;
            }

            auto lock = stat->lock();
            auto right_boundary = stat->smap->getUsedBoundary();

            // Avoid divide by zero
            if (right_boundary == 0)
            {
                // Note `stat->sm_total_size` isn't strictly the same as the actual size of underlying BlobFile after restart tiflash,
                // because some entry may be deleted but the actual disk space is not reclaimed in previous run.
                // TODO: avoid always truncate on empty BlobFile
                RUNTIME_CHECK_MSG(stat->sm_valid_size == 0, "Current blob is empty, but valid size is not 0. [blob_id={}] [valid_size={}] [valid_rate={}]", stat->id, stat->sm_valid_size, stat->sm_valid_rate);

                // If current blob empty, the size of in disk blob may not empty
                // So we need truncate current blob, and let it be reused.
                auto blobfile = getBlobFile(stat->id);
                LOG_INFO(log, "Current blob file is empty, truncated to zero [blob_id={}] [total_size={}] [valid_rate={}]", stat->id, stat->sm_total_size, stat->sm_valid_rate);
                blobfile->truncate(right_boundary);
                blobstore_gc_info.appendToTruncatedBlob(stat->id, stat->sm_total_size, right_boundary, stat->sm_valid_rate);
                stat->sm_total_size = right_boundary;
                continue;
            }

            stat->sm_valid_rate = stat->sm_valid_size * 1.0 / right_boundary;

            if (stat->sm_valid_rate > 1.0)
            {
                LOG_ERROR(
                    log,
                    "Current blob got an invalid rate {:.2f}, total size is {}, valid size is {}, right boundary is {} [blob_id={}]",
                    stat->sm_valid_rate,
                    stat->sm_total_size,
                    stat->sm_valid_size,
                    right_boundary,
                    stat->id);
                assert(false);
                continue;
            }

            // Check if GC is required
            if (stat->sm_valid_rate <= config.heavy_gc_valid_rate)
            {
                LOG_TRACE(log, "Current [blob_id={}] valid rate is {:.2f}, full GC", stat->id, stat->sm_valid_rate);
                blob_need_gc.emplace_back(stat->id);

                // Change current stat to read only
                stat->changeToReadOnly();
                blobstore_gc_info.appendToNeedGCBlob(stat->id, stat->sm_valid_rate);
            }
            else
            {
                blobstore_gc_info.appendToNoNeedGCBlob(stat->id, stat->sm_valid_rate);
                LOG_TRACE(log, "Current [blob_id={}] valid rate is {:.2f}, unchange", stat->id, stat->sm_valid_rate);
            }

            if (right_boundary != stat->sm_total_size)
            {
                auto blobfile = getBlobFile(stat->id);
                LOG_TRACE(log, "Truncate blob file [blob_id={}] [origin size={}] [truncated size={}]", stat->id, stat->sm_total_size, right_boundary);
                blobfile->truncate(right_boundary);
                blobstore_gc_info.appendToTruncatedBlob(stat->id, stat->sm_total_size, right_boundary, stat->sm_valid_rate);

                stat->sm_total_size = right_boundary;
                stat->sm_valid_rate = stat->sm_valid_size * 1.0 / stat->sm_total_size;
            }
        }
    }

    LOG_IMPL(log, blobstore_gc_info.getLoggingLevel(), "BlobStore gc get status done. blob_ids details {}", blobstore_gc_info.toString());

    return blob_need_gc;
}

template <typename Trait>
typename BlobStore<Trait>::PageEntriesEdit
BlobStore<Trait>::gc(GcEntriesMap & entries_need_gc,
                     const PageSize & total_page_size,
                     const WriteLimiterPtr & write_limiter,
                     const ReadLimiterPtr & read_limiter)
{
    std::vector<std::tuple<BlobFileId, BlobFileOffset, PageSize>> written_blobs;
    PageEntriesEdit edit;

    if (total_page_size == 0)
    {
        throw Exception("BlobStore can't do gc if nothing need gc.", ErrorCodes::LOGICAL_ERROR);
    }
    LOG_INFO(log, "BlobStore gc will migrate {} into new blob files", formatReadableSizeWithBinarySuffix(total_page_size));

    auto write_blob = [this, total_page_size, &written_blobs, &write_limiter](const BlobFileId & file_id,
                                                                              char * data_begin,
                                                                              const BlobFileOffset & file_offset,
                                                                              const PageSize & data_size) {
        try
        {
            auto blob_file = getBlobFile(file_id);
            // Should append before calling BlobStore::write, so that we can rollback the
            // first allocated span from stats.
            written_blobs.emplace_back(file_id, file_offset, data_size);
            LOG_INFO(
                log,
                "BlobStore gc write (partially) done [blob_id={}] [file_offset={}] [size={}] [total_size={}]",
                file_id,
                file_offset,
                data_size,
                total_page_size);
            blob_file->write(data_begin, file_offset, data_size, write_limiter, /*background*/ true);
        }
        catch (DB::Exception & e)
        {
            LOG_ERROR(
                log,
                "BlobStore gc write failed [blob_id={}] [offset={}] [size={}] [total_size={}]",
                file_id,
                file_offset,
                data_size,
                total_page_size);
            for (const auto & [blobfile_id_revert, file_offset_beg_revert, page_size_revert] : written_blobs)
            {
                removePosFromStats(blobfile_id_revert, file_offset_beg_revert, page_size_revert);
            }
            throw e;
        }
    };

    auto alloc_size = config.file_limit_size.get();
    // If `total_page_size` is greater than `config_file_limit`, we will try to write the page data into multiple `BlobFile`s to
    // make the memory consumption smooth during GC.
    if (total_page_size > alloc_size)
    {
        size_t biggest_page_size = 0;
        for (const auto & [file_id, versioned_pageid_entry_list] : entries_need_gc)
        {
            (void)file_id;
            for (const auto & [page_id, version, entry] : versioned_pageid_entry_list)
            {
                (void)page_id;
                (void)version;
                biggest_page_size = std::max(biggest_page_size, entry.size);
            }
        }
        alloc_size = std::max(alloc_size, biggest_page_size);
    }
    else
    {
        alloc_size = total_page_size;
    }

    BlobFileOffset remaining_page_size = total_page_size - alloc_size;

    char * data_buf = static_cast<char *>(alloc(alloc_size));
    SCOPE_EXIT({
        free(data_buf, alloc_size);
    });

    char * data_pos = data_buf;
    BlobFileOffset offset_in_data = 0;
    BlobFileId blobfile_id;
    BlobFileOffset file_offset_begin;
    std::tie(blobfile_id, file_offset_begin) = getPosFromStats(alloc_size);

    // blob_file_0, [<page_id_0, ver0, entry0>,
    //               <page_id_0, ver1, entry1>,
    //               <page_id_1, ver1, entry1>, ... ]
    // blob_file_1, [...]
    // ...
    for (const auto & [file_id, versioned_pageid_entry_list] : entries_need_gc)
    {
        for (const auto & [page_id, version, entry] : versioned_pageid_entry_list)
        {
            /// If `total_page_size` is greater than `config_file_limit`, we need to write the page data into multiple `BlobFile`s.
            /// So there may be some page entry that cannot be fit into the current blob file, and we need to write it into the next one.
            /// And we need perform the following steps before writing data into the current blob file:
            ///   1. reclaim unneeded space allocated from current blob stat if `offset_in_data` < `alloc_size`;
            ///   2. update `remaining_page_size`;
            /// After writing data into the current blob file, we reuse the original buffer for future write.
            if (offset_in_data + entry.size > alloc_size)
            {
                assert(file_offset_begin == 0);
                // Remove the span that is not actually used
                if (offset_in_data != alloc_size)
                {
                    removePosFromStats(blobfile_id, offset_in_data, alloc_size - offset_in_data);
                }
                remaining_page_size += alloc_size - offset_in_data;

                // Write data into Blob.
                write_blob(blobfile_id, data_buf, file_offset_begin, offset_in_data);

                // Reset the position to reuse the buffer allocated
                data_pos = data_buf;
                offset_in_data = 0;

                // Acquire a span from stats for remaining data
                auto next_alloc_size = (remaining_page_size > alloc_size ? alloc_size : remaining_page_size);
                remaining_page_size -= next_alloc_size;
                std::tie(blobfile_id, file_offset_begin) = getPosFromStats(next_alloc_size);
            }
            assert(offset_in_data + entry.size <= alloc_size);

            // Read the data into buffer by old entry
            read(page_id, file_id, entry.offset, data_pos, entry.size, read_limiter, /*background*/ true);

            // Most vars of the entry is not changed, but the file id and offset
            // need to be updated.
            PageEntryV3 new_entry = entry;
            new_entry.file_id = blobfile_id;
            new_entry.offset = file_offset_begin + offset_in_data;
            new_entry.padded_size = 0; // reset padded size to be zero

            offset_in_data += new_entry.size;
            data_pos += new_entry.size;

            edit.upsertPage(page_id, version, new_entry);
        }
    }

    // write remaining data in `data_buf` into BlobFile
    if (offset_in_data != 0)
    {
        write_blob(blobfile_id, data_buf, file_offset_begin, offset_in_data);
    }

    return edit;
}

template <typename Trait>
String BlobStore<Trait>::getBlobFileParentPath(BlobFileId blob_id)
{
    PageFileIdAndLevel id_lvl{blob_id, 0};
    String parent_path = delegator->getPageFilePath(id_lvl);

    if (auto f = Poco::File(parent_path); !f.exists())
        f.createDirectories();

    return parent_path;
}

template <typename Trait>
BlobFilePtr BlobStore<Trait>::getBlobFile(BlobFileId blob_id)
{
    std::lock_guard files_gurad(mtx_blob_files);
    if (auto iter = blob_files.find(blob_id); iter != blob_files.end())
        return iter->second;
    auto file = std::make_shared<BlobFile>(getBlobFileParentPath(blob_id), blob_id, file_provider, delegator);
    blob_files.emplace(blob_id, file);
    return file;
}

template class BlobStore<u128::BlobStoreTrait>;
template class BlobStore<universal::BlobStoreTrait>;
} // namespace PS::V3
} // namespace DB<|MERGE_RESOLUTION|>--- conflicted
+++ resolved
@@ -263,6 +263,7 @@
             break;
         case WriteBatchWriteType::UPSERT:
             throw Exception(ErrorCodes::LOGICAL_ERROR, "Unknown write type: {}", magic_enum::enum_name(write.type));
+            break;
         }
     }
 
@@ -320,13 +321,9 @@
             }
             case WriteBatchWriteType::PUT:
             case WriteBatchWriteType::UPSERT:
-<<<<<<< HEAD
             case WriteBatchWriteType::UPDATE_REMOTE:
-                throw Exception(fmt::format("write batch have a invalid total size == 0 while this kind of entry exist, write_type={}", static_cast<Int32>(write.type)),
-                                ErrorCodes::LOGICAL_ERROR);
-=======
                 throw Exception(ErrorCodes::LOGICAL_ERROR, "write batch have a invalid total size == 0 while this kind of entry exist, write_type={}", magic_enum::enum_name(write.type));
->>>>>>> 0ff2b961
+                break;
             }
         }
         return edit;
