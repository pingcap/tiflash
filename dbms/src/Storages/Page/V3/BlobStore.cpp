#include <Common/Checksum.h>
#include <Common/CurrentMetrics.h>
#include <Common/LogWithPrefix.h>
#include <Common/ProfileEvents.h>
#include <Storages/Page/PageDefines.h>
#include <Storages/Page/V3/BlobStore.h>
#include <Storages/Page/V3/PageDirectory.h>
#include <Storages/Page/V3/PageEntriesEdit.h>
#include <Storages/Page/V3/PageEntry.h>
#include <common/logger_useful.h>

#include <ext/scope_guard.h>
#include <mutex>
namespace ProfileEvents
{
extern const Event PSMWritePages;
extern const Event PSMReadPages;
} // namespace ProfileEvents

namespace DB
{
namespace ErrorCodes
{
extern const int LOGICAL_ERROR;
extern const int CHECKSUM_DOESNT_MATCH;
} // namespace ErrorCodes

namespace PS::V3
{
static constexpr bool BLOBSTORE_CHECKSUM_ON_READ = true;

using BlobStat = BlobStore::BlobStats::BlobStat;
using BlobStatPtr = BlobStore::BlobStats::BlobStatPtr;
using ChecksumClass = Digest::CRC64;

/**********************
  * BlobStore methods *
  *********************/

BlobStore::BlobStore(const FileProviderPtr & file_provider_, String path_, BlobStore::Config config_)
    : file_provider(file_provider_)
    , path(path_)
    , config(config_)
    , log(getLogWithPrefix(nullptr, "BlobStore"))
    , blob_stats(log, config_)
    , cached_files(config.cached_fd_size)
{
}

PageEntriesEdit BlobStore::write(DB::WriteBatch & wb, const WriteLimiterPtr & write_limiter)
{
    ProfileEvents::increment(ProfileEvents::PSMWritePages, wb.putWriteCount());

    PageEntriesEdit edit;
    const size_t all_page_data_size = wb.getTotalDataSize();

    if (all_page_data_size > config.file_limit_size)
    {
        throw Exception(fmt::format("Write batch is too large. It should less than [file_limit_size={}]",
                                    config.file_limit_size.get()),
                        ErrorCodes::LOGICAL_ERROR);
    }

    auto ns_id = wb.getNamespaceId();
    if (all_page_data_size == 0)
    {
        // Shortcut for WriteBatch that don't need to persist blob data.
        for (auto & write : wb.getWrites())
        {
            switch (write.type)
            {
            case WriteBatch::WriteType::DEL:
            {
                edit.del(combine(ns_id, write.page_id));
                break;
            }
            case WriteBatch::WriteType::REF:
            {
                edit.ref(combine(ns_id, write.page_id), combine(ns_id, write.ori_page_id));
                break;
            }
            case WriteBatch::WriteType::PUT_EXTERNAL:
<<<<<<< HEAD
            { // Only putExternal won't have data.
                PageEntryV3 entry;
                entry.tag = write.tag;

                edit.put(combine(ns_id, write.page_id), entry);
=======
            {
                // putExternal won't have data.
                edit.putExternal(write.page_id);
>>>>>>> 567f8db3
                break;
            }
            case WriteBatch::WriteType::PUT:
            case WriteBatch::WriteType::UPSERT:
                throw Exception(fmt::format("write batch have a invalid total size [write_type={}]", static_cast<Int32>(write.type)),
                                ErrorCodes::LOGICAL_ERROR);
            }
        }
        return edit;
    }

    char * buffer = static_cast<char *>(alloc(all_page_data_size));
    SCOPE_EXIT({
        free(buffer, all_page_data_size);
    });
    char * buffer_pos = buffer;
    auto [blob_id, offset_in_file] = getPosFromStats(all_page_data_size);

    size_t offset_in_allocated = 0;

    for (auto & write : wb.getWrites())
    {
        switch (write.type)
        {
        case WriteBatch::WriteType::PUT:
        {
            ChecksumClass digest;
            PageEntryV3 entry;

            write.read_buffer->readStrict(buffer_pos, write.size);

            entry.file_id = blob_id;
            entry.size = write.size;
            entry.tag = write.tag;
            entry.offset = offset_in_file + offset_in_allocated;
            offset_in_allocated += write.size;

            digest.update(buffer_pos, write.size);
            entry.checksum = digest.checksum();

            UInt64 field_begin, field_end;

            for (size_t i = 0; i < write.offsets.size(); ++i)
            {
                ChecksumClass field_digest;
                field_begin = write.offsets[i].first;
                field_end = (i == write.offsets.size() - 1) ? write.size : write.offsets[i + 1].first;

                field_digest.update(buffer_pos + field_begin, field_end - field_begin);
                write.offsets[i].second = field_digest.checksum();
            }

            if (!write.offsets.empty())
            {
                // we can swap from WriteBatch instead of copying
                entry.field_offsets.swap(write.offsets);
            }

            buffer_pos += write.size;
            edit.put(combine(ns_id, write.page_id), entry);
            break;
        }
        case WriteBatch::WriteType::DEL:
        {
            edit.del(combine(ns_id, write.page_id));
            break;
        }
        case WriteBatch::WriteType::REF:
        {
            edit.ref(combine(ns_id, write.page_id), combine(ns_id, write.ori_page_id));
            break;
        }
        case WriteBatch::WriteType::PUT_EXTERNAL:
            edit.putExternal(write.page_id);
            break;
        case WriteBatch::WriteType::UPSERT:
            throw Exception(fmt::format("Unknown write type: {}", write.type));
        }
    }

    if (buffer_pos != buffer + all_page_data_size)
    {
        removePosFromStats(blob_id, offset_in_file, all_page_data_size);
        throw Exception(
            fmt::format(
                "write batch have a invalid total size, or something wrong in parse write batch "
                "[expect_offset={}] [actual_offset={}]",
                all_page_data_size,
                (buffer_pos - buffer)),
            ErrorCodes::LOGICAL_ERROR);
    }

    try
    {
        auto blob_file = getBlobFile(blob_id);
        blob_file->write(buffer, offset_in_file, all_page_data_size, write_limiter);
    }
    catch (DB::Exception & e)
    {
        removePosFromStats(blob_id, offset_in_file, all_page_data_size);
        LOG_FMT_ERROR(log, "[blob_id={}] [offset_in_file={}] [size={}] write failed.", blob_id, offset_in_file, all_page_data_size);
        throw e;
    }

    return edit;
}

void BlobStore::remove(const PageEntriesV3 & del_entries)
{
    for (const auto & entry : del_entries)
    {
        // External page size is 0
        if (entry.size == 0)
        {
            continue;
            // throw Exception(fmt::format("Invaild entry. entry size 0. [id={}] [offset={}]",
            //                             entry.file_id,
            //                             entry.offset));
        }
        removePosFromStats(entry.file_id, entry.offset, entry.size);
    }
}

std::pair<BlobFileId, BlobFileOffset> BlobStore::getPosFromStats(size_t size)
{
    BlobStatPtr stat;

    auto lock_stat = [size, this, &stat]() -> std::lock_guard<std::mutex> {
        auto lock_stats = blob_stats.lock();
        BlobFileId blob_file_id = INVALID_BLOBFILE_ID;
        std::tie(stat, blob_file_id) = blob_stats.chooseStat(size, config.file_limit_size, lock_stats);

        // No valid stat for puting data with `size`, create a new one
        if (stat == nullptr)
        {
            stat = blob_stats.createStat(blob_file_id, lock_stats);
        }

        // We need to assume that this insert will reduce max_cap.
        // Because other threads may also be waiting for BlobStats to chooseStat during this time.
        // If max_cap is not reduced, it may cause the same BlobStat to accept multiple buffers and exceed its max_cap.
        // After the BlobStore records the buffer size, max_caps will also get an accurate update.
        // So there won't get problem in reducing max_caps here.
        stat->sm_max_caps -= size;

        // We must get the lock from BlobStat under the BlobStats lock
        // to ensure that BlobStat updates are serialized.
        // Otherwise it may cause stat to fail to get the span for writing
        // and throwing exception.

        return stat->lock();
    }();

    // Get Postion from single stat
    auto old_max_cap = stat->sm_max_caps;
    BlobFileOffset offset = stat->getPosFromStat(size);

    // Can't insert into this spacemap
    if (offset == INVALID_BLOBFILE_OFFSET)
    {
        stat->smap->logStats();
        throw Exception(fmt::format("Get postion from BlobStat failed, it may caused by `sm_max_caps` is no correct. [size={}] [old_max_caps={}] [max_caps={}] [blob_id={}]",
                                    size,
                                    old_max_cap,
                                    stat->sm_max_caps,
                                    stat->id),
                        ErrorCodes::LOGICAL_ERROR);
    }

    return std::make_pair(stat->id, offset);
}

void BlobStore::removePosFromStats(BlobFileId blob_id, BlobFileOffset offset, size_t size)
{
    const auto & stat = blob_stats.blobIdToStat(blob_id);
    auto lock = stat->lock();
    stat->removePosFromStat(offset, size);

    if (stat->isReadOnly() && stat->sm_valid_size == 0)
    {
        LOG_FMT_INFO(log, "Removing BlobFile [blob_id={}]", blob_id);
        auto lock_stats = blob_stats.lock();
        blob_stats.eraseStat(std::move(stat), lock_stats);
        getBlobFile(blob_id)->remove();
        cached_files.remove(blob_id);
    }
}

void BlobStore::read(PageIDAndEntriesV3 & entries, const PageHandler & handler, const ReadLimiterPtr & read_limiter)
{
    ProfileEvents::increment(ProfileEvents::PSMReadPages, entries.size());

    // Sort in ascending order by offset in file.
    std::sort(entries.begin(), entries.end(), [](const PageIDAndEntryV3 & a, const PageIDAndEntryV3 & b) {
        return a.second.offset < b.second.offset;
    });

    // allocate data_buf that can hold all pages
    size_t buf_size = 0;
    for (const auto & p : entries)
        buf_size = std::max(buf_size, p.second.size);

    char * data_buf = static_cast<char *>(alloc(buf_size));
    MemHolder mem_holder = createMemHolder(data_buf, [&, buf_size](char * p) {
        free(p, buf_size);
    });

    for (const auto & [page_id_v3, entry] : entries)
    {
        read(entry.file_id, entry.offset, data_buf, entry.size, read_limiter);

        if constexpr (BLOBSTORE_CHECKSUM_ON_READ)
        {
            ChecksumClass digest;
            digest.update(data_buf, entry.size);
            auto checksum = digest.checksum();
            if (unlikely(entry.size != 0 && checksum != entry.checksum))
            {
                throw Exception(
                    fmt::format("Reading with entries meet checksum not match [page_id={}.{}] [expected=0x{:X}] [actual=0x{:X}] [entry={}] [file={}]",
                                page_id_v3.high,
                                page_id_v3.low,
                                entry.checksum,
                                checksum,
                                toDebugString(entry),
                                getBlobFilePath(entry.file_id)),
                    ErrorCodes::CHECKSUM_DOESNT_MATCH);
            }
        }

        Page page;
        page.page_id = page_id_v3.low;
        page.data = ByteBuffer(data_buf, data_buf + entry.size);
        page.mem_holder = mem_holder;
        handler(page_id_v3.low, page);
    }
}

PageMap BlobStore::read(FieldReadInfos & to_read, const ReadLimiterPtr & read_limiter)
{
    ProfileEvents::increment(ProfileEvents::PSMReadPages, to_read.size());

    // Sort in ascending order by offset in file.
    std::sort(
        to_read.begin(),
        to_read.end(),
        [](const FieldReadInfo & a, const FieldReadInfo & b) { return a.entry.offset < b.entry.offset; });

    // allocate data_buf that can hold all pages with specify fields
    size_t buf_size = 0;
    for (auto & [page_id, entry, fields] : to_read)
    {
        (void)page_id;
        buf_size += entry.size;
    }

    char * data_buf = static_cast<char *>(alloc(buf_size));
    MemHolder mem_holder = createMemHolder(data_buf, [&, buf_size](char * p) {
        free(p, buf_size);
    });

    std::set<Page::FieldOffset> fields_offset_in_page;
    char * pos = data_buf;
    PageMap page_map;
    for (const auto & [page_id_v3, entry, fields] : to_read)
    {
        size_t read_size_this_entry = 0;
        char * write_offset = pos;
        for (const auto field_index : fields)
        {
            // TODO: Continuously fields can read by one system call.
            const auto [beg_offset, end_offset] = entry.getFieldOffsets(field_index);
            const auto size_to_read = end_offset - beg_offset;
            read(entry.file_id, entry.offset + beg_offset, write_offset, size_to_read, read_limiter);
            fields_offset_in_page.emplace(field_index, read_size_this_entry);

            if constexpr (BLOBSTORE_CHECKSUM_ON_READ)
            {
                const auto expect_checksum = entry.field_offsets[field_index].second;
                ChecksumClass digest;
                digest.update(write_offset, size_to_read);
                auto field_checksum = digest.checksum();
                if (unlikely(entry.size != 0 && field_checksum != expect_checksum))
                {
                    throw Exception(
                        fmt::format("Reading with fields meet checksum not match "
                                    "[page_id={}.{}] [expected=0x{:X}] [actual=0x{:X}] "
                                    "[field_index={}] [field_offset={}] [field_size={}] "
                                    "[entry={}] [file={}]",
                                    page_id_v3.high,
                                    page_id_v3.low,
                                    expect_checksum,
                                    field_checksum,
                                    field_index,
                                    beg_offset,
                                    size_to_read,
                                    toDebugString(entry),
                                    getBlobFilePath(entry.file_id)),
                        ErrorCodes::CHECKSUM_DOESNT_MATCH);
                }
            }

            read_size_this_entry += size_to_read;
            write_offset += size_to_read;
        }

        Page page;
        page.page_id = page_id_v3.low;
        page.data = ByteBuffer(pos, pos + entry.size);
        page.mem_holder = mem_holder;
        page.field_offsets.swap(fields_offset_in_page);
        fields_offset_in_page.clear();
        page_map.emplace(page_id_v3.low, std::move(page));

        pos += entry.size;
    }

    if (unlikely(pos != data_buf + buf_size))
        throw Exception(fmt::format("[end_position={}] not match the [current_position={}]",
                                    data_buf + buf_size,
                                    pos),
                        ErrorCodes::LOGICAL_ERROR);
    return page_map;
}

PageMap BlobStore::read(PageIDAndEntriesV3 & entries, const ReadLimiterPtr & read_limiter)
{
    ProfileEvents::increment(ProfileEvents::PSMReadPages, entries.size());

    // Sort in ascending order by offset in file.
    std::sort(entries.begin(), entries.end(), [](const PageIDAndEntryV3 & a, const PageIDAndEntryV3 & b) {
        return a.second.offset < b.second.offset;
    });

    // allocate data_buf that can hold all pages
    size_t buf_size = 0;
    for (const auto & p : entries)
    {
        buf_size += p.second.size;
    }

    char * data_buf = static_cast<char *>(alloc(buf_size));
    MemHolder mem_holder = createMemHolder(data_buf, [&, buf_size](char * p) {
        free(p, buf_size);
    });

    char * pos = data_buf;
    PageMap page_map;
    for (const auto & [page_id_v3, entry] : entries)
    {
        read(entry.file_id, entry.offset, pos, entry.size, read_limiter);

        if constexpr (BLOBSTORE_CHECKSUM_ON_READ)
        {
            ChecksumClass digest;
            digest.update(pos, entry.size);
            auto checksum = digest.checksum();
            if (unlikely(entry.size != 0 && checksum != entry.checksum))
            {
                throw Exception(
                    fmt::format("Reading with entries meet checksum not match [page_id={}.{}] [expected=0x{:X}] [actual=0x{:X}] [entry={}] [file={}]",
                                page_id_v3.high,
                                page_id_v3.low,
                                entry.checksum,
                                checksum,
                                toDebugString(entry),
                                getBlobFilePath(entry.file_id)),
                    ErrorCodes::CHECKSUM_DOESNT_MATCH);
            }
        }

        Page page;
        page.page_id = page_id_v3.low;
        page.data = ByteBuffer(pos, pos + entry.size);
        page.mem_holder = mem_holder;
        page_map.emplace(page_id_v3.low, page);

        pos += entry.size;
    }

    if (unlikely(pos != data_buf + buf_size))
        throw Exception(fmt::format("[end_position={}] not match the [current_position={}]",
                                    data_buf + buf_size,
                                    pos),
                        ErrorCodes::LOGICAL_ERROR);

    return page_map;
}

Page BlobStore::read(const PageIDAndEntryV3 & id_entry, const ReadLimiterPtr & read_limiter)
{
    const auto & [page_id_v3, entry] = id_entry;
    const size_t buf_size = entry.size;

    char * data_buf = static_cast<char *>(alloc(buf_size));
    MemHolder mem_holder = createMemHolder(data_buf, [&, buf_size](char * p) {
        free(p, buf_size);
    });

    read(entry.file_id, entry.offset, data_buf, buf_size, read_limiter);
    if constexpr (BLOBSTORE_CHECKSUM_ON_READ)
    {
        ChecksumClass digest;
        digest.update(data_buf, entry.size);
        auto checksum = digest.checksum();
        if (unlikely(entry.size != 0 && checksum != entry.checksum))
        {
            throw Exception(
                fmt::format("Reading with entries meet checksum not match [page_id={}.{}] [expected=0x{:X}] [actual=0x{:X}] [entry={}] [file={}]",
                            page_id_v3.high,
                            page_id_v3.low,
                            entry.checksum,
                            checksum,
                            toDebugString(entry),
                            getBlobFilePath(entry.file_id)),
                ErrorCodes::CHECKSUM_DOESNT_MATCH);
        }
    }

    Page page;
    page.page_id = page_id_v3.low;
    page.data = ByteBuffer(data_buf, data_buf + buf_size);
    page.mem_holder = mem_holder;

    return page;
}

void BlobStore::read(BlobFileId blob_id, BlobFileOffset offset, char * buffers, size_t size, const ReadLimiterPtr & read_limiter)
{
    assert(buffers != nullptr);
    getBlobFile(blob_id)->read(buffers, offset, size, read_limiter);
}


std::vector<BlobFileId> BlobStore::getGCStats()
{
    const auto stats_list = blob_stats.getStats();
    std::vector<BlobFileId> blob_need_gc;

    for (const auto & stat : stats_list)
    {
        if (stat->isReadOnly())
        {
            LOG_FMT_TRACE(log, "Current [blob_id={}] is read-only", stat->id);
            continue;
        }

        auto lock = stat->lock();
        auto right_margin = stat->smap->getRightMargin();

        // Avoid divide by zero
        if (right_margin == 0)
        {
            LOG_FMT_TRACE(log, "Current blob is empty [blob_id={}, total size(all invalid)={}].", stat->id, stat->sm_total_size);
            continue;
        }

        stat->sm_valid_rate = stat->sm_valid_size * 1.0 / right_margin;

        if (stat->sm_valid_rate > 1.0)
        {
            LOG_FMT_ERROR(
                log,
                "Current blob got an invalid rate {:.2f}, total size is {}, valid size is {}, right margin is {} [blob_id={}]",
                stat->sm_valid_rate,
                stat->sm_total_size,
                stat->sm_valid_size,
                right_margin,
                stat->id);
            assert(false);
            continue;
        }

        // Check if GC is required
        if (stat->sm_valid_rate <= config.heavy_gc_valid_rate)
        {
            LOG_FMT_TRACE(log, "Current [blob_id={}] valid rate is {:.2f}, Need do compact GC", stat->id, stat->sm_valid_rate);
            blob_need_gc.emplace_back(stat->id);

            // Change current stat to read only
            stat->changeToReadOnly();
        }
        else
        {
            LOG_FMT_TRACE(log, "Current [blob_id={}] valid rate is {:.2f}, No need to GC.", stat->id, stat->sm_valid_rate);
        }

        if (right_margin != stat->sm_total_size)
        {
            auto blobfile = getBlobFile(stat->id);
            LOG_FMT_TRACE(log, "Truncate blob file [blob_id={}] [origin size={}] [truncated size={}]", stat->id, stat->sm_total_size, right_margin);
            blobfile->truncate(right_margin);
            stat->sm_total_size = right_margin;
        }
    }

    return blob_need_gc;
}


PageEntriesEdit BlobStore::gc(std::map<BlobFileId, PageIdAndVersionedEntries> & entries_need_gc,
                              const PageSize & total_page_size,
                              const WriteLimiterPtr & write_limiter,
                              const ReadLimiterPtr & read_limiter)
{
    std::vector<std::tuple<BlobFileId, BlobFileOffset, PageSize>> written_blobs;
    PageEntriesEdit edit;

    if (total_page_size == 0)
    {
        throw Exception("BlobStore can't do gc if nothing need gc.", ErrorCodes::LOGICAL_ERROR);
    }
    LOG_FMT_INFO(log, "BlobStore gc will migrate {:.2f}MB into new Blobs", (1.0 * total_page_size / DB::MB));

    const auto config_file_limit = config.file_limit_size.get();
    auto alloc_size = total_page_size > config_file_limit ? config_file_limit : total_page_size;
    BlobFileOffset remaining_page_size = total_page_size - alloc_size;

    // We could make the memory consumption smooth during GC.
    char * data_buf = static_cast<char *>(alloc(alloc_size));
    SCOPE_EXIT({
        free(data_buf, alloc_size);
    });

    char * data_pos = data_buf;
    BlobFileOffset offset_in_data = 0;
    BlobFileId blobfile_id;
    BlobFileOffset file_offset_beg;
    std::tie(blobfile_id, file_offset_beg) = getPosFromStats(alloc_size);

    auto write_blob = [this, total_page_size, &written_blobs, &write_limiter](const BlobFileId & file_id,
                                                                              char * data_beg,
                                                                              const BlobFileOffset & file_offset,
                                                                              const BlobFileOffset & data_size) {
        try
        {
            auto blob_file = getBlobFile(file_id);
            // Should append before calling BlobStore::write, so that we can rollback the
            // first allocated span from stats.
            written_blobs.emplace_back(file_id, file_offset, data_size);
            LOG_FMT_INFO(
                log,
                "BlobStore gc write (partially) done [blob_id={}] [file_offset={}] [size={}] [total_size={}]",
                file_id,
                file_offset,
                data_size,
                total_page_size);
            blob_file->write(data_beg, file_offset, data_size, write_limiter);
        }
        catch (DB::Exception & e)
        {
            LOG_FMT_ERROR(
                log,
                "BlobStore gc write failed [blob_id={}] [offset={}] [size={}] [total_size={}]",
                file_id,
                file_offset,
                data_size,
                total_page_size);
            for (const auto & [blobfile_id_revert, file_offset_beg_revert, page_size_revert] : written_blobs)
            {
                removePosFromStats(blobfile_id_revert, file_offset_beg_revert, page_size_revert);
            }
            throw e;
        }
    };

    // blob_file_0, [<page_id_0, ver0, entry0>,
    //               <page_id_0, ver1, entry1>,
    //               <page_id_1, ver1, entry1>, ... ]
    // blob_file_1, [...]
    // ...
    for (const auto & [file_id, versioned_pageid_entry_list] : entries_need_gc)
    {
        for (const auto & [page_id, versioned, entry] : versioned_pageid_entry_list)
        {
            // When we can't load the remaining data.
            // we will use the original buffer to find an area to load the remaining data
            if (offset_in_data + entry.size > config_file_limit)
            {
                assert(file_offset_beg == 0);
                // Remove the span that is not actually used
                if (offset_in_data != alloc_size)
                {
                    removePosFromStats(blobfile_id, offset_in_data, alloc_size - offset_in_data);
                }
                remaining_page_size += alloc_size - offset_in_data;

                // Write data into Blob.
                write_blob(blobfile_id, data_buf, file_offset_beg, offset_in_data);

                // Reset the position to reuse the buffer allocated
                data_pos = data_buf;
                offset_in_data = 0;

                // Acquire a span from stats for remaining data
                auto next_alloc_size = (remaining_page_size > config_file_limit ? config_file_limit : remaining_page_size);
                remaining_page_size -= next_alloc_size;
                std::tie(blobfile_id, file_offset_beg) = getPosFromStats(next_alloc_size);
            }

            PageEntryV3 new_entry;

            read(file_id, entry.offset, data_pos, entry.size, read_limiter);

            // No need do crc again, crc won't be changed.
            new_entry.checksum = entry.checksum;

            // Need copy the field_offsets
            new_entry.field_offsets = entry.field_offsets;

            // Entry size won't be changed.
            new_entry.size = entry.size;

            new_entry.file_id = blobfile_id;
            new_entry.offset = file_offset_beg + offset_in_data;

            offset_in_data += new_entry.size;
            data_pos += new_entry.size;

            edit.upsertPage(page_id, versioned, new_entry);
        }
    }

    if (offset_in_data != 0)
    {
        write_blob(blobfile_id, data_buf, file_offset_beg, offset_in_data);
    }

    return edit;
}


String BlobStore::getBlobFilePath(BlobFileId blob_id) const
{
    return path + "/blobfile_" + DB::toString(blob_id);
}

BlobFilePtr BlobStore::getBlobFile(BlobFileId blob_id)
{
    return cached_files.getOrSet(blob_id, [this, blob_id]() -> BlobFilePtr {
                           return std::make_shared<BlobFile>(getBlobFilePath(blob_id), file_provider);
                       })
        .first;
}

/**********************
  * BlobStats methods *
  *********************/

BlobStore::BlobStats::BlobStats(LogWithPrefixPtr log_, BlobStore::Config config_)
    : log(std::move(log_))
    , config(config_)
{
}

void BlobStore::BlobStats::restoreByEntry(const PageEntryV3 & entry)
{
    auto stat = blobIdToStat(entry.file_id, /*restore_if_not_exist=*/true);
    stat->restoreSpaceMap(entry.offset, entry.size);
}

void BlobStore::BlobStats::restore()
{
    BlobFileId max_restored_file_id = 0;
    std::set<BlobFileId> existing_file_ids;
    for (const auto & stat : stats_map)
    {
        stat->recalculateSpaceMap();
        max_restored_file_id = std::max(stat->id, max_restored_file_id);
        existing_file_ids.insert(stat->id);
    }
    // restore `roll_id`
    roll_id = max_restored_file_id + 1;
    // restore `old_ids`
    for (BlobFileId old_id = 1; old_id < roll_id; ++old_id)
    {
        if (existing_file_ids.count(old_id) == 0)
        {
            old_ids.emplace_back(old_id);
        }
    }
}

std::lock_guard<std::mutex> BlobStore::BlobStats::lock() const
{
    return std::lock_guard(lock_stats);
}

BlobStatPtr BlobStore::BlobStats::createStat(BlobFileId blob_file_id, const std::lock_guard<std::mutex> & guard)
{
    // New blob file id won't bigger than roll_id
    if (blob_file_id > roll_id)
    {
        throw Exception(fmt::format("BlobStats won't create [blob_id={}], which is bigger than [RollMaxId={}]",
                                    blob_file_id,
                                    roll_id),
                        ErrorCodes::LOGICAL_ERROR);
    }

    auto stat = createStatNotCheckingRoll(blob_file_id, guard);

    // Roll to the next new blob id
    if (blob_file_id == roll_id)
    {
        roll_id++;
    }

    return stat;
}

BlobStatPtr BlobStore::BlobStats::createStatNotCheckingRoll(BlobFileId blob_file_id, const std::lock_guard<std::mutex> &)
{
    for (auto & stat : stats_map)
    {
        if (stat->id == blob_file_id)
        {
            throw Exception(fmt::format("BlobStats won't create [blob_id={}] which is exist",
                                        blob_file_id),
                            ErrorCodes::LOGICAL_ERROR);
        }
    }

    LOG_FMT_DEBUG(log, "Created a new BlobStat [blob_id={}]", blob_file_id);
    BlobStatPtr stat = std::make_shared<BlobStat>(
        blob_file_id,
        SpaceMap::createSpaceMap(static_cast<SpaceMap::SpaceMapType>(config.spacemap_type.get()), 0, config.file_limit_size));
    stat->sm_max_caps = config.file_limit_size;
    stats_map.emplace_back(stat);

    return stat;
}

void BlobStore::BlobStats::eraseStat(const BlobStatPtr && stat, const std::lock_guard<std::mutex> &)
{
    old_ids.emplace_back(stat->id);
    stats_map.remove(stat);
}

void BlobStore::BlobStats::eraseStat(BlobFileId blob_file_id, const std::lock_guard<std::mutex> & lock)
{
    BlobStatPtr stat = nullptr;

    for (auto & stat_in_map : stats_map)
    {
        if (stat_in_map->id == blob_file_id)
        {
            stat = stat_in_map;
            break;
        }
    }

    if (stat == nullptr)
    {
        LOG_FMT_ERROR(log, "BlobStat not exist [blob_id={}]", blob_file_id);
        return;
    }

    LOG_FMT_DEBUG(log, "Erase BlobStat from maps [blob_id={}]", blob_file_id);

    eraseStat(std::move(stat), lock);
}

BlobFileId BlobStore::BlobStats::chooseNewStat()
{
    /**
     * If we do have any `old blob id` which may removed by GC.
     * Then we should get a `old blob id` rather than create a new blob id.
     * If `old_ids` is empty , we will use the `roll_id` as the new 
     * id return. After roll_id generate a `BlobStat`, it will been `++`.
     */
    if (old_ids.empty())
    {
        return roll_id;
    }

    auto rv = old_ids.front();
    old_ids.pop_front();
    return rv;
}

std::pair<BlobStatPtr, BlobFileId> BlobStore::BlobStats::chooseStat(size_t buf_size, UInt64 file_limit_size, const std::lock_guard<std::mutex> &)
{
    BlobStatPtr stat_ptr = nullptr;
    double smallest_valid_rate = 2;

    // No stats exist
    if (stats_map.empty())
    {
        return std::make_pair(nullptr, chooseNewStat());
    }

    for (const auto & stat : stats_map)
    {
        if (!stat->isReadOnly()
            && stat->sm_max_caps >= buf_size
            && stat->sm_total_size + buf_size < file_limit_size
            && stat->sm_valid_rate < smallest_valid_rate)
        {
            smallest_valid_rate = stat->sm_valid_size;
            stat_ptr = stat;
        }
    }

    if (!stat_ptr)
    {
        return std::make_pair(nullptr, chooseNewStat());
    }

    return std::make_pair(stat_ptr, INVALID_BLOBFILE_ID);
}

BlobStatPtr BlobStore::BlobStats::blobIdToStat(BlobFileId file_id, bool restore_if_not_exist)
{
    auto guard = lock();
    for (auto & stat : stats_map)
    {
        if (stat->id == file_id)
        {
            return stat;
        }
    }

    if (restore_if_not_exist)
    {
        // Restore a stat without checking the roll_id
        return createStatNotCheckingRoll(file_id, guard);
    }

    throw Exception(fmt::format("Can't find BlobStat with [blob_id={}]",
                                file_id),
                    ErrorCodes::LOGICAL_ERROR);
}

/*********************
  * BlobStat methods *
  ********************/

BlobFileOffset BlobStore::BlobStats::BlobStat::getPosFromStat(size_t buf_size)
{
    BlobFileOffset offset = 0;
    UInt64 max_cap = 0;

    std::tie(offset, max_cap) = smap->searchInsertOffset(buf_size);

    /**
     * Whatever `searchInsertOffset` success or failed,
     * Max capability still need update.
     */
    sm_max_caps = max_cap;
    if (offset != INVALID_BLOBFILE_OFFSET)
    {
        if (offset + buf_size > sm_total_size)
        {
            // This file must be expanded
            auto expand_size = buf_size - (sm_total_size - offset);
            sm_total_size += expand_size;
            sm_valid_size += buf_size;
        }
        else
        {
            /**
             * The `offset` reuses the original address. 
             * Current blob file is not expanded.
             * Only update valid size.
             */
            sm_valid_size += buf_size;
        }

        sm_valid_rate = sm_valid_size * 1.0 / sm_total_size;
    }
    return offset;
}

void BlobStore::BlobStats::BlobStat::removePosFromStat(BlobFileOffset offset, size_t buf_size)
{
    if (!smap->markFree(offset, buf_size))
    {
        smap->logStats();
        throw Exception(fmt::format("Remove postion from BlobStat failed, [offset={} , buf_size={}, blob_id={}] is invalid.",
                                    offset,
                                    buf_size,
                                    id),
                        ErrorCodes::LOGICAL_ERROR);
    }

    sm_valid_size -= buf_size;
    sm_valid_rate = sm_valid_size * 1.0 / sm_total_size;
}

void BlobStore::BlobStats::BlobStat::restoreSpaceMap(BlobFileOffset offset, size_t buf_size)
{
    if (!smap->markUsed(offset, buf_size))
    {
        smap->logStats();
        throw Exception(fmt::format("Restore postion from BlobStat failed, [offset={}] [buf_size={}] [blob_id={}] is used or subspan is used",
                                    offset,
                                    buf_size,
                                    id),
                        ErrorCodes::LOGICAL_ERROR);
    }
}

void BlobStore::BlobStats::BlobStat::recalculateSpaceMap()
{
    const auto & [total_size, valid_size] = smap->getSizes();
    sm_total_size = total_size;
    sm_valid_size = valid_size;
    sm_valid_rate = valid_size * 1.0 / total_size;
}

} // namespace PS::V3
} // namespace DB<|MERGE_RESOLUTION|>--- conflicted
+++ resolved
@@ -80,17 +80,9 @@
                 break;
             }
             case WriteBatch::WriteType::PUT_EXTERNAL:
-<<<<<<< HEAD
-            { // Only putExternal won't have data.
-                PageEntryV3 entry;
-                entry.tag = write.tag;
-
-                edit.put(combine(ns_id, write.page_id), entry);
-=======
             {
                 // putExternal won't have data.
-                edit.putExternal(write.page_id);
->>>>>>> 567f8db3
+                edit.putExternal(combine(ns_id, write.page_id));
                 break;
             }
             case WriteBatch::WriteType::PUT:
@@ -164,7 +156,7 @@
             break;
         }
         case WriteBatch::WriteType::PUT_EXTERNAL:
-            edit.putExternal(write.page_id);
+            edit.putExternal(combine(ns_id, write.page_id));
             break;
         case WriteBatch::WriteType::UPSERT:
             throw Exception(fmt::format("Unknown write type: {}", write.type));
@@ -451,9 +443,8 @@
             if (unlikely(entry.size != 0 && checksum != entry.checksum))
             {
                 throw Exception(
-                    fmt::format("Reading with entries meet checksum not match [page_id={}.{}] [expected=0x{:X}] [actual=0x{:X}] [entry={}] [file={}]",
-                                page_id_v3.high,
-                                page_id_v3.low,
+                    fmt::format("Reading with entries meet checksum not match [page_id={}] [expected=0x{:X}] [actual=0x{:X}] [entry={}] [file={}]",
+                                page_id_v3,
                                 entry.checksum,
                                 checksum,
                                 toDebugString(entry),
@@ -499,9 +490,8 @@
         if (unlikely(entry.size != 0 && checksum != entry.checksum))
         {
             throw Exception(
-                fmt::format("Reading with entries meet checksum not match [page_id={}.{}] [expected=0x{:X}] [actual=0x{:X}] [entry={}] [file={}]",
-                            page_id_v3.high,
-                            page_id_v3.low,
+                fmt::format("Reading with entries meet checksum not match [page_id={}] [expected=0x{:X}] [actual=0x{:X}] [entry={}] [file={}]",
+                            page_id_v3,
                             entry.checksum,
                             checksum,
                             toDebugString(entry),
