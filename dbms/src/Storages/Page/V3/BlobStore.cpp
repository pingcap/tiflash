--- conflicted
+++ resolved
@@ -772,14 +772,10 @@
     PageFileIdAndLevel id_lvl{blob_id, 0};
     String parent_path = delegator->choosePath(id_lvl);
 
-<<<<<<< HEAD
-    return fmt::format("{}/{}{}", parent_path, BLOB_PREFIX_NAME, blob_id);
-=======
     if (auto f = Poco::File(parent_path); !f.exists())
         f.createDirectories();
 
     return parent_path;
->>>>>>> 673c9c99
 }
 
 BlobFilePtr BlobStore::getBlobFile(BlobFileId blob_id)
@@ -823,7 +819,7 @@
 
     for (const auto & blob_name : file_list)
     {
-        if (!startsWith(blob_name, BLOB_PREFIX_NAME))
+        if (!startsWith(blob_name, BlobFile::BLOB_PREFIX_NAME))
         {
             LOG_FMT_INFO(log, "Ignore not blob file [dir={}] [file={}]", path, blob_name);
             continue;
@@ -940,7 +936,7 @@
 
         for (const auto & invalid_blob_id : invalid_blob_ids)
         {
-            const auto & invalid_blob_path = fmt::format("{}/{}{}", path, BLOB_PREFIX_NAME, invalid_blob_id);
+            const auto & invalid_blob_path = fmt::format("{}/{}{}", path, BlobFile::BLOB_PREFIX_NAME, invalid_blob_id);
             LOG_FMT_INFO(log, "Remove invalid blob file [file={}]", invalid_blob_path);
             Poco::File invalid_blob(invalid_blob_path);
             invalid_blob.remove();
