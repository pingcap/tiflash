// Copyright 2022 PingCAP, Ltd.
//
// Licensed under the Apache License, Version 2.0 (the "License");
// you may not use this file except in compliance with the License.
// You may obtain a copy of the License at
//
//     http://www.apache.org/licenses/LICENSE-2.0
//
// Unless required by applicable law or agreed to in writing, software
// distributed under the License is distributed on an "AS IS" BASIS,
// WITHOUT WARRANTIES OR CONDITIONS OF ANY KIND, either express or implied.
// See the License for the specific language governing permissions and
// limitations under the License.

#include <Common/Checksum.h>
#include <Common/CurrentMetrics.h>
#include <Common/Exception.h>
#include <Common/FailPoint.h>
#include <Common/Logger.h>
#include <Common/ProfileEvents.h>
#include <Common/StringUtils/StringUtils.h>
#include <Common/TiFlashMetrics.h>
#include <Poco/File.h>
#include <Storages/Page/FileUsage.h>
#include <Storages/Page/PageDefines.h>
#include <Storages/Page/V3/BlobStore.h>
#include <Storages/Page/V3/PageDirectory.h>
#include <Storages/Page/V3/PageEntriesEdit.h>
#include <Storages/Page/V3/PageEntry.h>
#include <common/logger_useful.h>

#include <boost/algorithm/string/classification.hpp>
#include <boost/algorithm/string/split.hpp>
#include <ext/scope_guard.h>
#include <iterator>
#include <mutex>

namespace ProfileEvents
{
extern const Event PSMWritePages;
extern const Event PSMReadPages;
extern const Event PSV3MBlobExpansion;
extern const Event PSV3MBlobReused;
} // namespace ProfileEvents

namespace DB
{
namespace ErrorCodes
{
extern const int LOGICAL_ERROR;
extern const int CHECKSUM_DOESNT_MATCH;
} // namespace ErrorCodes

namespace FailPoints
{
extern const char force_change_all_blobs_to_read_only[];
} // namespace FailPoints

namespace PS::V3
{
static constexpr bool BLOBSTORE_CHECKSUM_ON_READ = true;

using BlobStat = BlobStore::BlobStats::BlobStat;
using BlobStatPtr = BlobStore::BlobStats::BlobStatPtr;
using ChecksumClass = Digest::CRC64;

/**********************
  * BlobStore methods *
  *********************/

BlobStore::BlobStore(String storage_name, const FileProviderPtr & file_provider_, PSDiskDelegatorPtr delegator_, const BlobStore::Config & config_)
    : delegator(std::move(delegator_))
    , file_provider(file_provider_)
    , config(config_)
    , log(Logger::get("BlobStore", std::move(storage_name)))
    , blob_stats(log, delegator, config_)
    , cached_files(config.cached_fd_size)
{
}

void BlobStore::registerPaths()
{
    for (const auto & path : delegator->listPaths())
    {
        Poco::File store_path(path);
        if (!store_path.exists())
        {
            continue;
        }

        std::vector<String> file_list;
        store_path.list(file_list);

        for (const auto & blob_name : file_list)
        {
            const auto & [blob_id, err_msg] = BlobStats::getBlobIdFromName(blob_name);
            auto lock_stats = blob_stats.lock();
            if (blob_id != INVALID_BLOBFILE_ID)
            {
                Poco::File blob(fmt::format("{}/{}", path, blob_name));
                auto blob_size = blob.getSize();
                delegator->addPageFileUsedSize({blob_id, 0}, blob_size, path, true);
                if (blob_size > config.file_limit_size)
                {
                    blob_stats.createBigPageStatNotChecking(blob_id, lock_stats);
                }
                else
                {
                    blob_stats.createStatNotChecking(blob_id, lock_stats);
                }
            }
            else
            {
                LOG_FMT_INFO(log, "Ignore not blob file [dir={}] [file={}] [err_msg={}]", path, blob_name, err_msg);
            }
        }
    }
}

FileUsageStatistics BlobStore::getFileUsageStatistics() const
{
    FileUsageStatistics usage;

    // Get a copy of stats map to avoid the big lock on stats map
    const auto stats_list = blob_stats.getStats();

    for (const auto & [path, stats] : stats_list)
    {
        (void)path;
        for (const auto & stat : stats)
        {
            // We can access to these type without any locking.
            if (stat->isReadOnly() || stat->isBigBlob())
            {
                usage.total_disk_size += stat->sm_total_size;
                usage.total_valid_size += stat->sm_valid_size;
            }
            else
            {
                // Else the stat may being updated, acquire a lock to avoid data race.
                auto lock = stat->lock();
                usage.total_disk_size += stat->sm_total_size;
                usage.total_valid_size += stat->sm_valid_size;
            }
        }
        usage.total_file_num += stats.size();
    }

    return usage;
}

PageEntriesEdit BlobStore::handleLargeWrite(DB::WriteBatch & wb, const WriteLimiterPtr & write_limiter)
{
    auto ns_id = wb.getNamespaceId();
    PageEntriesEdit edit;
    for (auto & write : wb.getWrites())
    {
        switch (write.type)
        {
        case WriteBatch::WriteType::PUT:
        {
            ChecksumClass digest;
            PageEntryV3 entry;

            auto [blob_id, offset_in_file] = getPosFromStats(write.size);

            entry.file_id = blob_id;
            entry.size = write.size;
            entry.tag = write.tag;
            entry.offset = offset_in_file;
            // padding size won't work on big write batch
            entry.padded_size = 0;

            BufferBase::Buffer data_buf = write.read_buffer->buffer();

            digest.update(data_buf.begin(), write.size);
            entry.checksum = digest.checksum();

            UInt64 field_begin, field_end;

            for (size_t i = 0; i < write.offsets.size(); ++i)
            {
                ChecksumClass field_digest;
                field_begin = write.offsets[i].first;
                field_end = (i == write.offsets.size() - 1) ? write.size : write.offsets[i + 1].first;

                field_digest.update(data_buf.begin() + field_begin, field_end - field_begin);
                write.offsets[i].second = field_digest.checksum();
            }

            if (!write.offsets.empty())
            {
                // we can swap from WriteBatch instead of copying
                entry.field_offsets.swap(write.offsets);
            }

            try
            {
                auto blob_file = getBlobFile(blob_id);
                blob_file->write(data_buf.begin(), offset_in_file, write.size, write_limiter);
            }
            catch (DB::Exception & e)
            {
                removePosFromStats(blob_id, offset_in_file, write.size);
                LOG_FMT_ERROR(log, "[blob_id={}] [offset_in_file={}] [size={}] write failed.", blob_id, offset_in_file, write.size);
                throw e;
            }

            edit.put(buildV3Id(ns_id, write.page_id), entry);
            break;
        }
        case WriteBatch::WriteType::DEL:
        {
            edit.del(buildV3Id(ns_id, write.page_id));
            break;
        }
        case WriteBatch::WriteType::REF:
        {
            edit.ref(buildV3Id(ns_id, write.page_id), buildV3Id(ns_id, write.ori_page_id));
            break;
        }
        case WriteBatch::WriteType::PUT_EXTERNAL:
            edit.putExternal(buildV3Id(ns_id, write.page_id));
            break;
        case WriteBatch::WriteType::UPSERT:
            throw Exception(fmt::format("Unknown write type: {}", write.type));
        }
    }

    return edit;
}

PageEntriesEdit BlobStore::write(DB::WriteBatch & wb, const WriteLimiterPtr & write_limiter)
{
    ProfileEvents::increment(ProfileEvents::PSMWritePages, wb.putWriteCount());

    const size_t all_page_data_size = wb.getTotalDataSize();

    if (all_page_data_size > config.file_limit_size)
    {
        return handleLargeWrite(wb, write_limiter);
    }

    PageEntriesEdit edit;

    auto ns_id = wb.getNamespaceId();
    if (all_page_data_size == 0)
    {
        // Shortcut for WriteBatch that don't need to persist blob data.
        for (auto & write : wb.getWrites())
        {
            switch (write.type)
            {
            case WriteBatch::WriteType::DEL:
            {
                edit.del(buildV3Id(ns_id, write.page_id));
                break;
            }
            case WriteBatch::WriteType::REF:
            {
                edit.ref(buildV3Id(ns_id, write.page_id), buildV3Id(ns_id, write.ori_page_id));
                break;
            }
            case WriteBatch::WriteType::PUT_EXTERNAL:
            {
                // putExternal won't have data.
                edit.putExternal(buildV3Id(ns_id, write.page_id));
                break;
            }
            case WriteBatch::WriteType::PUT:
            case WriteBatch::WriteType::UPSERT:
                throw Exception(fmt::format("write batch have a invalid total size [write_type={}]", static_cast<Int32>(write.type)),
                                ErrorCodes::LOGICAL_ERROR);
            }
        }
        return edit;
    }

    char * buffer = static_cast<char *>(alloc(all_page_data_size));
    SCOPE_EXIT({
        free(buffer, all_page_data_size);
    });
    char * buffer_pos = buffer;

    // Calculate alignment space
    size_t replenish_size = 0;
    if (config.block_alignment_bytes != 0 && all_page_data_size % config.block_alignment_bytes != 0)
    {
        replenish_size = config.block_alignment_bytes - all_page_data_size % config.block_alignment_bytes;
    }

    size_t actually_allocated_size = all_page_data_size + replenish_size;

    auto [blob_id, offset_in_file] = getPosFromStats(actually_allocated_size);

    size_t offset_in_allocated = 0;

    for (auto & write : wb.getWrites())
    {
        switch (write.type)
        {
        case WriteBatch::WriteType::PUT:
        {
            ChecksumClass digest;
            PageEntryV3 entry;

            write.read_buffer->readStrict(buffer_pos, write.size);

            entry.file_id = blob_id;
            entry.size = write.size;
            entry.tag = write.tag;
            entry.offset = offset_in_file + offset_in_allocated;
            offset_in_allocated += write.size;

            // The last put write
            if (offset_in_allocated == all_page_data_size)
            {
                entry.padded_size = replenish_size;
            }

            digest.update(buffer_pos, write.size);
            entry.checksum = digest.checksum();

            UInt64 field_begin, field_end;

            for (size_t i = 0; i < write.offsets.size(); ++i)
            {
                ChecksumClass field_digest;
                field_begin = write.offsets[i].first;
                field_end = (i == write.offsets.size() - 1) ? write.size : write.offsets[i + 1].first;

                field_digest.update(buffer_pos + field_begin, field_end - field_begin);
                write.offsets[i].second = field_digest.checksum();
            }

            if (!write.offsets.empty())
            {
                // we can swap from WriteBatch instead of copying
                entry.field_offsets.swap(write.offsets);
            }

            buffer_pos += write.size;
            edit.put(buildV3Id(ns_id, write.page_id), entry);
            break;
        }
        case WriteBatch::WriteType::DEL:
        {
            edit.del(buildV3Id(ns_id, write.page_id));
            break;
        }
        case WriteBatch::WriteType::REF:
        {
            edit.ref(buildV3Id(ns_id, write.page_id), buildV3Id(ns_id, write.ori_page_id));
            break;
        }
        case WriteBatch::WriteType::PUT_EXTERNAL:
            edit.putExternal(buildV3Id(ns_id, write.page_id));
            break;
        case WriteBatch::WriteType::UPSERT:
            throw Exception(fmt::format("Unknown write type: {}", write.type));
        }
    }

    if (buffer_pos != buffer + all_page_data_size)
    {
        removePosFromStats(blob_id, offset_in_file, actually_allocated_size);
        throw Exception(
            fmt::format(
                "write batch have a invalid total size, or something wrong in parse write batch "
                "[expect_offset={}] [actual_offset={}] [actually_allocated_size={}]",
                all_page_data_size,
                (buffer_pos - buffer),
                actually_allocated_size),
            ErrorCodes::LOGICAL_ERROR);
    }

    try
    {
        auto blob_file = getBlobFile(blob_id);
        blob_file->write(buffer, offset_in_file, all_page_data_size, write_limiter);
    }
    catch (DB::Exception & e)
    {
        removePosFromStats(blob_id, offset_in_file, actually_allocated_size);
        LOG_FMT_ERROR(log, "[blob_id={}] [offset_in_file={}] [size={}] [actually_allocated_size={}] write failed [error={}]", blob_id, offset_in_file, all_page_data_size, actually_allocated_size, e.message());
        throw e;
    }

    return edit;
}

void BlobStore::remove(const PageEntriesV3 & del_entries)
{
    std::set<BlobFileId> blob_updated;
    for (const auto & entry : del_entries)
    {
        blob_updated.insert(entry.file_id);
        // External page size is 0
        if (entry.size == 0)
        {
            continue;
        }

        try
        {
            removePosFromStats(entry.file_id, entry.offset, entry.getTotalSize());
        }
        catch (DB::Exception & e)
        {
            e.addMessage(fmt::format("while removing entry [entry={}]", toDebugString(entry)));
            e.rethrow();
        }
    }

    // After we remove postion of blob, we need recalculate the blob.
    for (const auto & blob_id : blob_updated)
    {
        const auto & stat = blob_stats.blobIdToStat(blob_id,
                                                    /*ignore_not_exist*/ true);

        // Some of blob may been removed.
        // So if we can't use id find blob, just ignore it.
        if (stat)
        {
            {
                auto lock = stat->lock();
                stat->recalculateCapacity();
            }
            LOG_FMT_TRACE(log, "Blob recalculated capability [blob_id={}] [max_cap={}] "
                               "[total_size={}] [valid_size={}] [valid_rate={}]",
                          blob_id,
                          stat->sm_max_caps,
                          stat->sm_total_size,
                          stat->sm_valid_size,
                          stat->sm_valid_rate);
        }
    }
}

std::pair<BlobFileId, BlobFileOffset> BlobStore::getPosFromStats(size_t size)
{
    BlobStatPtr stat;

    auto lock_stat = [size, this, &stat]() {
        auto lock_stats = blob_stats.lock();
        if (size > config.file_limit_size)
        {
            auto blob_file_id = blob_stats.chooseBigStat(lock_stats);
            stat = blob_stats.createBigStat(blob_file_id, lock_stats);

            return stat->lock();
        }
        else
        {
            BlobFileId blob_file_id = INVALID_BLOBFILE_ID;
            std::tie(stat, blob_file_id) = blob_stats.chooseStat(size, lock_stats);
            if (stat == nullptr)
            {
                // No valid stat for puting data with `size`, create a new one
                stat = blob_stats.createStat(blob_file_id, lock_stats);
            }

            // We must get the lock from BlobStat under the BlobStats lock
            // to ensure that BlobStat updates are serialized.
            // Otherwise it may cause stat to fail to get the span for writing
            // and throwing exception.
            return stat->lock();
        }
    }();

    // We need to assume that this insert will reduce max_cap.
    // Because other threads may also be waiting for BlobStats to chooseStat during this time.
    // If max_cap is not reduced, it may cause the same BlobStat to accept multiple buffers and exceed its max_cap.
    // After the BlobStore records the buffer size, max_caps will also get an accurate update.
    // So there won't get problem in reducing max_caps here.
    stat->sm_max_caps -= size;

    // Get Postion from single stat
    auto old_max_cap = stat->sm_max_caps;
    BlobFileOffset offset = stat->getPosFromStat(size, lock_stat);

    // Can't insert into this spacemap
    if (offset == INVALID_BLOBFILE_OFFSET)
    {
        stat->smap->logDebugString();
        throw Exception(fmt::format("Get postion from BlobStat failed, it may caused by `sm_max_caps` is no correct. [size={}] [old_max_caps={}] [max_caps={}] [blob_id={}]",
                                    size,
                                    old_max_cap,
                                    stat->sm_max_caps,
                                    stat->id),
                        ErrorCodes::LOGICAL_ERROR);
    }

    return std::make_pair(stat->id, offset);
}

void BlobStore::removePosFromStats(BlobFileId blob_id, BlobFileOffset offset, size_t size)
{
    bool need_remove_stat = false;
    const auto & stat = blob_stats.blobIdToStat(blob_id);
    {
        auto lock = stat->lock();
        need_remove_stat = stat->removePosFromStat(offset, size, lock);
    }

    // We don't need hold the BlobStat lock(Also can't do that).
    // Because once BlobStat become Read-Only type, Then valid size won't increase.
    if (need_remove_stat)
    {
        LOG_FMT_INFO(log, "Removing BlobFile [blob_id={}]", blob_id);
        auto lock_stats = blob_stats.lock();
        blob_stats.eraseStat(std::move(stat), lock_stats);
        getBlobFile(blob_id)->remove();
        cached_files.remove(blob_id);
    }
}

void BlobStore::read(PageIDAndEntriesV3 & entries, const PageHandler & handler, const ReadLimiterPtr & read_limiter)
{
    if (entries.empty())
    {
        return;
    }

    ProfileEvents::increment(ProfileEvents::PSMReadPages, entries.size());

    // Sort in ascending order by offset in file.
    std::sort(entries.begin(), entries.end(), [](const PageIDAndEntryV3 & a, const PageIDAndEntryV3 & b) {
        return a.second.offset < b.second.offset;
    });

    // allocate data_buf that can hold all pages
    size_t buf_size = 0;
    for (const auto & p : entries)
        buf_size = std::max(buf_size, p.second.size);

    // When we read `WriteBatch` which is `WriteType::PUT_EXTERNAL`.
    // The `buf_size` will be 0, we need avoid calling malloc/free with size 0.
    if (buf_size == 0)
    {
        for (const auto & [page_id_v3, entry] : entries)
        {
            (void)entry;
            LOG_FMT_DEBUG(log, "Read entry [page_id={}] without entry size.", page_id_v3);
            Page page;
            page.page_id = page_id_v3.low;
            handler(page_id_v3.low, page);
        }
        return;
    }

    char * data_buf = static_cast<char *>(alloc(buf_size));
    MemHolder mem_holder = createMemHolder(data_buf, [&, buf_size](char * p) {
        free(p, buf_size);
    });

    for (const auto & [page_id_v3, entry] : entries)
    {
        auto blob_file = read(page_id_v3, entry.file_id, entry.offset, data_buf, entry.size, read_limiter);

        if constexpr (BLOBSTORE_CHECKSUM_ON_READ)
        {
            ChecksumClass digest;
            digest.update(data_buf, entry.size);
            auto checksum = digest.checksum();
            if (unlikely(entry.size != 0 && checksum != entry.checksum))
            {
                throw Exception(
                    fmt::format("Reading with entries meet checksum not match [page_id={}] [expected=0x{:X}] [actual=0x{:X}] [entry={}] [file={}]",
                                page_id_v3,
                                entry.checksum,
                                checksum,
                                toDebugString(entry),
                                blob_file->getPath()),
                    ErrorCodes::CHECKSUM_DOESNT_MATCH);
            }
        }

        Page page;
        page.page_id = page_id_v3.low;
        page.data = ByteBuffer(data_buf, data_buf + entry.size);
        page.mem_holder = mem_holder;
        handler(page_id_v3.low, page);
    }
}

PageMap BlobStore::read(FieldReadInfos & to_read, const ReadLimiterPtr & read_limiter)
{
    if (to_read.empty())
    {
        return {};
    }

    ProfileEvents::increment(ProfileEvents::PSMReadPages, to_read.size());

    // Sort in ascending order by offset in file.
    std::sort(
        to_read.begin(),
        to_read.end(),
        [](const FieldReadInfo & a, const FieldReadInfo & b) { return a.entry.offset < b.entry.offset; });

    // allocate data_buf that can hold all pages with specify fields

    size_t buf_size = 0;
    for (auto & [page_id, entry, fields] : to_read)
    {
        (void)page_id;
        // Sort fields to get better read on disk
        std::sort(fields.begin(), fields.end());
        for (const auto field_index : fields)
        {
            buf_size += entry.getFieldSize(field_index);
        }
    }

    // Read with `FieldReadInfos`, buf_size must not be 0.
    if (buf_size == 0)
    {
        throw Exception("Reading with fields but entry size is 0.", ErrorCodes::LOGICAL_ERROR);
    }

    char * data_buf = static_cast<char *>(alloc(buf_size));
    MemHolder mem_holder = createMemHolder(data_buf, [&, buf_size](char * p) {
        free(p, buf_size);
    });

    std::set<Page::FieldOffset> fields_offset_in_page;
    char * pos = data_buf;
    PageMap page_map;
    for (const auto & [page_id_v3, entry, fields] : to_read)
    {
        size_t read_size_this_entry = 0;
        char * write_offset = pos;
        for (const auto field_index : fields)
        {
            // TODO: Continuously fields can read by one system call.
            const auto [beg_offset, end_offset] = entry.getFieldOffsets(field_index);
            const auto size_to_read = end_offset - beg_offset;
            auto blob_file = read(page_id_v3, entry.file_id, entry.offset + beg_offset, write_offset, size_to_read, read_limiter);
            fields_offset_in_page.emplace(field_index, read_size_this_entry);

            if constexpr (BLOBSTORE_CHECKSUM_ON_READ)
            {
                const auto expect_checksum = entry.field_offsets[field_index].second;
                ChecksumClass digest;
                digest.update(write_offset, size_to_read);
                auto field_checksum = digest.checksum();
                if (unlikely(entry.size != 0 && field_checksum != expect_checksum))
                {
                    throw Exception(
                        fmt::format("Reading with fields meet checksum not match "
                                    "[page_id={}] [expected=0x{:X}] [actual=0x{:X}] "
                                    "[field_index={}] [field_offset={}] [field_size={}] "
                                    "[entry={}] [file={}]",
                                    page_id_v3,
                                    expect_checksum,
                                    field_checksum,
                                    field_index,
                                    beg_offset,
                                    size_to_read,
                                    toDebugString(entry),
                                    blob_file->getPath()),
                        ErrorCodes::CHECKSUM_DOESNT_MATCH);
                }
            }

            read_size_this_entry += size_to_read;
            write_offset += size_to_read;
        }

        Page page;
        page.page_id = page_id_v3.low;
        page.data = ByteBuffer(pos, write_offset);
        page.mem_holder = mem_holder;
        page.field_offsets.swap(fields_offset_in_page);
        fields_offset_in_page.clear();
        page_map.emplace(page_id_v3.low, std::move(page));

        pos = write_offset;
    }

    if (unlikely(pos != data_buf + buf_size))
        throw Exception(fmt::format("[end_position={}] not match the [current_position={}]",
                                    data_buf + buf_size,
                                    pos),
                        ErrorCodes::LOGICAL_ERROR);
    return page_map;
}

PageMap BlobStore::read(PageIDAndEntriesV3 & entries, const ReadLimiterPtr & read_limiter)
{
    if (entries.empty())
    {
        return {};
    }

    ProfileEvents::increment(ProfileEvents::PSMReadPages, entries.size());

    // Sort in ascending order by offset in file.
    std::sort(entries.begin(), entries.end(), [](const PageIDAndEntryV3 & a, const PageIDAndEntryV3 & b) {
        return a.second.offset < b.second.offset;
    });

    // allocate data_buf that can hold all pages
    size_t buf_size = 0;
    for (const auto & p : entries)
    {
        buf_size += p.second.size;
    }

    // When we read `WriteBatch` which is `WriteType::PUT_EXTERNAL`.
    // The `buf_size` will be 0, we need avoid calling malloc/free with size 0.
    if (buf_size == 0)
    {
        PageMap page_map;
        for (const auto & [page_id_v3, entry] : entries)
        {
            (void)entry;
            LOG_FMT_DEBUG(log, "Read entry [page_id={}] without entry size.", page_id_v3);
            Page page;
            page.page_id = page_id_v3.low;
            page_map.emplace(page_id_v3.low, page);
        }
        return page_map;
    }

    char * data_buf = static_cast<char *>(alloc(buf_size));
    MemHolder mem_holder = createMemHolder(data_buf, [&, buf_size](char * p) {
        free(p, buf_size);
    });

    char * pos = data_buf;
    PageMap page_map;
    for (const auto & [page_id_v3, entry] : entries)
    {
        auto blob_file = read(page_id_v3, entry.file_id, entry.offset, pos, entry.size, read_limiter);

        if constexpr (BLOBSTORE_CHECKSUM_ON_READ)
        {
            ChecksumClass digest;
            digest.update(pos, entry.size);
            auto checksum = digest.checksum();
            if (unlikely(entry.size != 0 && checksum != entry.checksum))
            {
                throw Exception(
                    fmt::format("Reading with entries meet checksum not match [page_id={}] [expected=0x{:X}] [actual=0x{:X}] [entry={}] [file={}]",
                                page_id_v3,
                                entry.checksum,
                                checksum,
                                toDebugString(entry),
                                blob_file->getPath()),
                    ErrorCodes::CHECKSUM_DOESNT_MATCH);
            }
        }

        Page page;
        page.page_id = page_id_v3.low;
        page.data = ByteBuffer(pos, pos + entry.size);
        page.mem_holder = mem_holder;
        page_map.emplace(page_id_v3.low, page);

        pos += entry.size;
    }

    if (unlikely(pos != data_buf + buf_size))
        throw Exception(fmt::format("[end_position={}] not match the [current_position={}]",
                                    data_buf + buf_size,
                                    pos),
                        ErrorCodes::LOGICAL_ERROR);

    return page_map;
}

Page BlobStore::read(const PageIDAndEntryV3 & id_entry, const ReadLimiterPtr & read_limiter)
{
    if (!id_entry.second.isValid())
    {
        Page page_not_found;
        page_not_found.page_id = INVALID_PAGE_ID;
        return page_not_found;
    }

    const auto & [page_id_v3, entry] = id_entry;
    const size_t buf_size = entry.size;

    // When we read `WriteBatch` which is `WriteType::PUT_EXTERNAL`.
    // The `buf_size` will be 0, we need avoid calling malloc/free with size 0.
    if (buf_size == 0)
    {
        LOG_FMT_DEBUG(log, "Read entry [page_id={}] without entry size.", page_id_v3);
        Page page;
        page.page_id = page_id_v3.low;
        return page;
    }

    char * data_buf = static_cast<char *>(alloc(buf_size));
    MemHolder mem_holder = createMemHolder(data_buf, [&, buf_size](char * p) {
        free(p, buf_size);
    });

    auto blob_file = read(page_id_v3, entry.file_id, entry.offset, data_buf, buf_size, read_limiter);
    if constexpr (BLOBSTORE_CHECKSUM_ON_READ)
    {
        ChecksumClass digest;
        digest.update(data_buf, entry.size);
        auto checksum = digest.checksum();
        if (unlikely(entry.size != 0 && checksum != entry.checksum))
        {
            throw Exception(
                fmt::format("Reading with entries meet checksum not match [page_id={}] [expected=0x{:X}] [actual=0x{:X}] [entry={}] [file={}]",
                            page_id_v3,
                            entry.checksum,
                            checksum,
                            toDebugString(entry),
                            blob_file->getPath()),
                ErrorCodes::CHECKSUM_DOESNT_MATCH);
        }
    }

    Page page;
    page.page_id = page_id_v3.low;
    page.data = ByteBuffer(data_buf, data_buf + buf_size);
    page.mem_holder = mem_holder;

    return page;
}

BlobFilePtr BlobStore::read(const PageIdV3Internal & page_id_v3, BlobFileId blob_id, BlobFileOffset offset, char * buffers, size_t size, const ReadLimiterPtr & read_limiter, bool background)
{
    assert(buffers != nullptr);
    BlobFilePtr blob_file = getBlobFile(blob_id);
    try
    {
        blob_file->read(buffers, offset, size, read_limiter, background);
    }
    catch (DB::Exception & e)
    {
        // add debug message
        e.addMessage(fmt::format("(error while reading page data [page_id={}] [blob_id={}] [offset={}] [size={}] [background={}])", page_id_v3, blob_id, offset, size, background));
        e.rethrow();
    }
    return blob_file;
}


struct BlobStoreGCInfo
{
    String toString() const
    {
        return fmt::format("{}. {}. {}. {}. {}.",
                           toTypeString("Read-Only Blob", 0),
                           toTypeString("No GC Blob", 1),
                           toTypeString("Full GC Blob", 2),
                           toTypeString("Big Blob", 3),
                           toTypeTruncateString("Truncated Blob"));
    }

    void appendToReadOnlyBlob(const BlobFileId blob_id, double valid_rate)
    {
        blob_gc_info[0].emplace_back(std::make_pair(blob_id, valid_rate));
    }

    void appendToNoNeedGCBlob(const BlobFileId blob_id, double valid_rate)
    {
        blob_gc_info[1].emplace_back(std::make_pair(blob_id, valid_rate));
    }

    void appendToNeedGCBlob(const BlobFileId blob_id, double valid_rate)
    {
        blob_gc_info[2].emplace_back(std::make_pair(blob_id, valid_rate));
    }

    void appendToBigBlob(const BlobFileId blob_id, double valid_rate)
    {
        blob_gc_info[3].emplace_back(std::make_pair(blob_id, valid_rate));
    }

    void appendToTruncatedBlob(const BlobFileId blob_id, UInt64 origin_size, UInt64 truncated_size, double valid_rate)
    {
        blob_gc_truncate_info.emplace_back(std::make_tuple(blob_id, origin_size, truncated_size, valid_rate));
    }

private:
    // 1. read only blob
    // 2. no need gc blob
    // 3. full gc blob
    // 4. big blob
    std::vector<std::pair<BlobFileId, double>> blob_gc_info[4];

    std::vector<std::tuple<BlobFileId, UInt64, UInt64, double>> blob_gc_truncate_info;

    String toTypeString(const std::string_view prefix, const size_t index) const
    {
        FmtBuffer fmt_buf;

        if (blob_gc_info[index].empty())
        {
            fmt_buf.fmtAppend("{}: [null]", prefix);
        }
        else
        {
            fmt_buf.fmtAppend("{}: [", prefix);
            fmt_buf.joinStr(
                blob_gc_info[index].begin(),
                blob_gc_info[index].end(),
                [](const auto arg, FmtBuffer & fb) {
                    fb.fmtAppend("{}/{:.2f}", arg.first, arg.second);
                },
                ", ");
            fmt_buf.append("]");
        }

        return fmt_buf.toString();
    }

    String toTypeTruncateString(const std::string_view prefix) const
    {
        FmtBuffer fmt_buf;
        if (blob_gc_truncate_info.empty())
        {
            fmt_buf.fmtAppend("{}: [null]", prefix);
        }
        else
        {
            fmt_buf.fmtAppend("{}: [", prefix);
            fmt_buf.joinStr(
                blob_gc_truncate_info.begin(),
                blob_gc_truncate_info.end(),
                [](const auto arg, FmtBuffer & fb) {
                    fb.fmtAppend("{} origin: {} truncate: {} rate: {:.2f}", //
                                 std::get<0>(arg), // blob id
                                 std::get<1>(arg), // origin size
                                 std::get<2>(arg), // truncated size
                                 std::get<3>(arg)); // valid rate
                },
                ", ");
            fmt_buf.append("]");
        }
        return fmt_buf.toString();
    }
};

std::vector<BlobFileId> BlobStore::getGCStats()
{
    // Get a copy of stats map to avoid the big lock on stats map
    const auto stats_list = blob_stats.getStats();
    std::vector<BlobFileId> blob_need_gc;
    BlobStoreGCInfo blobstore_gc_info;

    fiu_do_on(FailPoints::force_change_all_blobs_to_read_only,
              {
                  for (const auto & [path, stats] : stats_list)
                  {
                      (void)path;
                      for (const auto & stat : stats)
                      {
                          stat->changeToReadOnly();
                      }
                  }
                  LOG_FMT_WARNING(log, "enabled force_change_all_blobs_to_read_only. All of BlobStat turn to READ-ONLY");
              });

    for (const auto & [path, stats] : stats_list)
    {
        (void)path;
        for (const auto & stat : stats)
        {
            if (stat->isReadOnly())
            {
                blobstore_gc_info.appendToReadOnlyBlob(stat->id, stat->sm_valid_rate);
                LOG_FMT_TRACE(log, "Current [blob_id={}] is read-only", stat->id);
                continue;
            }

            if (stat->isBigBlob())
            {
                blobstore_gc_info.appendToBigBlob(stat->id, stat->sm_valid_rate);
                LOG_FMT_TRACE(log, "Current [blob_id={}] is big-blob", stat->id);
                continue;
            }

            auto lock = stat->lock();
            auto right_margin = stat->smap->getUsedBoundary();

            // Avoid divide by zero
            if (right_margin == 0)
            {
                if (unlikely(stat->sm_valid_rate != 0))
                {
                    throw Exception(fmt::format("Current blob is empty, but valid rate is not 0. [blob_id={}][valid_size={}][valid_rate={}]",
                                                stat->id,
                                                stat->sm_valid_size,
                                                stat->sm_valid_rate));
                }

                // If current blob empty, the size of in disk blob may not empty
                // So we need truncate current blob, and let it be reused.
                auto blobfile = getBlobFile(stat->id);
                LOG_FMT_INFO(log, "Current blob file is empty, truncated to zero [blob_id={}] [total_size={}] [valid_rate={}]", stat->id, stat->sm_total_size, stat->sm_valid_rate);
                blobfile->truncate(right_margin);
                blobstore_gc_info.appendToTruncatedBlob(stat->id, stat->sm_total_size, right_margin, stat->sm_valid_rate);
                stat->sm_total_size = right_margin;
                continue;
            }

            stat->sm_valid_rate = stat->sm_valid_size * 1.0 / right_margin;

            if (stat->sm_valid_rate > 1.0)
            {
                LOG_FMT_ERROR(
                    log,
                    "Current blob got an invalid rate {:.2f}, total size is {}, valid size is {}, right margin is {} [blob_id={}]",
                    stat->sm_valid_rate,
                    stat->sm_total_size,
                    stat->sm_valid_size,
                    right_margin,
                    stat->id);
                assert(false);
                continue;
            }

            // Check if GC is required
            if (stat->sm_valid_rate <= config.heavy_gc_valid_rate)
            {
                LOG_FMT_TRACE(log, "Current [blob_id={}] valid rate is {:.2f}, Need do compact GC", stat->id, stat->sm_valid_rate);
                blob_need_gc.emplace_back(stat->id);

                // Change current stat to read only
                stat->changeToReadOnly();
                blobstore_gc_info.appendToNeedGCBlob(stat->id, stat->sm_valid_rate);
            }
            else
            {
                blobstore_gc_info.appendToNoNeedGCBlob(stat->id, stat->sm_valid_rate);
                LOG_FMT_TRACE(log, "Current [blob_id={}] valid rate is {:.2f}, No need to GC.", stat->id, stat->sm_valid_rate);
            }

            if (right_margin != stat->sm_total_size)
            {
                auto blobfile = getBlobFile(stat->id);
                LOG_FMT_TRACE(log, "Truncate blob file [blob_id={}] [origin size={}] [truncated size={}]", stat->id, stat->sm_total_size, right_margin);
                blobfile->truncate(right_margin);
                blobstore_gc_info.appendToTruncatedBlob(stat->id, stat->sm_total_size, right_margin, stat->sm_valid_rate);

                stat->sm_total_size = right_margin;
                stat->sm_valid_rate = stat->sm_valid_size * 1.0 / stat->sm_total_size;
            }
        }
    }

    LOG_FMT_INFO(log, "BlobStore gc get status done. gc info: {}", blobstore_gc_info.toString());

    return blob_need_gc;
}


PageEntriesEdit BlobStore::gc(std::map<BlobFileId, PageIdAndVersionedEntries> & entries_need_gc,
                              const PageSize & total_page_size,
                              const WriteLimiterPtr & write_limiter,
                              const ReadLimiterPtr & read_limiter)
{
    std::vector<std::tuple<BlobFileId, BlobFileOffset, PageSize>> written_blobs;
    PageEntriesEdit edit;

    if (total_page_size == 0)
    {
        throw Exception("BlobStore can't do gc if nothing need gc.", ErrorCodes::LOGICAL_ERROR);
    }
    LOG_FMT_INFO(log, "BlobStore gc will migrate {:.2f}MB into new Blobs", (1.0 * total_page_size / DB::MB));

    auto write_blob = [this, total_page_size, &written_blobs, &write_limiter](const BlobFileId & file_id,
                                                                              char * data_begin,
                                                                              const BlobFileOffset & file_offset,
                                                                              const PageSize & data_size) {
        try
        {
            auto blob_file = getBlobFile(file_id);
            // Should append before calling BlobStore::write, so that we can rollback the
            // first allocated span from stats.
            written_blobs.emplace_back(file_id, file_offset, data_size);
            LOG_FMT_INFO(
                log,
                "BlobStore gc write (partially) done [blob_id={}] [file_offset={}] [size={}] [total_size={}]",
                file_id,
                file_offset,
                data_size,
                total_page_size);
            blob_file->write(data_begin, file_offset, data_size, write_limiter, /*background*/ true);
        }
        catch (DB::Exception & e)
        {
            LOG_FMT_ERROR(
                log,
                "BlobStore gc write failed [blob_id={}] [offset={}] [size={}] [total_size={}]",
                file_id,
                file_offset,
                data_size,
                total_page_size);
            for (const auto & [blobfile_id_revert, file_offset_beg_revert, page_size_revert] : written_blobs)
            {
                removePosFromStats(blobfile_id_revert, file_offset_beg_revert, page_size_revert);
            }
            throw e;
        }
    };

    const auto config_file_limit = config.file_limit_size.get();
    // If `total_page_size` is greater than `config_file_limit`, we need to write the page data into multiple `BlobFile`s to
    // make the memory consumption smooth during GC.
    auto alloc_size = total_page_size > config_file_limit ? config_file_limit : total_page_size;
    BlobFileOffset remaining_page_size = total_page_size - alloc_size;

    char * data_buf = static_cast<char *>(alloc(alloc_size));
    SCOPE_EXIT({
        free(data_buf, alloc_size);
    });

    char * data_pos = data_buf;
    BlobFileOffset offset_in_data = 0;
    BlobFileId blobfile_id;
    BlobFileOffset file_offset_begin;
    std::tie(blobfile_id, file_offset_begin) = getPosFromStats(alloc_size);

    // blob_file_0, [<page_id_0, ver0, entry0>,
    //               <page_id_0, ver1, entry1>,
    //               <page_id_1, ver1, entry1>, ... ]
    // blob_file_1, [...]
    // ...
    for (const auto & [file_id, versioned_pageid_entry_list] : entries_need_gc)
    {
        for (const auto & [page_id, versioned, entry] : versioned_pageid_entry_list)
        {
            /// If `total_page_size` is greater than `config_file_limit`, we need to write the page data into multiple `BlobFile`s.
            /// So there may be some page entry that cannot be fit into the current blob file, and we need to write it into the next one.
            /// And we need perform the following steps before writing data into the current blob file:
            ///   1. reclaim unneeded space allocated from current blob stat if `offset_in_data` < `alloc_size`;
            ///   2. update `remaining_page_size`;
            /// After writing data into the current blob file, we reuse the original buffer for future write.
            if (offset_in_data + entry.size > alloc_size)
            {
                assert(alloc_size == config_file_limit);
                assert(file_offset_begin == 0);
                // Remove the span that is not actually used
                if (offset_in_data != alloc_size)
                {
                    removePosFromStats(blobfile_id, offset_in_data, alloc_size - offset_in_data);
                }
                remaining_page_size += alloc_size - offset_in_data;

                // Write data into Blob.
                write_blob(blobfile_id, data_buf, file_offset_begin, offset_in_data);

                // Reset the position to reuse the buffer allocated
                data_pos = data_buf;
                offset_in_data = 0;

                // Acquire a span from stats for remaining data
                auto next_alloc_size = (remaining_page_size > config_file_limit ? config_file_limit : remaining_page_size);
                remaining_page_size -= next_alloc_size;
                std::tie(blobfile_id, file_offset_begin) = getPosFromStats(next_alloc_size);
            }

            // Read the data into buffer by old entry
            read(page_id, file_id, entry.offset, data_pos, entry.size, read_limiter, /*background*/ true);

            // Most vars of the entry is not changed, but the file id and offset
            // need to be updated.
            PageEntryV3 new_entry = entry;
            new_entry.file_id = blobfile_id;
<<<<<<< HEAD
            new_entry.offset = file_offset_beg + offset_in_data;
=======
            new_entry.offset = file_offset_begin + offset_in_data;
>>>>>>> 7693e143
            new_entry.padded_size = 0; // reset padded size to be zero

            offset_in_data += new_entry.size;
            data_pos += new_entry.size;

            edit.upsertPage(page_id, versioned, new_entry);
        }
    }

    // write remaining data in `data_buf` into BlobFile
    if (offset_in_data != 0)
    {
        write_blob(blobfile_id, data_buf, file_offset_begin, offset_in_data);
    }

    return edit;
}


String BlobStore::getBlobFileParentPath(BlobFileId blob_id)
{
    PageFileIdAndLevel id_lvl{blob_id, 0};
    String parent_path = delegator->choosePath(id_lvl);

    if (auto f = Poco::File(parent_path); !f.exists())
        f.createDirectories();

    return parent_path;
}

BlobFilePtr BlobStore::getBlobFile(BlobFileId blob_id)
{
    return cached_files.getOrSet(blob_id, [this, blob_id]() -> BlobFilePtr {
                           return std::make_shared<BlobFile>(getBlobFileParentPath(blob_id), blob_id, file_provider, delegator);
                       })
        .first;
}

/**********************
  * BlobStats methods *
  *********************/

BlobStore::BlobStats::BlobStats(LoggerPtr log_, PSDiskDelegatorPtr delegator_, BlobStore::Config config_)
    : log(std::move(log_))
    , delegator(delegator_)
    , config(config_)
{
}

void BlobStore::BlobStats::restoreByEntry(const PageEntryV3 & entry)
{
    auto stat = blobIdToStat(entry.file_id);
    stat->restoreSpaceMap(entry.offset, entry.getTotalSize());
}

std::pair<BlobFileId, String> BlobStore::BlobStats::getBlobIdFromName(String blob_name)
{
    String err_msg;
    if (!startsWith(blob_name, BlobFile::BLOB_PREFIX_NAME))
    {
        return {INVALID_BLOBFILE_ID, err_msg};
    }

    Strings ss;
    boost::split(ss, blob_name, boost::is_any_of("_"));

    if (ss.size() != 2)
    {
        return {INVALID_BLOBFILE_ID, err_msg};
    }

    try
    {
        const auto & blob_id = std::stoull(ss[1]);
        return {blob_id, err_msg};
    }
    catch (std::invalid_argument & e)
    {
        err_msg = e.what();
    }
    catch (std::out_of_range & e)
    {
        err_msg = e.what();
    }
    return {INVALID_BLOBFILE_ID, err_msg};
}

void BlobStore::BlobStats::restore()
{
    BlobFileId max_restored_file_id = 0;

    for (auto & [path, stats] : stats_map)
    {
        (void)path;
        for (const auto & stat : stats)
        {
            stat->recalculateSpaceMap();
            max_restored_file_id = std::max(stat->id, max_restored_file_id);
        }
    }

    // restore `roll_id`
    roll_id = max_restored_file_id + 1;
}

std::lock_guard<std::mutex> BlobStore::BlobStats::lock() const
{
    return std::lock_guard(lock_stats);
}

BlobStatPtr BlobStore::BlobStats::createStat(BlobFileId blob_file_id, const std::lock_guard<std::mutex> & guard)
{
    // New blob file id won't bigger than roll_id
    if (blob_file_id > roll_id)
    {
        throw Exception(fmt::format("BlobStats won't create [blob_id={}], which is bigger than [roll_id={}]",
                                    blob_file_id,
                                    roll_id),
                        ErrorCodes::LOGICAL_ERROR);
    }

    for (auto & [path, stats] : stats_map)
    {
        (void)path;
        for (const auto & stat : stats)
        {
            if (stat->id == blob_file_id)
            {
                throw Exception(fmt::format("BlobStats can not create [blob_id={}] which is exist",
                                            blob_file_id),
                                ErrorCodes::LOGICAL_ERROR);
            }
        }
    }

    // Create a stat without checking the file_id exist or not
    auto stat = createStatNotChecking(blob_file_id, guard);

    // Roll to the next new blob id
    if (blob_file_id == roll_id)
    {
        roll_id++;
    }

    return stat;
}

BlobStatPtr BlobStore::BlobStats::createStatNotChecking(BlobFileId blob_file_id, const std::lock_guard<std::mutex> &)
{
    LOG_FMT_INFO(log, "Created a new BlobStat [blob_id={}]", blob_file_id);
    BlobStatPtr stat = std::make_shared<BlobStat>(
        blob_file_id,
        static_cast<SpaceMap::SpaceMapType>(config.spacemap_type.get()),
        config.file_limit_size);

    PageFileIdAndLevel id_lvl{blob_file_id, 0};
    stats_map[delegator->choosePath(id_lvl)].emplace_back(stat);
    return stat;
}

BlobStatPtr BlobStore::BlobStats::createBigStat(BlobFileId blob_file_id, const std::lock_guard<std::mutex> & guard)
{
    auto stat = createBigPageStatNotChecking(blob_file_id, guard);
    // Roll to the next new blob id
    if (blob_file_id == roll_id)
    {
        roll_id++;
    }

    return stat;
}

BlobStatPtr BlobStore::BlobStats::createBigPageStatNotChecking(BlobFileId blob_file_id, const std::lock_guard<std::mutex> &)
{
    LOG_FMT_INFO(log, "Created a new big BlobStat [blob_id={}]", blob_file_id);
    BlobStatPtr stat = std::make_shared<BlobStat>(
        blob_file_id,
        SpaceMap::SpaceMapType::SMAP64_BIG,
        config.file_limit_size);

    PageFileIdAndLevel id_lvl{blob_file_id, 0};
    stats_map[delegator->choosePath(id_lvl)].emplace_back(stat);
    return stat;
}

void BlobStore::BlobStats::eraseStat(const BlobStatPtr && stat, const std::lock_guard<std::mutex> &)
{
    PageFileIdAndLevel id_lvl{stat->id, 0};
    stats_map[delegator->getPageFilePath(id_lvl)].remove(stat);
}

void BlobStore::BlobStats::eraseStat(BlobFileId blob_file_id, const std::lock_guard<std::mutex> & lock)
{
    BlobStatPtr stat = nullptr;

    for (auto & [path, stats] : stats_map)
    {
        (void)path;
        for (const auto & stat_in_map : stats)
        {
            if (stat_in_map->id == blob_file_id)
            {
                stat = stat_in_map;
                break;
            }
        }
    }

    if (stat == nullptr)
    {
        LOG_FMT_ERROR(log, "BlobStat not exist [blob_id={}]", blob_file_id);
        return;
    }

    LOG_FMT_DEBUG(log, "Erase BlobStat from maps [blob_id={}]", blob_file_id);

    eraseStat(std::move(stat), lock);
}

std::pair<BlobStatPtr, BlobFileId> BlobStore::BlobStats::chooseStat(size_t buf_size, const std::lock_guard<std::mutex> &)
{
    BlobStatPtr stat_ptr = nullptr;
    double smallest_valid_rate = 2;

    // No stats exist
    if (stats_map.empty())
    {
        return std::make_pair(nullptr, roll_id);
    }

    // If the stats_map size changes, or stats_map_path_index is out of range,
    // then make stats_map_path_index fit to current size.
    stats_map_path_index %= stats_map.size();

    auto stats_iter = stats_map.begin();
    std::advance(stats_iter, stats_map_path_index);

    size_t path_iter_idx = 0;
    for (path_iter_idx = 0; path_iter_idx < stats_map.size(); ++path_iter_idx)
    {
        // Try to find a suitable stat under current path (path=`stats_iter->first`)
        for (const auto & stat : stats_iter->second)
        {
            auto lock = stat->lock(); // TODO: will it bring performance regression?
            if (stat->isNormal()
                && stat->sm_max_caps >= buf_size
                && stat->sm_valid_rate < smallest_valid_rate)
            {
                smallest_valid_rate = stat->sm_valid_rate;
                stat_ptr = stat;
            }
        }

        // Already find the available stat under current path.
        if (stat_ptr != nullptr)
        {
            break;
        }

        // Try to find stat in the next path.
        stats_iter++;
        if (stats_iter == stats_map.end())
        {
            stats_iter = stats_map.begin();
        }
    }

    // advance the `stats_map_path_idx` without size checking
    stats_map_path_index += path_iter_idx + 1;

    // Can not find a suitable stat under all paths
    if (stat_ptr == nullptr)
    {
        return std::make_pair(nullptr, roll_id);
    }

    return std::make_pair(stat_ptr, INVALID_BLOBFILE_ID);
}

BlobFileId BlobStore::BlobStats::chooseBigStat(const std::lock_guard<std::mutex> &) const
{
    return roll_id;
}

BlobStatPtr BlobStore::BlobStats::blobIdToStat(BlobFileId file_id, bool ignore_not_exist)
{
    auto guard = lock();
    for (const auto & [path, stats] : stats_map)
    {
        (void)path;
        for (const auto & stat : stats)
        {
            if (stat->id == file_id)
            {
                return stat;
            }
        }
    }

    if (!ignore_not_exist)
    {
        throw Exception(fmt::format("Can't find BlobStat with [blob_id={}]",
                                    file_id),
                        ErrorCodes::LOGICAL_ERROR);
    }

    return nullptr;
}

/*********************
  * BlobStat methods *
  ********************/

BlobFileOffset BlobStore::BlobStats::BlobStat::getPosFromStat(size_t buf_size, const std::lock_guard<std::mutex> &)
{
    BlobFileOffset offset = 0;
    UInt64 max_cap = 0;
    bool expansion = true;

    std::tie(offset, max_cap, expansion) = smap->searchInsertOffset(buf_size);
    ProfileEvents::increment(expansion ? ProfileEvents::PSV3MBlobExpansion : ProfileEvents::PSV3MBlobReused);

    /**
     * Whatever `searchInsertOffset` success or failed,
     * Max capability still need update.
     */
    sm_max_caps = max_cap;
    if (offset != INVALID_BLOBFILE_OFFSET)
    {
        if (offset + buf_size > sm_total_size)
        {
            // This file must be expanded
            auto expand_size = buf_size - (sm_total_size - offset);
            sm_total_size += expand_size;
            sm_valid_size += buf_size;
        }
        else
        {
            /**
             * The `offset` reuses the original address. 
             * Current blob file is not expanded.
             * Only update valid size.
             */
            sm_valid_size += buf_size;
        }

        sm_valid_rate = sm_valid_size * 1.0 / sm_total_size;
    }
    return offset;
}

bool BlobStore::BlobStats::BlobStat::removePosFromStat(BlobFileOffset offset, size_t buf_size, const std::lock_guard<std::mutex> &)
{
    if (!smap->markFree(offset, buf_size))
    {
        smap->logDebugString();
        throw Exception(fmt::format("Remove postion from BlobStat failed, invalid position [offset={}] [buf_size={}] [blob_id={}]",
                                    offset,
                                    buf_size,
                                    id),
                        ErrorCodes::LOGICAL_ERROR);
    }

    sm_valid_size -= buf_size;
    sm_valid_rate = sm_valid_size * 1.0 / sm_total_size;
    return ((isReadOnly() || isBigBlob()) && sm_valid_size == 0);
}

void BlobStore::BlobStats::BlobStat::restoreSpaceMap(BlobFileOffset offset, size_t buf_size)
{
    if (!smap->markUsed(offset, buf_size))
    {
        smap->logDebugString();
        throw Exception(fmt::format("Restore postion from BlobStat failed, the space/subspace is already being used [offset={}] [buf_size={}] [blob_id={}]",
                                    offset,
                                    buf_size,
                                    id),
                        ErrorCodes::LOGICAL_ERROR);
    }
}

void BlobStore::BlobStats::BlobStat::recalculateSpaceMap()
{
    const auto & [total_size, valid_size] = smap->getSizes();
    sm_total_size = total_size;
    sm_valid_size = valid_size;
    sm_valid_rate = total_size == 0 ? 0.0 : valid_size * 1.0 / total_size;
    recalculateCapacity();
}

void BlobStore::BlobStats::BlobStat::recalculateCapacity()
{
    sm_max_caps = smap->updateAccurateMaxCapacity();
}

} // namespace PS::V3
} // namespace DB<|MERGE_RESOLUTION|>--- conflicted
+++ resolved
@@ -1167,11 +1167,7 @@
             // need to be updated.
             PageEntryV3 new_entry = entry;
             new_entry.file_id = blobfile_id;
-<<<<<<< HEAD
-            new_entry.offset = file_offset_beg + offset_in_data;
-=======
             new_entry.offset = file_offset_begin + offset_in_data;
->>>>>>> 7693e143
             new_entry.padded_size = 0; // reset padded size to be zero
 
             offset_in_data += new_entry.size;
