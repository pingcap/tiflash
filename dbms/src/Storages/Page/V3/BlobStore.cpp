--- conflicted
+++ resolved
@@ -60,51 +60,12 @@
     : delegator(delegator_)
     , file_provider(file_provider_)
     , config(config_)
-<<<<<<< HEAD
-    , log(&Poco::Logger::get("BlobStore"))
+    , log(getLogWithPrefix(nullptr, "BlobStore"))
     , blob_stats(log, delegator, config_)
-=======
-    , log(getLogWithPrefix(nullptr, "BlobStore"))
-    , blob_stats(log, config_)
->>>>>>> 5c21a375
     , cached_files(config.cached_fd_size)
 {
 }
 
-<<<<<<< HEAD
-void BlobStore::restore(const CollapsingPageDirectory & entries)
-{
-    // We need register all Blob into delegator before we recover the entries.
-    Strings file_names;
-    for (const auto & p : delegator->listPaths())
-    {
-        Poco::File directory(p);
-        if (!directory.exists())
-        {
-            directory.createDirectories();
-            continue;
-        }
-
-        directory.list(file_names);
-
-        for (const auto & file_name : file_names)
-        {
-            const auto & [valid, id_lvl] = getBlobFileByName(file_name);
-            if (valid)
-            {
-                Poco::File blob_file_in_disk(file_name);
-                delegator->addPageFileUsedSize(id_lvl, blob_file_in_disk.getSize(), p, true);
-            }
-        }
-
-        file_names.clear();
-    }
-
-    blob_stats.restore(entries);
-}
-
-=======
->>>>>>> 5c21a375
 PageEntriesEdit BlobStore::write(DB::WriteBatch & wb, const WriteLimiterPtr & write_limiter)
 {
     ProfileEvents::increment(ProfileEvents::PSMWritePages, wb.putWriteCount());
@@ -849,13 +810,8 @@
   * BlobStats methods *
   *********************/
 
-<<<<<<< HEAD
-BlobStore::BlobStats::BlobStats(Poco::Logger * log_, PSDiskDelegatorPtr delegator_, BlobStore::Config config_)
-    : log(log_)
-=======
-BlobStore::BlobStats::BlobStats(LogWithPrefixPtr log_, BlobStore::Config config_)
+BlobStore::BlobStats::BlobStats(LogWithPrefixPtr log_, PSDiskDelegatorPtr delegator_, BlobStore::Config config_)
     : log(std::move(log_))
->>>>>>> 5c21a375
     , config(config_)
     , delegator(delegator_)
 {
@@ -870,8 +826,6 @@
 void BlobStore::BlobStats::restore()
 {
     BlobFileId max_restored_file_id = 0;
-<<<<<<< HEAD
-    std::set<BlobFileId> existing_file_ids;
 
     for (auto & [path, stats] : stats_map)
     {
@@ -880,14 +834,7 @@
         {
             stat->recalculateSpaceMap();
             max_restored_file_id = std::max(stat->id, max_restored_file_id);
-            existing_file_ids.insert(stat->id);
-        }
-=======
-    for (const auto & stat : stats_map)
-    {
-        stat->recalculateSpaceMap();
-        max_restored_file_id = std::max(stat->id, max_restored_file_id);
->>>>>>> 5c21a375
+        }
     }
 
     // restore `roll_id`
@@ -956,17 +903,11 @@
 
 void BlobStore::BlobStats::eraseStat(const BlobStatPtr && stat, const std::lock_guard<std::mutex> &)
 {
-<<<<<<< HEAD
-    old_ids.emplace_back(stat->id);
-
     PageFileIdAndLevel id_lvl;
     id_lvl.first = stat->id;
     id_lvl.second = 0;
 
     stats_map[delegator->getPageFilePath(id_lvl)].remove(stat);
-=======
-    stats_map.remove(stat);
->>>>>>> 5c21a375
 }
 
 void BlobStore::BlobStats::eraseStat(BlobFileId blob_file_id, const std::lock_guard<std::mutex> & lock)
@@ -1012,7 +953,6 @@
     // Then make stats_map_w_index to 0.
     if (stats_map_w_index >= stats_map.size())
     {
-<<<<<<< HEAD
         stats_map_w_index = 0;
     }
 
@@ -1038,7 +978,6 @@
         {
             if (!stat->isReadOnly()
                 && stat->sm_max_caps >= buf_size
-                && stat->sm_total_size + buf_size < file_limit_size
                 && stat->sm_valid_rate < smallest_valid_rate)
             {
                 smallest_valid_rate = stat->sm_valid_size;
@@ -1057,14 +996,6 @@
         if (loop_w_index >= stats_map.size())
         {
             loop_w_index = 0;
-=======
-        if (!stat->isReadOnly()
-            && stat->sm_max_caps >= buf_size
-            && stat->sm_valid_rate < smallest_valid_rate)
-        {
-            smallest_valid_rate = stat->sm_valid_rate;
-            stat_ptr = stat;
->>>>>>> 5c21a375
         }
     }
 
