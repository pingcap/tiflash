#include <Common/Checksum.h>
#include <Common/CurrentMetrics.h>
#include <Common/LogWithPrefix.h>
#include <Common/ProfileEvents.h>
#include <Storages/Page/PageDefines.h>
#include <Storages/Page/V3/BlobStore.h>
#include <Storages/Page/V3/PageDirectory.h>
#include <Storages/Page/V3/PageEntriesEdit.h>
#include <Storages/Page/V3/PageEntry.h>
#include <common/logger_useful.h>

#include <ext/scope_guard.h>
#include <mutex>
namespace ProfileEvents
{
extern const Event PSMWritePages;
extern const Event PSMReadPages;
} // namespace ProfileEvents

namespace DB
{
namespace ErrorCodes
{
extern const int LOGICAL_ERROR;
extern const int CHECKSUM_DOESNT_MATCH;
} // namespace ErrorCodes

namespace PS::V3
{
static constexpr bool BLOBSTORE_CHECKSUM_ON_READ = true;

using BlobStat = BlobStore::BlobStats::BlobStat;
using BlobStatPtr = BlobStore::BlobStats::BlobStatPtr;
using ChecksumClass = Digest::CRC64;

/**********************
  * BlobStore methods *
  *********************/

BlobStore::BlobStore(const FileProviderPtr & file_provider_, String path_, BlobStore::Config config_)
    : file_provider(file_provider_)
    , path(path_)
    , config(config_)
    , log(getLogWithPrefix(nullptr, "BlobStore"))
    , blob_stats(log, config_)
    , cached_files(config.cached_fd_size)
{
}

PageEntriesEdit BlobStore::write(DB::WriteBatch & wb, const WriteLimiterPtr & write_limiter)
{
    ProfileEvents::increment(ProfileEvents::PSMWritePages, wb.putWriteCount());

    PageEntriesEdit edit;
    const size_t all_page_data_size = wb.getTotalDataSize();

    if (all_page_data_size > config.file_limit_size)
    {
        throw Exception(fmt::format("Write batch is too large. It should less than [file_limit_size={}]",
                                    config.file_limit_size.get()),
                        ErrorCodes::LOGICAL_ERROR);
    }

    if (all_page_data_size == 0)
    {
        // Shortcut for WriteBatch that don't need to persist blob data.
        for (auto & write : wb.getWrites())
        {
            switch (write.type)
            {
            case WriteBatch::WriteType::DEL:
            {
                edit.del(write.page_id);
                break;
            }
            case WriteBatch::WriteType::REF:
            {
                edit.ref(write.page_id, write.ori_page_id);
                break;
            }
            case WriteBatch::WriteType::PUT_EXTERNAL:
            {
                // putExternal won't have data.
                edit.putExternal(write.page_id);
                break;
            }
            case WriteBatch::WriteType::PUT:
            case WriteBatch::WriteType::UPSERT:
                throw Exception(fmt::format("write batch have a invalid total size [write_type={}]", static_cast<Int32>(write.type)),
                                ErrorCodes::LOGICAL_ERROR);
            }
        }
        return edit;
    }

    char * buffer = static_cast<char *>(alloc(all_page_data_size));
    SCOPE_EXIT({
        free(buffer, all_page_data_size);
    });
    char * buffer_pos = buffer;
    auto [blob_id, offset_in_file] = getPosFromStats(all_page_data_size);

    size_t offset_in_allocated = 0;

    for (auto & write : wb.getWrites())
    {
        switch (write.type)
        {
        case WriteBatch::WriteType::PUT:
        {
            ChecksumClass digest;
            PageEntryV3 entry;

            write.read_buffer->readStrict(buffer_pos, write.size);

            entry.file_id = blob_id;
            entry.size = write.size;
            entry.tag = write.tag;
            entry.offset = offset_in_file + offset_in_allocated;
            offset_in_allocated += write.size;

            digest.update(buffer_pos, write.size);
            entry.checksum = digest.checksum();

            UInt64 field_begin, field_end;

            for (size_t i = 0; i < write.offsets.size(); ++i)
            {
                ChecksumClass field_digest;
                field_begin = write.offsets[i].first;
                field_end = (i == write.offsets.size() - 1) ? write.size : write.offsets[i + 1].first;

                field_digest.update(buffer_pos + field_begin, field_end - field_begin);
                write.offsets[i].second = field_digest.checksum();
            }

            if (!write.offsets.empty())
            {
                // we can swap from WriteBatch instead of copying
                entry.field_offsets.swap(write.offsets);
            }

            buffer_pos += write.size;
            edit.put(write.page_id, entry);
            break;
        }
        case WriteBatch::WriteType::DEL:
        {
            edit.del(write.page_id);
            break;
        }
        case WriteBatch::WriteType::REF:
        {
            edit.ref(write.page_id, write.ori_page_id);
            break;
        }
        case WriteBatch::WriteType::PUT_EXTERNAL:
            edit.putExternal(write.page_id);
            break;
        case WriteBatch::WriteType::UPSERT:
            throw Exception(fmt::format("Unknown write type: {}", write.type));
        }
    }

    if (buffer_pos != buffer + all_page_data_size)
    {
        removePosFromStats(blob_id, offset_in_file, all_page_data_size);
        throw Exception(
            fmt::format(
                "write batch have a invalid total size, or something wrong in parse write batch "
                "[expect_offset={}] [actual_offset={}]",
                all_page_data_size,
                (buffer_pos - buffer)),
            ErrorCodes::LOGICAL_ERROR);
    }

    try
    {
        auto blob_file = getBlobFile(blob_id);
        blob_file->write(buffer, offset_in_file, all_page_data_size, write_limiter);
    }
    catch (DB::Exception & e)
    {
        removePosFromStats(blob_id, offset_in_file, all_page_data_size);
        LOG_FMT_ERROR(log, "[blob_id={}] [offset_in_file={}] [size={}] write failed.", blob_id, offset_in_file, all_page_data_size);
        throw e;
    }

    return edit;
}

void BlobStore::remove(const PageEntriesV3 & del_entries)
{
    for (const auto & entry : del_entries)
    {
        // External page size is 0
        if (entry.size == 0)
        {
            continue;
            // throw Exception(fmt::format("Invaild entry. entry size 0. [id={}] [offset={}]",
            //                             entry.file_id,
            //                             entry.offset));
        }
        removePosFromStats(entry.file_id, entry.offset, entry.size);
    }
}

std::pair<BlobFileId, BlobFileOffset> BlobStore::getPosFromStats(size_t size)
{
    BlobStatPtr stat;

    auto lock_stat = [size, this, &stat]() -> std::lock_guard<std::mutex> {
        auto lock_stats = blob_stats.lock();
        BlobFileId blob_file_id = INVALID_BLOBFILE_ID;
        std::tie(stat, blob_file_id) = blob_stats.chooseStat(size, config.file_limit_size, lock_stats);

        // No valid stat for puting data with `size`, create a new one
        if (stat == nullptr)
        {
            stat = blob_stats.createStat(blob_file_id, lock_stats);
        }

        // We need to assume that this insert will reduce max_cap.
        // Because other threads may also be waiting for BlobStats to chooseStat during this time.
        // If max_cap is not reduced, it may cause the same BlobStat to accept multiple buffers and exceed its max_cap.
        // After the BlobStore records the buffer size, max_caps will also get an accurate update.
        // So there won't get problem in reducing max_caps here.
        stat->sm_max_caps -= size;

        // We must get the lock from BlobStat under the BlobStats lock
        // to ensure that BlobStat updates are serialized.
        // Otherwise it may cause stat to fail to get the span for writing
        // and throwing exception.

        return stat->lock();
    }();

    // Get Postion from single stat
    auto old_max_cap = stat->sm_max_caps;
    BlobFileOffset offset = stat->getPosFromStat(size);

    // Can't insert into this spacemap
    if (offset == INVALID_BLOBFILE_OFFSET)
    {
        stat->smap->logStats();
        throw Exception(fmt::format("Get postion from BlobStat failed, it may caused by `sm_max_caps` is no correct. [size={}] [old_max_caps={}] [max_caps={}] [blob_id={}]",
                                    size,
                                    old_max_cap,
                                    stat->sm_max_caps,
                                    stat->id),
                        ErrorCodes::LOGICAL_ERROR);
    }

    return std::make_pair(stat->id, offset);
}

void BlobStore::removePosFromStats(BlobFileId blob_id, BlobFileOffset offset, size_t size)
{
    const auto & stat = blob_stats.blobIdToStat(blob_id);
    auto lock = stat->lock();
    stat->removePosFromStat(offset, size);

    if (stat->isReadOnly() && stat->sm_valid_size == 0)
    {
        LOG_FMT_INFO(log, "Removing BlobFile [blob_id={}]", blob_id);
        auto lock_stats = blob_stats.lock();
        blob_stats.eraseStat(std::move(stat), lock_stats);
        getBlobFile(blob_id)->remove();
        cached_files.remove(blob_id);
    }
}

void BlobStore::read(PageIDAndEntriesV3 & entries, const PageHandler & handler, const ReadLimiterPtr & read_limiter)
{
    ProfileEvents::increment(ProfileEvents::PSMReadPages, entries.size());

    // Sort in ascending order by offset in file.
    std::sort(entries.begin(), entries.end(), [](const PageIDAndEntryV3 & a, const PageIDAndEntryV3 & b) {
        return a.second.offset < b.second.offset;
    });

    // allocate data_buf that can hold all pages
    size_t buf_size = 0;
    for (const auto & p : entries)
        buf_size = std::max(buf_size, p.second.size);

    char * data_buf = static_cast<char *>(alloc(buf_size));
    MemHolder mem_holder = createMemHolder(data_buf, [&, buf_size](char * p) {
        free(p, buf_size);
    });

    for (const auto & [page_id, entry] : entries)
    {
        read(entry.file_id, entry.offset, data_buf, entry.size, read_limiter);

        if constexpr (BLOBSTORE_CHECKSUM_ON_READ)
        {
            ChecksumClass digest;
            digest.update(data_buf, entry.size);
            auto checksum = digest.checksum();
            if (unlikely(entry.size != 0 && checksum != entry.checksum))
            {
                throw Exception(
                    fmt::format("Reading with entries meet checksum not match [page_id={}] [expected=0x{:X}] [actual=0x{:X}] [entry={}] [file={}]",
                                page_id,
                                entry.checksum,
                                checksum,
                                toDebugString(entry),
                                getBlobFilePath(entry.file_id)),
                    ErrorCodes::CHECKSUM_DOESNT_MATCH);
            }
        }

        Page page;
        page.page_id = page_id;
        page.data = ByteBuffer(data_buf, data_buf + entry.size);
        page.mem_holder = mem_holder;
        handler(page_id, page);
    }
}

PageMap BlobStore::read(FieldReadInfos & to_read, const ReadLimiterPtr & read_limiter)
{
    ProfileEvents::increment(ProfileEvents::PSMReadPages, to_read.size());

    // Sort in ascending order by offset in file.
    std::sort(
        to_read.begin(),
        to_read.end(),
        [](const FieldReadInfo & a, const FieldReadInfo & b) { return a.entry.offset < b.entry.offset; });

    // allocate data_buf that can hold all pages with specify fields
    size_t buf_size = 0;
    for (auto & [page_id, entry, fields] : to_read)
    {
        (void)page_id;
        buf_size += entry.size;
    }

    char * data_buf = static_cast<char *>(alloc(buf_size));
    MemHolder mem_holder = createMemHolder(data_buf, [&, buf_size](char * p) {
        free(p, buf_size);
    });

    std::set<Page::FieldOffset> fields_offset_in_page;
    char * pos = data_buf;
    PageMap page_map;
    for (const auto & [page_id, entry, fields] : to_read)
    {
        size_t read_size_this_entry = 0;
        char * write_offset = pos;
        for (const auto field_index : fields)
        {
            // TODO: Continuously fields can read by one system call.
            const auto [beg_offset, end_offset] = entry.getFieldOffsets(field_index);
            const auto size_to_read = end_offset - beg_offset;
            read(entry.file_id, entry.offset + beg_offset, write_offset, size_to_read, read_limiter);
            fields_offset_in_page.emplace(field_index, read_size_this_entry);

            if constexpr (BLOBSTORE_CHECKSUM_ON_READ)
            {
                const auto expect_checksum = entry.field_offsets[field_index].second;
                ChecksumClass digest;
                digest.update(write_offset, size_to_read);
                auto field_checksum = digest.checksum();
                if (unlikely(entry.size != 0 && field_checksum != expect_checksum))
                {
                    throw Exception(
                        fmt::format("Reading with fields meet checksum not match "
                                    "[page_id={}] [expected=0x{:X}] [actual=0x{:X}] "
                                    "[field_index={}] [field_offset={}] [field_size={}] "
                                    "[entry={}] [file={}]",
                                    page_id,
                                    expect_checksum,
                                    field_checksum,
                                    field_index,
                                    beg_offset,
                                    size_to_read,
                                    toDebugString(entry),
                                    getBlobFilePath(entry.file_id)),
                        ErrorCodes::CHECKSUM_DOESNT_MATCH);
                }
            }

            read_size_this_entry += size_to_read;
            write_offset += size_to_read;
        }

        Page page;
        page.page_id = page_id;
        page.data = ByteBuffer(pos, pos + entry.size);
        page.mem_holder = mem_holder;
        page.field_offsets.swap(fields_offset_in_page);
        fields_offset_in_page.clear();
        page_map.emplace(page_id, std::move(page));

        pos += entry.size;
    }

    if (unlikely(pos != data_buf + buf_size))
        throw Exception(fmt::format("[end_position={}] not match the [current_position={}]",
                                    data_buf + buf_size,
                                    pos),
                        ErrorCodes::LOGICAL_ERROR);
    return page_map;
}

PageMap BlobStore::read(PageIDAndEntriesV3 & entries, const ReadLimiterPtr & read_limiter)
{
    ProfileEvents::increment(ProfileEvents::PSMReadPages, entries.size());

    // Sort in ascending order by offset in file.
    std::sort(entries.begin(), entries.end(), [](const PageIDAndEntryV3 & a, const PageIDAndEntryV3 & b) {
        return a.second.offset < b.second.offset;
    });

    // allocate data_buf that can hold all pages
    size_t buf_size = 0;
    for (const auto & p : entries)
    {
        buf_size += p.second.size;
    }

    char * data_buf = static_cast<char *>(alloc(buf_size));
    MemHolder mem_holder = createMemHolder(data_buf, [&, buf_size](char * p) {
        free(p, buf_size);
    });

    char * pos = data_buf;
    PageMap page_map;
    for (const auto & [page_id, entry] : entries)
    {
        read(entry.file_id, entry.offset, pos, entry.size, read_limiter);

        if constexpr (BLOBSTORE_CHECKSUM_ON_READ)
        {
            ChecksumClass digest;
            digest.update(pos, entry.size);
            auto checksum = digest.checksum();
            if (unlikely(entry.size != 0 && checksum != entry.checksum))
            {
                throw Exception(
                    fmt::format("Reading with entries meet checksum not match [page_id={}] [expected=0x{:X}] [actual=0x{:X}] [entry={}] [file={}]",
                                page_id,
                                entry.checksum,
                                checksum,
                                toDebugString(entry),
                                getBlobFilePath(entry.file_id)),
                    ErrorCodes::CHECKSUM_DOESNT_MATCH);
            }
        }

        Page page;
        page.page_id = page_id;
        page.data = ByteBuffer(pos, pos + entry.size);
        page.mem_holder = mem_holder;
        page_map.emplace(page_id, page);

        pos += entry.size;
    }

    if (unlikely(pos != data_buf + buf_size))
        throw Exception(fmt::format("[end_position={}] not match the [current_position={}]",
                                    data_buf + buf_size,
                                    pos),
                        ErrorCodes::LOGICAL_ERROR);

    return page_map;
}

Page BlobStore::read(const PageIDAndEntryV3 & id_entry, const ReadLimiterPtr & read_limiter)
{
    const auto & [page_id, entry] = id_entry;
    const size_t buf_size = entry.size;

    char * data_buf = static_cast<char *>(alloc(buf_size));
    MemHolder mem_holder = createMemHolder(data_buf, [&, buf_size](char * p) {
        free(p, buf_size);
    });

    read(entry.file_id, entry.offset, data_buf, buf_size, read_limiter);
    if constexpr (BLOBSTORE_CHECKSUM_ON_READ)
    {
        ChecksumClass digest;
        digest.update(data_buf, entry.size);
        auto checksum = digest.checksum();
        if (unlikely(entry.size != 0 && checksum != entry.checksum))
        {
            throw Exception(
                fmt::format("Reading with entries meet checksum not match [page_id={}] [expected=0x{:X}] [actual=0x{:X}] [entry={}] [file={}]",
                            page_id,
                            entry.checksum,
                            checksum,
                            toDebugString(entry),
                            getBlobFilePath(entry.file_id)),
                ErrorCodes::CHECKSUM_DOESNT_MATCH);
        }
    }

    Page page;
    page.page_id = page_id;
    page.data = ByteBuffer(data_buf, data_buf + buf_size);
    page.mem_holder = mem_holder;

    return page;
}

void BlobStore::read(BlobFileId blob_id, BlobFileOffset offset, char * buffers, size_t size, const ReadLimiterPtr & read_limiter)
{
    assert(buffers != nullptr);
    getBlobFile(blob_id)->read(buffers, offset, size, read_limiter);
}


std::vector<BlobFileId> BlobStore::getGCStats()
{
    const auto stats_list = blob_stats.getStats();
    std::vector<BlobFileId> blob_need_gc;

    for (const auto & stat : stats_list)
    {
        if (stat->isReadOnly())
        {
            LOG_FMT_TRACE(log, "Current [blob_id={}] is read-only", stat->id);
            continue;
        }

        auto lock = stat->lock();
        auto right_margin = stat->smap->getRightMargin();

        // Avoid divide by zero
        if (right_margin == 0)
        {
            LOG_FMT_TRACE(log, "Current blob is empty [blob_id={}, total size(all invalid)={}].", stat->id, stat->sm_total_size);
            continue;
        }

        stat->sm_valid_rate = stat->sm_valid_size * 1.0 / right_margin;

        if (stat->sm_valid_rate > 1.0)
        {
            LOG_FMT_ERROR(
                log,
                "Current blob got an invalid rate {:.2f}, total size is {}, valid size is {}, right margin is {} [blob_id={}]",
                stat->sm_valid_rate,
                stat->sm_total_size,
                stat->sm_valid_size,
                right_margin,
                stat->id);
            assert(false);
            continue;
        }

        // Check if GC is required
        if (stat->sm_valid_rate <= config.heavy_gc_valid_rate)
        {
            LOG_FMT_TRACE(log, "Current [blob_id={}] valid rate is {:.2f}, Need do compact GC", stat->id, stat->sm_valid_rate);
            blob_need_gc.emplace_back(stat->id);

            // Change current stat to read only
            stat->changeToReadOnly();
        }
        else
        {
            LOG_FMT_TRACE(log, "Current [blob_id={}] valid rate is {:.2f}, No need to GC.", stat->id, stat->sm_valid_rate);
        }

        if (right_margin != stat->sm_total_size)
        {
            auto blobfile = getBlobFile(stat->id);
            LOG_FMT_TRACE(log, "Truncate blob file [blob_id={}] [origin size={}] [truncated size={}]", stat->id, stat->sm_total_size, right_margin);
            blobfile->truncate(right_margin);
            stat->sm_total_size = right_margin;
        }
    }

    return blob_need_gc;
}


PageEntriesEdit BlobStore::gc(std::map<BlobFileId, PageIdAndVersionedEntries> & entries_need_gc,
                              const PageSize & total_page_size,
                              const WriteLimiterPtr & write_limiter,
                              const ReadLimiterPtr & read_limiter)
{
    std::vector<std::tuple<BlobFileId, BlobFileOffset, PageSize>> written_blobs;
    PageEntriesEdit edit;

    if (total_page_size == 0)
    {
        throw Exception("BlobStore can't do gc if nothing need gc.", ErrorCodes::LOGICAL_ERROR);
    }
    LOG_FMT_INFO(log, "BlobStore gc will migrate {:.2f}MB into new Blobs", (1.0 * total_page_size / DB::MB));

    const auto config_file_limit = config.file_limit_size.get();
    auto alloc_size = total_page_size > config_file_limit ? config_file_limit : total_page_size;
    BlobFileOffset remaining_page_size = total_page_size - alloc_size;

    // We could make the memory consumption smooth during GC.
    char * data_buf = static_cast<char *>(alloc(alloc_size));
    SCOPE_EXIT({
        free(data_buf, alloc_size);
    });

    char * data_pos = data_buf;
    BlobFileOffset offset_in_data = 0;
    BlobFileId blobfile_id;
    BlobFileOffset file_offset_beg;
    std::tie(blobfile_id, file_offset_beg) = getPosFromStats(alloc_size);

    auto write_blob = [this, total_page_size, &written_blobs, &write_limiter](const BlobFileId & file_id,
                                                                              char * data_beg,
                                                                              const BlobFileOffset & file_offset,
                                                                              const BlobFileOffset & data_size) {
        try
        {
            auto blob_file = getBlobFile(file_id);
            // Should append before calling BlobStore::write, so that we can rollback the
            // first allocated span from stats.
            written_blobs.emplace_back(file_id, file_offset, data_size);
            LOG_FMT_INFO(
                log,
                "BlobStore gc write (partially) done [blob_id={}] [file_offset={}] [size={}] [total_size={}]",
                file_id,
                file_offset,
                data_size,
                total_page_size);
            blob_file->write(data_beg, file_offset, data_size, write_limiter);
        }
        catch (DB::Exception & e)
        {
            LOG_FMT_ERROR(
                log,
                "BlobStore gc write failed [blob_id={}] [offset={}] [size={}] [total_size={}]",
                file_id,
                file_offset,
                data_size,
                total_page_size);
            for (const auto & [blobfile_id_revert, file_offset_beg_revert, page_size_revert] : written_blobs)
            {
                removePosFromStats(blobfile_id_revert, file_offset_beg_revert, page_size_revert);
            }
            throw e;
        }
    };

    // blob_file_0, [<page_id_0, ver0, entry0>,
    //               <page_id_0, ver1, entry1>,
    //               <page_id_1, ver1, entry1>, ... ]
    // blob_file_1, [...]
    // ...
    for (const auto & [file_id, versioned_pageid_entry_list] : entries_need_gc)
    {
        for (const auto & [page_id, versioned, entry] : versioned_pageid_entry_list)
        {
            // When we can't load the remaining data.
            // we will use the original buffer to find an area to load the remaining data
            if (offset_in_data + entry.size > config_file_limit)
            {
                assert(file_offset_beg == 0);
                // Remove the span that is not actually used
                if (offset_in_data != alloc_size)
                {
                    removePosFromStats(blobfile_id, offset_in_data, alloc_size - offset_in_data);
                }
                remaining_page_size += alloc_size - offset_in_data;

                // Write data into Blob.
                write_blob(blobfile_id, data_buf, file_offset_beg, offset_in_data);

                // Reset the position to reuse the buffer allocated
                data_pos = data_buf;
                offset_in_data = 0;

                // Acquire a span from stats for remaining data
                auto next_alloc_size = (remaining_page_size > config_file_limit ? config_file_limit : remaining_page_size);
                remaining_page_size -= next_alloc_size;
                std::tie(blobfile_id, file_offset_beg) = getPosFromStats(next_alloc_size);
            }

            PageEntryV3 new_entry;

            read(file_id, entry.offset, data_pos, entry.size, read_limiter);

            // No need do crc again, crc won't be changed.
            new_entry.checksum = entry.checksum;

            // Need copy the field_offsets
            new_entry.field_offsets = entry.field_offsets;

            // Entry size won't be changed.
            new_entry.size = entry.size;

            new_entry.file_id = blobfile_id;
            new_entry.offset = file_offset_beg + offset_in_data;

            offset_in_data += new_entry.size;
            data_pos += new_entry.size;

            edit.upsertPage(page_id, versioned, new_entry);
        }
    }

    if (offset_in_data != 0)
    {
        write_blob(blobfile_id, data_buf, file_offset_beg, offset_in_data);
    }

    return edit;
}


String BlobStore::getBlobFilePath(BlobFileId blob_id) const
{
    return path + "/blobfile_" + DB::toString(blob_id);
}

BlobFilePtr BlobStore::getBlobFile(BlobFileId blob_id)
{
    return cached_files.getOrSet(blob_id, [this, blob_id]() -> BlobFilePtr {
                           return std::make_shared<BlobFile>(getBlobFilePath(blob_id), file_provider);
                       })
        .first;
}

/**********************
  * BlobStats methods *
  *********************/

BlobStore::BlobStats::BlobStats(LogWithPrefixPtr log_, BlobStore::Config config_)
    : log(std::move(log_))
    , config(config_)
{
}

void BlobStore::BlobStats::restoreByEntry(const PageEntryV3 & entry)
{
<<<<<<< HEAD
    for (const auto & [page_id, versioned_entry] : entries.table_directory)
    {
        (void)page_id;
        const auto & [ver, entry] = versioned_entry;
        (void)ver;
        (void)page_id;
        auto stat = blobIdToStat(entry.file_id, /*restore_if_not_exist=*/true);
        stat->restoreSpaceMap(entry.offset, entry.size);
    }
=======
    auto stat = blobIdToStat(entry.file_id, /*restore_if_not_exist=*/true);
    stat->restoreSpaceMap(entry.offset, entry.size);
}
>>>>>>> a7be22f6

void BlobStore::BlobStats::restore()
{
    BlobFileId max_restored_file_id = 0;
    std::set<BlobFileId> existing_file_ids;
    for (const auto & stat : stats_map)
    {
        stat->recalculateSpaceMap();
        max_restored_file_id = std::max(stat->id, max_restored_file_id);
        existing_file_ids.insert(stat->id);
    }
    // restore `roll_id`
    roll_id = max_restored_file_id + 1;
    // restore `old_ids`
    for (BlobFileId old_id = 1; old_id < roll_id; ++old_id)
    {
        if (existing_file_ids.count(old_id) == 0)
        {
            old_ids.emplace_back(old_id);
        }
    }
}

std::lock_guard<std::mutex> BlobStore::BlobStats::lock() const
{
    return std::lock_guard(lock_stats);
}

BlobStatPtr BlobStore::BlobStats::createStat(BlobFileId blob_file_id, const std::lock_guard<std::mutex> & guard)
{
    // New blob file id won't bigger than roll_id
    if (blob_file_id > roll_id)
    {
        throw Exception(fmt::format("BlobStats won't create [blob_id={}], which is bigger than [RollMaxId={}]",
                                    blob_file_id,
                                    roll_id),
                        ErrorCodes::LOGICAL_ERROR);
    }

    auto stat = createStatNotCheckingRoll(blob_file_id, guard);

    // Roll to the next new blob id
    if (blob_file_id == roll_id)
    {
        roll_id++;
    }

    return stat;
}

BlobStatPtr BlobStore::BlobStats::createStatNotCheckingRoll(BlobFileId blob_file_id, const std::lock_guard<std::mutex> &)
{
    for (auto & stat : stats_map)
    {
        if (stat->id == blob_file_id)
        {
            throw Exception(fmt::format("BlobStats won't create [blob_id={}] which is exist",
                                        blob_file_id),
                            ErrorCodes::LOGICAL_ERROR);
        }
    }

    LOG_FMT_DEBUG(log, "Created a new BlobStat [blob_id={}]", blob_file_id);
    BlobStatPtr stat = std::make_shared<BlobStat>(
        blob_file_id,
        SpaceMap::createSpaceMap(static_cast<SpaceMap::SpaceMapType>(config.spacemap_type.get()), 0, config.file_limit_size));
    stat->sm_max_caps = config.file_limit_size;
    stats_map.emplace_back(stat);

    return stat;
}

void BlobStore::BlobStats::eraseStat(const BlobStatPtr && stat, const std::lock_guard<std::mutex> &)
{
    old_ids.emplace_back(stat->id);
    stats_map.remove(stat);
}

void BlobStore::BlobStats::eraseStat(BlobFileId blob_file_id, const std::lock_guard<std::mutex> & lock)
{
    BlobStatPtr stat = nullptr;

    for (auto & stat_in_map : stats_map)
    {
        if (stat_in_map->id == blob_file_id)
        {
            stat = stat_in_map;
            break;
        }
    }

    if (stat == nullptr)
    {
        LOG_FMT_ERROR(log, "BlobStat not exist [blob_id={}]", blob_file_id);
        return;
    }

    LOG_FMT_DEBUG(log, "Erase BlobStat from maps [blob_id={}]", blob_file_id);

    eraseStat(std::move(stat), lock);
}

BlobFileId BlobStore::BlobStats::chooseNewStat()
{
    /**
     * If we do have any `old blob id` which may removed by GC.
     * Then we should get a `old blob id` rather than create a new blob id.
     * If `old_ids` is empty , we will use the `roll_id` as the new 
     * id return. After roll_id generate a `BlobStat`, it will been `++`.
     */
    if (old_ids.empty())
    {
        return roll_id;
    }

    auto rv = old_ids.front();
    old_ids.pop_front();
    return rv;
}

std::pair<BlobStatPtr, BlobFileId> BlobStore::BlobStats::chooseStat(size_t buf_size, UInt64 file_limit_size, const std::lock_guard<std::mutex> &)
{
    BlobStatPtr stat_ptr = nullptr;
    double smallest_valid_rate = 2;

    // No stats exist
    if (stats_map.empty())
    {
        return std::make_pair(nullptr, chooseNewStat());
    }

    for (const auto & stat : stats_map)
    {
        if (!stat->isReadOnly()
            && stat->sm_max_caps >= buf_size
            && stat->sm_total_size + buf_size < file_limit_size
            && stat->sm_valid_rate < smallest_valid_rate)
        {
            smallest_valid_rate = stat->sm_valid_size;
            stat_ptr = stat;
        }
    }

    if (!stat_ptr)
    {
        return std::make_pair(nullptr, chooseNewStat());
    }

    return std::make_pair(stat_ptr, INVALID_BLOBFILE_ID);
}

BlobStatPtr BlobStore::BlobStats::blobIdToStat(BlobFileId file_id, bool restore_if_not_exist)
{
    auto guard = lock();
    for (auto & stat : stats_map)
    {
        if (stat->id == file_id)
        {
            return stat;
        }
    }

    if (restore_if_not_exist)
    {
        // Restore a stat without checking the roll_id
        return createStatNotCheckingRoll(file_id, guard);
    }

    throw Exception(fmt::format("Can't find BlobStat with [blob_id={}]",
                                file_id),
                    ErrorCodes::LOGICAL_ERROR);
}

/*********************
  * BlobStat methods *
  ********************/

BlobFileOffset BlobStore::BlobStats::BlobStat::getPosFromStat(size_t buf_size)
{
    BlobFileOffset offset = 0;
    UInt64 max_cap = 0;

    std::tie(offset, max_cap) = smap->searchInsertOffset(buf_size);

    /**
     * Whatever `searchInsertOffset` success or failed,
     * Max capability still need update.
     */
    sm_max_caps = max_cap;
    if (offset != INVALID_BLOBFILE_OFFSET)
    {
        if (offset + buf_size > sm_total_size)
        {
            // This file must be expanded
            auto expand_size = buf_size - (sm_total_size - offset);
            sm_total_size += expand_size;
            sm_valid_size += buf_size;
        }
        else
        {
            /**
             * The `offset` reuses the original address. 
             * Current blob file is not expanded.
             * Only update valid size.
             */
            sm_valid_size += buf_size;
        }

        sm_valid_rate = sm_valid_size * 1.0 / sm_total_size;
    }
    return offset;
}

void BlobStore::BlobStats::BlobStat::removePosFromStat(BlobFileOffset offset, size_t buf_size)
{
    if (!smap->markFree(offset, buf_size))
    {
        smap->logStats();
        throw Exception(fmt::format("Remove postion from BlobStat failed, [offset={} , buf_size={}, blob_id={}] is invalid.",
                                    offset,
                                    buf_size,
                                    id),
                        ErrorCodes::LOGICAL_ERROR);
    }

    sm_valid_size -= buf_size;
    sm_valid_rate = sm_valid_size * 1.0 / sm_total_size;
}

void BlobStore::BlobStats::BlobStat::restoreSpaceMap(BlobFileOffset offset, size_t buf_size)
{
    if (!smap->markUsed(offset, buf_size))
    {
        smap->logStats();
        throw Exception(fmt::format("Restore postion from BlobStat failed, [offset={}] [buf_size={}] [blob_id={}] is used or subspan is used",
                                    offset,
                                    buf_size,
                                    id),
                        ErrorCodes::LOGICAL_ERROR);
    }
}

void BlobStore::BlobStats::BlobStat::recalculateSpaceMap()
{
    const auto & [total_size, valid_size] = smap->getSizes();
    sm_total_size = total_size;
    sm_valid_size = valid_size;
    sm_valid_rate = valid_size * 1.0 / total_size;
}

} // namespace PS::V3
} // namespace DB<|MERGE_RESOLUTION|>--- conflicted
+++ resolved
@@ -735,21 +735,9 @@
 
 void BlobStore::BlobStats::restoreByEntry(const PageEntryV3 & entry)
 {
-<<<<<<< HEAD
-    for (const auto & [page_id, versioned_entry] : entries.table_directory)
-    {
-        (void)page_id;
-        const auto & [ver, entry] = versioned_entry;
-        (void)ver;
-        (void)page_id;
-        auto stat = blobIdToStat(entry.file_id, /*restore_if_not_exist=*/true);
-        stat->restoreSpaceMap(entry.offset, entry.size);
-    }
-=======
     auto stat = blobIdToStat(entry.file_id, /*restore_if_not_exist=*/true);
     stat->restoreSpaceMap(entry.offset, entry.size);
 }
->>>>>>> a7be22f6
 
 void BlobStore::BlobStats::restore()
 {
