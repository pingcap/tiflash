// Copyright 2022 PingCAP, Ltd.
//
// Licensed under the Apache License, Version 2.0 (the "License");
// you may not use this file except in compliance with the License.
// You may obtain a copy of the License at
//
//     http://www.apache.org/licenses/LICENSE-2.0
//
// Unless required by applicable law or agreed to in writing, software
// distributed under the License is distributed on an "AS IS" BASIS,
// WITHOUT WARRANTIES OR CONDITIONS OF ANY KIND, either express or implied.
// See the License for the specific language governing permissions and
// limitations under the License.

#include <Common/Checksum.h>
#include <Common/CurrentMetrics.h>
#include <Common/Logger.h>
#include <Common/ProfileEvents.h>
#include <Common/StringUtils/StringUtils.h>
#include <Common/TiFlashMetrics.h>
#include <Poco/File.h>
#include <Storages/Page/PageDefines.h>
#include <Storages/Page/V3/BlobStore.h>
#include <Storages/Page/V3/PageDirectory.h>
#include <Storages/Page/V3/PageEntriesEdit.h>
#include <Storages/Page/V3/PageEntry.h>
#include <common/logger_useful.h>

#include <boost/algorithm/string/classification.hpp>
#include <boost/algorithm/string/split.hpp>
#include <ext/scope_guard.h>
#include <iterator>
#include <mutex>

namespace ProfileEvents
{
extern const Event PSMWritePages;
extern const Event PSMReadPages;
} // namespace ProfileEvents

namespace DB
{
namespace ErrorCodes
{
extern const int LOGICAL_ERROR;
extern const int CHECKSUM_DOESNT_MATCH;
} // namespace ErrorCodes

namespace PS::V3
{
static constexpr bool BLOBSTORE_CHECKSUM_ON_READ = true;

using BlobStat = BlobStore::BlobStats::BlobStat;
using BlobStatPtr = BlobStore::BlobStats::BlobStatPtr;
using ChecksumClass = Digest::CRC64;

/**********************
  * BlobStore methods *
  *********************/

BlobStore::BlobStore(String storage_name, const FileProviderPtr & file_provider_, PSDiskDelegatorPtr delegator_, BlobStore::Config config_)
    : delegator(std::move(delegator_))
    , file_provider(file_provider_)
    , config(config_)
    , log(Logger::get("BlobStore", std::move(storage_name)))
    , blob_stats(log, delegator, config_)
    , cached_files(config.cached_fd_size)
{
    if (config.block_alignment_bytes % 4096 != 0)
    {
        LOG_FMT_WARNING(log, "[block_alignment_bytes={}] is not an integer multiple of 4096, which may slow down writes.", config.block_alignment_bytes);
    }
}

void BlobStore::registerPaths()
{
    for (const auto & path : delegator->listPaths())
    {
        Poco::File store_path(path);
        if (!store_path.exists())
        {
            continue;
        }

        std::vector<String> file_list;
        store_path.list(file_list);

        for (const auto & blob_name : file_list)
        {
            const auto & [blob_id, err_msg] = BlobStats::getBlobIdFromName(blob_name);
            auto lock_stats = blob_stats.lock();
            if (blob_id != INVALID_BLOBFILE_ID)
            {
                Poco::File blob(fmt::format("{}/{}", path, blob_name));
                delegator->addPageFileUsedSize({blob_id, 0}, blob.getSize(), path, true);
                blob_stats.createStatNotChecking(blob_id, lock_stats);
            }
            else
            {
                LOG_FMT_INFO(log, "Ignore not blob file [dir={}] [file={}] [err_msg={}]", path, blob_name, err_msg);
            }
        }
    }
}

PageEntriesEdit BlobStore::write(DB::WriteBatch & wb, const WriteLimiterPtr & write_limiter)
{
    ProfileEvents::increment(ProfileEvents::PSMWritePages, wb.putWriteCount());

    PageEntriesEdit edit;
    const size_t all_page_data_size = wb.getTotalDataSize();

    if (all_page_data_size > config.file_limit_size)
    {
        throw Exception(fmt::format("Write batch is too large. It should less than [file_limit_size={}]",
                                    config.file_limit_size.get()),
                        ErrorCodes::LOGICAL_ERROR);
    }

    auto ns_id = wb.getNamespaceId();
    if (all_page_data_size == 0)
    {
        // Shortcut for WriteBatch that don't need to persist blob data.
        for (auto & write : wb.getWrites())
        {
            switch (write.type)
            {
            case WriteBatch::WriteType::DEL:
            {
                edit.del(buildV3Id(ns_id, write.page_id));
                break;
            }
            case WriteBatch::WriteType::REF:
            {
                edit.ref(buildV3Id(ns_id, write.page_id), buildV3Id(ns_id, write.ori_page_id));
                break;
            }
            case WriteBatch::WriteType::PUT_EXTERNAL:
            {
                // putExternal won't have data.
                edit.putExternal(buildV3Id(ns_id, write.page_id));
                break;
            }
            case WriteBatch::WriteType::PUT:
            case WriteBatch::WriteType::UPSERT:
                throw Exception(fmt::format("write batch have a invalid total size [write_type={}]", static_cast<Int32>(write.type)),
                                ErrorCodes::LOGICAL_ERROR);
            }
        }
        return edit;
    }

    char * buffer = static_cast<char *>(alloc(all_page_data_size));
    SCOPE_EXIT({
        free(buffer, all_page_data_size);
    });
    char * buffer_pos = buffer;

    // Calculate alignment space
    size_t replenish_size = 0;
    if (config.block_alignment_bytes != 0 && all_page_data_size % config.block_alignment_bytes != 0)
    {
        replenish_size = config.block_alignment_bytes - all_page_data_size % config.block_alignment_bytes;
    }

    size_t actually_alloced_size = all_page_data_size + replenish_size;

    auto [blob_id, offset_in_file] = getPosFromStats(actually_alloced_size);

    size_t offset_in_allocated = 0;


    for (auto & write : wb.getWrites())
    {
        switch (write.type)
        {
        case WriteBatch::WriteType::PUT:
        {
            ChecksumClass digest;
            PageEntryV3 entry;

            write.read_buffer->readStrict(buffer_pos, write.size);

            entry.file_id = blob_id;
            entry.size = write.size;
            entry.tag = write.tag;
            entry.offset = offset_in_file + offset_in_allocated;
            offset_in_allocated += write.size;

            // The last put write
            if (offset_in_allocated == all_page_data_size)
            {
                entry.align_size = replenish_size;
            }

            digest.update(buffer_pos, write.size);
            entry.checksum = digest.checksum();

            UInt64 field_begin, field_end;

            for (size_t i = 0; i < write.offsets.size(); ++i)
            {
                ChecksumClass field_digest;
                field_begin = write.offsets[i].first;
                field_end = (i == write.offsets.size() - 1) ? write.size : write.offsets[i + 1].first;

                field_digest.update(buffer_pos + field_begin, field_end - field_begin);
                write.offsets[i].second = field_digest.checksum();
            }

            if (!write.offsets.empty())
            {
                // we can swap from WriteBatch instead of copying
                entry.field_offsets.swap(write.offsets);
            }

            buffer_pos += write.size;
            edit.put(buildV3Id(ns_id, write.page_id), entry);
            break;
        }
        case WriteBatch::WriteType::DEL:
        {
            edit.del(buildV3Id(ns_id, write.page_id));
            break;
        }
        case WriteBatch::WriteType::REF:
        {
            edit.ref(buildV3Id(ns_id, write.page_id), buildV3Id(ns_id, write.ori_page_id));
            break;
        }
        case WriteBatch::WriteType::PUT_EXTERNAL:
            edit.putExternal(buildV3Id(ns_id, write.page_id));
            break;
        case WriteBatch::WriteType::UPSERT:
            throw Exception(fmt::format("Unknown write type: {}", write.type));
        }
    }

    if (buffer_pos != buffer + all_page_data_size)
    {
        removePosFromStats(blob_id, offset_in_file, actually_alloced_size);
        throw Exception(
            fmt::format(
                "write batch have a invalid total size, or something wrong in parse write batch "
                "[expect_offset={}] [actual_offset={}] [actually_alloced_size={}]",
                all_page_data_size,
                (buffer_pos - buffer),
                actually_alloced_size),
            ErrorCodes::LOGICAL_ERROR);
    }

    try
    {
        auto blob_file = getBlobFile(blob_id);
        blob_file->write(buffer, offset_in_file, all_page_data_size, write_limiter);
    }
    catch (DB::Exception & e)
    {
        removePosFromStats(blob_id, offset_in_file, actually_alloced_size);
        LOG_FMT_ERROR(log, "[blob_id={}] [offset_in_file={}] [size={}] [actually_alloced_size={}] write failed.", blob_id, offset_in_file, all_page_data_size, actually_alloced_size);
        throw e;
    }

    return edit;
}

void BlobStore::remove(const PageEntriesV3 & del_entries)
{
    std::set<BlobFileId> blob_updated;
    for (const auto & entry : del_entries)
    {
        blob_updated.insert(entry.file_id);
        // External page size is 0
        if (entry.size == 0)
        {
            continue;
        }
<<<<<<< HEAD
        removePosFromStats(entry.file_id, entry.offset, entry.size + entry.align_size);
=======

        try
        {
            removePosFromStats(entry.file_id, entry.offset, entry.size);
        }
        catch (DB::Exception & e)
        {
            e.addMessage(fmt::format("while removing entry [entry={}]", toDebugString(entry)));
            e.rethrow();
        }
    }

    // After we remove postion of blob, we need recalculate the blob.
    for (const auto & blob_id : blob_updated)
    {
        const auto & stat = blob_stats.blobIdToStat(blob_id,
                                                    /*ignore_not_exist*/ true);

        // Some of blob may been removed.
        // So if we can't use id find blob, just ignore it.
        if (stat)
        {
            {
                auto lock = stat->lock();
                stat->recalculateCapacity();
            }
            LOG_FMT_TRACE(log, "Blob recalculated capability [blob_id={}] [max_cap={}] "
                               "[total_size={}] [valid_size={}] [valid_rate={}]",
                          blob_id,
                          stat->sm_max_caps,
                          stat->sm_total_size,
                          stat->sm_valid_size,
                          stat->sm_valid_rate);
        }
>>>>>>> e845908f
    }
}

std::pair<BlobFileId, BlobFileOffset> BlobStore::getPosFromStats(size_t size)
{
    BlobStatPtr stat;

    auto lock_stat = [size, this, &stat]() {
        auto lock_stats = blob_stats.lock();
        BlobFileId blob_file_id = INVALID_BLOBFILE_ID;
        std::tie(stat, blob_file_id) = blob_stats.chooseStat(size, lock_stats);
        if (stat == nullptr)
        {
            // No valid stat for puting data with `size`, create a new one
            stat = blob_stats.createStat(blob_file_id, lock_stats);
        }

        // We must get the lock from BlobStat under the BlobStats lock
        // to ensure that BlobStat updates are serialized.
        // Otherwise it may cause stat to fail to get the span for writing
        // and throwing exception.
        return stat->lock();
    }();

    // We need to assume that this insert will reduce max_cap.
    // Because other threads may also be waiting for BlobStats to chooseStat during this time.
    // If max_cap is not reduced, it may cause the same BlobStat to accept multiple buffers and exceed its max_cap.
    // After the BlobStore records the buffer size, max_caps will also get an accurate update.
    // So there won't get problem in reducing max_caps here.
    stat->sm_max_caps -= size;

    // Get Postion from single stat
    auto old_max_cap = stat->sm_max_caps;
    BlobFileOffset offset = stat->getPosFromStat(size, lock_stat);

    // Can't insert into this spacemap
    if (offset == INVALID_BLOBFILE_OFFSET)
    {
        stat->smap->logDebugString();
        throw Exception(fmt::format("Get postion from BlobStat failed, it may caused by `sm_max_caps` is no correct. [size={}] [old_max_caps={}] [max_caps={}] [blob_id={}]",
                                    size,
                                    old_max_cap,
                                    stat->sm_max_caps,
                                    stat->id),
                        ErrorCodes::LOGICAL_ERROR);
    }

    return std::make_pair(stat->id, offset);
}

void BlobStore::removePosFromStats(BlobFileId blob_id, BlobFileOffset offset, size_t size)
{
    bool need_remove_stat = false;
    const auto & stat = blob_stats.blobIdToStat(blob_id);
    {
        auto lock = stat->lock();
        need_remove_stat = stat->removePosFromStat(offset, size, lock);
    }

    // We don't need hold the BlobStat lock(Also can't do that).
    // Because once BlobStat become Read-Only type, Then valid size won't increase.
    if (need_remove_stat)
    {
        LOG_FMT_INFO(log, "Removing BlobFile [blob_id={}]", blob_id);
        auto lock_stats = blob_stats.lock();
        blob_stats.eraseStat(std::move(stat), lock_stats);
        getBlobFile(blob_id)->remove();
        cached_files.remove(blob_id);
    }
}

void BlobStore::read(PageIDAndEntriesV3 & entries, const PageHandler & handler, const ReadLimiterPtr & read_limiter)
{
    ProfileEvents::increment(ProfileEvents::PSMReadPages, entries.size());

    // Sort in ascending order by offset in file.
    std::sort(entries.begin(), entries.end(), [](const PageIDAndEntryV3 & a, const PageIDAndEntryV3 & b) {
        return a.second.offset < b.second.offset;
    });

    // allocate data_buf that can hold all pages
    size_t buf_size = 0;
    for (const auto & p : entries)
        buf_size = std::max(buf_size, p.second.size);

    // When we read `WriteBatch` which is `WriteType::PUT_EXTERNAL`.
    // The `buf_size` will be 0, we need avoid calling malloc/free with size 0.
    if (buf_size == 0)
    {
        for (const auto & [page_id_v3, entry] : entries)
        {
            (void)entry;
            LOG_FMT_DEBUG(log, "Read entry [page_id={}] without entry size.", page_id_v3);
            Page page;
            page.page_id = page_id_v3.low;
            handler(page_id_v3.low, page);
        }
        return;
    }

    char * data_buf = static_cast<char *>(alloc(buf_size));
    MemHolder mem_holder = createMemHolder(data_buf, [&, buf_size](char * p) {
        free(p, buf_size);
    });

    for (const auto & [page_id_v3, entry] : entries)
    {
        auto blob_file = read(entry.file_id, entry.offset, data_buf, entry.size, read_limiter);

        if constexpr (BLOBSTORE_CHECKSUM_ON_READ)
        {
            ChecksumClass digest;
            digest.update(data_buf, entry.size);
            auto checksum = digest.checksum();
            if (unlikely(entry.size != 0 && checksum != entry.checksum))
            {
                throw Exception(
                    fmt::format("Reading with entries meet checksum not match [page_id={}] [expected=0x{:X}] [actual=0x{:X}] [entry={}] [file={}]",
                                page_id_v3,
                                entry.checksum,
                                checksum,
                                toDebugString(entry),
                                blob_file->getPath()),
                    ErrorCodes::CHECKSUM_DOESNT_MATCH);
            }
        }

        Page page;
        page.page_id = page_id_v3.low;
        page.data = ByteBuffer(data_buf, data_buf + entry.size);
        page.mem_holder = mem_holder;
        handler(page_id_v3.low, page);
    }
}

PageMap BlobStore::read(FieldReadInfos & to_read, const ReadLimiterPtr & read_limiter)
{
    ProfileEvents::increment(ProfileEvents::PSMReadPages, to_read.size());

    // Sort in ascending order by offset in file.
    std::sort(
        to_read.begin(),
        to_read.end(),
        [](const FieldReadInfo & a, const FieldReadInfo & b) { return a.entry.offset < b.entry.offset; });

    // allocate data_buf that can hold all pages with specify fields

    size_t buf_size = 0;
    for (auto & [page_id, entry, fields] : to_read)
    {
        (void)page_id;
        // Sort fields to get better read on disk
        std::sort(fields.begin(), fields.end());
        for (const auto field_index : fields)
        {
            buf_size += entry.getFieldSize(field_index);
        }
    }

    // Read with `FieldReadInfos`, buf_size must not be 0.
    if (buf_size == 0)
    {
        throw Exception("Reading with fields but entry size is 0.", ErrorCodes::LOGICAL_ERROR);
    }

    char * data_buf = static_cast<char *>(alloc(buf_size));
    MemHolder mem_holder = createMemHolder(data_buf, [&, buf_size](char * p) {
        free(p, buf_size);
    });

    std::set<Page::FieldOffset> fields_offset_in_page;
    char * pos = data_buf;
    PageMap page_map;
    for (const auto & [page_id_v3, entry, fields] : to_read)
    {
        size_t read_size_this_entry = 0;
        char * write_offset = pos;
        for (const auto field_index : fields)
        {
            // TODO: Continuously fields can read by one system call.
            const auto [beg_offset, end_offset] = entry.getFieldOffsets(field_index);
            const auto size_to_read = end_offset - beg_offset;
            auto blob_file = read(entry.file_id, entry.offset + beg_offset, write_offset, size_to_read, read_limiter);
            fields_offset_in_page.emplace(field_index, read_size_this_entry);

            if constexpr (BLOBSTORE_CHECKSUM_ON_READ)
            {
                const auto expect_checksum = entry.field_offsets[field_index].second;
                ChecksumClass digest;
                digest.update(write_offset, size_to_read);
                auto field_checksum = digest.checksum();
                if (unlikely(entry.size != 0 && field_checksum != expect_checksum))
                {
                    throw Exception(
                        fmt::format("Reading with fields meet checksum not match "
                                    "[page_id={}] [expected=0x{:X}] [actual=0x{:X}] "
                                    "[field_index={}] [field_offset={}] [field_size={}] "
                                    "[entry={}] [file={}]",
                                    page_id_v3,
                                    expect_checksum,
                                    field_checksum,
                                    field_index,
                                    beg_offset,
                                    size_to_read,
                                    toDebugString(entry),
                                    blob_file->getPath()),
                        ErrorCodes::CHECKSUM_DOESNT_MATCH);
                }
            }

            read_size_this_entry += size_to_read;
            write_offset += size_to_read;
        }

        Page page;
        page.page_id = page_id_v3.low;
        page.data = ByteBuffer(pos, write_offset);
        page.mem_holder = mem_holder;
        page.field_offsets.swap(fields_offset_in_page);
        fields_offset_in_page.clear();
        page_map.emplace(page_id_v3.low, std::move(page));

        pos = write_offset;
    }

    if (unlikely(pos != data_buf + buf_size))
        throw Exception(fmt::format("[end_position={}] not match the [current_position={}]",
                                    data_buf + buf_size,
                                    pos),
                        ErrorCodes::LOGICAL_ERROR);
    return page_map;
}

PageMap BlobStore::read(PageIDAndEntriesV3 & entries, const ReadLimiterPtr & read_limiter)
{
    ProfileEvents::increment(ProfileEvents::PSMReadPages, entries.size());

    // Sort in ascending order by offset in file.
    std::sort(entries.begin(), entries.end(), [](const PageIDAndEntryV3 & a, const PageIDAndEntryV3 & b) {
        return a.second.offset < b.second.offset;
    });

    // allocate data_buf that can hold all pages
    size_t buf_size = 0;
    for (const auto & p : entries)
    {
        buf_size += p.second.size;
    }

    // When we read `WriteBatch` which is `WriteType::PUT_EXTERNAL`.
    // The `buf_size` will be 0, we need avoid calling malloc/free with size 0.
    if (buf_size == 0)
    {
        PageMap page_map;
        for (const auto & [page_id_v3, entry] : entries)
        {
            (void)entry;
            LOG_FMT_DEBUG(log, "Read entry [page_id={}] without entry size.", page_id_v3);
            Page page;
            page.page_id = page_id_v3.low;
            page_map.emplace(page_id_v3.low, page);
        }
        return page_map;
    }

    char * data_buf = static_cast<char *>(alloc(buf_size));
    MemHolder mem_holder = createMemHolder(data_buf, [&, buf_size](char * p) {
        free(p, buf_size);
    });

    char * pos = data_buf;
    PageMap page_map;
    for (const auto & [page_id_v3, entry] : entries)
    {
        auto blob_file = read(entry.file_id, entry.offset, pos, entry.size, read_limiter);

        if constexpr (BLOBSTORE_CHECKSUM_ON_READ)
        {
            ChecksumClass digest;
            digest.update(pos, entry.size);
            auto checksum = digest.checksum();
            if (unlikely(entry.size != 0 && checksum != entry.checksum))
            {
                throw Exception(
                    fmt::format("Reading with entries meet checksum not match [page_id={}] [expected=0x{:X}] [actual=0x{:X}] [entry={}] [file={}]",
                                page_id_v3,
                                entry.checksum,
                                checksum,
                                toDebugString(entry),
                                blob_file->getPath()),
                    ErrorCodes::CHECKSUM_DOESNT_MATCH);
            }
        }

        Page page;
        page.page_id = page_id_v3.low;
        page.data = ByteBuffer(pos, pos + entry.size);
        page.mem_holder = mem_holder;
        page_map.emplace(page_id_v3.low, page);

        pos += entry.size;
    }

    if (unlikely(pos != data_buf + buf_size))
        throw Exception(fmt::format("[end_position={}] not match the [current_position={}]",
                                    data_buf + buf_size,
                                    pos),
                        ErrorCodes::LOGICAL_ERROR);

    return page_map;
}

Page BlobStore::read(const PageIDAndEntryV3 & id_entry, const ReadLimiterPtr & read_limiter)
{
    const auto & [page_id_v3, entry] = id_entry;
    const size_t buf_size = entry.size;

    // When we read `WriteBatch` which is `WriteType::PUT_EXTERNAL`.
    // The `buf_size` will be 0, we need avoid calling malloc/free with size 0.
    if (buf_size == 0)
    {
        LOG_FMT_DEBUG(log, "Read entry [page_id={}] without entry size.", page_id_v3);
        Page page;
        page.page_id = page_id_v3.low;
        return page;
    }

    char * data_buf = static_cast<char *>(alloc(buf_size));
    MemHolder mem_holder = createMemHolder(data_buf, [&, buf_size](char * p) {
        free(p, buf_size);
    });

    auto blob_file = read(entry.file_id, entry.offset, data_buf, buf_size, read_limiter);
    if constexpr (BLOBSTORE_CHECKSUM_ON_READ)
    {
        ChecksumClass digest;
        digest.update(data_buf, entry.size);
        auto checksum = digest.checksum();
        if (unlikely(entry.size != 0 && checksum != entry.checksum))
        {
            throw Exception(
                fmt::format("Reading with entries meet checksum not match [page_id={}] [expected=0x{:X}] [actual=0x{:X}] [entry={}] [file={}]",
                            page_id_v3,
                            entry.checksum,
                            checksum,
                            toDebugString(entry),
                            blob_file->getPath()),
                ErrorCodes::CHECKSUM_DOESNT_MATCH);
        }
    }

    Page page;
    page.page_id = page_id_v3.low;
    page.data = ByteBuffer(data_buf, data_buf + buf_size);
    page.mem_holder = mem_holder;

    return page;
}

BlobFilePtr BlobStore::read(BlobFileId blob_id, BlobFileOffset offset, char * buffers, size_t size, const ReadLimiterPtr & read_limiter, bool background)
{
    assert(buffers != nullptr);
    auto blob_file = getBlobFile(blob_id);
    blob_file->read(buffers, offset, size, read_limiter, background);
    return blob_file;
}


struct BlobStoreGCInfo
{
    String toString() const
    {
        return fmt::format("{}. {}. {}. {}. ",
                           toTypeString("Read-Only Blob", 0),
                           toTypeString("No GC Blob", 1),
                           toTypeString("Full GC Blob", 2),
                           toTypeString("Truncated Blob", 3));
    }

<<<<<<< HEAD
    LOG_INFO(log, config.toString());

    for (const auto & stat : stats_list)
=======
    void appendToReadOnlyBlob(const BlobFileId blob_id, double valid_rate)
>>>>>>> e845908f
    {
        blob_gc_info[0].emplace_back(std::make_pair(blob_id, valid_rate));
    }

    void appendToNoNeedGCBlob(const BlobFileId blob_id, double valid_rate)
    {
        blob_gc_info[1].emplace_back(std::make_pair(blob_id, valid_rate));
    }

    void appendToNeedGCBlob(const BlobFileId blob_id, double valid_rate)
    {
        blob_gc_info[2].emplace_back(std::make_pair(blob_id, valid_rate));
    }

    void appendToTruncatedBlob(const BlobFileId blob_id, double valid_rate)
    {
        blob_gc_info[3].emplace_back(std::make_pair(blob_id, valid_rate));
    }

private:
    // 1. read only blob
    // 2. no need gc blob
    // 3. full gc blob
    // 4. need truncate blob
    std::vector<std::pair<BlobFileId, double>> blob_gc_info[4];

    String toTypeString(const std::string_view prefix, const size_t index) const
    {
        FmtBuffer fmt_buf;

        if (blob_gc_info[index].empty())
        {
            fmt_buf.fmtAppend("{}: [null]", prefix);
        }
        else
        {
            fmt_buf.fmtAppend("{}: [", prefix);
            fmt_buf.joinStr(
                blob_gc_info[index].begin(),
                blob_gc_info[index].end(),
                [](const auto arg, FmtBuffer & fb) {
                    fb.fmtAppend("{}/{:.2f}", arg.first, arg.second);
                },
                ", ");
            fmt_buf.append("]");
        }

        return fmt_buf.toString();
    }
};

std::vector<BlobFileId> BlobStore::getGCStats()
{
    const auto stats_list = blob_stats.getStats();
    std::vector<BlobFileId> blob_need_gc;
    BlobStoreGCInfo blobstore_gc_info;

    for (const auto & [path, stats] : stats_list)
    {
        (void)path;
        for (const auto & stat : stats)
        {
            if (stat->isReadOnly())
            {
                blobstore_gc_info.appendToReadOnlyBlob(stat->id, stat->sm_valid_rate);
                LOG_FMT_TRACE(log, "Current [blob_id={}] is read-only", stat->id);
                continue;
            }

            auto lock = stat->lock();
            auto right_margin = stat->smap->getRightMargin();

            // Avoid divide by zero
            if (right_margin == 0)
            {
                LOG_FMT_TRACE(log, "Current blob is empty [blob_id={}, total size(all invalid)={}].", stat->id, stat->sm_total_size);
                continue;
            }

            stat->sm_valid_rate = stat->sm_valid_size * 1.0 / right_margin;

            if (stat->sm_valid_rate > 1.0)
            {
                LOG_FMT_ERROR(
                    log,
                    "Current blob got an invalid rate {:.2f}, total size is {}, valid size is {}, right margin is {} [blob_id={}]",
                    stat->sm_valid_rate,
                    stat->sm_total_size,
                    stat->sm_valid_size,
                    right_margin,
                    stat->id);
                assert(false);
                continue;
            }

            // Check if GC is required
            if (stat->sm_valid_rate <= config.heavy_gc_valid_rate)
            {
                LOG_FMT_TRACE(log, "Current [blob_id={}] valid rate is {:.2f}, Need do compact GC", stat->id, stat->sm_valid_rate);
                blob_need_gc.emplace_back(stat->id);

                // Change current stat to read only
                stat->changeToReadOnly();
                blobstore_gc_info.appendToNeedGCBlob(stat->id, stat->sm_valid_rate);
            }
            else
            {
                blobstore_gc_info.appendToNoNeedGCBlob(stat->id, stat->sm_valid_rate);
                LOG_FMT_TRACE(log, "Current [blob_id={}] valid rate is {:.2f}, No need to GC.", stat->id, stat->sm_valid_rate);
            }

            if (right_margin != stat->sm_total_size)
            {
                auto blobfile = getBlobFile(stat->id);
                LOG_FMT_TRACE(log, "Truncate blob file [blob_id={}] [origin size={}] [truncated size={}]", stat->id, stat->sm_total_size, right_margin);
                blobfile->truncate(right_margin);
                stat->sm_total_size = right_margin;
                stat->sm_valid_rate = stat->sm_valid_size * 1.0 / stat->sm_total_size;
                blobstore_gc_info.appendToTruncatedBlob(stat->id, stat->sm_valid_rate);
            }
        }
    }

    LOG_FMT_INFO(log, "BlobStore gc get status done. gc info: {}", blobstore_gc_info.toString());

    return blob_need_gc;
}


PageEntriesEdit BlobStore::gc(std::map<BlobFileId, PageIdAndVersionedEntries> & entries_need_gc,
                              const PageSize & total_page_size,
                              const WriteLimiterPtr & write_limiter,
                              const ReadLimiterPtr & read_limiter)
{
    std::vector<std::tuple<BlobFileId, BlobFileOffset, PageSize>> written_blobs;
    PageEntriesEdit edit;

    if (total_page_size == 0)
    {
        throw Exception("BlobStore can't do gc if nothing need gc.", ErrorCodes::LOGICAL_ERROR);
    }
    LOG_FMT_INFO(log, "BlobStore gc will migrate {:.2f}MB into new Blobs", (1.0 * total_page_size / DB::MB));

    const auto config_file_limit = config.file_limit_size.get();
    auto alloc_size = total_page_size > config_file_limit ? config_file_limit : total_page_size;
    BlobFileOffset remaining_page_size = total_page_size - alloc_size;

    // We could make the memory consumption smooth during GC.
    char * data_buf = static_cast<char *>(alloc(alloc_size));
    SCOPE_EXIT({
        free(data_buf, alloc_size);
    });

    char * data_pos = data_buf;
    BlobFileOffset offset_in_data = 0;
    BlobFileId blobfile_id;
    BlobFileOffset file_offset_beg;
    std::tie(blobfile_id, file_offset_beg) = getPosFromStats(alloc_size);

    auto write_blob = [this, total_page_size, &written_blobs, &write_limiter](const BlobFileId & file_id,
                                                                              char * data_beg,
                                                                              const BlobFileOffset & file_offset,
                                                                              const BlobFileOffset & data_size) {
        try
        {
            auto blob_file = getBlobFile(file_id);
            // Should append before calling BlobStore::write, so that we can rollback the
            // first allocated span from stats.
            written_blobs.emplace_back(file_id, file_offset, data_size);
            LOG_FMT_INFO(
                log,
                "BlobStore gc write (partially) done [blob_id={}] [file_offset={}] [size={}] [total_size={}]",
                file_id,
                file_offset,
                data_size,
                total_page_size);
            blob_file->write(data_beg, file_offset, data_size, write_limiter, /*background*/ true);
        }
        catch (DB::Exception & e)
        {
            LOG_FMT_ERROR(
                log,
                "BlobStore gc write failed [blob_id={}] [offset={}] [size={}] [total_size={}]",
                file_id,
                file_offset,
                data_size,
                total_page_size);
            for (const auto & [blobfile_id_revert, file_offset_beg_revert, page_size_revert] : written_blobs)
            {
                removePosFromStats(blobfile_id_revert, file_offset_beg_revert, page_size_revert);
            }
            throw e;
        }
    };

    // blob_file_0, [<page_id_0, ver0, entry0>,
    //               <page_id_0, ver1, entry1>,
    //               <page_id_1, ver1, entry1>, ... ]
    // blob_file_1, [...]
    // ...
    for (const auto & [file_id, versioned_pageid_entry_list] : entries_need_gc)
    {
        for (const auto & [page_id, versioned, entry] : versioned_pageid_entry_list)
        {
            // When we can't load the remaining data.
            // we will use the original buffer to find an area to load the remaining data
            if (offset_in_data + entry.size > config_file_limit)
            {
                assert(file_offset_beg == 0);
                // Remove the span that is not actually used
                if (offset_in_data != alloc_size)
                {
                    removePosFromStats(blobfile_id, offset_in_data, alloc_size - offset_in_data);
                }
                remaining_page_size += alloc_size - offset_in_data;

                // Write data into Blob.
                write_blob(blobfile_id, data_buf, file_offset_beg, offset_in_data);

                // Reset the position to reuse the buffer allocated
                data_pos = data_buf;
                offset_in_data = 0;

                // Acquire a span from stats for remaining data
                auto next_alloc_size = (remaining_page_size > config_file_limit ? config_file_limit : remaining_page_size);
                remaining_page_size -= next_alloc_size;
                std::tie(blobfile_id, file_offset_beg) = getPosFromStats(next_alloc_size);
            }

            PageEntryV3 new_entry;

            read(file_id, entry.offset, data_pos, entry.size, read_limiter, /*background*/ true);

            // No need do crc again, crc won't be changed.
            new_entry.checksum = entry.checksum;

            // Need copy the field_offsets
            new_entry.field_offsets = entry.field_offsets;

            // Entry size won't be changed.
            new_entry.size = entry.size;

            new_entry.file_id = blobfile_id;
            new_entry.offset = file_offset_beg + offset_in_data;

            offset_in_data += new_entry.size;
            data_pos += new_entry.size;

            edit.upsertPage(page_id, versioned, new_entry);
        }
    }

    if (offset_in_data != 0)
    {
        write_blob(blobfile_id, data_buf, file_offset_beg, offset_in_data);
    }

    return edit;
}


String BlobStore::getBlobFileParentPath(BlobFileId blob_id)
{
    PageFileIdAndLevel id_lvl{blob_id, 0};
    String parent_path = delegator->choosePath(id_lvl);

    if (auto f = Poco::File(parent_path); !f.exists())
        f.createDirectories();

    return parent_path;
}

BlobFilePtr BlobStore::getBlobFile(BlobFileId blob_id)
{
    return cached_files.getOrSet(blob_id, [this, blob_id]() -> BlobFilePtr {
                           return std::make_shared<BlobFile>(getBlobFileParentPath(blob_id), blob_id, file_provider, delegator);
                       })
        .first;
}

/**********************
  * BlobStats methods *
  *********************/

BlobStore::BlobStats::BlobStats(LoggerPtr log_, PSDiskDelegatorPtr delegator_, BlobStore::Config config_)
    : log(std::move(log_))
    , delegator(delegator_)
    , config(config_)
{
}

void BlobStore::BlobStats::restoreByEntry(const PageEntryV3 & entry)
{
<<<<<<< HEAD
    auto stat = blobIdToStat(entry.file_id, /*restore_if_not_exist=*/true);
    stat->restoreSpaceMap(entry.offset, entry.size + entry.align_size);
=======
    auto stat = blobIdToStat(entry.file_id);
    stat->restoreSpaceMap(entry.offset, entry.size);
>>>>>>> e845908f
}

std::pair<BlobFileId, String> BlobStore::BlobStats::getBlobIdFromName(String blob_name)
{
    String err_msg;
    if (!startsWith(blob_name, BlobFile::BLOB_PREFIX_NAME))
    {
        return {INVALID_BLOBFILE_ID, err_msg};
    }

    Strings ss;
    boost::split(ss, blob_name, boost::is_any_of("_"));

    if (ss.size() != 2)
    {
        return {INVALID_BLOBFILE_ID, err_msg};
    }

    try
    {
        const auto & blob_id = std::stoull(ss[1]);
        return {blob_id, err_msg};
    }
    catch (std::invalid_argument & e)
    {
        err_msg = e.what();
    }
    catch (std::out_of_range & e)
    {
        err_msg = e.what();
    }
    return {INVALID_BLOBFILE_ID, err_msg};
}

std::set<BlobFileId> BlobStore::BlobStats::getBlobIdsFromDisk(String path) const
{
    std::set<BlobFileId> blob_ids_on_disk;

    Poco::File store_path(path);
    if (!store_path.exists())
    {
        return blob_ids_on_disk;
    }

    std::vector<String> file_list;
    store_path.list(file_list);

    for (const auto & blob_name : file_list)
    {
        const auto & [blob_id, err_msg] = getBlobIdFromName(blob_name);
        if (blob_id != INVALID_BLOBFILE_ID)
        {
            blob_ids_on_disk.insert(blob_id);
        }
        else
        {
            LOG_FMT_INFO(log, "Ignore not blob file [dir={}] [file={}] [err_msg={}]", path, blob_name, err_msg);
        }
    }

    return blob_ids_on_disk;
}

void BlobStore::BlobStats::restore()
{
    BlobFileId max_restored_file_id = 0;

    for (auto & [path, stats] : stats_map)
    {
        (void)path;
        for (const auto & stat : stats)
        {
            stat->recalculateSpaceMap();
            max_restored_file_id = std::max(stat->id, max_restored_file_id);
        }
    }

    // restore `roll_id`
    roll_id = max_restored_file_id + 1;
}

std::lock_guard<std::mutex> BlobStore::BlobStats::lock() const
{
    return std::lock_guard(lock_stats);
}

BlobStatPtr BlobStore::BlobStats::createStat(BlobFileId blob_file_id, const std::lock_guard<std::mutex> & guard)
{
    // New blob file id won't bigger than roll_id
    if (blob_file_id > roll_id)
    {
        throw Exception(fmt::format("BlobStats won't create [blob_id={}], which is bigger than [RollMaxId={}]",
                                    blob_file_id,
                                    roll_id),
                        ErrorCodes::LOGICAL_ERROR);
    }

    for (auto & [path, stats] : stats_map)
    {
        (void)path;
        for (const auto & stat : stats)
        {
            if (stat->id == blob_file_id)
            {
                throw Exception(fmt::format("BlobStats can not create [blob_id={}] which is exist",
                                            blob_file_id),
                                ErrorCodes::LOGICAL_ERROR);
            }
        }
    }

    // Create a stat without checking the file_id exist or not
    auto stat = createStatNotChecking(blob_file_id, guard);

    // Roll to the next new blob id
    if (blob_file_id == roll_id)
    {
        roll_id++;
    }

    return stat;
}

BlobStatPtr BlobStore::BlobStats::createStatNotChecking(BlobFileId blob_file_id, const std::lock_guard<std::mutex> &)
{
    LOG_FMT_DEBUG(log, "Created a new BlobStat [blob_id={}]", blob_file_id);
    BlobStatPtr stat = std::make_shared<BlobStat>(
        blob_file_id,
        static_cast<SpaceMap::SpaceMapType>(config.spacemap_type.get()),
        config.file_limit_size);

    PageFileIdAndLevel id_lvl{blob_file_id, 0};
    stats_map[delegator->choosePath(id_lvl)].emplace_back(stat);
    return stat;
}

void BlobStore::BlobStats::eraseStat(const BlobStatPtr && stat, const std::lock_guard<std::mutex> &)
{
    PageFileIdAndLevel id_lvl{stat->id, 0};
    stats_map[delegator->getPageFilePath(id_lvl)].remove(stat);
}

void BlobStore::BlobStats::eraseStat(BlobFileId blob_file_id, const std::lock_guard<std::mutex> & lock)
{
    BlobStatPtr stat = nullptr;

    for (auto & [path, stats] : stats_map)
    {
        (void)path;
        for (const auto & stat_in_map : stats)
        {
            if (stat_in_map->id == blob_file_id)
            {
                stat = stat_in_map;
                break;
            }
        }
    }

    if (stat == nullptr)
    {
        LOG_FMT_ERROR(log, "BlobStat not exist [blob_id={}]", blob_file_id);
        return;
    }

    LOG_FMT_DEBUG(log, "Erase BlobStat from maps [blob_id={}]", blob_file_id);

    eraseStat(std::move(stat), lock);
}

std::pair<BlobStatPtr, BlobFileId> BlobStore::BlobStats::chooseStat(size_t buf_size, const std::lock_guard<std::mutex> &)
{
    BlobStatPtr stat_ptr = nullptr;
    double smallest_valid_rate = 2;

    // No stats exist
    if (stats_map.empty())
    {
        return std::make_pair(nullptr, roll_id);
    }

    // If the stats_map size changes, or stats_map_path_index is out of range,
    // then make stats_map_path_index fit to current size.
    stats_map_path_index %= stats_map.size();

    auto stats_iter = stats_map.begin();
    std::advance(stats_iter, stats_map_path_index);

    size_t path_iter_idx = 0;
    for (path_iter_idx = 0; path_iter_idx < stats_map.size(); ++path_iter_idx)
    {
        // Try to find a suitable stat under current path (path=`stats_iter->first`)
        for (const auto & stat : stats_iter->second)
        {
            auto lock = stat->lock(); // TODO: will it bring performance regression?
            if (!stat->isReadOnly()
                && stat->sm_max_caps >= buf_size
                && stat->sm_valid_rate < smallest_valid_rate)
            {
                smallest_valid_rate = stat->sm_valid_rate;
                stat_ptr = stat;
            }
        }

        // Already find the available stat under current path.
        if (stat_ptr != nullptr)
        {
            break;
        }

        // Try to find stat in the next path.
        stats_iter++;
        if (stats_iter == stats_map.end())
        {
            stats_iter = stats_map.begin();
        }
    }

    // advance the `stats_map_path_idx` without size checking
    stats_map_path_index += path_iter_idx + 1;

    // Can not find a suitable stat under all paths
    if (stat_ptr == nullptr)
    {
        return std::make_pair(nullptr, roll_id);
    }

    return std::make_pair(stat_ptr, INVALID_BLOBFILE_ID);
}

BlobStatPtr BlobStore::BlobStats::blobIdToStat(BlobFileId file_id, bool ignore_not_exist)
{
    auto guard = lock();
    for (const auto & [path, stats] : stats_map)
    {
        (void)path;
        for (const auto & stat : stats)
        {
            if (stat->id == file_id)
            {
                return stat;
            }
        }
    }

    if (!ignore_not_exist)
    {
        throw Exception(fmt::format("Can't find BlobStat with [blob_id={}]",
                                    file_id),
                        ErrorCodes::LOGICAL_ERROR);
    }

    return nullptr;
}

/*********************
  * BlobStat methods *
  ********************/

BlobFileOffset BlobStore::BlobStats::BlobStat::getPosFromStat(size_t buf_size, const std::lock_guard<std::mutex> &)
{
    BlobFileOffset offset = 0;
    UInt64 max_cap = 0;

    std::tie(offset, max_cap) = smap->searchInsertOffset(buf_size);

    /**
     * Whatever `searchInsertOffset` success or failed,
     * Max capability still need update.
     */
    sm_max_caps = max_cap;
    if (offset != INVALID_BLOBFILE_OFFSET)
    {
        if (offset + buf_size > sm_total_size)
        {
            // This file must be expanded
            auto expand_size = buf_size - (sm_total_size - offset);
            sm_total_size += expand_size;
            sm_valid_size += buf_size;
        }
        else
        {
            /**
             * The `offset` reuses the original address. 
             * Current blob file is not expanded.
             * Only update valid size.
             */
            sm_valid_size += buf_size;
        }

        sm_valid_rate = sm_valid_size * 1.0 / sm_total_size;
    }
    return offset;
}

bool BlobStore::BlobStats::BlobStat::removePosFromStat(BlobFileOffset offset, size_t buf_size, const std::lock_guard<std::mutex> &)
{
    if (!smap->markFree(offset, buf_size))
    {
        smap->logDebugString();
        throw Exception(fmt::format("Remove postion from BlobStat failed, [offset={} , buf_size={}, blob_id={}] is invalid.",
                                    offset,
                                    buf_size,
                                    id),
                        ErrorCodes::LOGICAL_ERROR);
    }

    sm_valid_size -= buf_size;
    sm_valid_rate = sm_valid_size * 1.0 / sm_total_size;
    return (isReadOnly() && sm_valid_size == 0);
}

void BlobStore::BlobStats::BlobStat::restoreSpaceMap(BlobFileOffset offset, size_t buf_size)
{
    if (!smap->markUsed(offset, buf_size))
    {
        smap->logDebugString();
        throw Exception(fmt::format("Restore postion from BlobStat failed, [offset={}] [buf_size={}] [blob_id={}] is used or subspan is used",
                                    offset,
                                    buf_size,
                                    id),
                        ErrorCodes::LOGICAL_ERROR);
    }
}

void BlobStore::BlobStats::BlobStat::recalculateSpaceMap()
{
    const auto & [total_size, valid_size] = smap->getSizes();
    sm_total_size = total_size;
    sm_valid_size = valid_size;
    sm_valid_rate = valid_size * 1.0 / total_size;
    recalculateCapacity();
}

void BlobStore::BlobStats::BlobStat::recalculateCapacity()
{
    sm_max_caps = smap->updateAccurateMaxCapacity();
}

} // namespace PS::V3
} // namespace DB<|MERGE_RESOLUTION|>--- conflicted
+++ resolved
@@ -275,13 +275,10 @@
         {
             continue;
         }
-<<<<<<< HEAD
-        removePosFromStats(entry.file_id, entry.offset, entry.size + entry.align_size);
-=======
 
         try
         {
-            removePosFromStats(entry.file_id, entry.offset, entry.size);
+            removePosFromStats(entry.file_id, entry.offset, entry.size+ entry.align_size);
         }
         catch (DB::Exception & e)
         {
@@ -312,7 +309,6 @@
                           stat->sm_valid_size,
                           stat->sm_valid_rate);
         }
->>>>>>> e845908f
     }
 }
 
@@ -692,13 +688,7 @@
                            toTypeString("Truncated Blob", 3));
     }
 
-<<<<<<< HEAD
-    LOG_INFO(log, config.toString());
-
-    for (const auto & stat : stats_list)
-=======
     void appendToReadOnlyBlob(const BlobFileId blob_id, double valid_rate)
->>>>>>> e845908f
     {
         blob_gc_info[0].emplace_back(std::make_pair(blob_id, valid_rate));
     }
@@ -992,13 +982,8 @@
 
 void BlobStore::BlobStats::restoreByEntry(const PageEntryV3 & entry)
 {
-<<<<<<< HEAD
-    auto stat = blobIdToStat(entry.file_id, /*restore_if_not_exist=*/true);
+    auto stat = blobIdToStat(entry.file_id);
     stat->restoreSpaceMap(entry.offset, entry.size + entry.align_size);
-=======
-    auto stat = blobIdToStat(entry.file_id);
-    stat->restoreSpaceMap(entry.offset, entry.size);
->>>>>>> e845908f
 }
 
 std::pair<BlobFileId, String> BlobStore::BlobStats::getBlobIdFromName(String blob_name)
