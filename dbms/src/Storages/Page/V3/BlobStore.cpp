// Copyright 2022 PingCAP, Ltd.
//
// Licensed under the Apache License, Version 2.0 (the "License");
// you may not use this file except in compliance with the License.
// You may obtain a copy of the License at
//
//     http://www.apache.org/licenses/LICENSE-2.0
//
// Unless required by applicable law or agreed to in writing, software
// distributed under the License is distributed on an "AS IS" BASIS,
// WITHOUT WARRANTIES OR CONDITIONS OF ANY KIND, either express or implied.
// See the License for the specific language governing permissions and
// limitations under the License.

#include <Common/Checksum.h>
#include <Common/CurrentMetrics.h>
#include <Common/Exception.h>
#include <Common/FailPoint.h>
#include <Common/Logger.h>
#include <Common/ProfileEvents.h>
#include <Common/StringUtils/StringUtils.h>
#include <Common/TiFlashMetrics.h>
#include <Poco/File.h>
#include <Storages/Page/FileUsage.h>
#include <Storages/Page/PageDefines.h>
#include <Storages/Page/V3/BlobStore.h>
#include <Storages/Page/V3/PageDirectory.h>
#include <Storages/Page/V3/PageEntriesEdit.h>
#include <Storages/Page/V3/PageEntry.h>
#include <common/logger_useful.h>

#include <boost/algorithm/string/classification.hpp>
#include <boost/algorithm/string/split.hpp>
#include <ext/scope_guard.h>
#include <iterator>
#include <mutex>

namespace ProfileEvents
{
extern const Event PSMWritePages;
extern const Event PSMReadPages;
extern const Event PSV3MBlobExpansion;
extern const Event PSV3MBlobReused;
} // namespace ProfileEvents

namespace DB
{
namespace ErrorCodes
{
extern const int LOGICAL_ERROR;
extern const int CHECKSUM_DOESNT_MATCH;
} // namespace ErrorCodes

namespace FailPoints
{
extern const char force_change_all_blobs_to_read_only[];
} // namespace FailPoints

namespace PS::V3
{
static constexpr bool BLOBSTORE_CHECKSUM_ON_READ = true;

using BlobStat = BlobStore::BlobStats::BlobStat;
using BlobStatPtr = BlobStore::BlobStats::BlobStatPtr;
using ChecksumClass = Digest::CRC64;

/**********************
  * BlobStore methods *
  *********************/

BlobStore::BlobStore(String storage_name, const FileProviderPtr & file_provider_, PSDiskDelegatorPtr delegator_, const BlobStore::Config & config_)
    : delegator(std::move(delegator_))
    , file_provider(file_provider_)
    , config(config_)
    , log(Logger::get("BlobStore", std::move(storage_name)))
    , blob_stats(log, delegator, config_)
    , cached_files(config.cached_fd_size)
{
}

void BlobStore::registerPaths()
{
    for (const auto & path : delegator->listPaths())
    {
        Poco::File store_path(path);
        if (!store_path.exists())
        {
            continue;
        }

        std::vector<String> file_list;
        store_path.list(file_list);

        for (const auto & blob_name : file_list)
        {
            const auto & [blob_id, err_msg] = BlobStats::getBlobIdFromName(blob_name);
            auto lock_stats = blob_stats.lock();
            if (blob_id != INVALID_BLOBFILE_ID)
            {
                Poco::File blob(fmt::format("{}/{}", path, blob_name));
                auto blob_size = blob.getSize();
                delegator->addPageFileUsedSize({blob_id, 0}, blob_size, path, true);
                if (blob_size > config.file_limit_size)
                {
                    blob_stats.createBigPageStatNotChecking(blob_id, lock_stats);
                }
                else
                {
                    blob_stats.createStatNotChecking(blob_id, lock_stats);
                }
            }
            else
            {
                LOG_FMT_INFO(log, "Ignore not blob file [dir={}] [file={}] [err_msg={}]", path, blob_name, err_msg);
            }
        }
    }
}

FileUsageStatistics BlobStore::getFileUsageStatistics() const
{
    FileUsageStatistics usage;

    // Get a copy of stats map to avoid the big lock on stats map
    const auto stats_list = blob_stats.getStats();

    for (const auto & [path, stats] : stats_list)
    {
        (void)path;
        for (const auto & stat : stats)
        {
            // We can access to these type without any locking.
            if (stat->isReadOnly() || stat->isBigBlob())
            {
                usage.total_disk_size += stat->sm_total_size;
                usage.total_valid_size += stat->sm_valid_size;
            }
            else
            {
                // Else the stat may being updated, acquire a lock to avoid data race.
                auto lock = stat->lock();
                usage.total_disk_size += stat->sm_total_size;
                usage.total_valid_size += stat->sm_valid_size;
            }
        }
        usage.total_file_num += stats.size();
    }

    return usage;
}

PageEntriesEdit BlobStore::handleLargeWrite(DB::WriteBatch & wb, const WriteLimiterPtr & write_limiter)
{
    auto ns_id = wb.getNamespaceId();
    PageEntriesEdit edit;
    for (auto & write : wb.getWrites())
    {
        switch (write.type)
        {
        case WriteBatch::WriteType::PUT:
        {
            ChecksumClass digest;
            PageEntryV3 entry;

            auto [blob_id, offset_in_file] = getPosFromStats(write.size);

            entry.file_id = blob_id;
            entry.size = write.size;
            entry.tag = write.tag;
            entry.offset = offset_in_file;
            // padding size won't work on big write batch
            entry.padded_size = 0;

            BufferBase::Buffer data_buf = write.read_buffer->buffer();

            digest.update(data_buf.begin(), write.size);
            entry.checksum = digest.checksum();

            UInt64 field_begin, field_end;

            for (size_t i = 0; i < write.offsets.size(); ++i)
            {
                ChecksumClass field_digest;
                field_begin = write.offsets[i].first;
                field_end = (i == write.offsets.size() - 1) ? write.size : write.offsets[i + 1].first;

                field_digest.update(data_buf.begin() + field_begin, field_end - field_begin);
                write.offsets[i].second = field_digest.checksum();
            }

            if (!write.offsets.empty())
            {
                // we can swap from WriteBatch instead of copying
                entry.field_offsets.swap(write.offsets);
            }

            try
            {
                auto blob_file = getBlobFile(blob_id);
                blob_file->write(data_buf.begin(), offset_in_file, write.size, write_limiter);
            }
            catch (DB::Exception & e)
            {
                removePosFromStats(blob_id, offset_in_file, write.size);
                LOG_FMT_ERROR(log, "[blob_id={}] [offset_in_file={}] [size={}] write failed.", blob_id, offset_in_file, write.size);
                throw e;
            }

            edit.put(buildV3Id(ns_id, write.page_id), entry);
            break;
        }
        case WriteBatch::WriteType::DEL:
        {
            edit.del(buildV3Id(ns_id, write.page_id));
            break;
        }
        case WriteBatch::WriteType::REF:
        {
            edit.ref(buildV3Id(ns_id, write.page_id), buildV3Id(ns_id, write.ori_page_id));
            break;
        }
        case WriteBatch::WriteType::PUT_EXTERNAL:
            edit.putExternal(buildV3Id(ns_id, write.page_id));
            break;
        case WriteBatch::WriteType::UPSERT:
            throw Exception(fmt::format("Unknown write type: {}", write.type));
        }
    }

    return edit;
}

PageEntriesEdit BlobStore::write(DB::WriteBatch & wb, const WriteLimiterPtr & write_limiter)
{
    ProfileEvents::increment(ProfileEvents::PSMWritePages, wb.putWriteCount());

    const size_t all_page_data_size = wb.getTotalDataSize();

    if (all_page_data_size > config.file_limit_size)
    {
        return handleLargeWrite(wb, write_limiter);
    }

    PageEntriesEdit edit;

    auto ns_id = wb.getNamespaceId();
    if (all_page_data_size == 0)
    {
        // Shortcut for WriteBatch that don't need to persist blob data.
        for (auto & write : wb.getWrites())
        {
            switch (write.type)
            {
            case WriteBatch::WriteType::DEL:
            {
                edit.del(buildV3Id(ns_id, write.page_id));
                break;
            }
            case WriteBatch::WriteType::REF:
            {
                edit.ref(buildV3Id(ns_id, write.page_id), buildV3Id(ns_id, write.ori_page_id));
                break;
            }
            case WriteBatch::WriteType::PUT_EXTERNAL:
            {
                // putExternal won't have data.
                edit.putExternal(buildV3Id(ns_id, write.page_id));
                break;
            }
            case WriteBatch::WriteType::PUT:
            case WriteBatch::WriteType::UPSERT:
                throw Exception(fmt::format("write batch have a invalid total size [write_type={}]", static_cast<Int32>(write.type)),
                                ErrorCodes::LOGICAL_ERROR);
            }
        }
        return edit;
    }

    char * buffer = static_cast<char *>(alloc(all_page_data_size));
    SCOPE_EXIT({
        free(buffer, all_page_data_size);
    });
    char * buffer_pos = buffer;

    // Calculate alignment space
    size_t replenish_size = 0;
    if (config.block_alignment_bytes != 0 && all_page_data_size % config.block_alignment_bytes != 0)
    {
        replenish_size = config.block_alignment_bytes - all_page_data_size % config.block_alignment_bytes;
    }

    size_t actually_allocated_size = all_page_data_size + replenish_size;

    auto [blob_id, offset_in_file] = getPosFromStats(actually_allocated_size);

    size_t offset_in_allocated = 0;

    for (auto & write : wb.getWrites())
    {
        switch (write.type)
        {
        case WriteBatch::WriteType::PUT:
        {
            ChecksumClass digest;
            PageEntryV3 entry;

            write.read_buffer->readStrict(buffer_pos, write.size);

            entry.file_id = blob_id;
            entry.size = write.size;
            entry.tag = write.tag;
            entry.offset = offset_in_file + offset_in_allocated;
            offset_in_allocated += write.size;

            // The last put write
            if (offset_in_allocated == all_page_data_size)
            {
                entry.padded_size = replenish_size;
            }

            digest.update(buffer_pos, write.size);
            entry.checksum = digest.checksum();

            UInt64 field_begin, field_end;

            for (size_t i = 0; i < write.offsets.size(); ++i)
            {
                ChecksumClass field_digest;
                field_begin = write.offsets[i].first;
                field_end = (i == write.offsets.size() - 1) ? write.size : write.offsets[i + 1].first;

                field_digest.update(buffer_pos + field_begin, field_end - field_begin);
                write.offsets[i].second = field_digest.checksum();
            }

            if (!write.offsets.empty())
            {
                // we can swap from WriteBatch instead of copying
                entry.field_offsets.swap(write.offsets);
            }

            buffer_pos += write.size;
            edit.put(buildV3Id(ns_id, write.page_id), entry);
            break;
        }
        case WriteBatch::WriteType::DEL:
        {
            edit.del(buildV3Id(ns_id, write.page_id));
            break;
        }
        case WriteBatch::WriteType::REF:
        {
            edit.ref(buildV3Id(ns_id, write.page_id), buildV3Id(ns_id, write.ori_page_id));
            break;
        }
        case WriteBatch::WriteType::PUT_EXTERNAL:
            edit.putExternal(buildV3Id(ns_id, write.page_id));
            break;
        case WriteBatch::WriteType::UPSERT:
            throw Exception(fmt::format("Unknown write type: {}", write.type));
        }
    }

    if (buffer_pos != buffer + all_page_data_size)
    {
        removePosFromStats(blob_id, offset_in_file, actually_allocated_size);
        throw Exception(
            fmt::format(
                "write batch have a invalid total size, or something wrong in parse write batch "
                "[expect_offset={}] [actual_offset={}] [actually_allocated_size={}]",
                all_page_data_size,
                (buffer_pos - buffer),
                actually_allocated_size),
            ErrorCodes::LOGICAL_ERROR);
    }

    try
    {
        auto blob_file = getBlobFile(blob_id);
        blob_file->write(buffer, offset_in_file, all_page_data_size, write_limiter);
    }
    catch (DB::Exception & e)
    {
        removePosFromStats(blob_id, offset_in_file, actually_allocated_size);
        LOG_FMT_ERROR(log, "[blob_id={}] [offset_in_file={}] [size={}] [actually_allocated_size={}] write failed [error={}]", blob_id, offset_in_file, all_page_data_size, actually_allocated_size, e.message());
        throw e;
    }

    return edit;
}

void BlobStore::remove(const PageEntriesV3 & del_entries)
{
    std::set<BlobFileId> blob_updated;
    for (const auto & entry : del_entries)
    {
        blob_updated.insert(entry.file_id);
        // External page size is 0
        if (entry.size == 0)
        {
            continue;
        }

        try
        {
            removePosFromStats(entry.file_id, entry.offset, entry.getTotalSize());
        }
        catch (DB::Exception & e)
        {
            e.addMessage(fmt::format("while removing entry [entry={}]", toDebugString(entry)));
            e.rethrow();
        }
    }

    // After we remove postion of blob, we need recalculate the blob.
    for (const auto & blob_id : blob_updated)
    {
        const auto & stat = blob_stats.blobIdToStat(blob_id,
                                                    /*ignore_not_exist*/ true);

        // Some of blob may been removed.
        // So if we can't use id find blob, just ignore it.
        if (stat)
        {
            {
                auto lock = stat->lock();
                stat->recalculateCapacity();
            }
            LOG_FMT_TRACE(log, "Blob recalculated capability [blob_id={}] [max_cap={}] "
                               "[total_size={}] [valid_size={}] [valid_rate={}]",
                          blob_id,
                          stat->sm_max_caps,
                          stat->sm_total_size,
                          stat->sm_valid_size,
                          stat->sm_valid_rate);
        }
    }
}

std::pair<BlobFileId, BlobFileOffset> BlobStore::getPosFromStats(size_t size)
{
    BlobStatPtr stat;

    auto lock_stat = [size, this, &stat]() {
        auto lock_stats = blob_stats.lock();
        if (size > config.file_limit_size)
        {
            auto blob_file_id = blob_stats.chooseBigStat(lock_stats);
            stat = blob_stats.createBigStat(blob_file_id, lock_stats);

            return stat->lock();
        }
        else
        {
            BlobFileId blob_file_id = INVALID_BLOBFILE_ID;
            std::tie(stat, blob_file_id) = blob_stats.chooseStat(size, lock_stats);
            if (stat == nullptr)
            {
                // No valid stat for puting data with `size`, create a new one
                stat = blob_stats.createStat(blob_file_id, lock_stats);
            }

            // We must get the lock from BlobStat under the BlobStats lock
            // to ensure that BlobStat updates are serialized.
            // Otherwise it may cause stat to fail to get the span for writing
            // and throwing exception.
            return stat->lock();
        }
    }();

    // We need to assume that this insert will reduce max_cap.
    // Because other threads may also be waiting for BlobStats to chooseStat during this time.
    // If max_cap is not reduced, it may cause the same BlobStat to accept multiple buffers and exceed its max_cap.
    // After the BlobStore records the buffer size, max_caps will also get an accurate update.
    // So there won't get problem in reducing max_caps here.
    stat->sm_max_caps -= size;

    // Get Postion from single stat
    auto old_max_cap = stat->sm_max_caps;
    BlobFileOffset offset = stat->getPosFromStat(size, lock_stat);

    // Can't insert into this spacemap
    if (offset == INVALID_BLOBFILE_OFFSET)
    {
        stat->smap->logDebugString();
        throw Exception(fmt::format("Get postion from BlobStat failed, it may caused by `sm_max_caps` is no correct. [size={}] [old_max_caps={}] [max_caps={}] [blob_id={}]",
                                    size,
                                    old_max_cap,
                                    stat->sm_max_caps,
                                    stat->id),
                        ErrorCodes::LOGICAL_ERROR);
    }

    return std::make_pair(stat->id, offset);
}

void BlobStore::removePosFromStats(BlobFileId blob_id, BlobFileOffset offset, size_t size)
{
    bool need_remove_stat = false;
    const auto & stat = blob_stats.blobIdToStat(blob_id);
    {
        auto lock = stat->lock();
        need_remove_stat = stat->removePosFromStat(offset, size, lock);
    }

    // We don't need hold the BlobStat lock(Also can't do that).
    // Because once BlobStat become Read-Only type, Then valid size won't increase.
    if (need_remove_stat)
    {
        LOG_FMT_INFO(log, "Removing BlobFile [blob_id={}]", blob_id);
        auto lock_stats = blob_stats.lock();
        blob_stats.eraseStat(std::move(stat), lock_stats);
        getBlobFile(blob_id)->remove();
        cached_files.remove(blob_id);
    }
}

void BlobStore::read(PageIDAndEntriesV3 & entries, const PageHandler & handler, const ReadLimiterPtr & read_limiter)
{
    if (entries.empty())
    {
        return;
    }

    ProfileEvents::increment(ProfileEvents::PSMReadPages, entries.size());

    // Sort in ascending order by offset in file.
    std::sort(entries.begin(), entries.end(), [](const PageIDAndEntryV3 & a, const PageIDAndEntryV3 & b) {
        return a.second.offset < b.second.offset;
    });

    // allocate data_buf that can hold all pages
    size_t buf_size = 0;
    for (const auto & p : entries)
        buf_size = std::max(buf_size, p.second.size);

    // When we read `WriteBatch` which is `WriteType::PUT_EXTERNAL`.
    // The `buf_size` will be 0, we need avoid calling malloc/free with size 0.
    if (buf_size == 0)
    {
        for (const auto & [page_id_v3, entry] : entries)
        {
            (void)entry;
            LOG_FMT_DEBUG(log, "Read entry [page_id={}] without entry size.", page_id_v3);
            Page page;
            page.page_id = page_id_v3.low;
            handler(page_id_v3.low, page);
        }
        return;
    }

    char * data_buf = static_cast<char *>(alloc(buf_size));
    MemHolder mem_holder = createMemHolder(data_buf, [&, buf_size](char * p) {
        free(p, buf_size);
    });

    for (const auto & [page_id_v3, entry] : entries)
    {
        auto blob_file = read(page_id_v3, entry.file_id, entry.offset, data_buf, entry.size, read_limiter);

        if constexpr (BLOBSTORE_CHECKSUM_ON_READ)
        {
            ChecksumClass digest;
            digest.update(data_buf, entry.size);
            auto checksum = digest.checksum();
            if (unlikely(entry.size != 0 && checksum != entry.checksum))
            {
                throw Exception(
                    fmt::format("Reading with entries meet checksum not match [page_id={}] [expected=0x{:X}] [actual=0x{:X}] [entry={}] [file={}]",
                                page_id_v3,
                                entry.checksum,
                                checksum,
                                toDebugString(entry),
                                blob_file->getPath()),
                    ErrorCodes::CHECKSUM_DOESNT_MATCH);
            }
        }

        Page page;
        page.page_id = page_id_v3.low;
        page.data = ByteBuffer(data_buf, data_buf + entry.size);
        page.mem_holder = mem_holder;
        handler(page_id_v3.low, page);
    }
}

PageMap BlobStore::read(FieldReadInfos & to_read, const ReadLimiterPtr & read_limiter)
{
    if (to_read.empty())
    {
        return {};
    }

    ProfileEvents::increment(ProfileEvents::PSMReadPages, to_read.size());

    // Sort in ascending order by offset in file.
    std::sort(
        to_read.begin(),
        to_read.end(),
        [](const FieldReadInfo & a, const FieldReadInfo & b) { return a.entry.offset < b.entry.offset; });

    // allocate data_buf that can hold all pages with specify fields

    size_t buf_size = 0;
    for (auto & [page_id, entry, fields] : to_read)
    {
        (void)page_id;
        // Sort fields to get better read on disk
        std::sort(fields.begin(), fields.end());
        for (const auto field_index : fields)
        {
            buf_size += entry.getFieldSize(field_index);
        }
    }

    // Read with `FieldReadInfos`, buf_size must not be 0.
    if (buf_size == 0)
    {
        throw Exception("Reading with fields but entry size is 0.", ErrorCodes::LOGICAL_ERROR);
    }

    char * data_buf = static_cast<char *>(alloc(buf_size));
    MemHolder mem_holder = createMemHolder(data_buf, [&, buf_size](char * p) {
        free(p, buf_size);
    });

    std::set<Page::FieldOffset> fields_offset_in_page;
    char * pos = data_buf;
    PageMap page_map;
    for (const auto & [page_id_v3, entry, fields] : to_read)
    {
        size_t read_size_this_entry = 0;
        char * write_offset = pos;
        for (const auto field_index : fields)
        {
            // TODO: Continuously fields can read by one system call.
            const auto [beg_offset, end_offset] = entry.getFieldOffsets(field_index);
            const auto size_to_read = end_offset - beg_offset;
            auto blob_file = read(page_id_v3, entry.file_id, entry.offset + beg_offset, write_offset, size_to_read, read_limiter);
            fields_offset_in_page.emplace(field_index, read_size_this_entry);

            if constexpr (BLOBSTORE_CHECKSUM_ON_READ)
            {
                const auto expect_checksum = entry.field_offsets[field_index].second;
                ChecksumClass digest;
                digest.update(write_offset, size_to_read);
                auto field_checksum = digest.checksum();
                if (unlikely(entry.size != 0 && field_checksum != expect_checksum))
                {
                    throw Exception(
                        fmt::format("Reading with fields meet checksum not match "
                                    "[page_id={}] [expected=0x{:X}] [actual=0x{:X}] "
                                    "[field_index={}] [field_offset={}] [field_size={}] "
                                    "[entry={}] [file={}]",
                                    page_id_v3,
                                    expect_checksum,
                                    field_checksum,
                                    field_index,
                                    beg_offset,
                                    size_to_read,
                                    toDebugString(entry),
                                    blob_file->getPath()),
                        ErrorCodes::CHECKSUM_DOESNT_MATCH);
                }
            }

            read_size_this_entry += size_to_read;
            write_offset += size_to_read;
        }

        Page page;
        page.page_id = page_id_v3.low;
        page.data = ByteBuffer(pos, write_offset);
        page.mem_holder = mem_holder;
        page.field_offsets.swap(fields_offset_in_page);
        fields_offset_in_page.clear();
        page_map.emplace(page_id_v3.low, std::move(page));

        pos = write_offset;
    }

    if (unlikely(pos != data_buf + buf_size))
        throw Exception(fmt::format("[end_position={}] not match the [current_position={}]",
                                    data_buf + buf_size,
                                    pos),
                        ErrorCodes::LOGICAL_ERROR);
    return page_map;
}

PageMap BlobStore::read(PageIDAndEntriesV3 & entries, const ReadLimiterPtr & read_limiter)
{
    if (entries.empty())
    {
        return {};
    }

    ProfileEvents::increment(ProfileEvents::PSMReadPages, entries.size());

    // Sort in ascending order by offset in file.
    std::sort(entries.begin(), entries.end(), [](const PageIDAndEntryV3 & a, const PageIDAndEntryV3 & b) {
        return a.second.offset < b.second.offset;
    });

    // allocate data_buf that can hold all pages
    size_t buf_size = 0;
    for (const auto & p : entries)
    {
        buf_size += p.second.size;
    }

    // When we read `WriteBatch` which is `WriteType::PUT_EXTERNAL`.
    // The `buf_size` will be 0, we need avoid calling malloc/free with size 0.
    if (buf_size == 0)
    {
        PageMap page_map;
        for (const auto & [page_id_v3, entry] : entries)
        {
            (void)entry;
            LOG_FMT_DEBUG(log, "Read entry [page_id={}] without entry size.", page_id_v3);
            Page page;
            page.page_id = page_id_v3.low;
            page_map.emplace(page_id_v3.low, page);
        }
        return page_map;
    }

    char * data_buf = static_cast<char *>(alloc(buf_size));
    MemHolder mem_holder = createMemHolder(data_buf, [&, buf_size](char * p) {
        free(p, buf_size);
    });

    char * pos = data_buf;
    PageMap page_map;
    for (const auto & [page_id_v3, entry] : entries)
    {
        auto blob_file = read(page_id_v3, entry.file_id, entry.offset, pos, entry.size, read_limiter);

        if constexpr (BLOBSTORE_CHECKSUM_ON_READ)
        {
            ChecksumClass digest;
            digest.update(pos, entry.size);
            auto checksum = digest.checksum();
            if (unlikely(entry.size != 0 && checksum != entry.checksum))
            {
                throw Exception(
                    fmt::format("Reading with entries meet checksum not match [page_id={}] [expected=0x{:X}] [actual=0x{:X}] [entry={}] [file={}]",
                                page_id_v3,
                                entry.checksum,
                                checksum,
                                toDebugString(entry),
                                blob_file->getPath()),
                    ErrorCodes::CHECKSUM_DOESNT_MATCH);
            }
        }

        Page page;
        page.page_id = page_id_v3.low;
        page.data = ByteBuffer(pos, pos + entry.size);
        page.mem_holder = mem_holder;
        page_map.emplace(page_id_v3.low, page);

        pos += entry.size;
    }

    if (unlikely(pos != data_buf + buf_size))
        throw Exception(fmt::format("[end_position={}] not match the [current_position={}]",
                                    data_buf + buf_size,
                                    pos),
                        ErrorCodes::LOGICAL_ERROR);

    return page_map;
}

Page BlobStore::read(const PageIDAndEntryV3 & id_entry, const ReadLimiterPtr & read_limiter)
{
    if (!id_entry.second.isValid())
    {
        Page page_not_found;
        page_not_found.page_id = INVALID_PAGE_ID;
        return page_not_found;
    }

    const auto & [page_id_v3, entry] = id_entry;
    const size_t buf_size = entry.size;

    // When we read `WriteBatch` which is `WriteType::PUT_EXTERNAL`.
    // The `buf_size` will be 0, we need avoid calling malloc/free with size 0.
    if (buf_size == 0)
    {
        LOG_FMT_DEBUG(log, "Read entry [page_id={}] without entry size.", page_id_v3);
        Page page;
        page.page_id = page_id_v3.low;
        return page;
    }

    char * data_buf = static_cast<char *>(alloc(buf_size));
    MemHolder mem_holder = createMemHolder(data_buf, [&, buf_size](char * p) {
        free(p, buf_size);
    });

    auto blob_file = read(page_id_v3, entry.file_id, entry.offset, data_buf, buf_size, read_limiter);
    if constexpr (BLOBSTORE_CHECKSUM_ON_READ)
    {
        ChecksumClass digest;
        digest.update(data_buf, entry.size);
        auto checksum = digest.checksum();
        if (unlikely(entry.size != 0 && checksum != entry.checksum))
        {
            throw Exception(
                fmt::format("Reading with entries meet checksum not match [page_id={}] [expected=0x{:X}] [actual=0x{:X}] [entry={}] [file={}]",
                            page_id_v3,
                            entry.checksum,
                            checksum,
                            toDebugString(entry),
                            blob_file->getPath()),
                ErrorCodes::CHECKSUM_DOESNT_MATCH);
        }
    }

    Page page;
    page.page_id = page_id_v3.low;
    page.data = ByteBuffer(data_buf, data_buf + buf_size);
    page.mem_holder = mem_holder;

    return page;
}

BlobFilePtr BlobStore::read(const PageIdV3Internal & page_id_v3, BlobFileId blob_id, BlobFileOffset offset, char * buffers, size_t size, const ReadLimiterPtr & read_limiter, bool background)
{
    assert(buffers != nullptr);
    BlobFilePtr blob_file = getBlobFile(blob_id);
    try
    {
        blob_file->read(buffers, offset, size, read_limiter, background);
    }
    catch (DB::Exception & e)
    {
        // add debug message
        e.addMessage(fmt::format("(error while reading page data [page_id={}] [blob_id={}] [offset={}] [size={}] [background={}])", page_id_v3, blob_id, offset, size, background));
        e.rethrow();
    }
    return blob_file;
}


struct BlobStoreGCInfo
{
    String toString() const
    {
        return fmt::format("{}. {}. {}. {}. {}.",
                           toTypeString("Read-Only Blob", 0),
                           toTypeString("No GC Blob", 1),
                           toTypeString("Full GC Blob", 2),
                           toTypeString("Big Blob", 3),
                           toTypeTruncateString("Truncated Blob"));
    }

    void appendToReadOnlyBlob(const BlobFileId blob_id, double valid_rate)
    {
        blob_gc_info[0].emplace_back(std::make_pair(blob_id, valid_rate));
    }

    void appendToNoNeedGCBlob(const BlobFileId blob_id, double valid_rate)
    {
        blob_gc_info[1].emplace_back(std::make_pair(blob_id, valid_rate));
    }

    void appendToNeedGCBlob(const BlobFileId blob_id, double valid_rate)
    {
        blob_gc_info[2].emplace_back(std::make_pair(blob_id, valid_rate));
    }

    void appendToBigBlob(const BlobFileId blob_id, double valid_rate)
    {
        blob_gc_info[3].emplace_back(std::make_pair(blob_id, valid_rate));
    }

    void appendToTruncatedBlob(const BlobFileId blob_id, UInt64 origin_size, UInt64 truncated_size, double valid_rate)
    {
        blob_gc_truncate_info.emplace_back(std::make_tuple(blob_id, origin_size, truncated_size, valid_rate));
    }

private:
    // 1. read only blob
    // 2. no need gc blob
    // 3. full gc blob
    // 4. big blob
    std::vector<std::pair<BlobFileId, double>> blob_gc_info[4];

    std::vector<std::tuple<BlobFileId, UInt64, UInt64, double>> blob_gc_truncate_info;

    String toTypeString(const std::string_view prefix, const size_t index) const
    {
        FmtBuffer fmt_buf;

        if (blob_gc_info[index].empty())
        {
            fmt_buf.fmtAppend("{}: [null]", prefix);
        }
        else
        {
            fmt_buf.fmtAppend("{}: [", prefix);
            fmt_buf.joinStr(
                blob_gc_info[index].begin(),
                blob_gc_info[index].end(),
                [](const auto arg, FmtBuffer & fb) {
                    fb.fmtAppend("{}/{:.2f}", arg.first, arg.second);
                },
                ", ");
            fmt_buf.append("]");
        }

        return fmt_buf.toString();
    }

    String toTypeTruncateString(const std::string_view prefix) const
    {
        FmtBuffer fmt_buf;
        if (blob_gc_truncate_info.empty())
        {
            fmt_buf.fmtAppend("{}: [null]", prefix);
        }
        else
        {
            fmt_buf.fmtAppend("{}: [", prefix);
            fmt_buf.joinStr(
                blob_gc_truncate_info.begin(),
                blob_gc_truncate_info.end(),
                [](const auto arg, FmtBuffer & fb) {
                    fb.fmtAppend("{} origin: {} truncate: {} rate: {:.2f}", //
                                 std::get<0>(arg), // blob id
                                 std::get<1>(arg), // origin size
                                 std::get<2>(arg), // truncated size
                                 std::get<3>(arg)); // valid rate
                },
                ", ");
            fmt_buf.append("]");
        }
        return fmt_buf.toString();
    }
};

std::vector<BlobFileId> BlobStore::getGCStats()
{
    // Get a copy of stats map to avoid the big lock on stats map
    const auto stats_list = blob_stats.getStats();
    std::vector<BlobFileId> blob_need_gc;
    BlobStoreGCInfo blobstore_gc_info;

    fiu_do_on(FailPoints::force_change_all_blobs_to_read_only,
              {
                  for (const auto & [path, stats] : stats_list)
                  {
                      (void)path;
                      for (const auto & stat : stats)
                      {
                          stat->changeToReadOnly();
                      }
                  }
                  LOG_FMT_WARNING(log, "enabled force_change_all_blobs_to_read_only. All of BlobStat turn to READ-ONLY");
              });

    for (const auto & [path, stats] : stats_list)
    {
        (void)path;
        for (const auto & stat : stats)
        {
            if (stat->isReadOnly())
            {
                blobstore_gc_info.appendToReadOnlyBlob(stat->id, stat->sm_valid_rate);
                LOG_FMT_TRACE(log, "Current [blob_id={}] is read-only", stat->id);
                continue;
            }

            if (stat->isBigBlob())
            {
                blobstore_gc_info.appendToBigBlob(stat->id, stat->sm_valid_rate);
                LOG_FMT_TRACE(log, "Current [blob_id={}] is big-blob", stat->id);
                continue;
            }

            auto lock = stat->lock();
            auto right_margin = stat->smap->getUsedBoundary();

            // Avoid divide by zero
            if (right_margin == 0)
            {
                if (unlikely(stat->sm_valid_rate != 0))
                {
                    throw Exception(fmt::format("Current blob is empty, but valid rate is not 0. [blob_id={}][valid_size={}][valid_rate={}]",
                                                stat->id,
                                                stat->sm_valid_size,
                                                stat->sm_valid_rate));
                }

<<<<<<< HEAD
                LOG_FMT_TRACE(log, "Current blob is empty [blob_id={}, total size(all invalid)={}] [valid_rate={}].", stat->id, stat->sm_total_size, stat->sm_valid_rate);

                // If current blob empty, the size of in disk blob may not empty
                // So we need truncate current blob, and let it be reused.
                auto blobfile = getBlobFile(stat->id);
                LOG_FMT_TRACE(log, "Truncate empty blob file [blob_id={}] to 0.", stat->id);
                blobfile->truncate(right_margin);
                blobstore_gc_info.appendToTruncatedBlob(stat->id, stat->sm_valid_rate);
=======
                // If current blob empty, the size of in disk blob may not empty
                // So we need truncate current blob, and let it be reused.
                auto blobfile = getBlobFile(stat->id);
                LOG_FMT_INFO(log, "Current blob file is empty, truncated to zero [blob_id={}] [total_size={}] [valid_rate={}]", stat->id, stat->sm_total_size, stat->sm_valid_rate);
                blobfile->truncate(right_margin);
                blobstore_gc_info.appendToTruncatedBlob(stat->id, stat->sm_total_size, right_margin, stat->sm_valid_rate);
                stat->sm_total_size = right_margin;
>>>>>>> d7fdbd46
                continue;
            }

            stat->sm_valid_rate = stat->sm_valid_size * 1.0 / right_margin;

            if (stat->sm_valid_rate > 1.0)
            {
                LOG_FMT_ERROR(
                    log,
                    "Current blob got an invalid rate {:.2f}, total size is {}, valid size is {}, right margin is {} [blob_id={}]",
                    stat->sm_valid_rate,
                    stat->sm_total_size,
                    stat->sm_valid_size,
                    right_margin,
                    stat->id);
                assert(false);
                continue;
            }

            // Check if GC is required
            if (stat->sm_valid_rate <= config.heavy_gc_valid_rate)
            {
                LOG_FMT_TRACE(log, "Current [blob_id={}] valid rate is {:.2f}, Need do compact GC", stat->id, stat->sm_valid_rate);
                blob_need_gc.emplace_back(stat->id);

                // Change current stat to read only
                stat->changeToReadOnly();
                blobstore_gc_info.appendToNeedGCBlob(stat->id, stat->sm_valid_rate);
            }
            else
            {
                blobstore_gc_info.appendToNoNeedGCBlob(stat->id, stat->sm_valid_rate);
                LOG_FMT_TRACE(log, "Current [blob_id={}] valid rate is {:.2f}, No need to GC.", stat->id, stat->sm_valid_rate);
            }

            if (right_margin != stat->sm_total_size)
            {
                auto blobfile = getBlobFile(stat->id);
                LOG_FMT_TRACE(log, "Truncate blob file [blob_id={}] [origin size={}] [truncated size={}]", stat->id, stat->sm_total_size, right_margin);
                blobfile->truncate(right_margin);
                blobstore_gc_info.appendToTruncatedBlob(stat->id, stat->sm_total_size, right_margin, stat->sm_valid_rate);

                stat->sm_total_size = right_margin;
                stat->sm_valid_rate = stat->sm_valid_size * 1.0 / stat->sm_total_size;
            }
        }
    }

    LOG_FMT_INFO(log, "BlobStore gc get status done. gc info: {}", blobstore_gc_info.toString());

    return blob_need_gc;
}


PageEntriesEdit BlobStore::gc(std::map<BlobFileId, PageIdAndVersionedEntries> & entries_need_gc,
                              const PageSize & total_page_size,
                              const WriteLimiterPtr & write_limiter,
                              const ReadLimiterPtr & read_limiter)
{
    std::vector<std::tuple<BlobFileId, BlobFileOffset, PageSize>> written_blobs;
    PageEntriesEdit edit;

    if (total_page_size == 0)
    {
        throw Exception("BlobStore can't do gc if nothing need gc.", ErrorCodes::LOGICAL_ERROR);
    }
    LOG_FMT_INFO(log, "BlobStore gc will migrate {:.2f}MB into new Blobs", (1.0 * total_page_size / DB::MB));

    const auto config_file_limit = config.file_limit_size.get();
    auto alloc_size = total_page_size > config_file_limit ? config_file_limit : total_page_size;
    BlobFileOffset remaining_page_size = total_page_size - alloc_size;

    // We could make the memory consumption smooth during GC.
    char * data_buf = static_cast<char *>(alloc(alloc_size));
    SCOPE_EXIT({
        free(data_buf, alloc_size);
    });

    char * data_pos = data_buf;
    BlobFileOffset offset_in_data = 0;
    BlobFileId blobfile_id;
    BlobFileOffset file_offset_beg;
    std::tie(blobfile_id, file_offset_beg) = getPosFromStats(alloc_size);

    auto write_blob = [this, total_page_size, &written_blobs, &write_limiter](const BlobFileId & file_id,
                                                                              char * data_beg,
                                                                              const BlobFileOffset & file_offset,
                                                                              const BlobFileOffset & data_size) {
        try
        {
            auto blob_file = getBlobFile(file_id);
            // Should append before calling BlobStore::write, so that we can rollback the
            // first allocated span from stats.
            written_blobs.emplace_back(file_id, file_offset, data_size);
            LOG_FMT_INFO(
                log,
                "BlobStore gc write (partially) done [blob_id={}] [file_offset={}] [size={}] [total_size={}]",
                file_id,
                file_offset,
                data_size,
                total_page_size);
            blob_file->write(data_beg, file_offset, data_size, write_limiter, /*background*/ true);
        }
        catch (DB::Exception & e)
        {
            LOG_FMT_ERROR(
                log,
                "BlobStore gc write failed [blob_id={}] [offset={}] [size={}] [total_size={}]",
                file_id,
                file_offset,
                data_size,
                total_page_size);
            for (const auto & [blobfile_id_revert, file_offset_beg_revert, page_size_revert] : written_blobs)
            {
                removePosFromStats(blobfile_id_revert, file_offset_beg_revert, page_size_revert);
            }
            throw e;
        }
    };

    // blob_file_0, [<page_id_0, ver0, entry0>,
    //               <page_id_0, ver1, entry1>,
    //               <page_id_1, ver1, entry1>, ... ]
    // blob_file_1, [...]
    // ...
    for (const auto & [file_id, versioned_pageid_entry_list] : entries_need_gc)
    {
        for (const auto & [page_id, versioned, entry] : versioned_pageid_entry_list)
        {
            // When we can't load the remaining data.
            // we will use the original buffer to find an area to load the remaining data
            if (offset_in_data + entry.size > config_file_limit)
            {
                assert(file_offset_beg == 0);
                // Remove the span that is not actually used
                if (offset_in_data != alloc_size)
                {
                    removePosFromStats(blobfile_id, offset_in_data, alloc_size - offset_in_data);
                }
                remaining_page_size += alloc_size - offset_in_data;

                // Write data into Blob.
                write_blob(blobfile_id, data_buf, file_offset_beg, offset_in_data);

                // Reset the position to reuse the buffer allocated
                data_pos = data_buf;
                offset_in_data = 0;

                // Acquire a span from stats for remaining data
                auto next_alloc_size = (remaining_page_size > config_file_limit ? config_file_limit : remaining_page_size);
                remaining_page_size -= next_alloc_size;
                std::tie(blobfile_id, file_offset_beg) = getPosFromStats(next_alloc_size);
            }

            // Read the data into buffer by old entry
            read(page_id, file_id, entry.offset, data_pos, entry.size, read_limiter, /*background*/ true);

            // Most vars of the entry is not changed, but the file id and offset
            // need to be updated.
            PageEntryV3 new_entry = entry;
            new_entry.file_id = blobfile_id;
            new_entry.offset = file_offset_beg + offset_in_data;
            new_entry.padded_size = 0; // reset padded size to be zero

            offset_in_data += new_entry.size;
            data_pos += new_entry.size;

            edit.upsertPage(page_id, versioned, new_entry);
        }
    }

    if (offset_in_data != 0)
    {
        write_blob(blobfile_id, data_buf, file_offset_beg, offset_in_data);
    }

    return edit;
}


String BlobStore::getBlobFileParentPath(BlobFileId blob_id)
{
    PageFileIdAndLevel id_lvl{blob_id, 0};
    String parent_path = delegator->choosePath(id_lvl);

    if (auto f = Poco::File(parent_path); !f.exists())
        f.createDirectories();

    return parent_path;
}

BlobFilePtr BlobStore::getBlobFile(BlobFileId blob_id)
{
    return cached_files.getOrSet(blob_id, [this, blob_id]() -> BlobFilePtr {
                           return std::make_shared<BlobFile>(getBlobFileParentPath(blob_id), blob_id, file_provider, delegator);
                       })
        .first;
}

/**********************
  * BlobStats methods *
  *********************/

BlobStore::BlobStats::BlobStats(LoggerPtr log_, PSDiskDelegatorPtr delegator_, BlobStore::Config config_)
    : log(std::move(log_))
    , delegator(delegator_)
    , config(config_)
{
}

void BlobStore::BlobStats::restoreByEntry(const PageEntryV3 & entry)
{
    auto stat = blobIdToStat(entry.file_id);
    stat->restoreSpaceMap(entry.offset, entry.getTotalSize());
}

std::pair<BlobFileId, String> BlobStore::BlobStats::getBlobIdFromName(String blob_name)
{
    String err_msg;
    if (!startsWith(blob_name, BlobFile::BLOB_PREFIX_NAME))
    {
        return {INVALID_BLOBFILE_ID, err_msg};
    }

    Strings ss;
    boost::split(ss, blob_name, boost::is_any_of("_"));

    if (ss.size() != 2)
    {
        return {INVALID_BLOBFILE_ID, err_msg};
    }

    try
    {
        const auto & blob_id = std::stoull(ss[1]);
        return {blob_id, err_msg};
    }
    catch (std::invalid_argument & e)
    {
        err_msg = e.what();
    }
    catch (std::out_of_range & e)
    {
        err_msg = e.what();
    }
    return {INVALID_BLOBFILE_ID, err_msg};
}

void BlobStore::BlobStats::restore()
{
    BlobFileId max_restored_file_id = 0;

    for (auto & [path, stats] : stats_map)
    {
        (void)path;
        for (const auto & stat : stats)
        {
            stat->recalculateSpaceMap();
            max_restored_file_id = std::max(stat->id, max_restored_file_id);
        }
    }

    // restore `roll_id`
    roll_id = max_restored_file_id + 1;
}

std::lock_guard<std::mutex> BlobStore::BlobStats::lock() const
{
    return std::lock_guard(lock_stats);
}

BlobStatPtr BlobStore::BlobStats::createStat(BlobFileId blob_file_id, const std::lock_guard<std::mutex> & guard)
{
    // New blob file id won't bigger than roll_id
    if (blob_file_id > roll_id)
    {
        throw Exception(fmt::format("BlobStats won't create [blob_id={}], which is bigger than [roll_id={}]",
                                    blob_file_id,
                                    roll_id),
                        ErrorCodes::LOGICAL_ERROR);
    }

    for (auto & [path, stats] : stats_map)
    {
        (void)path;
        for (const auto & stat : stats)
        {
            if (stat->id == blob_file_id)
            {
                throw Exception(fmt::format("BlobStats can not create [blob_id={}] which is exist",
                                            blob_file_id),
                                ErrorCodes::LOGICAL_ERROR);
            }
        }
    }

    // Create a stat without checking the file_id exist or not
    auto stat = createStatNotChecking(blob_file_id, guard);

    // Roll to the next new blob id
    if (blob_file_id == roll_id)
    {
        roll_id++;
    }

    return stat;
}

BlobStatPtr BlobStore::BlobStats::createStatNotChecking(BlobFileId blob_file_id, const std::lock_guard<std::mutex> &)
{
    LOG_FMT_INFO(log, "Created a new BlobStat [blob_id={}]", blob_file_id);
    BlobStatPtr stat = std::make_shared<BlobStat>(
        blob_file_id,
        static_cast<SpaceMap::SpaceMapType>(config.spacemap_type.get()),
        config.file_limit_size);

    PageFileIdAndLevel id_lvl{blob_file_id, 0};
    stats_map[delegator->choosePath(id_lvl)].emplace_back(stat);
    return stat;
}

BlobStatPtr BlobStore::BlobStats::createBigStat(BlobFileId blob_file_id, const std::lock_guard<std::mutex> & guard)
{
    auto stat = createBigPageStatNotChecking(blob_file_id, guard);
    // Roll to the next new blob id
    if (blob_file_id == roll_id)
    {
        roll_id++;
    }

    return stat;
}

BlobStatPtr BlobStore::BlobStats::createBigPageStatNotChecking(BlobFileId blob_file_id, const std::lock_guard<std::mutex> &)
{
    LOG_FMT_INFO(log, "Created a new big BlobStat [blob_id={}]", blob_file_id);
    BlobStatPtr stat = std::make_shared<BlobStat>(
        blob_file_id,
        SpaceMap::SpaceMapType::SMAP64_BIG,
        config.file_limit_size);

    PageFileIdAndLevel id_lvl{blob_file_id, 0};
    stats_map[delegator->choosePath(id_lvl)].emplace_back(stat);
    return stat;
}

void BlobStore::BlobStats::eraseStat(const BlobStatPtr && stat, const std::lock_guard<std::mutex> &)
{
    PageFileIdAndLevel id_lvl{stat->id, 0};
    stats_map[delegator->getPageFilePath(id_lvl)].remove(stat);
}

void BlobStore::BlobStats::eraseStat(BlobFileId blob_file_id, const std::lock_guard<std::mutex> & lock)
{
    BlobStatPtr stat = nullptr;

    for (auto & [path, stats] : stats_map)
    {
        (void)path;
        for (const auto & stat_in_map : stats)
        {
            if (stat_in_map->id == blob_file_id)
            {
                stat = stat_in_map;
                break;
            }
        }
    }

    if (stat == nullptr)
    {
        LOG_FMT_ERROR(log, "BlobStat not exist [blob_id={}]", blob_file_id);
        return;
    }

    LOG_FMT_DEBUG(log, "Erase BlobStat from maps [blob_id={}]", blob_file_id);

    eraseStat(std::move(stat), lock);
}

std::pair<BlobStatPtr, BlobFileId> BlobStore::BlobStats::chooseStat(size_t buf_size, const std::lock_guard<std::mutex> &)
{
    BlobStatPtr stat_ptr = nullptr;
    double smallest_valid_rate = 2;

    // No stats exist
    if (stats_map.empty())
    {
        return std::make_pair(nullptr, roll_id);
    }

    // If the stats_map size changes, or stats_map_path_index is out of range,
    // then make stats_map_path_index fit to current size.
    stats_map_path_index %= stats_map.size();

    auto stats_iter = stats_map.begin();
    std::advance(stats_iter, stats_map_path_index);

    size_t path_iter_idx = 0;
    for (path_iter_idx = 0; path_iter_idx < stats_map.size(); ++path_iter_idx)
    {
        // Try to find a suitable stat under current path (path=`stats_iter->first`)
        for (const auto & stat : stats_iter->second)
        {
            auto lock = stat->lock(); // TODO: will it bring performance regression?
            if (stat->isNormal()
                && stat->sm_max_caps >= buf_size
                && stat->sm_valid_rate < smallest_valid_rate)
            {
                smallest_valid_rate = stat->sm_valid_rate;
                stat_ptr = stat;
            }
        }

        // Already find the available stat under current path.
        if (stat_ptr != nullptr)
        {
            break;
        }

        // Try to find stat in the next path.
        stats_iter++;
        if (stats_iter == stats_map.end())
        {
            stats_iter = stats_map.begin();
        }
    }

    // advance the `stats_map_path_idx` without size checking
    stats_map_path_index += path_iter_idx + 1;

    // Can not find a suitable stat under all paths
    if (stat_ptr == nullptr)
    {
        return std::make_pair(nullptr, roll_id);
    }

    return std::make_pair(stat_ptr, INVALID_BLOBFILE_ID);
}

BlobFileId BlobStore::BlobStats::chooseBigStat(const std::lock_guard<std::mutex> &) const
{
    return roll_id;
}

BlobStatPtr BlobStore::BlobStats::blobIdToStat(BlobFileId file_id, bool ignore_not_exist)
{
    auto guard = lock();
    for (const auto & [path, stats] : stats_map)
    {
        (void)path;
        for (const auto & stat : stats)
        {
            if (stat->id == file_id)
            {
                return stat;
            }
        }
    }

    if (!ignore_not_exist)
    {
        throw Exception(fmt::format("Can't find BlobStat with [blob_id={}]",
                                    file_id),
                        ErrorCodes::LOGICAL_ERROR);
    }

    return nullptr;
}

/*********************
  * BlobStat methods *
  ********************/

BlobFileOffset BlobStore::BlobStats::BlobStat::getPosFromStat(size_t buf_size, const std::lock_guard<std::mutex> &)
{
    BlobFileOffset offset = 0;
    UInt64 max_cap = 0;
    bool expansion = true;

    std::tie(offset, max_cap, expansion) = smap->searchInsertOffset(buf_size);
    ProfileEvents::increment(expansion ? ProfileEvents::PSV3MBlobExpansion : ProfileEvents::PSV3MBlobReused);

    /**
     * Whatever `searchInsertOffset` success or failed,
     * Max capability still need update.
     */
    sm_max_caps = max_cap;
    if (offset != INVALID_BLOBFILE_OFFSET)
    {
        if (offset + buf_size > sm_total_size)
        {
            // This file must be expanded
            auto expand_size = buf_size - (sm_total_size - offset);
            sm_total_size += expand_size;
            sm_valid_size += buf_size;
        }
        else
        {
            /**
             * The `offset` reuses the original address. 
             * Current blob file is not expanded.
             * Only update valid size.
             */
            sm_valid_size += buf_size;
        }

        sm_valid_rate = sm_valid_size * 1.0 / sm_total_size;
    }
    return offset;
}

bool BlobStore::BlobStats::BlobStat::removePosFromStat(BlobFileOffset offset, size_t buf_size, const std::lock_guard<std::mutex> &)
{
    if (!smap->markFree(offset, buf_size))
    {
        smap->logDebugString();
        throw Exception(fmt::format("Remove postion from BlobStat failed, invalid position [offset={}] [buf_size={}] [blob_id={}]",
                                    offset,
                                    buf_size,
                                    id),
                        ErrorCodes::LOGICAL_ERROR);
    }

    sm_valid_size -= buf_size;
    sm_valid_rate = sm_valid_size * 1.0 / sm_total_size;
    return ((isReadOnly() || isBigBlob()) && sm_valid_size == 0);
}

void BlobStore::BlobStats::BlobStat::restoreSpaceMap(BlobFileOffset offset, size_t buf_size)
{
    if (!smap->markUsed(offset, buf_size))
    {
        smap->logDebugString();
        throw Exception(fmt::format("Restore postion from BlobStat failed, the space/subspace is already being used [offset={}] [buf_size={}] [blob_id={}]",
                                    offset,
                                    buf_size,
                                    id),
                        ErrorCodes::LOGICAL_ERROR);
    }
}

void BlobStore::BlobStats::BlobStat::recalculateSpaceMap()
{
    const auto & [total_size, valid_size] = smap->getSizes();
    sm_total_size = total_size;
    sm_valid_size = valid_size;
    sm_valid_rate = total_size == 0 ? 0.0 : valid_size * 1.0 / total_size;
    recalculateCapacity();
}

void BlobStore::BlobStats::BlobStat::recalculateCapacity()
{
    sm_max_caps = smap->updateAccurateMaxCapacity();
}

} // namespace PS::V3
} // namespace DB<|MERGE_RESOLUTION|>--- conflicted
+++ resolved
@@ -993,16 +993,6 @@
                                                 stat->sm_valid_rate));
                 }
 
-<<<<<<< HEAD
-                LOG_FMT_TRACE(log, "Current blob is empty [blob_id={}, total size(all invalid)={}] [valid_rate={}].", stat->id, stat->sm_total_size, stat->sm_valid_rate);
-
-                // If current blob empty, the size of in disk blob may not empty
-                // So we need truncate current blob, and let it be reused.
-                auto blobfile = getBlobFile(stat->id);
-                LOG_FMT_TRACE(log, "Truncate empty blob file [blob_id={}] to 0.", stat->id);
-                blobfile->truncate(right_margin);
-                blobstore_gc_info.appendToTruncatedBlob(stat->id, stat->sm_valid_rate);
-=======
                 // If current blob empty, the size of in disk blob may not empty
                 // So we need truncate current blob, and let it be reused.
                 auto blobfile = getBlobFile(stat->id);
@@ -1010,7 +1000,6 @@
                 blobfile->truncate(right_margin);
                 blobstore_gc_info.appendToTruncatedBlob(stat->id, stat->sm_total_size, right_margin, stat->sm_valid_rate);
                 stat->sm_total_size = right_margin;
->>>>>>> d7fdbd46
                 continue;
             }
 
