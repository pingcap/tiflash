--- conflicted
+++ resolved
@@ -733,9 +733,6 @@
         Page page;
         page.data = ByteBuffer(pos, pos + entry.size);
         page.mem_holder = mem_holder;
-<<<<<<< HEAD
-        page_map.emplace(ExternalIdTrait::getPageMapKey(page_id_v3), page);
-=======
 
         // Calculate the field_offsets from page entry
         for (size_t index = 0; index < entry.field_offsets.size(); index++)
@@ -744,8 +741,7 @@
             page.field_offsets.emplace(index, offset);
         }
 
-        page_map.emplace(page_id_v3.low, std::move(page));
->>>>>>> 87d7c9b1
+        page_map.emplace(ExternalIdTrait::getPageMapKey(page_id_v3), std::move(page));
 
         pos += entry.size;
     }
