// Copyright 2022 PingCAP, Ltd.
//
// Licensed under the Apache License, Version 2.0 (the "License");
// you may not use this file except in compliance with the License.
// You may obtain a copy of the License at
//
//     http://www.apache.org/licenses/LICENSE-2.0
//
// Unless required by applicable law or agreed to in writing, software
// distributed under the License is distributed on an "AS IS" BASIS,
// WITHOUT WARRANTIES OR CONDITIONS OF ANY KIND, either express or implied.
// See the License for the specific language governing permissions and
// limitations under the License.

#include <Common/Exception.h>
#include <Common/Stopwatch.h>
#include <Common/SyncPoint/SyncPoint.h>
#include <Common/TiFlashMetrics.h>
#include <Encryption/FileProvider.h>
#include <Storages/Page/PageDefines.h>
#include <Storages/Page/PageStorage.h>
#include <Storages/Page/V3/PageDirectory.h>
#include <Storages/Page/V3/PageDirectoryFactory.h>
#include <Storages/Page/V3/PageEntriesEdit.h>
#include <Storages/Page/V3/PageStorageImpl.h>
#include <Storages/Page/V3/WAL/WALConfig.h>
#include <Storages/PathPool.h>
#include <common/logger_useful.h>

#include <mutex>

namespace DB
{
namespace ErrorCodes
{
extern const int NOT_IMPLEMENTED;
} // namespace ErrorCodes
namespace PS::V3
{
PageStorageImpl::PageStorageImpl(
    String name,
    PSDiskDelegatorPtr delegator_,
    const PageStorageConfig & config_,
    const FileProviderPtr & file_provider_)
    : DB::PageStorage(name, delegator_, config_, file_provider_)
<<<<<<< HEAD
    , log(Logger::get(name))
    , blob_store(name, file_provider_, delegator, parseBlobConfig(config_))
=======
    , log(Logger::get("PageStorage", name))
    , blob_store(name, file_provider_, delegator, BlobConfig::from(config_))
>>>>>>> 1e0e3c89
{
    LOG_INFO(log, "PageStorageImpl start. Config{{ {} }}", config.toDebugStringV3());
}

PageStorageImpl::~PageStorageImpl() = default;

void PageStorageImpl::reloadConfig()
{
    blob_store.reloadConfig(BlobConfig::from(config));
}

void PageStorageImpl::restore()
{
    // TODO: clean up blobstore.
    // TODO: Speedup restoring
    blob_store.registerPaths();

    PageDirectoryFactory factory;
    page_directory = factory
                         .setBlobStore(blob_store)
                         .create(storage_name, file_provider, delegator, WALConfig::from(config));
}

PageId PageStorageImpl::getMaxId()
{
    return page_directory->getMaxId();
}

void PageStorageImpl::drop()
{
    throw Exception("Not implemented", ErrorCodes::NOT_IMPLEMENTED);
}

PageId PageStorageImpl::getNormalPageIdImpl(NamespaceId ns_id, PageId page_id, SnapshotPtr snapshot, bool throw_on_not_exist)
{
    if (!snapshot)
    {
        snapshot = this->getSnapshot("");
    }

    return page_directory->getNormalPageId(buildV3Id(ns_id, page_id), snapshot, throw_on_not_exist).low;
}

DB::PageStorage::SnapshotPtr PageStorageImpl::getSnapshot(const String & tracing_id)
{
    return page_directory->createSnapshot(tracing_id);
}

FileUsageStatistics PageStorageImpl::getFileUsageStatistics() const
{
    return blob_store.getFileUsageStatistics();
}

SnapshotsStatistics PageStorageImpl::getSnapshotsStat() const
{
    return page_directory->getSnapshotsStat();
}

size_t PageStorageImpl::getNumberOfPages()
{
    return page_directory->numPages();
}

std::set<PageId> PageStorageImpl::getAliveExternalPageIds(NamespaceId ns_id)
{
    return page_directory->getAliveExternalIds(ns_id);
}

void PageStorageImpl::writeImpl(DB::WriteBatch && write_batch, const WriteLimiterPtr & write_limiter)
{
    if (unlikely(write_batch.empty()))
        return;

    // Persist Page data to BlobStore
    auto edit = blob_store.write(write_batch, write_limiter);
    page_directory->apply(std::move(edit), write_limiter);
}

DB::PageEntry PageStorageImpl::getEntryImpl(NamespaceId ns_id, PageId page_id, SnapshotPtr snapshot)
{
    if (!snapshot)
    {
        snapshot = this->getSnapshot("");
    }

    try
    {
        const auto & [id, entry] = page_directory->getByIDOrNull(buildV3Id(ns_id, page_id), snapshot);
        (void)id;
        // TODO : after `PageEntry` in page.h been moved to v2.
        // Then we don't copy from V3 to V2 format
        PageEntry entry_ret;
        entry_ret.file_id = entry.file_id;
        entry_ret.offset = entry.offset;
        entry_ret.tag = entry.tag;
        entry_ret.size = entry.size;
        entry_ret.field_offsets = entry.field_offsets;
        entry_ret.checksum = entry.checksum;

        return entry_ret;
    }
    catch (DB::Exception & e)
    {
        LOG_WARNING(log, "{}", e.message());
        return {.file_id = INVALID_BLOBFILE_ID}; // return invalid PageEntry
    }
}

DB::Page PageStorageImpl::readImpl(NamespaceId ns_id, PageId page_id, const ReadLimiterPtr & read_limiter, SnapshotPtr snapshot, bool throw_on_not_exist)
{
    if (!snapshot)
    {
        snapshot = this->getSnapshot("");
    }

    auto page_entry = throw_on_not_exist ? page_directory->getByID(buildV3Id(ns_id, page_id), snapshot) : page_directory->getByIDOrNull(buildV3Id(ns_id, page_id), snapshot);
    return blob_store.read(page_entry, read_limiter);
}

PageMap PageStorageImpl::readImpl(NamespaceId ns_id, const PageIds & page_ids, const ReadLimiterPtr & read_limiter, SnapshotPtr snapshot, bool throw_on_not_exist)
{
    if (!snapshot)
    {
        snapshot = this->getSnapshot("");
    }

    PageIdV3Internals page_id_v3s;
    for (auto p_id : page_ids)
    {
        page_id_v3s.emplace_back(buildV3Id(ns_id, p_id));
    }

    if (throw_on_not_exist)
    {
        auto page_entries = page_directory->getByIDs(page_id_v3s, snapshot);
        return blob_store.read(page_entries, read_limiter);
    }
    else
    {
        auto [page_entries, page_ids_not_found] = page_directory->getByIDsOrNull(page_id_v3s, snapshot);
        PageMap page_map = blob_store.read(page_entries, read_limiter);

        for (const auto & page_id_not_found : page_ids_not_found)
        {
            Page page_not_found;
            page_not_found.page_id = INVALID_PAGE_ID;
            page_map[page_id_not_found] = page_not_found;
        }
        return page_map;
    }
}

PageIds PageStorageImpl::readImpl(NamespaceId ns_id, const PageIds & page_ids, const PageHandler & handler, const ReadLimiterPtr & read_limiter, SnapshotPtr snapshot, bool throw_on_not_exist)
{
    if (!snapshot)
    {
        snapshot = this->getSnapshot("");
    }

    PageIdV3Internals page_id_v3s;
    for (auto p_id : page_ids)
        page_id_v3s.emplace_back(buildV3Id(ns_id, p_id));

    if (throw_on_not_exist)
    {
        auto page_entries = page_directory->getByIDs(page_id_v3s, snapshot);
        blob_store.read(page_entries, handler, read_limiter);
        return {};
    }
    else
    {
        auto [page_entries, page_ids_not_found] = page_directory->getByIDsOrNull(page_id_v3s, snapshot);
        blob_store.read(page_entries, handler, read_limiter);
        return page_ids_not_found;
    }
}

PageMap PageStorageImpl::readImpl(NamespaceId ns_id, const std::vector<PageReadFields> & page_fields, const ReadLimiterPtr & read_limiter, SnapshotPtr snapshot, bool throw_on_not_exist)
{
    if (!snapshot)
    {
        snapshot = this->getSnapshot("");
    }

    BlobStore::FieldReadInfos read_infos;
    PageIds page_ids_not_found;
    for (const auto & [page_id, field_indices] : page_fields)
    {
        const auto & [id, entry] = throw_on_not_exist ? page_directory->getByID(buildV3Id(ns_id, page_id), snapshot) : page_directory->getByIDOrNull(buildV3Id(ns_id, page_id), snapshot);

        if (entry.isValid())
        {
            auto info = BlobStore::FieldReadInfo(buildV3Id(ns_id, page_id), entry, field_indices);
            read_infos.emplace_back(info);
        }
        else
        {
            page_ids_not_found.emplace_back(id);
        }
    }
    PageMap page_map = blob_store.read(read_infos, read_limiter);

    for (const auto & page_id_not_found : page_ids_not_found)
    {
        Page page_not_found;
        page_not_found.page_id = INVALID_PAGE_ID;
        page_map[page_id_not_found] = page_not_found;
    }
    return page_map;
}

Page PageStorageImpl::readImpl(NamespaceId /*ns_id*/, const PageReadFields & /*page_field*/, const ReadLimiterPtr & /*read_limiter*/, SnapshotPtr /*snapshot*/, bool /*throw_on_not_exist*/)
{
    throw Exception("Not support read single filed on V3", ErrorCodes::NOT_IMPLEMENTED);
}

void PageStorageImpl::traverseImpl(const std::function<void(const DB::Page & page)> & acceptor, SnapshotPtr snapshot)
{
    if (!snapshot)
    {
        snapshot = this->getSnapshot("");
    }

    // TODO: This could hold the read lock of `page_directory` for a long time
    const auto & page_ids = page_directory->getAllPageIds();
    for (const auto & valid_page : page_ids)
    {
        const auto & page_id_and_entry = page_directory->getByID(valid_page, snapshot);
        acceptor(blob_store.read(page_id_and_entry));
    }
}

String PageStorageImpl::GCTimeStatistics::toLogging() const
{
    const std::string_view stage_suffix = [this]() {
        switch (stage)
        {
        case GCStageType::Unknown:
            return " <unknown>";
        case GCStageType::OnlyInMem:
            return " without full gc";
        case GCStageType::FullGCNothingMoved:
            return " without moving any entry";
        case GCStageType::FullGC:
            return "";
        }
    }();
    const auto get_external_msg = [this]() -> String {
        if (clean_external_page_ms == 0)
            return String("");
        static constexpr double SCALE_NS_TO_MS = 1'000'000.0;
        return fmt::format(" [external_callbacks={}] [external_gc={}ms] [scanner={:.2f}ms] [get_alive={:.2f}ms] [remover={:.2f}ms]",
                           num_external_callbacks,
                           clean_external_page_ms,
                           external_page_scan_ns / SCALE_NS_TO_MS,
                           external_page_get_alive_ns / SCALE_NS_TO_MS,
                           external_page_remove_ns / SCALE_NS_TO_MS);
    };
    return fmt::format("GC finished{}."
                       " [total time={}ms]"
                       " [dump snapshots={}ms] [gc in mem entries={}ms]"
                       " [blobstore remove entries={}ms] [blobstore get status={}ms]"
                       " [get gc entries={}ms] [blobstore full gc={}ms]"
                       " [gc apply={}ms]"
                       "{}", // a placeholder for external page gc at last
                       stage_suffix,
                       total_cost_ms,
                       dump_snapshots_ms,
                       gc_in_mem_entries_ms,
                       blobstore_remove_entries_ms,
                       blobstore_get_gc_stats_ms,
                       full_gc_get_entries_ms,
                       full_gc_blobstore_copy_ms,
                       full_gc_apply_ms,
                       get_external_msg());
}

bool PageStorageImpl::gcImpl(bool /*not_skip*/, const WriteLimiterPtr & write_limiter, const ReadLimiterPtr & read_limiter)
{
    // If another thread is running gc, just return;
    bool v = false;
    if (!gc_is_running.compare_exchange_strong(v, true))
        return false;

    const GCTimeStatistics statistics = doGC(write_limiter, read_limiter);
    assert(statistics.stage != GCStageType::Unknown); // `doGC` must set the stage
    LOG_DEBUG(log, statistics.toLogging());

    return statistics.executeNextImmediately();
}

// Remove external pages for all tables
// TODO: `clean_external_page` for all tables may slow down the whole gc process when there are lots of table.
void PageStorageImpl::cleanExternalPage(Stopwatch & gc_watch, GCTimeStatistics & statistics)
{
    // Fine grained lock on `callbacks_mutex`.
    // So that adding/removing a storage will not be blocked for the whole
    // processing time of `cleanExternalPage`.
    std::shared_ptr<ExternalPageCallbacks> ns_callbacks;
    {
        std::scoped_lock lock{callbacks_mutex};
        // check and get the begin iter
        statistics.num_external_callbacks = callbacks_container.size();
        auto iter = callbacks_container.begin();
        if (iter == callbacks_container.end()) // empty
        {
            statistics.clean_external_page_ms = gc_watch.elapsedMillisecondsFromLastTime();
            return;
        }

        assert(iter != callbacks_container.end()); // early exit in the previous code
        // keep the shared_ptr so that erasing ns_id from PageStorage won't invalid the `ns_callbacks`
        ns_callbacks = iter->second;
    }

    Stopwatch external_watch;

    SYNC_FOR("before_PageStorageImpl::cleanExternalPage_execute_callbacks");

    while (true)
    {
        // 1. Note that we must call `scanner` before `getAliveExternalIds`.
        // Or some committed external ids is not included in `alive_ids`
        // but exist in `pending_external_pages`. They will be removed by
        // accident with `remover` under this situation.
        // 2. Assume calling the callbacks after erasing ns_is is safe.

        // the external pages on disks.
        auto pending_external_pages = ns_callbacks->scanner();
        statistics.external_page_scan_ns += external_watch.elapsedFromLastTime();
        auto alive_external_ids = page_directory->getAliveExternalIds(ns_callbacks->ns_id);
        statistics.external_page_get_alive_ns += external_watch.elapsedFromLastTime();
        // remove the external pages that is not alive now.
        ns_callbacks->remover(pending_external_pages, alive_external_ids);
        statistics.external_page_remove_ns += external_watch.elapsedFromLastTime();

        // move to next namespace callbacks
        {
            std::scoped_lock lock{callbacks_mutex};
            // next ns_id that is greater than `ns_id`
            auto iter = callbacks_container.upper_bound(ns_callbacks->ns_id);
            if (iter == callbacks_container.end())
                break;
            ns_callbacks = iter->second;
        }
    }

    statistics.clean_external_page_ms = gc_watch.elapsedMillisecondsFromLastTime();
}

PageStorageImpl::GCTimeStatistics PageStorageImpl::doGC(const WriteLimiterPtr & write_limiter, const ReadLimiterPtr & read_limiter)
{
    Stopwatch gc_watch;
    SCOPE_EXIT({
        GET_METRIC(tiflash_storage_page_gc_count, type_v3).Increment();
        GET_METRIC(tiflash_storage_page_gc_duration_seconds, type_v3).Observe(gc_watch.elapsedSeconds());
        bool is_running = true;
        gc_is_running.compare_exchange_strong(is_running, false);
    });

    GCTimeStatistics statistics;

    // 1. Do the MVCC gc, clean up expired snapshot.
    // And get the expired entries.
    if (page_directory->tryDumpSnapshot(read_limiter, write_limiter))
    {
        GET_METRIC(tiflash_storage_page_gc_count, type_v3_mvcc_dumped).Increment();
    }
    statistics.dump_snapshots_ms = gc_watch.elapsedMillisecondsFromLastTime();

    const auto & del_entries = page_directory->gcInMemEntries();
    statistics.gc_in_mem_entries_ms = gc_watch.elapsedMillisecondsFromLastTime();

    // 2. Remove the expired entries in BlobStore.
    // It won't delete the data on the disk.
    // It will only update the SpaceMap which in memory.
    blob_store.remove(del_entries);
    statistics.blobstore_remove_entries_ms = gc_watch.elapsedMillisecondsFromLastTime();

    // 3. Analyze the status of each Blob in order to obtain the Blobs that need to do `full GC`.
    // Blobs that do not need to do full GC will also do ftruncate to reduce space amplification.
    const auto & blob_ids_need_gc = blob_store.getGCStats();
    statistics.blobstore_get_gc_stats_ms = gc_watch.elapsedMillisecondsFromLastTime();
    if (blob_ids_need_gc.empty())
    {
        cleanExternalPage(gc_watch, statistics);
        statistics.stage = GCStageType::OnlyInMem;
        statistics.total_cost_ms = gc_watch.elapsedMilliseconds();
        return statistics;
    }

    // Execute full gc
    GET_METRIC(tiflash_storage_page_gc_count, type_v3_bs_full_gc).Increment(blob_ids_need_gc.size());
    // 4. Filter out entries in MVCC by BlobId.
    // We also need to filter the version of the entry.
    // So that the `gc_apply` can proceed smoothly.
    auto [blob_gc_info, total_page_size] = page_directory->getEntriesByBlobIds(blob_ids_need_gc);
    statistics.full_gc_get_entries_ms = gc_watch.elapsedMillisecondsFromLastTime();
    if (blob_gc_info.empty())
    {
        cleanExternalPage(gc_watch, statistics);
        statistics.stage = GCStageType::FullGCNothingMoved;
        statistics.total_cost_ms = gc_watch.elapsedMilliseconds();
        return statistics;
    }

    // 5. Do the BlobStore GC
    // After BlobStore GC, these entries will be migrated to a new blob.
    // Then we should notify MVCC apply the change.
    PageEntriesEdit gc_edit = blob_store.gc(blob_gc_info, total_page_size, write_limiter, read_limiter);
    statistics.full_gc_blobstore_copy_ms = gc_watch.elapsedMillisecondsFromLastTime();
    RUNTIME_CHECK_MSG(!gc_edit.empty(), "Something wrong after BlobStore GC");

    // 6. MVCC gc apply
    // MVCC will apply the migrated entries.
    // Also it will generate a new version for these entries.
    // Note that if the process crash between step 5 and step 6, the stats in BlobStore will
    // be reset to correct state during restore. If any exception thrown, then some BlobFiles
    // will be remained as "read-only" files while entries in them are useless in actual.
    // Those BlobFiles should be cleaned during next restore.
    page_directory->gcApply(std::move(gc_edit), write_limiter);
    statistics.full_gc_apply_ms = gc_watch.elapsedMillisecondsFromLastTime();

    cleanExternalPage(gc_watch, statistics);
    statistics.stage = GCStageType::FullGC;
    statistics.total_cost_ms = gc_watch.elapsedMilliseconds();
    return statistics;
}

void PageStorageImpl::registerExternalPagesCallbacks(const ExternalPageCallbacks & callbacks)
{
    std::scoped_lock lock{callbacks_mutex};
    assert(callbacks.scanner != nullptr);
    assert(callbacks.remover != nullptr);
    assert(callbacks.ns_id != MAX_NAMESPACE_ID);
    // NamespaceId(TableID) should not be reuse
    RUNTIME_CHECK_MSG(
        callbacks_container.count(callbacks.ns_id) == 0,
        "Try to create callbacks for duplicated namespace id {}",
        callbacks.ns_id);
    // `emplace` won't invalid other iterator
    callbacks_container.emplace(callbacks.ns_id, std::make_shared<ExternalPageCallbacks>(callbacks));
}

void PageStorageImpl::unregisterExternalPagesCallbacks(NamespaceId ns_id)
{
    {
        std::scoped_lock lock{callbacks_mutex};
        callbacks_container.erase(ns_id);
    }
    // clean all external ids ptrs
    page_directory->unregisterNamespace(ns_id);
}

const String PageStorageImpl::manifests_file_name = "manifests";

bool PageStorageImpl::isManifestsFileExists(const String & path)
{
    Poco::File file(fmt::format("{}/{}", path, manifests_file_name));
    return file.exists();
}

void PageStorageImpl::createManifestsFileIfNeed(const String & path)
{
    Poco::File dir(path);
    dir.createDirectories();
    Poco::File file(fmt::format("{}/{}", path, manifests_file_name));
    file.createFile();
}

} // namespace PS::V3
} // namespace DB<|MERGE_RESOLUTION|>--- conflicted
+++ resolved
@@ -43,13 +43,8 @@
     const PageStorageConfig & config_,
     const FileProviderPtr & file_provider_)
     : DB::PageStorage(name, delegator_, config_, file_provider_)
-<<<<<<< HEAD
     , log(Logger::get(name))
-    , blob_store(name, file_provider_, delegator, parseBlobConfig(config_))
-=======
-    , log(Logger::get("PageStorage", name))
     , blob_store(name, file_provider_, delegator, BlobConfig::from(config_))
->>>>>>> 1e0e3c89
 {
     LOG_INFO(log, "PageStorageImpl start. Config{{ {} }}", config.toDebugStringV3());
 }
