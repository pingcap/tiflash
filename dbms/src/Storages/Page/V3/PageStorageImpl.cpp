--- conflicted
+++ resolved
@@ -168,7 +168,6 @@
 
 bool PageStorageImpl::gc(bool not_skip, const WriteLimiterPtr & write_limiter, const ReadLimiterPtr & read_limiter)
 {
-<<<<<<< HEAD
     /// Get all pending external pages and BlobFiles. Note that we should get external pages before BlobFiles.
     PathAndIdsVec external_pages;
     if (external_pages_scanner)
@@ -176,9 +175,6 @@
         external_pages = external_pages_scanner();
     }
 
-    auto del_entries = page_directory.gc();
-
-=======
     // 1. Do the MVCC gc, clean up expired snapshot.
     // And get the expired entries.
     const auto & del_entries = page_directory.gc();
@@ -186,45 +182,33 @@
     // 2. Remove the expired entries in BlobStore.
     // It won't delete the data on the disk.
     // It will only update the SpaceMap which in memory.
->>>>>>> 5a0682ec
     for (const auto & del_version_entry : del_entries)
     {
         blob_store.remove(del_version_entry);
     }
 
-<<<<<<< HEAD
-    const auto & blob_need_gc = blob_store.getGCStats();
-=======
     // 3. Analyze the status of each Blob in order to obtain the Blobs that need to do `heavy GC`.
     // Blobs that do not need to do heavy GC will also do ftruncate to reduce space enlargement.
     const auto & blob_need_gc = blob_store.getGCStats();
 
->>>>>>> 5a0682ec
     if (blob_need_gc.empty())
     {
         return true;
     }
 
-<<<<<<< HEAD
-    auto [blob_gc_info, total_page_size] = page_directory.getEntriesFromBlobIds(blob_need_gc);
-=======
     // 4. Filter out entries in MVCC by BlobId.
     // We also need to filter the version of the entry.
     // So that the `gc_apply` can proceed smoothly.
     auto [blob_gc_info, total_page_size] = page_directory.getEntriesByBlobIds(blob_need_gc);
->>>>>>> 5a0682ec
 
     if (blob_gc_info.empty())
     {
         return true;
     }
 
-<<<<<<< HEAD
-=======
     // 5. Do the BlobStore GC
     // After BlobStore GC, these entries will be migrated to a new blob.
     // Then we should notify MVCC apply the change.
->>>>>>> 5a0682ec
     const auto & copy_list = blob_store.gc(blob_gc_info, total_page_size);
 
     if (copy_list.empty())
@@ -232,19 +216,18 @@
         throw Exception("Something wrong after BlobStore GC.", ErrorCodes::LOGICAL_ERROR);
     }
 
-<<<<<<< HEAD
-    const auto & page_ids = page_directory.gcApply(copy_list, external_pages_scanner != nullptr);
-    if (external_pages_remover)
-    {
-        external_pages_remover(external_pages, page_ids);
-    }
-
-=======
+
     // 6. MVCC gc apply
     // MVCC will apply the migrated entries.
     // Also it will generate a new version for these entries.
-    page_directory.gcApply(copy_list);
->>>>>>> 5a0682ec
+    // If we do have external_pages_scanner and external_pages_remover.
+    // Then we need filter all alive entries.
+    const auto & page_ids = page_directory.gcApply(copy_list, external_pages_scanner != nullptr);
+    if (external_pages_remover)
+    {
+        external_pages_remover(external_pages, page_ids);
+    }
+
     return true;
 }
 
