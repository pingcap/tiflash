--- conflicted
+++ resolved
@@ -34,13 +34,8 @@
     const Config & config_,
     const FileProviderPtr & file_provider_)
     : DB::PageStorage(name, delegator_, config_, file_provider_)
-<<<<<<< HEAD
-    , log(getLogWithPrefix(nullptr, "PageStorage")->append(name))
+    , log(Logger::get(name, "PageStorage"))
     , blob_store(file_provider_, delegator, blob_config)
-=======
-    , log(Logger::get("PageStorage", name))
-    , blob_store(file_provider_, delegator->defaultPath(), blob_config)
->>>>>>> 6301306a
 {
 }
 
