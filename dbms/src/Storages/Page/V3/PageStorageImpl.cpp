--- conflicted
+++ resolved
@@ -5,6 +5,7 @@
 #include <Storages/Page/V3/PageEntriesEdit.h>
 #include <Storages/Page/V3/PageStorageImpl.h>
 #include <Storages/PathPool.h>
+
 
 namespace DB
 {
@@ -45,30 +46,17 @@
 
 PageId PageStorageImpl::getMaxId(NamespaceId ns_id)
 {
-<<<<<<< HEAD
-    auto page_id_v3 = page_directory.getMaxIdWithinUpperBound(PageIdV3Internal(UINT64_MAX, ns_id));
-    if (page_id_v3.high == ns_id)
-    {
-        return page_id_v3.low;
-    }
-    else
-        return 0;
-}
-
-PageId PageStorageImpl::getNormalPageId(NamespaceId /*ns_id*/, PageId /*page_id*/, SnapshotPtr /*snapshot*/)
-=======
-    return page_directory->getMaxId();
-}
-
-PageId PageStorageImpl::getNormalPageId(PageId page_id, SnapshotPtr snapshot)
->>>>>>> 567f8db3
-{
-    if (!snapshot)
-    {
-        snapshot = this->getSnapshot();
-    }
-
-    return page_directory->getNormalPageId(page_id, snapshot);
+    return page_directory->getMaxId(ns_id);
+}
+
+PageId PageStorageImpl::getNormalPageId(NamespaceId ns_id, PageId page_id, SnapshotPtr snapshot)
+{
+    if (!snapshot)
+    {
+        snapshot = this->getSnapshot();
+    }
+
+    return page_directory->getNormalPageId(combine(ns_id, page_id), snapshot).low;
 }
 
 DB::PageStorage::SnapshotPtr PageStorageImpl::getSnapshot()
@@ -100,11 +88,7 @@
 
     try
     {
-<<<<<<< HEAD
-        const auto & [id, entry] = page_directory.get(combine(ns_id, page_id), snapshot);
-=======
-        const auto & [id, entry] = page_directory->get(page_id, snapshot);
->>>>>>> 567f8db3
+        const auto & [id, entry] = page_directory->get(combine(ns_id, page_id), snapshot);
         (void)id;
         // TODO : after `PageEntry` in page.h been moved to v2.
         // Then we don't copy from V3 to V2 format
@@ -131,11 +115,7 @@
         snapshot = this->getSnapshot();
     }
 
-<<<<<<< HEAD
-    auto page_entry = page_directory.get(combine(ns_id, page_id), snapshot);
-=======
-    auto page_entry = page_directory->get(page_id, snapshot);
->>>>>>> 567f8db3
+    auto page_entry = page_directory->get(combine(ns_id, page_id), snapshot);
     return blob_store.read(page_entry, read_limiter);
 }
 
@@ -146,14 +126,10 @@
         snapshot = this->getSnapshot();
     }
 
-<<<<<<< HEAD
     PageIdV3Internals page_id_v3s;
     for (auto p_id : page_ids)
         page_id_v3s.emplace_back(combine(ns_id, p_id));
-    auto page_entries = page_directory.get(page_id_v3s, snapshot);
-=======
-    auto page_entries = page_directory->get(page_ids, snapshot);
->>>>>>> 567f8db3
+    auto page_entries = page_directory->get(page_id_v3s, snapshot);
     return blob_store.read(page_entries, read_limiter);
 }
 
@@ -164,14 +140,10 @@
         snapshot = this->getSnapshot();
     }
 
-<<<<<<< HEAD
     PageIdV3Internals page_id_v3s;
     for (auto p_id : page_ids)
         page_id_v3s.emplace_back(combine(ns_id, p_id));
-    auto page_entries = page_directory.get(page_id_v3s, snapshot);
-=======
-    auto page_entries = page_directory->get(page_ids, snapshot);
->>>>>>> 567f8db3
+    auto page_entries = page_directory->get(page_id_v3s, snapshot);
     blob_store.read(page_entries, handler, read_limiter);
 }
 
@@ -185,11 +157,7 @@
     BlobStore::FieldReadInfos read_infos;
     for (const auto & [page_id, field_indices] : page_fields)
     {
-<<<<<<< HEAD
-        const auto & [id, entry] = page_directory.get(combine(ns_id, page_id), snapshot);
-=======
-        const auto & [id, entry] = page_directory->get(page_id, snapshot);
->>>>>>> 567f8db3
+        const auto & [id, entry] = page_directory->get(combine(ns_id, page_id), snapshot);
         (void)id;
         auto info = BlobStore::FieldReadInfo(combine(ns_id, page_id), entry, field_indices);
         read_infos.emplace_back(info);
@@ -227,11 +195,15 @@
     });
 
     auto clean_external_page = [this]() {
-        if (external_pages_scanner && external_pages_remover)
+        std::scoped_lock lock{callbacks_mutex};
+        if (!callbacks_container.empty())
         {
-            auto pending_external_pages = external_pages_scanner();
-            auto alive_external_ids = page_directory->getAliveExternalIds();
-            external_pages_remover(pending_external_pages, alive_external_ids);
+            for (const auto & callbacks : callbacks_container)
+            {
+                auto pending_external_pages = callbacks.scanner();
+                auto alive_external_ids = page_directory->getAliveExternalIds(callbacks.ns_id);
+                callbacks.remover(pending_external_pages, alive_external_ids);
+            }
         }
     };
 
@@ -290,10 +262,17 @@
 
 void PageStorageImpl::registerExternalPagesCallbacks(const ExternalPageCallbacks & callbacks)
 {
+    std::scoped_lock lock{callbacks_mutex};
     assert(callbacks.scanner != nullptr);
     assert(callbacks.remover != nullptr);
-    external_pages_scanner = callbacks.scanner;
-    external_pages_remover = callbacks.remover;
+    assert(callbacks.ns_id != MAX_NAMESPACE_ID);
+    callbacks_container.push_back(callbacks);
+}
+
+void PageStorageImpl::clearExternalPagesCallbacks()
+{
+    std::scoped_lock lock{callbacks_mutex};
+    callbacks_container.clear();
 }
 
 } // namespace PS::V3
