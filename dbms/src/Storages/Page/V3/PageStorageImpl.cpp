// Copyright 2022 PingCAP, Ltd.
//
// Licensed under the Apache License, Version 2.0 (the "License");
// you may not use this file except in compliance with the License.
// You may obtain a copy of the License at
//
//     http://www.apache.org/licenses/LICENSE-2.0
//
// Unless required by applicable law or agreed to in writing, software
// distributed under the License is distributed on an "AS IS" BASIS,
// WITHOUT WARRANTIES OR CONDITIONS OF ANY KIND, either express or implied.
// See the License for the specific language governing permissions and
// limitations under the License.

#include <Common/TiFlashMetrics.h>
#include <Encryption/FileProvider.h>
#include <Storages/Page/PageStorage.h>
#include <Storages/Page/V3/PageDirectory.h>
#include <Storages/Page/V3/PageDirectoryFactory.h>
#include <Storages/Page/V3/PageEntriesEdit.h>
#include <Storages/Page/V3/PageStorageImpl.h>
#include <Storages/PathPool.h>

namespace DB
{
namespace ErrorCodes
{
extern const int NOT_IMPLEMENTED;
} // namespace ErrorCodes
namespace PS::V3
{
PageStorageImpl::PageStorageImpl(
    String name,
    PSDiskDelegatorPtr delegator_,
    const Config & config_,
    const FileProviderPtr & file_provider_)
    : DB::PageStorage(name, delegator_, config_, file_provider_)
    , log(Logger::get("PageStorage", name))
<<<<<<< HEAD
    , blob_store(file_provider_, delegator, parseBlobConfig(config_))
=======
    , blob_store(name, file_provider_, delegator, blob_config)
>>>>>>> e235089a
{
}

PageStorageImpl::~PageStorageImpl() = default;

void PageStorageImpl::restore()
{
    // TODO: clean up blobstore.
    // TODO: Speedup restoring
    PageDirectoryFactory factory;
    page_directory = factory
                         .setBlobStore(blob_store)
<<<<<<< HEAD
                         .create(file_provider, delegator, parseWALConfig(config));
=======
                         .create(storage_name, file_provider, delegator);
>>>>>>> e235089a
    // factory.max_applied_page_id // TODO: return it to outer function
}

void PageStorageImpl::drop()
{
    throw Exception("Not implemented", ErrorCodes::NOT_IMPLEMENTED);
}

PageId PageStorageImpl::getMaxId(NamespaceId ns_id)
{
    return page_directory->getMaxId(ns_id);
}

PageId PageStorageImpl::getNormalPageIdImpl(NamespaceId ns_id, PageId page_id, SnapshotPtr snapshot)
{
    if (!snapshot)
    {
        snapshot = this->getSnapshot("");
    }

    return page_directory->getNormalPageId(buildV3Id(ns_id, page_id), snapshot).low;
}

DB::PageStorage::SnapshotPtr PageStorageImpl::getSnapshot(const String & tracing_id)
{
    return page_directory->createSnapshot(tracing_id);
}

SnapshotsStatistics PageStorageImpl::getSnapshotsStat() const
{
    return page_directory->getSnapshotsStat();
}

void PageStorageImpl::writeImpl(DB::WriteBatch && write_batch, const WriteLimiterPtr & write_limiter)
{
    if (unlikely(write_batch.empty()))
        return;

    // Persist Page data to BlobStore
    auto edit = blob_store.write(write_batch, write_limiter);
    page_directory->apply(std::move(edit), write_limiter);
}

DB::PageEntry PageStorageImpl::getEntryImpl(NamespaceId ns_id, PageId page_id, SnapshotPtr snapshot)
{
    if (!snapshot)
    {
        snapshot = this->getSnapshot("");
    }

    try
    {
        const auto & [id, entry] = page_directory->getOrNull(buildV3Id(ns_id, page_id), snapshot);
        (void)id;
        // TODO : after `PageEntry` in page.h been moved to v2.
        // Then we don't copy from V3 to V2 format
        PageEntry entry_ret;
        entry_ret.file_id = entry.file_id;
        entry_ret.offset = entry.offset;
        entry_ret.tag = entry.tag;
        entry_ret.size = entry.size;
        entry_ret.field_offsets = entry.field_offsets;
        entry_ret.checksum = entry.checksum;

        return entry_ret;
    }
    catch (DB::Exception & e)
    {
        LOG_FMT_WARNING(log, "{}", e.message());
        return {.file_id = INVALID_BLOBFILE_ID}; // return invalid PageEntry
    }
}

DB::Page PageStorageImpl::readImpl(NamespaceId ns_id, PageId page_id, const ReadLimiterPtr & read_limiter, SnapshotPtr snapshot)
{
    if (!snapshot)
    {
        snapshot = this->getSnapshot("");
    }

    auto page_entry = page_directory->get(buildV3Id(ns_id, page_id), snapshot);
    return blob_store.read(page_entry, read_limiter);
}

PageMap PageStorageImpl::readImpl(NamespaceId ns_id, const std::vector<PageId> & page_ids, const ReadLimiterPtr & read_limiter, SnapshotPtr snapshot)
{
    if (!snapshot)
    {
        snapshot = this->getSnapshot("");
    }

    PageIdV3Internals page_id_v3s;
    for (auto p_id : page_ids)
        page_id_v3s.emplace_back(buildV3Id(ns_id, p_id));
    auto page_entries = page_directory->get(page_id_v3s, snapshot);
    return blob_store.read(page_entries, read_limiter);
}

void PageStorageImpl::readImpl(NamespaceId ns_id, const std::vector<PageId> & page_ids, const PageHandler & handler, const ReadLimiterPtr & read_limiter, SnapshotPtr snapshot)
{
    if (!snapshot)
    {
        snapshot = this->getSnapshot("");
    }

    PageIdV3Internals page_id_v3s;
    for (auto p_id : page_ids)
        page_id_v3s.emplace_back(buildV3Id(ns_id, p_id));
    auto page_entries = page_directory->get(page_id_v3s, snapshot);
    blob_store.read(page_entries, handler, read_limiter);
}

PageMap PageStorageImpl::readImpl(NamespaceId ns_id, const std::vector<PageReadFields> & page_fields, const ReadLimiterPtr & read_limiter, SnapshotPtr snapshot)
{
    if (!snapshot)
    {
        snapshot = this->getSnapshot("");
    }

    BlobStore::FieldReadInfos read_infos;
    for (const auto & [page_id, field_indices] : page_fields)
    {
        const auto & [id, entry] = page_directory->get(buildV3Id(ns_id, page_id), snapshot);
        (void)id;
        auto info = BlobStore::FieldReadInfo(buildV3Id(ns_id, page_id), entry, field_indices);
        read_infos.emplace_back(info);
    }

    return blob_store.read(read_infos, read_limiter);
}

void PageStorageImpl::traverseImpl(const std::function<void(const DB::Page & page)> & acceptor, SnapshotPtr snapshot)
{
    if (!snapshot)
    {
        snapshot = this->getSnapshot("");
    }

    // TODO: This could hold the read lock of `page_directory` for a long time
    const auto & page_ids = page_directory->getAllPageIds();
    for (const auto & valid_page : page_ids)
    {
        const auto & page_entries = page_directory->get(valid_page, snapshot);
        acceptor(blob_store.read(page_entries));
    }
}

bool PageStorageImpl::gcImpl(bool /*not_skip*/, const WriteLimiterPtr & write_limiter, const ReadLimiterPtr & read_limiter)
{
    // If another thread is running gc, just return;
    bool v = false;
    if (!gc_is_running.compare_exchange_strong(v, true))
        return false;

    Stopwatch watch;
    SCOPE_EXIT({
        GET_METRIC(tiflash_storage_page_gc_count, type_v3).Increment();
        GET_METRIC(tiflash_storage_page_gc_duration_seconds, type_v3).Observe(watch.elapsedSeconds());
        bool is_running = true;
        gc_is_running.compare_exchange_strong(is_running, false);
    });

    auto clean_external_page = [this]() {
        std::scoped_lock lock{callbacks_mutex};
        if (!callbacks_container.empty())
        {
            for (const auto & [ns_id, callbacks] : callbacks_container)
            {
                auto pending_external_pages = callbacks.scanner();
                auto alive_external_ids = page_directory->getAliveExternalIds(ns_id);
                callbacks.remover(pending_external_pages, alive_external_ids);
            }
        }
    };


    // 1. Do the MVCC gc, clean up expired snapshot.
    // And get the expired entries.
    if (page_directory->tryDumpSnapshot(write_limiter))
    {
        GET_METRIC(tiflash_storage_page_gc_count, type_v3_mvcc_dumped).Increment();
    }
    const auto & del_entries = page_directory->gcInMemEntries();
    LOG_FMT_DEBUG(log, "Remove entries from memory [num_entries={}]", del_entries.size());

    // 2. Remove the expired entries in BlobStore.
    // It won't delete the data on the disk.
    // It will only update the SpaceMap which in memory.
    blob_store.remove(del_entries);

    // 3. Analyze the status of each Blob in order to obtain the Blobs that need to do `heavy GC`.
    // Blobs that do not need to do heavy GC will also do ftruncate to reduce space enlargement.
    const auto & blob_need_gc = blob_store.getGCStats();
    if (blob_need_gc.empty())
    {
        clean_external_page();
        return false;
    }
    else
    {
        GET_METRIC(tiflash_storage_page_gc_count, type_v3_bs_full_gc).Increment(blob_need_gc.size());
    }

    // Execute full gc
    // 4. Filter out entries in MVCC by BlobId.
    // We also need to filter the version of the entry.
    // So that the `gc_apply` can proceed smoothly.
    auto [blob_gc_info, total_page_size] = page_directory->getEntriesByBlobIds(blob_need_gc);
    if (blob_gc_info.empty())
    {
        clean_external_page();
        return false;
    }

    // 5. Do the BlobStore GC
    // After BlobStore GC, these entries will be migrated to a new blob.
    // Then we should notify MVCC apply the change.
    PageEntriesEdit gc_edit = blob_store.gc(blob_gc_info, total_page_size, write_limiter, read_limiter);
    if (gc_edit.empty())
    {
        throw Exception("Something wrong after BlobStore GC.", ErrorCodes::LOGICAL_ERROR);
    }

    // 6. MVCC gc apply
    // MVCC will apply the migrated entries.
    // Also it will generate a new version for these entries.
    // Note that if the process crash between step 5 and step 6, the stats in BlobStore will
    // be reset to correct state during restore. If any exception thrown, then some BlobFiles
    // will be remained as "read-only" files while entries in them are useless in actual.
    // Those BlobFiles should be cleaned during next restore.
    page_directory->gcApply(std::move(gc_edit), write_limiter);

    clean_external_page();

    return true;
}

void PageStorageImpl::registerExternalPagesCallbacks(const ExternalPageCallbacks & callbacks)
{
    std::scoped_lock lock{callbacks_mutex};
    assert(callbacks.scanner != nullptr);
    assert(callbacks.remover != nullptr);
    assert(callbacks.ns_id != MAX_NAMESPACE_ID);
    assert(callbacks_container.count(callbacks.ns_id) == 0);
    callbacks_container.emplace(callbacks.ns_id, callbacks);
}

void PageStorageImpl::unregisterExternalPagesCallbacks(NamespaceId ns_id)
{
    std::scoped_lock lock{callbacks_mutex};
    callbacks_container.erase(ns_id);
}

const String PageStorageImpl::manifests_file_name = "manifests";

bool PageStorageImpl::isManifestsFileExists(const String & path)
{
    Poco::File file(fmt::format("{}/{}", path, manifests_file_name));
    return file.exists();
}

void PageStorageImpl::createManifestsFileIfNeed(const String & path)
{
    Poco::File dir(path);
    dir.createDirectories();
    Poco::File file(fmt::format("{}/{}", path, manifests_file_name));
    file.createFile();
}

} // namespace PS::V3
} // namespace DB<|MERGE_RESOLUTION|>--- conflicted
+++ resolved
@@ -36,11 +36,7 @@
     const FileProviderPtr & file_provider_)
     : DB::PageStorage(name, delegator_, config_, file_provider_)
     , log(Logger::get("PageStorage", name))
-<<<<<<< HEAD
-    , blob_store(file_provider_, delegator, parseBlobConfig(config_))
-=======
-    , blob_store(name, file_provider_, delegator, blob_config)
->>>>>>> e235089a
+    , blob_store(name, file_provider_, delegator, parseBlobConfig(config_))
 {
 }
 
@@ -53,11 +49,7 @@
     PageDirectoryFactory factory;
     page_directory = factory
                          .setBlobStore(blob_store)
-<<<<<<< HEAD
-                         .create(file_provider, delegator, parseWALConfig(config));
-=======
-                         .create(storage_name, file_provider, delegator);
->>>>>>> e235089a
+                         .create(storage_name, file_provider, delegator, parseWALConfig(config));
     // factory.max_applied_page_id // TODO: return it to outer function
 }
 
