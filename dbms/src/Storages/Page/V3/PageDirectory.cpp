--- conflicted
+++ resolved
@@ -95,17 +95,10 @@
         toDebugString()));
 }
 
-<<<<<<< HEAD
-PageSize VersionedPageEntries::getEntriesByBlobIds(
-    const std::unordered_set<BlobFileId> & blob_ids,
-    PageIdV3Internal page_id,
-    std::map<BlobFileId, PageIdAndVersionedEntries> & blob_versioned_entries)
-=======
 // Create a new external version with version=`ver`.
 // If create success, then return a shared_ptr as a holder for page_id. The holder
 // will be release when this external version is totally removed.
-std::shared_ptr<PageId> VersionedPageEntries::createNewExternal(const PageVersionType & ver)
->>>>>>> 567f8db3
+std::shared_ptr<PageIdV3Internal> VersionedPageEntries::createNewExternal(const PageVersionType & ver)
 {
     auto page_lock = acquireLock();
     if (type == EditRecordType::VAR_DELETE)
@@ -116,7 +109,7 @@
         delete_ver = PageVersionType(0);
         being_ref_count = 1;
         // return the new created holder to caller to set the page_id
-        external_holder = std::make_shared<PageId>(0);
+        external_holder = std::make_shared<PageIdV3Internal>(0, 0);
         return external_holder;
     }
 
@@ -132,7 +125,7 @@
                 delete_ver = PageVersionType(0);
                 being_ref_count = 1;
                 // return the new created holder to caller to set the page_id
-                external_holder = std::make_shared<PageId>(0);
+                external_holder = std::make_shared<PageIdV3Internal>(0, 0);
                 return external_holder;
             }
             else
@@ -192,7 +185,7 @@
 
 // Create a new reference version with version=`ver` and `ori_page_id_`.
 // If create success, then return true, otherwise return false.
-bool VersionedPageEntries::createNewRef(const PageVersionType & ver, PageId ori_page_id_)
+bool VersionedPageEntries::createNewRef(const PageVersionType & ver, PageIdV3Internal ori_page_id_)
 {
     auto page_lock = acquireLock();
     if (type == EditRecordType::VAR_DELETE)
@@ -244,7 +237,7 @@
         toDebugString()));
 }
 
-std::shared_ptr<PageId> VersionedPageEntries::fromRestored(const PageEntriesEdit::EditRecord & rec)
+std::shared_ptr<PageIdV3Internal> VersionedPageEntries::fromRestored(const PageEntriesEdit::EditRecord & rec)
 {
     auto page_lock = acquireLock();
     if (rec.type == EditRecordType::VAR_REF)
@@ -261,7 +254,7 @@
         is_deleted = false;
         create_ver = rec.version;
         being_ref_count = rec.being_ref_count;
-        external_holder = std::make_shared<PageId>(rec.page_id);
+        external_holder = std::make_shared<PageIdV3Internal>(rec.page_id);
         return external_holder;
     }
     else if (rec.type == EditRecordType::VAR_ENTRY)
@@ -276,7 +269,7 @@
     }
 }
 
-std::tuple<VersionedPageEntries::ResolveResult, PageId, PageVersionType>
+std::tuple<VersionedPageEntries::ResolveResult, PageIdV3Internal, PageVersionType>
 VersionedPageEntries::resolveToPageId(UInt64 seq, bool check_prev, PageEntryV3 * entry)
 {
     auto page_lock = acquireLock();
@@ -293,7 +286,7 @@
             {
                 if (iter == entries.begin())
                 {
-                    return {RESOLVE_FAIL, 0, PageVersionType(0)};
+                    return {RESOLVE_FAIL, combine(0, 0), PageVersionType(0)};
                 }
                 --iter;
                 // fallover the check the prev item
@@ -303,7 +296,7 @@
             {
                 if (entry != nullptr)
                     *entry = iter->second.entry;
-                return {RESOLVE_TO_NORMAL, 0, PageVersionType(0)};
+                return {RESOLVE_TO_NORMAL, combine(0, 0), PageVersionType(0)};
             } // fallover to FAIL
         }
     }
@@ -315,7 +308,7 @@
         bool ok = !is_deleted || (is_deleted && (check_prev ? (seq <= delete_ver.sequence) : (seq < delete_ver.sequence)));
         if (create_ver.sequence <= seq && ok)
         {
-            return {RESOLVE_TO_NORMAL, 0, PageVersionType(0)};
+            return {RESOLVE_TO_NORMAL, combine(0, 0), PageVersionType(0)};
         }
     }
     else if (type == EditRecordType::VAR_REF)
@@ -325,7 +318,7 @@
             return {RESOLVE_TO_REF, ori_page_id, create_ver};
         }
     }
-    return {RESOLVE_FAIL, 0, PageVersionType(0)};
+    return {RESOLVE_FAIL, combine(0, 0), PageVersionType(0)};
 }
 
 std::optional<PageEntryV3> VersionedPageEntries::getEntry(UInt64 seq) const
@@ -371,7 +364,7 @@
 
 PageSize VersionedPageEntries::getEntriesByBlobIds(
     const std::unordered_set<BlobFileId> & blob_ids,
-    PageId page_id,
+    PageIdV3Internal page_id,
     std::map<BlobFileId, PageIdAndVersionedEntries> & blob_versioned_entries)
 {
     // blob_file_0, [<page_id_0, ver0, entry0>,
@@ -386,12 +379,7 @@
     {
         for (const auto & [versioned_type, entry_or_del] : entries)
         {
-<<<<<<< HEAD
-            // Insert or replace with the latest entry
-            if (auto iter = table_directory.find(record.page_id); iter == table_directory.end())
-=======
             if (!entry_or_del.isEntry())
->>>>>>> 567f8db3
             {
                 continue;
             }
@@ -409,8 +397,8 @@
 
 bool VersionedPageEntries::cleanOutdatedEntries(
     UInt64 lowest_seq,
-    PageId page_id,
-    std::map<PageId, std::pair<PageVersionType, Int64>> * normal_entries_to_deref,
+    PageIdV3Internal page_id,
+    std::map<PageIdV3Internal, std::pair<PageVersionType, Int64>> * normal_entries_to_deref,
     PageEntriesV3 & entries_removed,
     const PageLock & /*page_lock*/)
 {
@@ -506,7 +494,7 @@
     return entries.empty() || (entries.size() == 1 && entries.begin()->second.isDelete());
 }
 
-bool VersionedPageEntries::derefAndClean(UInt64 lowest_seq, PageId page_id, const PageVersionType & deref_ver, const Int64 deref_count, PageEntriesV3 & entries_removed)
+bool VersionedPageEntries::derefAndClean(UInt64 lowest_seq, PageIdV3Internal page_id, const PageVersionType & deref_ver, const Int64 deref_count, PageEntriesV3 & entries_removed)
 {
     auto page_lock = acquireLock();
     if (type == EditRecordType::VAR_EXTERNAL)
@@ -548,7 +536,7 @@
     throw Exception(fmt::format("calling derefAndClean with invalid state [state={}]", toDebugString()));
 }
 
-void VersionedPageEntries::collapseTo(const UInt64 seq, const PageId page_id, PageEntriesEdit & edit)
+void VersionedPageEntries::collapseTo(const UInt64 seq, const PageIdV3Internal page_id, PageEntriesEdit & edit)
 {
     auto page_lock = acquireLock();
     if (type == EditRecordType::VAR_REF)
@@ -686,34 +674,11 @@
     return {num_valid_snapshots, longest_living_seconds, longest_living_from_thread_id};
 }
 
-<<<<<<< HEAD
-static inline PageDirectorySnapshotPtr
-toConcreteSnapshot(const DB::PageStorageSnapshotPtr & ptr)
-{
-    return std::static_pointer_cast<PageDirectorySnapshot>(ptr);
-}
-
-PageIDAndEntryV3 PageDirectory::get(PageIdV3Internal page_id, const DB::PageStorageSnapshotPtr & snap) const
-{
-    return get(page_id, toConcreteSnapshot(snap));
-}
-
 PageIDAndEntryV3 PageDirectory::get(PageIdV3Internal page_id, const PageDirectorySnapshotPtr & snap) const
 {
-    MVCCMapType::const_iterator iter;
-    {
-        std::shared_lock read_lock(table_rw_mutex);
-        iter = mvcc_table_directory.find(page_id);
-        if (iter == mvcc_table_directory.end())
-            throw Exception(fmt::format("Entry [ns_id={} p_id={}] not exist!", page_id.high, page_id.low), ErrorCodes::PS_ENTRY_NOT_EXISTS);
-    }
-=======
-PageIDAndEntryV3 PageDirectory::get(PageId page_id, const PageDirectorySnapshotPtr & snap) const
-{
     PageEntryV3 entry_got;
->>>>>>> 567f8db3
-
-    PageId id_to_resolve = page_id;
+
+    PageIdV3Internal id_to_resolve = page_id;
     PageVersionType ver_to_resolve(snap->sequence, 0);
     bool ok = true;
     while (ok)
@@ -746,25 +711,16 @@
             break; // continue the resolving
         }
     }
-<<<<<<< HEAD
-
-    throw Exception(fmt::format("Entry [ns_id={} p_id={}] [seq={}] not exist!", page_id.high, page_id.low, snap->sequence), ErrorCodes::PS_ENTRY_NO_VALID_VERSION);
-}
-
-PageIDAndEntriesV3 PageDirectory::get(const PageIdV3Internals & page_ids, const DB::PageStorageSnapshotPtr & snap) const
-{
-    return get(page_ids, toConcreteSnapshot(snap));
-=======
+
     throw Exception(fmt::format("Fail to get entry [page_id={}] [seq={}] [resolve_id={}] [resolve_ver={}]", page_id, snap->sequence, id_to_resolve, ver_to_resolve), ErrorCodes::PS_ENTRY_NO_VALID_VERSION);
->>>>>>> 567f8db3
 }
 
 PageIDAndEntriesV3 PageDirectory::get(const PageIdV3Internals & page_ids, const PageDirectorySnapshotPtr & snap) const
 {
     PageEntryV3 entry_got;
     const PageVersionType init_ver_to_resolve(snap->sequence, 0);
-    auto get_one = [&entry_got, init_ver_to_resolve, this](PageId page_id, PageVersionType ver_to_resolve, size_t idx) {
-        PageId id_to_resolve = page_id;
+    auto get_one = [&entry_got, init_ver_to_resolve, this](PageIdV3Internal page_id, PageVersionType ver_to_resolve, size_t idx) {
+        PageIdV3Internal id_to_resolve = page_id;
         bool ok = true;
         while (ok)
         {
@@ -780,9 +736,6 @@
             auto [need_collapse, next_id_to_resolve, next_ver_to_resolve] = iter->second->resolveToPageId(ver_to_resolve.sequence, id_to_resolve != page_id, &entry_got);
             switch (need_collapse)
             {
-<<<<<<< HEAD
-                throw Exception(fmt::format("Entry [ns_id={} p_id={}] at [idx={}] not exist!", page_ids[idx].high, page_ids[idx].low, idx), ErrorCodes::PS_ENTRY_NOT_EXISTS);
-=======
             case VersionedPageEntries::RESOLVE_TO_NORMAL:
                 return true;
             case VersionedPageEntries::RESOLVE_FAIL:
@@ -797,7 +750,6 @@
                 id_to_resolve = next_id_to_resolve;
                 ver_to_resolve = next_ver_to_resolve;
                 break; // continue the resolving
->>>>>>> 567f8db3
             }
         }
         throw Exception(fmt::format("Fail to get entry [page_id={}] [ver={}] [resolve_id={}] [resolve_ver={}] [idx={}]", page_id, init_ver_to_resolve, id_to_resolve, ver_to_resolve, idx), ErrorCodes::PS_ENTRY_NO_VALID_VERSION);
@@ -810,22 +762,14 @@
         {
             id_entries.emplace_back(page_ids[idx], entry_got);
         }
-<<<<<<< HEAD
-        else
-            throw Exception(fmt::format("Entry [ns_id={} p_id={}] [seq={}] at [idx={}] not exist!", page_ids[idx].high, page_ids[idx].low, snap->sequence, idx), ErrorCodes::PS_ENTRY_NO_VALID_VERSION);
-=======
->>>>>>> 567f8db3
     }
 
     return id_entries;
 }
 
-<<<<<<< HEAD
-PageIdV3Internal PageDirectory::getMaxIdWithinUpperBound(PageIdV3Internal upper_bound) const
-=======
-PageId PageDirectory::getNormalPageId(PageId page_id, const PageDirectorySnapshotPtr & snap) const
-{
-    PageId id_to_resolve = page_id;
+PageIdV3Internal PageDirectory::getNormalPageId(PageIdV3Internal page_id, const PageDirectorySnapshotPtr & snap) const
+{
+    PageIdV3Internal id_to_resolve = page_id;
     PageVersionType ver_to_resolve(snap->sequence, 0);
     bool ok = true;
     while (ok)
@@ -866,24 +810,24 @@
         ver_to_resolve));
 }
 
-PageId PageDirectory::getMaxId() const
->>>>>>> 567f8db3
+PageId PageDirectory::getMaxId(NamespaceId ns_id) const
 {
     std::shared_lock read_lock(table_rw_mutex);
+    PageIdV3Internal upper_bound = combine(ns_id, UINT64_MAX);
 
     auto iter = mvcc_table_directory.upper_bound(upper_bound);
     if (iter == mvcc_table_directory.begin())
     {
         // The smallest page id is greater than the target page id or mvcc_table_directory is empty,
         // and it means no page id is less than or equal to the target page id, return 0.
-        return PageIdV3Internal(0);
+        return 0;
     }
     else
     {
         // iter is not at the beginning and mvcc_table_directory is not empty,
         // so iter-- must be a valid iterator, and it's the largest page id which is smaller than the target page id.
         iter--;
-        return iter->first;
+        return iter->first.low;
     }
 }
 
@@ -908,13 +852,13 @@
 {
     // applying ref 3->2, existing ref 2->1, normal entry 1, then we should collapse
     // the ref to be 3->1, increase the refcounting of normale entry 1
-    auto [resolve_success, resolved_id, resolved_ver] = [&mvcc_table_directory](PageId id_to_resolve, PageVersionType ver_to_resolve)
-        -> std::tuple<bool, PageId, PageVersionType> {
+    auto [resolve_success, resolved_id, resolved_ver] = [&mvcc_table_directory](PageIdV3Internal id_to_resolve, PageVersionType ver_to_resolve)
+        -> std::tuple<bool, PageIdV3Internal, PageVersionType> {
         while (true)
         {
             auto resolve_ver_iter = mvcc_table_directory.find(id_to_resolve);
             if (resolve_ver_iter == mvcc_table_directory.end())
-                return {false, 0, PageVersionType(0)};
+                return {false, combine(0, 0), PageVersionType(0)};
 
             const VersionedPageEntriesPtr & resolve_version_list = resolve_ver_iter->second;
             // If we already hold the lock from `id_to_resolve`, then we should not request it again.
@@ -982,14 +926,7 @@
     // stage 1, persisted the changes to WAL with version [seq=last_seq + 1, epoch=0]
     wal->apply(edit, new_version, write_limiter);
 
-<<<<<<< HEAD
-    // stage 2, create entry version list for pageId. nothing need to be rollback
-    std::unordered_map<PageIdV3Internal, std::pair<PageLock, int>> updating_locks;
-    std::vector<VersionedPageEntriesPtr> updating_pages;
-    updating_pages.reserve(edit.size());
-=======
     // stage 2, create entry version list for page_id.
->>>>>>> 567f8db3
     for (const auto & r : edit.getRecords())
     {
         auto [iter, created] = mvcc_table_directory.insert(std::make_pair(r.page_id, nullptr));
@@ -1003,20 +940,7 @@
         {
             switch (r.type)
             {
-<<<<<<< HEAD
-                LOG_FMT_WARNING(log, "Trying to add ref from {}.{} to non-exist {}.{} with sequence={}", r.page_id.high, r.page_id.low, r.ori_page_id.high, r.ori_page_id.low, last_sequence + 1);
-                break;
-            }
-
-            // If we already hold the lock from `r.ori_page_id`, Then we should not request it again.
-            // This can happen when r.ori_page_id have other operating in current writebatch
-            if (auto entry = (updating_locks.find(r.ori_page_id) != updating_locks.end()
-                                  ? iter->second->getEntryNotSafe(last_sequence + 1)
-                                  : iter->second->getEntry(last_sequence + 1));
-                entry)
-=======
             case EditRecordType::PUT_EXTERNAL:
->>>>>>> 567f8db3
             {
                 auto holder = version_list->createNewExternal(new_version);
                 if (holder)
@@ -1024,15 +948,10 @@
                     // put the new created holder into `external_ids`
                     *holder = r.page_id;
                     std::lock_guard guard(external_ids_mutex);
-                    external_ids.emplace_back(std::weak_ptr<PageId>(holder));
+                    external_ids.emplace_back(std::weak_ptr<PageIdV3Internal>(holder));
                 }
                 break;
             }
-<<<<<<< HEAD
-            else
-            {
-                LOG_FMT_WARNING(log, "Trying to add ref from {}.{} to non-exist {}.{} with sequence={}", r.page_id.high, r.page_id.low, r.ori_page_id.high, r.ori_page_id.low, last_sequence + 1);
-=======
             case EditRecordType::PUT:
                 version_list->createNewEntry(new_version, r.entry);
                 break;
@@ -1048,7 +967,6 @@
             case EditRecordType::VAR_EXTERNAL:
             case EditRecordType::VAR_REF:
                 throw Exception(fmt::format("should not handle {} edit", r.type));
->>>>>>> 567f8db3
             }
         }
         catch (DB::Exception & e)
@@ -1062,11 +980,7 @@
     sequence.fetch_add(1);
 }
 
-<<<<<<< HEAD
-std::set<PageIdV3Internal> PageDirectory::gcApply(PageEntriesEdit && migrated_edit, bool need_scan_page_ids, const WriteLimiterPtr & write_limiter)
-=======
 void PageDirectory::gcApply(PageEntriesEdit && migrated_edit, const WriteLimiterPtr & write_limiter)
->>>>>>> 567f8db3
 {
     // Increase the epoch for migrated records
     for (auto & record : migrated_edit.getMutRecords())
@@ -1086,7 +1000,7 @@
             iter = mvcc_table_directory.find(record.page_id);
             if (unlikely(iter == mvcc_table_directory.end()))
             {
-                throw Exception(fmt::format("Can't found [ns_id={} page_id={}] while doing gcApply", record.page_id.high, record.page_id.low), ErrorCodes::LOGICAL_ERROR);
+                throw Exception(fmt::format("Can't found [page_id={}] while doing gcApply", record.page_id), ErrorCodes::LOGICAL_ERROR);
             }
         } // release the read lock on `table_rw_mutex`
 
@@ -1096,7 +1010,7 @@
     }
 }
 
-std::set<PageId> PageDirectory::getAliveExternalIds() const
+std::set<PageId> PageDirectory::getAliveExternalIds(NamespaceId ns_id) const
 {
     std::set<PageId> valid_external_ids;
     {
@@ -1107,7 +1021,8 @@
                 iter = external_ids.erase(iter);
             else
             {
-                valid_external_ids.emplace(*holder);
+                if (holder->high == ns_id)
+                    valid_external_ids.emplace(holder->low);
                 ++iter;
             }
         }
@@ -1203,7 +1118,7 @@
 
     // The page_id that we need to decrease ref count
     // { id_0: <version, num to decrease>, id_1: <...>, ... }
-    std::map<PageId, std::pair<PageVersionType, Int64>> normal_entries_to_deref;
+    std::map<PageIdV3Internal, std::pair<PageVersionType, Int64>> normal_entries_to_deref;
     // Iterate all page_id and try to clean up useless var entries
     while (true)
     {
