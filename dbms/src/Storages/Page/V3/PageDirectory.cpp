// Copyright 2022 PingCAP, Ltd.
//
// Licensed under the Apache License, Version 2.0 (the "License");
// you may not use this file except in compliance with the License.
// You may obtain a copy of the License at
//
//     http://www.apache.org/licenses/LICENSE-2.0
//
// Unless required by applicable law or agreed to in writing, software
// distributed under the License is distributed on an "AS IS" BASIS,
// WITHOUT WARRANTIES OR CONDITIONS OF ANY KIND, either express or implied.
// See the License for the specific language governing permissions and
// limitations under the License.

#include <Common/Exception.h>
#include <Common/FailPoint.h>
#include <Common/Logger.h>
#include <Common/Stopwatch.h>
#include <Common/SyncPoint/SyncPoint.h>
#include <Common/TiFlashMetrics.h>
#include <Common/assert_cast.h>
#include <Storages/Page/PageDefines.h>
#include <Storages/Page/V3/MapUtils.h>
#include <Storages/Page/V3/PageDirectory.h>
#include <Storages/Page/V3/PageDirectoryFactory.h>
#include <Storages/Page/V3/PageEntriesEdit.h>
#include <Storages/Page/V3/PageEntry.h>
#include <Storages/Page/V3/WAL/WALReader.h>
#include <Storages/Page/V3/WAL/serialize.h>
#include <Storages/Page/V3/WALStore.h>
#include <Storages/Page/WriteBatch.h>
#include <common/logger_useful.h>

#include <memory>
#include <mutex>
#include <optional>
#include <shared_mutex>
#include <type_traits>
#include <utility>


#ifdef FIU_ENABLE
#include <Common/randomSeed.h>

#include <pcg_random.hpp>
#include <thread>
#endif // FIU_ENABLE

namespace CurrentMetrics
{
extern const Metric PSMVCCSnapshotsList;
extern const Metric PSPendingWriterNum;
} // namespace CurrentMetrics

namespace DB
{
namespace FailPoints
{
extern const char random_slow_page_storage_remove_expired_snapshots[];
extern const char pause_before_full_gc_prepare[];
} // namespace FailPoints

namespace ErrorCodes
{
extern const int NOT_IMPLEMENTED;
extern const int PS_ENTRY_NOT_EXISTS;
extern const int PS_ENTRY_NO_VALID_VERSION;
extern const int PS_DIR_APPLY_INVALID_STATUS;
} // namespace ErrorCodes

namespace PS::V3
{
/********************************
 * VersionedPageEntries methods *
 ********************************/

void VersionedPageEntries::createNewEntry(const PageVersion & ver, const PageEntryV3 & entry)
{
    auto page_lock = acquireLock();
    if (type == EditRecordType::VAR_DELETE)
    {
        type = EditRecordType::VAR_ENTRY;
        assert(entries.empty());
        entries.emplace(ver, EntryOrDelete::newNormalEntry(entry));
        return;
    }

    if (type == EditRecordType::VAR_ENTRY)
    {
        auto last_iter = MapUtils::findLess(entries, PageVersion(ver.sequence + 1, 0));
        if (last_iter == entries.end())
        {
            entries.emplace(ver, EntryOrDelete::newNormalEntry(entry));
        }
        else if (last_iter->second.isDelete())
        {
            entries.emplace(ver, EntryOrDelete::newNormalEntry(entry));
        }
        else
        {
            assert(last_iter->second.isEntry());
            // It is ok to replace the entry with same sequence and newer epoch, but not valid
            // to replace the entry with newer sequence.
            if (unlikely(last_iter->second.being_ref_count != 1 && last_iter->first.sequence < ver.sequence))
            {
                throw Exception(
                    fmt::format("Try to replace normal entry with an newer seq [ver={}] [prev_ver={}] [last_entry={}]",
                                ver,
                                last_iter->first,
                                last_iter->second.toDebugString()),
                    ErrorCodes::LOGICAL_ERROR);
            }
            // create a new version that inherit the `being_ref_count` of the last entry
            entries.emplace(ver, EntryOrDelete::newReplacingEntry(last_iter->second, entry));
        }
        return;
    }

    throw Exception(
        fmt::format("try to create entry version with invalid state "
                    "[ver={}] [entry={}] [state={}]",
                    ver,
                    ::DB::PS::V3::toDebugString(entry),
                    toDebugString()),
        ErrorCodes::PS_DIR_APPLY_INVALID_STATUS);
}

PageIdV3Internal VersionedPageEntries::createUpsertEntry(const PageVersion & ver, const PageEntryV3 & entry)
{
    auto page_lock = acquireLock();

    // For applying upsert entry, only `VAR_ENTRY`/`VAR_REF` is valid state.

    if (type == EditRecordType::VAR_ENTRY)
    {
        auto last_iter = MapUtils::findLess(entries, PageVersion(ver.sequence + 1, 0));
        if (last_iter == entries.end())
        {
            entries.emplace(ver, EntryOrDelete::newNormalEntry(entry));
        }
        else if (last_iter->second.isDelete())
        {
            // append after delete
            entries.emplace(ver, EntryOrDelete::newNormalEntry(entry));
        }
        else
        {
            assert(last_iter->second.isEntry());
            // It is ok to replace the entry with same sequence and newer epoch, but not valid
            // to replace the entry with newer sequence.
            if (unlikely(last_iter->second.being_ref_count != 1 && last_iter->first.sequence < ver.sequence))
            {
                throw Exception(
                    fmt::format("Try to replace normal entry with an newer seq [ver={}] [prev_ver={}] [last_entry={}]",
                                ver,
                                last_iter->first,
                                last_iter->second.toDebugString()),
                    ErrorCodes::LOGICAL_ERROR);
            }
            // create a new version that inherit the `being_ref_count` of the last entry
            entries.emplace(ver, EntryOrDelete::newReplacingEntry(last_iter->second, entry));
        }
        return buildV3Id(0, INVALID_PAGE_ID);
    }

    if (type == EditRecordType::VAR_REF)
    {
        // an ref-page is rewritten into a normal page
        if (!is_deleted)
        {
            // Full GC has rewritten new data on disk, we need to update this RefPage
            // to be a normal page with the upsert-entry.
            entries.emplace(ver, EntryOrDelete::newNormalEntry(entry));
            is_deleted = false;
            type = EditRecordType::VAR_ENTRY;
            // Also we need to decrease the ref-count of ori_page_id.
            return ori_page_id;
        }
        else
        {
            // The ref-id is deleted before full gc commit, but the data is
            // rewritten into `entry`. We need to update this RefPage to be a
            // be normal page with upsert-entry and a delete. Then later GC will
            // remove the useless data on `entry`.
            entries.emplace(ver, EntryOrDelete::newNormalEntry(entry));
            entries.emplace(delete_ver, EntryOrDelete::newDelete());
            is_deleted = false;
            type = EditRecordType::VAR_ENTRY;
            // Though the ref-id is marked as deleted, but the ref-count of
            // ori_page_id is not decreased. Return the ori_page_id
            // for decreasing ref-count.
            return ori_page_id;
        }
    }

    throw Exception(
        fmt::format("try to create upsert entry version with invalid state "
                    "[ver={}] [entry={}] [state={}]",
                    ver,
                    ::DB::PS::V3::toDebugString(entry),
                    toDebugString()),
        ErrorCodes::PS_DIR_APPLY_INVALID_STATUS);
}

// Create a new external version with version=`ver`.
// If create success, then return a shared_ptr as a holder for page_id. The holder
// will be release when this external version is totally removed.
std::shared_ptr<PageIdV3Internal> VersionedPageEntries::createNewExternal(const PageVersion & ver)
{
    auto page_lock = acquireLock();
    if (type == EditRecordType::VAR_DELETE)
    {
        type = EditRecordType::VAR_EXTERNAL;
        is_deleted = false;
        create_ver = ver;
        delete_ver = PageVersion(0);
        being_ref_count = 1;
        // return the new created holder to caller to set the page_id
        external_holder = std::make_shared<PageIdV3Internal>(0, 0);
        return external_holder;
    }

    if (type == EditRecordType::VAR_EXTERNAL)
    {
        if (is_deleted)
        {
            // adding external after deleted should be ok
            if (delete_ver <= ver)
            {
                is_deleted = false;
                create_ver = ver;
                delete_ver = PageVersion(0);
                being_ref_count = 1;
                // return the new created holder to caller to set the page_id
                external_holder = std::make_shared<PageIdV3Internal>(0, 0);
                return external_holder;
            }
            else
            {
                // apply an external with smaller ver than delete_ver, just ignore
                return nullptr;
            }
        }
        else
        {
            // adding external should be idempotent, just ignore
            // don't care about the `ver`
            return nullptr;
        }
    }

    throw Exception(
        fmt::format("try to create external version with invalid state "
                    "[ver={}] [state={}]",
                    ver,
                    toDebugString()),
        ErrorCodes::PS_DIR_APPLY_INVALID_STATUS);
}

// Create a new delete version with version=`ver`.
void VersionedPageEntries::createDelete(const PageVersion & ver)
{
    auto page_lock = acquireLock();
    if (type == EditRecordType::VAR_ENTRY)
    {
        // ignore if the last item is already "delete"
        if (entries.empty() || !entries.rbegin()->second.isDelete())
        {
            entries.emplace(ver, EntryOrDelete::newDelete());
        }
        return;
    }

    if (type == EditRecordType::VAR_EXTERNAL || type == EditRecordType::VAR_REF)
    {
        is_deleted = true;
        delete_ver = ver;
        return;
    }

    if (type == EditRecordType::VAR_DELETE)
    {
        // just ignore
        return;
    }

    throw Exception(fmt::format(
        "try to create delete version with invalid state "
        "[ver={}] [state={}]",
        ver,
        toDebugString()));
}

// Create a new reference version with version=`ver` and `ori_page_id_`.
// If create success, then return true, otherwise return false.
bool VersionedPageEntries::createNewRef(const PageVersion & ver, PageIdV3Internal ori_page_id_)
{
    auto page_lock = acquireLock();
    if (type == EditRecordType::VAR_DELETE)
    {
        type = EditRecordType::VAR_REF;
        is_deleted = false;
        ori_page_id = ori_page_id_;
        create_ver = ver;
        return true;
    }

    if (type == EditRecordType::VAR_REF)
    {
        if (is_deleted)
        {
            // adding ref after deleted should be ok
            if (delete_ver <= ver)
            {
                ori_page_id = ori_page_id_;
                create_ver = ver;
                is_deleted = false;
                delete_ver = PageVersion(0);
                return true;
            }
            else if (ori_page_id == ori_page_id_)
            {
                // apply a ref to same ori id with small ver, just ignore
                return false;
            }
            // else adding ref to another ori id is not allow, just fallthrough
        }
        else
        {
            if (ori_page_id == ori_page_id_)
            {
                // adding ref to the same ori id should be idempotent, just ignore
                return false;
            }
            // else adding ref to another ori id is not allow, just fallthrough
        }
    }

    // adding ref to replace put/external is not allowed
    throw Exception(fmt::format(
                        "try to create ref version with invalid state "
                        "[ver={}] [ori_page_id={}] [state={}]",
                        ver,
                        ori_page_id_,
                        toDebugString()),
                    ErrorCodes::PS_DIR_APPLY_INVALID_STATUS);
}

std::shared_ptr<PageIdV3Internal> VersionedPageEntries::fromRestored(const PageEntriesEdit::EditRecord & rec)
{
    auto page_lock = acquireLock();
    switch (rec.type)
    {
    case EditRecordType::VAR_REF:
    {
        type = EditRecordType::VAR_REF;
        is_deleted = false;
        create_ver = rec.version;
        ori_page_id = rec.ori_page_id;
        return nullptr;
    }
    case EditRecordType::VAR_EXTERNAL:
    {
        type = EditRecordType::VAR_EXTERNAL;
        is_deleted = false;
        create_ver = rec.version;
        being_ref_count = rec.being_ref_count;
        external_holder = std::make_shared<PageIdV3Internal>(rec.page_id);
        return external_holder;
    }
    case EditRecordType::VAR_ENTRY:
    {
        type = EditRecordType::VAR_ENTRY;
        entries.emplace(rec.version, EntryOrDelete::newFromRestored(rec.entry, rec.being_ref_count));
        return nullptr;
    }
    default:
    {
        throw Exception(fmt::format("Calling VersionedPageEntries::fromRestored with unknown type: {}", static_cast<Int32>(rec.type)));
    }
    }
}

std::tuple<ResolveResult, PageIdV3Internal, PageVersion>
VersionedPageEntries::resolveToPageId(UInt64 seq, bool ignore_delete, PageEntryV3 * entry)
{
    auto page_lock = acquireLock();
    if (type == EditRecordType::VAR_ENTRY)
    {
        // entries are sorted by <ver, epoch>, find the first one less than <ver+1, 0>
        if (auto iter = MapUtils::findLess(entries, PageVersion(seq + 1));
            iter != entries.end())
        {
            if (!ignore_delete && iter->second.isDelete())
            {
                // the page is not visible
                return {ResolveResult::FAIL, buildV3Id(0, 0), PageVersion(0)};
            }

            // If `ignore_delete` is true, we need the page entry even if it is logical deleted.
            // Checkout the details in `PageDirectory::get`.

            // Ignore all "delete"
            while (iter != entries.begin() && iter->second.isDelete())
            {
                --iter;
            }
            // Then `iter` point to an entry or the `entries.begin()`, return if entry found
            if (iter->second.isEntry())
            {
                // copy and return the entry
                if (entry != nullptr)
                    *entry = iter->second.entry;
                return {ResolveResult::TO_NORMAL, buildV3Id(0, 0), PageVersion(0)};
            }
            // else fallthrough to FAIL
        } // else fallthrough to FAIL
    }
    else if (type == EditRecordType::VAR_EXTERNAL)
    {
        // If `ignore_delete` is true, we need the origin page id even if it is logical deleted.
        // Checkout the details in `PageDirectory::getNormalPageId`.
        bool ok = ignore_delete || (!is_deleted || seq < delete_ver.sequence);
        if (create_ver.sequence <= seq && ok)
        {
            return {ResolveResult::TO_NORMAL, buildV3Id(0, 0), PageVersion(0)};
        }
    }
    else if (type == EditRecordType::VAR_REF)
    {
        // Return the origin page id if this ref is visible by `seq`.
        if (create_ver.sequence <= seq && (!is_deleted || seq < delete_ver.sequence))
        {
            return {ResolveResult::TO_REF, ori_page_id, create_ver};
        }
    }
    else
    {
        LOG_WARNING(&Poco::Logger::get("VersionedPageEntries"), "Can't resolve the EditRecordType {}", static_cast<Int32>(type));
    }

    return {ResolveResult::FAIL, buildV3Id(0, 0), PageVersion(0)};
}

std::optional<PageEntryV3> VersionedPageEntries::getEntry(UInt64 seq) const
{
    auto page_lock = acquireLock();
    if (type == EditRecordType::VAR_ENTRY)
    {
        // entries are sorted by <ver, epoch>, find the first one less than <ver+1, 0>
        if (auto iter = MapUtils::findLess(entries, PageVersion(seq + 1));
            iter != entries.end())
        {
            // not deleted
            if (iter->second.isEntry())
                return iter->second.entry;
        }
    }
    return std::nullopt;
}

std::optional<PageEntryV3> VersionedPageEntries::getLastEntry(std::optional<UInt64> seq) const
{
    auto page_lock = acquireLock();
    if (type == EditRecordType::VAR_ENTRY)
    {
        for (auto it_r = entries.rbegin(); it_r != entries.rend(); it_r++)
        {
            if (seq.has_value() && it_r->first.sequence > seq.value())
                continue;
            if (it_r->second.isEntry())
            {
                return it_r->second.entry;
            }
        }
    }
    return std::nullopt;
}

// Returns true when **this id** is "visible" by `seq`.
// If this page id is marked as deleted or not created, it is "not visible".
// Note that not visible does not means this id can be GC.
bool VersionedPageEntries::isVisible(UInt64 seq) const
{
    auto page_lock = acquireLock();
    if (type == EditRecordType::VAR_DELETE)
    {
        return false;
    }
    else if (type == EditRecordType::VAR_ENTRY)
    {
        // entries are sorted by <ver, epoch>, find the first one less than <ver+1, 0>
        if (auto iter = MapUtils::findLess(entries, PageVersion(seq + 1));
            iter != entries.end())
        {
            // not deleted
            return iter->second.isEntry();
        }
        // else there are no valid entry less than seq
        return false;
    }
    else if (type == EditRecordType::VAR_EXTERNAL || type == EditRecordType::VAR_REF)
    {
        // `delete_ver` is only valid when `is_deleted == true`
        return create_ver.sequence <= seq && !(is_deleted && delete_ver.sequence <= seq);
    }

    throw Exception(fmt::format(
                        "calling isDeleted with invalid state "
                        "[seq={}] [state={}]",
                        seq,
                        toDebugString()),
                    ErrorCodes::LOGICAL_ERROR);
}

Int64 VersionedPageEntries::incrRefCount(const PageVersion & ver)
{
    auto page_lock = acquireLock();
    if (type == EditRecordType::VAR_ENTRY)
    {
        if (auto iter = MapUtils::findMutLess(entries, PageVersion(ver.sequence + 1));
            iter != entries.end())
        {
            // ignore all "delete"
            bool met_delete = false;
            while (iter != entries.begin() && iter->second.isDelete())
            {
                met_delete = true;
                --iter;
            }
            // Then `iter` point to an entry or the `entries.begin()`, return if entry found
            if (iter->second.isEntry())
            {
                if (unlikely(met_delete && iter->second.being_ref_count == 1))
                {
                    throw Exception(fmt::format("Try to add ref to a completely deleted entry [entry={}] [ver={}]", iter->second.toDebugString(), ver), ErrorCodes::LOGICAL_ERROR);
                }
                return ++iter->second.being_ref_count;
            }
        } // fallthrough to FAIL
    }
    else if (type == EditRecordType::VAR_EXTERNAL)
    {
        if (create_ver <= ver)
        {
            // We may add reference to an external id even if it is logically deleted.
            return ++being_ref_count;
        }
    }
    throw Exception(fmt::format("The entry to be added ref count is not found [ver={}] [state={}]", ver, toDebugString()), ErrorCodes::LOGICAL_ERROR);
}

PageSize VersionedPageEntries::getEntriesByBlobIds(
    const std::unordered_set<BlobFileId> & blob_ids,
    PageIdV3Internal page_id,
    std::map<BlobFileId, PageIdAndVersionedEntries> & blob_versioned_entries,
    std::map<PageIdV3Internal, std::tuple<PageIdV3Internal, PageVersion>> & ref_ids_maybe_rewrite)
{
    // `blob_versioned_entries`:
    // blob_file_0, [<page_id_0, ver0, entry0>,
    //               <page_id_1, ver1, entry1> ]
    // blob_file_1, [...]
    // ...

    auto page_lock = acquireLock();
    if (type == EditRecordType::VAR_REF)
    {
        // If the ref-id is not deleted, we will check whether its origin_entry.file_id in blob_ids
        if (!is_deleted)
        {
            ref_ids_maybe_rewrite[page_id] = {ori_page_id, create_ver};
        }
        return 0;
    }

    if (type != EditRecordType::VAR_ENTRY)
        return 0;

    assert(type == EditRecordType::VAR_ENTRY);
    // Empty or already deleted
    if (entries.empty())
        return 0;
    auto iter = entries.rbegin();
    if (iter->second.isDelete())
        return 0;

    // If `entry.file_id in blob_ids` we will rewrite this non-deleted page to a new location
    assert(iter->second.isEntry());
    // The total entries size that will be moved
    PageSize entry_size_full_gc = 0;
    const auto & last_entry = iter->second;
    if (blob_ids.count(last_entry.entry.file_id) > 0)
    {
        blob_versioned_entries[last_entry.entry.file_id].emplace_back(page_id, /* ver */ iter->first, last_entry.entry);
        entry_size_full_gc += last_entry.entry.size;
    }
    return entry_size_full_gc;
}

bool VersionedPageEntries::cleanOutdatedEntries(
    UInt64 lowest_seq,
    std::map<PageIdV3Internal, std::pair<PageVersion, Int64>> * normal_entries_to_deref,
    PageEntriesV3 * entries_removed,
    const PageLock & /*page_lock*/)
{
    if (type == EditRecordType::VAR_EXTERNAL)
    {
        return (being_ref_count == 1 && is_deleted && delete_ver.sequence <= lowest_seq);
    }
    else if (type == EditRecordType::VAR_REF)
    {
        // still visible by `lowest_seq`
        if (!is_deleted || lowest_seq < delete_ver.sequence)
            return false;
        // Else this ref page is safe to be deleted.
        if (normal_entries_to_deref != nullptr)
        {
            // need to decrease the ref count by <id=iter->second.origin_page_id, ver=iter->first, num=1>
            if (auto [deref_counter, new_created] = normal_entries_to_deref->emplace(std::make_pair(ori_page_id, std::make_pair(/*ver=*/create_ver, /*count=*/1))); !new_created)
            {
                // the id is already exist in deref map, increase the num to decrease ref count
                deref_counter->second.second += 1;
            }
        }
        return true;
    }
    else if (type == EditRecordType::VAR_DELETE)
    {
        return true;
    }
    else if (type != EditRecordType::VAR_ENTRY)
    {
        throw Exception(fmt::format("Invalid state {}", toDebugString()), ErrorCodes::LOGICAL_ERROR);
    }

    // type == EditRecordType::VAR_ENTRY
    assert(type == EditRecordType::VAR_ENTRY);
    if (entries.empty())
    {
        return true;
    }

    auto iter = MapUtils::findLess(entries, PageVersion(lowest_seq + 1));
    // If we can't find any seq lower than `lowest_seq` then
    // all version in this list don't need gc.
    if (iter == entries.begin() || iter == entries.end())
    {
        return false;
    }

    // If the first version less than <lowest_seq+1, 0> is entry,
    // then we can remove those entries prev of it.
    // If the first version less than <lowest_seq+1, 0> is delete,
    // we may keep the first valid entry before the delete entry
    // if `being_ref_count` > 1 (this means the entry is ref by other entries)
    bool last_entry_is_delete = !iter->second.isEntry();
    --iter; // keep the first version less than <lowest_seq+1, 0>
    while (true)
    {
        if (iter->second.isDelete())
        {
            // a useless version, simply drop it
            iter = entries.erase(iter);
        }
        else if (iter->second.isEntry())
        {
            if (last_entry_is_delete)
            {
                if (iter->second.being_ref_count == 1)
                {
                    if (entries_removed)
                    {
                        entries_removed->emplace_back(iter->second.entry);
                    }
                    iter = entries.erase(iter);
                }
                // The `being_ref_count` for this version is valid. While for older versions,
                // theirs `being_ref_count` is invalid, don't need to be kept
                last_entry_is_delete = false;
            }
            else
            {
                // else there are newer "entry" in the version list, the outdated entries should be removed
                if (entries_removed)
                {
                    entries_removed->emplace_back(iter->second.entry);
                }
                iter = entries.erase(iter);
            }
        }

        if (iter == entries.begin())
            break;
        --iter;
    }

    return entries.empty() || (entries.size() == 1 && entries.begin()->second.isDelete());
}

bool VersionedPageEntries::derefAndClean(UInt64 lowest_seq, PageIdV3Internal page_id, const PageVersion & deref_ver, const Int64 deref_count, PageEntriesV3 * entries_removed)
{
    auto page_lock = acquireLock();
    if (type == EditRecordType::VAR_EXTERNAL)
    {
        if (being_ref_count <= deref_count)
        {
            throw Exception(fmt::format("Decreasing ref count error [page_id={}] [ver={}] [deref_count={}]", page_id, deref_ver, deref_count));
        }
        being_ref_count -= deref_count;
        return (is_deleted && delete_ver.sequence <= lowest_seq && being_ref_count == 1);
    }
    else if (type == EditRecordType::VAR_ENTRY)
    {
        // Decrease the ref-counter. The entry may be moved to a newer entry with same sequence but higher epoch,
        // so we need to find the one less than <seq+1, 0> and decrease the ref-counter of it.
        auto iter = MapUtils::findMutLess(entries, PageVersion(deref_ver.sequence + 1, 0));
        if (iter == entries.end())
        {
            throw Exception(fmt::format("Can not find entry for decreasing ref count [page_id={}] [ver={}] [deref_count={}]", page_id, deref_ver, deref_count));
        }
        // ignore all "delete"
        while (iter != entries.begin() && iter->second.isDelete())
        {
            --iter; // move to the previous entry
        }
        // Then `iter` point to an entry or the `entries.begin()`
        if (iter->second.isDelete())
        {
            // run into the begin of `entries`, but still can not find a valid entry to decrease the ref-count
            throw Exception(fmt::format("Can not find entry for decreasing ref count till the begin [page_id={}] [ver={}] [deref_count={}]", page_id, deref_ver, deref_count));
        }
        assert(iter->second.isEntry());
        if (iter->second.being_ref_count <= deref_count)
        {
            throw Exception(fmt::format("Decreasing ref count error [page_id={}] [ver={}] [deref_count={}] [entry={}]", page_id, deref_ver, deref_count, iter->second.toDebugString()));
        }
        iter->second.being_ref_count -= deref_count;

        if (lowest_seq == 0)
            return false;
        // Clean outdated entries after decreased the ref-counter
        // set `normal_entries_to_deref` to be nullptr to ignore cleaning ref-var-entries
        return cleanOutdatedEntries(lowest_seq, /*normal_entries_to_deref*/ nullptr, entries_removed, page_lock);
    }

    throw Exception(fmt::format("calling derefAndClean with invalid state [state={}]", toDebugString()));
}

void VersionedPageEntries::collapseTo(const UInt64 seq, const PageIdV3Internal page_id, PageEntriesEdit & edit)
{
    auto page_lock = acquireLock();
    if (type == EditRecordType::VAR_REF)
    {
        if (create_ver.sequence > seq)
            return;
        // We need to keep the VAR_REF once create_ver > seq,
        // or the being-ref entry/external won't be able to be clean
        // after restore.
        edit.varRef(page_id, create_ver, ori_page_id);
        if (is_deleted && delete_ver.sequence <= seq)
        {
            edit.varDel(page_id, delete_ver);
        }
        return;
    }

    if (type == EditRecordType::VAR_EXTERNAL)
    {
        if (create_ver.sequence > seq)
            return;
        edit.varExternal(page_id, create_ver, being_ref_count);
        if (is_deleted && delete_ver.sequence <= seq)
        {
            edit.varDel(page_id, delete_ver);
        }
        return;
    }

    if (type == EditRecordType::VAR_ENTRY)
    {
        // dump the latest entry if it is not a "delete"
        auto last_iter = MapUtils::findLess(entries, PageVersion(seq + 1));
        if (last_iter == entries.end())
            return;

        if (last_iter->second.isEntry())
        {
            const auto & entry = last_iter->second;
            edit.varEntry(page_id, /*ver*/ last_iter->first, entry.entry, entry.being_ref_count);
            return;
        }
        else if (last_iter->second.isDelete())
        {
            if (last_iter == entries.begin())
            {
                // only delete left, then we don't need to keep this
                return;
            }
            auto last_version = last_iter->first;
            auto prev_iter = --last_iter; // Note that `last_iter` should not be used anymore
            while (true)
            {
                // if there is any entry prev to this delete entry,
                //   1) the entry may be ref by another id.
                //   2) the entry may be upsert into a newer wal file by the gc process.
                // So we need to keep the entry item and its delete entry in the snapshot.
                if (prev_iter->second.isEntry())
                {
                    const auto & entry = prev_iter->second;
                    edit.varEntry(page_id, prev_iter->first, entry.entry, entry.being_ref_count);
                    edit.varDel(page_id, last_version);
                    break;
                }
                if (prev_iter == entries.begin())
                    break;
                prev_iter--;
            }
        }
        return;
    }

    if (type == EditRecordType::VAR_DELETE)
    {
        // just ignore
        return;
    }

    throw Exception(fmt::format("Calling collapseTo with invalid state [state={}]", toDebugString()));
}

/**************************
  * PageDirectory methods *
  *************************/

PageDirectory::PageDirectory(String storage_name, WALStorePtr && wal_, UInt64 max_persisted_log_files_)
    : max_page_id(0)
    , sequence(0)
    , wal(std::move(wal_))
    , max_persisted_log_files(max_persisted_log_files_)
    , log(Logger::get(storage_name))
{
}

PageDirectorySnapshotPtr PageDirectory::createSnapshot(const String & tracing_id) const
{
    GET_METRIC(tiflash_storage_page_command_count, type_snapshot).Increment();
    auto snap = std::make_shared<PageDirectorySnapshot>(sequence.load(), tracing_id);
    {
        std::lock_guard snapshots_lock(snapshots_mutex);
        snapshots.emplace_back(std::weak_ptr<PageDirectorySnapshot>(snap));
    }

    CurrentMetrics::add(CurrentMetrics::PSMVCCSnapshotsList);
    return snap;
}

SnapshotsStatistics PageDirectory::getSnapshotsStat() const
{
    SnapshotsStatistics stat;
    DB::Int64 num_snapshots_removed = 0;
    {
        std::lock_guard lock(snapshots_mutex);
        for (auto iter = snapshots.begin(); iter != snapshots.end(); /* empty */)
        {
            auto snapshot_ptr = iter->lock();
            if (!snapshot_ptr)
            {
                iter = snapshots.erase(iter);
                num_snapshots_removed++;
            }
            else
            {
                fiu_do_on(FailPoints::random_slow_page_storage_remove_expired_snapshots, {
                    pcg64 rng(randomSeed());
                    std::chrono::milliseconds ms{std::uniform_int_distribution(0, 900)(rng)}; // 0~900 milliseconds
                    std::this_thread::sleep_for(ms);
                });

                const auto snapshot_lifetime = snapshot_ptr->elapsedSeconds();
                if (snapshot_lifetime > stat.longest_living_seconds)
                {
                    stat.longest_living_seconds = snapshot_lifetime;
                    stat.longest_living_from_thread_id = snapshot_ptr->create_thread;
                    stat.longest_living_from_tracing_id = snapshot_ptr->tracing_id;
                }
                stat.num_snapshots++;
                ++iter;
            }
        }
    }

    CurrentMetrics::sub(CurrentMetrics::PSMVCCSnapshotsList, num_snapshots_removed);
    // Return some statistics of the oldest living snapshot.
    return stat;
}

PageIDAndEntryV3 PageDirectory::getByIDImpl(PageIdV3Internal page_id, const PageDirectorySnapshotPtr & snap, bool throw_on_not_exist) const
{
    GET_METRIC(tiflash_storage_page_command_count, type_read).Increment();
    PageEntryV3 entry_got;

    // After two write batches applied: [ver=1]{put 10}, [ver=2]{ref 11->10, del 10}, the `mvcc_table_directory` is:
    // {
    //     "10": [
    //         {
    //             "type": "entry",
    //             "create_ver": 1,
    //             "being_ref_count": 2, // being ref by id 11
    //             "entry": "..some offset to blob file" // mark as "entryX"
    //         },
    //         {
    //             "type": "delete",
    //             "delete_ver": 2,
    //         },
    //     ],
    //     "11": {
    //         "type": "ref",
    //         "ori_page_id": 10,
    //         "create_ver": 2,
    //     },
    // }
    //
    // When accessing by a snapshot with seq=2, we should not get the page 10, but can get the page 11.
    // In order to achieve this behavior, when calling `get` with page_id=10 and snapshot seq=2, first
    // call `resolveToPageId` with `ignore_delete=false` and return invalid.
    // When calling `get` with page_id=11 and snapshot seq=2, first call `resolveToPageId` and need further
    // resolve ref id 11 to 10 with seq=2, and continue to ignore all "delete"s in the version chain in
    // page 10 until we find the "entryX".

    PageIdV3Internal id_to_resolve = page_id;
    PageVersion ver_to_resolve(snap->sequence, 0);
    bool ok = true;
    while (ok)
    {
        VersionedPageEntriesPtr iter_v;
        {
            std::shared_lock read_lock(table_rw_mutex);
            auto iter = mvcc_table_directory.find(id_to_resolve);
            if (iter == mvcc_table_directory.end())
            {
                if (throw_on_not_exist)
                {
                    LOG_WARNING(log, "Dump state for invalid page id [page_id={}]", page_id);
                    for (const auto & [dump_id, dump_entry] : mvcc_table_directory)
                    {
                        LOG_WARNING(log, "Dumping state [page_id={}] [entry={}]", dump_id, dump_entry == nullptr ? "<null>" : dump_entry->toDebugString());
                    }
                    throw Exception(fmt::format("Invalid page id, entry not exist [page_id={}] [resolve_id={}]", page_id, id_to_resolve), ErrorCodes::PS_ENTRY_NOT_EXISTS);
                }
                else
                {
                    return PageIDAndEntryV3{page_id, PageEntryV3{.file_id = INVALID_BLOBFILE_ID}};
                }
            }
            iter_v = iter->second;
        }
        auto [resolve_state, next_id_to_resolve, next_ver_to_resolve] = iter_v->resolveToPageId(ver_to_resolve.sequence, /*ignore_delete=*/id_to_resolve != page_id, &entry_got);
        switch (resolve_state)
        {
        case ResolveResult::TO_NORMAL:
            return PageIDAndEntryV3(page_id, entry_got);
        case ResolveResult::FAIL:
            ok = false;
            break;
        case ResolveResult::TO_REF:
            if (id_to_resolve == next_id_to_resolve)
            {
                ok = false;
                break;
            }
            id_to_resolve = next_id_to_resolve;
            ver_to_resolve = next_ver_to_resolve;
            break; // continue the resolving
        }
    }

    // Only mix mode throw_on_not_exist is false.
    // In mix mode, storage will create a snapshot contains V2 and V3.
    // If we find a del entry in V3, we still need find it in V2.
    if (throw_on_not_exist)
    {
        throw Exception(fmt::format("Fail to get entry [page_id={}] [seq={}] [resolve_id={}] [resolve_ver={}]", page_id, snap->sequence, id_to_resolve, ver_to_resolve), ErrorCodes::PS_ENTRY_NO_VALID_VERSION);
    }
    else
    {
        return PageIDAndEntryV3{page_id, PageEntryV3{.file_id = INVALID_BLOBFILE_ID}};
    }
}

std::pair<PageIDAndEntriesV3, PageIds> PageDirectory::getByIDsImpl(const PageIdV3Internals & page_ids, const PageDirectorySnapshotPtr & snap, bool throw_on_not_exist) const
{
    GET_METRIC(tiflash_storage_page_command_count, type_read).Increment();
    PageEntryV3 entry_got;
    PageIds page_not_found = {};

    const PageVersion init_ver_to_resolve(snap->sequence, 0);
    auto get_one = [&entry_got, init_ver_to_resolve, throw_on_not_exist, this](PageIdV3Internal page_id, PageVersion ver_to_resolve, size_t idx) {
        PageIdV3Internal id_to_resolve = page_id;
        bool ok = true;
        while (ok)
        {
            VersionedPageEntriesPtr iter_v;
            {
                std::shared_lock read_lock(table_rw_mutex);
                auto iter = mvcc_table_directory.find(id_to_resolve);
                if (iter == mvcc_table_directory.end())
                {
                    if (throw_on_not_exist)
                    {
                        throw Exception(fmt::format("Invalid page id, entry not exist [page_id={}] [resolve_id={}]", page_id, id_to_resolve), ErrorCodes::PS_ENTRY_NOT_EXISTS);
                    }
                    else
                    {
                        return false;
                    }
                }
                iter_v = iter->second;
            }
            auto [resolve_state, next_id_to_resolve, next_ver_to_resolve] = iter_v->resolveToPageId(ver_to_resolve.sequence, /*ignore_delete=*/id_to_resolve != page_id, &entry_got);
            switch (resolve_state)
            {
            case ResolveResult::TO_NORMAL:
                return true;
            case ResolveResult::FAIL:
                ok = false;
                break;
            case ResolveResult::TO_REF:
                if (id_to_resolve == next_id_to_resolve)
                {
                    ok = false;
                    break;
                }
                id_to_resolve = next_id_to_resolve;
                ver_to_resolve = next_ver_to_resolve;
                break; // continue the resolving
            }
        }

        if (throw_on_not_exist)
        {
            throw Exception(fmt::format("Fail to get entry [page_id={}] [ver={}] [resolve_id={}] [resolve_ver={}] [idx={}]", page_id, init_ver_to_resolve, id_to_resolve, ver_to_resolve, idx), ErrorCodes::PS_ENTRY_NO_VALID_VERSION);
        }
        else
        {
            return false;
        }
    };

    PageIDAndEntriesV3 id_entries;
    for (size_t idx = 0; idx < page_ids.size(); ++idx)
    {
        if (auto ok = get_one(page_ids[idx], init_ver_to_resolve, idx); ok)
        {
            id_entries.emplace_back(page_ids[idx], entry_got);
        }
        else
        {
            page_not_found.emplace_back(page_ids[idx]);
        }
    }

    return std::make_pair(id_entries, page_not_found);
}

PageIdV3Internal PageDirectory::getNormalPageId(PageIdV3Internal page_id, const DB::PageStorageSnapshotPtr & snap_, bool throw_on_not_exist) const
{
    auto snap = toConcreteSnapshot(snap_);
    PageIdV3Internal id_to_resolve = page_id;
    PageVersion ver_to_resolve(snap->sequence, 0);
    bool keep_resolve = true;
    while (keep_resolve)
    {
        VersionedPageEntriesPtr iter_v;
        {
            std::shared_lock read_lock(table_rw_mutex);
            auto iter = mvcc_table_directory.find(id_to_resolve);
            if (iter == mvcc_table_directory.end())
            {
                if (throw_on_not_exist)
                {
                    throw Exception(fmt::format("Invalid page id [page_id={}] [resolve_id={}]", page_id, id_to_resolve));
                }
                else
                {
                    return buildV3Id(0, INVALID_PAGE_ID);
                }
            }
            iter_v = iter->second;
        }
        auto [resolve_state, next_id_to_resolve, next_ver_to_resolve] = iter_v->resolveToPageId(ver_to_resolve.sequence, /*ignore_delete=*/id_to_resolve != page_id, nullptr);
        switch (resolve_state)
        {
        case ResolveResult::TO_NORMAL:
            return id_to_resolve;
        case ResolveResult::FAIL:
            // resolve failed
            keep_resolve = false;
            break;
        case ResolveResult::TO_REF:
            if (id_to_resolve == next_id_to_resolve)
            {
                // dead-loop, so break the `while(keep_resolve)`
                keep_resolve = false;
                break;
            }
            id_to_resolve = next_id_to_resolve;
            ver_to_resolve = next_ver_to_resolve;
            break; // continue the resolving
        }
    }

    if (throw_on_not_exist)
    {
        throw Exception(fmt::format(
            "fail to get normal id [page_id={}] [seq={}] [resolve_id={}] [resolve_ver={}]",
            page_id,
            snap->sequence,
            id_to_resolve,
            ver_to_resolve));
    }
    else
    {
        return buildV3Id(0, INVALID_PAGE_ID);
    }
}

PageId PageDirectory::getMaxId() const
{
    std::shared_lock read_lock(table_rw_mutex);
    return max_page_id;
}

std::set<PageIdV3Internal> PageDirectory::getAllPageIds()
{
<<<<<<< HEAD
    std::set<PageIdV3Internal> page_ids;
=======
    GET_METRIC(tiflash_storage_page_command_count, type_scan).Increment();
    std::set<PageId> page_ids;
>>>>>>> 5b90c7ead6 (avoid unnecessary fsync in ps (#7616))

    std::shared_lock read_lock(table_rw_mutex);
    const auto seq = sequence.load();
    for (auto & [page_id, versioned] : mvcc_table_directory)
    {
        // Only return the page_id that is visible
        if (versioned->isVisible(seq))
            page_ids.insert(page_id);
    }
    return page_ids;
}

<<<<<<< HEAD
void PageDirectory::applyRefEditRecord(
=======
template <typename Trait>
typename PageDirectory<Trait>::PageIdSet PageDirectory<Trait>::getAllPageIdsWithPrefix(const String & prefix, const DB::PageStorageSnapshotPtr & snap_)
{
    GET_METRIC(tiflash_storage_page_command_count, type_scan).Increment();
    if constexpr (std::is_same_v<Trait, universal::PageDirectoryTrait>)
    {
        PageIdSet page_ids;
        auto seq = toConcreteSnapshot(snap_)->sequence;
        std::shared_lock read_lock(table_rw_mutex);
        for (auto iter = mvcc_table_directory.lower_bound(prefix);
             iter != mvcc_table_directory.end();
             ++iter)
        {
            if (!iter->first.hasPrefix(prefix))
                break;
            // Only return the page_id that is visible
            if (iter->second->isVisible(seq))
                page_ids.insert(iter->first);
        }
        return page_ids;
    }
    else
    {
        throw Exception("", ErrorCodes::NOT_IMPLEMENTED);
    }
}

template <typename Trait>
typename PageDirectory<Trait>::PageIdSet PageDirectory<Trait>::getAllPageIdsInRange(const PageId & start, const PageId & end, const DB::PageStorageSnapshotPtr & snap_)
{
    GET_METRIC(tiflash_storage_page_command_count, type_scan).Increment();
    if constexpr (std::is_same_v<Trait, universal::PageDirectoryTrait>)
    {
        PageIdSet page_ids;
        auto seq = toConcreteSnapshot(snap_)->sequence;
        std::shared_lock read_lock(table_rw_mutex);
        for (auto iter = mvcc_table_directory.lower_bound(start);
             iter != mvcc_table_directory.end();
             ++iter)
        {
            if (!end.empty() && iter->first >= end)
                break;
            // Only return the page_id that is visible
            if (iter->second->isVisible(seq))
                page_ids.insert(iter->first);
        }
        return page_ids;
    }
    else
    {
        throw Exception("", ErrorCodes::NOT_IMPLEMENTED);
    }
}

template <typename Trait>
std::optional<typename PageDirectory<Trait>::PageId> PageDirectory<Trait>::getLowerBound(const typename Trait::PageId & start, const DB::PageStorageSnapshotPtr & snap_)
{
    if constexpr (std::is_same_v<Trait, universal::PageDirectoryTrait>)
    {
        auto seq = toConcreteSnapshot(snap_)->sequence;
        std::shared_lock read_lock(table_rw_mutex);
        for (auto iter = mvcc_table_directory.lower_bound(start);
             iter != mvcc_table_directory.end();
             ++iter)
        {
            // Only return the page_id that is visible
            if (iter->second->isVisible(seq))
                return iter->first;
        }
        return std::nullopt;
    }
    else
    {
        throw Exception("", ErrorCodes::NOT_IMPLEMENTED);
    }
}

template <typename Trait>
void PageDirectory<Trait>::applyRefEditRecord(
>>>>>>> 5b90c7ead6 (avoid unnecessary fsync in ps (#7616))
    MVCCMapType & mvcc_table_directory,
    const VersionedPageEntriesPtr & version_list,
    const PageEntriesEdit::EditRecord & rec,
    const PageVersion & version)
{
    // Assume the `mvcc_table_directory` is:
    // {
    //     "10": [
    //         {
    //             "type": "entry",
    //             "create_ver": 1,
    //             "being_ref_count": 2, // being ref by id 11
    //             "entry": "..some offset to blob file" // mark as "entryX"
    //         },
    //         {
    //             "type": "delete",
    //             "delete_ver": 3,
    //         },
    //     ],
    //     "11": {
    //         "type": "ref",
    //         "ori_page_id": 10,
    //         "create_ver": 2,
    //     },
    // }
    //
    // When we need to create a new ref 12->11, first call `resolveToPageId` with `ignore_delete=false`
    // and further resolve ref id 11 to 10. Then we will call `resolveToPageId` with `ignore_delete=true`
    // to ignore the "delete"s.
    // Finally, we will collapse the ref chain to create a "ref 12 -> 10" instead of "ref 12 -> 11 -> 10"
    // in memory and increase the ref-count of "entryX".
    //
    // The reason we choose to collapse the ref chain while applying ref edit is that doing GC on a
    // non-collapse ref chain is much harder and long ref chain make the time of accessing an entry
    // not stable.

    auto [resolve_success, resolved_id, resolved_ver] = [&mvcc_table_directory, ori_page_id = rec.ori_page_id](PageIdV3Internal id_to_resolve, PageVersion ver_to_resolve)
        -> std::tuple<bool, PageIdV3Internal, PageVersion> {
        while (true)
        {
            auto resolve_ver_iter = mvcc_table_directory.find(id_to_resolve);
            if (resolve_ver_iter == mvcc_table_directory.end())
                return {false, buildV3Id(0, 0), PageVersion(0)};

            const VersionedPageEntriesPtr & resolve_version_list = resolve_ver_iter->second;
            auto [resolve_state, next_id_to_resolve, next_ver_to_resolve] = resolve_version_list->resolveToPageId(
                ver_to_resolve.sequence,
                /*ignore_delete=*/id_to_resolve != ori_page_id,
                nullptr);
            switch (resolve_state)
            {
            case ResolveResult::FAIL:
                return {false, id_to_resolve, ver_to_resolve};
            case ResolveResult::TO_NORMAL:
                return {true, id_to_resolve, ver_to_resolve};
            case ResolveResult::TO_REF:
                if (id_to_resolve == next_id_to_resolve)
                {
                    return {false, next_id_to_resolve, next_ver_to_resolve};
                }
                id_to_resolve = next_id_to_resolve;
                ver_to_resolve = next_ver_to_resolve;
                break; // continue the resolving
            }
        }
    }(rec.ori_page_id, version);
    if (!resolve_success)
    {
        throw Exception(fmt::format(
            "Trying to add ref to non-exist page [page_id={}] [ori_id={}] [ver={}] [resolve_id={}] [resolve_ver={}]",
            rec.page_id,
            rec.ori_page_id,
            version,
            resolved_id,
            resolved_ver));
    }

    SYNC_FOR("before_PageDirectory::applyRefEditRecord_create_ref");

    // use the resolved_id to collapse ref chain 3->2, 2->1 ==> 3->1
    bool is_ref_created = version_list->createNewRef(version, resolved_id);
    if (is_ref_created)
    {
        SYNC_FOR("before_PageDirectory::applyRefEditRecord_incr_ref_count");
        // Add the ref-count of being-ref entry
        if (auto resolved_iter = mvcc_table_directory.find(resolved_id); resolved_iter != mvcc_table_directory.end())
        {
            resolved_iter->second->incrRefCount(resolved_ver);
        }
        else
        {
            throw Exception(fmt::format(
                "The ori page id is not found [page_id={}] [ori_id={}] [ver={}] [resolved_id={}] [resolved_ver={}]",
                rec.page_id,
                rec.ori_page_id,
                version,
                resolved_id,
                resolved_ver));
        }
    }
    SYNC_FOR("after_PageDirectory::applyRefEditRecord_incr_ref_count");
}

PageDirectory::Writer * PageDirectory::buildWriteGroup(Writer * first, std::unique_lock<std::mutex> & /*lock*/)
{
    RUNTIME_CHECK(!writers.empty());
    RUNTIME_CHECK(first == writers.front());
    auto * last_writer = first;
    auto iter = writers.begin();
    iter++;
    for (; iter != writers.end(); iter++)
    {
        auto * w = *iter;
        first->edit->merge(std::move(*(w->edit)));
        last_writer = w;
    }
    return last_writer;
}

void PageDirectory::apply(PageEntriesEdit && edit, const WriteLimiterPtr & write_limiter)
{
    // We need to make sure there is only one apply thread to write wal and then increase `sequence`.
    // Note that, as read threads use current `sequence` as read_seq, we cannot increase `sequence`
    // before applying edit to `mvcc_table_directory`.
<<<<<<< HEAD
<<<<<<< HEAD
    //
    // TODO: It is totally serialized by only 1 thread with IO waiting. Make this process a
    // pipeline so that we can batch the incoming edit when doing IO.
=======
    GET_METRIC(tiflash_storage_page_command_count, type_write).Increment();
    CurrentMetrics::Increment pending_writer_size{CurrentMetrics::PSPendingWriterNum};
    Writer w;
    w.edit = &edit;
>>>>>>> 5b90c7ead6 (avoid unnecessary fsync in ps (#7616))
=======
>>>>>>> 5b979817

    Writer w;
    w.edit = &edit;

    Stopwatch watch;
    std::unique_lock apply_lock(apply_mutex);

    GET_METRIC(tiflash_storage_page_write_duration_seconds, type_latch).Observe(watch.elapsedSeconds());
    watch.restart();

<<<<<<< HEAD
<<<<<<< HEAD
=======
=======
>>>>>>> 5b979817
    writers.push_back(&w);
    SYNC_FOR("after_PageDirectory::enter_write_group");
    w.cv.wait(apply_lock, [&] { return w.done || &w == writers.front(); });
    GET_METRIC(tiflash_storage_page_write_duration_seconds, type_wait_in_group).Observe(watch.elapsedSeconds());
    watch.restart();
    if (w.done)
    {
        if (unlikely(!w.success))
        {
            if (w.exception)
            {
                w.exception->rethrow();
            }
            else
            {
                throw Exception("Unknown exception");
            }
        }
<<<<<<< HEAD
        // the `applied_data_files` will be returned by the write
        // group owner, others just return an empty set.
        return {};
    }
=======
        return;
    }

>>>>>>> 5b979817
    auto * last_writer = buildWriteGroup(&w, apply_lock);
    apply_lock.unlock();
    SYNC_FOR("before_PageDirectory::leader_apply");

    // `true` means the write process has completed without exception
    bool success = false;
    std::unique_ptr<DB::Exception> exception = nullptr;

    SCOPE_EXIT({
        apply_lock.lock();
        while (true)
        {
            auto * ready = writers.front();
            writers.pop_front();
            if (ready != &w)
            {
                ready->done = true;
                ready->success = success;
                if (exception != nullptr)
                {
<<<<<<< HEAD
                    ready->exception = std::move(std::unique_ptr<DB::Exception>(exception->clone()));
=======
                    ready->exception = std::unique_ptr<DB::Exception>(exception->clone());
>>>>>>> 5b979817
                }
                ready->cv.notify_one();
            }
            if (ready == last_writer)
                break;
        }
        if (!writers.empty())
        {
            writers.front()->cv.notify_one();
        }
    });

<<<<<<< HEAD
>>>>>>> 5b90c7ead6 (avoid unnecessary fsync in ps (#7616))
=======
>>>>>>> 5b979817
    UInt64 max_sequence = sequence.load();
    const auto edit_size = edit.size();

    // stage 1, persisted the changes to WAL.
    // In order to handle {put X, ref Y->X, del X} inside one WriteBatch (and
    // in later batch pipeline), we increase the sequence for each record.
    for (auto & r : edit.getMutRecords())
    {
        ++max_sequence;
        r.version = PageVersion(max_sequence, 0);
    }

    wal->apply(ser::serializeTo(edit), write_limiter);
    GET_METRIC(tiflash_storage_page_write_duration_seconds, type_wal).Observe(watch.elapsedSeconds());
    watch.restart();
    SCOPE_EXIT({ GET_METRIC(tiflash_storage_page_write_duration_seconds, type_commit).Observe(watch.elapsedSeconds()); });

    {
        std::unique_lock table_lock(table_rw_mutex);

        // stage 2, create entry version list for page_id.
        for (const auto & r : edit.getRecords())
        {
            // Protected in write_lock
            max_page_id = std::max(max_page_id, r.page_id.low);

            auto [iter, created] = mvcc_table_directory.insert(std::make_pair(r.page_id, nullptr));
            if (created)
            {
                iter->second = std::make_shared<VersionedPageEntries>();
            }

            auto & version_list = iter->second;
            try
            {
                switch (r.type)
                {
                case EditRecordType::PUT_EXTERNAL:
                {
                    auto holder = version_list->createNewExternal(r.version);
                    if (holder)
                    {
                        // put the new created holder into `external_ids`
                        *holder = r.page_id;
                        external_ids_by_ns.addExternalId(holder);
                    }
                    break;
                }
                case EditRecordType::PUT:
                    version_list->createNewEntry(r.version, r.entry);
                    break;
                case EditRecordType::DEL:
                    version_list->createDelete(r.version);
                    break;
                case EditRecordType::REF:
                    applyRefEditRecord(mvcc_table_directory, version_list, r, r.version);
                    break;
                case EditRecordType::UPSERT:
                case EditRecordType::VAR_DELETE:
                case EditRecordType::VAR_ENTRY:
                case EditRecordType::VAR_EXTERNAL:
                case EditRecordType::VAR_REF:
                    throw Exception(fmt::format("should not handle edit with invalid type [type={}]", magic_enum::enum_name(r.type)));
                }
            }
            catch (DB::Exception & e)
            {
                e.addMessage(fmt::format(" [type={}] [page_id={}] [ver={}] [edit_size={}]", magic_enum::enum_name(r.type), r.page_id, r.version, edit_size));
                exception.reset(e.clone());
                e.rethrow();
            }
        }

        // stage 3, the edit committed, incr the sequence number to publish changes for `createSnapshot`
        sequence.fetch_add(edit_size);
    }

    success = true;
}

void PageDirectory::gcApply(PageEntriesEdit && migrated_edit, const WriteLimiterPtr & write_limiter)
{
    // Increase the epoch for migrated records
    for (auto & record : migrated_edit.getMutRecords())
    {
        record.version.epoch += 1;
    }

    // Apply migrate edit into WAL with the increased epoch version
    wal->apply(ser::serializeTo(migrated_edit), write_limiter);

    // Apply migrate edit to the mvcc map
    for (const auto & record : migrated_edit.getRecords())
    {
        MVCCMapType::const_iterator iter;
        {
            std::shared_lock read_lock(table_rw_mutex);
            iter = mvcc_table_directory.find(record.page_id);
            RUNTIME_CHECK_MSG(iter != mvcc_table_directory.end(), "Can't find [page_id={}] while doing gcApply", record.page_id);
        } // release the read lock on `table_rw_mutex`

        // Append the gc version to version list
        const auto & versioned_entries = iter->second;
        auto id_to_deref = versioned_entries->createUpsertEntry(record.version, record.entry);
        if (id_to_deref.low != INVALID_PAGE_ID)
        {
            // The ref-page is rewritten into a normal page, we need to decrease the ref-count of original page
            MVCCMapType::const_iterator deref_iter;
            {
                std::shared_lock read_lock(table_rw_mutex);
                deref_iter = mvcc_table_directory.find(id_to_deref);
                RUNTIME_CHECK_MSG(deref_iter != mvcc_table_directory.end(), "Can't find [page_id={}] to deref after gcApply", id_to_deref);
            }
            auto deref_res = deref_iter->second->derefAndClean(/*lowest_seq*/ 0, id_to_deref, record.version, 1, nullptr);
            RUNTIME_ASSERT(!deref_res);
        }
    }

    LOG_INFO(log, "GC apply done. [edit size={}]", migrated_edit.size());
}

std::pair<std::map<BlobFileId, PageIdAndVersionedEntries>, PageSize>
PageDirectory::getEntriesByBlobIds(const std::vector<BlobFileId> & blob_ids) const
{
    std::unordered_set<BlobFileId> blob_id_set;
    for (const auto blob_id : blob_ids)
        blob_id_set.insert(blob_id);
    assert(blob_id_set.size() == blob_ids.size());

    // TODO: return the max entry.size to make `BlobStore::gc` more clean
    std::map<BlobFileId, PageIdAndVersionedEntries> blob_versioned_entries;
    PageSize total_page_size = 0;
    UInt64 total_page_nums = 0;
    std::map<PageIdV3Internal, std::tuple<PageIdV3Internal, PageVersion>> ref_ids_maybe_rewrite;

    {
        PageIdV3Internal page_id;
        VersionedPageEntriesPtr version_entries;
        {
            std::shared_lock read_lock(table_rw_mutex);
            auto iter = mvcc_table_directory.cbegin();
            if (iter == mvcc_table_directory.end())
                return {blob_versioned_entries, total_page_size};
            page_id = iter->first;
            version_entries = iter->second;
        }

        while (true)
        {
            fiu_do_on(FailPoints::pause_before_full_gc_prepare, {
                if (page_id.low == 101)
                    SYNC_FOR("before_PageDirectory::getEntriesByBlobIds_id_101");
            });
            auto single_page_size = version_entries->getEntriesByBlobIds(blob_id_set, page_id, blob_versioned_entries, ref_ids_maybe_rewrite);
            total_page_size += single_page_size;
            if (single_page_size != 0)
            {
                total_page_nums++;
            }

            {
                std::shared_lock read_lock(table_rw_mutex);
                auto iter = mvcc_table_directory.upper_bound(page_id);
                if (iter == mvcc_table_directory.end())
                    break;
                page_id = iter->first;
                version_entries = iter->second;
            }
        }
    }

    // For the non-deleted ref-ids, we will check whether theirs original entries lay on
    // `blob_id_set`. Rewrite the entries for these ref-ids to be normal pages.
    size_t num_ref_id_rewrite = 0;
    for (const auto & [ref_id, ori_id_ver] : ref_ids_maybe_rewrite)
    {
        const auto ori_id = std::get<0>(ori_id_ver);
        const auto ver = std::get<1>(ori_id_ver);
        VersionedPageEntriesPtr version_entries;
        {
            std::shared_lock read_lock(table_rw_mutex);
            auto page_iter = mvcc_table_directory.find(ori_id);
            RUNTIME_CHECK(page_iter != mvcc_table_directory.end(), ref_id, ori_id, ver);
            version_entries = page_iter->second;
        }
        // the latest entry with version.seq <= ref_id.create_ver.seq
        auto entry = version_entries->getLastEntry(ver.sequence);
        RUNTIME_CHECK(entry.has_value(), ref_id, ori_id, ver);
        // If the being-ref entry lays on the full gc candidate blobfiles, then we
        // need to rewrite the ref-id to a normal page.
        if (blob_id_set.count(entry->file_id) > 0)
        {
            blob_versioned_entries[entry->file_id].emplace_back(ref_id, ver, *entry);
            total_page_size += entry->size;
            total_page_nums += 1;
            num_ref_id_rewrite += 1;
        }
    }

    LOG_INFO(log, "Get entries by blob ids done [rewrite_ref_page_num={}] [total_page_size={}] [total_page_nums={}]", //
             num_ref_id_rewrite,
             total_page_size, //
             total_page_nums);
    return std::make_pair(std::move(blob_versioned_entries), total_page_size);
}

bool PageDirectory::tryDumpSnapshot(const ReadLimiterPtr & read_limiter, const WriteLimiterPtr & write_limiter, bool force)
{
    // Only apply compact logs when files snapshot is valid
    auto files_snap = wal->tryGetFilesSnapshot(max_persisted_log_files, force);
    if (!files_snap.isValid())
        return false;

    // To prevent writes from affecting dumping snapshot (and vice versa), old log files
    // are read from disk and a temporary PageDirectory is generated for dumping snapshot.
    // The main reason write affect dumping snapshot is that we can not get a read-only
    // `being_ref_count` by the function `createSnapshot()`.
    assert(!files_snap.persisted_log_files.empty()); // should not be empty
    auto log_num = files_snap.persisted_log_files.rbegin()->log_num;
    auto identifier = fmt::format("{}.dump_{}", wal->name(), log_num);
    auto snapshot_reader = wal->createReaderForFiles(identifier, files_snap.persisted_log_files, read_limiter);
    PageDirectoryFactory factory;
    // we just use the `collapsed_dir` to dump edit of the snapshot, should never call functions like `apply` that
    // persist new logs into disk. So we pass `nullptr` as `wal` to the factory.
    PageDirectoryPtr collapsed_dir = factory.createFromReader(
        identifier,
        std::move(snapshot_reader),
        /* wal */ nullptr);
    // The records persisted in `files_snap` is older than or equal to all records in `edit`
    auto edit_from_disk = collapsed_dir->dumpSnapshotToEdit();
    bool done_any_io = wal->saveSnapshot(std::move(files_snap), ser::serializeTo(edit_from_disk), edit_from_disk.size(), write_limiter);
    return done_any_io;
}

PageEntriesV3 PageDirectory::gcInMemEntries(bool return_removed_entries)
{
    UInt64 lowest_seq = sequence.load();

    UInt64 invalid_snapshot_nums = 0;
    UInt64 valid_snapshot_nums = 0;
    UInt64 longest_alive_snapshot_time = 0;
    UInt64 longest_alive_snapshot_seq = 0;
    UInt64 stale_snapshot_nums = 0;
    {
        // Cleanup released snapshots
        std::lock_guard lock(snapshots_mutex);
        for (auto iter = snapshots.begin(); iter != snapshots.end(); /* empty */)
        {
            if (auto snap = iter->lock(); snap == nullptr)
            {
                iter = snapshots.erase(iter);
                invalid_snapshot_nums++;
            }
            else
            {
                lowest_seq = std::min(lowest_seq, snap->sequence);
                ++iter;
                valid_snapshot_nums++;
                const auto alive_time_seconds = snap->elapsedSeconds();

                if (alive_time_seconds > 10 * 60) // TODO: Make `10 * 60` as a configuration
                {
                    LOG_WARNING(log, "Meet a stale snapshot [thread id={}] [tracing id={}] [seq={}] [alive time(s)={}]", snap->create_thread, snap->tracing_id, snap->sequence, alive_time_seconds);
                    stale_snapshot_nums++;
                }

                if (longest_alive_snapshot_time < alive_time_seconds)
                {
                    longest_alive_snapshot_time = alive_time_seconds;
                    longest_alive_snapshot_seq = snap->sequence;
                }
            }
        }
    }

    PageEntriesV3 all_del_entries;
    MVCCMapType::iterator iter;
    {
        std::shared_lock read_lock(table_rw_mutex);
        iter = mvcc_table_directory.begin();
        if (iter == mvcc_table_directory.end())
            return all_del_entries;
    }

    UInt64 invalid_page_nums = 0;
    UInt64 valid_page_nums = 0;

    // The page_id that we need to decrease ref count
    // { id_0: <version, num to decrease>, id_1: <...>, ... }
    std::map<PageIdV3Internal, std::pair<PageVersion, Int64>> normal_entries_to_deref;
    // Iterate all page_id and try to clean up useless var entries
    while (true)
    {
        // `iter` is an iter that won't be invalid cause by `apply`/`gcApply`.
        // do gc on the version list without lock on `mvcc_table_directory`.
        const bool all_deleted = iter->second->cleanOutdatedEntries(
            lowest_seq,
            &normal_entries_to_deref,
            return_removed_entries ? &all_del_entries : nullptr,
            iter->second->acquireLock());

        {
            std::unique_lock write_lock(table_rw_mutex);
            if (all_deleted)
            {
                iter = mvcc_table_directory.erase(iter);
                invalid_page_nums++;
            }
            else
            {
                valid_page_nums++;
                iter++;
            }

            if (iter == mvcc_table_directory.end())
                break;
        }
    }

    UInt64 total_deref_counter = 0;

    // Iterate all page_id that need to decrease ref count of specified version.
    for (const auto & [page_id, deref_counter] : normal_entries_to_deref)
    {
        MVCCMapType::iterator iter;
        {
            std::shared_lock read_lock(table_rw_mutex);
            iter = mvcc_table_directory.find(page_id);
            if (iter == mvcc_table_directory.end())
                continue;
        }

        const bool all_deleted = iter->second->derefAndClean(
            lowest_seq,
            page_id,
            /*deref_ver=*/deref_counter.first,
            /*deref_count=*/deref_counter.second,
            return_removed_entries ? &all_del_entries : nullptr);

        if (all_deleted)
        {
            std::unique_lock write_lock(table_rw_mutex);
            mvcc_table_directory.erase(iter);
            invalid_page_nums++;
            valid_page_nums--;
        }
    }

    LOG_INFO(log, "After MVCC gc in memory [lowest_seq={}] "
                  "clean [invalid_snapshot_nums={}] [invalid_page_nums={}] "
                  "[total_deref_counter={}] [all_del_entries={}]. "
                  "Still exist [snapshot_nums={}], [page_nums={}]. "
                  "Longest alive snapshot: [longest_alive_snapshot_time={}] "
                  "[longest_alive_snapshot_seq={}] [stale_snapshot_nums={}]",
             lowest_seq,
             invalid_snapshot_nums,
             invalid_page_nums,
             total_deref_counter,
             all_del_entries.size(),
             valid_snapshot_nums,
             valid_page_nums,
             longest_alive_snapshot_time,
             longest_alive_snapshot_seq,
             stale_snapshot_nums);

    return all_del_entries;
}

PageEntriesEdit PageDirectory::dumpSnapshotToEdit(PageDirectorySnapshotPtr snap)
{
    if (!snap)
    {
        snap = createSnapshot(/*tracing_id*/ "");
    }

    PageEntriesEdit edit;
    MVCCMapType::iterator iter;
    {
        std::shared_lock read_lock(table_rw_mutex);
        iter = mvcc_table_directory.begin();
        if (iter == mvcc_table_directory.end())
            return edit;
    }
    while (true)
    {
        iter->second->collapseTo(snap->sequence, iter->first, edit);

        {
            std::shared_lock read_lock(table_rw_mutex);
            ++iter;
            if (iter == mvcc_table_directory.end())
                break;
        }
    }

    LOG_INFO(log, "Dumped snapshot to edits.[sequence={}]", snap->sequence);
    return edit;
}

} // namespace PS::V3
} // namespace DB<|MERGE_RESOLUTION|>--- conflicted
+++ resolved
@@ -1132,12 +1132,8 @@
 
 std::set<PageIdV3Internal> PageDirectory::getAllPageIds()
 {
-<<<<<<< HEAD
+    GET_METRIC(tiflash_storage_page_command_count, type_scan).Increment();
     std::set<PageIdV3Internal> page_ids;
-=======
-    GET_METRIC(tiflash_storage_page_command_count, type_scan).Increment();
-    std::set<PageId> page_ids;
->>>>>>> 5b90c7ead6 (avoid unnecessary fsync in ps (#7616))
 
     std::shared_lock read_lock(table_rw_mutex);
     const auto seq = sequence.load();
@@ -1150,89 +1146,7 @@
     return page_ids;
 }
 
-<<<<<<< HEAD
 void PageDirectory::applyRefEditRecord(
-=======
-template <typename Trait>
-typename PageDirectory<Trait>::PageIdSet PageDirectory<Trait>::getAllPageIdsWithPrefix(const String & prefix, const DB::PageStorageSnapshotPtr & snap_)
-{
-    GET_METRIC(tiflash_storage_page_command_count, type_scan).Increment();
-    if constexpr (std::is_same_v<Trait, universal::PageDirectoryTrait>)
-    {
-        PageIdSet page_ids;
-        auto seq = toConcreteSnapshot(snap_)->sequence;
-        std::shared_lock read_lock(table_rw_mutex);
-        for (auto iter = mvcc_table_directory.lower_bound(prefix);
-             iter != mvcc_table_directory.end();
-             ++iter)
-        {
-            if (!iter->first.hasPrefix(prefix))
-                break;
-            // Only return the page_id that is visible
-            if (iter->second->isVisible(seq))
-                page_ids.insert(iter->first);
-        }
-        return page_ids;
-    }
-    else
-    {
-        throw Exception("", ErrorCodes::NOT_IMPLEMENTED);
-    }
-}
-
-template <typename Trait>
-typename PageDirectory<Trait>::PageIdSet PageDirectory<Trait>::getAllPageIdsInRange(const PageId & start, const PageId & end, const DB::PageStorageSnapshotPtr & snap_)
-{
-    GET_METRIC(tiflash_storage_page_command_count, type_scan).Increment();
-    if constexpr (std::is_same_v<Trait, universal::PageDirectoryTrait>)
-    {
-        PageIdSet page_ids;
-        auto seq = toConcreteSnapshot(snap_)->sequence;
-        std::shared_lock read_lock(table_rw_mutex);
-        for (auto iter = mvcc_table_directory.lower_bound(start);
-             iter != mvcc_table_directory.end();
-             ++iter)
-        {
-            if (!end.empty() && iter->first >= end)
-                break;
-            // Only return the page_id that is visible
-            if (iter->second->isVisible(seq))
-                page_ids.insert(iter->first);
-        }
-        return page_ids;
-    }
-    else
-    {
-        throw Exception("", ErrorCodes::NOT_IMPLEMENTED);
-    }
-}
-
-template <typename Trait>
-std::optional<typename PageDirectory<Trait>::PageId> PageDirectory<Trait>::getLowerBound(const typename Trait::PageId & start, const DB::PageStorageSnapshotPtr & snap_)
-{
-    if constexpr (std::is_same_v<Trait, universal::PageDirectoryTrait>)
-    {
-        auto seq = toConcreteSnapshot(snap_)->sequence;
-        std::shared_lock read_lock(table_rw_mutex);
-        for (auto iter = mvcc_table_directory.lower_bound(start);
-             iter != mvcc_table_directory.end();
-             ++iter)
-        {
-            // Only return the page_id that is visible
-            if (iter->second->isVisible(seq))
-                return iter->first;
-        }
-        return std::nullopt;
-    }
-    else
-    {
-        throw Exception("", ErrorCodes::NOT_IMPLEMENTED);
-    }
-}
-
-template <typename Trait>
-void PageDirectory<Trait>::applyRefEditRecord(
->>>>>>> 5b90c7ead6 (avoid unnecessary fsync in ps (#7616))
     MVCCMapType & mvcc_table_directory,
     const VersionedPageEntriesPtr & version_list,
     const PageEntriesEdit::EditRecord & rec,
@@ -1357,34 +1271,16 @@
     // We need to make sure there is only one apply thread to write wal and then increase `sequence`.
     // Note that, as read threads use current `sequence` as read_seq, we cannot increase `sequence`
     // before applying edit to `mvcc_table_directory`.
-<<<<<<< HEAD
-<<<<<<< HEAD
-    //
-    // TODO: It is totally serialized by only 1 thread with IO waiting. Make this process a
-    // pipeline so that we can batch the incoming edit when doing IO.
-=======
     GET_METRIC(tiflash_storage_page_command_count, type_write).Increment();
     CurrentMetrics::Increment pending_writer_size{CurrentMetrics::PSPendingWriterNum};
     Writer w;
     w.edit = &edit;
->>>>>>> 5b90c7ead6 (avoid unnecessary fsync in ps (#7616))
-=======
->>>>>>> 5b979817
-
-    Writer w;
-    w.edit = &edit;
 
     Stopwatch watch;
     std::unique_lock apply_lock(apply_mutex);
 
     GET_METRIC(tiflash_storage_page_write_duration_seconds, type_latch).Observe(watch.elapsedSeconds());
     watch.restart();
-
-<<<<<<< HEAD
-<<<<<<< HEAD
-=======
-=======
->>>>>>> 5b979817
     writers.push_back(&w);
     SYNC_FOR("after_PageDirectory::enter_write_group");
     w.cv.wait(apply_lock, [&] { return w.done || &w == writers.front(); });
@@ -1403,16 +1299,9 @@
                 throw Exception("Unknown exception");
             }
         }
-<<<<<<< HEAD
-        // the `applied_data_files` will be returned by the write
-        // group owner, others just return an empty set.
-        return {};
-    }
-=======
         return;
     }
 
->>>>>>> 5b979817
     auto * last_writer = buildWriteGroup(&w, apply_lock);
     apply_lock.unlock();
     SYNC_FOR("before_PageDirectory::leader_apply");
@@ -1433,11 +1322,7 @@
                 ready->success = success;
                 if (exception != nullptr)
                 {
-<<<<<<< HEAD
-                    ready->exception = std::move(std::unique_ptr<DB::Exception>(exception->clone()));
-=======
                     ready->exception = std::unique_ptr<DB::Exception>(exception->clone());
->>>>>>> 5b979817
                 }
                 ready->cv.notify_one();
             }
@@ -1450,10 +1335,6 @@
         }
     });
 
-<<<<<<< HEAD
->>>>>>> 5b90c7ead6 (avoid unnecessary fsync in ps (#7616))
-=======
->>>>>>> 5b979817
     UInt64 max_sequence = sequence.load();
     const auto edit_size = edit.size();
 
