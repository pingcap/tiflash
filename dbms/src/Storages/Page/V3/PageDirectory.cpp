// Copyright 2022 PingCAP, Ltd.
//
// Licensed under the Apache License, Version 2.0 (the "License");
// you may not use this file except in compliance with the License.
// You may obtain a copy of the License at
//
//     http://www.apache.org/licenses/LICENSE-2.0
//
// Unless required by applicable law or agreed to in writing, software
// distributed under the License is distributed on an "AS IS" BASIS,
// WITHOUT WARRANTIES OR CONDITIONS OF ANY KIND, either express or implied.
// See the License for the specific language governing permissions and
// limitations under the License.

#include <Common/Exception.h>
#include <Common/FailPoint.h>
#include <Common/Logger.h>
#include <Common/assert_cast.h>
#include <Storages/Page/PageDefines.h>
#include <Storages/Page/V3/MapUtils.h>
#include <Storages/Page/V3/PageDirectory.h>
#include <Storages/Page/V3/PageDirectoryFactory.h>
#include <Storages/Page/V3/PageEntriesEdit.h>
#include <Storages/Page/V3/PageEntry.h>
#include <Storages/Page/V3/WAL/WALReader.h>
#include <Storages/Page/V3/WAL/serialize.h>
#include <Storages/Page/V3/WALStore.h>
#include <Storages/Page/WriteBatch.h>
#include <common/logger_useful.h>

#include <memory>
#include <mutex>
#include <optional>
#include <type_traits>
#include <utility>

#ifdef FIU_ENABLE
#include <Common/randomSeed.h>

#include <pcg_random.hpp>
#include <thread>
#endif

namespace CurrentMetrics
{
extern const Metric PSMVCCSnapshotsList;
} // namespace CurrentMetrics

namespace DB
{
namespace FailPoints
{
extern const char random_slow_page_storage_remove_expired_snapshots[];
} // namespace FailPoints

namespace ErrorCodes
{
extern const int NOT_IMPLEMENTED;
extern const int PS_ENTRY_NOT_EXISTS;
extern const int PS_ENTRY_NO_VALID_VERSION;
extern const int PS_DIR_APPLY_INVALID_STATUS;
} // namespace ErrorCodes

namespace PS::V3
{
/********************************
 * VersionedPageEntries methods *
 ********************************/

void VersionedPageEntries::createNewEntry(const PageVersion & ver, const PageEntryV3 & entry)
{
    auto page_lock = acquireLock();
    if (type == EditRecordType::VAR_DELETE)
    {
        type = EditRecordType::VAR_ENTRY;
        entries.emplace(ver, EntryOrDelete::newNormalEntry(entry));
        return;
    }

    if (type == EditRecordType::VAR_ENTRY)
    {
        auto last_iter = MapUtils::findLess(entries, PageVersion(ver.sequence + 1, 0));
        if (last_iter == entries.end())
        {
            entries.emplace(ver, EntryOrDelete::newNormalEntry(entry));
        }
        else if (last_iter->second.isDelete())
        {
            entries.emplace(ver, EntryOrDelete::newNormalEntry(entry));
        }
        else
        {
            assert(last_iter->second.isEntry());
            // It is ok to replace the entry with same sequence and newer epoch, but not valid
            // to replace the entry with newer sequence.
            if (unlikely(last_iter->second.being_ref_count != 1 && last_iter->first.sequence < ver.sequence))
            {
                throw Exception(
                    fmt::format("Try to replace normal entry with an newer seq [ver={}] [prev_ver={}] [last_entry={}]",
                                ver,
                                last_iter->first,
                                last_iter->second.toDebugString()),
                    ErrorCodes::LOGICAL_ERROR);
            }
            // create a new version that inherit the `being_ref_count` of the last entry
            entries.emplace(ver, EntryOrDelete::newReplacingEntry(last_iter->second, entry));
        }
        return;
    }

    throw Exception(
        fmt::format("try to create entry version with invalid state "
                    "[ver={}] [entry={}] [state={}]",
                    ver,
                    ::DB::PS::V3::toDebugString(entry),
                    toDebugString()),
        ErrorCodes::PS_DIR_APPLY_INVALID_STATUS);
}

// Create a new external version with version=`ver`.
// If create success, then return a shared_ptr as a holder for page_id. The holder
// will be release when this external version is totally removed.
std::shared_ptr<PageIdV3Internal> VersionedPageEntries::createNewExternal(const PageVersion & ver)
{
    auto page_lock = acquireLock();
    if (type == EditRecordType::VAR_DELETE)
    {
        type = EditRecordType::VAR_EXTERNAL;
        is_deleted = false;
        create_ver = ver;
        delete_ver = PageVersion(0);
        being_ref_count = 1;
        // return the new created holder to caller to set the page_id
        external_holder = std::make_shared<PageIdV3Internal>(0, 0);
        return external_holder;
    }

    if (type == EditRecordType::VAR_EXTERNAL)
    {
        if (is_deleted)
        {
            // adding external after deleted should be ok
            if (delete_ver <= ver)
            {
                is_deleted = false;
                create_ver = ver;
                delete_ver = PageVersion(0);
                being_ref_count = 1;
                // return the new created holder to caller to set the page_id
                external_holder = std::make_shared<PageIdV3Internal>(0, 0);
                return external_holder;
            }
            else
            {
                // apply an external with smaller ver than delete_ver, just ignore
                return nullptr;
            }
        }
        else
        {
            // adding external should be idempotent, just ignore
            // don't care about the `ver`
            return nullptr;
        }
    }

    throw Exception(
        fmt::format("try to create external version with invalid state "
                    "[ver={}] [state={}]",
                    ver,
                    toDebugString()),
        ErrorCodes::PS_DIR_APPLY_INVALID_STATUS);
}

// Create a new delete version with version=`ver`.
void VersionedPageEntries::createDelete(const PageVersion & ver)
{
    auto page_lock = acquireLock();
    if (type == EditRecordType::VAR_ENTRY)
    {
        // ignore if the last item is already "delete"
        if (entries.empty() || !entries.rbegin()->second.isDelete())
        {
            entries.emplace(ver, EntryOrDelete::newDelete());
        }
        return;
    }

    if (type == EditRecordType::VAR_EXTERNAL || type == EditRecordType::VAR_REF)
    {
        is_deleted = true;
        delete_ver = ver;
        return;
    }

    if (type == EditRecordType::VAR_DELETE)
    {
        // just ignore
        return;
    }

    throw Exception(fmt::format(
        "try to create delete version with invalid state "
        "[ver={}] [state={}]",
        ver,
        toDebugString()));
}

// Create a new reference version with version=`ver` and `ori_page_id_`.
// If create success, then return true, otherwise return false.
bool VersionedPageEntries::createNewRef(const PageVersion & ver, PageIdV3Internal ori_page_id_)
{
    auto page_lock = acquireLock();
    if (type == EditRecordType::VAR_DELETE)
    {
        type = EditRecordType::VAR_REF;
        is_deleted = false;
        ori_page_id = ori_page_id_;
        create_ver = ver;
        return true;
    }

    if (type == EditRecordType::VAR_REF)
    {
        if (is_deleted)
        {
            // adding ref after deleted should be ok
            if (delete_ver <= ver)
            {
                ori_page_id = ori_page_id_;
                create_ver = ver;
                is_deleted = false;
                delete_ver = PageVersion(0);
                return true;
            }
            else if (ori_page_id == ori_page_id_)
            {
                // apply a ref to same ori id with small ver, just ignore
                return false;
            }
            // else adding ref to another ori id is not allow, just fallover
        }
        else
        {
            if (ori_page_id == ori_page_id_)
            {
                // adding ref to the same ori id should be idempotent, just ignore
                return false;
            }
            // else adding ref to another ori id is not allow, just fallover
        }
    }

    // adding ref to replace put/external is not allowed
    throw Exception(fmt::format(
                        "try to create ref version with invalid state "
                        "[ver={}] [ori_page_id={}] [state={}]",
                        ver,
                        ori_page_id_,
                        toDebugString()),
                    ErrorCodes::PS_DIR_APPLY_INVALID_STATUS);
}

std::shared_ptr<PageIdV3Internal> VersionedPageEntries::fromRestored(const PageEntriesEdit::EditRecord & rec)
{
    auto page_lock = acquireLock();
    if (rec.type == EditRecordType::VAR_REF)
    {
        type = EditRecordType::VAR_REF;
        is_deleted = false;
        create_ver = rec.version;
        ori_page_id = rec.ori_page_id;
        return nullptr;
    }
    else if (rec.type == EditRecordType::VAR_EXTERNAL)
    {
        type = EditRecordType::VAR_EXTERNAL;
        is_deleted = false;
        create_ver = rec.version;
        being_ref_count = rec.being_ref_count;
        external_holder = std::make_shared<PageIdV3Internal>(rec.page_id);
        return external_holder;
    }
    else if (rec.type == EditRecordType::VAR_ENTRY)
    {
        type = EditRecordType::VAR_ENTRY;
        entries.emplace(rec.version, EntryOrDelete::newFromRestored(rec.entry, rec.being_ref_count));
        return nullptr;
    }
    else
    {
        throw Exception(fmt::format("Calling VersionedPageEntries::fromRestored with unknown type: {}", rec.type));
    }
}

std::tuple<VersionedPageEntries::ResolveResult, PageIdV3Internal, PageVersion>
VersionedPageEntries::resolveToPageId(UInt64 seq, bool check_prev, PageEntryV3 * entry)
{
    auto page_lock = acquireLock();
    if (type == EditRecordType::VAR_ENTRY)
    {
        // entries are sorted by <ver, epoch>, find the first one less than <ver+1, 0>
        if (auto iter = MapUtils::findLess(entries, PageVersion(seq + 1));
            iter != entries.end())
        {
            // If we applied write batches like this: [ver=1]{put 10}, [ver=2]{ref 11->10, del 10}
            // then by ver=2, we should not able to read 10, but able to read 11 (resolving 11 ref to 10).
            // when resolving 11 to 10, we need to set `check_prev` to true
            if (iter->second.isDelete() && check_prev && iter->first.sequence == seq)
            {
                if (iter == entries.begin())
                {
                    return {RESOLVE_FAIL, buildV3Id(0, 0), PageVersion(0)};
                }
                --iter;
                // fallover the check the prev item
            }

            if (iter->second.isEntry())
            {
                if (entry != nullptr)
                    *entry = iter->second.entry;
                return {RESOLVE_TO_NORMAL, buildV3Id(0, 0), PageVersion(0)};
            } // fallover to FAIL
        }
    }
    else if (type == EditRecordType::VAR_EXTERNAL)
    {
        // We may add reference to an external id even if it is logically deleted.
        bool ok = check_prev ? true : (!is_deleted || seq < delete_ver.sequence);
        if (create_ver.sequence <= seq && ok)
        {
            return {RESOLVE_TO_NORMAL, buildV3Id(0, 0), PageVersion(0)};
        }
    }
    else if (type == EditRecordType::VAR_REF)
    {
        if (create_ver.sequence <= seq && (!is_deleted || seq < delete_ver.sequence))
        {
            return {RESOLVE_TO_REF, ori_page_id, create_ver};
        }
    }
    else
    {
        LOG_FMT_WARNING(&Poco::Logger::get("VersionedPageEntries"), "Can't reslove the EditRecordType {}", type);
    }

    return {RESOLVE_FAIL, buildV3Id(0, 0), PageVersion(0)};
}

std::optional<PageEntryV3> VersionedPageEntries::getEntry(UInt64 seq) const
{
    auto page_lock = acquireLock();
    if (type == EditRecordType::VAR_ENTRY)
    {
        // entries are sorted by <ver, epoch>, find the first one less than <ver+1, 0>
        if (auto iter = MapUtils::findLess(entries, PageVersion(seq + 1));
            iter != entries.end())
        {
            // not deleted
            if (iter->second.isEntry())
                return iter->second.entry;
        }
    }
    return std::nullopt;
}

std::optional<PageEntryV3> VersionedPageEntries::getLastEntry() const
{
    auto page_lock = acquireLock();
    if (type == EditRecordType::VAR_ENTRY)
    {
        for (auto it_r = entries.rbegin(); it_r != entries.rend(); it_r++)
        {
            if (it_r->second.isEntry())
            {
                return it_r->second.entry;
            }
        }
    }
    return std::nullopt;
}

// Returns true when **this id** is "visible" by `seq`.
// If this page id is marked as deleted or not created, it is "not visible".
// Note that not visible does not means this id can be GC.
bool VersionedPageEntries::isVisible(UInt64 seq) const
{
    auto page_lock = acquireLock();
    if (type == EditRecordType::VAR_DELETE)
    {
        return false;
    }
    else if (type == EditRecordType::VAR_ENTRY)
    {
        // entries are sorted by <ver, epoch>, find the first one less than <ver+1, 0>
        if (auto iter = MapUtils::findLess(entries, PageVersion(seq + 1));
            iter != entries.end())
        {
            // not deleted
            return iter->second.isEntry();
        }
        // else there are no valid entry less than seq
        return false;
    }
    else if (type == EditRecordType::VAR_EXTERNAL || type == EditRecordType::VAR_REF)
    {
        // `delete_ver` is only valid when `is_deleted == true`
        return create_ver.sequence <= seq && !(is_deleted && delete_ver.sequence <= seq);
    }

    throw Exception(fmt::format(
                        "calling isDeleted with invalid state "
                        "[seq={}] [state={}]",
                        seq,
                        toDebugString()),
                    ErrorCodes::LOGICAL_ERROR);
}

Int64 VersionedPageEntries::incrRefCount(const PageVersion & ver)
{
    auto page_lock = acquireLock();
    if (type == EditRecordType::VAR_ENTRY)
    {
        if (auto iter = MapUtils::findMutLess(entries, PageVersion(ver.sequence + 1));
            iter != entries.end())
        {
            if (iter->second.isEntry())
                return ++iter->second.being_ref_count;
            else
                throw Exception(fmt::format("The entry to be added ref count is not normal entry [entry={}] [ver={}]", iter->second.toDebugString(), ver));
        }
    }
    else if (type == EditRecordType::VAR_EXTERNAL)
    {
        if (create_ver <= ver)
        {
            // We may add reference to an external id even if it is logically deleted.
            return ++being_ref_count;
        }
    }
    throw Exception(fmt::format("The entry to be added ref count is not found [ver={}]", ver));
}

PageSize VersionedPageEntries::getEntriesByBlobIds(
    const std::unordered_set<BlobFileId> & blob_ids,
    PageIdV3Internal page_id,
    std::map<BlobFileId, PageIdAndVersionedEntries> & blob_versioned_entries)
{
    // blob_file_0, [<page_id_0, ver0, entry0>,
    //               <page_id_0, ver1, entry1>,
    //               <page_id_1, ver1, entry1> ]
    // blob_file_1, [...]
    // ...
    // the total entries size taken out
    PageSize total_entries_size = 0;
    auto page_lock = acquireLock();
    if (type == EditRecordType::VAR_ENTRY)
    {
        for (const auto & [versioned_type, entry_or_del] : entries)
        {
            if (!entry_or_del.isEntry())
            {
                continue;
            }

            const auto & entry = entry_or_del.entry;
            if (blob_ids.count(entry.file_id) > 0)
            {
                blob_versioned_entries[entry.file_id].emplace_back(page_id, versioned_type, entry);
                total_entries_size += entry.size;
            }
        }
    }
    return total_entries_size;
}

bool VersionedPageEntries::cleanOutdatedEntries(
    UInt64 lowest_seq,
    std::map<PageIdV3Internal, std::pair<PageVersion, Int64>> * normal_entries_to_deref,
    PageEntriesV3 * entries_removed,
<<<<<<< HEAD
    const PageLock & /*page_lock*/)
=======
    const PageLock & /*page_lock*/,
    bool keep_last_valid_var_entry)
>>>>>>> 7693e143
{
    if (type == EditRecordType::VAR_EXTERNAL)
    {
        return (being_ref_count == 1 && is_deleted && delete_ver.sequence <= lowest_seq);
    }
    else if (type == EditRecordType::VAR_REF)
    {
        if (!is_deleted || lowest_seq < delete_ver.sequence)
            return false;

        if (normal_entries_to_deref != nullptr)
        {
            // need to decrease the ref count by <id=iter->second.origin_page_id, ver=iter->first, num=1>
            if (auto [deref_counter, new_created] = normal_entries_to_deref->emplace(std::make_pair(ori_page_id, std::make_pair(/*ver=*/create_ver, /*count=*/1))); !new_created)
            {
                // the id is already exist in deref map, increase the num to decrease ref count
                deref_counter->second.second += 1;
            }
        }
        return true;
    }
    else if (type == EditRecordType::VAR_DELETE)
    {
        return true;
    }
    else if (type != EditRecordType::VAR_ENTRY)
    {
        throw Exception("Invalid state");
    }

    // type == EditRecordType::VAR_ENTRY
    if (entries.empty())
    {
        return true;
    }

    auto iter = MapUtils::findLess(entries, PageVersion(lowest_seq + 1));
    // If we can't find any seq lower than `lowest_seq` then
    // all version in this list don't need gc.
    if (iter == entries.begin() || iter == entries.end())
    {
        return false;
    }

    // If the first version less than <lowest_seq+1, 0> is entry / external,
    // then we can remove those entries prev of it.
    // If the first version less than <lowest_seq+1, 0> is delete,
    // we may keep the first valid entry before the delete entry in the following case:
    //  1) if `keep_last_valid_var_entry` is true
    //     (this is only used when dump snapshot because there may be some upsert entry in later wal files,
    //     so we need keep the last valid entry here to avoid the delete entry being removed)
    //  2) if `being_ref_count` > 1(this means the entry is ref by other entries)
    bool last_entry_is_delete = !iter->second.isEntry();
    --iter; // keep the first version less than <lowest_seq+1, 0>
    while (true)
    {
        if (iter->second.isDelete())
        {
            // Already deleted
            iter = entries.erase(iter);
        }
        else if (iter->second.isEntry())
        {
            if (last_entry_is_delete)
            {
                if (!keep_last_valid_var_entry && iter->second.being_ref_count == 1)
                {
                    if (entries_removed)
                    {
                        entries_removed->emplace_back(iter->second.entry);
                    }
                    iter = entries.erase(iter);
                }
                // The `being_ref_count` for this version is valid. While for older versions,
                // theirs `being_ref_count` is invalid, don't need to be kept
                last_entry_is_delete = false;
            }
            else
            {
                // else there are newer "entry" in the version list, the outdated entries should be removed
                if (entries_removed)
                {
                    entries_removed->emplace_back(iter->second.entry);
                }
                iter = entries.erase(iter);
            }
        }

        if (iter == entries.begin())
            break;
        --iter;
    }

    return entries.empty() || (entries.size() == 1 && entries.begin()->second.isDelete());
}

<<<<<<< HEAD
bool VersionedPageEntries::derefAndClean(UInt64 lowest_seq, PageIdV3Internal page_id, const PageVersion & deref_ver, const Int64 deref_count, PageEntriesV3 * entries_removed)
=======
bool VersionedPageEntries::derefAndClean(UInt64 lowest_seq, PageIdV3Internal page_id, const PageVersion & deref_ver, const Int64 deref_count, PageEntriesV3 * entries_removed, bool keep_last_valid_var_entry)
>>>>>>> 7693e143
{
    auto page_lock = acquireLock();
    if (type == EditRecordType::VAR_EXTERNAL)
    {
        if (being_ref_count <= deref_count)
        {
            throw Exception(fmt::format("Decreasing ref count error [page_id={}] [ver={}] [deref_count={}]", page_id, deref_ver, deref_count));
        }
        being_ref_count -= deref_count;
        return (is_deleted && delete_ver.sequence <= lowest_seq && being_ref_count == 1);
    }
    else if (type == EditRecordType::VAR_ENTRY)
    {
        // Decrease the ref-counter. The entry may be moved to a newer entry with same sequence but higher epoch,
        // so we need to find the one less than <seq+1, 0> and decrease the ref-counter of it.
        auto iter = MapUtils::findMutLess(entries, PageVersion(deref_ver.sequence + 1, 0));
        if (iter == entries.end())
        {
            throw Exception(fmt::format("Can not find entry for decreasing ref count [page_id={}] [ver={}] [deref_count={}]", page_id, deref_ver, deref_count));
        }
        if (iter->second.isDelete())
        {
            if (iter == entries.begin())
            {
                throw Exception(fmt::format("Can not find entry for decreasing ref count [page_id={}] [ver={}] [deref_count={}]", page_id, deref_ver, deref_count));
            }
            --iter; // move to the previous entry
        }
        if (iter->second.being_ref_count <= deref_count)
        {
            throw Exception(fmt::format("Decreasing ref count error [page_id={}] [ver={}] [deref_count={}] [entry={}]", page_id, deref_ver, deref_count, iter->second.toDebugString()));
        }
        iter->second.being_ref_count -= deref_count;

        // Clean outdated entries after decreased the ref-counter
        // set `normal_entries_to_deref` to be nullptr to ignore cleaning ref-var-entries
        return cleanOutdatedEntries(lowest_seq, /*normal_entries_to_deref*/ nullptr, entries_removed, page_lock, keep_last_valid_var_entry);
    }

    throw Exception(fmt::format("calling derefAndClean with invalid state [state={}]", toDebugString()));
}

void VersionedPageEntries::collapseTo(const UInt64 seq, const PageIdV3Internal page_id, PageEntriesEdit & edit)
{
    auto page_lock = acquireLock();
    if (type == EditRecordType::VAR_REF)
    {
        if (create_ver.sequence > seq)
            return;
        // We need to keep the VAR_REF once create_ver > seq,
        // or the being-ref entry/external won't be able to be clean
        // after restore.
        edit.varRef(page_id, create_ver, ori_page_id);
        if (is_deleted && delete_ver.sequence <= seq)
        {
            edit.varDel(page_id, delete_ver);
        }
        return;
    }

    if (type == EditRecordType::VAR_EXTERNAL)
    {
        if (create_ver.sequence > seq)
            return;
        edit.varExternal(page_id, create_ver, being_ref_count);
        if (is_deleted && delete_ver.sequence <= seq)
        {
            edit.varDel(page_id, delete_ver);
        }
        return;
    }

    if (type == EditRecordType::VAR_ENTRY)
    {
        // dump the latest entry if it is not a "delete"
        auto last_iter = MapUtils::findLess(entries, PageVersion(seq + 1));
        if (last_iter == entries.end())
            return;

        if (last_iter->second.isEntry())
        {
            const auto & entry = last_iter->second;
            edit.varEntry(page_id, /*ver*/ last_iter->first, entry.entry, entry.being_ref_count);
            return;
        }
        else if (last_iter->second.isDelete())
        {
            if (last_iter == entries.begin())
            {
                // only delete left, then we don't need to keep this
                return;
            }
            auto last_version = last_iter->first;
            auto prev_iter = --last_iter; // Note that `last_iter` should not be used anymore
            while (true)
            {
                // if there is any entry prev to this delete entry,
                //   1) the entry may be ref by another id.
                //   2) the entry may be upsert into a newer wal file by the gc process.
                // So we need to keep the entry item and its delete entry in the snapshot.
                if (prev_iter->second.isEntry())
                {
                    const auto & entry = prev_iter->second;
                    edit.varEntry(page_id, prev_iter->first, entry.entry, entry.being_ref_count);
                    edit.varDel(page_id, last_version);
                    break;
                }
                if (prev_iter == entries.begin())
                    break;
                prev_iter--;
            }
        }
        return;
    }

    if (type == EditRecordType::VAR_DELETE)
    {
        // just ignore
        return;
    }

    throw Exception(fmt::format("Calling collapseTo with invalid state [state={}]", toDebugString()));
}

/**************************
  * PageDirectory methods *
  *************************/

PageDirectory::PageDirectory(String storage_name, WALStorePtr && wal_, UInt64 max_persisted_log_files_)
    : max_page_id(0)
    , sequence(0)
    , wal(std::move(wal_))
    , max_persisted_log_files(max_persisted_log_files_)
    , log(Logger::get("PageDirectory", std::move(storage_name)))
{
}

PageDirectorySnapshotPtr PageDirectory::createSnapshot(const String & tracing_id) const
{
    auto snap = std::make_shared<PageDirectorySnapshot>(sequence.load(), tracing_id);
    {
        std::lock_guard snapshots_lock(snapshots_mutex);
        snapshots.emplace_back(std::weak_ptr<PageDirectorySnapshot>(snap));
    }

    CurrentMetrics::add(CurrentMetrics::PSMVCCSnapshotsList);
    return snap;
}

SnapshotsStatistics PageDirectory::getSnapshotsStat() const
{
    SnapshotsStatistics stat;
    DB::Int64 num_snapshots_removed = 0;
    {
        std::lock_guard lock(snapshots_mutex);
        for (auto iter = snapshots.begin(); iter != snapshots.end(); /* empty */)
        {
            auto snapshot_ptr = iter->lock();
            if (!snapshot_ptr)
            {
                iter = snapshots.erase(iter);
                num_snapshots_removed++;
            }
            else
            {
                fiu_do_on(FailPoints::random_slow_page_storage_remove_expired_snapshots, {
                    pcg64 rng(randomSeed());
                    std::chrono::milliseconds ms{std::uniform_int_distribution(0, 900)(rng)}; // 0~900 milliseconds
                    std::this_thread::sleep_for(ms);
                });

                const auto snapshot_lifetime = snapshot_ptr->elapsedSeconds();
                if (snapshot_lifetime > stat.longest_living_seconds)
                {
                    stat.longest_living_seconds = snapshot_lifetime;
                    stat.longest_living_from_thread_id = snapshot_ptr->create_thread;
                    stat.longest_living_from_tracing_id = snapshot_ptr->tracing_id;
                }
                stat.num_snapshots++;
                ++iter;
            }
        }
    }

    CurrentMetrics::sub(CurrentMetrics::PSMVCCSnapshotsList, num_snapshots_removed);
    // Return some statistics of the oldest living snapshot.
    return stat;
}

PageIDAndEntryV3 PageDirectory::get(PageIdV3Internal page_id, const PageDirectorySnapshotPtr & snap, bool throw_on_not_exist) const
{
    PageEntryV3 entry_got;

    PageIdV3Internal id_to_resolve = page_id;
    PageVersion ver_to_resolve(snap->sequence, 0);
    bool ok = true;
    while (ok)
    {
        MVCCMapType::const_iterator iter;
        {
            std::shared_lock read_lock(table_rw_mutex);
            iter = mvcc_table_directory.find(id_to_resolve);
            if (iter == mvcc_table_directory.end())
            {
                if (throw_on_not_exist)
                {
                    LOG_FMT_WARNING(log, "Dump state for invalid page id [page_id={}]", page_id);
                    for (const auto & [dump_id, dump_entry] : mvcc_table_directory)
                    {
                        LOG_FMT_WARNING(log, "Dumping state [page_id={}] [entry={}]", dump_id, dump_entry == nullptr ? "<null>" : dump_entry->toDebugString());
                    }
                    throw Exception(fmt::format("Invalid page id, entry not exist [page_id={}] [resolve_id={}]", page_id, id_to_resolve), ErrorCodes::PS_ENTRY_NOT_EXISTS);
                }
                else
                {
                    return PageIDAndEntryV3{page_id, PageEntryV3{.file_id = INVALID_BLOBFILE_ID}};
                }
            }
        }
        auto [need_collapse, next_id_to_resolve, next_ver_to_resolve] = iter->second->resolveToPageId(ver_to_resolve.sequence, id_to_resolve != page_id, &entry_got);
        switch (need_collapse)
        {
        case VersionedPageEntries::RESOLVE_TO_NORMAL:
            return PageIDAndEntryV3(page_id, entry_got);
        case VersionedPageEntries::RESOLVE_FAIL:
            ok = false;
            break;
        case VersionedPageEntries::RESOLVE_TO_REF:
            if (id_to_resolve == next_id_to_resolve)
            {
                ok = false;
                break;
            }
            id_to_resolve = next_id_to_resolve;
            ver_to_resolve = next_ver_to_resolve;
            break; // continue the resolving
        }
    }

    // Only mix mode throw_on_not_exist is false.
    // In mix mode, storage will create a snapshot contains V2 and V3.
    // If we find a del entry in V3, we still need find it in V2.
    if (throw_on_not_exist)
    {
        throw Exception(fmt::format("Fail to get entry [page_id={}] [seq={}] [resolve_id={}] [resolve_ver={}]", page_id, snap->sequence, id_to_resolve, ver_to_resolve), ErrorCodes::PS_ENTRY_NO_VALID_VERSION);
    }
    else
    {
        return PageIDAndEntryV3{page_id, PageEntryV3{.file_id = INVALID_BLOBFILE_ID}};
    }
}

std::pair<PageIDAndEntriesV3, PageIds> PageDirectory::get(const PageIdV3Internals & page_ids, const PageDirectorySnapshotPtr & snap, bool throw_on_not_exist) const
{
    PageEntryV3 entry_got;
    PageIds page_not_found = {};

    const PageVersion init_ver_to_resolve(snap->sequence, 0);
    auto get_one = [&entry_got, init_ver_to_resolve, throw_on_not_exist, this](PageIdV3Internal page_id, PageVersion ver_to_resolve, size_t idx) {
        PageIdV3Internal id_to_resolve = page_id;
        bool ok = true;
        while (ok)
        {
            MVCCMapType::const_iterator iter;
            {
                std::shared_lock read_lock(table_rw_mutex);
                iter = mvcc_table_directory.find(id_to_resolve);
                if (iter == mvcc_table_directory.end())
                {
                    if (throw_on_not_exist)
                    {
                        throw Exception(fmt::format("Invalid page id, entry not exist [page_id={}] [resolve_id={}]", page_id, id_to_resolve), ErrorCodes::PS_ENTRY_NOT_EXISTS);
                    }
                    else
                    {
                        return false;
                    }
                }
            }
            auto [need_collapse, next_id_to_resolve, next_ver_to_resolve] = iter->second->resolveToPageId(ver_to_resolve.sequence, id_to_resolve != page_id, &entry_got);
            switch (need_collapse)
            {
            case VersionedPageEntries::RESOLVE_TO_NORMAL:
                return true;
            case VersionedPageEntries::RESOLVE_FAIL:
                ok = false;
                break;
            case VersionedPageEntries::RESOLVE_TO_REF:
                if (id_to_resolve == next_id_to_resolve)
                {
                    ok = false;
                    break;
                }
                id_to_resolve = next_id_to_resolve;
                ver_to_resolve = next_ver_to_resolve;
                break; // continue the resolving
            }
        }

        if (throw_on_not_exist)
        {
            throw Exception(fmt::format("Fail to get entry [page_id={}] [ver={}] [resolve_id={}] [resolve_ver={}] [idx={}]", page_id, init_ver_to_resolve, id_to_resolve, ver_to_resolve, idx), ErrorCodes::PS_ENTRY_NO_VALID_VERSION);
        }
        else
        {
            return false;
        }
    };

    PageIDAndEntriesV3 id_entries;
    for (size_t idx = 0; idx < page_ids.size(); ++idx)
    {
        if (auto ok = get_one(page_ids[idx], init_ver_to_resolve, idx); ok)
        {
            id_entries.emplace_back(page_ids[idx], entry_got);
        }
        else
        {
            page_not_found.emplace_back(page_ids[idx]);
        }
    }

    return std::make_pair(id_entries, page_not_found);
}

PageIdV3Internal PageDirectory::getNormalPageId(PageIdV3Internal page_id, const PageDirectorySnapshotPtr & snap, bool throw_on_not_exist) const
{
    PageIdV3Internal id_to_resolve = page_id;
    PageVersion ver_to_resolve(snap->sequence, 0);
    bool keep_resolve = true;
    while (keep_resolve)
    {
        MVCCMapType::const_iterator iter;
        {
            std::shared_lock read_lock(table_rw_mutex);
            iter = mvcc_table_directory.find(id_to_resolve);
            if (iter == mvcc_table_directory.end())
            {
                if (throw_on_not_exist)
                {
                    throw Exception(fmt::format("Invalid page id [page_id={}] [resolve_id={}]", page_id, id_to_resolve));
                }
                else
                {
                    return buildV3Id(0, INVALID_PAGE_ID);
                }
            }
        }
        auto [need_collapse, next_id_to_resolve, next_ver_to_resolve] = iter->second->resolveToPageId(ver_to_resolve.sequence, id_to_resolve != page_id, nullptr);
        switch (need_collapse)
        {
        case VersionedPageEntries::RESOLVE_TO_NORMAL:
            return id_to_resolve;
        case VersionedPageEntries::RESOLVE_FAIL:
            // resolve failed
            keep_resolve = false;
            break;
        case VersionedPageEntries::RESOLVE_TO_REF:
            if (id_to_resolve == next_id_to_resolve)
            {
                // dead-loop, so break the `while(keep_resolve)`
                keep_resolve = false;
                break;
            }
            id_to_resolve = next_id_to_resolve;
            ver_to_resolve = next_ver_to_resolve;
            break; // continue the resolving
        }
    }

    if (throw_on_not_exist)
    {
        throw Exception(fmt::format(
            "fail to get normal id [page_id={}] [seq={}] [resolve_id={}] [resolve_ver={}]",
            page_id,
            snap->sequence,
            id_to_resolve,
            ver_to_resolve));
    }
    else
    {
        return buildV3Id(0, INVALID_PAGE_ID);
    }
}

PageId PageDirectory::getMaxId() const
{
    std::shared_lock read_lock(table_rw_mutex);
    return max_page_id;
}

std::set<PageIdV3Internal> PageDirectory::getAllPageIds()
{
    std::set<PageIdV3Internal> page_ids;
    std::shared_lock read_lock(table_rw_mutex);

    for (auto & [page_id, versioned] : mvcc_table_directory)
    {
        (void)versioned;
        page_ids.insert(page_id);
    }
    return page_ids;
}

void PageDirectory::applyRefEditRecord(
    MVCCMapType & mvcc_table_directory,
    const VersionedPageEntriesPtr & version_list,
    const PageEntriesEdit::EditRecord & rec,
    const PageVersion & version)
{
    // applying ref 3->2, existing ref 2->1, normal entry 1, then we should collapse
    // the ref to be 3->1, increase the refcounting of normal entry 1
    auto [resolve_success, resolved_id, resolved_ver] = [&mvcc_table_directory](PageIdV3Internal id_to_resolve, PageVersion ver_to_resolve)
        -> std::tuple<bool, PageIdV3Internal, PageVersion> {
        while (true)
        {
            auto resolve_ver_iter = mvcc_table_directory.find(id_to_resolve);
            if (resolve_ver_iter == mvcc_table_directory.end())
                return {false, buildV3Id(0, 0), PageVersion(0)};

            const VersionedPageEntriesPtr & resolve_version_list = resolve_ver_iter->second;
            // If we already hold the lock from `id_to_resolve`, then we should not request it again.
            // This can happen when `id_to_resolve` have other operating in current writebatch
            auto [need_collapse, next_id_to_resolve, next_ver_to_resolve] = resolve_version_list->resolveToPageId(
                ver_to_resolve.sequence,
                /*check_prev=*/true,
                nullptr);
            switch (need_collapse)
            {
            case VersionedPageEntries::RESOLVE_FAIL:
                return {false, id_to_resolve, ver_to_resolve};
            case VersionedPageEntries::RESOLVE_TO_NORMAL:
                return {true, id_to_resolve, ver_to_resolve};
            case VersionedPageEntries::RESOLVE_TO_REF:
                if (id_to_resolve == next_id_to_resolve)
                {
                    return {false, next_id_to_resolve, next_ver_to_resolve};
                }
                id_to_resolve = next_id_to_resolve;
                ver_to_resolve = next_ver_to_resolve;
                break; // continue the resolving
            }
        }
    }(rec.ori_page_id, version);
    if (!resolve_success)
    {
        throw Exception(fmt::format(
            "Trying to add ref to non-exist page [page_id={}] [ori_id={}] [ver={}] [resolve_id={}] [resolve_ver={}]",
            rec.page_id,
            rec.ori_page_id,
            version,
            resolved_id,
            resolved_ver));
    }
    // use the resolved_id to collapse ref chain 3->2, 2->1 ==> 3->1
    bool is_ref_created = version_list->createNewRef(version, resolved_id);

    if (is_ref_created)
    {
        // Add the ref-count of being-ref entry
        if (auto resolved_iter = mvcc_table_directory.find(resolved_id); resolved_iter != mvcc_table_directory.end())
        {
            resolved_iter->second->incrRefCount(resolved_ver);
        }
        else
        {
            throw Exception(fmt::format(
                "The ori page id is not found [page_id={}] [ori_id={}] [ver={}] [resolved_id={}] [resolved_ver={}]",
                rec.page_id,
                rec.ori_page_id,
                version,
                resolved_id,
                resolved_ver));
        }
    }
}

void PageDirectory::apply(PageEntriesEdit && edit, const WriteLimiterPtr & write_limiter)
{
    // Note that we need to make sure increasing `sequence` in order, so it
    // also needs to be protected by `write_lock` throughout the `apply`
    // TODO: It is totally serialized, make it a pipeline
    std::unique_lock write_lock(table_rw_mutex);
    UInt64 last_sequence = sequence.load();
    PageVersion new_version(last_sequence + 1, 0);

    // stage 1, persisted the changes to WAL with version [seq=last_seq + 1, epoch=0]
    wal->apply(edit, new_version, write_limiter);

    // stage 2, create entry version list for page_id.
    for (const auto & r : edit.getRecords())
    {
        // Protected in write_lock
        max_page_id = std::max(max_page_id, r.page_id.low);

        auto [iter, created] = mvcc_table_directory.insert(std::make_pair(r.page_id, nullptr));
        if (created)
        {
            iter->second = std::make_shared<VersionedPageEntries>();
        }

        auto & version_list = iter->second;
        try
        {
            switch (r.type)
            {
            case EditRecordType::PUT_EXTERNAL:
            {
                auto holder = version_list->createNewExternal(new_version);
                if (holder)
                {
                    // put the new created holder into `external_ids`
                    *holder = r.page_id;
                    std::lock_guard guard(external_ids_mutex);
                    external_ids.emplace_back(std::weak_ptr<PageIdV3Internal>(holder));
                }
                break;
            }
            case EditRecordType::PUT:
                version_list->createNewEntry(new_version, r.entry);
                break;
            case EditRecordType::DEL:
                version_list->createDelete(new_version);
                break;
            case EditRecordType::REF:
                applyRefEditRecord(mvcc_table_directory, version_list, r, new_version);
                break;
            case EditRecordType::UPSERT:
            case EditRecordType::VAR_DELETE:
            case EditRecordType::VAR_ENTRY:
            case EditRecordType::VAR_EXTERNAL:
            case EditRecordType::VAR_REF:
                throw Exception(fmt::format("should not handle edit with invalid type [type={}]", r.type));
            }
        }
        catch (DB::Exception & e)
        {
            e.addMessage(fmt::format(" [type={}] [page_id={}] [ver={}] [edit_size={}]", r.type, r.page_id, new_version, edit.size()));
            e.rethrow();
        }
    }

    // stage 3, the edit committed, incr the sequence number to publish changes for `createSnapshot`
    sequence.fetch_add(1);
}

void PageDirectory::gcApply(PageEntriesEdit && migrated_edit, const WriteLimiterPtr & write_limiter)
{
    // Increase the epoch for migrated records
    for (auto & record : migrated_edit.getMutRecords())
    {
        record.version.epoch += 1;
    }

    // Apply migrate edit into WAL with the increased epoch version
    wal->apply(migrated_edit, write_limiter);

    // Apply migrate edit to the mvcc map
    for (const auto & record : migrated_edit.getRecords())
    {
        MVCCMapType::const_iterator iter;
        {
            std::shared_lock read_lock(table_rw_mutex);
            iter = mvcc_table_directory.find(record.page_id);
            if (unlikely(iter == mvcc_table_directory.end()))
            {
                throw Exception(fmt::format("Can't find [page_id={}] while doing gcApply", record.page_id), ErrorCodes::LOGICAL_ERROR);
            }
        } // release the read lock on `table_rw_mutex`

        // Append the gc version to version list
        const auto & versioned_entries = iter->second;
        versioned_entries->createNewEntry(record.version, record.entry);
    }

    LOG_FMT_INFO(log, "GC apply done. [edit size={}]", migrated_edit.size());
}

std::set<PageId> PageDirectory::getAliveExternalIds(NamespaceId ns_id) const
{
    std::set<PageId> valid_external_ids;
    {
        std::lock_guard guard(external_ids_mutex);
        for (auto iter = external_ids.begin(); iter != external_ids.end(); /*empty*/)
        {
            if (auto holder = iter->lock(); holder == nullptr)
                iter = external_ids.erase(iter);
            else
            {
                if (holder->high == ns_id)
                    valid_external_ids.emplace(holder->low);
                ++iter;
            }
        }
    }
    return valid_external_ids;
}

std::pair<std::map<BlobFileId, PageIdAndVersionedEntries>, PageSize>
PageDirectory::getEntriesByBlobIds(const std::vector<BlobFileId> & blob_ids) const
{
    std::unordered_set<BlobFileId> blob_id_set;
    for (const auto blob_id : blob_ids)
        blob_id_set.insert(blob_id);
    assert(blob_id_set.size() == blob_ids.size());

    std::map<BlobFileId, PageIdAndVersionedEntries> blob_versioned_entries;
    PageSize total_page_size = 0;

    MVCCMapType::const_iterator iter;
    {
        std::shared_lock read_lock(table_rw_mutex);
        iter = mvcc_table_directory.cbegin();
        if (iter == mvcc_table_directory.end())
            return {blob_versioned_entries, total_page_size};
    }

    UInt64 total_page_nums = 0;
    while (true)
    {
        // `iter` is an iter that won't be invalid cause by `apply`/`gcApply`.
        // do scan on the version list without lock on `mvcc_table_directory`.
        auto page_id = iter->first;
        const auto & version_entries = iter->second;
        auto single_page_size = version_entries->getEntriesByBlobIds(blob_id_set, page_id, blob_versioned_entries);
        total_page_size += single_page_size;
        if (single_page_size != 0)
        {
            total_page_nums++;
        }

        {
            std::shared_lock read_lock(table_rw_mutex);
            iter++;
            if (iter == mvcc_table_directory.end())
                break;
        }
    }
    for (const auto blob_id : blob_ids)
    {
        if (blob_versioned_entries.find(blob_id) == blob_versioned_entries.end())
        {
            throw Exception(fmt::format("Can't get any entries from [blob_id={}]", blob_id));
        }
    }

    LOG_FMT_INFO(log, "Get entries by Blob ids done. [total_page_size={}] [total_page_nums={}]", //
                 total_page_size, //
                 total_page_nums);
    return std::make_pair(std::move(blob_versioned_entries), total_page_size);
}

bool PageDirectory::tryDumpSnapshot(const ReadLimiterPtr & read_limiter, const WriteLimiterPtr & write_limiter, bool force)
{
    bool done_any_io = false;
    // In order not to make read amplification too high, only apply compact logs when ...
    auto files_snap = wal->getFilesSnapshot();
    if (files_snap.needSave(max_persisted_log_files) || (force && (!files_snap.persisted_log_files.empty())))
    {
        // To prevent writes from affecting dumping snapshot (and vice versa), old log files
        // are read from disk and a temporary PageDirectory is generated for dumping snapshot.
        // The main reason write affect dumping snapshot is that we can not get a read-only
        // `being_ref_count` by the function `createSnapshot()`.
        assert(!files_snap.persisted_log_files.empty()); // should not be empty when `needSave` return true
        auto log_num = files_snap.persisted_log_files.rbegin()->log_num;
        auto identifier = fmt::format("{}.dump_{}", wal->name(), log_num);
        auto snapshot_reader = wal->createReaderForFiles(identifier, files_snap.persisted_log_files, read_limiter);
        PageDirectoryFactory factory;
        // we just use the `collapsed_dir` to dump edit of the snapshot, should never call functions like `apply` that
        // persist new logs into disk. So we pass `nullptr` as `wal` to the factory.
        PageDirectoryPtr collapsed_dir = factory.createFromReader(
            identifier,
            std::move(snapshot_reader),
            /* wal */ nullptr,
            /* for_dump_snapshot */ true);
        // The records persisted in `files_snap` is older than or equal to all records in `edit`
        auto edit_from_disk = collapsed_dir->dumpSnapshotToEdit();
        done_any_io = wal->saveSnapshot(std::move(files_snap), std::move(edit_from_disk), write_limiter);
    }
    return done_any_io;
}

<<<<<<< HEAD
PageEntriesV3 PageDirectory::gcInMemEntries(bool return_removed_entries)
=======
PageEntriesV3 PageDirectory::gcInMemEntries(bool return_removed_entries, bool keep_last_valid_var_entry)
>>>>>>> 7693e143
{
    UInt64 lowest_seq = sequence.load();

    UInt64 invalid_snapshot_nums = 0;
    UInt64 valid_snapshot_nums = 0;
    UInt64 longest_alive_snapshot_time = 0;
    UInt64 longest_alive_snapshot_seq = 0;
    UInt64 stale_snapshot_nums = 0;
    {
        // Cleanup released snapshots
        std::lock_guard lock(snapshots_mutex);
        for (auto iter = snapshots.begin(); iter != snapshots.end(); /* empty */)
        {
            if (auto snap = iter->lock(); snap == nullptr)
            {
                iter = snapshots.erase(iter);
                invalid_snapshot_nums++;
            }
            else
            {
                lowest_seq = std::min(lowest_seq, snap->sequence);
                ++iter;
                valid_snapshot_nums++;
                const auto alive_time_seconds = snap->elapsedSeconds();

                if (alive_time_seconds > 10 * 60) // TODO: Make `10 * 60` as a configuration
                {
                    LOG_FMT_WARNING(log, "Meet a stale snapshot [thread id={}] [tracing id={}] [seq={}] [alive time(s)={}]", snap->create_thread, snap->tracing_id, snap->sequence, alive_time_seconds);
                    stale_snapshot_nums++;
                }

                if (longest_alive_snapshot_time < alive_time_seconds)
                {
                    longest_alive_snapshot_time = alive_time_seconds;
                    longest_alive_snapshot_seq = snap->sequence;
                }
            }
        }
    }

    PageEntriesV3 all_del_entries;
    MVCCMapType::iterator iter;
    {
        std::shared_lock read_lock(table_rw_mutex);
        iter = mvcc_table_directory.begin();
        if (iter == mvcc_table_directory.end())
            return all_del_entries;
    }

    UInt64 invalid_page_nums = 0;
    UInt64 valid_page_nums = 0;

    // The page_id that we need to decrease ref count
    // { id_0: <version, num to decrease>, id_1: <...>, ... }
    std::map<PageIdV3Internal, std::pair<PageVersion, Int64>> normal_entries_to_deref;
    // Iterate all page_id and try to clean up useless var entries
    while (true)
    {
        // `iter` is an iter that won't be invalid cause by `apply`/`gcApply`.
        // do gc on the version list without lock on `mvcc_table_directory`.
        const bool all_deleted = iter->second->cleanOutdatedEntries(
            lowest_seq,
            &normal_entries_to_deref,
            return_removed_entries ? &all_del_entries : nullptr,
<<<<<<< HEAD
            iter->second->acquireLock());
=======
            iter->second->acquireLock(),
            keep_last_valid_var_entry);
>>>>>>> 7693e143

        {
            std::unique_lock write_lock(table_rw_mutex);
            if (all_deleted)
            {
                iter = mvcc_table_directory.erase(iter);
                invalid_page_nums++;
            }
            else
            {
                valid_page_nums++;
                iter++;
            }

            if (iter == mvcc_table_directory.end())
                break;
        }
    }

    UInt64 total_deref_counter = 0;

    // Iterate all page_id that need to decrease ref count of specified version.
    for (const auto & [page_id, deref_counter] : normal_entries_to_deref)
    {
        MVCCMapType::iterator iter;
        {
            std::shared_lock read_lock(table_rw_mutex);
            iter = mvcc_table_directory.find(page_id);
            if (iter == mvcc_table_directory.end())
                continue;
        }

        const bool all_deleted = iter->second->derefAndClean(
            lowest_seq,
            page_id,
            /*deref_ver=*/deref_counter.first,
            /*deref_count=*/deref_counter.second,
<<<<<<< HEAD
            return_removed_entries ? &all_del_entries : nullptr);
=======
            return_removed_entries ? &all_del_entries : nullptr,
            keep_last_valid_var_entry);
>>>>>>> 7693e143

        if (all_deleted)
        {
            std::unique_lock write_lock(table_rw_mutex);
            mvcc_table_directory.erase(iter);
            invalid_page_nums++;
            valid_page_nums--;
        }
    }

    LOG_FMT_INFO(log, "After MVCC gc in memory [lowest_seq={}] "
                      "clean [invalid_snapshot_nums={}] [invalid_page_nums={}] "
                      "[total_deref_counter={}] [all_del_entries={}]. "
                      "Still exist [snapshot_nums={}], [page_nums={}]. "
                      "Longest alive snapshot: [longest_alive_snapshot_time={}] "
                      "[longest_alive_snapshot_seq={}] [stale_snapshot_nums={}]",
                 lowest_seq,
                 invalid_snapshot_nums,
                 invalid_page_nums,
                 total_deref_counter,
                 all_del_entries.size(),
                 valid_snapshot_nums,
                 valid_page_nums,
                 longest_alive_snapshot_time,
                 longest_alive_snapshot_seq,
                 stale_snapshot_nums);

    return all_del_entries;
}

PageEntriesEdit PageDirectory::dumpSnapshotToEdit(PageDirectorySnapshotPtr snap)
{
    if (!snap)
    {
        snap = createSnapshot(/*tracing_id*/ "");
    }

    PageEntriesEdit edit;
    MVCCMapType::iterator iter;
    {
        std::shared_lock read_lock(table_rw_mutex);
        iter = mvcc_table_directory.begin();
        if (iter == mvcc_table_directory.end())
            return edit;
    }
    while (true)
    {
        iter->second->collapseTo(snap->sequence, iter->first, edit);

        {
            std::shared_lock read_lock(table_rw_mutex);
            ++iter;
            if (iter == mvcc_table_directory.end())
                break;
        }
    }

    LOG_FMT_INFO(log, "Dumped snapshot to edits.[sequence={}]", snap->sequence);
    return edit;
}

} // namespace PS::V3
} // namespace DB<|MERGE_RESOLUTION|>--- conflicted
+++ resolved
@@ -479,12 +479,8 @@
     UInt64 lowest_seq,
     std::map<PageIdV3Internal, std::pair<PageVersion, Int64>> * normal_entries_to_deref,
     PageEntriesV3 * entries_removed,
-<<<<<<< HEAD
-    const PageLock & /*page_lock*/)
-=======
     const PageLock & /*page_lock*/,
     bool keep_last_valid_var_entry)
->>>>>>> 7693e143
 {
     if (type == EditRecordType::VAR_EXTERNAL)
     {
@@ -581,11 +577,7 @@
     return entries.empty() || (entries.size() == 1 && entries.begin()->second.isDelete());
 }
 
-<<<<<<< HEAD
-bool VersionedPageEntries::derefAndClean(UInt64 lowest_seq, PageIdV3Internal page_id, const PageVersion & deref_ver, const Int64 deref_count, PageEntriesV3 * entries_removed)
-=======
 bool VersionedPageEntries::derefAndClean(UInt64 lowest_seq, PageIdV3Internal page_id, const PageVersion & deref_ver, const Int64 deref_count, PageEntriesV3 * entries_removed, bool keep_last_valid_var_entry)
->>>>>>> 7693e143
 {
     auto page_lock = acquireLock();
     if (type == EditRecordType::VAR_EXTERNAL)
@@ -1268,11 +1260,7 @@
     return done_any_io;
 }
 
-<<<<<<< HEAD
-PageEntriesV3 PageDirectory::gcInMemEntries(bool return_removed_entries)
-=======
 PageEntriesV3 PageDirectory::gcInMemEntries(bool return_removed_entries, bool keep_last_valid_var_entry)
->>>>>>> 7693e143
 {
     UInt64 lowest_seq = sequence.load();
 
@@ -1337,12 +1325,8 @@
             lowest_seq,
             &normal_entries_to_deref,
             return_removed_entries ? &all_del_entries : nullptr,
-<<<<<<< HEAD
-            iter->second->acquireLock());
-=======
             iter->second->acquireLock(),
             keep_last_valid_var_entry);
->>>>>>> 7693e143
 
         {
             std::unique_lock write_lock(table_rw_mutex);
@@ -1380,12 +1364,8 @@
             page_id,
             /*deref_ver=*/deref_counter.first,
             /*deref_count=*/deref_counter.second,
-<<<<<<< HEAD
-            return_removed_entries ? &all_del_entries : nullptr);
-=======
             return_removed_entries ? &all_del_entries : nullptr,
             keep_last_valid_var_entry);
->>>>>>> 7693e143
 
         if (all_deleted)
         {
