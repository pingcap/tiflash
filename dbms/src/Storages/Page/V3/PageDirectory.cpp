#include <Common/Exception.h>
#include <Common/FailPoint.h>
#include <Common/LogWithPrefix.h>
#include <Common/assert_cast.h>
#include <Storages/Page/V3/PageDirectory.h>
#include <Storages/Page/V3/PageEntriesEdit.h>
#include <Storages/Page/V3/PageEntry.h>
#include <Storages/Page/WriteBatch.h>
#include <common/logger_useful.h>

#include <memory>
#include <mutex>
#include <type_traits>

namespace CurrentMetrics
{
extern const Metric PSMVCCSnapshotsList;
} // namespace CurrentMetrics

namespace DB
{
namespace FailPoints
{
extern const char random_slow_page_storage_remove_expired_snapshots[];
} // namespace FailPoints

namespace ErrorCodes
{
extern const int NOT_IMPLEMENTED;
extern const int PS_ENTRY_NOT_EXISTS;
extern const int PS_ENTRY_NO_VALID_VERSION;
} // namespace ErrorCodes
namespace PS::V3
{
std::optional<PageEntryV3> VersionedPageEntries::getEntry(UInt64 seq) const
{
    auto page_lock = acquireLock();
    // entries are sorted by <ver, epoch>, find the first one less than <ver+1, 0>
    if (auto iter = MapUtils::findLess(entries, PageVersionType(seq + 1));
        iter != entries.end())
    {
        if (!iter->second.is_delete)
            return iter->second.entry;
    }
    return std::nullopt;
}


<<<<<<< HEAD
std::pair<VersionedEntries, PageSize> PageDirectory::VersionedPageEntries::getEntriesFromBlobId(BlobFileId blob_id)
=======
std::pair<VersionedEntries, PageSize> VersionedPageEntries::getEntriesByBlobId(BlobFileId blob_id)
>>>>>>> 5a0682ec
{
    PageSize single_page_size = 0;
    VersionedEntries versioned_entries;

    auto page_lock = acquireLock();
    for (const auto & [versioned_type, entry_del] : entries)
    {
        if (entry_del.is_delete)
        {
            continue;
        }

        const auto & entry = entry_del.entry;

        if (entry.file_id == blob_id)
        {
            single_page_size += entry.size;
            versioned_entries.emplace_back(std::make_pair(versioned_type, entry_del.entry));
        }
    }

    return std::make_pair(std::move(versioned_entries), single_page_size);
}

<<<<<<< HEAD
std::pair<PageEntriesV3, bool> PageDirectory::VersionedPageEntries::deleteAndGC(UInt64 lowest_seq)
=======
std::pair<PageEntriesV3, bool> VersionedPageEntries::deleteAndGC(UInt64 lowest_seq)
>>>>>>> 5a0682ec
{
    PageEntriesV3 del_entries;

    auto page_lock = acquireLock();

    if (entries.empty())
    {
        return std::make_pair(del_entries, true);
    }

    auto iter = MapUtils::findLessEQ(entries, PageVersionType(lowest_seq, UINT64_MAX));

    // Nothing need be GC
    if (iter == entries.begin())
    {
        return std::make_pair(del_entries, false);
    }

    // If we can't find any seq lower than `lowest_seq`
    // It means all seq in this entry no need gc.
    if (iter == entries.end())
    {
        return std::make_pair(del_entries, false);
    }

    for (--iter; iter != entries.begin(); iter--)
    {
        // Already deleted, no need put in `del_entries`
        if (iter->second.is_delete)
        {
            continue;
        }

        del_entries.emplace_back(iter->second.entry);
        iter = entries.erase(iter);
    }

    // erase begin
    del_entries.emplace_back(iter->second.entry);
    entries.erase(iter);

    return std::make_pair(std::move(del_entries), entries.empty() || (entries.size() == 1 && entries.begin()->second.is_delete));
}

PageDirectory::PageDirectory()
    : sequence(0)
    , log(getLogWithPrefix(nullptr, "PageDirectory"))
{
}

void PageDirectory::restore()
{
    throw Exception("Not implemented", ErrorCodes::NOT_IMPLEMENTED);
}

PageDirectorySnapshotPtr PageDirectory::createSnapshot() const
{
    auto snap = std::make_shared<PageDirectorySnapshot>(sequence.load());
    snapshots.emplace_back(std::weak_ptr<PageDirectorySnapshot>(snap));

    CurrentMetrics::add(CurrentMetrics::PSMVCCSnapshotsList);
    return snap;
}


std::tuple<size_t, double, unsigned> PageDirectory::getSnapshotsStat() const
{
    double longest_living_seconds = 0.0;
    unsigned longest_living_from_thread_id = 0;
    DB::Int64 num_snapshots_removed = 0;
    size_t num_valid_snapshots = 0;

    for (auto iter = snapshots.begin(); iter != snapshots.end(); /* empty */)
    {
        if (iter->expired())
        {
            iter = snapshots.erase(iter);
            num_snapshots_removed++;
        }
        else
        {
            fiu_do_on(FailPoints::random_slow_page_storage_remove_expired_snapshots, {
                pcg64 rng(randomSeed());
                std::chrono::milliseconds ms{std::uniform_int_distribution(0, 900)(rng)}; // 0~900 milliseconds
                std::this_thread::sleep_for(ms);
            });

            const auto snapshot_lifetime = iter->lock()->elapsedSeconds();
            if (snapshot_lifetime > longest_living_seconds)
            {
                longest_living_seconds = snapshot_lifetime;
                longest_living_from_thread_id = iter->lock()->getTid();
            }
            num_valid_snapshots++;
            ++iter;
        }
    }

    CurrentMetrics::sub(CurrentMetrics::PSMVCCSnapshotsList, num_snapshots_removed);
    // Return some statistics of the oldest living snapshot.
    return {num_valid_snapshots, longest_living_seconds, longest_living_from_thread_id};
}

static inline PageDirectorySnapshotPtr
toConcreteSnapshot(const DB::PageStorageSnapshotPtr & ptr)
{
    return std::static_pointer_cast<PageDirectorySnapshot>(ptr);
}

PageIDAndEntryV3 PageDirectory::get(PageId page_id, const DB::PageStorageSnapshotPtr & snap) const
{
    return get(page_id, toConcreteSnapshot(snap));
}

PageIDAndEntryV3 PageDirectory::get(PageId page_id, const PageDirectorySnapshotPtr & snap) const
{
    MVCCMapType::const_iterator iter;
    {
        std::shared_lock read_lock(table_rw_mutex);
        iter = mvcc_table_directory.find(page_id);
        if (iter == mvcc_table_directory.end())
            throw Exception(fmt::format("Entry [id={}] not exist!", page_id), ErrorCodes::PS_ENTRY_NOT_EXISTS);
    }

    if (auto entry = iter->second->getEntry(snap->sequence); entry)
    {
        return PageIDAndEntryV3(page_id, *entry);
    }

    throw Exception(fmt::format("Entry [id={}] [seq={}] not exist!", page_id, snap->sequence), ErrorCodes::PS_ENTRY_NO_VALID_VERSION);
}

PageIDAndEntriesV3 PageDirectory::get(const PageIds & page_ids, const DB::PageStorageSnapshotPtr & snap) const
{
    return get(page_ids, toConcreteSnapshot(snap));
}

PageIDAndEntriesV3 PageDirectory::get(const PageIds & page_ids, const PageDirectorySnapshotPtr & snap) const
{
    std::vector<MVCCMapType::const_iterator> iters;
    iters.reserve(page_ids.size());
    {
        std::shared_lock read_lock(table_rw_mutex);
        for (size_t idx = 0; idx < page_ids.size(); ++idx)
        {
            if (auto iter = mvcc_table_directory.find(page_ids[idx]);
                iter != mvcc_table_directory.end())
            {
                iters.emplace_back(iter);
            }
            else
            {
                throw Exception(fmt::format("Entry [id={}] at [idx={}] not exist!", page_ids[idx], idx), ErrorCodes::PS_ENTRY_NOT_EXISTS);
            }
        }
    }

    PageIDAndEntriesV3 id_entries;
    for (size_t idx = 0; idx < page_ids.size(); ++idx)
    {
        const auto & iter = iters[idx];
        if (auto entry = iter->second->getEntry(snap->sequence); entry)
        {
            id_entries.emplace_back(page_ids[idx], *entry);
        }
        else
            throw Exception(fmt::format("Entry [id={}] [seq={}] at [idx={}] not exist!", page_ids[idx], snap->sequence, idx), ErrorCodes::PS_ENTRY_NO_VALID_VERSION);
    }

    return id_entries;
}


std::set<PageId> PageDirectory::getAllPageIds()
{
    std::set<PageId> page_ids;
    for (auto & [page_id, versioned] : mvcc_table_directory)
    {
        (void)versioned;
        page_ids.insert(page_id);
    }
    return page_ids;
}

void PageDirectory::apply(PageEntriesEdit && edit)
{
    std::unique_lock write_lock(table_rw_mutex); // TODO: It is totally serialized, make it a pipeline
    UInt64 last_sequence = sequence.load();

    auto snap = createSnapshot();

    // stage 1, persisted the changes to WAL
    // wal.apply(edit);

    // stage 2, create entry version list for pageId. nothing need to be rollback
    std::unordered_map<PageId, std::pair<PageLock, int>> updating_locks;
    std::vector<VersionedPageEntriesPtr> updating_pages;
    updating_pages.reserve(edit.size());
    for (const auto & r : edit.getRecords())
    {
        auto [iter, created] = mvcc_table_directory.insert(std::make_pair(r.page_id, nullptr));
        if (created)
        {
            iter->second = std::make_shared<VersionedPageEntries>();
        }

        auto update_it = updating_locks.find(r.page_id);
        if (update_it == updating_locks.end())
        {
            updating_locks.emplace(r.page_id, std::make_pair(iter->second->acquireLock(), 1));
        }
        else
        {
            update_it->second.second += 1;
        }

        updating_pages.emplace_back(iter->second);
    }

    // stage 3, there are no rollback since we already persist `edit` to WAL, just ignore error if any
    const auto & records = edit.getRecords();
    for (size_t idx = 0; idx < records.size(); ++idx)
    {
        const auto & r = records[idx];
        switch (r.type)
        {
        case WriteBatch::WriteType::PUT:
            [[fallthrough]];
        case WriteBatch::WriteType::UPSERT:
            updating_pages[idx]->createNewVersion(last_sequence + 1, r.entry);
            break;
        case WriteBatch::WriteType::REF:
        {
            // We can't handle `REF` before other writes, because `PUT` and `REF`
            // maybe in the same WriteBatch.
            // Also we can't throw an exception if we can't find the origin page_id,
            // because WAL have already applied the change and there is no
            // mechanism to roll back changes in the WAL.
            auto iter = mvcc_table_directory.find(r.ori_page_id);
            if (iter == mvcc_table_directory.end())
            {
                LOG_FMT_WARNING(log, "Trying to add ref from {} to non-exist {} with sequence={}", r.page_id, r.ori_page_id, last_sequence + 1);
                break;
            }

            if (auto entry = iter->second->getEntry(last_sequence); entry)
            {
                // copy the entry to be ref
                updating_pages[idx]->createNewVersion(last_sequence + 1, *entry);
            }
            else
            {
                LOG_FMT_WARNING(log, "Trying to add ref from {} to non-exist {} with sequence={}", r.page_id, r.ori_page_id, last_sequence + 1);
            }
            break;
        }
        case WriteBatch::WriteType::DEL:
        {
            updating_pages[idx]->createDelete(last_sequence + 1);
            break;
        }
        }

        auto locks_it = updating_locks.find(r.page_id);
        locks_it->second.second -= 1;
        if (locks_it->second.second == 0)
            updating_locks.erase(r.page_id);
    }

    if (!updating_locks.empty())
    {
        throw Exception(fmt::format("`updating_locks` must be cleared. But there are some locks not been erased. [remain sizes={}]", updating_locks.size()),
                        ErrorCodes::LOGICAL_ERROR);
    }

    // The edit committed, incr the sequence number to publish changes for `createSnapshot`
    sequence.fetch_add(1);
}

<<<<<<< HEAD
std::set<PageId> PageDirectory::gcApply(const VersionedPageIdAndEntryList & copy_list, bool need_scan_page_ids)
{
    for (const auto & [page_id, version, entry] : copy_list)
    {
        auto iter = mvcc_table_directory.find(page_id);
        if (iter == mvcc_table_directory.end())
        {
            throw Exception(fmt::format("Can't found [pageid={}]", page_id), ErrorCodes::LOGICAL_ERROR);
        }

        auto versioned_page = iter->second;
        iter->second->acquireLock();
        iter->second->createNewVersion(version.sequence, version.epoch + 1, entry);

        // TBD: wal apply
    }

    if (!need_scan_page_ids)
    {
        return {};
    }

    std::set<PageId> page_ids;
    std::unique_lock write_lock(table_rw_mutex);

    for (const auto & [page_id, versioned_entries] : mvcc_table_directory)
    {
        page_ids.insert(page_id);
    }

    return page_ids;
}

std::pair<std::map<BlobFileId, VersionedPageIdAndEntries>, PageSize>
PageDirectory::getEntriesFromBlobIds(std::vector<BlobFileId> blob_need_gc)
{
    std::map<BlobFileId, VersionedPageIdAndEntries> blob_versioned_entries;
=======

void PageDirectory::gcApply(const PageIdAndVersionedEntryList & migrated_entries)
{
    for (const auto & [page_id, version, entry] : migrated_entries)
    {
        auto iter = mvcc_table_directory.find(page_id);
        if (iter == mvcc_table_directory.end())
        {
            throw Exception(fmt::format("Can't found [pageid={}] while doing gcApply", page_id), ErrorCodes::LOGICAL_ERROR);
        }

        auto versioned_page = iter->second;
        iter->second->acquireLock();
        iter->second->createNewVersion(version.sequence, version.epoch + 1, entry);

        // TBD: wal apply
    }
}

std::pair<std::map<BlobFileId, PageIdAndVersionedEntries>, PageSize>
PageDirectory::getEntriesByBlobIds(const std::vector<BlobFileId> & blob_need_gc)
{
    std::map<BlobFileId, PageIdAndVersionedEntries> blob_versioned_entries;
>>>>>>> 5a0682ec

    PageSize total_page_size = 0;
    {
        std::shared_lock read_lock(table_rw_mutex);

<<<<<<< HEAD
        for (auto & blob_id : blob_need_gc)
        {
            VersionedPageIdAndEntries versioned_pageid_entries;
=======
        for (const auto & blob_id : blob_need_gc)
        {
            PageIdAndVersionedEntries versioned_pageid_entries;
>>>>>>> 5a0682ec

            for (const auto & [page_id, version_entries] : mvcc_table_directory)
            {
                VersionedEntries versioned_entries;
                PageSize page_size;
<<<<<<< HEAD
                std::tie(versioned_entries, page_size) = version_entries->getEntriesFromBlobId(blob_id);
=======
                std::tie(versioned_entries, page_size) = version_entries->getEntriesByBlobId(blob_id);
>>>>>>> 5a0682ec
                if (page_size != 0)
                {
                    versioned_pageid_entries.emplace_back(
                        std::make_pair(page_id, std::move(versioned_entries)));
                    total_page_size += page_size;
                }
            }

            if (versioned_pageid_entries.empty())
            {
                throw Exception(fmt::format("Can't get any entries from [BlobFileId={}]", blob_id));
            }

            blob_versioned_entries[blob_id] = std::move(versioned_pageid_entries);
        }
    }
<<<<<<< HEAD
    return std::make_pair(blob_versioned_entries, total_page_size);
=======
    return std::make_pair(std::move(blob_versioned_entries), total_page_size);
>>>>>>> 5a0682ec
}

std::vector<PageEntriesV3> PageDirectory::gc()
{
    UInt64 lowest_seq = sequence.load();
    std::vector<PageEntriesV3> all_del_entries;

    // Cleanup released snapshots
    for (auto iter = snapshots.begin(); iter != snapshots.end(); /* empty */)
    {
        if (iter->expired())
            iter = snapshots.erase(iter);
        else
        {
            lowest_seq = std::min(lowest_seq, iter->lock()->sequence);
            ++iter;
        }
    }
<<<<<<< HEAD

    for (auto iter = mvcc_table_directory.begin(); iter != mvcc_table_directory.end(); /*empty*/)
    {
        const auto & [del_entries, all_deleted] = iter->second->deleteAndGC(lowest_seq);
        if (!del_entries.empty())
        {
            all_del_entries.emplace_back(std::move(del_entries));
        }

        if (all_deleted)
        {
            std::unique_lock write_lock(table_rw_mutex);
            iter = mvcc_table_directory.erase(iter);
        }
        else
        {
            iter++;
=======
    {
        std::unique_lock write_lock(table_rw_mutex);
        for (auto iter = mvcc_table_directory.begin(); iter != mvcc_table_directory.end(); /*empty*/)
        {
            const auto & [del_entries, all_deleted] = iter->second->deleteAndGC(lowest_seq);
            if (!del_entries.empty())
            {
                all_del_entries.emplace_back(std::move(del_entries));
            }

            if (all_deleted)
            {
                iter = mvcc_table_directory.erase(iter);
            }
            else
            {
                iter++;
            }
>>>>>>> 5a0682ec
        }
    }

    return all_del_entries;
}

} // namespace PS::V3
} // namespace DB<|MERGE_RESOLUTION|>--- conflicted
+++ resolved
@@ -46,11 +46,7 @@
 }
 
 
-<<<<<<< HEAD
-std::pair<VersionedEntries, PageSize> PageDirectory::VersionedPageEntries::getEntriesFromBlobId(BlobFileId blob_id)
-=======
 std::pair<VersionedEntries, PageSize> VersionedPageEntries::getEntriesByBlobId(BlobFileId blob_id)
->>>>>>> 5a0682ec
 {
     PageSize single_page_size = 0;
     VersionedEntries versioned_entries;
@@ -75,11 +71,7 @@
     return std::make_pair(std::move(versioned_entries), single_page_size);
 }
 
-<<<<<<< HEAD
-std::pair<PageEntriesV3, bool> PageDirectory::VersionedPageEntries::deleteAndGC(UInt64 lowest_seq)
-=======
 std::pair<PageEntriesV3, bool> VersionedPageEntries::deleteAndGC(UInt64 lowest_seq)
->>>>>>> 5a0682ec
 {
     PageEntriesV3 del_entries;
 
@@ -359,15 +351,15 @@
     sequence.fetch_add(1);
 }
 
-<<<<<<< HEAD
-std::set<PageId> PageDirectory::gcApply(const VersionedPageIdAndEntryList & copy_list, bool need_scan_page_ids)
-{
-    for (const auto & [page_id, version, entry] : copy_list)
+
+std::set<PageId> PageDirectory::gcApply(const PageIdAndVersionedEntryList & migrated_entries, bool need_scan_page_ids)
+{
+    for (const auto & [page_id, version, entry] : migrated_entries)
     {
         auto iter = mvcc_table_directory.find(page_id);
         if (iter == mvcc_table_directory.end())
         {
-            throw Exception(fmt::format("Can't found [pageid={}]", page_id), ErrorCodes::LOGICAL_ERROR);
+            throw Exception(fmt::format("Can't found [pageid={}] while doing gcApply", page_id), ErrorCodes::LOGICAL_ERROR);
         }
 
         auto versioned_page = iter->second;
@@ -393,59 +385,24 @@
     return page_ids;
 }
 
-std::pair<std::map<BlobFileId, VersionedPageIdAndEntries>, PageSize>
-PageDirectory::getEntriesFromBlobIds(std::vector<BlobFileId> blob_need_gc)
-{
-    std::map<BlobFileId, VersionedPageIdAndEntries> blob_versioned_entries;
-=======
-
-void PageDirectory::gcApply(const PageIdAndVersionedEntryList & migrated_entries)
-{
-    for (const auto & [page_id, version, entry] : migrated_entries)
-    {
-        auto iter = mvcc_table_directory.find(page_id);
-        if (iter == mvcc_table_directory.end())
-        {
-            throw Exception(fmt::format("Can't found [pageid={}] while doing gcApply", page_id), ErrorCodes::LOGICAL_ERROR);
-        }
-
-        auto versioned_page = iter->second;
-        iter->second->acquireLock();
-        iter->second->createNewVersion(version.sequence, version.epoch + 1, entry);
-
-        // TBD: wal apply
-    }
-}
-
 std::pair<std::map<BlobFileId, PageIdAndVersionedEntries>, PageSize>
 PageDirectory::getEntriesByBlobIds(const std::vector<BlobFileId> & blob_need_gc)
 {
     std::map<BlobFileId, PageIdAndVersionedEntries> blob_versioned_entries;
->>>>>>> 5a0682ec
 
     PageSize total_page_size = 0;
     {
         std::shared_lock read_lock(table_rw_mutex);
 
-<<<<<<< HEAD
-        for (auto & blob_id : blob_need_gc)
-        {
-            VersionedPageIdAndEntries versioned_pageid_entries;
-=======
         for (const auto & blob_id : blob_need_gc)
         {
             PageIdAndVersionedEntries versioned_pageid_entries;
->>>>>>> 5a0682ec
 
             for (const auto & [page_id, version_entries] : mvcc_table_directory)
             {
                 VersionedEntries versioned_entries;
                 PageSize page_size;
-<<<<<<< HEAD
-                std::tie(versioned_entries, page_size) = version_entries->getEntriesFromBlobId(blob_id);
-=======
                 std::tie(versioned_entries, page_size) = version_entries->getEntriesByBlobId(blob_id);
->>>>>>> 5a0682ec
                 if (page_size != 0)
                 {
                     versioned_pageid_entries.emplace_back(
@@ -462,11 +419,7 @@
             blob_versioned_entries[blob_id] = std::move(versioned_pageid_entries);
         }
     }
-<<<<<<< HEAD
-    return std::make_pair(blob_versioned_entries, total_page_size);
-=======
     return std::make_pair(std::move(blob_versioned_entries), total_page_size);
->>>>>>> 5a0682ec
 }
 
 std::vector<PageEntriesV3> PageDirectory::gc()
@@ -485,25 +438,6 @@
             ++iter;
         }
     }
-<<<<<<< HEAD
-
-    for (auto iter = mvcc_table_directory.begin(); iter != mvcc_table_directory.end(); /*empty*/)
-    {
-        const auto & [del_entries, all_deleted] = iter->second->deleteAndGC(lowest_seq);
-        if (!del_entries.empty())
-        {
-            all_del_entries.emplace_back(std::move(del_entries));
-        }
-
-        if (all_deleted)
-        {
-            std::unique_lock write_lock(table_rw_mutex);
-            iter = mvcc_table_directory.erase(iter);
-        }
-        else
-        {
-            iter++;
-=======
     {
         std::unique_lock write_lock(table_rw_mutex);
         for (auto iter = mvcc_table_directory.begin(); iter != mvcc_table_directory.end(); /*empty*/)
@@ -522,7 +456,6 @@
             {
                 iter++;
             }
->>>>>>> 5a0682ec
         }
     }
 
