#include <IO/ReadBufferFromMemory.h>
#include <IO/ReadHelpers.h>
#include <IO/WriteHelpers.h>
#include <Storages/Page/PageDefines.h>
#include <Storages/Page/V3/PageEntriesEdit.h>
#include <Storages/Page/V3/PageEntry.h>
#include <Storages/Page/V3/WAL/serialize.h>
#include <Storages/Page/WriteBatch.h>

namespace DB::PS::V3::ser
{
inline void serializeVersionTo(const PageVersionType & version, WriteBuffer & buf)
{
    writeIntBinary(version.sequence, buf);
    writeIntBinary(version.epoch, buf);
}

inline void deserializeVersionFrom(ReadBuffer & buf, PageVersionType & version)
{
    readIntBinary(version.sequence, buf);
    readIntBinary(version.epoch, buf);
}

inline void serializeEntryTo(const PageEntryV3 & entry, WriteBuffer & buf)
{
    writeIntBinary(entry.file_id, buf);
    writeIntBinary(entry.offset, buf);
    writeIntBinary(entry.size, buf);
    writeIntBinary(entry.checksum, buf);
    // fieldsOffset TODO: compression on `fieldsOffset`
    writeIntBinary(entry.field_offsets.size(), buf);
    for (const auto & [off, checksum] : entry.field_offsets)
    {
        writeIntBinary(off, buf);
        writeIntBinary(checksum, buf);
    }
}

inline void deserializeEntryFrom(ReadBuffer & buf, PageEntryV3 & entry)
{
<<<<<<< HEAD
    assert(record_type == WriteBatch::WriteType::PUT || record_type == WriteBatch::WriteType::UPSERT || record_type == WriteBatch::WriteType::REF);

    UInt32 flags = 0;
    readIntBinary(flags, buf);
    PageIdV3Internal page_id;
    readIntBinary(page_id, buf);
    PageVersionType version;
    deserializeVersionFrom(buf, version);
    PageEntryV3 entry;
=======
>>>>>>> 567f8db3
    readIntBinary(entry.file_id, buf);
    readIntBinary(entry.offset, buf);
    readIntBinary(entry.size, buf);
    readIntBinary(entry.checksum, buf);
    // fieldsOffset
    PageFieldOffsetChecksums field_offsets;
    UInt64 size_field_offsets = 0;
    readIntBinary(size_field_offsets, buf);
    if (size_field_offsets != 0)
    {
        entry.field_offsets.reserve(size_field_offsets);
        PageFieldOffset field_offset;
        UInt64 field_checksum;
        for (size_t i = 0; i < size_field_offsets; ++i)
        {
            readIntBinary(field_offset, buf);
            readIntBinary(field_checksum, buf);
            entry.field_offsets.emplace_back(field_offset, field_checksum);
        }
    }
}

void serializePutTo(const PageEntriesEdit::EditRecord & record, WriteBuffer & buf)
{
    assert(record.type == EditRecordType::PUT || record.type == EditRecordType::UPSERT || record.type == EditRecordType::VAR_ENTRY);

    writeIntBinary(EditRecordType::PUT, buf);

    UInt32 flags = 0;
    writeIntBinary(flags, buf);
    writeIntBinary(record.page_id, buf);
    serializeVersionTo(record.version, buf);
    writeIntBinary(record.being_ref_count, buf);

    serializeEntryTo(record.entry, buf);
}

void deserializePutFrom([[maybe_unused]] const EditRecordType record_type, ReadBuffer & buf, PageEntriesEdit & edit)
{
    assert(record_type == EditRecordType::PUT || record_type == EditRecordType::UPSERT || record_type == EditRecordType::VAR_ENTRY);

    UInt32 flags = 0;
    readIntBinary(flags, buf);

    // All consider as put
    PageEntriesEdit::EditRecord rec;
    rec.type = record_type;
    readIntBinary(rec.page_id, buf);
    deserializeVersionFrom(buf, rec.version);
    readIntBinary(rec.being_ref_count, buf);

    deserializeEntryFrom(buf, rec.entry);
    edit.appendRecord(rec);
}

void serializeRefTo(const PageEntriesEdit::EditRecord & record, WriteBuffer & buf)
{
    assert(record.type == EditRecordType::REF || record.type == EditRecordType::VAR_REF);

    writeIntBinary(record.type, buf);

    writeIntBinary(record.page_id, buf);
    writeIntBinary(record.ori_page_id, buf);
    serializeVersionTo(record.version, buf);
    assert(record.entry.file_id == INVALID_BLOBFILE_ID);
}

void deserializeRefFrom([[maybe_unused]] const EditRecordType record_type, ReadBuffer & buf, PageEntriesEdit & edit)
{
    assert(record_type == EditRecordType::REF || record_type == EditRecordType::VAR_REF);

    PageEntriesEdit::EditRecord rec;
    rec.type = record_type;
    readIntBinary(rec.page_id, buf);
    readIntBinary(rec.ori_page_id, buf);
    deserializeVersionFrom(buf, rec.version);
    edit.appendRecord(rec);
}


void serializePutExternalTo(const PageEntriesEdit::EditRecord & record, WriteBuffer & buf)
{
    assert(record.type == EditRecordType::PUT_EXTERNAL || record.type == EditRecordType::VAR_EXTERNAL);

    writeIntBinary(record.type, buf);

    writeIntBinary(record.page_id, buf);
    serializeVersionTo(record.version, buf);
    writeIntBinary(record.being_ref_count, buf);
}

void deserializePutExternalFrom([[maybe_unused]] const EditRecordType record_type, ReadBuffer & buf, PageEntriesEdit & edit)
{
    assert(record_type == EditRecordType::PUT_EXTERNAL || record_type == EditRecordType::VAR_EXTERNAL);

    PageEntriesEdit::EditRecord rec;
    rec.type = EditRecordType::PUT_EXTERNAL;
    readIntBinary(rec.page_id, buf);
    deserializeVersionFrom(buf, rec.version);
    readIntBinary(rec.being_ref_count, buf);
    edit.appendRecord(rec);
}

void serializeDelTo(const PageEntriesEdit::EditRecord & record, WriteBuffer & buf)
{
    assert(record.type == EditRecordType::DEL || record.type == EditRecordType::VAR_DELETE);

    writeIntBinary(record.type, buf);

    writeIntBinary(record.page_id, buf);
    serializeVersionTo(record.version, buf);
}

void deserializeDelFrom([[maybe_unused]] const EditRecordType record_type, ReadBuffer & buf, PageEntriesEdit & edit)
{
    assert(record_type == EditRecordType::DEL || record_type == EditRecordType::VAR_DELETE);

    PageIdV3Internal page_id;
    readIntBinary(page_id, buf);
    PageVersionType version;
    deserializeVersionFrom(buf, version);

    PageEntriesEdit::EditRecord rec;
    rec.type = record_type;
    rec.page_id = page_id;
    rec.version = version;
    edit.appendRecord(rec);
}

void deserializeFrom(ReadBuffer & buf, PageEntriesEdit & edit)
{
    EditRecordType record_type;
    while (!buf.eof())
    {
        readIntBinary(record_type, buf);
        switch (record_type)
        {
        case EditRecordType::PUT:
        case EditRecordType::UPSERT:
        case EditRecordType::VAR_ENTRY:
        {
            deserializePutFrom(record_type, buf, edit);
            break;
        }
        case EditRecordType::REF:
        case EditRecordType::VAR_REF:
        {
            deserializeRefFrom(record_type, buf, edit);
            break;
        }
        case EditRecordType::DEL:
        case EditRecordType::VAR_DELETE:
        {
            deserializeDelFrom(record_type, buf, edit);
            break;
        }
        case EditRecordType::PUT_EXTERNAL:
        case EditRecordType::VAR_EXTERNAL:
        {
            deserializePutExternalFrom(record_type, buf, edit);
            break;
        }
        default:
            throw Exception(fmt::format("Unknown record type: {}", record_type));
        }
    }
}

String serializeTo(const PageEntriesEdit & edit)
{
    WriteBufferFromOwnString buf;
    UInt32 version = 1;
    writeIntBinary(version, buf);
    for (const auto & record : edit.getRecords())
    {
        switch (record.type)
        {
        case EditRecordType::PUT:
        case EditRecordType::UPSERT:
        case EditRecordType::VAR_ENTRY:
            serializePutTo(record, buf);
            break;
        case EditRecordType::REF:
        case EditRecordType::VAR_REF:
            serializeRefTo(record, buf);
            break;
        case EditRecordType::VAR_DELETE:
        case EditRecordType::DEL:
            serializeDelTo(record, buf);
            break;
        case EditRecordType::PUT_EXTERNAL:
        case EditRecordType::VAR_EXTERNAL:
            serializePutExternalTo(record, buf);
            break;
        }
    }
    return buf.releaseStr();
}

PageEntriesEdit deserializeFrom(std::string_view record)
{
    PageEntriesEdit edit;
    ReadBufferFromMemory buf(record.data(), record.size());
    UInt32 version = 0;
    readIntBinary(version, buf);
    if (version != 1)
        throw Exception("");

    deserializeFrom(buf, edit);
    return edit;
}

} // namespace DB::PS::V3::ser<|MERGE_RESOLUTION|>--- conflicted
+++ resolved
@@ -38,18 +38,6 @@
 
 inline void deserializeEntryFrom(ReadBuffer & buf, PageEntryV3 & entry)
 {
-<<<<<<< HEAD
-    assert(record_type == WriteBatch::WriteType::PUT || record_type == WriteBatch::WriteType::UPSERT || record_type == WriteBatch::WriteType::REF);
-
-    UInt32 flags = 0;
-    readIntBinary(flags, buf);
-    PageIdV3Internal page_id;
-    readIntBinary(page_id, buf);
-    PageVersionType version;
-    deserializeVersionFrom(buf, version);
-    PageEntryV3 entry;
-=======
->>>>>>> 567f8db3
     readIntBinary(entry.file_id, buf);
     readIntBinary(entry.offset, buf);
     readIntBinary(entry.size, buf);
