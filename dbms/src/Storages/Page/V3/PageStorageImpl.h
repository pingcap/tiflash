#pragma once

#include <Common/LogWithPrefix.h>
#include <Storages/Page/PageStorage.h>
#include <Storages/Page/V3/BlobStore.h>
#include <Storages/Page/V3/PageDirectory.h>

namespace DB
{
namespace PS::V3
{
class PageStorageImpl : public DB::PageStorage
{
public:
    PageStorageImpl(
        String name,
        PSDiskDelegatorPtr delegator,
        const Config & config_,
        const FileProviderPtr & file_provider_);

    ~PageStorageImpl();

    void restore() override;

    void drop() override;

    PageId getMaxId(NamespaceId ns_id) override;

    PageId getNormalPageId(NamespaceId ns_id, PageId page_id, SnapshotPtr snapshot) override;

    DB::PageStorage::SnapshotPtr getSnapshot() override;

    std::tuple<size_t, double, unsigned> getSnapshotsStat() const override;

    void write(DB::WriteBatch && write_batch, const WriteLimiterPtr & write_limiter) override;

    DB::PageEntry getEntry(NamespaceId ns_id, PageId page_id, SnapshotPtr snapshot) override;

    DB::Page read(NamespaceId ns_id, PageId page_id, const ReadLimiterPtr & read_limiter, SnapshotPtr snapshot) override;

    PageMap read(NamespaceId ns_id, const std::vector<PageId> & page_ids, const ReadLimiterPtr & read_limiter, SnapshotPtr snapshot) override;

    void read(NamespaceId ns_id, const std::vector<PageId> & page_ids, const PageHandler & handler, const ReadLimiterPtr & read_limiter, SnapshotPtr snapshot) override;

    PageMap read(NamespaceId ns_id, const std::vector<PageReadFields> & page_fields, const ReadLimiterPtr & read_limiter, SnapshotPtr snapshot) override;

    void traverse(const std::function<void(const DB::Page & page)> & acceptor, SnapshotPtr snapshot) override;

    bool gc(bool not_skip, const WriteLimiterPtr & write_limiter, const ReadLimiterPtr & read_limiter) override;

    void registerExternalPagesCallbacks(const ExternalPageCallbacks & callbacks) override;

<<<<<<< HEAD
    static bool isManifestsFileExists(const String & path);

    static void createManifestsFileIfNeed(const String & path);

=======
    void clearExternalPagesCallbacks();
>>>>>>> d733a9e9
#ifndef NDEBUG
    // Just for tests, refactor them out later
    void write(DB::WriteBatch && wb) { return write(std::move(wb), nullptr); }
    DB::PageEntry getEntry(PageId page_id) { return getEntry(TEST_NAMESPACE_ID, page_id, nullptr); }
    DB::Page read(PageId page_id) { return read(TEST_NAMESPACE_ID, page_id, nullptr, nullptr); }
    PageMap read(const std::vector<PageId> & page_ids) { return read(TEST_NAMESPACE_ID, page_ids, nullptr, nullptr); }
    void read(const std::vector<PageId> & page_ids, const PageHandler & handler) { return read(TEST_NAMESPACE_ID, page_ids, handler, nullptr, nullptr); }
    PageMap read(const std::vector<PageReadFields> & page_fields) { return read(TEST_NAMESPACE_ID, page_fields, nullptr, nullptr); }
    void traverse(const std::function<void(const DB::Page & page)> & acceptor) { return traverse(acceptor, nullptr); }
    bool gc() { return gc(false, nullptr, nullptr); }
#endif

    friend class PageDirectoryFactory;
#ifndef DBMS_PUBLIC_GTEST
private:
#endif
    LogWithPrefixPtr log;

    PageDirectoryPtr page_directory;

    BlobStore::Config blob_config;

    BlobStore blob_store;

    std::atomic<bool> gc_is_running = false;

<<<<<<< HEAD
    const static String manifests_file_name;

    ExternalPageCallbacks::V3ExternalPagesRemover external_pages_remover = nullptr;
=======
    std::mutex callbacks_mutex;
    using ExternalPageCallbacksContainer = std::vector<ExternalPageCallbacks>;
    ExternalPageCallbacksContainer callbacks_container;
>>>>>>> d733a9e9
};

} // namespace PS::V3
} // namespace DB<|MERGE_RESOLUTION|>--- conflicted
+++ resolved
@@ -50,14 +50,11 @@
 
     void registerExternalPagesCallbacks(const ExternalPageCallbacks & callbacks) override;
 
-<<<<<<< HEAD
     static bool isManifestsFileExists(const String & path);
 
     static void createManifestsFileIfNeed(const String & path);
 
-=======
     void clearExternalPagesCallbacks();
->>>>>>> d733a9e9
 #ifndef NDEBUG
     // Just for tests, refactor them out later
     void write(DB::WriteBatch && wb) { return write(std::move(wb), nullptr); }
@@ -84,15 +81,11 @@
 
     std::atomic<bool> gc_is_running = false;
 
-<<<<<<< HEAD
     const static String manifests_file_name;
 
-    ExternalPageCallbacks::V3ExternalPagesRemover external_pages_remover = nullptr;
-=======
     std::mutex callbacks_mutex;
     using ExternalPageCallbacksContainer = std::vector<ExternalPageCallbacks>;
     ExternalPageCallbacksContainer callbacks_container;
->>>>>>> d733a9e9
 };
 
 } // namespace PS::V3
