--- conflicted
+++ resolved
@@ -15,349 +15,6 @@
 {
 namespace PS::V3::tests
 {
-<<<<<<< HEAD
-String toString(const PageEntryV3 & entry)
-{
-    return fmt::format("PageEntry{{file: {}, offset: 0x{:X}, size: {}, checksum: 0x{:X}}}", entry.file_id, entry.offset, entry.size, entry.checksum);
-}
-
-inline bool isSameEntry(const PageEntryV3 & lhs, const PageEntryV3 & rhs)
-{
-    // Maybe need more fields check later
-    return (lhs.file_id == rhs.file_id && lhs.offset == rhs.offset && lhs.size == rhs.size);
-}
-
-::testing::AssertionResult getEntryCompare(
-    const char * expected_entry_expr,
-    const char * dir_expr,
-    const char * page_id_expr,
-    const char * snap_expr,
-    const PageEntryV3 & expected_entry,
-    const PageDirectory & dir,
-    const PageId page_id,
-    const PageDirectorySnapshotPtr & snap)
-{
-    auto check_id_entry = [&](const PageIDAndEntryV3 & expected_id_entry, const PageIDAndEntryV3 & actual_id_entry) -> ::testing::AssertionResult {
-        const auto & [pid, entry] = actual_id_entry;
-        String err_msg;
-        if (pid != expected_id_entry.first)
-        {
-            err_msg = fmt::format("Try to get entry [id={}] but get [id={}]", page_id_expr, pid);
-            return ::testing::AssertionFailure(::testing::Message(err_msg.c_str()));
-        }
-        if (isSameEntry(entry, expected_entry))
-        {
-            return ::testing::AssertionSuccess();
-        }
-        // else not the expected entry we want
-        auto actual_expr = fmt::format("Get entry [id={}] from {} with snap{}", page_id_expr, dir_expr, snap_expr);
-        return testing::internal::EqFailure(
-            expected_entry_expr,
-            actual_expr.c_str(),
-            toString(expected_entry),
-            toString(entry),
-            false);
-    };
-    String error;
-    try
-    {
-        auto id_entry = dir.get(page_id, snap);
-        return check_id_entry({page_id, expected_entry}, id_entry);
-    }
-    catch (DB::Exception & ex)
-    {
-        if (ex.code() == ErrorCodes::PS_ENTRY_NOT_EXISTS)
-            error = fmt::format("Try to get entry [id={}] but not exists. Err message: {}", page_id_expr, ex.message());
-        else if (ex.code() == ErrorCodes::PS_ENTRY_NO_VALID_VERSION)
-            error = fmt::format("Try to get entry [id={}] with version {} from {} but failed. Err message: {}", page_id_expr, snap->sequence, snap_expr, ex.message());
-        else
-            error = ex.displayText();
-        return ::testing::AssertionFailure(::testing::Message(error.c_str()));
-    }
-    catch (...)
-    {
-        error = getCurrentExceptionMessage(true);
-    }
-    return ::testing::AssertionFailure(::testing::Message(error.c_str()));
-}
-#define ASSERT_ENTRY_EQ(expected_entry, dir, pid, snap) \
-    ASSERT_PRED_FORMAT4(getEntryCompare, expected_entry, dir, pid, snap)
-#define EXPECT_ENTRY_EQ(expected_entry, dir, pid, snap) \
-    EXPECT_PRED_FORMAT4(getEntryCompare, expected_entry, dir, pid, snap)
-
-String toString(const PageIDAndEntriesV3 & entries)
-{
-    FmtBuffer buf;
-    buf.append("[");
-    buf.joinStr(
-        entries.begin(),
-        entries.end(),
-        [](const PageIDAndEntryV3 & id_entry, FmtBuffer & buf) {
-            buf.fmtAppend("<{},{}>", id_entry.first, toString(id_entry.second));
-        },
-        ", ");
-    buf.append("]");
-    return buf.toString();
-}
-::testing::AssertionResult getEntriesCompare(
-    const char * expected_entries_expr,
-    const char * dir_expr,
-    const char * page_ids_expr,
-    const char * snap_expr,
-    const PageIDAndEntriesV3 & expected_entries,
-    const PageDirectory & dir,
-    const PageIds page_ids,
-    const PageDirectorySnapshotPtr & snap)
-{
-    auto check_id_entries = [&](const PageIDAndEntriesV3 & expected_id_entries, const PageIDAndEntriesV3 & actual_id_entries) -> ::testing::AssertionResult {
-        if (expected_id_entries.size() == actual_id_entries.size())
-        {
-            for (size_t idx = 0; idx == expected_id_entries.size(); ++idx)
-            {
-                const auto & expected_id_entry = expected_id_entries[idx];
-                const auto & actual_id_entry = expected_id_entries[idx];
-                if (actual_id_entry.first != expected_id_entry.first)
-                {
-                    auto err_msg = fmt::format("Try to get entry [id={}] but get [id={}] at [index={}]", expected_id_entry.first, actual_id_entry.first, idx);
-                    return ::testing::AssertionFailure(::testing::Message(err_msg.c_str()));
-                }
-                if (!isSameEntry(expected_id_entry.second, actual_id_entry.second))
-                {
-                    // not the expected entry we want
-                    String err_msg;
-                    auto expect_expr = fmt::format("Entry at {} [index={}]", idx);
-                    auto actual_expr = fmt::format("Get entries {} from {} with snap {} [index={}", page_ids_expr, dir_expr, snap_expr, idx);
-                    return testing::internal::EqFailure(
-                        expect_expr.c_str(),
-                        actual_expr.c_str(),
-                        toString(expected_id_entry.second),
-                        toString(actual_id_entry.second),
-                        false);
-                }
-            }
-            return ::testing::AssertionSuccess();
-        }
-
-        // else not the expected entry we want
-        auto expected_expr = fmt::format("Entries from {} [size={}]", expected_entries_expr, expected_entries.size());
-        auto actual_expr = fmt::format("Get entries {} from {} with snap {}, [size={}]", page_ids_expr, dir_expr, snap_expr, actual_id_entries.size());
-        return testing::internal::EqFailure(
-            expected_expr.c_str(),
-            actual_expr.c_str(),
-            toString(expected_entries),
-            toString(actual_id_entries),
-            false);
-    };
-    String error;
-    try
-    {
-        auto id_entries = dir.get(page_ids, snap);
-        return check_id_entries(expected_entries, id_entries);
-    }
-    catch (DB::Exception & ex)
-    {
-        if (ex.code() == ErrorCodes::PS_ENTRY_NOT_EXISTS)
-            error = fmt::format("Try to get entries with [ids={}] but not exists. Err message: {}", page_ids_expr, ex.message());
-        else if (ex.code() == ErrorCodes::PS_ENTRY_NO_VALID_VERSION)
-            error = fmt::format("Try to get entries with [ids={}] with version {} from {} but failed. Err message: {}", page_ids_expr, snap->sequence, snap_expr, ex.message());
-        else
-            error = ex.displayText();
-        return ::testing::AssertionFailure(::testing::Message(error.c_str()));
-    }
-    catch (...)
-    {
-        error = getCurrentExceptionMessage(true);
-    }
-    return ::testing::AssertionFailure(::testing::Message(error.c_str()));
-}
-#define ASSERT_ENTRIES_EQ(expected_entries, dir, pid, snap) \
-    ASSERT_PRED_FORMAT4(getEntriesCompare, expected_entries, dir, pid, snap)
-#define EXPECT_ENTRIES_EQ(expected_entries, dir, pid, snap) \
-    EXPECT_PRED_FORMAT4(getEntriesCompare, expected_entries, dir, pid, snap)
-
-::testing::AssertionResult getEntryNotExist(
-    const char * dir_expr,
-    const char * page_id_expr,
-    const char * snap_expr,
-    const PageDirectory & dir,
-    const PageId page_id,
-    const PageDirectorySnapshotPtr & snap)
-{
-    String error;
-    try
-    {
-        auto id_entry = dir.get(page_id, snap);
-        error = fmt::format(
-            "Expect entry [id={}] from {} with snap{} not exist, but got <{}, {}>",
-            page_id_expr,
-            dir_expr,
-            snap_expr,
-            id_entry.first,
-            toString(id_entry.second));
-    }
-    catch (DB::Exception & ex)
-    {
-        if (ex.code() == ErrorCodes::PS_ENTRY_NOT_EXISTS || ex.code() == ErrorCodes::PS_ENTRY_NO_VALID_VERSION)
-            return ::testing::AssertionSuccess();
-        else
-            error = ex.displayText();
-        return ::testing::AssertionFailure(::testing::Message(error.c_str()));
-    }
-    catch (...)
-    {
-        error = getCurrentExceptionMessage(true);
-    }
-    return ::testing::AssertionFailure(::testing::Message(error.c_str()));
-}
-#define EXPECT_ENTRY_NOT_EXIST(dir, pid, snap) \
-    EXPECT_PRED_FORMAT3(getEntryNotExist, dir, pid, snap)
-::testing::AssertionResult getEntriesNotExist(
-    const char * dir_expr,
-    const char * page_ids_expr,
-    const char * snap_expr,
-    const PageDirectory & dir,
-    const PageIds page_ids,
-    const PageDirectorySnapshotPtr & snap)
-{
-    String error;
-    try
-    {
-        auto id_entry = dir.get(page_ids, snap);
-        error = fmt::format(
-            "Expect entry [id={}] from {} with snap{} not exist, but got {}",
-            page_ids_expr,
-            dir_expr,
-            snap_expr,
-            toString(id_entry));
-    }
-    catch (DB::Exception & ex)
-    {
-        if (ex.code() == ErrorCodes::PS_ENTRY_NOT_EXISTS || ex.code() == ErrorCodes::PS_ENTRY_NO_VALID_VERSION)
-            return ::testing::AssertionSuccess();
-        else
-            error = ex.displayText();
-        return ::testing::AssertionFailure(::testing::Message(error.c_str()));
-    }
-    catch (...)
-    {
-        error = getCurrentExceptionMessage(true);
-    }
-    return ::testing::AssertionFailure(::testing::Message(error.c_str()));
-}
-#define EXPECT_ENTRIES_NOT_EXIST(dir, pids, snap) \
-    EXPECT_PRED_FORMAT3(getEntriesNotExist, dir, pids, snap)
-
-#define INSERT_ENTRY(VERSION)                                                                           \
-    PageEntryV3 entry_v##VERSION{.file_id = 1, .size = (VERSION), .offset = 0x123, .checksum = 0x4567}; \
-    entries.createNewVersion((VERSION), entry_v##VERSION);
-#define INSERT_GC_ENTRY(VERSION, EPOCH)                                                                              \
-    PageEntryV3 entry_gc_v##VERSION##_##EPOCH{.file_id = 2, .size = (VERSION), .offset = 0x234, .checksum = 0x5678}; \
-    entries.createNewVersion((VERSION), (EPOCH), entry_gc_v##VERSION##_##EPOCH);
-
-TEST(VersionedEntriesTest, InsertGet)
-{
-    PageDirectory::VersionedPageEntries entries;
-    INSERT_ENTRY(2);
-    INSERT_ENTRY(5);
-    INSERT_ENTRY(10);
-
-    // Insert some entries with version
-    ASSERT_FALSE(entries.getEntry(1).has_value());
-    ASSERT_TRUE(isSameEntry(*entries.getEntry(2), entry_v2));
-    ASSERT_TRUE(isSameEntry(*entries.getEntry(3), entry_v2));
-    ASSERT_TRUE(isSameEntry(*entries.getEntry(4), entry_v2));
-    for (UInt64 seq = 5; seq < 10; ++seq)
-    {
-        ASSERT_TRUE(isSameEntry(*entries.getEntry(seq), entry_v5));
-    }
-    for (UInt64 seq = 10; seq < 20; ++seq)
-    {
-        ASSERT_TRUE(isSameEntry(*entries.getEntry(seq), entry_v10));
-    }
-
-    // Insert some entries with version && gc epoch
-    INSERT_GC_ENTRY(2, 1);
-    INSERT_GC_ENTRY(5, 1);
-    INSERT_GC_ENTRY(5, 2);
-    ASSERT_FALSE(entries.getEntry(1).has_value());
-    ASSERT_TRUE(isSameEntry(*entries.getEntry(2), entry_gc_v2_1));
-    ASSERT_TRUE(isSameEntry(*entries.getEntry(3), entry_gc_v2_1));
-    ASSERT_TRUE(isSameEntry(*entries.getEntry(4), entry_gc_v2_1));
-    for (UInt64 seq = 5; seq < 10; ++seq)
-    {
-        ASSERT_TRUE(isSameEntry(*entries.getEntry(seq), entry_gc_v5_2));
-    }
-    for (UInt64 seq = 10; seq < 20; ++seq)
-    {
-        ASSERT_TRUE(isSameEntry(*entries.getEntry(seq), entry_v10));
-    }
-
-    // Insert delete. Can not get entry with seq >= delete_version.
-    // But it won't affect reading with old seq.
-    entries.createDelete(15);
-    ASSERT_FALSE(entries.getEntry(1).has_value());
-    ASSERT_TRUE(isSameEntry(*entries.getEntry(2), entry_gc_v2_1));
-    ASSERT_TRUE(isSameEntry(*entries.getEntry(3), entry_gc_v2_1));
-    ASSERT_TRUE(isSameEntry(*entries.getEntry(4), entry_gc_v2_1));
-    for (UInt64 seq = 5; seq < 10; ++seq)
-    {
-        ASSERT_TRUE(isSameEntry(*entries.getEntry(seq), entry_gc_v5_2));
-    }
-    for (UInt64 seq = 10; seq < 15; ++seq)
-    {
-        ASSERT_TRUE(isSameEntry(*entries.getEntry(seq), entry_v10));
-    }
-    for (UInt64 seq = 15; seq < 20; ++seq)
-    {
-        ASSERT_FALSE(entries.getEntry(seq).has_value());
-    }
-}
-
-TEST(VersionedEntriesTest, Gc)
-try
-{
-    PageDirectory::VersionedPageEntries entries;
-    INSERT_ENTRY(2);
-    INSERT_GC_ENTRY(2, 1);
-    INSERT_ENTRY(5);
-    INSERT_GC_ENTRY(5, 1);
-    INSERT_GC_ENTRY(5, 2);
-    INSERT_ENTRY(10);
-    INSERT_ENTRY(11);
-    entries.createDelete(15);
-
-    // noting to be removed
-    auto removed_entries = entries.deleteAndGC(1);
-    ASSERT_FALSE(removed_entries.second);
-    ASSERT_EQ(removed_entries.first.size(), 0);
-    // noting to be removed
-    removed_entries = entries.deleteAndGC(2);
-    ASSERT_FALSE(removed_entries.second);
-    ASSERT_EQ(removed_entries.first.size(), 0);
-
-    // <2,0>, <2,1> get removed.
-    removed_entries = entries.deleteAndGC(4);
-    ASSERT_FALSE(removed_entries.second);
-    ASSERT_EQ(removed_entries.first.size(), 2);
-
-    // <5,0>, <5,1>, <5,2>, <10,0> get removed.
-    removed_entries = entries.deleteAndGC(11);
-    ASSERT_FALSE(removed_entries.second);
-    ASSERT_EQ(removed_entries.first.size(), 4);
-
-    // <11,0> get removed, all cleared.
-    removed_entries = entries.deleteAndGC(20);
-    ASSERT_TRUE(removed_entries.second);
-    ASSERT_EQ(removed_entries.first.size(), 1);
-}
-CATCH
-
-#undef INSERT_ENTRY
-#undef INSERT_GC_ENTRY
-// end of testing `VersionedEntriesTest`
-
-=======
->>>>>>> 2dc0603d
 class PageDirectoryTest : public ::testing::Test
 {
 protected:
