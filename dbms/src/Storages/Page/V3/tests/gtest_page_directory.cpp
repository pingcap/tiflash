#include <Common/Exception.h>
#include <Common/FmtUtils.h>
#include <IO/WriteHelpers.h>
#include <Storages/Page/Page.h>
#include <Storages/Page/PageDefines.h>
#include <Storages/Page/V3/BlobStore.h>
#include <Storages/Page/V3/PageDirectory.h>
#include <Storages/Page/V3/PageEntriesEdit.h>
#include <Storages/Page/V3/tests/entries_helper.h>
#include <Storages/tests/TiFlashStorageTestBasic.h>
#include <TestUtils/TiFlashTestBasic.h>
#include <common/types.h>
#include <fmt/format.h>

namespace DB
{
namespace PS::V3::tests
{
class PageDirectoryTest : public ::testing::Test
{
protected:
    PageDirectory dir;
};

TEST_F(PageDirectoryTest, ApplyPutRead)
try
{
    auto snap0 = dir.createSnapshot();
    EXPECT_ENTRY_NOT_EXIST(dir, 1, snap0);

    PageEntryV3 entry1{.file_id = 1, .size = 1024, .offset = 0x123, .checksum = 0x4567};
    {
        PageEntriesEdit edit;
        edit.put(1, entry1);
        dir.apply(std::move(edit));
    }

    auto snap1 = dir.createSnapshot();
    EXPECT_ENTRY_EQ(entry1, dir, 1, snap1);

    PageEntryV3 entry2{.file_id = 2, .size = 1024, .offset = 0x123, .checksum = 0x4567};
    {
        PageEntriesEdit edit;
        edit.put(2, entry2);
        dir.apply(std::move(edit));
    }

    auto snap2 = dir.createSnapshot();
    EXPECT_ENTRY_NOT_EXIST(dir, 2, snap1); // creating snap2 won't affect the result of snap1
    EXPECT_ENTRY_EQ(entry2, dir, 2, snap2);
    EXPECT_ENTRY_EQ(entry1, dir, 1, snap2);
    {
        PageIds ids{1, 2};
        PageIDAndEntriesV3 expected_entries{{1, entry1}, {2, entry2}};
        EXPECT_ENTRIES_EQ(expected_entries, dir, ids, snap2);
    }
}
CATCH

TEST_F(PageDirectoryTest, ApplyPutWithIdenticalPages)
try
{
    // Put identical page in different `edit`
    PageId page_id = 50;

    auto snap0 = dir.createSnapshot();
    EXPECT_ENTRY_NOT_EXIST(dir, page_id, snap0);

    PageEntryV3 entry1{.file_id = 1, .size = 1024, .offset = 0x123, .checksum = 0x4567};
    {
        PageEntriesEdit edit;
        edit.put(page_id, entry1);
        dir.apply(std::move(edit));
    }

    auto snap1 = dir.createSnapshot();
    EXPECT_ENTRY_EQ(entry1, dir, page_id, snap1);

    PageEntryV3 entry2{.file_id = 1, .size = 1024, .offset = 0x1234, .checksum = 0x4567};
    {
        PageEntriesEdit edit;
        edit.put(page_id, entry2);
        dir.apply(std::move(edit));
    }

    auto snap2 = dir.createSnapshot();
    EXPECT_ENTRY_EQ(entry1, dir, page_id, snap1);
    EXPECT_ENTRY_EQ(entry2, dir, page_id, snap2);
    {
        PageIds ids{page_id};
        PageIDAndEntriesV3 expected_entries{{page_id, entry2}};
        EXPECT_ENTRIES_EQ(expected_entries, dir, ids, snap2);
    }

    // Put identical page within one `edit`
    page_id++;
    PageEntryV3 entry3{.file_id = 1, .size = 1024, .offset = 0x12345, .checksum = 0x4567};
    {
        PageEntriesEdit edit;
        edit.put(page_id, entry1);
        edit.put(page_id, entry2);
        edit.put(page_id, entry3);

        // Should not be dead-lock
        dir.apply(std::move(edit));
    }
    auto snap3 = dir.createSnapshot();

    PageIds ids{page_id};
    PageIDAndEntriesV3 expected_entries{{page_id, entry3}};
    EXPECT_ENTRIES_EQ(expected_entries, dir, ids, snap3);
}
CATCH

TEST_F(PageDirectoryTest, ApplyPutDelRead)
try
{
    PageEntryV3 entry1{.file_id = 1, .size = 1024, .offset = 0x123, .checksum = 0x4567};
    PageEntryV3 entry2{.file_id = 2, .size = 1024, .offset = 0x123, .checksum = 0x4567};
    {
        PageEntriesEdit edit;
        edit.put(1, entry1);
        edit.put(2, entry2);
        dir.apply(std::move(edit));
    }

    auto snap1 = dir.createSnapshot();
    EXPECT_ENTRY_EQ(entry1, dir, 1, snap1);
    EXPECT_ENTRY_EQ(entry2, dir, 2, snap1);

    PageEntryV3 entry3{.file_id = 3, .size = 1024, .offset = 0x123, .checksum = 0x4567};
    PageEntryV3 entry4{.file_id = 4, .size = 1024, .offset = 0x123, .checksum = 0x4567};
    {
        PageEntriesEdit edit;
        edit.del(2);
        edit.put(3, entry3);
        edit.put(4, entry4);
        dir.apply(std::move(edit));
    }

    auto snap2 = dir.createSnapshot();
    // sanity check for snap1
    EXPECT_ENTRY_EQ(entry1, dir, 1, snap1);
    EXPECT_ENTRY_EQ(entry2, dir, 2, snap1);
    EXPECT_ENTRY_NOT_EXIST(dir, 3, snap1);
    EXPECT_ENTRY_NOT_EXIST(dir, 4, snap1);
    // check for snap2
    EXPECT_ENTRY_NOT_EXIST(dir, 2, snap2); // deleted
    EXPECT_ENTRY_EQ(entry1, dir, 1, snap2);
    EXPECT_ENTRY_EQ(entry3, dir, 3, snap2);
    EXPECT_ENTRY_EQ(entry4, dir, 4, snap2);
    {
        PageIds ids{1, 3, 4};
        PageIDAndEntriesV3 expected_entries{{1, entry1}, {3, entry3}, {4, entry4}};
        EXPECT_ENTRIES_EQ(expected_entries, dir, ids, snap2);
    }
}
CATCH

TEST_F(PageDirectoryTest, ApplyUpdateOnRefEntries)
try
{
    PageEntryV3 entry1{.file_id = 1, .size = 1024, .offset = 0x123, .checksum = 0x4567};
    PageEntryV3 entry2{.file_id = 2, .size = 1024, .offset = 0x123, .checksum = 0x4567};
    {
        PageEntriesEdit edit;
        edit.put(1, entry1);
        edit.put(2, entry2);
        dir.apply(std::move(edit));
    }

    { // Ref 3->2
        PageEntriesEdit edit;
        edit.ref(3, 2);
        dir.apply(std::move(edit));
    }
    auto snap1 = dir.createSnapshot();
    EXPECT_ENTRY_EQ(entry2, dir, 2, snap1);
    EXPECT_ENTRY_EQ(entry2, dir, 3, snap1);

    // Update 3, 2 won't get updated. Update 2, 3 won't get updated.
    // Note that users should not rely on this behavior
    PageEntryV3 entry_updated{.file_id = 999, .size = 16, .offset = 0x123, .checksum = 0x123};
    {
        PageEntriesEdit edit;
        edit.put(3, entry_updated);
        dir.apply(std::move(edit));
    }
    auto snap2 = dir.createSnapshot();
    EXPECT_ENTRY_EQ(entry2, dir, 2, snap1);
    EXPECT_ENTRY_EQ(entry2, dir, 3, snap1);
    EXPECT_ENTRY_EQ(entry2, dir, 2, snap2);
    EXPECT_ENTRY_EQ(entry_updated, dir, 3, snap2);

    PageEntryV3 entry_updated2{.file_id = 777, .size = 16, .offset = 0x123, .checksum = 0x123};
    {
        PageEntriesEdit edit;
        edit.put(2, entry_updated2);
        dir.apply(std::move(edit));
    }
    auto snap3 = dir.createSnapshot();
    EXPECT_ENTRY_EQ(entry2, dir, 2, snap1);
    EXPECT_ENTRY_EQ(entry2, dir, 3, snap1);
    EXPECT_ENTRY_EQ(entry2, dir, 2, snap2);
    EXPECT_ENTRY_EQ(entry_updated, dir, 3, snap2);
    EXPECT_ENTRY_EQ(entry_updated2, dir, 2, snap3);
    EXPECT_ENTRY_EQ(entry_updated, dir, 3, snap3);
}
CATCH

TEST_F(PageDirectoryTest, ApplyDeleteOnRefEntries)
try
{
    PageEntryV3 entry1{.file_id = 1, .size = 1024, .offset = 0x123, .checksum = 0x4567};
    PageEntryV3 entry2{.file_id = 2, .size = 1024, .offset = 0x123, .checksum = 0x4567};
    {
        PageEntriesEdit edit;
        edit.put(1, entry1);
        edit.put(2, entry2);
        dir.apply(std::move(edit));
    }

    { // Ref 3->2
        PageEntriesEdit edit;
        edit.ref(3, 2);
        dir.apply(std::move(edit));
    }
    auto snap1 = dir.createSnapshot();
    EXPECT_ENTRY_EQ(entry2, dir, 2, snap1);
    EXPECT_ENTRY_EQ(entry2, dir, 3, snap1);

    // Delete 3, 2 won't get deleted.
    {
        PageEntriesEdit edit;
        edit.del(3);
        dir.apply(std::move(edit));
    }
    auto snap2 = dir.createSnapshot();
    EXPECT_ENTRY_EQ(entry2, dir, 2, snap1);
    EXPECT_ENTRY_EQ(entry2, dir, 3, snap1);
    EXPECT_ENTRY_EQ(entry2, dir, 2, snap2);
    EXPECT_ENTRY_NOT_EXIST(dir, 3, snap2);

    // Delete 2, 3 won't get deleted.
    {
        PageEntriesEdit edit;
        edit.del(2);
        dir.apply(std::move(edit));
    }
    auto snap3 = dir.createSnapshot();
    EXPECT_ENTRY_EQ(entry2, dir, 2, snap1);
    EXPECT_ENTRY_EQ(entry2, dir, 3, snap1);
    EXPECT_ENTRY_EQ(entry2, dir, 2, snap2);
    EXPECT_ENTRY_NOT_EXIST(dir, 3, snap2);
    EXPECT_ENTRY_NOT_EXIST(dir, 2, snap3);
    EXPECT_ENTRY_NOT_EXIST(dir, 3, snap3);
}
CATCH

/// Put ref page to ref page, ref path collapse to normal page
TEST_F(PageDirectoryTest, ApplyRefOnRefEntries)
try
{
    PageEntryV3 entry1{.file_id = 1, .size = 1024, .offset = 0x123, .checksum = 0x4567};
    PageEntryV3 entry2{.file_id = 2, .size = 1024, .offset = 0x123, .checksum = 0x4567};
    {
        PageEntriesEdit edit;
        edit.put(1, entry1);
        edit.put(2, entry2);
        dir.apply(std::move(edit));
    }

    { // Ref 3->2
        PageEntriesEdit edit;
        edit.ref(3, 2);
        dir.apply(std::move(edit));
    }
    auto snap1 = dir.createSnapshot();
    EXPECT_ENTRY_EQ(entry2, dir, 2, snap1);
    EXPECT_ENTRY_EQ(entry2, dir, 3, snap1);

    // Ref 4 -> 3
    {
        PageEntriesEdit edit;
        edit.ref(4, 3);
        dir.apply(std::move(edit));
    }
    auto snap2 = dir.createSnapshot();
    EXPECT_ENTRY_EQ(entry2, dir, 2, snap1);
    EXPECT_ENTRY_EQ(entry2, dir, 3, snap1);
    EXPECT_ENTRY_NOT_EXIST(dir, 4, snap1);
    EXPECT_ENTRY_EQ(entry2, dir, 2, snap2);
    EXPECT_ENTRY_EQ(entry2, dir, 3, snap2);
    EXPECT_ENTRY_EQ(entry2, dir, 4, snap2);
}
CATCH

/// Put duplicated RefPages in different WriteBatch
TEST_F(PageDirectoryTest, ApplyDuplicatedRefEntries)
try
{
    PageEntryV3 entry1{.file_id = 1, .size = 1024, .offset = 0x123, .checksum = 0x4567};
    PageEntryV3 entry2{.file_id = 2, .size = 1024, .offset = 0x123, .checksum = 0x4567};
    {
        PageEntriesEdit edit;
        edit.put(1, entry1);
        edit.put(2, entry2);
        dir.apply(std::move(edit));
    }

    { // Ref 3->2
        PageEntriesEdit edit;
        edit.ref(3, 2);
        dir.apply(std::move(edit));
    }
    auto snap1 = dir.createSnapshot();
    EXPECT_ENTRY_EQ(entry2, dir, 2, snap1);
    EXPECT_ENTRY_EQ(entry2, dir, 3, snap1);

    // Ref 3 -> 2
    {
        PageEntriesEdit edit;
        edit.ref(3, 2);
        dir.apply(std::move(edit));
    }
    auto snap2 = dir.createSnapshot();
    EXPECT_ENTRY_EQ(entry2, dir, 2, snap1);
    EXPECT_ENTRY_EQ(entry2, dir, 3, snap1);
    EXPECT_ENTRY_EQ(entry2, dir, 2, snap2);
    EXPECT_ENTRY_EQ(entry2, dir, 3, snap2);
}
CATCH

/// Put duplicated RefPages due to ref-path-collapse
TEST_F(PageDirectoryTest, ApplyCollapseDuplicatedRefEntries)
try
{
    PageEntryV3 entry1{.file_id = 1, .size = 1024, .offset = 0x123, .checksum = 0x4567};
    PageEntryV3 entry2{.file_id = 2, .size = 1024, .offset = 0x123, .checksum = 0x4567};
    {
        PageEntriesEdit edit;
        edit.put(1, entry1);
        edit.put(2, entry2);
        dir.apply(std::move(edit));
    }

    { // Ref 3->2
        PageEntriesEdit edit;
        edit.ref(3, 2);
        dir.apply(std::move(edit));
    }
    auto snap1 = dir.createSnapshot();
    EXPECT_ENTRY_EQ(entry2, dir, 2, snap1);
    EXPECT_ENTRY_EQ(entry2, dir, 3, snap1);


    { // Ref 4 -> 3, collapse to 4 -> 2
        PageEntriesEdit edit;
        edit.ref(4, 3);
        dir.apply(std::move(edit));
    }
    auto snap2 = dir.createSnapshot();
    EXPECT_ENTRY_EQ(entry2, dir, 2, snap1);
    EXPECT_ENTRY_EQ(entry2, dir, 3, snap1);
    EXPECT_ENTRY_NOT_EXIST(dir, 4, snap1);
    EXPECT_ENTRY_EQ(entry2, dir, 2, snap2);
    EXPECT_ENTRY_EQ(entry2, dir, 3, snap2);
    EXPECT_ENTRY_EQ(entry2, dir, 4, snap2);
}
CATCH

TEST_F(PageDirectoryTest, ApplyRefToNotExistEntry)
try
{
    PageEntryV3 entry1{.file_id = 1, .size = 1024, .offset = 0x123, .checksum = 0x4567};
    PageEntryV3 entry2{.file_id = 2, .size = 1024, .offset = 0x123, .checksum = 0x4567};
    PageEntryV3 entry3{.file_id = 3, .size = 1024, .offset = 0x123, .checksum = 0x4567};
    {
        PageEntriesEdit edit;
        edit.put(1, entry1);
        edit.put(2, entry2);
        dir.apply(std::move(edit));
    }

    { // Ref 4-> 999
        PageEntriesEdit edit;
        edit.put(3, entry3);
        edit.ref(4, 999);
        dir.apply(std::move(edit));
    }
    auto snap1 = dir.createSnapshot();
    EXPECT_ENTRY_EQ(entry1, dir, 1, snap1);
    EXPECT_ENTRY_EQ(entry2, dir, 2, snap1);
    EXPECT_ENTRY_EQ(entry3, dir, 3, snap1);
    EXPECT_ENTRY_NOT_EXIST(dir, 4, snap1);

    // TODO: restore, invalid ref page is filtered
}
CATCH

<<<<<<< HEAD
#define INSERT_BLOBID_ENTRY(BLOBID, VERSION)                                                                 \
    PageEntryV3 entry_v##VERSION{.file_id = BLOBID, .size = (VERSION), .offset = 0x123, .checksum = 0x4567}; \
=======
#define INSERT_BLOBID_ENTRY(BLOBID, VERSION)                                                                   \
    PageEntryV3 entry_v##VERSION{.file_id = (BLOBID), .size = (VERSION), .offset = 0x123, .checksum = 0x4567}; \
>>>>>>> 5a0682ec
    entries.createNewVersion((VERSION), entry_v##VERSION);
#define INSERT_ENTRY(VERSION) INSERT_BLOBID_ENTRY(1, VERSION)
#define INSERT_GC_ENTRY(VERSION, EPOCH)                                                                              \
    PageEntryV3 entry_gc_v##VERSION##_##EPOCH{.file_id = 2, .size = (VERSION), .offset = 0x234, .checksum = 0x5678}; \
    entries.createNewVersion((VERSION), (EPOCH), entry_gc_v##VERSION##_##EPOCH);

TEST(VersionedEntriesTest, InsertGet)
{
<<<<<<< HEAD
    PageDirectory::VersionedPageEntries entries;
=======
    VersionedPageEntries entries;
>>>>>>> 5a0682ec
    INSERT_ENTRY(2);
    INSERT_ENTRY(5);
    INSERT_ENTRY(10);

    // Insert some entries with version
    ASSERT_FALSE(entries.getEntry(1).has_value());
    ASSERT_TRUE(isSameEntry(*entries.getEntry(2), entry_v2));
    ASSERT_TRUE(isSameEntry(*entries.getEntry(3), entry_v2));
    ASSERT_TRUE(isSameEntry(*entries.getEntry(4), entry_v2));
    for (UInt64 seq = 5; seq < 10; ++seq)
    {
        ASSERT_TRUE(isSameEntry(*entries.getEntry(seq), entry_v5));
    }
    for (UInt64 seq = 10; seq < 20; ++seq)
    {
        ASSERT_TRUE(isSameEntry(*entries.getEntry(seq), entry_v10));
    }

    // Insert some entries with version && gc epoch
    INSERT_GC_ENTRY(2, 1);
    INSERT_GC_ENTRY(5, 1);
    INSERT_GC_ENTRY(5, 2);
    ASSERT_FALSE(entries.getEntry(1).has_value());
    ASSERT_TRUE(isSameEntry(*entries.getEntry(2), entry_gc_v2_1));
    ASSERT_TRUE(isSameEntry(*entries.getEntry(3), entry_gc_v2_1));
    ASSERT_TRUE(isSameEntry(*entries.getEntry(4), entry_gc_v2_1));
    for (UInt64 seq = 5; seq < 10; ++seq)
    {
        ASSERT_TRUE(isSameEntry(*entries.getEntry(seq), entry_gc_v5_2));
    }
    for (UInt64 seq = 10; seq < 20; ++seq)
    {
        ASSERT_TRUE(isSameEntry(*entries.getEntry(seq), entry_v10));
    }

    // Insert delete. Can not get entry with seq >= delete_version.
    // But it won't affect reading with old seq.
    entries.createDelete(15);
    ASSERT_FALSE(entries.getEntry(1).has_value());
    ASSERT_TRUE(isSameEntry(*entries.getEntry(2), entry_gc_v2_1));
    ASSERT_TRUE(isSameEntry(*entries.getEntry(3), entry_gc_v2_1));
    ASSERT_TRUE(isSameEntry(*entries.getEntry(4), entry_gc_v2_1));
    for (UInt64 seq = 5; seq < 10; ++seq)
    {
        ASSERT_TRUE(isSameEntry(*entries.getEntry(seq), entry_gc_v5_2));
    }
    for (UInt64 seq = 10; seq < 15; ++seq)
    {
        ASSERT_TRUE(isSameEntry(*entries.getEntry(seq), entry_v10));
    }
    for (UInt64 seq = 15; seq < 20; ++seq)
    {
        ASSERT_FALSE(entries.getEntry(seq).has_value());
    }
}

TEST(VersionedEntriesTest, GC)
try
{
<<<<<<< HEAD
    PageDirectory::VersionedPageEntries entries;
=======
    VersionedPageEntries entries;
>>>>>>> 5a0682ec
    INSERT_ENTRY(2);
    INSERT_GC_ENTRY(2, 1);
    INSERT_ENTRY(5);
    INSERT_GC_ENTRY(5, 1);
    INSERT_GC_ENTRY(5, 2);
    INSERT_ENTRY(10);
    INSERT_ENTRY(11);
    entries.createDelete(15);

    // noting to be removed
    auto removed_entries = entries.deleteAndGC(1);
    ASSERT_FALSE(removed_entries.second);
    ASSERT_EQ(removed_entries.first.size(), 0);

    // <2,0> get removed.
    removed_entries = entries.deleteAndGC(2);
    ASSERT_FALSE(removed_entries.second);
    ASSERT_EQ(removed_entries.first.size(), 1);
<<<<<<< HEAD
=======
    auto iter = removed_entries.first.begin();
    ASSERT_TRUE(isSameEntry(entry_v2, *iter));
>>>>>>> 5a0682ec

    // nothing get removed.
    removed_entries = entries.deleteAndGC(4);
    ASSERT_FALSE(removed_entries.second);
    ASSERT_EQ(removed_entries.first.size(), 0);

    // <2,1>, <5,0>, <5,1>, <5,2>, <10,0> get removed.
    removed_entries = entries.deleteAndGC(11);
    ASSERT_FALSE(removed_entries.second);
    ASSERT_EQ(removed_entries.first.size(), 5);
<<<<<<< HEAD
=======
    iter = removed_entries.first.begin();
    ASSERT_TRUE(isSameEntry(entry_v10, *iter));
    iter++;
    ASSERT_TRUE(isSameEntry(entry_gc_v5_2, *iter));
    iter++;
    ASSERT_TRUE(isSameEntry(entry_gc_v5_1, *iter));
    iter++;
    ASSERT_TRUE(isSameEntry(entry_v5, *iter));
    iter++;
    ASSERT_TRUE(isSameEntry(entry_gc_v2_1, *iter)) << toString(*iter);
>>>>>>> 5a0682ec

    // <11,0> get removed, all cleared.
    removed_entries = entries.deleteAndGC(20);
    ASSERT_TRUE(removed_entries.second);
    ASSERT_EQ(removed_entries.first.size(), 1);
}
CATCH

TEST(VersionedEntriesTest, ReadAfterGcApplied)
try
{
<<<<<<< HEAD
    PageDirectory::VersionedPageEntries entries;
=======
    VersionedPageEntries entries;
>>>>>>> 5a0682ec
    INSERT_ENTRY(2);
    INSERT_ENTRY(3);
    INSERT_ENTRY(5);

    // Read with snapshot seq=2
    ASSERT_TRUE(isSameEntry(entry_v2, *entries.getEntry(2)));

    // Mock that gc applied and insert <2, 1>
    INSERT_GC_ENTRY(2, 1);

    // Now we should read the entry <2, 1> with seq=2
    ASSERT_TRUE(isSameEntry(entry_gc_v2_1, *entries.getEntry(2)));

    // <2,0> get removed
    auto removed_entries = entries.deleteAndGC(2);
    ASSERT_EQ(removed_entries.first.size(), 1);
}
CATCH

<<<<<<< HEAD
TEST(VersionedEntriesTest, getEntriesFromBlobId)
{
    PageDirectory::VersionedPageEntries entries;
=======
TEST(VersionedEntriesTest, getEntriesByBlobId)
{
    VersionedPageEntries entries;
>>>>>>> 5a0682ec

    INSERT_BLOBID_ENTRY(1, 1);
    INSERT_BLOBID_ENTRY(1, 2);
    INSERT_BLOBID_ENTRY(2, 3);
    INSERT_BLOBID_ENTRY(2, 4);
    INSERT_BLOBID_ENTRY(1, 5);
    INSERT_BLOBID_ENTRY(3, 6);
    INSERT_BLOBID_ENTRY(3, 8);
    INSERT_BLOBID_ENTRY(1, 11);

<<<<<<< HEAD
    const auto & [versioned_entries1, total_size1] = entries.getEntriesFromBlobId(1);
=======
    const auto & [versioned_entries1, total_size1] = entries.getEntriesByBlobId(1);
>>>>>>> 5a0682ec

    ASSERT_EQ(versioned_entries1.size(), 4);
    ASSERT_EQ(total_size1, 1 + 2 + 5 + 11);
    auto it = versioned_entries1.begin();

    ASSERT_EQ(it->first.sequence, 1);
    ASSERT_TRUE(isSameEntry(it->second, entry_v1));

    it++;
    ASSERT_EQ(it->first.sequence, 2);
    ASSERT_TRUE(isSameEntry(it->second, entry_v2));

    it++;
    ASSERT_EQ(it->first.sequence, 5);
    ASSERT_TRUE(isSameEntry(it->second, entry_v5));

    it++;
    ASSERT_EQ(it->first.sequence, 11);
    ASSERT_TRUE(isSameEntry(it->second, entry_v11));

<<<<<<< HEAD
    const auto & [versioned_entries2, total_size2] = entries.getEntriesFromBlobId(2);
=======
    const auto & [versioned_entries2, total_size2] = entries.getEntriesByBlobId(2);
>>>>>>> 5a0682ec

    ASSERT_EQ(versioned_entries2.size(), 2);
    ASSERT_EQ(total_size2, 3 + 4);
    it = versioned_entries2.begin();

    ASSERT_EQ(it->first.sequence, 3);
    ASSERT_TRUE(isSameEntry(it->second, entry_v3));

    it++;
    ASSERT_EQ(it->first.sequence, 4);
    ASSERT_TRUE(isSameEntry(it->second, entry_v4));

<<<<<<< HEAD
    const auto & [versioned_entries3, total_size3] = entries.getEntriesFromBlobId(3);
=======
    const auto & [versioned_entries3, total_size3] = entries.getEntriesByBlobId(3);
>>>>>>> 5a0682ec

    ASSERT_EQ(versioned_entries3.size(), 2);
    ASSERT_EQ(total_size3, 6 + 8);
    it = versioned_entries3.begin();

    ASSERT_EQ(it->first.sequence, 6);
    ASSERT_TRUE(isSameEntry(it->second, entry_v6));

    it++;
    ASSERT_EQ(it->first.sequence, 8);
    ASSERT_TRUE(isSameEntry(it->second, entry_v8));
}

#undef INSERT_BLOBID_ENTRY
#undef INSERT_ENTRY
#undef INSERT_GC_ENTRY
// end of testing `VersionedEntriesTest`

<<<<<<< HEAD
class PageDirectoryGCTest : public DB::base::TiFlashStorageTestBasic
{
public:
    void pushMvcc(size_t seq_nums, UInt64 get_snapshot = UINT64_MAX)
    {
        PageId page_id = UINT64_MAX - 100;
        [[maybe_unused]] PageVersionAndEntriesV3 meanless_seq_entries;

        for (size_t idx = 0; idx < seq_nums; idx++)
        {
            putMvcc(page_id, 1, meanless_seq_entries, 0, true);
            if (get_snapshot != UINT64_MAX && idx == get_snapshot)
            {
                snapshots_holder.emplace_back(dir.createSnapshot());
            }
        }
    }

    void putMvcc(PageId page_id,
                 size_t buff_nums,
                 PageVersionAndEntriesV3 & seq_entries,
                 UInt64 seq_start,
                 bool no_need_add = false)
    {
        for (size_t i = 0; i < buff_nums; ++i)
        {
            PageEntriesEdit edit;
            PageEntryV3 entry{.file_id = 1, .size = 1024, .offset = 0x123, .checksum = 0x4567};
            edit.put(page_id, entry);

            if (!no_need_add)
            {
                seq_entries.emplace_back(std::make_tuple(seq_start++, 0, entry));
            }
            dir.apply(std::move(edit));
        }
    }


    void delMvcc(PageId page_id)
    {
        PageEntriesEdit edit;
        edit.del(page_id);
        dir.apply(std::move(edit));
    }

protected:
    PageDirectory dir;
    std::list<PageDirectorySnapshotPtr> snapshots_holder;
};

TEST_F(PageDirectoryGCTest, TestPageDirectoryGCwithAlignSeq)
try
{
    /**
     * before GC => 
     *   pageid : 50
     *   entries: [v1...v5]
     *   hold_seq: [v3,v5]
     * after GC => 
     *   pageid : 50
     *   entries remain: [v3,v4,v5]
     *   snapshot remain: [v3,v5]
     */
    PageId page_id = 50;
    PageVersionAndEntriesV3 exp_seq_entries;

    // put v1 - v2
    putMvcc(page_id, 2, exp_seq_entries, 0, true);

    // put v3
    putMvcc(page_id, 1, exp_seq_entries, 3, false);
    auto snapshot_holder = dir.createSnapshot();

    // put v4
    putMvcc(page_id, 1, exp_seq_entries, 4, false);

    // put v5
    putMvcc(page_id, 1, exp_seq_entries, 5, false);
    auto snapshot_holder2 = dir.createSnapshot();

    const auto & del_entries = dir.gc();

    ASSERT_EQ(del_entries.size(), 1);
    // v1 , v2 have been removed.
    ASSERT_EQ(del_entries[0].size(), 2);

    EXPECT_SEQ_ENTRIES_EQ(exp_seq_entries, dir, page_id);
}
CATCH

TEST_F(PageDirectoryGCTest, TestPageDirectoryGCwithUnalignSeq1)
try
{
    /**
     * case 1
     * before GC => 
     *   pageid : 50
     *   entries: [v3, v5, v10]
     *   lowest_seq: 1
     *   hold_seq: [v1, v3, v5, v10]
     * after GC => 
     *   pageid : 50
     *   entries: [v3, v5, v10]
     *   snapshot remain: [v3, v5, v10]
     */
    PageId page_id = 50;

    PageVersionAndEntriesV3 exp_seq_entries;

    // push v1 - v2
    pushMvcc(2, 0);

    // put v3
    putMvcc(page_id, 1, exp_seq_entries, 3);
    auto snapshot_holder1 = dir.createSnapshot();

    // push v4
    pushMvcc(1);

    // put v5
    putMvcc(page_id, 1, exp_seq_entries, 5);
    auto snapshot_holder2 = dir.createSnapshot();

    // push v6-v9
    pushMvcc(4);

    // put v10
    putMvcc(page_id, 1, exp_seq_entries, 10);
    auto snapshot_holder3 = dir.createSnapshot();

    const auto & del_entries = dir.gc();
    // no entry been removed
    ASSERT_EQ(del_entries.size(), 0);

    EXPECT_SEQ_ENTRIES_EQ(exp_seq_entries, dir, page_id);
}
CATCH

TEST_F(PageDirectoryGCTest, TestPageDirectoryGCwithUnalignSeq2)
try
{
    /**
     * case 2
     * before GC => 
     *   pageid : 50
     *   entries: [v2, v5, v10]
     *   lowest_seq: 3
     *   hold_seq: [v3, v5, v10]
     * after GC => 
     *   pageid : 50
     *   entries: [v5, v10]
     *   snapshot remain: [v2, v5, v10]
     */
    PageId page_id = 50;

    PageVersionAndEntriesV3 exp_seq_entries;

    // push v1 with anonymous entry
    pushMvcc(1);

    // put v2 without hold the snapshot.
    putMvcc(page_id, 1, exp_seq_entries, 2);

    // push v3, v4 with anonymous entry
    // Also hold v3 snapshot
    pushMvcc(2, 0);

    // put v5
    putMvcc(page_id, 1, exp_seq_entries, 5);
    auto snapshot_holder1 = dir.createSnapshot();

    // push v6-v9 with anonymous entry
    pushMvcc(4);

    // put v10
    putMvcc(page_id, 1, exp_seq_entries, 10);
    auto snapshot_holder2 = dir.createSnapshot();

    const auto & del_entries = dir.gc();

    ASSERT_EQ(del_entries.size(), 1);
    // v1  have been removed.
    ASSERT_EQ(del_entries[0].size(), 1);

    EXPECT_SEQ_ENTRIES_EQ(exp_seq_entries, dir, page_id);
}
CATCH

TEST_F(PageDirectoryGCTest, TestPageDirectoryGCwithUnalignSeq3)
try
{
    /**
     * case 3
     * before GC => 
     *   pageid : 50
     *   entries: [v2, v5, v10]
     *   lowest_seq: 7
     *   hold_seq: [v7, v10]
     * after GC => 
     *   pageid : 50
     *   entries remain: [v5, v10]
     *   snapshot remain : [v5, v10]
     */
    PageId page_id = 50;

    PageVersionAndEntriesV3 exp_seq_entries;

    // push v1 with anonymous entry
    pushMvcc(1);

    // put v2 without hold the snapshot.
    // No need add v2 into `exp_seq_entries`
    putMvcc(page_id, 1, exp_seq_entries, 2, true);

    // push v3, v4 with anonymous entry
    pushMvcc(2);

    // put v5 without hold the snapshot.
    putMvcc(page_id, 1, exp_seq_entries, 5);

    // push v6-v9 with anonymous entry
    // Also hold v7 snapshot
    pushMvcc(4, 1);

    // put v10
    putMvcc(page_id, 1, exp_seq_entries, 10);
    auto snapshot_holder = dir.createSnapshot();

    const auto & del_entries = dir.gc();

    ASSERT_EQ(del_entries.size(), 2);

    // v2 have been removed.
    ASSERT_EQ(del_entries[0].size(), 1);

    // v1 v3 v4 v6 have been removed.
    ASSERT_EQ(del_entries[1].size(), 4);

    EXPECT_SEQ_ENTRIES_EQ(exp_seq_entries, dir, page_id);
}
CATCH

TEST_F(PageDirectoryGCTest, TestPageDirectoryGCwithUnalignSeq4)
try
{
    /**
     * case 4
     * before GC => 
     *   pageid : 50
     *   entries: [v2, v5, v10]
     *   lowest_seq: 11
     *   hold_seq: [11]
     * after GC => 
     *   pageid : 50
     *   entries remain: [v10]
     *   snapshot remain : [v10]
     */
    PageId page_id = 50;

    PageVersionAndEntriesV3 exp_seq_entries;

    // push v1 with anonymous entry
    pushMvcc(1);

    // put v2 without hold the snapshot.
    // No need add v2 into `exp_seq_entries`
    putMvcc(page_id, 1, exp_seq_entries, 2, true);

    // push v3, v4 with anonymous entry
    pushMvcc(2);

    // put v5 without hold the snapshot.
    // No need add v2 into `exp_seq_entries`
    putMvcc(page_id, 1, exp_seq_entries, 5, true);

    // push v6-v9 with anonymous entry
    pushMvcc(4);

    // put v10 without hold the snapshot.
    // add v2 into `exp_seq_entries`
    putMvcc(page_id, 1, exp_seq_entries, 10);

    // push v11 with anonymous entry
    // Also hold v11 snapshot
    pushMvcc(1, 0);

    const auto & del_entries = dir.gc();

    ASSERT_EQ(del_entries.size(), 2);

    // v2 v5 have been removed.
    ASSERT_EQ(del_entries[0].size(), 2);

    // v1 v3 v4 v6 v7 v8 v9 have been removed.
    ASSERT_EQ(del_entries[1].size(), 7);

    EXPECT_SEQ_ENTRIES_EQ(exp_seq_entries, dir, page_id);
}
CATCH

TEST_F(PageDirectoryGCTest, TestPageDirectoryGCwithDel)
try
{
    /**
     * before GC => 
     *   pageid : 50
     *   entries: [v2, v5, v10(del)]
     *   lowest_seq: 11
     *   hold_seq: [11]
     * after GC => 
     *   pageid : 50
     *   entries remain: [none]
     *   snapshot remain : [none]
     */
    PageId page_id = 50;

    [[maybe_unused]] PageVersionAndEntriesV3 meanless_seq_entries;

    // push v1 with anonymous entry
    pushMvcc(1);

    // put v2 without hold the snapshot.
    // No need add v2 into `exp_seq_entries`
    putMvcc(page_id, 1, meanless_seq_entries, 2, true);

    // push v3, v4 with anonymous entry
    pushMvcc(2);

    // put v5 without hold the snapshot.
    // No need add v2 into `exp_seq_entries`
    putMvcc(page_id, 1, meanless_seq_entries, 5, true);

    // push v6-v9 with anonymous entry
    pushMvcc(4);

    // put a writebatch with [type=del].
    // Then mvcc will push seq into v10
    delMvcc(page_id);

    // push v11 with anonymous entry
    // Also hold v11 snapshot
    pushMvcc(1, 0);

    const auto del_entries = dir.gc();

    ASSERT_EQ(del_entries.size(), 2);

    // v2 v5 have been removed.
    // Also v10 have been remove, It's a `del`, so it won't in `del_entries`
    ASSERT_EQ(del_entries[0].size(), 2);

    // v1 v3 v4 v6 v7 v8 v9 have been removed.
    ASSERT_EQ(del_entries[1].size(), 7);

    auto snapshot = dir.createSnapshot();
    EXPECT_ENTRY_NOT_EXIST(dir, page_id, snapshot);
}
CATCH

TEST_F(PageDirectoryGCTest, gcApply)
{
    PageId page_id = 50;
    PageVersionAndEntriesV3 exp_seq_entries;
    VersionedPageIdAndEntryList versioned_pageid_entry_list;

    PageEntryV3 entry1{.file_id = 0, .size = 1024, .offset = 0x1234, .checksum = 0x5678};
    PageEntryV3 entry2{.file_id = 0, .size = 1024, .offset = 0x12345, .checksum = 0x678910};

    putMvcc(page_id, 4, exp_seq_entries, 1);
    exp_seq_entries.emplace_back(std::make_tuple(4, 1, entry1));
    putMvcc(page_id, 2, exp_seq_entries, 5);
    exp_seq_entries.emplace_back(std::make_tuple(6, 1, entry2));

    versioned_pageid_entry_list.emplace_back(std::make_tuple(page_id, PageVersionType(4, 0), entry1));
    versioned_pageid_entry_list.emplace_back(std::make_tuple(page_id, PageVersionType(6, 0), entry2));

    dir.gcApply(versioned_pageid_entry_list);
    EXPECT_SEQ_ENTRIES_EQ(exp_seq_entries, dir, page_id);
}

=======
class PageDirectoryGCTest : public PageDirectoryTest
{
};

#define INSERT_ENTRY_TO(PAGE_ID, VERSION, BLOB_FILE_ID)                                                              \
    PageEntryV3 entry_v##VERSION{.file_id = (BLOB_FILE_ID), .size = (VERSION), .offset = 0x123, .checksum = 0x4567}; \
    {                                                                                                                \
        PageEntriesEdit edit;                                                                                        \
        edit.put((PAGE_ID), entry_v##VERSION);                                                                       \
        dir.apply(std::move(edit));                                                                                  \
    }
// Insert an entry into mvcc directory
#define INSERT_ENTRY(PAGE_ID, VERSION) INSERT_ENTRY_TO(PAGE_ID, VERSION, 1)
// Insert an entry into mvcc directory, and acquire a snapshot
#define INSERT_ENTRY_ACQ_SNAP(PAGE_ID, VERSION) \
    INSERT_ENTRY(PAGE_ID, VERSION)              \
    auto snapshot##VERSION = dir.createSnapshot();
#define INSERT_DELETE(PAGE_ID)      \
    {                               \
        PageEntriesEdit edit;       \
        edit.del((PAGE_ID));        \
        dir.apply(std::move(edit)); \
    }

static size_t getNumEntries(const std::vector<PageEntriesV3> & entries)
{
    size_t num = 0;
    for (const auto & es : entries)
        num += es.size();
    return num;
}

TEST_F(PageDirectoryGCTest, GCPushForward)
try
{
    PageId page_id = 50;

    /**
     * before GC => {
     *     50  -> [v1...v5]
     *   }
     *   snapshot remain: [v3,v5]
     */
    INSERT_ENTRY(page_id, 1);
    INSERT_ENTRY(page_id, 2);
    INSERT_ENTRY_ACQ_SNAP(page_id, 3);
    INSERT_ENTRY(page_id, 4);
    INSERT_ENTRY_ACQ_SNAP(page_id, 5);

    EXPECT_ENTRY_EQ(entry_v3, dir, page_id, snapshot3);
    EXPECT_ENTRY_EQ(entry_v5, dir, page_id, snapshot5);

    /**
     * after GC =>  {
     *     50  -> [v3,v4,v5]
     *   }
     *   snapshot remain: [v3,v5]
     */
    auto del_entries = dir.gc();
    EXPECT_EQ(del_entries.size(), 1);
    // v1, v2 have been removed.
    ASSERT_EQ(getNumEntries(del_entries), 2);

    EXPECT_ENTRY_EQ(entry_v3, dir, page_id, snapshot3);
    EXPECT_ENTRY_EQ(entry_v5, dir, page_id, snapshot5);

    // Release all snapshots and run gc again, (min gc version get pushed forward and)
    // all versions get compacted.
    snapshot3.reset();
    snapshot5.reset();
    del_entries = dir.gc();
    ASSERT_EQ(getNumEntries(del_entries), 2);

    auto snapshot_after_gc = dir.createSnapshot();
    EXPECT_ENTRY_EQ(entry_v5, dir, page_id, snapshot_after_gc);
}
CATCH

TEST_F(PageDirectoryGCTest, GCPushForward2)
try
{
    // GC push forward with 2 page entry list
    /**
     * case 2
     * before GC => {
     *     50  -> [v2,v5,v10]
     *     512 -> [v1,v3,v4,v6,v7,v8,v9]
     *   }
     *   snapshot remain: [v3, v5]
     */
    PageId page_id = 50;
    PageId another_page_id = 512;

    INSERT_ENTRY(another_page_id, 1);
    INSERT_ENTRY(page_id, 2);
    INSERT_ENTRY_ACQ_SNAP(another_page_id, 3);
    INSERT_ENTRY(another_page_id, 4);
    INSERT_ENTRY_ACQ_SNAP(page_id, 5);
    INSERT_ENTRY(another_page_id, 6);
    INSERT_ENTRY(another_page_id, 7);
    INSERT_ENTRY(another_page_id, 8);
    INSERT_ENTRY(another_page_id, 9);
    INSERT_ENTRY(page_id, 10);

    {
        /**
         * after GC => {
         *     50  -> [v5,v10]
         *     512 -> [v3,v4,v6,v7,v8,v9]
         *   }
         *   snapshot remain: [v3, v5]
         */
        const auto & del_entries = dir.gc();
        // page_id: []; another_page_id: v1 have been removed.
        EXPECT_EQ(getNumEntries(del_entries), 1);
    }

    {
        snapshot3.reset();
        /**
         * after GC => {
         *     50  -> [v5,v10]
         *     512 -> [v6,v7,v8,v9]
         *   }
         *   snapshot remain: [v5]
         */
        const auto & del_entries = dir.gc();
        // page_id: v2; another_page_id: v3 have been removed.
        EXPECT_EQ(getNumEntries(del_entries), 2);
    }

    {
        snapshot5.reset();
        /**
         * after GC => {
         *     50  -> [v10]
         *     512 -> [v9]
         *   }
         *   snapshot remain: []
         */
        const auto & del_entries = dir.gc();
        // page_id: v5; another_page_id: v6,v7,v8 have been removed.
        EXPECT_EQ(getNumEntries(del_entries), 5);
    }
}
CATCH

TEST_F(PageDirectoryGCTest, GCBlockedByOldSnap)
try
{
    /**
     * case 1
     * before GC => {
     *     50  -> [v3,v5,v10]
     *     512 -> [v1,v2,v4,v6,v7,v8,v9]
     *   }
     *   snapshot remain: [v1, v3, v5, v10]
     */
    PageId page_id = 50;
    PageId another_page_id = 512;

    // Push entries
    INSERT_ENTRY_ACQ_SNAP(another_page_id, 1);
    INSERT_ENTRY(another_page_id, 2);
    INSERT_ENTRY_ACQ_SNAP(page_id, 3);
    INSERT_ENTRY(another_page_id, 4);
    INSERT_ENTRY_ACQ_SNAP(page_id, 5);
    INSERT_ENTRY(another_page_id, 6);
    INSERT_ENTRY(another_page_id, 7);
    INSERT_ENTRY(another_page_id, 8);
    INSERT_ENTRY(another_page_id, 9);
    INSERT_ENTRY_ACQ_SNAP(page_id, 10);

    EXPECT_ENTRY_EQ(entry_v1, dir, another_page_id, snapshot1);
    EXPECT_ENTRY_NOT_EXIST(dir, page_id, snapshot1);
    EXPECT_ENTRY_EQ(entry_v3, dir, page_id, snapshot3);
    EXPECT_ENTRY_EQ(entry_v5, dir, page_id, snapshot5);

    {
        /**
         * after GC => [
         *     50  -> [v3,v5,v10]
         *     512 -> [v1,v2,v4,v6,v7,v8,v9]
         *   }
         *   snapshot remain: [v1,v3,v5,v10]
         */
        auto removed_entries = dir.gc(); // The GC on page_id=50 is blocked by previous `snapshot1`
        EXPECT_EQ(getNumEntries(removed_entries), 0);
        EXPECT_ENTRY_EQ(entry_v1, dir, another_page_id, snapshot1);
        EXPECT_ENTRY_NOT_EXIST(dir, page_id, snapshot1);
        EXPECT_ENTRY_EQ(entry_v3, dir, page_id, snapshot3);
        EXPECT_ENTRY_EQ(entry_v5, dir, page_id, snapshot5);
    }

    {
        /**
         * after GC => [
         *     50  -> [v3,v5,v10]
         *     512 -> [v1,v2,v4,v6,v7,v8,v9]
         *   }
         *   snapshot remain: [v1]
         */
        // The GC on page_id=50 is blocked by previous `snapshot1`,
        // release other snapshot won't change the result from `snapshot1`
        snapshot3.reset();
        snapshot5.reset();
        snapshot10.reset();
        auto removed_entries = dir.gc();
        EXPECT_EQ(getNumEntries(removed_entries), 0);
        EXPECT_ENTRY_EQ(entry_v1, dir, another_page_id, snapshot1);
        EXPECT_ENTRY_NOT_EXIST(dir, page_id, snapshot1);
    }

    {
        /**
         * after GC => [
         *     50  -> [v10]
         *     512 -> [v9]
         *   }
         *   snapshot remain: []
         */
        snapshot1.reset();
        auto removed_entries = dir.gc(); // this will compact all versions
        // page_id: v3,v5; another_page_id: v1,v2,v4,v6,v7,v8 get removed
        EXPECT_EQ(getNumEntries(removed_entries), 8);

        auto snap_after_gc = dir.createSnapshot();
        EXPECT_ENTRY_EQ(entry_v10, dir, page_id, snap_after_gc);
        EXPECT_ENTRY_EQ(entry_v9, dir, another_page_id, snap_after_gc);
    }
}
CATCH

TEST_F(PageDirectoryGCTest, GCCleanUPDeletedPage)
try
{
    /**
     * before GC => {
     *     50  -> [v3,v5,v8(delete)]
     *     512 -> [v1,v2,v4,v6,v7,v8,v9,v10(delete)]
     *   }
     *   snapshot remain: [v5, v8, v9]
     */
    PageId page_id = 50;
    PageId another_page_id = 512;

    // Push entries
    INSERT_ENTRY(another_page_id, 1);
    INSERT_ENTRY(another_page_id, 2);
    INSERT_ENTRY(page_id, 3);
    INSERT_ENTRY(another_page_id, 4);
    INSERT_ENTRY_ACQ_SNAP(page_id, 5);
    INSERT_ENTRY(another_page_id, 6);
    INSERT_ENTRY(another_page_id, 7);
    PageEntryV3 entry_v8{.file_id = 1, .size = 8, .offset = 0x123, .checksum = 0x4567};
    {
        PageEntriesEdit edit;
        edit.del(page_id);
        edit.put(another_page_id, entry_v8);
        dir.apply(std::move(edit));
    }
    auto snapshot8 = dir.createSnapshot();
    INSERT_ENTRY_ACQ_SNAP(another_page_id, 9);
    INSERT_DELETE(another_page_id);

    {
        EXPECT_ENTRY_EQ(entry_v5, dir, page_id, snapshot5);
        EXPECT_ENTRY_EQ(entry_v4, dir, another_page_id, snapshot5);
        EXPECT_ENTRY_NOT_EXIST(dir, page_id, snapshot8);
        EXPECT_ENTRY_EQ(entry_v8, dir, another_page_id, snapshot8);
        EXPECT_ENTRY_NOT_EXIST(dir, page_id, snapshot9);
        EXPECT_ENTRY_EQ(entry_v9, dir, another_page_id, snapshot9);
        /**
         * after GC => [
         *     50  -> [v5,v8(delete)]
         *     512 -> [v4,v6,v8,v9,v10(delete)]
         *   }
         *   snapshot remain: [v5,v8,v9]
         */
        auto del_entries = dir.gc();
        // page_id: v3; another_page_id: v1,v2 have been removed.
        EXPECT_EQ(getNumEntries(del_entries), 3);
        ASSERT_EQ(dir.numPages(), 2);
    }

    {
        /**
         * after GC => [
         *     512 -> [v8,v9,v10(delete)]
         *   }
         *   snapshot remain: [v8,v9]
         */
        snapshot5.reset();
        EXPECT_ENTRY_NOT_EXIST(dir, page_id, snapshot8);
        EXPECT_ENTRY_EQ(entry_v8, dir, another_page_id, snapshot8);
        EXPECT_ENTRY_NOT_EXIST(dir, page_id, snapshot9);
        EXPECT_ENTRY_EQ(entry_v9, dir, another_page_id, snapshot9);
        auto del_entries = dir.gc();
        // page_id: v5; another_page_id: v4,v6,v7 have been removed.
        EXPECT_EQ(getNumEntries(del_entries), 4);
        ASSERT_EQ(dir.numPages(), 1); // page_id should be removed.
    }

    {
        /**
         * after GC => [
         *     512 -> [v9, v10(delete)]
         *   }
         *   snapshot remain: [v9]
         */
        snapshot8.reset();
        EXPECT_ENTRY_NOT_EXIST(dir, page_id, snapshot9);
        EXPECT_ENTRY_EQ(entry_v9, dir, another_page_id, snapshot9);
        auto del_entries = dir.gc();
        // another_page_id: v8 have been removed.
        EXPECT_EQ(getNumEntries(del_entries), 1);
    }

    {
        /**
         * after GC => { empty }
         *   snapshot remain: []
         */
        snapshot9.reset();
        auto del_entries = dir.gc();
        // another_page_id: v9 have been removed.
        EXPECT_EQ(getNumEntries(del_entries), 1);
        ASSERT_EQ(dir.numPages(), 0); // all should be removed.
    }

    auto snapshot_after_all = dir.createSnapshot();
    EXPECT_ENTRY_NOT_EXIST(dir, page_id, snapshot_after_all);
    EXPECT_ENTRY_NOT_EXIST(dir, another_page_id, snapshot_after_all);
}
CATCH

TEST_F(PageDirectoryGCTest, FullGCApply)
try
{
    PageId page_id = 50;
    PageId another_page_id = 512;
    INSERT_ENTRY_TO(page_id, 1, 1);
    INSERT_ENTRY_TO(page_id, 2, 2);
    INSERT_ENTRY_TO(another_page_id, 3, 2);
    INSERT_ENTRY_TO(page_id, 4, 1);
    INSERT_ENTRY_TO(page_id, 5, 3);
    INSERT_ENTRY_TO(another_page_id, 6, 1);

    // FIXME: This will copy many outdate pages
    // Full GC get entries
    auto candidate_entries_1 = dir.getEntriesByBlobIds({1});
    EXPECT_EQ(candidate_entries_1.first.size(), 1);
    EXPECT_EQ(candidate_entries_1.first[1].size(), 2); // 2 page entries list

    auto candidate_entries_2_3 = dir.getEntriesByBlobIds({2, 3});
    EXPECT_EQ(candidate_entries_2_3.first.size(), 2);
    const auto & entries_in_file2 = candidate_entries_2_3.first[2];
    const auto & entries_in_file3 = candidate_entries_2_3.first[3];
    EXPECT_EQ(entries_in_file2.size(), 2); // 2 page entries list
    EXPECT_EQ(entries_in_file3.size(), 1); // 1 page entries list

    PageIdAndVersionedEntryList gc_migrate_entries;
    for (const auto & [file_id, entries] : candidate_entries_1.first)
    {
        (void)file_id;
        for (const auto & [page_id, version_entries] : entries)
        {
            for (const auto & [ver, entry] : version_entries)
            {
                gc_migrate_entries.emplace_back(page_id, ver, entry);
            }
        }
    }
    for (const auto & [file_id, entries] : candidate_entries_2_3.first)
    {
        (void)file_id;
        for (const auto & [page_id, version_entries] : entries)
        {
            for (const auto & [ver, entry] : version_entries)
            {
                gc_migrate_entries.emplace_back(page_id, ver, entry);
            }
        }
    }

    // Full GC execute apply
    dir.gcApply(gc_migrate_entries);
}
CATCH

TEST_F(PageDirectoryGCTest, MVCCAndFullGCInConcurrent)
try
{
    PageId page_id = 50;
    PageId another_page_id = 512;
    INSERT_ENTRY_TO(page_id, 1, 1);
    INSERT_ENTRY_TO(page_id, 2, 2);
    INSERT_ENTRY_TO(page_id, 3, 2);
    INSERT_ENTRY_TO(page_id, 4, 1);
    INSERT_ENTRY_TO(page_id, 5, 3);
    INSERT_ENTRY_TO(another_page_id, 6, 1);
    INSERT_DELETE(page_id);

    EXPECT_EQ(dir.numPages(), 2);

    // 1.1 Full GC get entries
    auto candidate_entries_1 = dir.getEntriesByBlobIds({1});
    EXPECT_EQ(candidate_entries_1.first.size(), 1);
    EXPECT_EQ(candidate_entries_1.first[1].size(), 2);

    auto candidate_entries_2_3 = dir.getEntriesByBlobIds({2, 3});
    EXPECT_EQ(candidate_entries_2_3.first.size(), 2);
    const auto & entries_in_file2 = candidate_entries_2_3.first[2];
    const auto & entries_in_file3 = candidate_entries_2_3.first[3];
    EXPECT_EQ(entries_in_file2.size(), 1);
    EXPECT_EQ(entries_in_file3.size(), 1);

    // 2.1 Execute GC
    dir.gc();
    // `page_id` get removed
    EXPECT_EQ(dir.numPages(), 1);

    PageIdAndVersionedEntryList gc_migrate_entries;
    for (const auto & [file_id, entries] : candidate_entries_1.first)
    {
        (void)file_id;
        for (const auto & [page_id, version_entries] : entries)
        {
            for (const auto & [ver, entry] : version_entries)
            {
                gc_migrate_entries.emplace_back(page_id, ver, entry);
            }
        }
    }
    for (const auto & [file_id, entries] : candidate_entries_2_3.first)
    {
        (void)file_id;
        for (const auto & [page_id, version_entries] : entries)
        {
            for (const auto & [ver, entry] : version_entries)
            {
                gc_migrate_entries.emplace_back(page_id, ver, entry);
            }
        }
    }

    // 1.2 Full GC execute apply
    ASSERT_THROW({ dir.gcApply(gc_migrate_entries); }, DB::Exception);
}
CATCH

#undef INSERT_ENTRY_TO
#undef INSERT_ENTRY
#undef INSERT_ENTRY_ACQ_SNAP
#undef INSERT_DELETE
>>>>>>> 5a0682ec

} // namespace PS::V3::tests
} // namespace DB<|MERGE_RESOLUTION|>--- conflicted
+++ resolved
@@ -398,13 +398,8 @@
 }
 CATCH
 
-<<<<<<< HEAD
-#define INSERT_BLOBID_ENTRY(BLOBID, VERSION)                                                                 \
-    PageEntryV3 entry_v##VERSION{.file_id = BLOBID, .size = (VERSION), .offset = 0x123, .checksum = 0x4567}; \
-=======
 #define INSERT_BLOBID_ENTRY(BLOBID, VERSION)                                                                   \
     PageEntryV3 entry_v##VERSION{.file_id = (BLOBID), .size = (VERSION), .offset = 0x123, .checksum = 0x4567}; \
->>>>>>> 5a0682ec
     entries.createNewVersion((VERSION), entry_v##VERSION);
 #define INSERT_ENTRY(VERSION) INSERT_BLOBID_ENTRY(1, VERSION)
 #define INSERT_GC_ENTRY(VERSION, EPOCH)                                                                              \
@@ -413,11 +408,7 @@
 
 TEST(VersionedEntriesTest, InsertGet)
 {
-<<<<<<< HEAD
-    PageDirectory::VersionedPageEntries entries;
-=======
     VersionedPageEntries entries;
->>>>>>> 5a0682ec
     INSERT_ENTRY(2);
     INSERT_ENTRY(5);
     INSERT_ENTRY(10);
@@ -477,11 +468,7 @@
 TEST(VersionedEntriesTest, GC)
 try
 {
-<<<<<<< HEAD
-    PageDirectory::VersionedPageEntries entries;
-=======
     VersionedPageEntries entries;
->>>>>>> 5a0682ec
     INSERT_ENTRY(2);
     INSERT_GC_ENTRY(2, 1);
     INSERT_ENTRY(5);
@@ -500,11 +487,8 @@
     removed_entries = entries.deleteAndGC(2);
     ASSERT_FALSE(removed_entries.second);
     ASSERT_EQ(removed_entries.first.size(), 1);
-<<<<<<< HEAD
-=======
     auto iter = removed_entries.first.begin();
     ASSERT_TRUE(isSameEntry(entry_v2, *iter));
->>>>>>> 5a0682ec
 
     // nothing get removed.
     removed_entries = entries.deleteAndGC(4);
@@ -515,8 +499,6 @@
     removed_entries = entries.deleteAndGC(11);
     ASSERT_FALSE(removed_entries.second);
     ASSERT_EQ(removed_entries.first.size(), 5);
-<<<<<<< HEAD
-=======
     iter = removed_entries.first.begin();
     ASSERT_TRUE(isSameEntry(entry_v10, *iter));
     iter++;
@@ -527,7 +509,6 @@
     ASSERT_TRUE(isSameEntry(entry_v5, *iter));
     iter++;
     ASSERT_TRUE(isSameEntry(entry_gc_v2_1, *iter)) << toString(*iter);
->>>>>>> 5a0682ec
 
     // <11,0> get removed, all cleared.
     removed_entries = entries.deleteAndGC(20);
@@ -539,11 +520,7 @@
 TEST(VersionedEntriesTest, ReadAfterGcApplied)
 try
 {
-<<<<<<< HEAD
-    PageDirectory::VersionedPageEntries entries;
-=======
     VersionedPageEntries entries;
->>>>>>> 5a0682ec
     INSERT_ENTRY(2);
     INSERT_ENTRY(3);
     INSERT_ENTRY(5);
@@ -563,15 +540,9 @@
 }
 CATCH
 
-<<<<<<< HEAD
-TEST(VersionedEntriesTest, getEntriesFromBlobId)
-{
-    PageDirectory::VersionedPageEntries entries;
-=======
 TEST(VersionedEntriesTest, getEntriesByBlobId)
 {
     VersionedPageEntries entries;
->>>>>>> 5a0682ec
 
     INSERT_BLOBID_ENTRY(1, 1);
     INSERT_BLOBID_ENTRY(1, 2);
@@ -582,11 +553,7 @@
     INSERT_BLOBID_ENTRY(3, 8);
     INSERT_BLOBID_ENTRY(1, 11);
 
-<<<<<<< HEAD
-    const auto & [versioned_entries1, total_size1] = entries.getEntriesFromBlobId(1);
-=======
     const auto & [versioned_entries1, total_size1] = entries.getEntriesByBlobId(1);
->>>>>>> 5a0682ec
 
     ASSERT_EQ(versioned_entries1.size(), 4);
     ASSERT_EQ(total_size1, 1 + 2 + 5 + 11);
@@ -607,11 +574,7 @@
     ASSERT_EQ(it->first.sequence, 11);
     ASSERT_TRUE(isSameEntry(it->second, entry_v11));
 
-<<<<<<< HEAD
-    const auto & [versioned_entries2, total_size2] = entries.getEntriesFromBlobId(2);
-=======
     const auto & [versioned_entries2, total_size2] = entries.getEntriesByBlobId(2);
->>>>>>> 5a0682ec
 
     ASSERT_EQ(versioned_entries2.size(), 2);
     ASSERT_EQ(total_size2, 3 + 4);
@@ -624,11 +587,7 @@
     ASSERT_EQ(it->first.sequence, 4);
     ASSERT_TRUE(isSameEntry(it->second, entry_v4));
 
-<<<<<<< HEAD
-    const auto & [versioned_entries3, total_size3] = entries.getEntriesFromBlobId(3);
-=======
     const auto & [versioned_entries3, total_size3] = entries.getEntriesByBlobId(3);
->>>>>>> 5a0682ec
 
     ASSERT_EQ(versioned_entries3.size(), 2);
     ASSERT_EQ(total_size3, 6 + 8);
@@ -647,389 +606,6 @@
 #undef INSERT_GC_ENTRY
 // end of testing `VersionedEntriesTest`
 
-<<<<<<< HEAD
-class PageDirectoryGCTest : public DB::base::TiFlashStorageTestBasic
-{
-public:
-    void pushMvcc(size_t seq_nums, UInt64 get_snapshot = UINT64_MAX)
-    {
-        PageId page_id = UINT64_MAX - 100;
-        [[maybe_unused]] PageVersionAndEntriesV3 meanless_seq_entries;
-
-        for (size_t idx = 0; idx < seq_nums; idx++)
-        {
-            putMvcc(page_id, 1, meanless_seq_entries, 0, true);
-            if (get_snapshot != UINT64_MAX && idx == get_snapshot)
-            {
-                snapshots_holder.emplace_back(dir.createSnapshot());
-            }
-        }
-    }
-
-    void putMvcc(PageId page_id,
-                 size_t buff_nums,
-                 PageVersionAndEntriesV3 & seq_entries,
-                 UInt64 seq_start,
-                 bool no_need_add = false)
-    {
-        for (size_t i = 0; i < buff_nums; ++i)
-        {
-            PageEntriesEdit edit;
-            PageEntryV3 entry{.file_id = 1, .size = 1024, .offset = 0x123, .checksum = 0x4567};
-            edit.put(page_id, entry);
-
-            if (!no_need_add)
-            {
-                seq_entries.emplace_back(std::make_tuple(seq_start++, 0, entry));
-            }
-            dir.apply(std::move(edit));
-        }
-    }
-
-
-    void delMvcc(PageId page_id)
-    {
-        PageEntriesEdit edit;
-        edit.del(page_id);
-        dir.apply(std::move(edit));
-    }
-
-protected:
-    PageDirectory dir;
-    std::list<PageDirectorySnapshotPtr> snapshots_holder;
-};
-
-TEST_F(PageDirectoryGCTest, TestPageDirectoryGCwithAlignSeq)
-try
-{
-    /**
-     * before GC => 
-     *   pageid : 50
-     *   entries: [v1...v5]
-     *   hold_seq: [v3,v5]
-     * after GC => 
-     *   pageid : 50
-     *   entries remain: [v3,v4,v5]
-     *   snapshot remain: [v3,v5]
-     */
-    PageId page_id = 50;
-    PageVersionAndEntriesV3 exp_seq_entries;
-
-    // put v1 - v2
-    putMvcc(page_id, 2, exp_seq_entries, 0, true);
-
-    // put v3
-    putMvcc(page_id, 1, exp_seq_entries, 3, false);
-    auto snapshot_holder = dir.createSnapshot();
-
-    // put v4
-    putMvcc(page_id, 1, exp_seq_entries, 4, false);
-
-    // put v5
-    putMvcc(page_id, 1, exp_seq_entries, 5, false);
-    auto snapshot_holder2 = dir.createSnapshot();
-
-    const auto & del_entries = dir.gc();
-
-    ASSERT_EQ(del_entries.size(), 1);
-    // v1 , v2 have been removed.
-    ASSERT_EQ(del_entries[0].size(), 2);
-
-    EXPECT_SEQ_ENTRIES_EQ(exp_seq_entries, dir, page_id);
-}
-CATCH
-
-TEST_F(PageDirectoryGCTest, TestPageDirectoryGCwithUnalignSeq1)
-try
-{
-    /**
-     * case 1
-     * before GC => 
-     *   pageid : 50
-     *   entries: [v3, v5, v10]
-     *   lowest_seq: 1
-     *   hold_seq: [v1, v3, v5, v10]
-     * after GC => 
-     *   pageid : 50
-     *   entries: [v3, v5, v10]
-     *   snapshot remain: [v3, v5, v10]
-     */
-    PageId page_id = 50;
-
-    PageVersionAndEntriesV3 exp_seq_entries;
-
-    // push v1 - v2
-    pushMvcc(2, 0);
-
-    // put v3
-    putMvcc(page_id, 1, exp_seq_entries, 3);
-    auto snapshot_holder1 = dir.createSnapshot();
-
-    // push v4
-    pushMvcc(1);
-
-    // put v5
-    putMvcc(page_id, 1, exp_seq_entries, 5);
-    auto snapshot_holder2 = dir.createSnapshot();
-
-    // push v6-v9
-    pushMvcc(4);
-
-    // put v10
-    putMvcc(page_id, 1, exp_seq_entries, 10);
-    auto snapshot_holder3 = dir.createSnapshot();
-
-    const auto & del_entries = dir.gc();
-    // no entry been removed
-    ASSERT_EQ(del_entries.size(), 0);
-
-    EXPECT_SEQ_ENTRIES_EQ(exp_seq_entries, dir, page_id);
-}
-CATCH
-
-TEST_F(PageDirectoryGCTest, TestPageDirectoryGCwithUnalignSeq2)
-try
-{
-    /**
-     * case 2
-     * before GC => 
-     *   pageid : 50
-     *   entries: [v2, v5, v10]
-     *   lowest_seq: 3
-     *   hold_seq: [v3, v5, v10]
-     * after GC => 
-     *   pageid : 50
-     *   entries: [v5, v10]
-     *   snapshot remain: [v2, v5, v10]
-     */
-    PageId page_id = 50;
-
-    PageVersionAndEntriesV3 exp_seq_entries;
-
-    // push v1 with anonymous entry
-    pushMvcc(1);
-
-    // put v2 without hold the snapshot.
-    putMvcc(page_id, 1, exp_seq_entries, 2);
-
-    // push v3, v4 with anonymous entry
-    // Also hold v3 snapshot
-    pushMvcc(2, 0);
-
-    // put v5
-    putMvcc(page_id, 1, exp_seq_entries, 5);
-    auto snapshot_holder1 = dir.createSnapshot();
-
-    // push v6-v9 with anonymous entry
-    pushMvcc(4);
-
-    // put v10
-    putMvcc(page_id, 1, exp_seq_entries, 10);
-    auto snapshot_holder2 = dir.createSnapshot();
-
-    const auto & del_entries = dir.gc();
-
-    ASSERT_EQ(del_entries.size(), 1);
-    // v1  have been removed.
-    ASSERT_EQ(del_entries[0].size(), 1);
-
-    EXPECT_SEQ_ENTRIES_EQ(exp_seq_entries, dir, page_id);
-}
-CATCH
-
-TEST_F(PageDirectoryGCTest, TestPageDirectoryGCwithUnalignSeq3)
-try
-{
-    /**
-     * case 3
-     * before GC => 
-     *   pageid : 50
-     *   entries: [v2, v5, v10]
-     *   lowest_seq: 7
-     *   hold_seq: [v7, v10]
-     * after GC => 
-     *   pageid : 50
-     *   entries remain: [v5, v10]
-     *   snapshot remain : [v5, v10]
-     */
-    PageId page_id = 50;
-
-    PageVersionAndEntriesV3 exp_seq_entries;
-
-    // push v1 with anonymous entry
-    pushMvcc(1);
-
-    // put v2 without hold the snapshot.
-    // No need add v2 into `exp_seq_entries`
-    putMvcc(page_id, 1, exp_seq_entries, 2, true);
-
-    // push v3, v4 with anonymous entry
-    pushMvcc(2);
-
-    // put v5 without hold the snapshot.
-    putMvcc(page_id, 1, exp_seq_entries, 5);
-
-    // push v6-v9 with anonymous entry
-    // Also hold v7 snapshot
-    pushMvcc(4, 1);
-
-    // put v10
-    putMvcc(page_id, 1, exp_seq_entries, 10);
-    auto snapshot_holder = dir.createSnapshot();
-
-    const auto & del_entries = dir.gc();
-
-    ASSERT_EQ(del_entries.size(), 2);
-
-    // v2 have been removed.
-    ASSERT_EQ(del_entries[0].size(), 1);
-
-    // v1 v3 v4 v6 have been removed.
-    ASSERT_EQ(del_entries[1].size(), 4);
-
-    EXPECT_SEQ_ENTRIES_EQ(exp_seq_entries, dir, page_id);
-}
-CATCH
-
-TEST_F(PageDirectoryGCTest, TestPageDirectoryGCwithUnalignSeq4)
-try
-{
-    /**
-     * case 4
-     * before GC => 
-     *   pageid : 50
-     *   entries: [v2, v5, v10]
-     *   lowest_seq: 11
-     *   hold_seq: [11]
-     * after GC => 
-     *   pageid : 50
-     *   entries remain: [v10]
-     *   snapshot remain : [v10]
-     */
-    PageId page_id = 50;
-
-    PageVersionAndEntriesV3 exp_seq_entries;
-
-    // push v1 with anonymous entry
-    pushMvcc(1);
-
-    // put v2 without hold the snapshot.
-    // No need add v2 into `exp_seq_entries`
-    putMvcc(page_id, 1, exp_seq_entries, 2, true);
-
-    // push v3, v4 with anonymous entry
-    pushMvcc(2);
-
-    // put v5 without hold the snapshot.
-    // No need add v2 into `exp_seq_entries`
-    putMvcc(page_id, 1, exp_seq_entries, 5, true);
-
-    // push v6-v9 with anonymous entry
-    pushMvcc(4);
-
-    // put v10 without hold the snapshot.
-    // add v2 into `exp_seq_entries`
-    putMvcc(page_id, 1, exp_seq_entries, 10);
-
-    // push v11 with anonymous entry
-    // Also hold v11 snapshot
-    pushMvcc(1, 0);
-
-    const auto & del_entries = dir.gc();
-
-    ASSERT_EQ(del_entries.size(), 2);
-
-    // v2 v5 have been removed.
-    ASSERT_EQ(del_entries[0].size(), 2);
-
-    // v1 v3 v4 v6 v7 v8 v9 have been removed.
-    ASSERT_EQ(del_entries[1].size(), 7);
-
-    EXPECT_SEQ_ENTRIES_EQ(exp_seq_entries, dir, page_id);
-}
-CATCH
-
-TEST_F(PageDirectoryGCTest, TestPageDirectoryGCwithDel)
-try
-{
-    /**
-     * before GC => 
-     *   pageid : 50
-     *   entries: [v2, v5, v10(del)]
-     *   lowest_seq: 11
-     *   hold_seq: [11]
-     * after GC => 
-     *   pageid : 50
-     *   entries remain: [none]
-     *   snapshot remain : [none]
-     */
-    PageId page_id = 50;
-
-    [[maybe_unused]] PageVersionAndEntriesV3 meanless_seq_entries;
-
-    // push v1 with anonymous entry
-    pushMvcc(1);
-
-    // put v2 without hold the snapshot.
-    // No need add v2 into `exp_seq_entries`
-    putMvcc(page_id, 1, meanless_seq_entries, 2, true);
-
-    // push v3, v4 with anonymous entry
-    pushMvcc(2);
-
-    // put v5 without hold the snapshot.
-    // No need add v2 into `exp_seq_entries`
-    putMvcc(page_id, 1, meanless_seq_entries, 5, true);
-
-    // push v6-v9 with anonymous entry
-    pushMvcc(4);
-
-    // put a writebatch with [type=del].
-    // Then mvcc will push seq into v10
-    delMvcc(page_id);
-
-    // push v11 with anonymous entry
-    // Also hold v11 snapshot
-    pushMvcc(1, 0);
-
-    const auto del_entries = dir.gc();
-
-    ASSERT_EQ(del_entries.size(), 2);
-
-    // v2 v5 have been removed.
-    // Also v10 have been remove, It's a `del`, so it won't in `del_entries`
-    ASSERT_EQ(del_entries[0].size(), 2);
-
-    // v1 v3 v4 v6 v7 v8 v9 have been removed.
-    ASSERT_EQ(del_entries[1].size(), 7);
-
-    auto snapshot = dir.createSnapshot();
-    EXPECT_ENTRY_NOT_EXIST(dir, page_id, snapshot);
-}
-CATCH
-
-TEST_F(PageDirectoryGCTest, gcApply)
-{
-    PageId page_id = 50;
-    PageVersionAndEntriesV3 exp_seq_entries;
-    VersionedPageIdAndEntryList versioned_pageid_entry_list;
-
-    PageEntryV3 entry1{.file_id = 0, .size = 1024, .offset = 0x1234, .checksum = 0x5678};
-    PageEntryV3 entry2{.file_id = 0, .size = 1024, .offset = 0x12345, .checksum = 0x678910};
-
-    putMvcc(page_id, 4, exp_seq_entries, 1);
-    exp_seq_entries.emplace_back(std::make_tuple(4, 1, entry1));
-    putMvcc(page_id, 2, exp_seq_entries, 5);
-    exp_seq_entries.emplace_back(std::make_tuple(6, 1, entry2));
-
-    versioned_pageid_entry_list.emplace_back(std::make_tuple(page_id, PageVersionType(4, 0), entry1));
-    versioned_pageid_entry_list.emplace_back(std::make_tuple(page_id, PageVersionType(6, 0), entry2));
-
-    dir.gcApply(versioned_pageid_entry_list);
-    EXPECT_SEQ_ENTRIES_EQ(exp_seq_entries, dir, page_id);
-}
-
-=======
 class PageDirectoryGCTest : public PageDirectoryTest
 {
 };
@@ -1416,7 +992,7 @@
     }
 
     // Full GC execute apply
-    dir.gcApply(gc_migrate_entries);
+    dir.gcApply(gc_migrate_entries, false);
 }
 CATCH
 
@@ -1477,7 +1053,7 @@
     }
 
     // 1.2 Full GC execute apply
-    ASSERT_THROW({ dir.gcApply(gc_migrate_entries); }, DB::Exception);
+    ASSERT_THROW({ dir.gcApply(gc_migrate_entries, false); }, DB::Exception);
 }
 CATCH
 
@@ -1485,7 +1061,6 @@
 #undef INSERT_ENTRY
 #undef INSERT_ENTRY_ACQ_SNAP
 #undef INSERT_DELETE
->>>>>>> 5a0682ec
 
 } // namespace PS::V3::tests
 } // namespace DB