--- conflicted
+++ resolved
@@ -40,68 +40,39 @@
     }
 
 protected:
-<<<<<<< HEAD
-    PageDirectory dir;
+    PageDirectoryPtr dir;
     NamespaceId ns_id = 100;
-=======
-    PageDirectoryPtr dir;
->>>>>>> 567f8db3
 };
 
 TEST_F(PageDirectoryTest, ApplyPutRead)
 try
 {
-<<<<<<< HEAD
     PageIdV3Internal page_id_1 = combine(ns_id, 1);
-    auto snap0 = dir.createSnapshot();
+    auto snap0 = dir->createSnapshot();
     EXPECT_ENTRY_NOT_EXIST(dir, page_id_1, snap0);
-=======
-    auto snap0 = dir->createSnapshot();
-    EXPECT_ENTRY_NOT_EXIST(dir, 1, snap0);
->>>>>>> 567f8db3
 
     PageEntryV3 entry1{.file_id = 1, .size = 1024, .tag = 0, .offset = 0x123, .checksum = 0x4567};
     {
         PageEntriesEdit edit;
-<<<<<<< HEAD
         edit.put(page_id_1, entry1);
-        dir.apply(std::move(edit));
-    }
-
-    auto snap1 = dir.createSnapshot();
+        dir->apply(std::move(edit));
+    }
+
+    auto snap1 = dir->createSnapshot();
     EXPECT_ENTRY_EQ(entry1, dir, page_id_1, snap1);
-=======
-        edit.put(1, entry1);
-        dir->apply(std::move(edit));
-    }
-
-    auto snap1 = dir->createSnapshot();
-    EXPECT_ENTRY_EQ(entry1, dir, 1, snap1);
->>>>>>> 567f8db3
 
     PageIdV3Internal page_id_2 = combine(ns_id, 2);
     PageEntryV3 entry2{.file_id = 2, .size = 1024, .tag = 0, .offset = 0x123, .checksum = 0x4567};
     {
         PageEntriesEdit edit;
-<<<<<<< HEAD
         edit.put(page_id_2, entry2);
-        dir.apply(std::move(edit));
-    }
-
-    auto snap2 = dir.createSnapshot();
+        dir->apply(std::move(edit));
+    }
+
+    auto snap2 = dir->createSnapshot();
     EXPECT_ENTRY_NOT_EXIST(dir, page_id_2, snap1); // creating snap2 won't affect the result of snap1
     EXPECT_ENTRY_EQ(entry2, dir, page_id_2, snap2);
     EXPECT_ENTRY_EQ(entry1, dir, page_id_1, snap2);
-=======
-        edit.put(2, entry2);
-        dir->apply(std::move(edit));
-    }
-
-    auto snap2 = dir->createSnapshot();
-    EXPECT_ENTRY_NOT_EXIST(dir, 2, snap1); // creating snap2 won't affect the result of snap1
-    EXPECT_ENTRY_EQ(entry2, dir, 2, snap2);
-    EXPECT_ENTRY_EQ(entry1, dir, 1, snap2);
->>>>>>> 567f8db3
     {
         PageIdV3Internals ids{page_id_1, page_id_2};
         PageIDAndEntriesV3 expected_entries{{page_id_1, entry1}, {page_id_2, entry2}};
@@ -111,12 +82,12 @@
     PageEntryV3 entry2_v2{.file_id = 2 + 102, .size = 1024, .tag = 0, .offset = 0x123, .checksum = 0x4567};
     {
         PageEntriesEdit edit;
-        edit.del(2);
-        edit.put(2, entry2_v2);
+        edit.del(combine(ns_id, 2));
+        edit.put(combine(ns_id, 2), entry2_v2);
         dir->apply(std::move(edit));
     }
     auto snap3 = dir->createSnapshot();
-    EXPECT_ENTRY_EQ(entry2_v2, dir, 2, snap3);
+    EXPECT_ENTRY_EQ(entry2_v2, dir, combine(ns_id, 2), snap3);
 }
 CATCH
 
@@ -182,41 +153,23 @@
     PageEntryV3 entry2{.file_id = 2, .size = 1024, .tag = 0, .offset = 0x123, .checksum = 0x4567};
     {
         PageEntriesEdit edit;
-<<<<<<< HEAD
         edit.put(combine(ns_id, 1), entry1);
         edit.put(combine(ns_id, 2), entry2);
-        dir.apply(std::move(edit));
-    }
-
-    auto snap1 = dir.createSnapshot();
+        dir->apply(std::move(edit));
+    }
+
+    auto snap1 = dir->createSnapshot();
     EXPECT_ENTRY_EQ(entry1, dir, combine(ns_id, 1), snap1);
     EXPECT_ENTRY_EQ(entry2, dir, combine(ns_id, 2), snap1);
-=======
-        edit.put(1, entry1);
-        edit.put(2, entry2);
-        dir->apply(std::move(edit));
-    }
-
-    auto snap1 = dir->createSnapshot();
-    EXPECT_ENTRY_EQ(entry1, dir, 1, snap1);
-    EXPECT_ENTRY_EQ(entry2, dir, 2, snap1);
->>>>>>> 567f8db3
 
     PageEntryV3 entry3{.file_id = 3, .size = 1024, .tag = 0, .offset = 0x123, .checksum = 0x4567};
     PageEntryV3 entry4{.file_id = 4, .size = 1024, .tag = 0, .offset = 0x123, .checksum = 0x4567};
     {
         PageEntriesEdit edit;
-<<<<<<< HEAD
         edit.del(combine(ns_id, 2));
         edit.put(combine(ns_id, 3), entry3);
         edit.put(combine(ns_id, 4), entry4);
-        dir.apply(std::move(edit));
-=======
-        edit.del(2);
-        edit.put(3, entry3);
-        edit.put(4, entry4);
-        dir->apply(std::move(edit));
->>>>>>> 567f8db3
+        dir->apply(std::move(edit));
     }
 
     auto snap2 = dir->createSnapshot();
@@ -245,161 +198,83 @@
     PageEntryV3 entry2{.file_id = 2, .size = 1024, .tag = 0, .offset = 0x123, .checksum = 0x4567};
     {
         PageEntriesEdit edit;
-<<<<<<< HEAD
         edit.put(combine(ns_id, 1), entry1);
         edit.put(combine(ns_id, 2), entry2);
-        dir.apply(std::move(edit));
-=======
-        edit.put(1, entry1);
-        edit.put(2, entry2);
-        dir->apply(std::move(edit));
->>>>>>> 567f8db3
+        dir->apply(std::move(edit));
     }
 
     { // Ref 3->2
         PageEntriesEdit edit;
-<<<<<<< HEAD
         edit.ref(combine(ns_id, 3), combine(ns_id, 2));
-        dir.apply(std::move(edit));
-    }
-    auto snap1 = dir.createSnapshot();
+        dir->apply(std::move(edit));
+    }
+    auto snap1 = dir->createSnapshot();
     EXPECT_ENTRY_EQ(entry2, dir, combine(ns_id, 2), snap1);
     EXPECT_ENTRY_EQ(entry2, dir, combine(ns_id, 3), snap1);
-=======
-        edit.ref(3, 2);
-        dir->apply(std::move(edit));
-    }
-    auto snap1 = dir->createSnapshot();
-    EXPECT_ENTRY_EQ(entry2, dir, 2, snap1);
-    EXPECT_ENTRY_EQ(entry2, dir, 3, snap1);
->>>>>>> 567f8db3
 
     // Update on ref page is not allowed
     PageEntryV3 entry_updated{.file_id = 999, .size = 16, .tag = 0, .offset = 0x123, .checksum = 0x123};
     {
         PageEntriesEdit edit;
-<<<<<<< HEAD
         edit.put(combine(ns_id, 3), entry_updated);
-        dir.apply(std::move(edit));
-    }
-    auto snap2 = dir.createSnapshot();
+        ASSERT_ANY_THROW(dir->apply(std::move(edit)));
+    }
+
+    PageEntryV3 entry_updated2{.file_id = 777, .size = 16, .tag = 0, .offset = 0x123, .checksum = 0x123};
+    {
+        PageEntriesEdit edit;
+        edit.put(combine(ns_id, 2), entry_updated2);
+        ASSERT_ANY_THROW(dir->apply(std::move(edit)));
+    }
+}
+CATCH
+
+TEST_F(PageDirectoryTest, ApplyDeleteOnRefEntries)
+try
+{
+    PageEntryV3 entry1{.file_id = 1, .size = 1024, .tag = 0, .offset = 0x123, .checksum = 0x4567};
+    PageEntryV3 entry2{.file_id = 2, .size = 1024, .tag = 0, .offset = 0x123, .checksum = 0x4567};
+    {
+        PageEntriesEdit edit;
+        edit.put(combine(ns_id, 1), entry1);
+        edit.put(combine(ns_id, 2), entry2);
+        dir->apply(std::move(edit));
+    }
+
+    { // Ref 3->2
+        PageEntriesEdit edit;
+        edit.ref(combine(ns_id, 3), combine(ns_id, 2));
+        dir->apply(std::move(edit));
+    }
+    auto snap1 = dir->createSnapshot();
     EXPECT_ENTRY_EQ(entry2, dir, combine(ns_id, 2), snap1);
     EXPECT_ENTRY_EQ(entry2, dir, combine(ns_id, 3), snap1);
-    EXPECT_ENTRY_EQ(entry2, dir, combine(ns_id, 2), snap2);
-    EXPECT_ENTRY_EQ(entry_updated, dir, combine(ns_id, 3), snap2);
-=======
-        edit.put(3, entry_updated);
-        ASSERT_ANY_THROW(dir->apply(std::move(edit)));
-    }
->>>>>>> 567f8db3
-
-    PageEntryV3 entry_updated2{.file_id = 777, .size = 16, .tag = 0, .offset = 0x123, .checksum = 0x123};
-    {
-        PageEntriesEdit edit;
-<<<<<<< HEAD
-        edit.put(combine(ns_id, 2), entry_updated2);
-        dir.apply(std::move(edit));
-    }
-    auto snap3 = dir.createSnapshot();
-    EXPECT_ENTRY_EQ(entry2, dir, combine(ns_id, 2), snap1);
-    EXPECT_ENTRY_EQ(entry2, dir, combine(ns_id, 3), snap1);
-    EXPECT_ENTRY_EQ(entry2, dir, combine(ns_id, 2), snap2);
-    EXPECT_ENTRY_EQ(entry_updated, dir, combine(ns_id, 3), snap2);
-    EXPECT_ENTRY_EQ(entry_updated2, dir, combine(ns_id, 2), snap3);
-    EXPECT_ENTRY_EQ(entry_updated, dir, combine(ns_id, 3), snap3);
-=======
-        edit.put(2, entry_updated2);
-        ASSERT_ANY_THROW(dir->apply(std::move(edit)));
-    }
->>>>>>> 567f8db3
-}
-CATCH
-
-TEST_F(PageDirectoryTest, ApplyDeleteOnRefEntries)
-try
-{
-    PageEntryV3 entry1{.file_id = 1, .size = 1024, .tag = 0, .offset = 0x123, .checksum = 0x4567};
-    PageEntryV3 entry2{.file_id = 2, .size = 1024, .tag = 0, .offset = 0x123, .checksum = 0x4567};
-    {
-        PageEntriesEdit edit;
-<<<<<<< HEAD
-        edit.put(combine(ns_id, 1), entry1);
-        edit.put(combine(ns_id, 2), entry2);
-        dir.apply(std::move(edit));
-=======
-        edit.put(1, entry1);
-        edit.put(2, entry2);
-        dir->apply(std::move(edit));
->>>>>>> 567f8db3
-    }
-
-    { // Ref 3->2
-        PageEntriesEdit edit;
-<<<<<<< HEAD
-        edit.ref(combine(ns_id, 3), combine(ns_id, 2));
-        dir.apply(std::move(edit));
-    }
-    auto snap1 = dir.createSnapshot();
-    EXPECT_ENTRY_EQ(entry2, dir, combine(ns_id, 2), snap1);
-    EXPECT_ENTRY_EQ(entry2, dir, combine(ns_id, 3), snap1);
-=======
-        edit.ref(3, 2);
-        dir->apply(std::move(edit));
-    }
-    auto snap1 = dir->createSnapshot();
-    EXPECT_ENTRY_EQ(entry2, dir, 2, snap1);
-    EXPECT_ENTRY_EQ(entry2, dir, 3, snap1);
->>>>>>> 567f8db3
 
     // Delete 3, 2 won't get deleted.
     {
         PageEntriesEdit edit;
-<<<<<<< HEAD
         edit.del(combine(ns_id, 3));
-        dir.apply(std::move(edit));
-    }
-    auto snap2 = dir.createSnapshot();
+        dir->apply(std::move(edit));
+    }
+    auto snap2 = dir->createSnapshot();
     EXPECT_ENTRY_EQ(entry2, dir, combine(ns_id, 2), snap1);
     EXPECT_ENTRY_EQ(entry2, dir, combine(ns_id, 3), snap1);
     EXPECT_ENTRY_EQ(entry2, dir, combine(ns_id, 2), snap2);
     EXPECT_ENTRY_NOT_EXIST(dir, combine(ns_id, 3), snap2);
-=======
-        edit.del(3);
-        dir->apply(std::move(edit));
-    }
-    auto snap2 = dir->createSnapshot();
-    EXPECT_ENTRY_EQ(entry2, dir, 2, snap1);
-    EXPECT_ENTRY_EQ(entry2, dir, 3, snap1);
-    EXPECT_ENTRY_EQ(entry2, dir, 2, snap2);
-    EXPECT_ENTRY_NOT_EXIST(dir, 3, snap2);
->>>>>>> 567f8db3
 
     // Delete 2, 3 won't get deleted.
     {
         PageEntriesEdit edit;
-<<<<<<< HEAD
         edit.del(combine(ns_id, 2));
-        dir.apply(std::move(edit));
-    }
-    auto snap3 = dir.createSnapshot();
+        dir->apply(std::move(edit));
+    }
+    auto snap3 = dir->createSnapshot();
     EXPECT_ENTRY_EQ(entry2, dir, combine(ns_id, 2), snap1);
     EXPECT_ENTRY_EQ(entry2, dir, combine(ns_id, 3), snap1);
     EXPECT_ENTRY_EQ(entry2, dir, combine(ns_id, 2), snap2);
     EXPECT_ENTRY_NOT_EXIST(dir, combine(ns_id, 3), snap2);
     EXPECT_ENTRY_NOT_EXIST(dir, combine(ns_id, 2), snap3);
     EXPECT_ENTRY_NOT_EXIST(dir, combine(ns_id, 3), snap3);
-=======
-        edit.del(2);
-        dir->apply(std::move(edit));
-    }
-    auto snap3 = dir->createSnapshot();
-    EXPECT_ENTRY_EQ(entry2, dir, 2, snap1);
-    EXPECT_ENTRY_EQ(entry2, dir, 3, snap1);
-    EXPECT_ENTRY_EQ(entry2, dir, 2, snap2);
-    EXPECT_ENTRY_NOT_EXIST(dir, 3, snap2);
-    EXPECT_ENTRY_NOT_EXIST(dir, 2, snap3);
-    EXPECT_ENTRY_NOT_EXIST(dir, 3, snap3);
->>>>>>> 567f8db3
 }
 CATCH
 
@@ -411,61 +286,33 @@
     PageEntryV3 entry2{.file_id = 2, .size = 1024, .tag = 0, .offset = 0x123, .checksum = 0x4567};
     {
         PageEntriesEdit edit;
-<<<<<<< HEAD
         edit.put(combine(ns_id, 1), entry1);
         edit.put(combine(ns_id, 2), entry2);
-        dir.apply(std::move(edit));
-=======
-        edit.put(1, entry1);
-        edit.put(2, entry2);
-        dir->apply(std::move(edit));
->>>>>>> 567f8db3
+        dir->apply(std::move(edit));
     }
 
     { // Ref 3->2
         PageEntriesEdit edit;
-<<<<<<< HEAD
         edit.ref(combine(ns_id, 3), combine(ns_id, 2));
-        dir.apply(std::move(edit));
-    }
-    auto snap1 = dir.createSnapshot();
+        dir->apply(std::move(edit));
+    }
+    auto snap1 = dir->createSnapshot();
     EXPECT_ENTRY_EQ(entry2, dir, combine(ns_id, 2), snap1);
     EXPECT_ENTRY_EQ(entry2, dir, combine(ns_id, 3), snap1);
-=======
-        edit.ref(3, 2);
-        dir->apply(std::move(edit));
-    }
-    auto snap1 = dir->createSnapshot();
-    EXPECT_ENTRY_EQ(entry2, dir, 2, snap1);
-    EXPECT_ENTRY_EQ(entry2, dir, 3, snap1);
->>>>>>> 567f8db3
 
     // Ref 4 -> 3
     {
         PageEntriesEdit edit;
-<<<<<<< HEAD
         edit.ref(combine(ns_id, 4), combine(ns_id, 3));
-        dir.apply(std::move(edit));
-    }
-    auto snap2 = dir.createSnapshot();
+        dir->apply(std::move(edit));
+    }
+    auto snap2 = dir->createSnapshot();
     EXPECT_ENTRY_EQ(entry2, dir, combine(ns_id, 2), snap1);
     EXPECT_ENTRY_EQ(entry2, dir, combine(ns_id, 3), snap1);
     EXPECT_ENTRY_NOT_EXIST(dir, combine(ns_id, 4), snap1);
     EXPECT_ENTRY_EQ(entry2, dir, combine(ns_id, 2), snap2);
     EXPECT_ENTRY_EQ(entry2, dir, combine(ns_id, 3), snap2);
     EXPECT_ENTRY_EQ(entry2, dir, combine(ns_id, 4), snap2);
-=======
-        edit.ref(4, 3);
-        dir->apply(std::move(edit));
-    }
-    auto snap2 = dir->createSnapshot();
-    EXPECT_ENTRY_EQ(entry2, dir, 2, snap1);
-    EXPECT_ENTRY_EQ(entry2, dir, 3, snap1);
-    EXPECT_ENTRY_NOT_EXIST(dir, 4, snap1);
-    EXPECT_ENTRY_EQ(entry2, dir, 2, snap2);
-    EXPECT_ENTRY_EQ(entry2, dir, 3, snap2);
-    EXPECT_ENTRY_EQ(entry2, dir, 4, snap2);
->>>>>>> 567f8db3
 }
 CATCH
 
@@ -477,88 +324,62 @@
     PageEntryV3 entry2{.file_id = 2, .size = 1024, .tag = 0, .offset = 0x123, .checksum = 0x4567};
     {
         PageEntriesEdit edit;
-<<<<<<< HEAD
         edit.put(combine(ns_id, 1), entry1);
         edit.put(combine(ns_id, 2), entry2);
-        dir.apply(std::move(edit));
-=======
-        edit.put(1, entry1);
-        edit.put(2, entry2);
-        dir->apply(std::move(edit));
->>>>>>> 567f8db3
+        dir->apply(std::move(edit));
     }
 
     { // Ref 3->2
         PageEntriesEdit edit;
-<<<<<<< HEAD
         edit.ref(combine(ns_id, 3), combine(ns_id, 2));
-        dir.apply(std::move(edit));
-    }
-    auto snap1 = dir.createSnapshot();
+        dir->apply(std::move(edit));
+    }
+    auto snap1 = dir->createSnapshot();
     EXPECT_ENTRY_EQ(entry2, dir, combine(ns_id, 2), snap1);
     EXPECT_ENTRY_EQ(entry2, dir, combine(ns_id, 3), snap1);
-=======
-        edit.ref(3, 2);
-        dir->apply(std::move(edit));
-    }
-    auto snap1 = dir->createSnapshot();
-    EXPECT_ENTRY_EQ(entry2, dir, 2, snap1);
-    EXPECT_ENTRY_EQ(entry2, dir, 3, snap1);
->>>>>>> 567f8db3
 
 
     { // Ref 3 -> 2 again, should be idempotent
         PageEntriesEdit edit;
-<<<<<<< HEAD
         edit.ref(combine(ns_id, 3), combine(ns_id, 2));
-        dir.apply(std::move(edit));
-    }
-    auto snap2 = dir.createSnapshot();
+        dir->apply(std::move(edit));
+    }
+    auto snap2 = dir->createSnapshot();
     EXPECT_ENTRY_EQ(entry2, dir, combine(ns_id, 2), snap1);
     EXPECT_ENTRY_EQ(entry2, dir, combine(ns_id, 3), snap1);
     EXPECT_ENTRY_EQ(entry2, dir, combine(ns_id, 2), snap2);
     EXPECT_ENTRY_EQ(entry2, dir, combine(ns_id, 3), snap2);
-=======
-        edit.ref(3, 2);
-        dir->apply(std::move(edit));
-    }
-    auto snap2 = dir->createSnapshot();
-    EXPECT_ENTRY_EQ(entry2, dir, 2, snap1);
-    EXPECT_ENTRY_EQ(entry2, dir, 3, snap1);
-    EXPECT_ENTRY_EQ(entry2, dir, 2, snap2);
-    EXPECT_ENTRY_EQ(entry2, dir, 3, snap2);
-
-    {
-        PageEntriesEdit edit;
-        edit.del(3);
-        edit.del(2);
+
+    {
+        PageEntriesEdit edit;
+        edit.del(combine(ns_id, 3));
+        edit.del(combine(ns_id, 2));
         dir->apply(std::move(edit));
     }
     auto snap3 = dir->createSnapshot();
-    EXPECT_ENTRY_EQ(entry2, dir, 2, snap1);
-    EXPECT_ENTRY_EQ(entry2, dir, 3, snap1);
-    EXPECT_ENTRY_EQ(entry2, dir, 2, snap2);
-    EXPECT_ENTRY_EQ(entry2, dir, 3, snap2);
-    EXPECT_ENTRY_NOT_EXIST(dir, 2, snap3);
-    EXPECT_ENTRY_NOT_EXIST(dir, 3, snap3);
+    EXPECT_ENTRY_EQ(entry2, dir, combine(ns_id, 2), snap1);
+    EXPECT_ENTRY_EQ(entry2, dir, combine(ns_id, 3), snap1);
+    EXPECT_ENTRY_EQ(entry2, dir, combine(ns_id, 2), snap2);
+    EXPECT_ENTRY_EQ(entry2, dir, combine(ns_id, 3), snap2);
+    EXPECT_ENTRY_NOT_EXIST(dir, combine(ns_id, 2), snap3);
+    EXPECT_ENTRY_NOT_EXIST(dir, combine(ns_id, 3), snap3);
 
     {
         // Adding ref after deleted.
         // It will invalid snap1 and snap2
         PageEntriesEdit edit;
-        edit.ref(3, 1);
+        edit.ref(combine(ns_id, 3), combine(ns_id, 1));
         dir->apply(std::move(edit));
     }
     auto snap4 = dir->createSnapshot();
-    EXPECT_ENTRY_EQ(entry2, dir, 2, snap1);
-    // EXPECT_ENTRY_EQ(entry2, dir, 3, snap1);
-    EXPECT_ENTRY_EQ(entry2, dir, 2, snap2);
-    // EXPECT_ENTRY_EQ(entry2, dir, 3, snap2);
-    EXPECT_ENTRY_NOT_EXIST(dir, 2, snap3);
-    EXPECT_ENTRY_NOT_EXIST(dir, 3, snap3);
-    EXPECT_ENTRY_NOT_EXIST(dir, 2, snap4);
-    EXPECT_ENTRY_EQ(entry1, dir, 3, snap4);
->>>>>>> 567f8db3
+    EXPECT_ENTRY_EQ(entry2, dir, combine(ns_id, 2), snap1);
+    // EXPECT_ENTRY_EQ(entry2, dir, combine(ns_id, 3), snap1);
+    EXPECT_ENTRY_EQ(entry2, dir, combine(ns_id, 2), snap2);
+    // EXPECT_ENTRY_EQ(entry2, dir, combine(ns_id, 3), snap2);
+    EXPECT_ENTRY_NOT_EXIST(dir, combine(ns_id, 2), snap3);
+    EXPECT_ENTRY_NOT_EXIST(dir, combine(ns_id, 3), snap3);
+    EXPECT_ENTRY_NOT_EXIST(dir, combine(ns_id, 2), snap4);
+    EXPECT_ENTRY_EQ(entry1, dir, combine(ns_id, 3), snap4);
 }
 CATCH
 
@@ -570,61 +391,33 @@
     PageEntryV3 entry2{.file_id = 2, .size = 1024, .tag = 0, .offset = 0x123, .checksum = 0x4567};
     {
         PageEntriesEdit edit;
-<<<<<<< HEAD
         edit.put(combine(ns_id, 1), entry1);
         edit.put(combine(ns_id, 2), entry2);
-        dir.apply(std::move(edit));
-=======
-        edit.put(1, entry1);
-        edit.put(2, entry2);
-        dir->apply(std::move(edit));
->>>>>>> 567f8db3
+        dir->apply(std::move(edit));
     }
 
     { // Ref 3->2
         PageEntriesEdit edit;
-<<<<<<< HEAD
         edit.ref(combine(ns_id, 3), combine(ns_id, 2));
-        dir.apply(std::move(edit));
-    }
-    auto snap1 = dir.createSnapshot();
+        dir->apply(std::move(edit));
+    }
+    auto snap1 = dir->createSnapshot();
     EXPECT_ENTRY_EQ(entry2, dir, combine(ns_id, 2), snap1);
     EXPECT_ENTRY_EQ(entry2, dir, combine(ns_id, 3), snap1);
-=======
-        edit.ref(3, 2);
-        dir->apply(std::move(edit));
-    }
-    auto snap1 = dir->createSnapshot();
-    EXPECT_ENTRY_EQ(entry2, dir, 2, snap1);
-    EXPECT_ENTRY_EQ(entry2, dir, 3, snap1);
->>>>>>> 567f8db3
 
 
     { // Ref 4 -> 3, collapse to 4 -> 2
         PageEntriesEdit edit;
-<<<<<<< HEAD
         edit.ref(combine(ns_id, 4), combine(ns_id, 3));
-        dir.apply(std::move(edit));
-    }
-    auto snap2 = dir.createSnapshot();
+        dir->apply(std::move(edit));
+    }
+    auto snap2 = dir->createSnapshot();
     EXPECT_ENTRY_EQ(entry2, dir, combine(ns_id, 2), snap1);
     EXPECT_ENTRY_EQ(entry2, dir, combine(ns_id, 3), snap1);
     EXPECT_ENTRY_NOT_EXIST(dir, combine(ns_id, 4), snap1);
     EXPECT_ENTRY_EQ(entry2, dir, combine(ns_id, 2), snap2);
     EXPECT_ENTRY_EQ(entry2, dir, combine(ns_id, 3), snap2);
     EXPECT_ENTRY_EQ(entry2, dir, combine(ns_id, 4), snap2);
-=======
-        edit.ref(4, 3);
-        dir->apply(std::move(edit));
-    }
-    auto snap2 = dir->createSnapshot();
-    EXPECT_ENTRY_EQ(entry2, dir, 2, snap1);
-    EXPECT_ENTRY_EQ(entry2, dir, 3, snap1);
-    EXPECT_ENTRY_NOT_EXIST(dir, 4, snap1);
-    EXPECT_ENTRY_EQ(entry2, dir, 2, snap2);
-    EXPECT_ENTRY_EQ(entry2, dir, 3, snap2);
-    EXPECT_ENTRY_EQ(entry2, dir, 4, snap2);
->>>>>>> 567f8db3
 }
 CATCH
 
@@ -636,38 +429,18 @@
     PageEntryV3 entry3{.file_id = 3, .size = 1024, .tag = 0, .offset = 0x123, .checksum = 0x4567};
     {
         PageEntriesEdit edit;
-<<<<<<< HEAD
         edit.put(combine(ns_id, 1), entry1);
         edit.put(combine(ns_id, 2), entry2);
-        dir.apply(std::move(edit));
-=======
-        edit.put(1, entry1);
-        edit.put(2, entry2);
-        dir->apply(std::move(edit));
->>>>>>> 567f8db3
+        dir->apply(std::move(edit));
     }
 
     // Applying ref to not exist entry is not allowed
     { // Ref 4-> 999
         PageEntriesEdit edit;
-<<<<<<< HEAD
         edit.put(combine(ns_id, 3), entry3);
         edit.ref(combine(ns_id, 4), combine(ns_id, 999));
-        dir.apply(std::move(edit));
-    }
-    auto snap1 = dir.createSnapshot();
-    EXPECT_ENTRY_EQ(entry1, dir, combine(ns_id, 1), snap1);
-    EXPECT_ENTRY_EQ(entry2, dir, combine(ns_id, 2), snap1);
-    EXPECT_ENTRY_EQ(entry3, dir, combine(ns_id, 3), snap1);
-    EXPECT_ENTRY_NOT_EXIST(dir, combine(ns_id, 4), snap1);
-
-    // TODO: restore, invalid ref page is filtered
-=======
-        edit.put(3, entry3);
-        edit.ref(4, 999);
         ASSERT_ANY_THROW(dir->apply(std::move(edit)));
     }
->>>>>>> 567f8db3
 }
 CATCH
 
@@ -699,40 +472,41 @@
 
 TEST_F(PageDirectoryTest, NewRefAfterDel)
 {
-    {
-        PageEntriesEdit edit;
-        edit.putExternal(10);
-        dir->apply(std::move(edit));
-        auto alive_ids = dir->getAliveExternalIds();
+    PageIdV3Internal page_id = combine(ns_id, 10);
+    {
+        PageEntriesEdit edit;
+        edit.putExternal(page_id);
+        dir->apply(std::move(edit));
+        auto alive_ids = dir->getAliveExternalIds(ns_id);
         EXPECT_EQ(alive_ids.size(), 1);
         EXPECT_GT(alive_ids.count(10), 0);
     }
 
     {
         PageEntriesEdit edit;
-        edit.putExternal(10); // should be idempotent
-        dir->apply(std::move(edit));
-        auto alive_ids = dir->getAliveExternalIds();
+        edit.putExternal(page_id); // should be idempotent
+        dir->apply(std::move(edit));
+        auto alive_ids = dir->getAliveExternalIds(ns_id);
         EXPECT_EQ(alive_ids.size(), 1);
         EXPECT_GT(alive_ids.count(10), 0);
     }
 
     {
         PageEntriesEdit edit;
-        edit.del(10);
+        edit.del(page_id);
         dir->apply(std::move(edit));
         dir->gcInMemEntries(); // clean in memory
-        auto alive_ids = dir->getAliveExternalIds();
+        auto alive_ids = dir->getAliveExternalIds(ns_id);
         EXPECT_EQ(alive_ids.size(), 0);
-        EXPECT_EQ(alive_ids.count(10), 0); // removed
+        EXPECT_EQ(alive_ids.count(19), 0); // removed
     }
 
     {
         // Add again after deleted
         PageEntriesEdit edit;
-        edit.putExternal(10);
-        dir->apply(std::move(edit));
-        auto alive_ids = dir->getAliveExternalIds();
+        edit.putExternal(page_id);
+        dir->apply(std::move(edit));
+        auto alive_ids = dir->getAliveExternalIds(ns_id);
         EXPECT_EQ(alive_ids.size(), 1);
         EXPECT_GT(alive_ids.count(10), 0);
     }
@@ -743,62 +517,62 @@
 {
     {
         PageEntriesEdit edit;
-        edit.put(9, PageEntryV3{});
-        edit.putExternal(10);
+        edit.put(combine(ns_id, 9), PageEntryV3{});
+        edit.putExternal(combine(ns_id, 10));
         dir->apply(std::move(edit));
     }
     auto s0 = dir->createSnapshot();
     // calling getNormalPageId on non-external-page will return itself
-    EXPECT_EQ(9, dir->getNormalPageId(9, s0));
-    EXPECT_EQ(10, dir->getNormalPageId(10, s0));
-    EXPECT_ANY_THROW(dir->getNormalPageId(11, s0)); // not exist at all
-    EXPECT_ANY_THROW(dir->getNormalPageId(12, s0)); // not exist at all
-
-    {
-        PageEntriesEdit edit;
-        edit.ref(11, 10);
-        edit.ref(12, 10);
-        edit.del(10);
-        edit.ref(13, 9);
-        edit.ref(14, 9);
-        edit.del(9);
+    EXPECT_EQ(combine(ns_id, 9), dir->getNormalPageId(combine(ns_id, 9), s0));
+    EXPECT_EQ(combine(ns_id, 10), dir->getNormalPageId(combine(ns_id, 10), s0));
+    EXPECT_ANY_THROW(dir->getNormalPageId(combine(ns_id, 11), s0)); // not exist at all
+    EXPECT_ANY_THROW(dir->getNormalPageId(combine(ns_id, 12), s0)); // not exist at all
+
+    {
+        PageEntriesEdit edit;
+        edit.ref(combine(ns_id, 11), combine(ns_id, 10));
+        edit.ref(combine(ns_id, 12), combine(ns_id, 10));
+        edit.del(combine(ns_id, 10));
+        edit.ref(combine(ns_id, 13), combine(ns_id, 9));
+        edit.ref(combine(ns_id, 14), combine(ns_id, 9));
+        edit.del(combine(ns_id, 9));
         dir->apply(std::move(edit));
     }
     auto s1 = dir->createSnapshot();
-    EXPECT_ANY_THROW(dir->getNormalPageId(10, s1));
-    EXPECT_EQ(10, dir->getNormalPageId(11, s1));
-    EXPECT_EQ(10, dir->getNormalPageId(12, s1));
-    EXPECT_ANY_THROW(dir->getNormalPageId(9, s1));
-    EXPECT_EQ(9, dir->getNormalPageId(13, s1));
-    EXPECT_EQ(9, dir->getNormalPageId(14, s1));
-
-    {
-        PageEntriesEdit edit;
-        edit.del(11);
-        edit.del(14);
+    EXPECT_ANY_THROW(dir->getNormalPageId(combine(ns_id, 10), s1));
+    EXPECT_EQ(combine(ns_id, 10), dir->getNormalPageId(combine(ns_id, 11), s1));
+    EXPECT_EQ(combine(ns_id, 10), dir->getNormalPageId(combine(ns_id, 12), s1));
+    EXPECT_ANY_THROW(dir->getNormalPageId(combine(ns_id, 9), s1));
+    EXPECT_EQ(combine(ns_id, 9), dir->getNormalPageId(combine(ns_id, 13), s1));
+    EXPECT_EQ(combine(ns_id, 9), dir->getNormalPageId(combine(ns_id, 14), s1));
+
+    {
+        PageEntriesEdit edit;
+        edit.del(combine(ns_id, 11));
+        edit.del(combine(ns_id, 14));
         dir->apply(std::move(edit));
     }
     auto s2 = dir->createSnapshot();
-    EXPECT_ANY_THROW(dir->getNormalPageId(10, s2));
-    EXPECT_ANY_THROW(dir->getNormalPageId(11, s2));
-    EXPECT_EQ(10, dir->getNormalPageId(12, s2));
-    EXPECT_ANY_THROW(dir->getNormalPageId(9, s2));
-    EXPECT_EQ(9, dir->getNormalPageId(13, s2));
-    EXPECT_ANY_THROW(dir->getNormalPageId(14, s2));
-
-    {
-        PageEntriesEdit edit;
-        edit.del(12);
-        edit.del(13);
+    EXPECT_ANY_THROW(dir->getNormalPageId(combine(ns_id, 10), s2));
+    EXPECT_ANY_THROW(dir->getNormalPageId(combine(ns_id, 11), s2));
+    EXPECT_EQ(combine(ns_id, 10), dir->getNormalPageId(combine(ns_id, 12), s2));
+    EXPECT_ANY_THROW(dir->getNormalPageId(combine(ns_id, 9), s2));
+    EXPECT_EQ(combine(ns_id, 9), dir->getNormalPageId(combine(ns_id, 13), s2));
+    EXPECT_ANY_THROW(dir->getNormalPageId(combine(ns_id, 14), s2));
+
+    {
+        PageEntriesEdit edit;
+        edit.del(combine(ns_id, 12));
+        edit.del(combine(ns_id, 13));
         dir->apply(std::move(edit));
     }
     auto s3 = dir->createSnapshot();
-    EXPECT_ANY_THROW(dir->getNormalPageId(10, s3));
-    EXPECT_ANY_THROW(dir->getNormalPageId(11, s3));
-    EXPECT_ANY_THROW(dir->getNormalPageId(12, s3));
-    EXPECT_ANY_THROW(dir->getNormalPageId(9, s3));
-    EXPECT_ANY_THROW(dir->getNormalPageId(13, s3));
-    EXPECT_ANY_THROW(dir->getNormalPageId(14, s3));
+    EXPECT_ANY_THROW(dir->getNormalPageId(combine(ns_id, 10), s3));
+    EXPECT_ANY_THROW(dir->getNormalPageId(combine(ns_id, 11), s3));
+    EXPECT_ANY_THROW(dir->getNormalPageId(combine(ns_id, 12), s3));
+    EXPECT_ANY_THROW(dir->getNormalPageId(combine(ns_id, 9), s3));
+    EXPECT_ANY_THROW(dir->getNormalPageId(combine(ns_id, 13), s3));
+    EXPECT_ANY_THROW(dir->getNormalPageId(combine(ns_id, 14), s3));
 }
 CATCH
 
@@ -817,7 +591,7 @@
     {
     }
 
-    using DerefCounter = std::map<PageId, std::pair<PageVersionType, Int64>>;
+    using DerefCounter = std::map<PageIdV3Internal, std::pair<PageVersionType, Int64>>;
     std::tuple<bool, PageEntriesV3, DerefCounter> runClean(UInt64 seq)
     {
         DerefCounter deref_counter;
@@ -834,7 +608,7 @@
     }
 
 protected:
-    const PageId page_id = 100;
+    const PageIdV3Internal page_id = combine(50, 100);
     VersionedPageEntries entries;
 };
 
@@ -967,7 +741,7 @@
     entries.createDelete(PageVersionType(16));
 
     bool all_removed;
-    std::map<PageId, std::pair<PageVersionType, Int64>> deref_counter;
+    std::map<PageIdV3Internal, std::pair<PageVersionType, Int64>> deref_counter;
     PageEntriesV3 removed_entries;
 
     // <2,0> get removed.
@@ -992,7 +766,7 @@
 try
 {
     bool all_removed;
-    std::map<PageId, std::pair<PageVersionType, Int64>> deref_counter;
+    std::map<PageIdV3Internal, std::pair<PageVersionType, Int64>> deref_counter;
     PageEntriesV3 removed_entries;
 
     INSERT_ENTRY(2);
@@ -1030,7 +804,7 @@
 try
 {
     bool all_removed;
-    std::map<PageId, std::pair<PageVersionType, Int64>> deref_counter;
+    std::map<PageIdV3Internal, std::pair<PageVersionType, Int64>> deref_counter;
     PageEntriesV3 removed_entries;
 
     INSERT_ENTRY(2);
@@ -1062,7 +836,7 @@
 try
 {
     bool all_removed;
-    std::map<PageId, std::pair<PageVersionType, Int64>> deref_counter;
+    std::map<PageIdV3Internal, std::pair<PageVersionType, Int64>> deref_counter;
     PageEntriesV3 removed_entries;
 
     INSERT_ENTRY(2);
@@ -1095,7 +869,7 @@
 try
 {
     bool all_removed;
-    std::map<PageId, std::pair<PageVersionType, Int64>> deref_counter;
+    std::map<PageIdV3Internal, std::pair<PageVersionType, Int64>> deref_counter;
     PageEntriesV3 removed_entries;
 
     INSERT_ENTRY(2);
@@ -1131,7 +905,7 @@
 try
 {
     bool all_removed;
-    std::map<PageId, std::pair<PageVersionType, Int64>> deref_counter;
+    std::map<PageIdV3Internal, std::pair<PageVersionType, Int64>> deref_counter;
     PageEntriesV3 removed_entries;
 
     INSERT_ENTRY(2);
@@ -1761,13 +1535,13 @@
     PageEntryV3 entry1{.file_id = 1, .size = 1024, .tag = 0, .offset = 0x123, .checksum = 0x4567};
     {
         PageEntriesEdit edit;
-        edit.put(10, entry1);
-        dir->apply(std::move(edit));
-    }
-    {
-        PageEntriesEdit edit;
-        edit.ref(11, 10);
-        edit.del(10);
+        edit.put(combine(ns_id, 10), entry1);
+        dir->apply(std::move(edit));
+    }
+    {
+        PageEntriesEdit edit;
+        edit.ref(combine(ns_id, 11), combine(ns_id, 10));
+        edit.del(combine(ns_id, 10));
         dir->apply(std::move(edit));
     }
     // entry1 should not be removed
@@ -1779,7 +1553,7 @@
     // del 11->entry1
     {
         PageEntriesEdit edit;
-        edit.del(11);
+        edit.del(combine(ns_id, 11));
         dir->apply(std::move(edit));
     }
     // entry1 get removed
@@ -1797,20 +1571,20 @@
     // 10->ext, 11->10=>11->ext; del 10->ext
     {
         PageEntriesEdit edit;
-        edit.putExternal(10);
-        dir->apply(std::move(edit));
-    }
-    {
-        PageEntriesEdit edit;
-        edit.ref(11, 10);
-        edit.del(10);
+        edit.putExternal(combine(ns_id, 10));
+        dir->apply(std::move(edit));
+    }
+    {
+        PageEntriesEdit edit;
+        edit.ref(combine(ns_id, 11), combine(ns_id, 10));
+        edit.del(combine(ns_id, 10));
         dir->apply(std::move(edit));
     }
     // entry1 should not be removed
     {
         auto outdated_entries = dir->gcInMemEntries();
         EXPECT_TRUE(outdated_entries.empty());
-        auto alive_ex_id = dir->getAliveExternalIds();
+        auto alive_ex_id = dir->getAliveExternalIds(ns_id);
         ASSERT_EQ(alive_ex_id.size(), 1);
         ASSERT_EQ(*alive_ex_id.begin(), 10);
     }
@@ -1818,14 +1592,14 @@
     // del 11->ext
     {
         PageEntriesEdit edit;
-        edit.del(11);
+        edit.del(combine(ns_id, 11));
         dir->apply(std::move(edit));
     }
     // entry1 get removed
     {
         auto outdated_entries = dir->gcInMemEntries();
         EXPECT_EQ(0, outdated_entries.size());
-        auto alive_ex_id = dir->getAliveExternalIds();
+        auto alive_ex_id = dir->getAliveExternalIds(ns_id);
         ASSERT_EQ(alive_ex_id.size(), 0);
     }
 }
@@ -1851,15 +1625,15 @@
     PageEntryV3 entry_2_v2{.file_id = 2, .size = 2, .tag = 0, .offset = 0x123, .checksum = 0x4567};
     {
         PageEntriesEdit edit;
-        edit.put(1, entry_1_v1);
-        edit.put(1, entry_1_v2);
-        edit.put(2, entry_2_v1);
-        dir->apply(std::move(edit));
-    }
-    {
-        PageEntriesEdit edit;
-        edit.put(2, entry_2_v2);
-        edit.del(3);
+        edit.put(combine(ns_id, 1), entry_1_v1);
+        edit.put(combine(ns_id, 1), entry_1_v2);
+        edit.put(combine(ns_id, 2), entry_2_v1);
+        dir->apply(std::move(edit));
+    }
+    {
+        PageEntriesEdit edit;
+        edit.put(combine(ns_id, 2), entry_2_v2);
+        edit.del(combine(ns_id, 3));
         dir->apply(std::move(edit));
     }
     // dump 0
@@ -1868,9 +1642,9 @@
         auto edit = dir->dumpSnapshotToEdit(s0);
         auto restored_dir = restore_from_edit(edit);
         auto temp_snap = restored_dir->createSnapshot();
-        EXPECT_SAME_ENTRY(restored_dir->get(1, temp_snap).second, entry_1_v2);
-        EXPECT_SAME_ENTRY(restored_dir->get(2, temp_snap).second, entry_2_v2);
-        EXPECT_ANY_THROW(restored_dir->get(3, temp_snap));
+        EXPECT_SAME_ENTRY(restored_dir->get(combine(ns_id, 1), temp_snap).second, entry_1_v2);
+        EXPECT_SAME_ENTRY(restored_dir->get(combine(ns_id, 2), temp_snap).second, entry_2_v2);
+        EXPECT_ANY_THROW(restored_dir->get(combine(ns_id, 3), temp_snap));
     };
     check_s0();
 
@@ -1880,13 +1654,13 @@
     PageEntryV3 entry_60{.file_id = 1, .size = 90, .tag = 0, .offset = 0x123, .checksum = 0x4567};
     {
         PageEntriesEdit edit;
-        edit.del(2);
-        edit.del(1);
-        edit.putExternal(10);
-        edit.putExternal(20);
-        edit.putExternal(30);
-        edit.put(50, entry_50);
-        edit.put(60, entry_60);
+        edit.del(combine(ns_id, 2));
+        edit.del(combine(ns_id, 1));
+        edit.putExternal(combine(ns_id, 10));
+        edit.putExternal(combine(ns_id, 20));
+        edit.putExternal(combine(ns_id, 30));
+        edit.put(combine(ns_id, 50), entry_50);
+        edit.put(combine(ns_id, 60), entry_60);
         dir->apply(std::move(edit));
     }
     auto s1 = dir->createSnapshot();
@@ -1894,37 +1668,37 @@
         auto edit = dir->dumpSnapshotToEdit(s1);
         auto restored_dir = restore_from_edit(edit);
         auto temp_snap = restored_dir->createSnapshot();
-        EXPECT_ANY_THROW(restored_dir->get(1, temp_snap));
-        EXPECT_ANY_THROW(restored_dir->get(2, temp_snap));
-        EXPECT_ANY_THROW(restored_dir->get(3, temp_snap));
-        auto alive_ex = restored_dir->getAliveExternalIds();
+        EXPECT_ANY_THROW(restored_dir->get(combine(ns_id, 1), temp_snap));
+        EXPECT_ANY_THROW(restored_dir->get(combine(ns_id, 2), temp_snap));
+        EXPECT_ANY_THROW(restored_dir->get(combine(ns_id, 3), temp_snap));
+        auto alive_ex = restored_dir->getAliveExternalIds(ns_id);
         EXPECT_EQ(alive_ex.size(), 3);
         EXPECT_GT(alive_ex.count(10), 0);
         EXPECT_GT(alive_ex.count(20), 0);
         EXPECT_GT(alive_ex.count(30), 0);
-        EXPECT_SAME_ENTRY(restored_dir->get(50, temp_snap).second, entry_50);
-        EXPECT_SAME_ENTRY(restored_dir->get(60, temp_snap).second, entry_60);
+        EXPECT_SAME_ENTRY(restored_dir->get(combine(ns_id, 50), temp_snap).second, entry_50);
+        EXPECT_SAME_ENTRY(restored_dir->get(combine(ns_id, 60), temp_snap).second, entry_60);
     };
     check_s0();
     check_s1();
 
     {
         PageEntriesEdit edit;
-        edit.ref(11, 10);
-        edit.del(10);
-
-        edit.ref(21, 20);
-        edit.ref(22, 20);
-        edit.del(20);
-
-        edit.del(30);
-
-        edit.ref(51, 50);
-        edit.ref(52, 51);
-        edit.del(50);
-
-        edit.ref(61, 60);
-        edit.del(61);
+        edit.ref(combine(ns_id, 11), combine(ns_id, 10));
+        edit.del(combine(ns_id, 10));
+
+        edit.ref(combine(ns_id, 21), combine(ns_id, 20));
+        edit.ref(combine(ns_id, 22), combine(ns_id, 20));
+        edit.del(combine(ns_id, 20));
+
+        edit.del(combine(ns_id, 30));
+
+        edit.ref(combine(ns_id, 51), combine(ns_id, 50));
+        edit.ref(combine(ns_id, 52), combine(ns_id, 51));
+        edit.del(combine(ns_id, 50));
+
+        edit.ref(combine(ns_id, 61), combine(ns_id, 60));
+        edit.del(combine(ns_id, 61));
         dir->apply(std::move(edit));
     }
     auto s2 = dir->createSnapshot();
@@ -1932,26 +1706,26 @@
         auto edit = dir->dumpSnapshotToEdit(s2);
         auto restored_dir = restore_from_edit(edit);
         auto temp_snap = restored_dir->createSnapshot();
-        EXPECT_ANY_THROW(restored_dir->get(1, temp_snap));
-        EXPECT_ANY_THROW(restored_dir->get(2, temp_snap));
-        EXPECT_ANY_THROW(restored_dir->get(3, temp_snap));
-        auto alive_ex = restored_dir->getAliveExternalIds();
+        EXPECT_ANY_THROW(restored_dir->get(combine(ns_id, 1), temp_snap));
+        EXPECT_ANY_THROW(restored_dir->get(combine(ns_id, 2), temp_snap));
+        EXPECT_ANY_THROW(restored_dir->get(combine(ns_id, 3), temp_snap));
+        auto alive_ex = restored_dir->getAliveExternalIds(ns_id);
         EXPECT_EQ(alive_ex.size(), 2);
         EXPECT_GT(alive_ex.count(10), 0);
-        EXPECT_EQ(restored_dir->getNormalPageId(11, temp_snap), 10);
+        EXPECT_EQ(restored_dir->getNormalPageId(combine(ns_id, 11), temp_snap).low, 10);
 
         EXPECT_GT(alive_ex.count(20), 0);
-        EXPECT_EQ(restored_dir->getNormalPageId(21, temp_snap), 20);
-        EXPECT_EQ(restored_dir->getNormalPageId(22, temp_snap), 20);
+        EXPECT_EQ(restored_dir->getNormalPageId(combine(ns_id, 21), temp_snap).low, 20);
+        EXPECT_EQ(restored_dir->getNormalPageId(combine(ns_id, 22), temp_snap).low, 20);
 
         EXPECT_EQ(alive_ex.count(30), 0); // removed
 
-        EXPECT_ANY_THROW(restored_dir->get(50, temp_snap));
-        EXPECT_SAME_ENTRY(restored_dir->get(51, temp_snap).second, entry_50);
-        EXPECT_SAME_ENTRY(restored_dir->get(52, temp_snap).second, entry_50);
-
-        EXPECT_SAME_ENTRY(restored_dir->get(60, temp_snap).second, entry_60);
-        EXPECT_ANY_THROW(restored_dir->get(61, temp_snap));
+        EXPECT_ANY_THROW(restored_dir->get(combine(ns_id, 50), temp_snap));
+        EXPECT_SAME_ENTRY(restored_dir->get(combine(ns_id, 51), temp_snap).second, entry_50);
+        EXPECT_SAME_ENTRY(restored_dir->get(combine(ns_id, 52), temp_snap).second, entry_50);
+
+        EXPECT_SAME_ENTRY(restored_dir->get(combine(ns_id, 60), temp_snap).second, entry_60);
+        EXPECT_ANY_THROW(restored_dir->get(combine(ns_id, 61), temp_snap));
     };
     check_s0();
     check_s1();
@@ -1960,11 +1734,11 @@
     {
         // only 51->50 left
         PageEntriesEdit edit;
-        edit.del(11);
-        edit.del(21);
-        edit.del(22);
-        edit.del(52);
-        edit.del(60);
+        edit.del(combine(ns_id, 11));
+        edit.del(combine(ns_id, 21));
+        edit.del(combine(ns_id, 22));
+        edit.del(combine(ns_id, 52));
+        edit.del(combine(ns_id, 60));
         dir->apply(std::move(edit));
     }
     auto s3 = dir->createSnapshot();
@@ -1972,21 +1746,21 @@
         auto edit = dir->dumpSnapshotToEdit(s3);
         auto restored_dir = restore_from_edit(edit);
         auto temp_snap = restored_dir->createSnapshot();
-        EXPECT_ANY_THROW(restored_dir->get(1, temp_snap));
-        EXPECT_ANY_THROW(restored_dir->get(2, temp_snap));
-        EXPECT_ANY_THROW(restored_dir->get(3, temp_snap));
-        auto alive_ex = restored_dir->getAliveExternalIds();
+        EXPECT_ANY_THROW(restored_dir->get(combine(ns_id, 1), temp_snap));
+        EXPECT_ANY_THROW(restored_dir->get(combine(ns_id, 2), temp_snap));
+        EXPECT_ANY_THROW(restored_dir->get(combine(ns_id, 3), temp_snap));
+        auto alive_ex = restored_dir->getAliveExternalIds(ns_id);
         EXPECT_EQ(alive_ex.size(), 0);
         EXPECT_EQ(alive_ex.count(10), 0); // removed
         EXPECT_EQ(alive_ex.count(20), 0); // removed
         EXPECT_EQ(alive_ex.count(30), 0); // removed
 
-        EXPECT_ANY_THROW(restored_dir->get(50, temp_snap));
-        EXPECT_SAME_ENTRY(restored_dir->get(51, temp_snap).second, entry_50);
-        EXPECT_ANY_THROW(restored_dir->get(52, temp_snap));
-
-        EXPECT_ANY_THROW(restored_dir->get(60, temp_snap));
-        EXPECT_ANY_THROW(restored_dir->get(61, temp_snap));
+        EXPECT_ANY_THROW(restored_dir->get(combine(ns_id, 50), temp_snap));
+        EXPECT_SAME_ENTRY(restored_dir->get(combine(ns_id, 51), temp_snap).second, entry_50);
+        EXPECT_ANY_THROW(restored_dir->get(combine(ns_id, 52), temp_snap));
+
+        EXPECT_ANY_THROW(restored_dir->get(combine(ns_id, 60), temp_snap));
+        EXPECT_ANY_THROW(restored_dir->get(combine(ns_id, 61), temp_snap));
     };
     check_s0();
     check_s1();
@@ -1996,7 +1770,7 @@
     {
         // only 51->50 left
         PageEntriesEdit edit;
-        edit.del(51);
+        edit.del(combine(ns_id, 51));
         dir->apply(std::move(edit));
     }
     auto s4 = dir->createSnapshot();
@@ -2004,21 +1778,21 @@
         auto edit = dir->dumpSnapshotToEdit(s4);
         auto restored_dir = restore_from_edit(edit);
         auto temp_snap = restored_dir->createSnapshot();
-        EXPECT_ANY_THROW(restored_dir->get(1, temp_snap));
-        EXPECT_ANY_THROW(restored_dir->get(2, temp_snap));
-        EXPECT_ANY_THROW(restored_dir->get(3, temp_snap));
-        auto alive_ex = restored_dir->getAliveExternalIds();
+        EXPECT_ANY_THROW(restored_dir->get(combine(ns_id, 1), temp_snap));
+        EXPECT_ANY_THROW(restored_dir->get(combine(ns_id, 2), temp_snap));
+        EXPECT_ANY_THROW(restored_dir->get(combine(ns_id, 3), temp_snap));
+        auto alive_ex = restored_dir->getAliveExternalIds(ns_id);
         EXPECT_EQ(alive_ex.size(), 0);
         EXPECT_EQ(alive_ex.count(10), 0); // removed
         EXPECT_EQ(alive_ex.count(20), 0); // removed
         EXPECT_EQ(alive_ex.count(30), 0); // removed
 
-        EXPECT_ANY_THROW(restored_dir->get(50, temp_snap));
-        EXPECT_ANY_THROW(restored_dir->get(51, temp_snap));
-        EXPECT_ANY_THROW(restored_dir->get(52, temp_snap));
-
-        EXPECT_ANY_THROW(restored_dir->get(60, temp_snap));
-        EXPECT_ANY_THROW(restored_dir->get(61, temp_snap));
+        EXPECT_ANY_THROW(restored_dir->get(combine(ns_id, 50), temp_snap));
+        EXPECT_ANY_THROW(restored_dir->get(combine(ns_id, 51), temp_snap));
+        EXPECT_ANY_THROW(restored_dir->get(combine(ns_id, 52), temp_snap));
+
+        EXPECT_ANY_THROW(restored_dir->get(combine(ns_id, 60), temp_snap));
+        EXPECT_ANY_THROW(restored_dir->get(combine(ns_id, 61), temp_snap));
     };
     check_s0();
     check_s1();
