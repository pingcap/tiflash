// Copyright 2022 PingCAP, Ltd.
//
// Licensed under the Apache License, Version 2.0 (the "License");
// you may not use this file except in compliance with the License.
// You may obtain a copy of the License at
//
//     http://www.apache.org/licenses/LICENSE-2.0
//
// Unless required by applicable law or agreed to in writing, software
// distributed under the License is distributed on an "AS IS" BASIS,
// WITHOUT WARRANTIES OR CONDITIONS OF ANY KIND, either express or implied.
// See the License for the specific language governing permissions and
// limitations under the License.

#include <Common/Exception.h>
#include <Common/FmtUtils.h>
#include <Encryption/FileProvider.h>
#include <IO/WriteHelpers.h>
#include <Storages/Page/Page.h>
#include <Storages/Page/PageDefines.h>
#include <Storages/Page/V3/BlobStore.h>
#include <Storages/Page/V3/PageDirectory.h>
#include <Storages/Page/V3/PageDirectoryFactory.h>
#include <Storages/Page/V3/PageEntriesEdit.h>
#include <Storages/Page/V3/PageEntry.h>
#include <Storages/Page/V3/WALStore.h>
#include <Storages/Page/V3/tests/entries_helper.h>
#include <Storages/tests/TiFlashStorageTestBasic.h>
#include <TestUtils/MockDiskDelegator.h>
#include <TestUtils/TiFlashTestBasic.h>
#include <TestUtils/TiFlashTestEnv.h>
#include <common/types.h>
#include <fmt/format.h>

#include <memory>

namespace DB
{
namespace PS::V3::tests
{
class PageDirectoryTest : public DB::base::TiFlashStorageTestBasic
{
public:
    PageDirectoryTest()
        : log(Logger::get("PageDirectoryTest"))
    {}

    void SetUp() override
    {
        auto path = getTemporaryPath();
        dropDataOnDisk(path);

        auto ctx = DB::tests::TiFlashTestEnv::getContext();
        FileProviderPtr provider = ctx.getFileProvider();
        PSDiskDelegatorPtr delegator = std::make_shared<DB::tests::MockDiskDelegatorSingle>(path);
        PageDirectoryFactory factory;
<<<<<<< HEAD
        dir = factory.create(provider, delegator, WALStore::Config());
=======
        dir = factory.create("PageDirectoryTest", provider, delegator);
>>>>>>> e235089a
    }

protected:
    PageDirectoryPtr dir;

    LoggerPtr log;
};

TEST_F(PageDirectoryTest, ApplyPutRead)
try
{
    auto snap0 = dir->createSnapshot();
    EXPECT_ENTRY_NOT_EXIST(dir, 1, snap0);

    PageEntryV3 entry1{.file_id = 1, .size = 1024, .tag = 0, .offset = 0x123, .checksum = 0x4567};
    {
        PageEntriesEdit edit;
        edit.put(1, entry1);
        dir->apply(std::move(edit));
    }

    auto snap1 = dir->createSnapshot();
    EXPECT_ENTRY_EQ(entry1, dir, 1, snap1);

    PageEntryV3 entry2{.file_id = 2, .size = 1024, .tag = 0, .offset = 0x123, .checksum = 0x4567};
    {
        PageEntriesEdit edit;
        edit.put(2, entry2);
        dir->apply(std::move(edit));
    }

    auto snap2 = dir->createSnapshot();
    EXPECT_ENTRY_NOT_EXIST(dir, 2, snap1); // creating snap2 won't affect the result of snap1
    EXPECT_ENTRY_EQ(entry2, dir, 2, snap2);
    EXPECT_ENTRY_EQ(entry1, dir, 1, snap2);
    {
        PageIdV3Internals ids{buildV3Id(TEST_NAMESPACE_ID, 1), buildV3Id(TEST_NAMESPACE_ID, 2)};
        PageIDAndEntriesV3 expected_entries{{buildV3Id(TEST_NAMESPACE_ID, 1), entry1}, {buildV3Id(TEST_NAMESPACE_ID, 2), entry2}};
        EXPECT_ENTRIES_EQ(expected_entries, dir, ids, snap2);
    }

    PageEntryV3 entry2_v2{.file_id = 2 + 102, .size = 1024, .tag = 0, .offset = 0x123, .checksum = 0x4567};
    {
        PageEntriesEdit edit;
        edit.del(2);
        edit.put(2, entry2_v2);
        dir->apply(std::move(edit));
    }
    auto snap3 = dir->createSnapshot();
    EXPECT_ENTRY_EQ(entry2_v2, dir, 2, snap3);
}
CATCH

TEST_F(PageDirectoryTest, ApplyPutWithIdenticalPages)
try
{
    // Put identical page in different `edit`
    PageId page_id = 50;

    auto snap0 = dir->createSnapshot();
    EXPECT_ENTRY_NOT_EXIST(dir, page_id, snap0);

    PageEntryV3 entry1{.file_id = 1, .size = 1024, .tag = 0, .offset = 0x123, .checksum = 0x4567};
    {
        PageEntriesEdit edit;
        edit.put(page_id, entry1);
        dir->apply(std::move(edit));
    }

    auto snap1 = dir->createSnapshot();
    EXPECT_ENTRY_EQ(entry1, dir, page_id, snap1);

    PageEntryV3 entry2{.file_id = 1, .size = 1024, .tag = 0, .offset = 0x1234, .checksum = 0x4567};
    {
        PageEntriesEdit edit;
        edit.put(page_id, entry2);
        dir->apply(std::move(edit));
    }

    auto snap2 = dir->createSnapshot();
    EXPECT_ENTRY_EQ(entry1, dir, page_id, snap1);
    EXPECT_ENTRY_EQ(entry2, dir, page_id, snap2);
    {
        PageIdV3Internals ids{buildV3Id(TEST_NAMESPACE_ID, page_id)};
        PageIDAndEntriesV3 expected_entries{{buildV3Id(TEST_NAMESPACE_ID, page_id), entry2}};
        EXPECT_ENTRIES_EQ(expected_entries, dir, ids, snap2);
    }

    // Put identical page within one `edit`
    page_id++;
    PageEntryV3 entry3{.file_id = 1, .size = 1024, .tag = 0, .offset = 0x12345, .checksum = 0x4567};
    {
        PageEntriesEdit edit;
        edit.put(page_id, entry1);
        edit.put(page_id, entry2);
        edit.put(page_id, entry3);

        // Should not be dead-lock
        dir->apply(std::move(edit));
    }
    auto snap3 = dir->createSnapshot();

    PageIdV3Internals ids{buildV3Id(TEST_NAMESPACE_ID, page_id)};
    PageIDAndEntriesV3 expected_entries{{buildV3Id(TEST_NAMESPACE_ID, page_id), entry3}};
    EXPECT_ENTRIES_EQ(expected_entries, dir, ids, snap3);
}
CATCH

TEST_F(PageDirectoryTest, ApplyPutDelRead)
try
{
    PageEntryV3 entry1{.file_id = 1, .size = 1024, .tag = 0, .offset = 0x123, .checksum = 0x4567};
    PageEntryV3 entry2{.file_id = 2, .size = 1024, .tag = 0, .offset = 0x123, .checksum = 0x4567};
    {
        PageEntriesEdit edit;
        edit.put(1, entry1);
        edit.put(2, entry2);
        dir->apply(std::move(edit));
    }

    auto snap1 = dir->createSnapshot();
    EXPECT_ENTRY_EQ(entry1, dir, 1, snap1);
    EXPECT_ENTRY_EQ(entry2, dir, 2, snap1);

    PageEntryV3 entry3{.file_id = 3, .size = 1024, .tag = 0, .offset = 0x123, .checksum = 0x4567};
    PageEntryV3 entry4{.file_id = 4, .size = 1024, .tag = 0, .offset = 0x123, .checksum = 0x4567};
    {
        PageEntriesEdit edit;
        edit.del(2);
        edit.put(3, entry3);
        edit.put(4, entry4);
        dir->apply(std::move(edit));
    }

    auto snap2 = dir->createSnapshot();
    // sanity check for snap1
    EXPECT_ENTRY_EQ(entry1, dir, 1, snap1);
    EXPECT_ENTRY_EQ(entry2, dir, 2, snap1);
    EXPECT_ENTRY_NOT_EXIST(dir, 3, snap1);
    EXPECT_ENTRY_NOT_EXIST(dir, 4, snap1);
    // check for snap2
    EXPECT_ENTRY_NOT_EXIST(dir, 2, snap2); // deleted
    EXPECT_ENTRY_EQ(entry1, dir, 1, snap2);
    EXPECT_ENTRY_EQ(entry3, dir, 3, snap2);
    EXPECT_ENTRY_EQ(entry4, dir, 4, snap2);
    {
        PageIdV3Internals ids{buildV3Id(TEST_NAMESPACE_ID, 1), buildV3Id(TEST_NAMESPACE_ID, 3), buildV3Id(TEST_NAMESPACE_ID, 4)};
        PageIDAndEntriesV3 expected_entries{{buildV3Id(TEST_NAMESPACE_ID, 1), entry1}, {buildV3Id(TEST_NAMESPACE_ID, 3), entry3}, {buildV3Id(TEST_NAMESPACE_ID, 4), entry4}};
        EXPECT_ENTRIES_EQ(expected_entries, dir, ids, snap2);
    }
}
CATCH

TEST_F(PageDirectoryTest, ApplyUpdateOnRefEntries)
try
{
    PageEntryV3 entry1{.file_id = 1, .size = 1024, .tag = 0, .offset = 0x123, .checksum = 0x4567};
    PageEntryV3 entry2{.file_id = 2, .size = 1024, .tag = 0, .offset = 0x123, .checksum = 0x4567};
    {
        PageEntriesEdit edit;
        edit.put(1, entry1);
        edit.put(2, entry2);
        dir->apply(std::move(edit));
    }

    { // Ref 3->2
        PageEntriesEdit edit;
        edit.ref(3, 2);
        dir->apply(std::move(edit));
    }
    auto snap1 = dir->createSnapshot();
    EXPECT_ENTRY_EQ(entry2, dir, 2, snap1);
    EXPECT_ENTRY_EQ(entry2, dir, 3, snap1);

    // Update on ref page is not allowed
    PageEntryV3 entry_updated{.file_id = 999, .size = 16, .tag = 0, .offset = 0x123, .checksum = 0x123};
    {
        PageEntriesEdit edit;
        edit.put(3, entry_updated);
        ASSERT_ANY_THROW(dir->apply(std::move(edit)));
    }

    PageEntryV3 entry_updated2{.file_id = 777, .size = 16, .tag = 0, .offset = 0x123, .checksum = 0x123};
    {
        PageEntriesEdit edit;
        edit.put(2, entry_updated2);
        ASSERT_ANY_THROW(dir->apply(std::move(edit)));
    }
}
CATCH

TEST_F(PageDirectoryTest, ApplyDeleteOnRefEntries)
try
{
    PageEntryV3 entry1{.file_id = 1, .size = 1024, .tag = 0, .offset = 0x123, .checksum = 0x4567};
    PageEntryV3 entry2{.file_id = 2, .size = 1024, .tag = 0, .offset = 0x123, .checksum = 0x4567};
    {
        PageEntriesEdit edit;
        edit.put(1, entry1);
        edit.put(2, entry2);
        dir->apply(std::move(edit));
    }

    { // Ref 3->2
        PageEntriesEdit edit;
        edit.ref(3, 2);
        dir->apply(std::move(edit));
    }
    auto snap1 = dir->createSnapshot();
    EXPECT_ENTRY_EQ(entry2, dir, 2, snap1);
    EXPECT_ENTRY_EQ(entry2, dir, 3, snap1);

    // Delete 3, 2 won't get deleted.
    {
        PageEntriesEdit edit;
        edit.del(3);
        dir->apply(std::move(edit));
    }
    auto snap2 = dir->createSnapshot();
    EXPECT_ENTRY_EQ(entry2, dir, 2, snap1);
    EXPECT_ENTRY_EQ(entry2, dir, 3, snap1);
    EXPECT_ENTRY_EQ(entry2, dir, 2, snap2);
    EXPECT_ENTRY_NOT_EXIST(dir, 3, snap2);

    // Delete 2, 3 won't get deleted.
    {
        PageEntriesEdit edit;
        edit.del(2);
        dir->apply(std::move(edit));
    }
    auto snap3 = dir->createSnapshot();
    EXPECT_ENTRY_EQ(entry2, dir, 2, snap1);
    EXPECT_ENTRY_EQ(entry2, dir, 3, snap1);
    EXPECT_ENTRY_EQ(entry2, dir, 2, snap2);
    EXPECT_ENTRY_NOT_EXIST(dir, 3, snap2);
    EXPECT_ENTRY_NOT_EXIST(dir, 2, snap3);
    EXPECT_ENTRY_NOT_EXIST(dir, 3, snap3);
}
CATCH

/// Put ref page to ref page, ref path collapse to normal page
TEST_F(PageDirectoryTest, ApplyRefOnRefEntries)
try
{
    PageEntryV3 entry1{.file_id = 1, .size = 1024, .tag = 0, .offset = 0x123, .checksum = 0x4567};
    PageEntryV3 entry2{.file_id = 2, .size = 1024, .tag = 0, .offset = 0x123, .checksum = 0x4567};
    {
        PageEntriesEdit edit;
        edit.put(1, entry1);
        edit.put(2, entry2);
        dir->apply(std::move(edit));
    }

    { // Ref 3->2
        PageEntriesEdit edit;
        edit.ref(3, 2);
        dir->apply(std::move(edit));
    }
    auto snap1 = dir->createSnapshot();
    EXPECT_ENTRY_EQ(entry2, dir, 2, snap1);
    EXPECT_ENTRY_EQ(entry2, dir, 3, snap1);

    // Ref 4 -> 3
    {
        PageEntriesEdit edit;
        edit.ref(4, 3);
        dir->apply(std::move(edit));
    }
    auto snap2 = dir->createSnapshot();
    EXPECT_ENTRY_EQ(entry2, dir, 2, snap1);
    EXPECT_ENTRY_EQ(entry2, dir, 3, snap1);
    EXPECT_ENTRY_NOT_EXIST(dir, 4, snap1);
    EXPECT_ENTRY_EQ(entry2, dir, 2, snap2);
    EXPECT_ENTRY_EQ(entry2, dir, 3, snap2);
    EXPECT_ENTRY_EQ(entry2, dir, 4, snap2);
}
CATCH

/// Put duplicated RefPages in different WriteBatch
TEST_F(PageDirectoryTest, ApplyDuplicatedRefEntries)
try
{
    PageEntryV3 entry1{.file_id = 1, .size = 1024, .tag = 0, .offset = 0x123, .checksum = 0x4567};
    PageEntryV3 entry2{.file_id = 2, .size = 1024, .tag = 0, .offset = 0x123, .checksum = 0x4567};
    {
        PageEntriesEdit edit;
        edit.put(1, entry1);
        edit.put(2, entry2);
        dir->apply(std::move(edit));
    }

    { // Ref 3->2
        PageEntriesEdit edit;
        edit.ref(3, 2);
        dir->apply(std::move(edit));
    }
    auto snap1 = dir->createSnapshot();
    EXPECT_ENTRY_EQ(entry2, dir, 2, snap1);
    EXPECT_ENTRY_EQ(entry2, dir, 3, snap1);


    { // Ref 3 -> 2 again, should be idempotent
        PageEntriesEdit edit;
        edit.ref(3, 2);
        dir->apply(std::move(edit));
    }
    auto snap2 = dir->createSnapshot();
    EXPECT_ENTRY_EQ(entry2, dir, 2, snap1);
    EXPECT_ENTRY_EQ(entry2, dir, 3, snap1);
    EXPECT_ENTRY_EQ(entry2, dir, 2, snap2);
    EXPECT_ENTRY_EQ(entry2, dir, 3, snap2);

    {
        PageEntriesEdit edit;
        edit.del(3);
        edit.del(2);
        dir->apply(std::move(edit));
    }
    auto snap3 = dir->createSnapshot();
    EXPECT_ENTRY_EQ(entry2, dir, 2, snap1);
    EXPECT_ENTRY_EQ(entry2, dir, 3, snap1);
    EXPECT_ENTRY_EQ(entry2, dir, 2, snap2);
    EXPECT_ENTRY_EQ(entry2, dir, 3, snap2);
    EXPECT_ENTRY_NOT_EXIST(dir, 2, snap3);
    EXPECT_ENTRY_NOT_EXIST(dir, 3, snap3);

    {
        // Adding ref after deleted.
        // It will invalid snap1 and snap2
        PageEntriesEdit edit;
        edit.ref(3, 1);
        dir->apply(std::move(edit));
    }
    auto snap4 = dir->createSnapshot();
    EXPECT_ENTRY_EQ(entry2, dir, 2, snap1);
    // EXPECT_ENTRY_EQ(entry2, dir, 3, snap1);
    EXPECT_ENTRY_EQ(entry2, dir, 2, snap2);
    // EXPECT_ENTRY_EQ(entry2, dir, 3, snap2);
    EXPECT_ENTRY_NOT_EXIST(dir, 2, snap3);
    EXPECT_ENTRY_NOT_EXIST(dir, 3, snap3);
    EXPECT_ENTRY_NOT_EXIST(dir, 2, snap4);
    EXPECT_ENTRY_EQ(entry1, dir, 3, snap4);
}
CATCH

/// Put duplicated RefPages due to ref-path-collapse
TEST_F(PageDirectoryTest, ApplyCollapseDuplicatedRefEntries)
try
{
    PageEntryV3 entry1{.file_id = 1, .size = 1024, .tag = 0, .offset = 0x123, .checksum = 0x4567};
    PageEntryV3 entry2{.file_id = 2, .size = 1024, .tag = 0, .offset = 0x123, .checksum = 0x4567};
    {
        PageEntriesEdit edit;
        edit.put(1, entry1);
        edit.put(2, entry2);
        dir->apply(std::move(edit));
    }

    { // Ref 3->2
        PageEntriesEdit edit;
        edit.ref(3, 2);
        dir->apply(std::move(edit));
    }
    auto snap1 = dir->createSnapshot();
    EXPECT_ENTRY_EQ(entry2, dir, 2, snap1);
    EXPECT_ENTRY_EQ(entry2, dir, 3, snap1);


    { // Ref 4 -> 3, collapse to 4 -> 2
        PageEntriesEdit edit;
        edit.ref(4, 3);
        dir->apply(std::move(edit));
    }
    auto snap2 = dir->createSnapshot();
    EXPECT_ENTRY_EQ(entry2, dir, 2, snap1);
    EXPECT_ENTRY_EQ(entry2, dir, 3, snap1);
    EXPECT_ENTRY_NOT_EXIST(dir, 4, snap1);
    EXPECT_ENTRY_EQ(entry2, dir, 2, snap2);
    EXPECT_ENTRY_EQ(entry2, dir, 3, snap2);
    EXPECT_ENTRY_EQ(entry2, dir, 4, snap2);
}
CATCH

TEST_F(PageDirectoryTest, ApplyRefToNotExistEntry)
try
{
    PageEntryV3 entry1{.file_id = 1, .size = 1024, .tag = 0, .offset = 0x123, .checksum = 0x4567};
    PageEntryV3 entry2{.file_id = 2, .size = 1024, .tag = 0, .offset = 0x123, .checksum = 0x4567};
    PageEntryV3 entry3{.file_id = 3, .size = 1024, .tag = 0, .offset = 0x123, .checksum = 0x4567};
    {
        PageEntriesEdit edit;
        edit.put(1, entry1);
        edit.put(2, entry2);
        dir->apply(std::move(edit));
    }

    // Applying ref to not exist entry is not allowed
    { // Ref 4-> 999
        PageEntriesEdit edit;
        edit.put(3, entry3);
        edit.ref(4, 999);
        ASSERT_ANY_THROW(dir->apply(std::move(edit)));
    }
}
CATCH

TEST_F(PageDirectoryTest, TestRefWontDeadLock)
{
    PageEntriesEdit edit;
    {
        // 1. batch.putExternal(0, 0);
        PageEntryV3 entry1;
        edit.put(0, entry1);

        // 2. batch.putRefPage(1, 0);
        edit.ref(1, 0);
    }

    dir->apply(std::move(edit));

    PageEntriesEdit edit2;
    {
        // 1. batch.putRefPage(2, 1); // ref 2 -> 1 -> 0
        edit2.ref(2, 1);

        // 2. batch.delPage(1); // free ref 1 -> 0
        edit2.del(1);
    }

    dir->apply(std::move(edit2));
}

TEST_F(PageDirectoryTest, NewRefAfterDel)
{
    {
        PageEntriesEdit edit;
        edit.putExternal(10);
        dir->apply(std::move(edit));
        auto alive_ids = dir->getAliveExternalIds(TEST_NAMESPACE_ID);
        EXPECT_EQ(alive_ids.size(), 1);
        EXPECT_GT(alive_ids.count(10), 0);
    }

    {
        PageEntriesEdit edit;
        edit.putExternal(10); // should be idempotent
        dir->apply(std::move(edit));
        auto alive_ids = dir->getAliveExternalIds(TEST_NAMESPACE_ID);
        EXPECT_EQ(alive_ids.size(), 1);
        EXPECT_GT(alive_ids.count(10), 0);
    }

    {
        PageEntriesEdit edit;
        edit.del(10);
        dir->apply(std::move(edit));
        dir->gcInMemEntries(); // clean in memory
        auto alive_ids = dir->getAliveExternalIds(TEST_NAMESPACE_ID);
        EXPECT_EQ(alive_ids.size(), 0);
        EXPECT_EQ(alive_ids.count(10), 0); // removed
    }

    {
        // Add again after deleted
        PageEntriesEdit edit;
        edit.putExternal(10);
        dir->apply(std::move(edit));
        auto alive_ids = dir->getAliveExternalIds(TEST_NAMESPACE_ID);
        EXPECT_EQ(alive_ids.size(), 1);
        EXPECT_GT(alive_ids.count(10), 0);
    }
}

TEST_F(PageDirectoryTest, RefToExt)
try
{
    {
        PageEntriesEdit edit;
        edit.putExternal(83);
        dir->apply(std::move(edit));
    }
    {
        PageEntriesEdit edit;
        edit.ref(85, 83);
        dir->apply(std::move(edit));
    }
    {
        PageEntriesEdit edit;
        edit.del(83);
        dir->apply(std::move(edit));
    }
    // The external id "83" is not changed,
    // we may add ref to external "83" even
    // if it is logical delete but have other
    // alive reference page.
    {
        PageEntriesEdit edit;
        edit.ref(86, 83);
        dir->apply(std::move(edit));
    }
}
CATCH

TEST_F(PageDirectoryTest, NormalPageId)
try
{
    {
        PageEntriesEdit edit;
        edit.put(9, PageEntryV3{});
        edit.putExternal(10);
        dir->apply(std::move(edit));
    }
    auto s0 = dir->createSnapshot();
    // calling getNormalPageId on non-external-page will return itself
    EXPECT_EQ(9, dir->getNormalPageId(9, s0).low);
    EXPECT_EQ(10, dir->getNormalPageId(10, s0).low);
    EXPECT_ANY_THROW(dir->getNormalPageId(11, s0)); // not exist at all
    EXPECT_ANY_THROW(dir->getNormalPageId(12, s0)); // not exist at all

    {
        PageEntriesEdit edit;
        edit.ref(11, 10);
        edit.ref(12, 10);
        edit.del(10);
        edit.ref(13, 9);
        edit.ref(14, 9);
        edit.del(9);
        dir->apply(std::move(edit));
    }
    auto s1 = dir->createSnapshot();
    EXPECT_ANY_THROW(dir->getNormalPageId(10, s1));
    EXPECT_EQ(10, dir->getNormalPageId(11, s1).low);
    EXPECT_EQ(10, dir->getNormalPageId(12, s1).low);
    EXPECT_ANY_THROW(dir->getNormalPageId(9, s1));
    EXPECT_EQ(9, dir->getNormalPageId(13, s1).low);
    EXPECT_EQ(9, dir->getNormalPageId(14, s1).low);

    {
        PageEntriesEdit edit;
        edit.del(11);
        edit.del(14);
        dir->apply(std::move(edit));
    }
    auto s2 = dir->createSnapshot();
    EXPECT_ANY_THROW(dir->getNormalPageId(10, s2));
    EXPECT_ANY_THROW(dir->getNormalPageId(11, s2));
    EXPECT_EQ(10, dir->getNormalPageId(12, s2).low);
    EXPECT_ANY_THROW(dir->getNormalPageId(9, s2));
    EXPECT_EQ(9, dir->getNormalPageId(13, s2).low);
    EXPECT_ANY_THROW(dir->getNormalPageId(14, s2));

    {
        PageEntriesEdit edit;
        edit.del(12);
        edit.del(13);
        dir->apply(std::move(edit));
    }
    auto s3 = dir->createSnapshot();
    EXPECT_ANY_THROW(dir->getNormalPageId(10, s3));
    EXPECT_ANY_THROW(dir->getNormalPageId(11, s3));
    EXPECT_ANY_THROW(dir->getNormalPageId(12, s3));
    EXPECT_ANY_THROW(dir->getNormalPageId(9, s3));
    EXPECT_ANY_THROW(dir->getNormalPageId(13, s3));
    EXPECT_ANY_THROW(dir->getNormalPageId(14, s3));
}
CATCH

#define INSERT_BLOBID_ENTRY(BLOBID, VERSION)                                                                             \
    PageEntryV3 entry_v##VERSION{.file_id = (BLOBID), .size = (VERSION), .tag = 0, .offset = 0x123, .checksum = 0x4567}; \
    entries.createNewEntry(PageVersionType(VERSION), entry_v##VERSION);
#define INSERT_ENTRY(VERSION) INSERT_BLOBID_ENTRY(1, VERSION)
#define INSERT_GC_ENTRY(VERSION, EPOCH)                                                                                                        \
    PageEntryV3 entry_gc_v##VERSION##_##EPOCH{.file_id = 2, .size = 100 * (VERSION) + (EPOCH), .tag = 0, .offset = 0x234, .checksum = 0x5678}; \
    entries.createNewEntry(PageVersionType((VERSION), (EPOCH)), entry_gc_v##VERSION##_##EPOCH);

class VersionedEntriesTest : public ::testing::Test
{
public:
    using DerefCounter = std::map<PageIdV3Internal, std::pair<PageVersionType, Int64>>;
    std::tuple<bool, PageEntriesV3, DerefCounter> runClean(UInt64 seq)
    {
        DerefCounter deref_counter;
        PageEntriesV3 removed_entries;
        bool all_removed = entries.cleanOutdatedEntries(seq, &deref_counter, removed_entries, entries.acquireLock());
        return {all_removed, removed_entries, deref_counter};
    }

    std::tuple<bool, PageEntriesV3> runDeref(UInt64 seq, PageVersionType ver, Int64 decrease_num)
    {
        PageEntriesV3 removed_entries;
        bool all_removed = entries.derefAndClean(seq, buildV3Id(TEST_NAMESPACE_ID, page_id), ver, decrease_num, removed_entries);
        return {all_removed, removed_entries};
    }

protected:
    const PageId page_id = 100;
    VersionedPageEntries entries;
};

TEST_F(VersionedEntriesTest, InsertGet)
{
    INSERT_ENTRY(2);
    INSERT_ENTRY(5);
    INSERT_ENTRY(10);

    // Insert some entries with version
    ASSERT_FALSE(entries.getEntry(1).has_value());
    ASSERT_SAME_ENTRY(*entries.getEntry(2), entry_v2);
    ASSERT_SAME_ENTRY(*entries.getEntry(3), entry_v2);
    ASSERT_SAME_ENTRY(*entries.getEntry(4), entry_v2);
    for (UInt64 seq = 5; seq < 10; ++seq)
    {
        ASSERT_SAME_ENTRY(*entries.getEntry(seq), entry_v5);
    }
    for (UInt64 seq = 10; seq < 20; ++seq)
    {
        ASSERT_SAME_ENTRY(*entries.getEntry(seq), entry_v10);
    }

    // Insert some entries with version && gc epoch
    INSERT_GC_ENTRY(2, 1);
    INSERT_GC_ENTRY(5, 1);
    INSERT_GC_ENTRY(5, 2);
    ASSERT_FALSE(entries.getEntry(1).has_value());
    ASSERT_SAME_ENTRY(*entries.getEntry(2), entry_gc_v2_1);
    ASSERT_SAME_ENTRY(*entries.getEntry(3), entry_gc_v2_1);
    ASSERT_SAME_ENTRY(*entries.getEntry(4), entry_gc_v2_1);
    for (UInt64 seq = 5; seq < 10; ++seq)
    {
        ASSERT_SAME_ENTRY(*entries.getEntry(seq), entry_gc_v5_2);
    }
    for (UInt64 seq = 10; seq < 20; ++seq)
    {
        ASSERT_SAME_ENTRY(*entries.getEntry(seq), entry_v10);
    }

    // Insert delete. Can not get entry with seq >= delete_version.
    // But it won't affect reading with old seq.
    entries.createDelete(PageVersionType(15));
    ASSERT_FALSE(entries.getEntry(1).has_value());
    ASSERT_SAME_ENTRY(*entries.getEntry(2), entry_gc_v2_1);
    ASSERT_SAME_ENTRY(*entries.getEntry(3), entry_gc_v2_1);
    ASSERT_SAME_ENTRY(*entries.getEntry(4), entry_gc_v2_1);
    for (UInt64 seq = 5; seq < 10; ++seq)
    {
        ASSERT_SAME_ENTRY(*entries.getEntry(seq), entry_gc_v5_2);
    }
    for (UInt64 seq = 10; seq < 15; ++seq)
    {
        ASSERT_SAME_ENTRY(*entries.getEntry(seq), entry_v10);
    }
    for (UInt64 seq = 15; seq < 20; ++seq)
    {
        ASSERT_FALSE(entries.getEntry(seq).has_value());
    }
}

TEST_F(VersionedEntriesTest, InsertWithLowerVersion)
{
    INSERT_ENTRY(5);
    ASSERT_SAME_ENTRY(*entries.getEntry(5), entry_v5);
    ASSERT_FALSE(entries.getEntry(2).has_value());
    INSERT_ENTRY(2);
    ASSERT_SAME_ENTRY(*entries.getEntry(2), entry_v2);
}

TEST_F(VersionedEntriesTest, GC)
try
{
    INSERT_ENTRY(2);
    INSERT_GC_ENTRY(2, 1);
    INSERT_ENTRY(5);
    INSERT_GC_ENTRY(5, 1);
    INSERT_GC_ENTRY(5, 2);
    INSERT_ENTRY(10);
    INSERT_ENTRY(11);
    entries.createDelete(PageVersionType(15));

    // noting to be removed
    auto [all_removed, removed_entries, deref_counter] = runClean(1);
    ASSERT_FALSE(all_removed);
    ASSERT_EQ(removed_entries.size(), 0);
    ASSERT_EQ(deref_counter.size(), 0);

    // <2,0> get removed.
    std::tie(all_removed, removed_entries, deref_counter) = runClean(2);
    ASSERT_FALSE(all_removed);
    ASSERT_EQ(removed_entries.size(), 1);
    auto iter = removed_entries.begin();
    ASSERT_SAME_ENTRY(entry_v2, *iter);
    ASSERT_SAME_ENTRY(entry_gc_v2_1, *entries.getEntry(2));
    ASSERT_EQ(deref_counter.size(), 0);

    // nothing get removed.
    std::tie(all_removed, removed_entries, deref_counter) = runClean(4);
    ASSERT_FALSE(all_removed);
    ASSERT_EQ(removed_entries.size(), 0);
    ASSERT_SAME_ENTRY(entry_gc_v2_1, *entries.getEntry(4));
    ASSERT_EQ(deref_counter.size(), 0);

    // <2,1>, <5,0>, <5,1>, <5,2>, <10,0> get removed.
    std::tie(all_removed, removed_entries, deref_counter) = runClean(11);
    ASSERT_FALSE(all_removed);
    ASSERT_EQ(removed_entries.size(), 5);
    iter = removed_entries.begin();
    ASSERT_SAME_ENTRY(entry_v10, *iter);
    iter++;
    ASSERT_SAME_ENTRY(entry_gc_v5_2, *iter);
    iter++;
    ASSERT_SAME_ENTRY(entry_gc_v5_1, *iter);
    iter++;
    ASSERT_SAME_ENTRY(entry_v5, *iter);
    iter++;
    ASSERT_SAME_ENTRY(entry_gc_v2_1, *iter);
    ASSERT_SAME_ENTRY(entry_v11, *entries.getEntry(11));
    ASSERT_EQ(deref_counter.size(), 0);

    // <11,0> get removed, all cleared.
    std::tie(all_removed, removed_entries, deref_counter) = runClean(20);
    ASSERT_TRUE(all_removed); // should remove this chain
    ASSERT_EQ(removed_entries.size(), 1);
    ASSERT_FALSE(entries.getEntry(20));
    ASSERT_EQ(deref_counter.size(), 0);
}
CATCH

TEST_F(VersionedEntriesTest, DeleteMultiTime)
try
{
    entries.createDelete(PageVersionType(1));
    INSERT_ENTRY(2);
    INSERT_GC_ENTRY(2, 1);
    entries.createDelete(PageVersionType(15));
    entries.createDelete(PageVersionType(17));
    entries.createDelete(PageVersionType(16));

    bool all_removed;
    std::map<PageIdV3Internal, std::pair<PageVersionType, Int64>> deref_counter;
    PageEntriesV3 removed_entries;

    // <2,0> get removed.
    std::tie(all_removed, removed_entries, deref_counter) = runClean(2);
    ASSERT_FALSE(all_removed);
    ASSERT_EQ(removed_entries.size(), 1);
    auto iter = removed_entries.begin();
    ASSERT_SAME_ENTRY(entry_v2, *iter);
    ASSERT_SAME_ENTRY(entry_gc_v2_1, *entries.getEntry(2));
    ASSERT_EQ(deref_counter.size(), 0);

    // clear all
    std::tie(all_removed, removed_entries, deref_counter) = runClean(20);
    ASSERT_EQ(removed_entries.size(), 1);
    ASSERT_TRUE(all_removed); // should remove this chain
    ASSERT_FALSE(entries.getEntry(20));
    ASSERT_EQ(deref_counter.size(), 0);
}
CATCH

TEST_F(VersionedEntriesTest, DontCleanWhenBeingRef)
try
{
    bool all_removed;
    std::map<PageIdV3Internal, std::pair<PageVersionType, Int64>> deref_counter;
    PageEntriesV3 removed_entries;

    INSERT_ENTRY(2);
    entries.incrRefCount(PageVersionType(2));
    entries.incrRefCount(PageVersionType(2));
    entries.createDelete(PageVersionType(5));

    // <2, 0> is not available after seq=5, but not get removed
    ASSERT_SAME_ENTRY(entry_v2, *entries.getEntry(4));
    ASSERT_FALSE(entries.getEntry(5));

    // <2, 0> is not removed since it's being ref
    std::tie(all_removed, removed_entries, deref_counter) = runClean(5);
    ASSERT_FALSE(all_removed);
    ASSERT_EQ(removed_entries.size(), 0);
    ASSERT_FALSE(entries.getEntry(5));
    ASSERT_EQ(deref_counter.size(), 0);

    // decrease 1 ref counting
    std::tie(all_removed, removed_entries) = runDeref(5, PageVersionType(2), 1);
    ASSERT_EQ(removed_entries.size(), 0);
    ASSERT_FALSE(all_removed); // should not remove this chain
    ASSERT_FALSE(entries.getEntry(5));

    // clear all
    std::tie(all_removed, removed_entries) = runDeref(5, PageVersionType(2), 1);
    ASSERT_EQ(removed_entries.size(), 1);
    ASSERT_SAME_ENTRY(removed_entries[0], entry_v2);
    ASSERT_TRUE(all_removed); // should remove this chain
    ASSERT_FALSE(entries.getEntry(5));
}
CATCH

TEST_F(VersionedEntriesTest, DontCleanWhenBeingRef2)
try
{
    bool all_removed;
    std::map<PageIdV3Internal, std::pair<PageVersionType, Int64>> deref_counter;
    PageEntriesV3 removed_entries;

    INSERT_ENTRY(2);
    entries.incrRefCount(PageVersionType(2));
    entries.incrRefCount(PageVersionType(2));
    entries.createDelete(PageVersionType(5));

    // <2, 0> is not available after seq=5, but not get removed
    ASSERT_SAME_ENTRY(entry_v2, *entries.getEntry(4));
    ASSERT_FALSE(entries.getEntry(5));

    // <2, 0> is not removed since it's being ref
    std::tie(all_removed, removed_entries, deref_counter) = runClean(5);
    ASSERT_FALSE(all_removed);
    ASSERT_EQ(removed_entries.size(), 0);
    ASSERT_FALSE(entries.getEntry(5));
    ASSERT_EQ(deref_counter.size(), 0);

    // clear all
    std::tie(all_removed, removed_entries) = runDeref(5, PageVersionType(2), 2);
    ASSERT_EQ(removed_entries.size(), 1);
    ASSERT_SAME_ENTRY(removed_entries[0], entry_v2);
    ASSERT_TRUE(all_removed); // should remove this chain
    ASSERT_FALSE(entries.getEntry(5));
}
CATCH

TEST_F(VersionedEntriesTest, CleanDuplicatedWhenBeingRefAndAppliedUpsert)
try
{
    bool all_removed;
    std::map<PageIdV3Internal, std::pair<PageVersionType, Int64>> deref_counter;
    PageEntriesV3 removed_entries;

    INSERT_ENTRY(2);
    entries.incrRefCount(PageVersionType(2));
    entries.incrRefCount(PageVersionType(2));
    INSERT_GC_ENTRY(2, 1);
    INSERT_GC_ENTRY(2, 2);

    // <2, 2>
    ASSERT_SAME_ENTRY(entry_gc_v2_2, *entries.getEntry(4));

    // <2, 2> is not removed since it's being ref, but <2,0> <2,1> is removed since they are replaced by newer version
    std::tie(all_removed, removed_entries, deref_counter) = runClean(5);
    ASSERT_FALSE(all_removed);
    ASSERT_EQ(removed_entries.size(), 2);
    ASSERT_SAME_ENTRY(removed_entries[0], entry_gc_v2_1);
    ASSERT_SAME_ENTRY(removed_entries[1], entry_v2);
    ASSERT_SAME_ENTRY(entry_gc_v2_2, *entries.getEntry(4));
    ASSERT_EQ(deref_counter.size(), 0);

    // clear all
    std::tie(all_removed, removed_entries) = runDeref(5, PageVersionType(2), 2);
    ASSERT_EQ(removed_entries.size(), 0);
    ASSERT_FALSE(all_removed); // should not remove this chain
    ASSERT_SAME_ENTRY(entry_gc_v2_2, *entries.getEntry(4));
}
CATCH

TEST_F(VersionedEntriesTest, CleanDuplicatedWhenBeingRefAndAppliedUpsert2)
try
{
    bool all_removed;
    std::map<PageIdV3Internal, std::pair<PageVersionType, Int64>> deref_counter;
    PageEntriesV3 removed_entries;

    INSERT_ENTRY(2);
    entries.incrRefCount(PageVersionType(2));
    entries.incrRefCount(PageVersionType(2));
    INSERT_GC_ENTRY(2, 1);
    INSERT_GC_ENTRY(2, 2);
    entries.createDelete(PageVersionType(5));

    // <2, 2> is not available after seq=5, but not get removed
    ASSERT_SAME_ENTRY(entry_gc_v2_2, *entries.getEntry(4));
    ASSERT_FALSE(entries.getEntry(5));

    // <2, 2> is not removed since it's being ref, but <2,0> <2,1> is removed since they are replaced by newer version
    std::tie(all_removed, removed_entries, deref_counter) = runClean(5);
    ASSERT_FALSE(all_removed);
    ASSERT_EQ(removed_entries.size(), 2);
    ASSERT_SAME_ENTRY(removed_entries[0], entry_gc_v2_1);
    ASSERT_SAME_ENTRY(removed_entries[1], entry_v2);
    ASSERT_FALSE(entries.getEntry(5));
    ASSERT_EQ(deref_counter.size(), 0);

    // clear all
    std::tie(all_removed, removed_entries) = runDeref(5, PageVersionType(2), 2);
    ASSERT_EQ(removed_entries.size(), 1);
    ASSERT_SAME_ENTRY(removed_entries[0], entry_gc_v2_2);
    ASSERT_TRUE(all_removed); // should remove this chain
    ASSERT_FALSE(entries.getEntry(5));
}
CATCH

TEST_F(VersionedEntriesTest, ReadAfterGcApplied)
try
{
    bool all_removed;
    std::map<PageIdV3Internal, std::pair<PageVersionType, Int64>> deref_counter;
    PageEntriesV3 removed_entries;

    INSERT_ENTRY(2);
    INSERT_ENTRY(3);
    INSERT_ENTRY(5);

    // Read with snapshot seq=2
    ASSERT_SAME_ENTRY(entry_v2, *entries.getEntry(2));

    // Mock that gc applied and insert <2, 1>
    INSERT_GC_ENTRY(2, 1);

    // Now we should read the entry <2, 1> with seq=2
    ASSERT_SAME_ENTRY(entry_gc_v2_1, *entries.getEntry(2));

    // <2,0> get removed
    std::tie(all_removed, removed_entries, deref_counter) = runClean(2);
    ASSERT_EQ(removed_entries.size(), 1);
}
CATCH

TEST_F(VersionedEntriesTest, getEntriesByBlobId)
{
    INSERT_BLOBID_ENTRY(1, 1);
    INSERT_BLOBID_ENTRY(1, 2);
    INSERT_BLOBID_ENTRY(2, 3);
    INSERT_BLOBID_ENTRY(2, 4);
    INSERT_BLOBID_ENTRY(1, 5);
    INSERT_BLOBID_ENTRY(3, 6);
    INSERT_BLOBID_ENTRY(3, 8);
    INSERT_BLOBID_ENTRY(1, 11);

    PageId page_id = 100;
    auto check_for_blob_id_1 = [&](const PageIdAndVersionedEntries & entries) {
        auto it = entries.begin();

        ASSERT_EQ(std::get<0>(*it).low, page_id);
        ASSERT_EQ(std::get<1>(*it).sequence, 1);
        ASSERT_SAME_ENTRY(std::get<2>(*it), entry_v1);

        it++;
        ASSERT_EQ(std::get<0>(*it).low, page_id);
        ASSERT_EQ(std::get<1>(*it).sequence, 2);
        ASSERT_SAME_ENTRY(std::get<2>(*it), entry_v2);

        it++;
        ASSERT_EQ(std::get<0>(*it).low, page_id);
        ASSERT_EQ(std::get<1>(*it).sequence, 5);
        ASSERT_SAME_ENTRY(std::get<2>(*it), entry_v5);

        it++;
        ASSERT_EQ(std::get<0>(*it).low, page_id);
        ASSERT_EQ(std::get<1>(*it).sequence, 11);
        ASSERT_SAME_ENTRY(std::get<2>(*it), entry_v11);
    };
    auto check_for_blob_id_2 = [&](const PageIdAndVersionedEntries & entries) {
        auto it = entries.begin();

        ASSERT_EQ(std::get<0>(*it).low, page_id);
        ASSERT_EQ(std::get<1>(*it).sequence, 3);
        ASSERT_SAME_ENTRY(std::get<2>(*it), entry_v3);

        it++;
        ASSERT_EQ(std::get<0>(*it).low, page_id);
        ASSERT_EQ(std::get<1>(*it).sequence, 4);
        ASSERT_SAME_ENTRY(std::get<2>(*it), entry_v4);
    };
    auto check_for_blob_id_3 = [&](const PageIdAndVersionedEntries & entries) {
        auto it = entries.begin();

        ASSERT_EQ(std::get<0>(*it).low, page_id);
        ASSERT_EQ(std::get<1>(*it).sequence, 6);
        ASSERT_SAME_ENTRY(std::get<2>(*it), entry_v6);

        it++;
        ASSERT_EQ(std::get<0>(*it).low, page_id);
        ASSERT_EQ(std::get<1>(*it).sequence, 8);
        ASSERT_SAME_ENTRY(std::get<2>(*it), entry_v8);
    };

    {
        std::map<BlobFileId, PageIdAndVersionedEntries> blob_entries;
        PageSize total_size = entries.getEntriesByBlobIds({/*empty*/}, buildV3Id(TEST_NAMESPACE_ID, page_id), blob_entries);

        ASSERT_EQ(blob_entries.size(), 0);
        ASSERT_EQ(total_size, 0);
    }

    {
        std::map<BlobFileId, PageIdAndVersionedEntries> blob_entries;
        const BlobFileId blob_id = 1;
        PageSize total_size = entries.getEntriesByBlobIds({blob_id}, buildV3Id(TEST_NAMESPACE_ID, page_id), blob_entries);

        ASSERT_EQ(blob_entries.size(), 1);
        ASSERT_EQ(blob_entries[blob_id].size(), 4);
        ASSERT_EQ(total_size, 1 + 2 + 5 + 11);
        check_for_blob_id_1(blob_entries[blob_id]);
    }

    {
        std::map<BlobFileId, PageIdAndVersionedEntries> blob_entries;
        const BlobFileId blob_id = 2;
        PageSize total_size = entries.getEntriesByBlobIds({blob_id}, buildV3Id(TEST_NAMESPACE_ID, page_id), blob_entries);

        ASSERT_EQ(blob_entries.size(), 1);
        ASSERT_EQ(blob_entries[blob_id].size(), 2);
        ASSERT_EQ(total_size, 3 + 4);
        check_for_blob_id_2(blob_entries[blob_id]);
    }

    {
        std::map<BlobFileId, PageIdAndVersionedEntries> blob_entries;
        const BlobFileId blob_id = 3;
        PageSize total_size = entries.getEntriesByBlobIds({blob_id}, buildV3Id(TEST_NAMESPACE_ID, page_id), blob_entries);

        ASSERT_EQ(blob_entries.size(), 1);
        ASSERT_EQ(blob_entries[blob_id].size(), 2);
        ASSERT_EQ(total_size, 6 + 8);
        check_for_blob_id_3(blob_entries[blob_id]);
    }

    // {1, 2}
    {
        std::map<BlobFileId, PageIdAndVersionedEntries> blob_entries;
        PageSize total_size = entries.getEntriesByBlobIds({1, 2}, buildV3Id(TEST_NAMESPACE_ID, page_id), blob_entries);

        ASSERT_EQ(blob_entries.size(), 2);
        ASSERT_EQ(blob_entries[1].size(), 4);
        ASSERT_EQ(blob_entries[2].size(), 2);
        ASSERT_EQ(total_size, (1 + 2 + 5 + 11) + (3 + 4));
        check_for_blob_id_1(blob_entries[1]);
        check_for_blob_id_2(blob_entries[2]);
    }

    // {2, 3}
    {
        std::map<BlobFileId, PageIdAndVersionedEntries> blob_entries;
        PageSize total_size = entries.getEntriesByBlobIds({3, 2}, buildV3Id(TEST_NAMESPACE_ID, page_id), blob_entries);

        ASSERT_EQ(blob_entries.size(), 2);
        ASSERT_EQ(blob_entries[2].size(), 2);
        ASSERT_EQ(blob_entries[3].size(), 2);
        ASSERT_EQ(total_size, (6 + 8) + (3 + 4));
        check_for_blob_id_2(blob_entries[2]);
        check_for_blob_id_3(blob_entries[3]);
    }

    // {1, 2, 3}
    {
        std::map<BlobFileId, PageIdAndVersionedEntries> blob_entries;
        PageSize total_size = entries.getEntriesByBlobIds({1, 3, 2}, buildV3Id(TEST_NAMESPACE_ID, page_id), blob_entries);

        ASSERT_EQ(blob_entries.size(), 3);
        ASSERT_EQ(blob_entries[1].size(), 4);
        ASSERT_EQ(blob_entries[2].size(), 2);
        ASSERT_EQ(blob_entries[3].size(), 2);
        ASSERT_EQ(total_size, (1 + 2 + 5 + 11) + (6 + 8) + (3 + 4));
        check_for_blob_id_1(blob_entries[1]);
        check_for_blob_id_2(blob_entries[2]);
        check_for_blob_id_3(blob_entries[3]);
    }

    // {1, 2, 3, 100}; blob_id 100 is not exist in actual
    {
        std::map<BlobFileId, PageIdAndVersionedEntries> blob_entries;
        PageSize total_size = entries.getEntriesByBlobIds({1, 3, 2, 4}, buildV3Id(TEST_NAMESPACE_ID, page_id), blob_entries);

        ASSERT_EQ(blob_entries.size(), 3); // 100 not exist
        ASSERT_EQ(blob_entries.find(100), blob_entries.end());
        ASSERT_EQ(blob_entries[1].size(), 4);
        ASSERT_EQ(blob_entries[2].size(), 2);
        ASSERT_EQ(blob_entries[3].size(), 2);
        ASSERT_EQ(total_size, (1 + 2 + 5 + 11) + (6 + 8) + (3 + 4));
        check_for_blob_id_1(blob_entries[1]);
        check_for_blob_id_2(blob_entries[2]);
        check_for_blob_id_3(blob_entries[3]);
    }
}

#undef INSERT_BLOBID_ENTRY
#undef INSERT_ENTRY
#undef INSERT_GC_ENTRY
// end of testing `VersionedEntriesTest`

class PageDirectoryGCTest : public PageDirectoryTest
{
};

#define INSERT_ENTRY_TO(PAGE_ID, VERSION, BLOB_FILE_ID)                                                                        \
    PageEntryV3 entry_v##VERSION{.file_id = (BLOB_FILE_ID), .size = (VERSION), .tag = 0, .offset = 0x123, .checksum = 0x4567}; \
    {                                                                                                                          \
        PageEntriesEdit edit;                                                                                                  \
        edit.put((PAGE_ID), entry_v##VERSION);                                                                                 \
        dir->apply(std::move(edit));                                                                                           \
    }
// Insert an entry into mvcc directory
#define INSERT_ENTRY(PAGE_ID, VERSION) INSERT_ENTRY_TO(PAGE_ID, VERSION, 1)
// Insert an entry into mvcc directory, and acquire a snapshot
#define INSERT_ENTRY_ACQ_SNAP(PAGE_ID, VERSION) \
    INSERT_ENTRY(PAGE_ID, VERSION)              \
    auto snapshot##VERSION = dir->createSnapshot();
#define INSERT_DELETE(PAGE_ID)       \
    {                                \
        PageEntriesEdit edit;        \
        edit.del((PAGE_ID));         \
        dir->apply(std::move(edit)); \
    }

TEST_F(PageDirectoryGCTest, GCPushForward)
try
{
    PageId page_id = 50;

    /**
     * before GC => {
     *     50  -> [v1...v5]
     *   }
     *   snapshot remain: [v3,v5]
     */
    INSERT_ENTRY(page_id, 1);
    INSERT_ENTRY(page_id, 2);
    INSERT_ENTRY_ACQ_SNAP(page_id, 3);
    INSERT_ENTRY(page_id, 4);
    INSERT_ENTRY_ACQ_SNAP(page_id, 5);

    EXPECT_ENTRY_EQ(entry_v3, dir, page_id, snapshot3);
    EXPECT_ENTRY_EQ(entry_v5, dir, page_id, snapshot5);

    /**
     * after GC =>  {
     *     50  -> [v3,v4,v5]
     *   }
     *   snapshot remain: [v3,v5]
     */
    auto del_entries = dir->gcInMemEntries();
    // v1, v2 have been removed.
    ASSERT_EQ(del_entries.size(), 2);

    EXPECT_ENTRY_EQ(entry_v3, dir, page_id, snapshot3);
    EXPECT_ENTRY_EQ(entry_v5, dir, page_id, snapshot5);

    // Release all snapshots and run gc again, (min gc version get pushed forward and)
    // all versions get compacted.
    snapshot3.reset();
    snapshot5.reset();
    del_entries = dir->gcInMemEntries();
    ASSERT_EQ(del_entries.size(), 2);

    auto snapshot_after_gc = dir->createSnapshot();
    EXPECT_ENTRY_EQ(entry_v5, dir, page_id, snapshot_after_gc);
}
CATCH

TEST_F(PageDirectoryGCTest, GCPushForward2)
try
{
    // GC push forward with 2 page entry list
    /**
     * case 2
     * before GC => {
     *     50  -> [v2,v5,v10]
     *     512 -> [v1,v3,v4,v6,v7,v8,v9]
     *   }
     *   snapshot remain: [v3, v5]
     */
    PageId page_id = 50;
    PageId another_page_id = 512;

    INSERT_ENTRY(another_page_id, 1);
    INSERT_ENTRY(page_id, 2);
    INSERT_ENTRY_ACQ_SNAP(another_page_id, 3);
    INSERT_ENTRY(another_page_id, 4);
    INSERT_ENTRY_ACQ_SNAP(page_id, 5);
    INSERT_ENTRY(another_page_id, 6);
    INSERT_ENTRY(another_page_id, 7);
    INSERT_ENTRY(another_page_id, 8);
    INSERT_ENTRY(another_page_id, 9);
    INSERT_ENTRY(page_id, 10);

    {
        /**
         * after GC => {
         *     50  -> [v5,v10]
         *     512 -> [v3,v4,v6,v7,v8,v9]
         *   }
         *   snapshot remain: [v3, v5]
         */
        const auto & del_entries = dir->gcInMemEntries();
        // page_id: []; another_page_id: v1 have been removed.
        EXPECT_EQ(del_entries.size(), 1);
    }

    {
        snapshot3.reset();
        /**
         * after GC => {
         *     50  -> [v5,v10]
         *     512 -> [v6,v7,v8,v9]
         *   }
         *   snapshot remain: [v5]
         */
        const auto & del_entries = dir->gcInMemEntries();
        // page_id: v2; another_page_id: v3 have been removed.
        EXPECT_EQ(del_entries.size(), 2);
    }

    {
        snapshot5.reset();
        /**
         * after GC => {
         *     50  -> [v10]
         *     512 -> [v9]
         *   }
         *   snapshot remain: []
         */
        const auto & del_entries = dir->gcInMemEntries();
        // page_id: v5; another_page_id: v6,v7,v8 have been removed.
        EXPECT_EQ(del_entries.size(), 5);
    }
}
CATCH

TEST_F(PageDirectoryGCTest, GCBlockedByOldSnap)
try
{
    /**
     * case 1
     * before GC => {
     *     50  -> [v3,v5,v10]
     *     512 -> [v1,v2,v4,v6,v7,v8,v9]
     *   }
     *   snapshot remain: [v1, v3, v5, v10]
     */
    PageId page_id = 50;
    PageId another_page_id = 512;

    // Push entries
    INSERT_ENTRY_ACQ_SNAP(another_page_id, 1);
    INSERT_ENTRY(another_page_id, 2);
    INSERT_ENTRY_ACQ_SNAP(page_id, 3);
    INSERT_ENTRY(another_page_id, 4);
    INSERT_ENTRY_ACQ_SNAP(page_id, 5);
    INSERT_ENTRY(another_page_id, 6);
    INSERT_ENTRY(another_page_id, 7);
    INSERT_ENTRY(another_page_id, 8);
    INSERT_ENTRY(another_page_id, 9);
    INSERT_ENTRY_ACQ_SNAP(page_id, 10);

    EXPECT_ENTRY_EQ(entry_v1, dir, another_page_id, snapshot1);
    EXPECT_ENTRY_NOT_EXIST(dir, page_id, snapshot1);
    EXPECT_ENTRY_EQ(entry_v3, dir, page_id, snapshot3);
    EXPECT_ENTRY_EQ(entry_v5, dir, page_id, snapshot5);

    {
        /**
         * after GC => [
         *     50  -> [v3,v5,v10]
         *     512 -> [v1,v2,v4,v6,v7,v8,v9]
         *   }
         *   snapshot remain: [v1,v3,v5,v10]
         */
        auto removed_entries = dir->gcInMemEntries(); // The GC on page_id=50 is blocked by previous `snapshot1`
        EXPECT_EQ(removed_entries.size(), 0);
        EXPECT_ENTRY_EQ(entry_v1, dir, another_page_id, snapshot1);
        EXPECT_ENTRY_NOT_EXIST(dir, page_id, snapshot1);
        EXPECT_ENTRY_EQ(entry_v3, dir, page_id, snapshot3);
        EXPECT_ENTRY_EQ(entry_v5, dir, page_id, snapshot5);
    }

    {
        /**
         * after GC => [
         *     50  -> [v3,v5,v10]
         *     512 -> [v1,v2,v4,v6,v7,v8,v9]
         *   }
         *   snapshot remain: [v1]
         */
        // The GC on page_id=50 is blocked by previous `snapshot1`,
        // release other snapshot won't change the result from `snapshot1`
        snapshot3.reset();
        snapshot5.reset();
        snapshot10.reset();
        auto removed_entries = dir->gcInMemEntries();
        EXPECT_EQ(removed_entries.size(), 0);
        EXPECT_ENTRY_EQ(entry_v1, dir, another_page_id, snapshot1);
        EXPECT_ENTRY_NOT_EXIST(dir, page_id, snapshot1);
    }

    {
        /**
         * after GC => [
         *     50  -> [v10]
         *     512 -> [v9]
         *   }
         *   snapshot remain: []
         */
        snapshot1.reset();
        auto removed_entries = dir->gcInMemEntries(); // this will compact all versions
        // page_id: v3,v5; another_page_id: v1,v2,v4,v6,v7,v8 get removed
        EXPECT_EQ(removed_entries.size(), 8);

        auto snap_after_gc = dir->createSnapshot();
        EXPECT_ENTRY_EQ(entry_v10, dir, page_id, snap_after_gc);
        EXPECT_ENTRY_EQ(entry_v9, dir, another_page_id, snap_after_gc);
    }
}
CATCH

TEST_F(PageDirectoryGCTest, GCCleanUPDeletedPage)
try
{
    /**
     * before GC => {
     *     50  -> [v3,v5,v8(delete)]
     *     512 -> [v1,v2,v4,v6,v7,v8,v9,v10(delete)]
     *   }
     *   snapshot remain: [v5, v8, v9]
     */
    PageId page_id = 50;
    PageId another_page_id = 512;

    // Push entries
    INSERT_ENTRY(another_page_id, 1);
    INSERT_ENTRY(another_page_id, 2);
    INSERT_ENTRY(page_id, 3);
    INSERT_ENTRY(another_page_id, 4);
    INSERT_ENTRY_ACQ_SNAP(page_id, 5);
    INSERT_ENTRY(another_page_id, 6);
    INSERT_ENTRY(another_page_id, 7);
    PageEntryV3 entry_v8{.file_id = 1, .size = 8, .tag = 0, .offset = 0x123, .checksum = 0x4567};
    {
        PageEntriesEdit edit;
        edit.del(page_id);
        edit.put(another_page_id, entry_v8);
        dir->apply(std::move(edit));
    }
    auto snapshot8 = dir->createSnapshot();
    INSERT_ENTRY_ACQ_SNAP(another_page_id, 9);
    INSERT_DELETE(another_page_id);

    {
        EXPECT_ENTRY_EQ(entry_v5, dir, page_id, snapshot5);
        EXPECT_ENTRY_EQ(entry_v4, dir, another_page_id, snapshot5);
        EXPECT_ENTRY_NOT_EXIST(dir, page_id, snapshot8);
        EXPECT_ENTRY_EQ(entry_v8, dir, another_page_id, snapshot8);
        EXPECT_ENTRY_NOT_EXIST(dir, page_id, snapshot9);
        EXPECT_ENTRY_EQ(entry_v9, dir, another_page_id, snapshot9);
        /**
         * after GC => [
         *     50  -> [v5,v8(delete)]
         *     512 -> [v4,v6,v8,v9,v10(delete)]
         *   }
         *   snapshot remain: [v5,v8,v9]
         */
        auto del_entries = dir->gcInMemEntries();
        // page_id: v3; another_page_id: v1,v2 have been removed.
        EXPECT_EQ(del_entries.size(), 3);
        ASSERT_EQ(dir->numPages(), 2);
    }

    {
        /**
         * after GC => [
         *     512 -> [v8,v9,v10(delete)]
         *   }
         *   snapshot remain: [v8,v9]
         */
        snapshot5.reset();
        EXPECT_ENTRY_NOT_EXIST(dir, page_id, snapshot8);
        EXPECT_ENTRY_EQ(entry_v8, dir, another_page_id, snapshot8);
        EXPECT_ENTRY_NOT_EXIST(dir, page_id, snapshot9);
        EXPECT_ENTRY_EQ(entry_v9, dir, another_page_id, snapshot9);
        auto del_entries = dir->gcInMemEntries();
        // page_id: v5; another_page_id: v4,v6,v7 have been removed.
        EXPECT_EQ(del_entries.size(), 4);
        ASSERT_EQ(dir->numPages(), 1); // page_id should be removed.
    }

    {
        /**
         * after GC => [
         *     512 -> [v9, v10(delete)]
         *   }
         *   snapshot remain: [v9]
         */
        snapshot8.reset();
        EXPECT_ENTRY_NOT_EXIST(dir, page_id, snapshot9);
        EXPECT_ENTRY_EQ(entry_v9, dir, another_page_id, snapshot9);
        auto del_entries = dir->gcInMemEntries();
        // another_page_id: v8 have been removed.
        EXPECT_EQ(del_entries.size(), 1);
    }

    {
        /**
         * after GC => { empty }
         *   snapshot remain: []
         */
        snapshot9.reset();
        auto del_entries = dir->gcInMemEntries();
        // another_page_id: v9 have been removed.
        EXPECT_EQ(del_entries.size(), 1);
        ASSERT_EQ(dir->numPages(), 0); // all should be removed.
    }

    auto snapshot_after_all = dir->createSnapshot();
    EXPECT_ENTRY_NOT_EXIST(dir, page_id, snapshot_after_all);
    EXPECT_ENTRY_NOT_EXIST(dir, another_page_id, snapshot_after_all);
}
CATCH

TEST_F(PageDirectoryGCTest, FullGCApply)
try
{
    PageId page_id = 50;
    PageId another_page_id = 512;
    INSERT_ENTRY_TO(page_id, 1, 1);
    INSERT_ENTRY_TO(page_id, 2, 2);
    INSERT_ENTRY_TO(another_page_id, 3, 2);
    INSERT_ENTRY_TO(page_id, 4, 1);
    INSERT_ENTRY_TO(page_id, 5, 3);
    INSERT_ENTRY_TO(another_page_id, 6, 1);

    // FIXME: This will copy many outdate pages
    // Full GC get entries
    auto candidate_entries_1 = dir->getEntriesByBlobIds({1});
    EXPECT_EQ(candidate_entries_1.first.size(), 1);
    EXPECT_EQ(candidate_entries_1.first[1].size(), 3); // 3 entries for 2 page id

    auto candidate_entries_2_3 = dir->getEntriesByBlobIds({2, 3});
    EXPECT_EQ(candidate_entries_2_3.first.size(), 2);
    const auto & entries_in_file2 = candidate_entries_2_3.first[2];
    const auto & entries_in_file3 = candidate_entries_2_3.first[3];
    EXPECT_EQ(entries_in_file2.size(), 2); // 2 entries for 1 page id
    EXPECT_EQ(entries_in_file3.size(), 1); // 1 entries for 1 page id

    PageEntriesEdit gc_migrate_entries;
    for (const auto & [file_id, entries] : candidate_entries_1.first)
    {
        (void)file_id;
        for (const auto & [page_id, ver, entry] : entries)
        {
            gc_migrate_entries.upsertPage(page_id, ver, entry);
        }
    }
    for (const auto & [file_id, entries] : candidate_entries_2_3.first)
    {
        (void)file_id;
        for (const auto & [page_id, ver, entry] : entries)
        {
            gc_migrate_entries.upsertPage(page_id, ver, entry);
        }
    }

    // Full GC execute apply
    dir->gcApply(std::move(gc_migrate_entries));
}
CATCH

TEST_F(PageDirectoryGCTest, MVCCAndFullGCInConcurrent)
try
{
    PageId page_id = 50;
    PageId another_page_id = 512;
    INSERT_ENTRY_TO(page_id, 1, 1);
    INSERT_ENTRY_TO(page_id, 2, 2);
    INSERT_ENTRY_TO(page_id, 3, 2);
    INSERT_ENTRY_TO(page_id, 4, 1);
    INSERT_ENTRY_TO(page_id, 5, 3);
    INSERT_ENTRY_TO(another_page_id, 6, 1);
    INSERT_DELETE(page_id);

    EXPECT_EQ(dir->numPages(), 2);

    // 1.1 Full GC get entries for blob_id in [1]
    auto candidate_entries_1 = dir->getEntriesByBlobIds({1});
    EXPECT_EQ(candidate_entries_1.first.size(), 1);
    EXPECT_EQ(candidate_entries_1.first[1].size(), 3); // 3 entries for 2 page id

    // for blob_id in [2, 3]
    auto candidate_entries_2_3 = dir->getEntriesByBlobIds({2, 3});
    EXPECT_EQ(candidate_entries_2_3.first.size(), 2);
    const auto & entries_in_file2 = candidate_entries_2_3.first[2];
    const auto & entries_in_file3 = candidate_entries_2_3.first[3];
    EXPECT_EQ(entries_in_file2.size(), 2); // 2 entries for 1 page id
    EXPECT_EQ(entries_in_file3.size(), 1); // 1 entry for 1 page_id

    // 2.1 Execute GC
    dir->gcInMemEntries();
    // `page_id` get removed
    EXPECT_EQ(dir->numPages(), 1);

    PageEntriesEdit gc_migrate_entries;
    for (const auto & [file_id, entries] : candidate_entries_1.first)
    {
        (void)file_id;
        for (const auto & [page_id, ver, entry] : entries)
        {
            gc_migrate_entries.upsertPage(page_id, ver, entry);
        }
    }
    for (const auto & [file_id, entries] : candidate_entries_2_3.first)
    {
        (void)file_id;
        for (const auto & [page_id, ver, entry] : entries)
        {
            gc_migrate_entries.upsertPage(page_id, ver, entry);
        }
    }

    // 1.2 Full GC execute apply
    ASSERT_THROW({ dir->gcApply(std::move(gc_migrate_entries)); }, DB::Exception);
}
CATCH

TEST_F(PageDirectoryGCTest, GCOnRefedEntries)
try
{
    // 10->entry1, 11->10=>11->entry1; del 10->entry1
    PageEntryV3 entry1{.file_id = 1, .size = 1024, .tag = 0, .offset = 0x123, .checksum = 0x4567};
    {
        PageEntriesEdit edit;
        edit.put(10, entry1);
        dir->apply(std::move(edit));
    }
    {
        PageEntriesEdit edit;
        edit.ref(11, 10);
        edit.del(10);
        dir->apply(std::move(edit));
    }
    // entry1 should not be removed
    {
        auto outdated_entries = dir->gcInMemEntries();
        EXPECT_TRUE(outdated_entries.empty());
    }

    // del 11->entry1
    {
        PageEntriesEdit edit;
        edit.del(11);
        dir->apply(std::move(edit));
    }
    // entry1 get removed
    {
        auto outdated_entries = dir->gcInMemEntries();
        EXPECT_EQ(1, outdated_entries.size());
        EXPECT_SAME_ENTRY(entry1, *outdated_entries.begin());
    }
}
CATCH

TEST_F(PageDirectoryGCTest, GCOnRefedEntries2)
try
{
    // 10->entry1, 11->10=>11->entry1; del 10->entry1
    PageEntryV3 entry1{.file_id = 1, .size = 1024, .tag = 0, .offset = 0x123, .checksum = 0x4567};
    {
        PageEntriesEdit edit;
        edit.put(10, entry1);
        dir->apply(std::move(edit));
    }
    {
        PageEntriesEdit edit;
        edit.ref(11, 10);
        dir->apply(std::move(edit));
    }
    {
        PageEntriesEdit edit;
        edit.ref(12, 10);
        edit.del(10);
        dir->apply(std::move(edit));
    }
    // entry1 should not be removed
    {
        auto outdated_entries = dir->gcInMemEntries();
        EXPECT_TRUE(outdated_entries.empty());
    }

    // del 11->entry1
    {
        PageEntriesEdit edit;
        edit.del(11);
        edit.del(12);
        dir->apply(std::move(edit));
    }
    // entry1 get removed
    {
        auto outdated_entries = dir->gcInMemEntries();
        EXPECT_EQ(1, outdated_entries.size());
        EXPECT_SAME_ENTRY(entry1, *outdated_entries.begin());
    }
}
CATCH

TEST_F(PageDirectoryGCTest, UpsertOnRefedEntries)
try
{
    // 10->entry1, 11->10, 12->10
    PageEntryV3 entry1{.file_id = 1, .size = 1024, .tag = 0, .offset = 0x123, .checksum = 0x4567};
    {
        PageEntriesEdit edit;
        edit.put(10, entry1);
        dir->apply(std::move(edit));
    }
    {
        PageEntriesEdit edit;
        edit.ref(11, 10);
        dir->apply(std::move(edit));
    }
    {
        PageEntriesEdit edit;
        edit.ref(12, 10);
        edit.del(10);
        dir->apply(std::move(edit));
    }
    // entry1 should not be removed
    {
        auto outdated_entries = dir->gcInMemEntries();
        EXPECT_TRUE(outdated_entries.empty());
    }

    // upsert 10->entry2
    PageEntryV3 entry2{.file_id = 2, .size = 1024, .tag = 0, .offset = 0x123, .checksum = 0x4567};
    {
        PageEntriesEdit edit;
        auto full_gc_entries = dir->getEntriesByBlobIds({1});
        auto ids = full_gc_entries.first.at(1);
        ASSERT_EQ(ids.size(), 1);
        edit.upsertPage(std::get<0>(ids[0]), std::get<1>(ids[0]), entry2);
        dir->gcApply(std::move(edit));
    }

    auto removed_entries = dir->gcInMemEntries();
    ASSERT_EQ(removed_entries.size(), 1);
    EXPECT_SAME_ENTRY(removed_entries[0], entry1);

    {
        auto snap = dir->createSnapshot();
        EXPECT_ENTRY_EQ(entry2, dir, 11, snap);
        EXPECT_ENTRY_EQ(entry2, dir, 12, snap);
    }

    // del 11->entry2
    {
        PageEntriesEdit edit;
        edit.del(11);
        dir->apply(std::move(edit));
        EXPECT_EQ(dir->gcInMemEntries().size(), 0);
    }
    // del 12->entry2
    {
        PageEntriesEdit edit;
        edit.del(12);
        dir->apply(std::move(edit));
        // entry2 get removed
        auto outdated_entries = dir->gcInMemEntries();
        EXPECT_EQ(1, outdated_entries.size());
        EXPECT_SAME_ENTRY(entry2, *outdated_entries.begin());
    }
}
CATCH

TEST_F(PageDirectoryGCTest, GCOnRefedExternalEntries)
try
{
    // 10->ext, 11->10=>11->ext; del 10->ext
    {
        PageEntriesEdit edit;
        edit.putExternal(10);
        dir->apply(std::move(edit));
    }
    {
        PageEntriesEdit edit;
        edit.ref(11, 10);
        edit.del(10);
        dir->apply(std::move(edit));
    }
    // entry1 should not be removed
    {
        auto outdated_entries = dir->gcInMemEntries();
        EXPECT_TRUE(outdated_entries.empty());
        auto alive_ex_id = dir->getAliveExternalIds(TEST_NAMESPACE_ID);
        ASSERT_EQ(alive_ex_id.size(), 1);
        ASSERT_EQ(*alive_ex_id.begin(), 10);
    }

    // del 11->ext
    {
        PageEntriesEdit edit;
        edit.del(11);
        dir->apply(std::move(edit));
    }
    // entry1 get removed
    {
        auto outdated_entries = dir->gcInMemEntries();
        EXPECT_EQ(0, outdated_entries.size());
        auto alive_ex_id = dir->getAliveExternalIds(TEST_NAMESPACE_ID);
        ASSERT_EQ(alive_ex_id.size(), 0);
    }
}
CATCH

TEST_F(PageDirectoryGCTest, DumpAndRestore)
try
{
    auto restore_from_edit = [](const PageEntriesEdit & edit) {
        auto ctx = DB::tests::TiFlashTestEnv::getContext();
        auto provider = ctx.getFileProvider();
        auto path = getTemporaryPath();
        PSDiskDelegatorPtr delegator = std::make_shared<DB::tests::MockDiskDelegatorSingle>(path);
        PageDirectoryFactory factory;
        auto d = factory.createFromEdit(getCurrentTestName(), provider, delegator, edit);
        return d;
    };

    PageEntryV3 entry_1_v1{.file_id = 1, .size = 1, .tag = 0, .offset = 0x123, .checksum = 0x4567};
    PageEntryV3 entry_1_v2{.file_id = 1, .size = 2, .tag = 0, .offset = 0x123, .checksum = 0x4567};
    PageEntryV3 entry_2_v1{.file_id = 2, .size = 1, .tag = 0, .offset = 0x123, .checksum = 0x4567};
    PageEntryV3 entry_2_v2{.file_id = 2, .size = 2, .tag = 0, .offset = 0x123, .checksum = 0x4567};
    {
        PageEntriesEdit edit;
        edit.put(1, entry_1_v1);
        edit.put(1, entry_1_v2);
        edit.put(2, entry_2_v1);
        dir->apply(std::move(edit));
    }
    {
        PageEntriesEdit edit;
        edit.put(2, entry_2_v2);
        edit.del(3);
        dir->apply(std::move(edit));
    }
    // dump 0
    auto s0 = dir->createSnapshot();
    auto check_s0 = [&, this]() {
        auto edit = dir->dumpSnapshotToEdit(s0);
        auto restored_dir = restore_from_edit(edit);
        auto temp_snap = restored_dir->createSnapshot();
        EXPECT_SAME_ENTRY(restored_dir->get(1, temp_snap).second, entry_1_v2);
        EXPECT_SAME_ENTRY(restored_dir->get(2, temp_snap).second, entry_2_v2);
        EXPECT_ANY_THROW(restored_dir->get(3, temp_snap));
    };
    check_s0();

    // 10->ext, 11->10, del 10->ext
    // 50->entry, 51->50, 52->51=>50, del 50
    PageEntryV3 entry_50{.file_id = 1, .size = 50, .tag = 0, .offset = 0x123, .checksum = 0x4567};
    PageEntryV3 entry_60{.file_id = 1, .size = 90, .tag = 0, .offset = 0x123, .checksum = 0x4567};
    {
        PageEntriesEdit edit;
        edit.del(2);
        edit.del(1);
        edit.putExternal(10);
        edit.putExternal(20);
        edit.putExternal(30);
        edit.put(50, entry_50);
        edit.put(60, entry_60);
        dir->apply(std::move(edit));
    }
    auto s1 = dir->createSnapshot();
    auto check_s1 = [&, this]() {
        auto edit = dir->dumpSnapshotToEdit(s1);
        auto restored_dir = restore_from_edit(edit);
        auto temp_snap = restored_dir->createSnapshot();
        EXPECT_ANY_THROW(restored_dir->get(1, temp_snap));
        EXPECT_ANY_THROW(restored_dir->get(2, temp_snap));
        EXPECT_ANY_THROW(restored_dir->get(3, temp_snap));
        auto alive_ex = restored_dir->getAliveExternalIds(TEST_NAMESPACE_ID);
        EXPECT_EQ(alive_ex.size(), 3);
        EXPECT_GT(alive_ex.count(10), 0);
        EXPECT_GT(alive_ex.count(20), 0);
        EXPECT_GT(alive_ex.count(30), 0);
        EXPECT_SAME_ENTRY(restored_dir->get(50, temp_snap).second, entry_50);
        EXPECT_SAME_ENTRY(restored_dir->get(60, temp_snap).second, entry_60);
    };
    check_s0();
    check_s1();

    {
        PageEntriesEdit edit;
        edit.ref(11, 10);
        edit.del(10);

        edit.ref(21, 20);
        edit.ref(22, 20);
        edit.del(20);

        edit.del(30);

        edit.ref(51, 50);
        edit.ref(52, 51);
        edit.del(50);

        edit.ref(61, 60);
        edit.del(61);
        dir->apply(std::move(edit));
    }
    auto s2 = dir->createSnapshot();
    auto check_s2 = [&, this]() {
        auto edit = dir->dumpSnapshotToEdit(s2);
        auto restored_dir = restore_from_edit(edit);
        auto temp_snap = restored_dir->createSnapshot();
        EXPECT_ANY_THROW(restored_dir->get(1, temp_snap));
        EXPECT_ANY_THROW(restored_dir->get(2, temp_snap));
        EXPECT_ANY_THROW(restored_dir->get(3, temp_snap));
        auto alive_ex = restored_dir->getAliveExternalIds(TEST_NAMESPACE_ID);
        EXPECT_EQ(alive_ex.size(), 2);
        EXPECT_GT(alive_ex.count(10), 0);
        EXPECT_EQ(restored_dir->getNormalPageId(11, temp_snap).low, 10);

        EXPECT_GT(alive_ex.count(20), 0);
        EXPECT_EQ(restored_dir->getNormalPageId(21, temp_snap).low, 20);
        EXPECT_EQ(restored_dir->getNormalPageId(22, temp_snap).low, 20);

        EXPECT_EQ(alive_ex.count(30), 0); // removed

        EXPECT_ANY_THROW(restored_dir->get(50, temp_snap));
        EXPECT_SAME_ENTRY(restored_dir->get(51, temp_snap).second, entry_50);
        EXPECT_SAME_ENTRY(restored_dir->get(52, temp_snap).second, entry_50);

        EXPECT_SAME_ENTRY(restored_dir->get(60, temp_snap).second, entry_60);
        EXPECT_ANY_THROW(restored_dir->get(61, temp_snap));
    };
    check_s0();
    check_s1();
    check_s2();

    {
        // only 51->50 left
        PageEntriesEdit edit;
        edit.del(11);
        edit.del(21);
        edit.del(22);
        edit.del(52);
        edit.del(60);
        dir->apply(std::move(edit));
    }
    auto s3 = dir->createSnapshot();
    auto check_s3 = [&, this]() {
        auto edit = dir->dumpSnapshotToEdit(s3);
        auto restored_dir = restore_from_edit(edit);
        auto temp_snap = restored_dir->createSnapshot();
        EXPECT_ANY_THROW(restored_dir->get(1, temp_snap));
        EXPECT_ANY_THROW(restored_dir->get(2, temp_snap));
        EXPECT_ANY_THROW(restored_dir->get(3, temp_snap));
        auto alive_ex = restored_dir->getAliveExternalIds(TEST_NAMESPACE_ID);
        EXPECT_EQ(alive_ex.size(), 0);
        EXPECT_EQ(alive_ex.count(10), 0); // removed
        EXPECT_EQ(alive_ex.count(20), 0); // removed
        EXPECT_EQ(alive_ex.count(30), 0); // removed

        EXPECT_ANY_THROW(restored_dir->get(50, temp_snap));
        EXPECT_SAME_ENTRY(restored_dir->get(51, temp_snap).second, entry_50);
        EXPECT_ANY_THROW(restored_dir->get(52, temp_snap));

        EXPECT_ANY_THROW(restored_dir->get(60, temp_snap));
        EXPECT_ANY_THROW(restored_dir->get(61, temp_snap));
    };
    check_s0();
    check_s1();
    check_s2();
    check_s3();

    {
        // only 51->50 left
        PageEntriesEdit edit;
        edit.del(51);
        dir->apply(std::move(edit));
    }
    auto s4 = dir->createSnapshot();
    auto check_s4 = [&, this]() {
        auto edit = dir->dumpSnapshotToEdit(s4);
        auto restored_dir = restore_from_edit(edit);
        auto temp_snap = restored_dir->createSnapshot();
        EXPECT_ANY_THROW(restored_dir->get(1, temp_snap));
        EXPECT_ANY_THROW(restored_dir->get(2, temp_snap));
        EXPECT_ANY_THROW(restored_dir->get(3, temp_snap));
        auto alive_ex = restored_dir->getAliveExternalIds(TEST_NAMESPACE_ID);
        EXPECT_EQ(alive_ex.size(), 0);
        EXPECT_EQ(alive_ex.count(10), 0); // removed
        EXPECT_EQ(alive_ex.count(20), 0); // removed
        EXPECT_EQ(alive_ex.count(30), 0); // removed

        EXPECT_ANY_THROW(restored_dir->get(50, temp_snap));
        EXPECT_ANY_THROW(restored_dir->get(51, temp_snap));
        EXPECT_ANY_THROW(restored_dir->get(52, temp_snap));

        EXPECT_ANY_THROW(restored_dir->get(60, temp_snap));
        EXPECT_ANY_THROW(restored_dir->get(61, temp_snap));
    };
    check_s0();
    check_s1();
    check_s2();
    check_s3();
    check_s4();
}
CATCH

TEST_F(PageDirectoryGCTest, RestoreWithRef)
try
{
    BlobFileId file_id1 = 1;
    BlobFileId file_id2 = 5;

    const auto & path = getTemporaryPath();
    createIfNotExist(path);
    Poco::File(fmt::format("{}/{}{}", path, BlobFile::BLOB_PREFIX_NAME, file_id1)).createFile();
    Poco::File(fmt::format("{}/{}{}", path, BlobFile::BLOB_PREFIX_NAME, file_id2)).createFile();

    PageEntryV3 entry_1_v1{.file_id = file_id1, .size = 7890, .tag = 0, .offset = 0x123, .checksum = 0x4567};
    PageEntryV3 entry_5_v1{.file_id = file_id2, .size = 255, .tag = 0, .offset = 0x100, .checksum = 0x4567};
    PageEntryV3 entry_5_v2{.file_id = file_id2, .size = 255, .tag = 0, .offset = 0x400, .checksum = 0x4567};
    {
        PageEntriesEdit edit;
        edit.put(file_id1, entry_1_v1);
        edit.put(file_id2, entry_5_v1);
        dir->apply(std::move(edit));
    }
    {
        PageEntriesEdit edit;
        edit.ref(2, 1);
        edit.del(1);
        edit.put(5, entry_5_v2); // replaced for page 5 entry
        dir->apply(std::move(edit));
    }

    auto restore_from_edit = [](const PageEntriesEdit & edit, BlobStore::BlobStats & stats) {
        auto ctx = ::DB::tests::TiFlashTestEnv::getContext();
        auto provider = ctx.getFileProvider();
        auto path = getTemporaryPath();
        PSDiskDelegatorPtr delegator = std::make_shared<DB::tests::MockDiskDelegatorSingle>(path);
        PageDirectoryFactory factory;
        auto d = factory.setBlobStats(stats).createFromEdit(getCurrentTestName(), provider, delegator, edit);
        return d;
    };
    {
        auto snap = dir->createSnapshot();
        auto edit = dir->dumpSnapshotToEdit(snap);
        auto path = getTemporaryPath();
        PSDiskDelegatorPtr delegator = std::make_shared<DB::tests::MockDiskDelegatorSingle>(path);
        BlobStore::BlobStats stats(log, delegator, BlobStore::Config{});
        auto restored_dir = restore_from_edit(edit, stats);
        auto temp_snap = restored_dir->createSnapshot();
        EXPECT_SAME_ENTRY(entry_1_v1, restored_dir->get(2, temp_snap).second);
        EXPECT_ANY_THROW(restored_dir->get(1, temp_snap));
        EXPECT_SAME_ENTRY(entry_5_v2, restored_dir->get(5, temp_snap).second);

        // The entry_1_v1 should be restored to stats
        auto stat_for_file_1 = stats.blobIdToStat(file_id1, false, false);
        EXPECT_TRUE(stat_for_file_1->smap->isMarkUsed(entry_1_v1.offset, entry_1_v1.size));
        auto stat_for_file_5 = stats.blobIdToStat(file_id2, false, false);
        // entry_5_v1 should not be restored to stats
        EXPECT_FALSE(stat_for_file_5->smap->isMarkUsed(entry_5_v1.offset, entry_5_v1.size));
        EXPECT_TRUE(stat_for_file_5->smap->isMarkUsed(entry_5_v2.offset, entry_5_v2.size));
    }
}
CATCH

TEST_F(PageDirectoryTest, GetMaxId)
try
{
    NamespaceId small = 20;
    NamespaceId medium = 50;
    NamespaceId large = 100;
    ASSERT_EQ(dir->getMaxId(small), 0);
    ASSERT_EQ(dir->getMaxId(medium), 0);
    ASSERT_EQ(dir->getMaxId(large), 0);

    PageEntryV3 entry1{.file_id = 1, .size = 1024, .tag = 0, .offset = 0x123, .checksum = 0x4567};
    PageEntryV3 entry2{.file_id = 2, .size = 1024, .tag = 0, .offset = 0x123, .checksum = 0x4567};
    {
        PageEntriesEdit edit;
        edit.put(buildV3Id(small, 1), entry1);
        edit.put(buildV3Id(large, 2), entry2);
        dir->apply(std::move(edit));
        ASSERT_EQ(dir->getMaxId(small), 1);
        ASSERT_EQ(dir->getMaxId(medium), 0);
        ASSERT_EQ(dir->getMaxId(large), 2);
    }

    PageEntryV3 entry3{.file_id = 3, .size = 1024, .tag = 0, .offset = 0x123, .checksum = 0x4567};
    PageEntryV3 entry4{.file_id = 4, .size = 1024, .tag = 0, .offset = 0x123, .checksum = 0x4567};
    {
        PageEntriesEdit edit;
        edit.put(buildV3Id(medium, 300), entry1);
        edit.put(buildV3Id(medium, 320), entry2);
        dir->apply(std::move(edit));
        ASSERT_EQ(dir->getMaxId(small), 1);
        ASSERT_EQ(dir->getMaxId(medium), 320);
        ASSERT_EQ(dir->getMaxId(large), 2);
    }
}
CATCH

#undef INSERT_ENTRY_TO
#undef INSERT_ENTRY
#undef INSERT_ENTRY_ACQ_SNAP
#undef INSERT_DELETE

} // namespace PS::V3::tests
} // namespace DB<|MERGE_RESOLUTION|>--- conflicted
+++ resolved
@@ -54,11 +54,7 @@
         FileProviderPtr provider = ctx.getFileProvider();
         PSDiskDelegatorPtr delegator = std::make_shared<DB::tests::MockDiskDelegatorSingle>(path);
         PageDirectoryFactory factory;
-<<<<<<< HEAD
-        dir = factory.create(provider, delegator, WALStore::Config());
-=======
-        dir = factory.create("PageDirectoryTest", provider, delegator);
->>>>>>> e235089a
+        dir = factory.create("PageDirectoryTest", provider, delegator, WALStore::Config());
     }
 
 protected:
