// Copyright 2022 PingCAP, Ltd.
//
// Licensed under the Apache License, Version 2.0 (the "License");
// you may not use this file except in compliance with the License.
// You may obtain a copy of the License at
//
//     http://www.apache.org/licenses/LICENSE-2.0
//
// Unless required by applicable law or agreed to in writing, software
// distributed under the License is distributed on an "AS IS" BASIS,
// WITHOUT WARRANTIES OR CONDITIONS OF ANY KIND, either express or implied.
// See the License for the specific language governing permissions and
// limitations under the License.

#include <Poco/Logger.h>
#include <Storages/Page/V3/LogFile/LogFilename.h>
#include <Storages/Page/V3/LogFile/LogFormat.h>
#include <Storages/Page/V3/PageDirectory.h>
#include <Storages/Page/V3/PageDirectoryFactory.h>
#include <Storages/Page/V3/PageEntriesEdit.h>
#include <Storages/Page/V3/PageEntry.h>
#include <Storages/Page/V3/WAL/WALReader.h>
#include <Storages/Page/V3/WAL/serialize.h>
#include <Storages/Page/V3/WALStore.h>
#include <Storages/Page/V3/tests/entries_helper.h>
#include <Storages/tests/TiFlashStorageTestBasic.h>
#include <TestUtils/MockDiskDelegator.h>
#include <TestUtils/TiFlashTestEnv.h>

#include <random>

namespace DB::PS::V3::tests
{
TEST(WALSeriTest, AllPuts)
{
    PageEntryV3 entry_p1{.file_id = 1, .size = 1, .tag = 0, .offset = 0x123, .checksum = 0x4567};
    PageEntryV3 entry_p2{.file_id = 1, .size = 2, .tag = 0, .offset = 0x123, .checksum = 0x4567};
    PageVersionType ver20(/*seq=*/20);
    PageEntriesEdit edit;
    edit.put(1, entry_p1);
    edit.put(2, entry_p2);

    for (auto & rec : edit.getMutRecords())
        rec.version = ver20;

    auto deseri_edit = DB::PS::V3::ser::deserializeFrom(DB::PS::V3::ser::serializeTo(edit));
    ASSERT_EQ(deseri_edit.size(), 2);
    auto iter = deseri_edit.getRecords().begin();
    EXPECT_EQ(iter->type, EditRecordType::PUT);
    EXPECT_EQ(iter->page_id.low, 1);
    EXPECT_EQ(iter->version, ver20);
    EXPECT_SAME_ENTRY(iter->entry, entry_p1);
}

TEST(WALSeriTest, PutsAndRefsAndDels)
try
{
    PageEntryV3 entry_p3{.file_id = 1, .size = 3, .tag = 0, .offset = 0x123, .checksum = 0x4567};
    PageEntryV3 entry_p5{.file_id = 1, .size = 5, .tag = 0, .offset = 0x123, .checksum = 0x4567};
    PageVersionType ver21(/*seq=*/21);
    PageEntriesEdit edit;
    edit.put(3, entry_p3);
    edit.ref(4, 3);
    edit.put(5, entry_p5);
    edit.del(2);
    edit.del(1);
    edit.del(987);

    for (auto & rec : edit.getMutRecords())
        rec.version = ver21;

    auto deseri_edit = DB::PS::V3::ser::deserializeFrom(DB::PS::V3::ser::serializeTo(edit));
    ASSERT_EQ(deseri_edit.size(), 6);
    auto iter = deseri_edit.getRecords().begin();
    EXPECT_EQ(iter->type, EditRecordType::PUT);
    EXPECT_EQ(iter->page_id.low, 3);
    EXPECT_EQ(iter->version, ver21);
    EXPECT_SAME_ENTRY(iter->entry, entry_p3);
    iter++;
    EXPECT_EQ(iter->type, EditRecordType::REF);
    EXPECT_EQ(iter->page_id.low, 4);
    EXPECT_EQ(iter->version, ver21);
    EXPECT_EQ(iter->entry.file_id, INVALID_BLOBFILE_ID);
    iter++;
    EXPECT_EQ(iter->type, EditRecordType::PUT);
    EXPECT_EQ(iter->page_id.low, 5);
    EXPECT_EQ(iter->version, ver21);
    EXPECT_SAME_ENTRY(iter->entry, entry_p5);
    iter++;
    EXPECT_EQ(iter->type, EditRecordType::DEL);
    EXPECT_EQ(iter->page_id.low, 2);
    EXPECT_EQ(iter->version, ver21);
    iter++;
    EXPECT_EQ(iter->type, EditRecordType::DEL);
    EXPECT_EQ(iter->page_id.low, 1);
    EXPECT_EQ(iter->version, ver21);
    iter++;
    EXPECT_EQ(iter->type, EditRecordType::DEL);
    EXPECT_EQ(iter->page_id.low, 987);
    EXPECT_EQ(iter->version, ver21);
}
CATCH

TEST(WALSeriTest, Upserts)
{
    PageEntryV3 entry_p1_2{.file_id = 2, .size = 1, .tag = 0, .offset = 0x123, .checksum = 0x4567};
    PageEntryV3 entry_p3_2{.file_id = 2, .size = 3, .tag = 0, .offset = 0x123, .checksum = 0x4567};
    PageEntryV3 entry_p5_2{.file_id = 2, .size = 5, .tag = 0, .offset = 0x123, .checksum = 0x4567};
    PageVersionType ver20_1(/*seq=*/20, /*epoch*/ 1);
    PageVersionType ver21_1(/*seq=*/21, /*epoch*/ 1);
    PageEntriesEdit edit;
    edit.upsertPage(1, ver20_1, entry_p1_2);
    edit.upsertPage(3, ver21_1, entry_p3_2);
    edit.upsertPage(5, ver21_1, entry_p5_2);

    auto deseri_edit = DB::PS::V3::ser::deserializeFrom(DB::PS::V3::ser::serializeTo(edit));
    ASSERT_EQ(deseri_edit.size(), 3);
    auto iter = deseri_edit.getRecords().begin();
    EXPECT_EQ(iter->type, EditRecordType::UPSERT);
    EXPECT_EQ(iter->page_id.low, 1);
    EXPECT_EQ(iter->version, ver20_1);
    EXPECT_SAME_ENTRY(iter->entry, entry_p1_2);
    iter++;
    EXPECT_EQ(iter->type, EditRecordType::UPSERT);
    EXPECT_EQ(iter->page_id.low, 3);
    EXPECT_EQ(iter->version, ver21_1);
    EXPECT_SAME_ENTRY(iter->entry, entry_p3_2);
    iter++;
    EXPECT_EQ(iter->type, EditRecordType::UPSERT);
    EXPECT_EQ(iter->page_id.low, 5);
    EXPECT_EQ(iter->version, ver21_1);
    EXPECT_SAME_ENTRY(iter->entry, entry_p5_2);
}

TEST(WALLognameTest, parsing)
{
    LoggerPtr log = Logger::get("WALLognameTest");
    const String parent_path("/data1");

    {
        LogFilename f = LogFilename::parseFrom(parent_path, "log_1_2", log);
        EXPECT_EQ(f.parent_path, parent_path);
        EXPECT_EQ(f.log_num, 1);
        EXPECT_EQ(f.level_num, 2);
        EXPECT_EQ(f.stage, LogFileStage::Normal);

        EXPECT_EQ(f.filename(LogFileStage::Temporary), ".temp.log_1_2");
        EXPECT_EQ(f.fullname(LogFileStage::Temporary), "/data1/.temp.log_1_2");
        EXPECT_EQ(f.filename(LogFileStage::Normal), "log_1_2");
        EXPECT_EQ(f.fullname(LogFileStage::Normal), "/data1/log_1_2");
    }

    {
        LogFilename f = LogFilename::parseFrom(parent_path, ".temp.log_345_78", log);
        EXPECT_EQ(f.parent_path, parent_path);
        EXPECT_EQ(f.log_num, 345);
        EXPECT_EQ(f.level_num, 78);
        EXPECT_EQ(f.stage, LogFileStage::Temporary);

        EXPECT_EQ(f.filename(LogFileStage::Temporary), ".temp.log_345_78");
        EXPECT_EQ(f.fullname(LogFileStage::Temporary), "/data1/.temp.log_345_78");
        EXPECT_EQ(f.filename(LogFileStage::Normal), "log_345_78");
        EXPECT_EQ(f.fullname(LogFileStage::Normal), "/data1/log_345_78");
    }

    for (const auto & n : Strings{
             "something_wrong",
             "log_1_2_3",
             ".temp.log_1_2_3",
             "log_1",
             ".temp.log_1",
             "log_abc_def",
             ".temp.log_abc_def",
         })
    {
        LogFilename f = LogFilename::parseFrom(parent_path, n, log);
        EXPECT_EQ(f.stage, LogFileStage::Invalid) << n;
    }
}

TEST(WALLognameSetTest, ordering)
{
    LoggerPtr log = Logger::get("WALLognameTest");
    const String parent_path("/data1");

    LogFilenameSet filenames;
    for (const auto & n : Strings{
             "log_2_1",
             "log_2_0",
             ".temp.log_2_1", // ignored since we have inserted "log_2_1"
             "log_1_2",
             ".temp.log_1_3",
         })
    {
        filenames.insert(LogFilename::parseFrom(parent_path, n, log));
    }
    ASSERT_EQ(filenames.size(), 4);
    auto iter = filenames.begin();
    EXPECT_EQ(iter->log_num, 1);
    EXPECT_EQ(iter->level_num, 2);
    ++iter;
    EXPECT_EQ(iter->log_num, 1);
    EXPECT_EQ(iter->level_num, 3);
    ++iter;
    EXPECT_EQ(iter->log_num, 2);
    EXPECT_EQ(iter->level_num, 0);
    ++iter;
    EXPECT_EQ(iter->log_num, 2);
    EXPECT_EQ(iter->level_num, 1);

    ++iter;
    EXPECT_EQ(iter, filenames.end());
}


class WALStoreTest
    : public DB::base::TiFlashStorageTestBasic
    , public testing::WithParamInterface<bool>
{
public:
    WALStoreTest()
        : multi_paths(GetParam())
    {
    }

    void SetUp() override
    {
        auto path = getTemporaryPath();
        dropDataOnDisk(path);

        if (!multi_paths)
        {
            delegator = std::make_shared<DB::tests::MockDiskDelegatorSingle>(getTemporaryPath());
        }
        else
        {
            // mock 8 dirs for multi-paths
            Strings paths;
            for (size_t i = 0; i < 8; ++i)
            {
                paths.emplace_back(fmt::format("{}/path_{}", path, i));
            }
            delegator = std::make_shared<DB::tests::MockDiskDelegatorMulti>(paths);
        }
    }

private:
    const bool multi_paths;

protected:
    PSDiskDelegatorPtr delegator;
    WALStore::Config config;
};

TEST_P(WALStoreTest, FindCheckpointFile)
{
    LoggerPtr log = Logger::get("WALLognameTest");
    auto path = getTemporaryPath();

    {
        // no checkpoint
        LogFilenameSet files{
            LogFilename::parseFrom(path, "log_1_0", log),
            LogFilename::parseFrom(path, "log_2_0", log),
            LogFilename::parseFrom(path, "log_3_0", log),
            LogFilename::parseFrom(path, "log_4_0", log),
        };
        auto [cp, files_to_read] = WALStoreReader::findCheckpoint(std::move(files));
        ASSERT_FALSE(cp.has_value());
        EXPECT_EQ(files_to_read.size(), 4);
    }

    {
        // checkpoint and some other logfiles
        LogFilenameSet files{
            LogFilename::parseFrom(path, "log_12_1", log),
            LogFilename::parseFrom(path, "log_13_0", log),
            LogFilename::parseFrom(path, "log_14_0", log),
        };
        auto [cp, files_to_read] = WALStoreReader::findCheckpoint(std::move(files));
        ASSERT_TRUE(cp.has_value());
        EXPECT_EQ(cp->log_num, 12);
        EXPECT_EQ(cp->level_num, 1);
        EXPECT_EQ(files_to_read.size(), 2);
    }

    {
        // some files before checkpoint left on disk
        LogFilenameSet files{
            LogFilename::parseFrom(path, "log_10_0", log),
            LogFilename::parseFrom(path, "log_11_0", log),
            LogFilename::parseFrom(path, "log_12_0", log),
            LogFilename::parseFrom(path, "log_12_1", log),
            LogFilename::parseFrom(path, "log_13_0", log),
            LogFilename::parseFrom(path, "log_14_0", log),
        };
        auto [cp, files_to_read] = WALStoreReader::findCheckpoint(std::move(files));
        ASSERT_TRUE(cp.has_value());
        EXPECT_EQ(cp->log_num, 12);
        EXPECT_EQ(cp->level_num, 1);
        EXPECT_EQ(files_to_read.size(), 2);
    }
}

TEST_P(WALStoreTest, Empty)
{
    auto ctx = DB::tests::TiFlashTestEnv::getContext();
    auto provider = ctx.getFileProvider();
    auto path = getTemporaryPath();
    size_t num_callback_called = 0;
<<<<<<< HEAD
    auto [wal, reader] = WALStore::create(provider, delegator, config);
=======
    auto [wal, reader] = WALStore::create(getCurrentTestName(), provider, delegator);
>>>>>>> e235089a
    ASSERT_NE(wal, nullptr);
    while (reader->remained())
    {
        auto [ok, edit] = reader->next();
        (void)edit;
        if (!ok)
        {
            reader->throwIfError();
            // else it just run to the end of file.
            break;
        }
        num_callback_called += 1;
    }
    ASSERT_EQ(num_callback_called, 0);
}

TEST_P(WALStoreTest, ReadWriteRestore)
try
{
    auto ctx = DB::tests::TiFlashTestEnv::getContext();
    auto provider = ctx.getFileProvider();
    auto path = getTemporaryPath();

    // Stage 1. empty
    std::vector<size_t> size_each_edit;
<<<<<<< HEAD
    auto [wal, reader] = WALStore::create(provider, delegator, config);
=======
    auto [wal, reader] = WALStore::create(getCurrentTestName(), provider, delegator);
>>>>>>> e235089a
    {
        size_t num_applied_edit = 0;
        auto reader = WALStoreReader::create(getCurrentTestName(), provider, delegator);
        for (; reader->remained(); reader->next())
        {
            num_applied_edit += 1;
        }
        EXPECT_EQ(num_applied_edit, 0);
        EXPECT_EQ(reader->lastLogNum(), 0);
    }
    ASSERT_NE(wal, nullptr);

    // Stage 2. Apply with only puts
    PageEntryV3 entry_p1{.file_id = 1, .size = 1, .tag = 0, .offset = 0x123, .checksum = 0x4567};
    PageEntryV3 entry_p2{.file_id = 1, .size = 2, .tag = 0, .offset = 0x123, .checksum = 0x4567};
    PageVersionType ver20(/*seq=*/20);
    {
        PageEntriesEdit edit;
        edit.put(1, entry_p1);
        edit.put(2, entry_p2);
        size_each_edit.emplace_back(edit.size());
        wal->apply(edit, ver20);
    }

    wal.reset();
    reader.reset();

<<<<<<< HEAD
    std::tie(wal, reader) = WALStore::create(provider, delegator, config);
=======
    std::tie(wal, reader) = WALStore::create(getCurrentTestName(), provider, delegator);
>>>>>>> e235089a
    {
        size_t num_applied_edit = 0;
        while (reader->remained())
        {
            const auto & [ok, edit] = reader->next();
            if (!ok)
                break;
            // Details of each edit is verified in `WALSeriTest`
            EXPECT_EQ(size_each_edit[num_applied_edit], edit.size());
            num_applied_edit += 1;
        }
        EXPECT_EQ(num_applied_edit, 1);
    }

    // Stage 3. Apply with puts and refs
    PageEntryV3 entry_p3{.file_id = 1, .size = 3, .tag = 0, .offset = 0x123, .checksum = 0x4567};
    PageEntryV3 entry_p5{.file_id = 1, .size = 5, .tag = 0, .offset = 0x123, .checksum = 0x4567};
    PageVersionType ver21(/*seq=*/21);
    {
        PageEntriesEdit edit;
        edit.put(3, entry_p3);
        edit.ref(4, 3);
        edit.put(5, entry_p5);
        edit.del(2);
        size_each_edit.emplace_back(edit.size());
        wal->apply(edit, ver21);
    }

    wal.reset();
    reader.reset();

<<<<<<< HEAD
    std::tie(wal, reader) = WALStore::create(provider, delegator, config);
=======
    std::tie(wal, reader) = WALStore::create(getCurrentTestName(), provider, delegator);
>>>>>>> e235089a
    {
        size_t num_applied_edit = 0;
        while (reader->remained())
        {
            const auto & [ok, edit] = reader->next();
            if (!ok)
                break;
            // Details of each edit is verified in `WALSeriTest`
            EXPECT_EQ(size_each_edit[num_applied_edit], edit.size());
            num_applied_edit += 1;
        }
        EXPECT_EQ(num_applied_edit, 2);
    }


    // Stage 4. Apply with delete and upsert
    PageEntryV3 entry_p1_2{.file_id = 2, .size = 1, .tag = 0, .offset = 0x123, .checksum = 0x4567};
    PageEntryV3 entry_p3_2{.file_id = 2, .size = 3, .tag = 0, .offset = 0x123, .checksum = 0x4567};
    PageEntryV3 entry_p5_2{.file_id = 2, .size = 5, .tag = 0, .offset = 0x123, .checksum = 0x4567};
    PageVersionType ver20_1(/*seq=*/20, /*epoch*/ 1);
    PageVersionType ver21_1(/*seq=*/21, /*epoch*/ 1);
    {
        PageEntriesEdit edit;
        edit.upsertPage(1, ver20_1, entry_p1_2);
        edit.upsertPage(3, ver21_1, entry_p3_2);
        edit.upsertPage(5, ver21_1, entry_p5_2);
        size_each_edit.emplace_back(edit.size());
        wal->apply(edit);
    }

    wal.reset();
    reader.reset();

    {
        size_t num_applied_edit = 0;
        auto reader = WALStoreReader::create(getCurrentTestName(), provider, delegator);
        while (reader->remained())
        {
            const auto & [ok, edit] = reader->next();
            if (!ok)
                break;
            // Details of each edit is verified in `WALSeriTest`
            EXPECT_EQ(size_each_edit[num_applied_edit], edit.size());
            num_applied_edit += 1;
        }
        EXPECT_EQ(num_applied_edit, 3);
    }
}
CATCH

TEST_P(WALStoreTest, ReadWriteRestore2)
try
{
    auto ctx = DB::tests::TiFlashTestEnv::getContext();
    auto provider = ctx.getFileProvider();
    auto path = getTemporaryPath();

<<<<<<< HEAD
    auto [wal, reader] = WALStore::create(provider, delegator, config);
=======
    auto [wal, reader] = WALStore::create(getCurrentTestName(), provider, delegator);
>>>>>>> e235089a
    ASSERT_NE(wal, nullptr);

    std::vector<size_t> size_each_edit;
    // Stage 1. Apply with only puts
    PageEntryV3 entry_p1{.file_id = 1, .size = 1, .tag = 0, .offset = 0x123, .checksum = 0x4567};
    PageEntryV3 entry_p2{.file_id = 1, .size = 2, .tag = 0, .offset = 0x123, .checksum = 0x4567};
    PageVersionType ver20(/*seq=*/20);
    {
        PageEntriesEdit edit;
        edit.put(1, entry_p1);
        edit.put(2, entry_p2);
        size_each_edit.emplace_back(edit.size());
        wal->apply(edit, ver20);
    }

    // Stage 2. Apply with puts and refs
    PageEntryV3 entry_p3{.file_id = 1, .size = 3, .tag = 0, .offset = 0x123, .checksum = 0x4567};
    PageEntryV3 entry_p5{.file_id = 1, .size = 5, .tag = 0, .offset = 0x123, .checksum = 0x4567};
    PageVersionType ver21(/*seq=*/21);
    {
        PageEntriesEdit edit;
        edit.put(3, entry_p3);
        edit.ref(4, 3);
        edit.put(5, entry_p5);
        edit.del(2);
        size_each_edit.emplace_back(edit.size());
        wal->apply(edit, ver21);
    }

    // Stage 3. Apply with delete and upsert
    PageEntryV3 entry_p1_2{.file_id = 2, .size = 1, .tag = 0, .offset = 0x123, .checksum = 0x4567};
    PageEntryV3 entry_p3_2{.file_id = 2, .size = 3, .tag = 0, .offset = 0x123, .checksum = 0x4567};
    PageEntryV3 entry_p5_2{.file_id = 2, .size = 5, .tag = 0, .offset = 0x123, .checksum = 0x4567};
    PageVersionType ver20_1(/*seq=*/20, /*epoch*/ 1);
    PageVersionType ver21_1(/*seq=*/21, /*epoch*/ 1);
    {
        PageEntriesEdit edit;
        edit.upsertPage(1, ver20_1, entry_p1_2);
        edit.upsertPage(3, ver21_1, entry_p3_2);
        edit.upsertPage(5, ver21_1, entry_p5_2);
        size_each_edit.emplace_back(edit.size());
        wal->apply(edit);
    }

    wal.reset();

    {
        size_t num_applied_edit = 0;
        auto reader = WALStoreReader::create(getCurrentTestName(), provider, delegator);
        while (reader->remained())
        {
            const auto & [ok, edit] = reader->next();
            if (!ok)
                break;
            // Details of each edit is verified in `WALSeriTest`
            EXPECT_EQ(size_each_edit[num_applied_edit], edit.size()) << fmt::format("edit size not match at idx={}", num_applied_edit);
            num_applied_edit += 1;
        }
        EXPECT_EQ(num_applied_edit, 3);
    }

    {
        size_t num_applied_edit = 0;
<<<<<<< HEAD
        std::tie(wal, reader) = WALStore::create(provider, delegator, config);
=======
        std::tie(wal, reader) = WALStore::create(getCurrentTestName(), provider, delegator);
>>>>>>> e235089a
        while (reader->remained())
        {
            auto [ok, edit] = reader->next();
            if (!ok)
            {
                reader->throwIfError();
                // else it just run to the end of file.
                break;
            }
            // Details of each edit is verified in `WALSeriTest`
            EXPECT_EQ(size_each_edit[num_applied_edit], edit.size()) << fmt::format("edit size not match at idx={}", num_applied_edit);
            num_applied_edit += 1;
        }
        EXPECT_EQ(num_applied_edit, 3);
    }
}
CATCH

TEST_P(WALStoreTest, ManyEdits)
try
{
    auto ctx = DB::tests::TiFlashTestEnv::getContext();
    auto provider = ctx.getFileProvider();
    auto path = getTemporaryPath();

    // Stage 1. empty
<<<<<<< HEAD
    auto [wal, reader] = WALStore::create(provider, delegator, config);
=======
    auto [wal, reader] = WALStore::create(getCurrentTestName(), provider, delegator);
>>>>>>> e235089a
    ASSERT_NE(wal, nullptr);

    std::mt19937 rd;
    std::uniform_int_distribution<> d(0, 20);

    // Stage 2. insert many edits
    constexpr size_t num_edits_test = 100000;
    PageId page_id = 0;
    std::vector<size_t> size_each_edit;
    size_each_edit.reserve(num_edits_test);
    PageVersionType ver(/*seq*/ 32);
    for (size_t i = 0; i < num_edits_test; ++i)
    {
        PageEntryV3 entry{.file_id = 2, .size = 1, .tag = 0, .offset = 0x123, .checksum = 0x4567};
        PageEntriesEdit edit;
        const size_t num_pages_put = d(rd);
        for (size_t p = 0; p < num_pages_put; ++p)
        {
            page_id += 1;
            entry.size = page_id;
            edit.put(page_id, entry);
        }
        wal->apply(edit, ver);

        size_each_edit.emplace_back(num_pages_put);
        ver.sequence += 1;
    }

    wal.reset();

    size_t num_edits_read = 0;
    size_t num_pages_read = 0;
<<<<<<< HEAD
    std::tie(wal, reader) = WALStore::create(provider, delegator, config);
=======
    std::tie(wal, reader) = WALStore::create(getCurrentTestName(), provider, delegator);
>>>>>>> e235089a
    while (reader->remained())
    {
        auto [ok, edit] = reader->next();
        if (!ok)
        {
            reader->throwIfError();
            // else it just run to the end of file.
            break;
        }
        num_pages_read += edit.size();
        EXPECT_EQ(size_each_edit[num_edits_read], edit.size()) << fmt::format("at idx={}", num_edits_read);
        num_edits_read += 1;
    }
    EXPECT_EQ(num_edits_read, num_edits_test);
    EXPECT_EQ(num_pages_read, page_id);

    LOG_FMT_INFO(&Poco::Logger::get("WALStoreTest"), "Done test for {} persist pages in {} edits", num_pages_read, num_edits_test);

    // Stage 3. compact logs and verify
    // wal->compactLogs();
    // wal.reset();

    // // After logs compacted, they should be written as one edit.
    // num_edits_read = 0;
    // num_pages_read = 0;
    // wal = WALStore::create(
    //     [&](PageEntriesEdit && edit) {
    //         num_pages_read += edit.size();
    //         EXPECT_EQ(page_id, edit.size()) << fmt::format("at idx={}", num_edits_read);
    //         num_edits_read += 1;
    //     },
    //     provider,
    //     delegator);
    // EXPECT_EQ(num_edits_read, 1);
    // EXPECT_EQ(num_pages_read, page_id);
}
CATCH

INSTANTIATE_TEST_CASE_P(
    Disks,
    WALStoreTest,
    ::testing::Bool(),
    [](const ::testing::TestParamInfo<WALStoreTest::ParamType> & info) -> String {
        const auto multi_path = info.param;
        if (multi_path)
            return "multi_disks";
        return "single_disk";
    });

} // namespace DB::PS::V3::tests<|MERGE_RESOLUTION|>--- conflicted
+++ resolved
@@ -308,11 +308,7 @@
     auto provider = ctx.getFileProvider();
     auto path = getTemporaryPath();
     size_t num_callback_called = 0;
-<<<<<<< HEAD
-    auto [wal, reader] = WALStore::create(provider, delegator, config);
-=======
-    auto [wal, reader] = WALStore::create(getCurrentTestName(), provider, delegator);
->>>>>>> e235089a
+    auto [wal, reader] = WALStore::create(getCurrentTestName(), provider, delegator, config);
     ASSERT_NE(wal, nullptr);
     while (reader->remained())
     {
@@ -338,11 +334,7 @@
 
     // Stage 1. empty
     std::vector<size_t> size_each_edit;
-<<<<<<< HEAD
-    auto [wal, reader] = WALStore::create(provider, delegator, config);
-=======
-    auto [wal, reader] = WALStore::create(getCurrentTestName(), provider, delegator);
->>>>>>> e235089a
+    auto [wal, reader] = WALStore::create(getCurrentTestName(), provider, delegator, config);
     {
         size_t num_applied_edit = 0;
         auto reader = WALStoreReader::create(getCurrentTestName(), provider, delegator);
@@ -370,11 +362,7 @@
     wal.reset();
     reader.reset();
 
-<<<<<<< HEAD
-    std::tie(wal, reader) = WALStore::create(provider, delegator, config);
-=======
-    std::tie(wal, reader) = WALStore::create(getCurrentTestName(), provider, delegator);
->>>>>>> e235089a
+    std::tie(wal, reader) = WALStore::create(getCurrentTestName(), provider, delegator, config);
     {
         size_t num_applied_edit = 0;
         while (reader->remained())
@@ -406,11 +394,7 @@
     wal.reset();
     reader.reset();
 
-<<<<<<< HEAD
-    std::tie(wal, reader) = WALStore::create(provider, delegator, config);
-=======
-    std::tie(wal, reader) = WALStore::create(getCurrentTestName(), provider, delegator);
->>>>>>> e235089a
+    std::tie(wal, reader) = WALStore::create(getCurrentTestName(), provider, delegator, config);
     {
         size_t num_applied_edit = 0;
         while (reader->remained())
@@ -468,11 +452,7 @@
     auto provider = ctx.getFileProvider();
     auto path = getTemporaryPath();
 
-<<<<<<< HEAD
-    auto [wal, reader] = WALStore::create(provider, delegator, config);
-=======
-    auto [wal, reader] = WALStore::create(getCurrentTestName(), provider, delegator);
->>>>>>> e235089a
+    auto [wal, reader] = WALStore::create(getCurrentTestName(), provider, delegator, config);
     ASSERT_NE(wal, nullptr);
 
     std::vector<size_t> size_each_edit;
@@ -536,11 +516,7 @@
 
     {
         size_t num_applied_edit = 0;
-<<<<<<< HEAD
-        std::tie(wal, reader) = WALStore::create(provider, delegator, config);
-=======
-        std::tie(wal, reader) = WALStore::create(getCurrentTestName(), provider, delegator);
->>>>>>> e235089a
+        std::tie(wal, reader) = WALStore::create(getCurrentTestName(), provider, delegator, config);
         while (reader->remained())
         {
             auto [ok, edit] = reader->next();
@@ -567,11 +543,7 @@
     auto path = getTemporaryPath();
 
     // Stage 1. empty
-<<<<<<< HEAD
-    auto [wal, reader] = WALStore::create(provider, delegator, config);
-=======
-    auto [wal, reader] = WALStore::create(getCurrentTestName(), provider, delegator);
->>>>>>> e235089a
+    auto [wal, reader] = WALStore::create(getCurrentTestName(), provider, delegator, config);
     ASSERT_NE(wal, nullptr);
 
     std::mt19937 rd;
@@ -604,11 +576,7 @@
 
     size_t num_edits_read = 0;
     size_t num_pages_read = 0;
-<<<<<<< HEAD
-    std::tie(wal, reader) = WALStore::create(provider, delegator, config);
-=======
-    std::tie(wal, reader) = WALStore::create(getCurrentTestName(), provider, delegator);
->>>>>>> e235089a
+    std::tie(wal, reader) = WALStore::create(getCurrentTestName(), provider, delegator, config);
     while (reader->remained())
     {
         auto [ok, edit] = reader->next();
