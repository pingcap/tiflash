// Copyright 2022 PingCAP, Ltd.
//
// Licensed under the Apache License, Version 2.0 (the "License");
// you may not use this file except in compliance with the License.
// You may obtain a copy of the License at
//
//     http://www.apache.org/licenses/LICENSE-2.0
//
// Unless required by applicable law or agreed to in writing, software
// distributed under the License is distributed on an "AS IS" BASIS,
// WITHOUT WARRANTIES OR CONDITIONS OF ANY KIND, either express or implied.
// See the License for the specific language governing permissions and
// limitations under the License.


#include <Encryption/MockKeyManager.h>
#include <Encryption/PosixRandomAccessFile.h>
#include <Encryption/RandomAccessFile.h>
#include <Encryption/RateLimiter.h>
#include <Storages/Page/Page.h>
#include <Storages/Page/PageDefines.h>
#include <Storages/Page/PageStorage.h>
#include <Storages/Page/V3/BlobStore.h>
#include <Storages/Page/V3/PageDirectory.h>
#include <Storages/Page/V3/PageEntriesEdit.h>
#include <Storages/Page/V3/PageEntry.h>
#include <Storages/Page/V3/PageStorageImpl.h>
#include <Storages/Page/V3/WAL/WALReader.h>
#include <Storages/Page/V3/tests/entries_helper.h>
#include <Storages/PathPool.h>
#include <Storages/tests/TiFlashStorageTestBasic.h>
#include <TestUtils/MockDiskDelegator.h>
#include <TestUtils/MockReadLimiter.h>
#include <TestUtils/TiFlashTestBasic.h>
#include <common/types.h>

namespace DB
{
namespace FailPoints
{
extern const char exception_before_page_file_write_sync[];
extern const char force_set_page_file_write_errno[];
} // namespace FailPoints

namespace PS::V3::tests
{
class PageStorageTest : public DB::base::TiFlashStorageTestBasic
{
public:
    void SetUp() override
    {
        TiFlashStorageTestBasic::SetUp();
        auto path = getTemporaryPath();
        createIfNotExist(path);
        file_provider = DB::tests::TiFlashTestEnv::getContext().getFileProvider();
        delegator = std::make_shared<DB::tests::MockDiskDelegatorSingle>(path);
        page_storage = std::make_shared<PageStorageImpl>("test.t", delegator, config, file_provider);
        page_storage->restore();
    }

    std::shared_ptr<PageStorageImpl> reopenWithConfig(const PageStorage::Config & config_)
    {
        auto path = getTemporaryPath();
        delegator = std::make_shared<DB::tests::MockDiskDelegatorSingle>(path);
        auto storage = std::make_shared<PageStorageImpl>("test.t", delegator, config_, file_provider);
        storage->restore();
        return storage;
    }


protected:
    FileProviderPtr file_provider;
    std::unique_ptr<StoragePathPool> path_pool;
    PSDiskDelegatorPtr delegator;
    PageStorage::Config config;
    std::shared_ptr<PageStorageImpl> page_storage;

    std::list<PageDirectorySnapshotPtr> snapshots_holder;
    size_t fixed_test_buff_size = 1024;

    size_t epoch_offset = 0;
};

TEST_F(PageStorageTest, WriteRead)
try
{
    const UInt64 tag = 0;
    const size_t buf_sz = 1024;
    char c_buff[buf_sz];
    for (size_t i = 0; i < buf_sz; ++i)
    {
        c_buff[i] = i % 0xff;
    }

    {
        WriteBatch batch;
        ReadBufferPtr buff = std::make_shared<ReadBufferFromMemory>(c_buff, sizeof(c_buff));
        batch.putPage(0, tag, buff, buf_sz);
        buff = std::make_shared<ReadBufferFromMemory>(c_buff, sizeof(c_buff));
        batch.putPage(1, tag, buff, buf_sz);
        page_storage->write(std::move(batch));
    }

    DB::Page page0 = page_storage->read(0);
    ASSERT_EQ(page0.data.size(), buf_sz);
    ASSERT_EQ(page0.page_id, 0UL);
    for (size_t i = 0; i < buf_sz; ++i)
    {
        EXPECT_EQ(*(page0.data.begin() + i), static_cast<char>(i % 0xff));
    }
    DB::Page page1 = page_storage->read(1);
    ASSERT_EQ(page1.data.size(), buf_sz);
    ASSERT_EQ(page1.page_id, 1UL);
    for (size_t i = 0; i < buf_sz; ++i)
    {
        EXPECT_EQ(*(page1.data.begin() + i), static_cast<char>(i % 0xff));
    }
}
CATCH

TEST_F(PageStorageTest, WriteReadWithIOLimiter)
try
{
    // In this case, WalStore throput is very low.
    // Because we only have 5 record to write.
    size_t wb_nums = 5;
    PageId page_id = 50;
    size_t buff_size = 100ul * 1024;
    const size_t rate_target = buff_size - 1;

    char c_buff[wb_nums * buff_size];

    WriteBatch wbs[wb_nums];
    PageEntriesEdit edits[wb_nums];

    for (size_t i = 0; i < wb_nums; ++i)
    {
        for (size_t j = 0; j < buff_size; ++j)
        {
            c_buff[j + i * buff_size] = static_cast<char>((j & 0xff) + i);
        }

        ReadBufferPtr buff = std::make_shared<ReadBufferFromMemory>(const_cast<char *>(c_buff + i * buff_size), buff_size);
        wbs[i].putPage(page_id + i, /* tag */ 0, buff, buff_size);
    }
    WriteLimiterPtr write_limiter = std::make_shared<WriteLimiter>(rate_target, LimiterType::UNKNOW, 20);

    AtomicStopwatch write_watch;
    for (size_t i = 0; i < wb_nums; ++i)
    {
        page_storage->write(std::move(wbs[i]), write_limiter);
    }
    auto write_elapsed = write_watch.elapsedSeconds();
    auto write_actual_rate = write_limiter->getTotalBytesThrough() / write_elapsed;

    // It must lower than 1.30
    // But we do have some disk rw, so don't set GE
    EXPECT_LE(write_actual_rate / rate_target, 1.30);

    Int64 consumed = 0;
    auto get_stat = [&consumed]() {
        return consumed;
    };

    {
        ReadLimiterPtr read_limiter = std::make_shared<MockReadLimiter>(get_stat,
                                                                        rate_target,
                                                                        LimiterType::UNKNOW);

        AtomicStopwatch read_watch;
        for (size_t i = 0; i < wb_nums; ++i)
        {
            page_storage->readImpl(TEST_NAMESPACE_ID, page_id + i, read_limiter, nullptr, true);
        }

        auto read_elapsed = read_watch.elapsedSeconds();
        auto read_actual_rate = read_limiter->getTotalBytesThrough() / read_elapsed;
        EXPECT_LE(read_actual_rate / rate_target, 1.30);
    }

    {
        ReadLimiterPtr read_limiter = std::make_shared<MockReadLimiter>(get_stat,
                                                                        rate_target,
                                                                        LimiterType::UNKNOW);

        PageIds page_ids;
        for (size_t i = 0; i < wb_nums; ++i)
        {
            page_ids.emplace_back(page_id + i);
        }

        AtomicStopwatch read_watch;
        page_storage->readImpl(TEST_NAMESPACE_ID, page_ids, read_limiter, nullptr, true);

        auto read_elapsed = read_watch.elapsedSeconds();
        auto read_actual_rate = read_limiter->getTotalBytesThrough() / read_elapsed;
        EXPECT_LE(read_actual_rate / rate_target, 1.30);
    }
}
CATCH

TEST_F(PageStorageTest, GCWithReadLimiter)
try
{
    // In this case, WALStore throput is very low.
    // Because we only have 10 record to write.
    const size_t buff_size = 10ul * 1024;
    char c_buff[buff_size];

    const size_t num_repeat = 5;

    // put page [1,num_repeat]
    for (size_t n = 1; n <= num_repeat; ++n)
    {
        WriteBatch batch;
        memset(c_buff, n, buff_size);
        ReadBufferPtr buff = std::make_shared<ReadBufferFromMemory>(c_buff, sizeof(c_buff));
        batch.putPage(n, 0, buff, buff_size);
        page_storage->write(std::move(batch));
    }

    // put page [num_repeat + 1, num_repeat * 6]
    for (size_t n = num_repeat + 1; n <= num_repeat * 6; ++n)
    {
        WriteBatch batch;
        memset(c_buff, n, buff_size);
        ReadBufferPtr buff = std::make_shared<ReadBufferFromMemory>(c_buff, sizeof(c_buff));
        batch.putPage(1, 0, buff, buff_size);
        page_storage->write(std::move(batch));
    }

    const size_t rate_target = buff_size - 1;

    Int64 consumed = 0;
    auto get_stat = [&consumed]() {
        return consumed;
    };
    ReadLimiterPtr read_limiter = std::make_shared<MockReadLimiter>(get_stat,
                                                                    rate_target,
                                                                    LimiterType::UNKNOW);

    AtomicStopwatch read_watch;
    page_storage->gc(/*not_skip*/ false, nullptr, read_limiter);

    auto elapsed = read_watch.elapsedSeconds();
    auto read_actual_rate = read_limiter->getTotalBytesThrough() / elapsed;
    EXPECT_LE(read_actual_rate / rate_target, 1.30);
}
CATCH

TEST_F(PageStorageTest, GCWithWriteLimiter)
try
{
    // In this case, BlobStore throput is very low.
    // Because we only need 1024* 150bytes to new blob.
    const size_t buff_size = 10;
    char c_buff[buff_size];

    const size_t num_repeat = 1024 * 300ul;

    for (size_t n = 1; n <= num_repeat; ++n)
    {
        WriteBatch batch;
        memset(c_buff, n, buff_size);
        ReadBufferPtr buff = std::make_shared<ReadBufferFromMemory>(c_buff, sizeof(c_buff));
        batch.putPage(n <= num_repeat / 2 ? n : 1, 0, buff, buff_size);
        page_storage->write(std::move(batch));
    }

    const size_t rate_target = DB::PAGE_META_ROLL_SIZE - 1;

    WriteLimiterPtr write_limiter = std::make_shared<WriteLimiter>(rate_target, LimiterType::UNKNOW, 20);

    AtomicStopwatch write_watch;
    page_storage->gc(/*not_skip*/ false, write_limiter, nullptr);

    auto elapsed = write_watch.elapsedSeconds();
    auto read_actual_rate = write_limiter->getTotalBytesThrough() / elapsed;

    EXPECT_LE(read_actual_rate / rate_target, 1.30);
}
CATCH

TEST_F(PageStorageTest, GCWithWriteLimiter2)
try
{
    // In this case, BlobStore throput is very low.
    // Because we only need 1bytes * to new blob.
    const size_t buff_size = 1024 * 300ul;
    char c_buff[buff_size];

    const size_t num_repeat = 8;

    // put page [1,num_repeat]
    for (size_t n = 1; n <= num_repeat; ++n)
    {
        WriteBatch batch;
        memset(c_buff, n, buff_size);
        ReadBufferPtr buff = std::make_shared<ReadBufferFromMemory>(c_buff, sizeof(c_buff));
        batch.putPage(n, 0, buff, buff_size);
        page_storage->write(std::move(batch));
    }

    // put page [num_repeat + 1, num_repeat * 6]
    for (size_t n = num_repeat + 1; n <= num_repeat * 6; ++n)
    {
        WriteBatch batch;
        memset(c_buff, n, buff_size);
        ReadBufferPtr buff = std::make_shared<ReadBufferFromMemory>(c_buff, sizeof(c_buff));
        batch.putPage(1, 0, buff, buff_size);
        page_storage->write(std::move(batch));
    }

    // It is meanless, Because in GC, BlobStore will compact all data(<512M) in single IO
    // But we still can make sure through is corrent.
    const size_t rate_target = buff_size - 1;

    WriteLimiterPtr write_limiter = std::make_shared<WriteLimiter>(rate_target, LimiterType::UNKNOW, 20);

    AtomicStopwatch write_watch;
    page_storage->gc(/*not_skip*/ false, write_limiter, nullptr);

    auto elapsed = write_watch.elapsedSeconds();
    auto read_actual_rate = write_limiter->getTotalBytesThrough() / elapsed;
    EXPECT_LE(read_actual_rate / rate_target, 1.30);
}
CATCH

TEST_F(PageStorageTest, WriteReadWithEncryption)
try
{
    const UInt64 tag = 0;
    const size_t buf_sz = 1024;
    char c_buff[buf_sz];
    for (size_t i = 0; i < buf_sz; ++i)
    {
        c_buff[i] = i % 0xff;
    }

    KeyManagerPtr key_manager = std::make_shared<MockKeyManager>(true);
    const auto enc_file_provider = std::make_shared<FileProvider>(key_manager, true);
    auto delegator = std::make_shared<DB::tests::MockDiskDelegatorSingle>(getTemporaryPath());
    auto page_storage_enc = std::make_shared<PageStorageImpl>("test.t", delegator, config, enc_file_provider);
    page_storage_enc->restore();
    {
        WriteBatch batch;
        ReadBufferPtr buff = std::make_shared<ReadBufferFromMemory>(c_buff, sizeof(c_buff));
        batch.putPage(1, tag, buff, buf_sz);
        buff = std::make_shared<ReadBufferFromMemory>(c_buff, sizeof(c_buff));
        batch.putPage(2, tag, buff, buf_sz);
        page_storage_enc->write(std::move(batch));
    }

    // Make sure that we can't restore from no-enc pagestore.
    // Because WALStore can't get any record from it.

    page_storage->restore();
    ASSERT_ANY_THROW(page_storage->read(1));

    page_storage_enc = std::make_shared<PageStorageImpl>("test.t", delegator, config, enc_file_provider);
    page_storage_enc->restore();

    DB::Page page1 = page_storage_enc->read(1);
    ASSERT_EQ(page1.data.size(), buf_sz);
    ASSERT_EQ(page1.page_id, 1UL);
    for (size_t i = 0; i < buf_sz; ++i)
    {
        EXPECT_EQ(*(page1.data.begin() + i), static_cast<char>(i % 0xff));
    }
    DB::Page page2 = page_storage_enc->read(2);
    ASSERT_EQ(page2.data.size(), buf_sz);
    ASSERT_EQ(page2.page_id, 2UL);
    for (size_t i = 0; i < buf_sz; ++i)
    {
        EXPECT_EQ(*(page2.data.begin() + i), static_cast<char>(i % 0xff));
    }

    char c_buff_read[buf_sz] = {0};

    // Make sure in-disk data is encrypted.

    RandomAccessFilePtr file_read = std::make_shared<PosixRandomAccessFile>(fmt::format("{}/{}{}", getTemporaryPath(), BlobFile::BLOB_PREFIX_NAME, 1),
                                                                            -1,
                                                                            nullptr);
    file_read->pread(c_buff_read, buf_sz, 0);
    ASSERT_NE(c_buff_read, c_buff);
    file_read->pread(c_buff_read, buf_sz, buf_sz);
    ASSERT_NE(c_buff_read, c_buff);
}
CATCH


TEST_F(PageStorageTest, ReadNULL)
try
{
    {
        WriteBatch batch;
        batch.putExternal(0, 0);
        page_storage->write(std::move(batch));
    }
    const auto & page = page_storage->read(0);
    ASSERT_EQ(page.data.begin(), nullptr);
}
CATCH

TEST_F(PageStorageTest, readNotThrowOnNotFound)
try
{
    const size_t buf_sz = 100;
    char c_buff[buf_sz] = {0};

    {
        const auto & page = page_storage->readImpl(TEST_NAMESPACE_ID, 1, nullptr, nullptr, false);
        ASSERT_FALSE(page.isValid());
    }

    {
        WriteBatch batch;
        batch.putPage(1, 0, std::make_shared<ReadBufferFromMemory>(c_buff, buf_sz), buf_sz);
        batch.putPage(3, 0, std::make_shared<ReadBufferFromMemory>(c_buff, buf_sz), buf_sz);
        batch.putPage(4, 0, std::make_shared<ReadBufferFromMemory>(c_buff, buf_sz), buf_sz, {20, 20, 30, 30});
        page_storage->write(std::move(batch));
    }

    {
        PageIds page_ids = {1, 2, 5};
        // readImpl(TEST_NAMESPACE_ID, page_ids, nullptr, nullptr, true);
        auto page_maps = page_storage->readImpl(TEST_NAMESPACE_ID, page_ids, nullptr, nullptr, false);
        ASSERT_EQ(page_maps[1].page_id, 1);
        ASSERT_FALSE(page_maps[2].isValid());
        ASSERT_FALSE(page_maps[5].isValid());

        const auto & page1 = page_storage->readImpl(TEST_NAMESPACE_ID, 1, nullptr, nullptr, false);
        ASSERT_EQ(page1.page_id, 1);

        const auto & page2 = page_storage->readImpl(TEST_NAMESPACE_ID, 2, nullptr, nullptr, false);
        ASSERT_FALSE(page2.isValid());

        std::vector<PageStorage::PageReadFields> fields;
        PageStorage::PageReadFields field1;
        field1.first = 4;
        field1.second = {0, 1, 2};
        fields.emplace_back(field1);

        PageStorage::PageReadFields field2;
        field2.first = 6;
        field2.second = {0, 1, 2};
        fields.emplace_back(field2);

        page_maps = page_storage->readImpl(TEST_NAMESPACE_ID, fields, nullptr, nullptr, false);
        ASSERT_EQ(page_maps[4].page_id, 4);
        ASSERT_FALSE(page_maps[6].isValid());

        PageIds page_ids_not_found = page_storage->readImpl(
            TEST_NAMESPACE_ID,
            page_ids,
            [](PageId /*page_id*/, const Page & /*page*/) {},
            nullptr,
            nullptr,
            false);

        std::sort(page_ids_not_found.begin(), page_ids_not_found.end());
        ASSERT_EQ(page_ids_not_found.size(), 2);
        ASSERT_EQ(page_ids_not_found[0], 2);
        ASSERT_EQ(page_ids_not_found[1], 5);
    }
}
CATCH

TEST_F(PageStorageTest, WriteMultipleBatchRead1)
try
{
    const UInt64 tag = 0;
    const size_t buf_sz = 1024;
    char c_buff[buf_sz];
    for (size_t i = 0; i < buf_sz; ++i)
    {
        c_buff[i] = i % 0xff;
    }

    {
        WriteBatch batch;
        ReadBufferPtr buff = std::make_shared<ReadBufferFromMemory>(c_buff, sizeof(c_buff));
        batch.putPage(0, tag, buff, buf_sz);
        page_storage->write(std::move(batch));
    }
    {
        WriteBatch batch;
        ReadBufferPtr buff = std::make_shared<ReadBufferFromMemory>(c_buff, sizeof(c_buff));
        batch.putPage(1, tag, buff, buf_sz);
        page_storage->write(std::move(batch));
    }

    DB::Page page0 = page_storage->read(0);
    ASSERT_EQ(page0.data.size(), buf_sz);
    ASSERT_EQ(page0.page_id, 0UL);
    for (size_t i = 0; i < buf_sz; ++i)
    {
        EXPECT_EQ(*(page0.data.begin() + i), static_cast<char>(i % 0xff));
    }
    DB::Page page1 = page_storage->read(1);
    ASSERT_EQ(page1.data.size(), buf_sz);
    ASSERT_EQ(page1.page_id, 1UL);
    for (size_t i = 0; i < buf_sz; ++i)
    {
        EXPECT_EQ(*(page1.data.begin() + i), static_cast<char>(i % 0xff));
    }
}
CATCH

TEST_F(PageStorageTest, WriteMultipleBatchRead2)
try
{
    const UInt64 tag = 0;
    const size_t buf_sz = 1024;
    char c_buff1[buf_sz], c_buff2[buf_sz];
    for (size_t i = 0; i < buf_sz; ++i)
    {
        c_buff1[i] = i % 0xff;
        c_buff2[i] = i % 0xff + 1;
    }

    {
        WriteBatch batch;
        ReadBufferPtr buff1 = std::make_shared<ReadBufferFromMemory>(c_buff1, buf_sz);
        ReadBufferPtr buff2 = std::make_shared<ReadBufferFromMemory>(c_buff2, buf_sz);
        batch.putPage(0, tag, buff1, buf_sz);
        batch.putPage(1, tag, buff2, buf_sz);
        page_storage->write(std::move(batch));
    }

    DB::Page page0 = page_storage->read(0);
    ASSERT_EQ(page0.data.size(), buf_sz);
    ASSERT_EQ(page0.page_id, 0UL);
    for (size_t i = 0; i < buf_sz; ++i)
    {
        EXPECT_EQ(*(page0.data.begin() + i), static_cast<char>(i % 0xff));
    }
    DB::Page page1 = page_storage->read(1);
    ASSERT_EQ(page1.data.size(), buf_sz);
    ASSERT_EQ(page1.page_id, 1UL);
    for (size_t i = 0; i < buf_sz; ++i)
    {
        EXPECT_EQ(*(page1.data.begin() + i), static_cast<char>(i % 0xff + 1));
    }
}
CATCH

TEST_F(PageStorageTest, MultipleWriteRead)
{
    size_t page_id_max = 100;
    for (DB::PageId page_id = 0; page_id <= page_id_max; ++page_id)
    {
        std::mt19937 size_gen;
        size_gen.seed(time(nullptr));
        std::uniform_int_distribution<> dist(0, 3000);

        const size_t buff_sz = 2 * DB::MB + dist(size_gen);
        char * buff = static_cast<char *>(malloc(buff_sz));
        if (buff == nullptr)
        {
            throw DB::Exception("Alloc fix memory failed.", DB::ErrorCodes::LOGICAL_ERROR);
        }

        const char buff_ch = page_id % 0xFF;
        memset(buff, buff_ch, buff_sz);
        DB::MemHolder holder = DB::createMemHolder(buff, [&](char * p) { free(p); });

        auto read_buff = std::make_shared<DB::ReadBufferFromMemory>(const_cast<char *>(buff), buff_sz);

        DB::WriteBatch wb;
        wb.putPage(page_id, 0, read_buff, read_buff->buffer().size());
        page_storage->write(std::move(wb));
    }

    for (DB::PageId page_id = 0; page_id <= page_id_max; ++page_id)
    {
        page_storage->read(page_id);
    }
}

TEST_F(PageStorageTest, WriteReadOnSamePageId)
{
    const UInt64 tag = 0;
    const size_t buf_sz = 1024;
    char c_buff[buf_sz];

    for (size_t i = 0; i < buf_sz; ++i)
    {
        c_buff[i] = i % 0xff;
    }

    {
        WriteBatch batch;
        ReadBufferPtr buff = std::make_shared<ReadBufferFromMemory>(c_buff, sizeof(c_buff));
        batch.putPage(0, tag, buff, buf_sz);
        page_storage->write(std::move(batch));

        DB::Page page0 = page_storage->read(0);
        ASSERT_EQ(page0.data.size(), buf_sz);
        ASSERT_EQ(page0.page_id, 0UL);
        for (size_t i = 0; i < buf_sz; ++i)
        {
            EXPECT_EQ(*(page0.data.begin() + i), static_cast<char>(i % 0xff));
        }
    }

    for (char & i : c_buff)
    {
        i = 0x1;
    }

    {
        WriteBatch batch;
        ReadBufferPtr buff = std::make_shared<ReadBufferFromMemory>(c_buff, sizeof(c_buff));
        batch.putPage(0, tag, buff, buf_sz);
        page_storage->write(std::move(batch));

        DB::Page page0 = page_storage->read(0);
        ASSERT_EQ(page0.data.size(), buf_sz);
        ASSERT_EQ(page0.page_id, 0UL);
        for (size_t i = 0; i < buf_sz; ++i)
        {
            EXPECT_EQ(*(page0.data.begin() + i), static_cast<char>(0x01));
        }
    }
}

TEST_F(PageStorageTest, WriteReadAfterGc)
try
{
    const size_t buf_sz = 256;
    char c_buff[buf_sz];

    const size_t num_repeat = 10;
    PageId pid = 1;
    const char page0_byte = 0x3f;
    {
        // put page0
        WriteBatch batch;
        memset(c_buff, page0_byte, buf_sz);
        ReadBufferPtr buff = std::make_shared<ReadBufferFromMemory>(c_buff, sizeof(c_buff));
        batch.putPage(0, 0, buff, buf_sz);
        page_storage->write(std::move(batch));
    }
    // repeated put page1
    for (size_t n = 1; n <= num_repeat; ++n)
    {
        WriteBatch batch;
        memset(c_buff, n, buf_sz);
        ReadBufferPtr buff = std::make_shared<ReadBufferFromMemory>(c_buff, sizeof(c_buff));
        batch.putPage(pid, 0, buff, buf_sz);
        page_storage->write(std::move(batch));
    }

    {
        DB::Page page0 = page_storage->read(0);
        ASSERT_EQ(page0.data.size(), buf_sz);
        ASSERT_EQ(page0.page_id, 0UL);
        for (size_t i = 0; i < buf_sz; ++i)
        {
            EXPECT_EQ(*(page0.data.begin() + i), page0_byte);
        }

        DB::Page page1 = page_storage->read(pid);
        ASSERT_EQ(page1.data.size(), buf_sz);
        ASSERT_EQ(page1.page_id, pid);
        for (size_t i = 0; i < buf_sz; ++i)
        {
            EXPECT_EQ(*(page1.data.begin() + i), static_cast<char>(num_repeat % 0xff));
        }
    }

    page_storage->gc();

    {
        DB::Page page0 = page_storage->read(0);
        ASSERT_EQ(page0.data.size(), buf_sz);
        ASSERT_EQ(page0.page_id, 0UL);
        for (size_t i = 0; i < buf_sz; ++i)
        {
            EXPECT_EQ(*(page0.data.begin() + i), page0_byte);
        }

        DB::Page page1 = page_storage->read(pid);
        ASSERT_EQ(page1.data.size(), buf_sz);
        ASSERT_EQ(page1.page_id, pid);
        for (size_t i = 0; i < buf_sz; ++i)
        {
            EXPECT_EQ(*(page1.data.begin() + i), static_cast<char>(num_repeat % 0xff));
        }
    }
}
CATCH

TEST_F(PageStorageTest, DeadLockInMVCC)
try
{
    WriteBatch batch;
    {
        batch.putExternal(0, 0);
        batch.putRefPage(1, 0);
        batch.putExternal(1024, 0);
        page_storage->write(std::move(batch));
    }

    auto snapshot = page_storage->getSnapshot();

    {
        WriteBatch batch;
        batch.putRefPage(2, 1); // ref 2 -> 1 -> 0
        batch.delPage(1); // free ref 1 -> 0
        batch.delPage(1024); // free normal page 1024
        page_storage->write(std::move(batch));
    }
}
CATCH

TEST_F(PageStorageTest, IngestFile)
{
    WriteBatch wb;
    {
        wb.putExternal(100, 0);
        wb.putRefPage(101, 100);
        wb.putRefPage(102, 100);
        wb.delPage(100);
        page_storage->write(std::move(wb));
    }

    auto snapshot = page_storage->getSnapshot();

    EXPECT_ANY_THROW(page_storage->getNormalPageId(TEST_NAMESPACE_ID, 100, snapshot));
    EXPECT_EQ(100, page_storage->getNormalPageId(TEST_NAMESPACE_ID, 101, snapshot));
    EXPECT_EQ(100, page_storage->getNormalPageId(TEST_NAMESPACE_ID, 102, snapshot));

    size_t times_remover_called = 0;
    ExternalPageCallbacks callbacks;
    callbacks.scanner = []() -> ExternalPageCallbacks::PathAndIdsVec {
        return {};
    };
    callbacks.remover = [&times_remover_called](const ExternalPageCallbacks::PathAndIdsVec &, const std::set<PageId> & living_page_ids) -> void {
        times_remover_called += 1;
        EXPECT_EQ(living_page_ids.size(), 1);
        EXPECT_GT(living_page_ids.count(100), 0);
    };
    callbacks.ns_id = TEST_NAMESPACE_ID;
    page_storage->registerExternalPagesCallbacks(callbacks);
    page_storage->gc();
    ASSERT_EQ(times_remover_called, 1);
    page_storage->gc();
    ASSERT_EQ(times_remover_called, 2);
    page_storage->unregisterExternalPagesCallbacks(callbacks.ns_id);
    page_storage->gc();
    ASSERT_EQ(times_remover_called, 2);
}

// TBD : enable after wal apply and restore
TEST_F(PageStorageTest, DISABLED_IgnoreIncompleteWriteBatch1)
try
{
    // If there is any incomplete write batch, we should able to ignore those
    // broken write batches and continue to write more data.

    const size_t buf_sz = 1024;
    char buf[buf_sz];
    {
        WriteBatch batch;
        memset(buf, 0x01, buf_sz);
        batch.putPage(1, 0, std::make_shared<ReadBufferFromMemory>(buf, buf_sz), buf_sz, PageFieldSizes{{32, 64, 79, 128, 196, 256, 269}});
        batch.putPage(2, 0, std::make_shared<ReadBufferFromMemory>(buf, buf_sz), buf_sz, PageFieldSizes{{64, 79, 128, 196, 256, 301}});
        batch.putRefPage(3, 2);
        batch.putRefPage(4, 2);
        try
        {
            FailPointHelper::enableFailPoint(FailPoints::exception_before_page_file_write_sync);
            page_storage->write(std::move(batch));
        }
        catch (DB::Exception & e)
        {
            if (e.code() != ErrorCodes::FAIL_POINT_ERROR)
                throw;
        }
    }

    // Restore, the broken meta should be ignored
    page_storage = reopenWithConfig(PageStorage::Config{});

    {
        size_t num_pages = 0;
        page_storage->traverse([&num_pages](const DB::Page &) { num_pages += 1; });
        ASSERT_EQ(num_pages, 0);
    }

    // Continue to write some pages
    {
        WriteBatch batch;
        memset(buf, 0x02, buf_sz);
        batch.putPage(1,
                      0,
                      std::make_shared<ReadBufferFromMemory>(buf, buf_sz),
                      buf_sz, //
                      PageFieldSizes{{32, 128, 196, 256, 12, 99, 1, 300}});
        page_storage->write(std::move(batch));

        auto page1 = page_storage->read(1);
        ASSERT_EQ(page1.data.size(), buf_sz);
        for (size_t i = 0; i < page1.data.size(); ++i)
        {
            auto * p = page1.data.begin();
            EXPECT_EQ(*p, 0x02);
        }
    }

    // Restore again, we should be able to read page 1
    page_storage = reopenWithConfig(PageStorage::Config{});

    {
        size_t num_pages = 0;
        page_storage->traverse([&num_pages](const Page &) { num_pages += 1; });
        ASSERT_EQ(num_pages, 1);

        auto page1 = page_storage->read(1);
        ASSERT_EQ(page1.data.size(), buf_sz);
        for (size_t i = 0; i < page1.data.size(); ++i)
        {
            auto * p = page1.data.begin();
            EXPECT_EQ(*p, 0x02);
        }
    }
}
CATCH

// TBD : enable after wal apply and restore
TEST_F(PageStorageTest, DISABLED_IgnoreIncompleteWriteBatch2)
try
{
    // If there is any incomplete write batch, we should able to ignore those
    // broken write batches and continue to write more data.

    const size_t buf_sz = 1024;
    char buf[buf_sz];
    {
        WriteBatch batch;
        memset(buf, 0x01, buf_sz);
        batch.putPage(1, 0, std::make_shared<ReadBufferFromMemory>(buf, buf_sz), buf_sz, PageFieldSizes{{32, 64, 79, 128, 196, 256, 269}});
        batch.putPage(2, 0, std::make_shared<ReadBufferFromMemory>(buf, buf_sz), buf_sz, PageFieldSizes{{64, 79, 128, 196, 256, 301}});
        batch.putRefPage(3, 2);
        batch.putRefPage(4, 2);
        try
        {
            FailPointHelper::enableFailPoint(FailPoints::force_set_page_file_write_errno);
            page_storage->write(std::move(batch));
        }
        catch (DB::Exception & e)
        {
            // Mock to catch and ignore the exception in background thread
            if (e.code() != ErrorCodes::CANNOT_WRITE_TO_FILE_DESCRIPTOR)
                throw;
        }
    }

    FailPointHelper::disableFailPoint(FailPoints::force_set_page_file_write_errno);
    {
        size_t num_pages = 0;
        page_storage->traverse([&num_pages](const Page &) { num_pages += 1; });
        ASSERT_EQ(num_pages, 0);
    }

    // Continue to write some pages
    {
        WriteBatch batch;
        memset(buf, 0x02, buf_sz);
        batch.putPage(1,
                      0,
                      std::make_shared<ReadBufferFromMemory>(buf, buf_sz),
                      buf_sz, //
                      PageFieldSizes{{32, 128, 196, 256, 12, 99, 1, 300}});
        page_storage->write(std::move(batch));

        auto page1 = page_storage->read(1);
        ASSERT_EQ(page1.data.size(), buf_sz);
        for (size_t i = 0; i < page1.data.size(); ++i)
        {
            auto * p = page1.data.begin();
            EXPECT_EQ(*p, 0x02);
        }
    }

    // Restore again, we should be able to read page 1
    page_storage = reopenWithConfig(PageStorage::Config{});

    {
        size_t num_pages = 0;
        page_storage->traverse([&num_pages](const Page &) { num_pages += 1; });
        ASSERT_EQ(num_pages, 1);

        auto page1 = page_storage->read(1);
        ASSERT_EQ(page1.data.size(), buf_sz);
        for (size_t i = 0; i < page1.data.size(); ++i)
        {
            auto * p = page1.data.begin();
            EXPECT_EQ(*p, 0x02);
        }
    }
}
CATCH

/**
 * PageStorage tests with predefine Page1 && Page2
 */
class PageStorageWith2PagesTest : public PageStorageTest
{
public:
    PageStorageWith2PagesTest() = default;

protected:
    void SetUp() override
    {
        PageStorageTest::SetUp();

        // put predefine Page1, Page2
        const size_t buf_sz = 1024;
        char buf1[buf_sz], buf2[buf_sz];
        {
            WriteBatch wb;
            memset(buf1, 0x01, buf_sz);
            memset(buf2, 0x02, buf_sz);

            wb.putPage(1, 0, std::make_shared<ReadBufferFromMemory>(buf1, buf_sz), buf_sz);
            wb.putPage(2, 0, std::make_shared<ReadBufferFromMemory>(buf2, buf_sz), buf_sz);

            page_storage->write(std::move(wb));
        }
    }
};


TEST_F(PageStorageWith2PagesTest, DeleteRefPages)
{
    // put ref page: RefPage3 -> Page2, RefPage4 -> Page2
    {
        WriteBatch batch;
        batch.putRefPage(3, 2);
        batch.putRefPage(4, 2);
        page_storage->write(std::move(batch));
    }
    { // tests for delete Page
        // delete RefPage3, RefPage4 don't get deleted
        {
            WriteBatch batch;
            batch.delPage(3);
            page_storage->write(std::move(batch));
            EXPECT_FALSE(page_storage->getEntry(3).isValid());
            EXPECT_TRUE(page_storage->getEntry(4).isValid());
        }
        // delete RefPage4
        {
            WriteBatch batch;
            batch.delPage(4);
            page_storage->write(std::move(batch));
            EXPECT_FALSE(page_storage->getEntry(4).isValid());
        }
    }
}

TEST_F(PageStorageWith2PagesTest, PutRefPagesOverRefPages)
{
    /// put ref page to ref page, ref path collapse to normal page
    {
        WriteBatch batch;
        // RefPage3 -> Page1
        batch.putRefPage(3, 1);
        // RefPage4 -> RefPage3 -> Page1
        batch.putRefPage(4, 2);
        page_storage->write(std::move(batch));
    }

    const auto p0entry = page_storage->getEntry(1);
    const auto p2entry = page_storage->getEntry(2);

    {
        // check that RefPage3 -> Page1
        auto entry = page_storage->getEntry(3);
        ASSERT_EQ(entry.fileIdLevel(), p0entry.fileIdLevel());
        ASSERT_EQ(entry.offset, p0entry.offset);
        ASSERT_EQ(entry.size, p0entry.size);
        const Page page3 = page_storage->read(3);
        for (size_t i = 0; i < page3.data.size(); ++i)
        {
            EXPECT_EQ(*(page3.data.begin() + i), 0x01);
        }
    }

    {
        // check that RefPage4 -> Page1
        auto entry = page_storage->getEntry(4);
        ASSERT_EQ(entry.fileIdLevel(), p2entry.fileIdLevel());
        ASSERT_EQ(entry.offset, p2entry.offset);
        ASSERT_EQ(entry.size, p2entry.size);
        const Page page4 = page_storage->read(4);
        for (size_t i = 0; i < page4.data.size(); ++i)
        {
            EXPECT_EQ(*(page4.data.begin() + i), 0x02);
        }
    }
}

TEST_F(PageStorageWith2PagesTest, PutDuplicateRefPages)
{
    /// put duplicated RefPages in different WriteBatch
    {
        WriteBatch batch;
        batch.putRefPage(3, 1);
        page_storage->write(std::move(batch));

        WriteBatch batch2;
        batch2.putRefPage(3, 1);
        page_storage->write(std::move(batch2));
        // now Page1's entry has ref count == 2 but not 3
    }
    PageEntry entry1 = page_storage->getEntry(1);
    ASSERT_TRUE(entry1.isValid());
    PageEntry entry3 = page_storage->getEntry(3);
    ASSERT_TRUE(entry3.isValid());

    EXPECT_EQ(entry1.fileIdLevel(), entry3.fileIdLevel());
    EXPECT_EQ(entry1.offset, entry3.offset);
    EXPECT_EQ(entry1.size, entry3.size);
    EXPECT_EQ(entry1.checksum, entry3.checksum);

    // check Page1's entry has ref count == 2 but not 1
    {
        WriteBatch batch;
        batch.delPage(1);
        page_storage->write(std::move(batch));
        PageEntry entry_after_del1 = page_storage->getEntry(3);
        ASSERT_TRUE(entry_after_del1.isValid());
        EXPECT_EQ(entry1.fileIdLevel(), entry_after_del1.fileIdLevel());
        EXPECT_EQ(entry1.offset, entry_after_del1.offset);
        EXPECT_EQ(entry1.size, entry_after_del1.size);
        EXPECT_EQ(entry1.checksum, entry_after_del1.checksum);

        WriteBatch batch2;
        batch2.delPage(3);
        page_storage->write(std::move(batch2));
        PageEntry entry_after_del2 = page_storage->getEntry(3);
        ASSERT_FALSE(entry_after_del2.isValid());
    }
}

TEST_F(PageStorageWith2PagesTest, PutCollapseDuplicatedRefPages)
{
    /// put duplicated RefPages due to ref-path-collapse
    {
        WriteBatch batch;
        // RefPage3 -> Page1
        batch.putRefPage(3, 1);
        // RefPage4 -> RefPage3, collapse to RefPage4 -> Page1
        batch.putRefPage(4, 3);
        page_storage->write(std::move(batch));

        WriteBatch batch2;
        // RefPage4 -> Page1, duplicated due to ref-path-collapse
        batch2.putRefPage(4, 1);
        page_storage->write(std::move(batch2));
        // now Page1's entry has ref count == 3 but not 2
    }

    PageEntry entry1 = page_storage->getEntry(1);
    ASSERT_TRUE(entry1.isValid());
    PageEntry entry3 = page_storage->getEntry(3);
    ASSERT_TRUE(entry3.isValid());
    PageEntry entry4 = page_storage->getEntry(4);
    ASSERT_TRUE(entry4.isValid());

    EXPECT_EQ(entry1.fileIdLevel(), entry4.fileIdLevel());
    EXPECT_EQ(entry1.offset, entry4.offset);
    EXPECT_EQ(entry1.size, entry4.size);
    EXPECT_EQ(entry1.checksum, entry4.checksum);

    // check Page1's entry has ref count == 3 but not 2
    {
        WriteBatch batch;
        batch.delPage(1);
        batch.delPage(4);
        page_storage->write(std::move(batch));
        PageEntry entry_after_del2 = page_storage->getEntry(3);
        ASSERT_TRUE(entry_after_del2.isValid());
        EXPECT_EQ(entry1.fileIdLevel(), entry_after_del2.fileIdLevel());
        EXPECT_EQ(entry1.offset, entry_after_del2.offset);
        EXPECT_EQ(entry1.size, entry_after_del2.size);
        EXPECT_EQ(entry1.checksum, entry_after_del2.checksum);

        WriteBatch batch2;
        batch2.delPage(3);
        page_storage->write(std::move(batch2));
        PageEntry entry_after_del3 = page_storage->getEntry(3);
        ASSERT_FALSE(entry_after_del3.isValid());
    }
}

TEST_F(PageStorageWith2PagesTest, DISABLED_AddRefPageToNonExistPage)
try
{
    {
        WriteBatch batch;
        // RefPage3 -> non-exist Page999
        batch.putRefPage(3, 999);
        ASSERT_NO_THROW(page_storage->write(std::move(batch)));
    }

    ASSERT_FALSE(page_storage->getEntry(3).isValid());
    ASSERT_THROW(page_storage->read(3), DB::Exception);
    // page_storage->read(3);

    // Invalid Pages is filtered after reopen PageStorage
    ASSERT_NO_THROW(reopenWithConfig(config));
    ASSERT_FALSE(page_storage->getEntry(3).isValid());
    ASSERT_THROW(page_storage->read(3), DB::Exception);
    // page_storage->read(3);

    // Test Add RefPage to non exists page with snapshot acuqired.
    {
        auto snap = page_storage->getSnapshot();
        {
            WriteBatch batch;
            // RefPage3 -> non-exist Page999
            batch.putRefPage(8, 999);
            ASSERT_NO_THROW(page_storage->write(std::move(batch)));
        }

        ASSERT_FALSE(page_storage->getEntry(8).isValid());
        ASSERT_THROW(page_storage->read(8), DB::Exception);
        // page_storage->read(8);
    }
    // Invalid Pages is filtered after reopen PageStorage
    ASSERT_NO_THROW(reopenWithConfig(config));
    ASSERT_FALSE(page_storage->getEntry(8).isValid());
    ASSERT_THROW(page_storage->read(8), DB::Exception);
    // page_storage->read(8);
}
CATCH

TEST_F(PageStorageTest, WriteReadGcExternalPage)
try
{
    WriteBatch batch;
    {
        // External 0, 1024
        // Ref 1->0
        batch.putExternal(0, 0);
        batch.putRefPage(1, 0);
        batch.putExternal(1024, 0);
        page_storage->write(std::move(batch));
    }

    size_t times_remover_called = 0;

    ExternalPageCallbacks callbacks;
    callbacks.scanner = []() -> ExternalPageCallbacks::PathAndIdsVec {
        return {};
    };
    callbacks.remover = [&times_remover_called](const ExternalPageCallbacks::PathAndIdsVec &, const std::set<PageId> & living_page_ids) -> void {
        times_remover_called += 1;
        // 0, 1024 are still alive
        EXPECT_EQ(living_page_ids.size(), 2);
        EXPECT_GT(living_page_ids.count(0), 0);
        EXPECT_GT(living_page_ids.count(1024), 0);
    };
    callbacks.ns_id = TEST_NAMESPACE_ID;
    page_storage->registerExternalPagesCallbacks(callbacks);
    {
        SCOPED_TRACE("fist gc");
        page_storage->gc();
        EXPECT_EQ(times_remover_called, 1);
    }

    auto snapshot = page_storage->getSnapshot();

    {
        WriteBatch batch;
        batch.putRefPage(2, 1); // ref 2 -> 1 ==> 2 -> 0
        batch.delPage(1); // free ref 1 -> 0
        batch.delPage(1024); // free ext page 1024
        // External: 0, 1024(deleted)
        // Ref: 2->0, 1->0(deleted)
        page_storage->write(std::move(batch));
    }

    {
        // With `snapshot` is being held, nothing is need to be deleted
        SCOPED_TRACE("gc with snapshot");
        page_storage->gc();
        EXPECT_EQ(times_remover_called, 2);
    }

    {
        auto ori_id_0 = page_storage->getNormalPageId(TEST_NAMESPACE_ID, 0, nullptr);
        ASSERT_EQ(ori_id_0, 0);
        auto ori_id_2 = page_storage->getNormalPageId(TEST_NAMESPACE_ID, 2, nullptr);
        ASSERT_EQ(ori_id_2, 0);
        ASSERT_EQ(1024, page_storage->getNormalPageId(TEST_NAMESPACE_ID, 1024, snapshot));
        ASSERT_EQ(0, page_storage->getNormalPageId(TEST_NAMESPACE_ID, 1, snapshot));
        ASSERT_ANY_THROW(page_storage->getNormalPageId(TEST_NAMESPACE_ID, 1024, nullptr));
        ASSERT_ANY_THROW(page_storage->getNormalPageId(TEST_NAMESPACE_ID, 1, nullptr));
    }

    /// After `snapshot` released, 1024 should be removed from `living`
    snapshot.reset();
    callbacks.remover = [&times_remover_called](const ExternalPageCallbacks::PathAndIdsVec &, const std::set<PageId> & living_page_ids) -> void {
        times_remover_called += 1;
        EXPECT_EQ(living_page_ids.size(), 1);
        EXPECT_GT(living_page_ids.count(0), 0);
    };
    page_storage->unregisterExternalPagesCallbacks(callbacks.ns_id);
    page_storage->registerExternalPagesCallbacks(callbacks);
    {
        SCOPED_TRACE("gc with snapshot released");
        page_storage->gc();
        EXPECT_EQ(times_remover_called, 3);
    }
}
CATCH

TEST_F(PageStorageTest, GcReuseSpaceThenRestore)
try
{
    DB::UInt64 tag = 0;
    const size_t buf_sz = 1024;
    char c_buff[buf_sz];
    for (size_t i = 0; i < buf_sz; ++i)
    {
        c_buff[i] = i % 0xff;
    }

    {
        WriteBatch batch;
        ReadBufferPtr buff = std::make_shared<ReadBufferFromMemory>(c_buff, sizeof(c_buff));
        batch.putPage(1, tag, buff, buf_sz);
        page_storage->write(std::move(batch));
    }
    {
        WriteBatch batch;
        ReadBufferPtr buff = std::make_shared<ReadBufferFromMemory>(c_buff, sizeof(c_buff));
        batch.putPage(1, tag, buff, buf_sz);
        page_storage->write(std::move(batch));
    }

    {
        SCOPED_TRACE("fist gc");
        page_storage->gc();
    }

    {
        WriteBatch batch;
        ReadBufferPtr buff = std::make_shared<ReadBufferFromMemory>(c_buff, sizeof(c_buff));
        batch.putPage(1, tag, buff, buf_sz);
        page_storage->write(std::move(batch));
    }

    page_storage.reset();
    page_storage = reopenWithConfig(config);
}
CATCH


TEST_F(PageStorageTest, readRefAfterRestore)
try
{
    const size_t buf_sz = 1024;
    char c_buff[buf_sz];

    for (size_t i = 0; i < buf_sz; ++i)
    {
        c_buff[i] = i % 0xff;
    }

    {
        WriteBatch batch;
        batch.putPage(1, 0, std::make_shared<ReadBufferFromMemory>(c_buff, buf_sz), buf_sz, PageFieldSizes{{32, 64, 79, 128, 196, 256, 269}});
        batch.putRefPage(3, 1);
        batch.delPage(1);
        batch.putPage(4, 0, std::make_shared<ReadBufferFromMemory>(c_buff, buf_sz), buf_sz, {});
        page_storage->write(std::move(batch));
    }

    page_storage = reopenWithConfig(config);

    {
        WriteBatch batch;
        memset(c_buff, 0, buf_sz);
        batch.putPage(5, 0, std::make_shared<ReadBufferFromMemory>(c_buff, buf_sz), buf_sz, {});
        page_storage->write(std::move(batch));
    }

    std::vector<PageStorage::PageReadFields> fields;
    PageStorage::PageReadFields field;
    field.first = 3;
    field.second = {0, 1, 2, 3, 4, 5, 6};
    fields.emplace_back(field);

    ASSERT_NO_THROW(page_storage->read(fields));
}
CATCH


TEST_F(PageStorageTest, putExternalAfterRestore)
try
{
    {
        WriteBatch batch;
        batch.putExternal(1999, 0);
        page_storage->write(std::move(batch));
    }

    page_storage = reopenWithConfig(config);

    auto alive_ids = page_storage->getAliveExternalPageIds(TEST_NAMESPACE_ID);
    ASSERT_EQ(alive_ids.size(), 1);
    ASSERT_EQ(*alive_ids.begin(), 1999);

    {
        WriteBatch batch;
        batch.putExternal(1999, 0);
        page_storage->write(std::move(batch));
    }

    alive_ids = page_storage->getAliveExternalPageIds(TEST_NAMESPACE_ID);
    ASSERT_EQ(alive_ids.size(), 1);
    ASSERT_EQ(*alive_ids.begin(), 1999);
}
CATCH

TEST_F(PageStorageTest, GetMaxId)
try
{
    NamespaceId small = 20;
    NamespaceId medium = 50;
    NamespaceId large = 100;

    {
        WriteBatch batch{small};
        batch.putExternal(1, 0);
        batch.putExternal(1999, 0);
        batch.putExternal(2000, 0);
        page_storage->write(std::move(batch));
        ASSERT_EQ(page_storage->getMaxId(), 2000);
    }

    {
        page_storage = reopenWithConfig(config);
        ASSERT_EQ(page_storage->getMaxId(), 2000);
    }

    {
        WriteBatch batch{medium};
        batch.putExternal(1, 0);
        batch.putExternal(100, 0);
        batch.putExternal(200, 0);
        page_storage->write(std::move(batch));
        ASSERT_EQ(page_storage->getMaxId(), 2000);
    }

    {
        page_storage = reopenWithConfig(config);
        ASSERT_EQ(page_storage->getMaxId(), 2000);
    }

    {
        WriteBatch batch{large};
        batch.putExternal(1, 0);
        batch.putExternal(20000, 0);
        batch.putExternal(20001, 0);
        page_storage->write(std::move(batch));
        ASSERT_EQ(page_storage->getMaxId(), 20001);
    }

    {
        page_storage = reopenWithConfig(config);
        ASSERT_EQ(page_storage->getMaxId(), 20001);
    }
}
CATCH

TEST_F(PageStorageTest, CleanAfterDecreaseRef)
try
{
    // Make it in log_1_0
    {
        WriteBatch batch;
        batch.putExternal(1, 0);
        page_storage->write(std::move(batch));
    }

    page_storage = reopenWithConfig(config);

    // Make it in log_2_0
    {
        WriteBatch batch;
        batch.putExternal(1, 0);
        batch.putRefPage(2, 1);
        batch.delPage(1);
        batch.delPage(2);
        page_storage->write(std::move(batch));
    }
    page_storage = reopenWithConfig(config);

    auto alive_ids = page_storage->getAliveExternalPageIds(TEST_NAMESPACE_ID);
    ASSERT_EQ(alive_ids.size(), 0);
}
CATCH

TEST_F(PageStorageTest, TruncateBlobFile)
try
{
    const size_t buf_sz = 1024;
    char c_buff[buf_sz];

    for (size_t i = 0; i < buf_sz; ++i)
    {
        c_buff[i] = i % 0xff;
    }

    {
        WriteBatch batch;
        batch.putPage(1, 0, std::make_shared<ReadBufferFromMemory>(c_buff, buf_sz), buf_sz, {});
        page_storage->write(std::move(batch));
    }

    auto blob_file = Poco::File(getTemporaryPath() + "/blobfile_1");

    page_storage = reopenWithConfig(config);
    EXPECT_GT(blob_file.getSize(), 0);

    {
        WriteBatch batch;
        batch.delPage(1);
        page_storage->write(std::move(batch));
    }
    page_storage = reopenWithConfig(config);
    page_storage->gc(/*not_skip*/ false, nullptr, nullptr);
    EXPECT_EQ(blob_file.getSize(), 0);
}
CATCH

<<<<<<< HEAD
=======
TEST_F(PageStorageTest, EntryTagAfterFullGC)
try
{
    {
        PageStorage::Config config;
        config.blob_heavy_gc_valid_rate = 1.0; /// always run full gc
        page_storage = reopenWithConfig(config);
    }

    const size_t buf_sz = 1024;
    char c_buff[buf_sz];

    for (size_t i = 0; i < buf_sz; ++i)
    {
        c_buff[i] = i % 0xff;
    }

    PageId page_id = 120;
    UInt64 tag = 12345;
    {
        WriteBatch batch;
        batch.putPage(page_id, tag, std::make_shared<ReadBufferFromMemory>(c_buff, buf_sz), buf_sz, {});
        page_storage->write(std::move(batch));
    }

    {
        auto entry = page_storage->getEntry(page_id);
        ASSERT_EQ(entry.tag, tag);
        auto page = page_storage->read(page_id);
        for (size_t i = 0; i < buf_sz; ++i)
        {
            EXPECT_EQ(*(page.data.begin() + i), static_cast<char>(i % 0xff));
        }
    }

    auto done_full_gc = page_storage->gc();
    EXPECT_TRUE(done_full_gc);

    {
        auto entry = page_storage->getEntry(page_id);
        ASSERT_EQ(entry.tag, tag);
        auto page = page_storage->read(page_id);
        for (size_t i = 0; i < buf_sz; ++i)
        {
            EXPECT_EQ(*(page.data.begin() + i), static_cast<char>(i % 0xff));
        }
    }
}
CATCH

TEST_F(PageStorageTest, DumpPageStorageSnapshot)
try
{
    {
        PageStorage::Config config;
        config.blob_heavy_gc_valid_rate = 1.0; /// always run full gc
        config.wal_roll_size = 1 * 1024 * 1024; /// make the wal file more easy to roll
        config.wal_max_persisted_log_files = 10; /// avoid checkpoint when gc
        page_storage = reopenWithConfig(config);
    }

    const size_t buf_sz = 1024;
    char c_buff[buf_sz];

    for (size_t i = 0; i < buf_sz; ++i)
    {
        c_buff[i] = i % 0xff;
    }

    PageId page_id0 = 120;
    {
        WriteBatch batch;
        batch.putPage(page_id0, 0, std::make_shared<ReadBufferFromMemory>(c_buff, buf_sz), buf_sz, {});
        page_storage->write(std::move(batch));
    }

    // create a snapshot to avoid gc
    auto snap = page_storage->getSnapshot();

    {
        WriteBatch batch;
        batch.delPage(page_id0);
        page_storage->write(std::move(batch));
    }

    auto getLogFileNum = [&]() {
        auto log_files = WALStoreReader::listAllFiles(delegator, Logger::get("PageStorageTest", ""));
        return log_files.size();
    };

    // write until there are more than one wal file
    while (getLogFileNum() <= 1)
    {
        WriteBatch batch;
        PageId page_id1 = 130;
        batch.putPage(page_id1, 0, std::make_shared<ReadBufferFromMemory>(c_buff, buf_sz), buf_sz, {});
        page_storage->write(std::move(batch));
    }
    ASSERT_ANY_THROW(page_storage->read(page_id0));

    // write an upsert entry into the current writing log file
    auto done_full_gc = page_storage->gc();
    EXPECT_TRUE(done_full_gc);

    auto done_snapshot = page_storage->page_directory->tryDumpSnapshot(nullptr, nullptr, /* force */ true);
    ASSERT_TRUE(done_snapshot);

    {
        PageStorage::Config config;
        page_storage = reopenWithConfig(config);
    }

    ASSERT_ANY_THROW(page_storage->read(page_id0));
}
CATCH

TEST_F(PageStorageTest, DumpPageStorageSnapshotWithRefPage)
try
{
    {
        PageStorage::Config config;
        config.blob_heavy_gc_valid_rate = 1.0; /// always run full gc
        config.wal_roll_size = 1 * 1024 * 1024; /// make the wal file more easy to roll
        config.wal_max_persisted_log_files = 10; /// avoid checkpoint when gc
        page_storage = reopenWithConfig(config);
    }

    const size_t buf_sz = 1024;
    char c_buff[buf_sz];

    for (size_t i = 0; i < buf_sz; ++i)
    {
        c_buff[i] = i % 0xff;
    }

    PageId page_id0 = 120;
    {
        WriteBatch batch;
        batch.putPage(page_id0, 0, std::make_shared<ReadBufferFromMemory>(c_buff, buf_sz), buf_sz, {});
        page_storage->write(std::move(batch));
    }
    PageId page_id1 = 121;
    {
        WriteBatch batch;
        batch.putRefPage(page_id1, page_id0);
        page_storage->write(std::move(batch));
    }
    // create a snapshot to avoid gc
    auto snap = page_storage->getSnapshot();

    {
        WriteBatch batch;
        batch.delPage(page_id0);
        page_storage->write(std::move(batch));
    }
    {
        WriteBatch batch;
        batch.delPage(page_id1);
        page_storage->write(std::move(batch));
    }

    auto getLogFileNum = [&]() {
        auto log_files = WALStoreReader::listAllFiles(delegator, Logger::get("PageStorageTest", ""));
        return log_files.size();
    };

    // write until there are more than one wal file
    while (getLogFileNum() <= 1)
    {
        WriteBatch batch;
        PageId page_id2 = 130;
        batch.putPage(page_id2, 0, std::make_shared<ReadBufferFromMemory>(c_buff, buf_sz), buf_sz, {});
        page_storage->write(std::move(batch));
    }
    ASSERT_ANY_THROW(page_storage->read(page_id0));

    // write an upsert entry into the current writing log file
    auto done_full_gc = page_storage->gc();
    EXPECT_TRUE(done_full_gc);

    auto done_snapshot = page_storage->page_directory->tryDumpSnapshot(nullptr, nullptr, /* force */ true);
    ASSERT_TRUE(done_snapshot);

    {
        PageStorage::Config config;
        page_storage = reopenWithConfig(config);
    }

    ASSERT_ANY_THROW(page_storage->read(page_id0));
}
CATCH
>>>>>>> 70991849

} // namespace PS::V3::tests
} // namespace DB<|MERGE_RESOLUTION|>--- conflicted
+++ resolved
@@ -1443,8 +1443,6 @@
 }
 CATCH
 
-<<<<<<< HEAD
-=======
 TEST_F(PageStorageTest, EntryTagAfterFullGC)
 try
 {
@@ -1636,7 +1634,6 @@
     ASSERT_ANY_THROW(page_storage->read(page_id0));
 }
 CATCH
->>>>>>> 70991849
 
 } // namespace PS::V3::tests
 } // namespace DB