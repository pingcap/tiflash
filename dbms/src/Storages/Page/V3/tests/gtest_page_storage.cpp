<<<<<<< HEAD
#include <Encryption/RateLimiter.h>
=======
// Copyright 2022 PingCAP, Ltd.
//
// Licensed under the Apache License, Version 2.0 (the "License");
// you may not use this file except in compliance with the License.
// You may obtain a copy of the License at
//
//     http://www.apache.org/licenses/LICENSE-2.0
//
// Unless required by applicable law or agreed to in writing, software
// distributed under the License is distributed on an "AS IS" BASIS,
// WITHOUT WARRANTIES OR CONDITIONS OF ANY KIND, either express or implied.
// See the License for the specific language governing permissions and
// limitations under the License.

>>>>>>> e845908f
#include <Storages/Page/Page.h>
#include <Storages/Page/PageDefines.h>
#include <Storages/Page/PageStorage.h>
#include <Storages/Page/V3/BlobStore.h>
#include <Storages/Page/V3/PageDirectory.h>
#include <Storages/Page/V3/PageEntriesEdit.h>
#include <Storages/Page/V3/PageEntry.h>
#include <Storages/Page/V3/PageStorageImpl.h>
#include <Storages/Page/V3/tests/entries_helper.h>
#include <Storages/PathPool.h>
#include <Storages/tests/TiFlashStorageTestBasic.h>
#include <TestUtils/MockDiskDelegator.h>
#include <TestUtils/MockReadLimiter.h>
#include <TestUtils/TiFlashTestBasic.h>
#include <common/types.h>


namespace DB
{
namespace FailPoints
{
extern const char exception_before_page_file_write_sync[];
extern const char force_set_page_file_write_errno[];
} // namespace FailPoints

namespace PS::V3::tests
{
class PageStorageTest : public DB::base::TiFlashStorageTestBasic
{
public:
    void SetUp() override
    {
        TiFlashStorageTestBasic::SetUp();
        auto path = getTemporaryPath();
        createIfNotExist(path);
        file_provider = DB::tests::TiFlashTestEnv::getContext().getFileProvider();
        auto delegator = std::make_shared<DB::tests::MockDiskDelegatorSingle>(path);
        page_storage = std::make_shared<PageStorageImpl>("test.t", delegator, config, file_provider);
        page_storage->restore();
    }

    std::shared_ptr<PageStorageImpl> reopenWithConfig(const PageStorage::Config & config_)
    {
        auto path = getTemporaryPath();
        auto delegator = std::make_shared<DB::tests::MockDiskDelegatorSingle>(path);
        auto storage = std::make_shared<PageStorageImpl>("test.t", delegator, config_, file_provider);
        storage->restore();
        return storage;
    }

protected:
    FileProviderPtr file_provider;
    std::unique_ptr<StoragePathPool> path_pool;
    PageStorage::Config config;
    std::shared_ptr<PageStorageImpl> page_storage;

    std::list<PageDirectorySnapshotPtr> snapshots_holder;
    size_t fixed_test_buff_size = 1024;

    size_t epoch_offset = 0;
};

TEST_F(PageStorageTest, WriteRead)
try
{
    const UInt64 tag = 0;
    const size_t buf_sz = 1024;
    char c_buff[buf_sz];
    for (size_t i = 0; i < buf_sz; ++i)
    {
        c_buff[i] = i % 0xff;
    }

    {
        WriteBatch batch;
        ReadBufferPtr buff = std::make_shared<ReadBufferFromMemory>(c_buff, sizeof(c_buff));
        batch.putPage(0, tag, buff, buf_sz);
        buff = std::make_shared<ReadBufferFromMemory>(c_buff, sizeof(c_buff));
        batch.putPage(1, tag, buff, buf_sz);
        page_storage->write(std::move(batch));
    }

    DB::Page page0 = page_storage->read(0);
    ASSERT_EQ(page0.data.size(), buf_sz);
    ASSERT_EQ(page0.page_id, 0UL);
    for (size_t i = 0; i < buf_sz; ++i)
    {
        EXPECT_EQ(*(page0.data.begin() + i), static_cast<char>(i % 0xff));
    }
    DB::Page page1 = page_storage->read(1);
    ASSERT_EQ(page1.data.size(), buf_sz);
    ASSERT_EQ(page1.page_id, 1UL);
    for (size_t i = 0; i < buf_sz; ++i)
    {
        EXPECT_EQ(*(page1.data.begin() + i), static_cast<char>(i % 0xff));
    }
}
CATCH

<<<<<<< HEAD

TEST_F(PageStorageTest, WriteReadWithIOLimiter)
try
{
    // In this case, WalStore throput is very low.
    // Because we only have 10 record to write.
    size_t wb_nums = 10;
    PageId page_id = 50;
    size_t buff_size = 100ul * 1024;
    const size_t rate_target = buff_size - 1;

    char c_buff[wb_nums * buff_size];

    WriteBatch wbs[wb_nums];
    PageEntriesEdit edits[wb_nums];

    for (size_t i = 0; i < wb_nums; ++i)
    {
        for (size_t j = 0; j < buff_size; ++j)
        {
            c_buff[j + i * buff_size] = static_cast<char>((j & 0xff) + i);
        }

        ReadBufferPtr buff = std::make_shared<ReadBufferFromMemory>(const_cast<char *>(c_buff + i * buff_size), buff_size);
        wbs[i].putPage(page_id + i, /* tag */ 0, buff, buff_size);
    }
    WriteLimiterPtr write_limiter = std::make_shared<WriteLimiter>(rate_target, LimiterType::UNKNOW, 20);


    AtomicStopwatch write_watch;
    for (size_t i = 0; i < wb_nums; ++i)
    {
        page_storage->write(std::move(wbs[i]), write_limiter);
    }
    auto write_elapsed = write_watch.elapsedSeconds();
    auto write_actual_rate = write_limiter->getTotalBytesThrough() / write_elapsed;

    // make sure that 0.8 * rate_target <= actual_rate <= 1.30 * rate_target
    EXPECT_GE(write_actual_rate / rate_target, 0.70);
    EXPECT_LE(write_actual_rate / rate_target, 1.30);

    Int64 consumed = 0;
    auto get_stat = [&consumed]() {
        return consumed;
    };

    {
        ReadLimiterPtr read_limiter = std::make_shared<MockReadLimiter>(get_stat,
                                                                        rate_target,
                                                                        LimiterType::UNKNOW);

        AtomicStopwatch read_watch;
        for (size_t i = 0; i < wb_nums; ++i)
        {
            page_storage->read(page_id + i, read_limiter, nullptr);
        }

        auto read_elapsed = read_watch.elapsedSeconds();
        auto read_actual_rate = read_limiter->getTotalBytesThrough() / read_elapsed;
        EXPECT_GE(read_actual_rate / rate_target, 0.70);
        EXPECT_LE(read_actual_rate / rate_target, 1.30);
    }

    {
        ReadLimiterPtr read_limiter = std::make_shared<MockReadLimiter>(get_stat,
                                                                        rate_target,
                                                                        LimiterType::UNKNOW);

        std::vector<PageId> page_ids;
        for (size_t i = 0; i < wb_nums; ++i)
        {
            page_ids.emplace_back(page_id + i);
        }

        AtomicStopwatch read_watch;
        page_storage->read(page_ids, read_limiter, nullptr);

        auto read_elapsed = read_watch.elapsedSeconds();
        auto read_actual_rate = read_limiter->getTotalBytesThrough() / read_elapsed;
        EXPECT_GE(read_actual_rate / rate_target, 0.70);
        EXPECT_LE(read_actual_rate / rate_target, 1.30);
    }
}
CATCH

TEST_F(PageStorageTest, GCWithReadLimiter)
try
{
    // In this case, BlobStore throput is very low.
    // Because we only need 10bytes to new blob.
    const size_t buff_size = 10;
    char c_buff[buff_size];

    const size_t num_repeat = 1024 * 150ul;
    PageId pid = 1;

    // repeated put page1
    for (size_t n = 1; n <= num_repeat; ++n)
    {
        WriteBatch batch;
        memset(c_buff, n, buff_size);
        ReadBufferPtr buff = std::make_shared<ReadBufferFromMemory>(c_buff, sizeof(c_buff));
        batch.putPage(pid, 0, buff, buff_size);
        page_storage->write(std::move(batch));
    }

    const size_t rate_target = DB::PAGE_META_ROLL_SIZE - 1;

    Int64 consumed = 0;
    auto get_stat = [&consumed]() {
        return consumed;
    };
    ReadLimiterPtr read_limiter = std::make_shared<MockReadLimiter>(get_stat,
                                                                    rate_target,
                                                                    LimiterType::UNKNOW);

    AtomicStopwatch read_watch;
    page_storage->gc(/*not_skip*/ false, nullptr, read_limiter);

    auto elapsed = read_watch.elapsedSeconds();
    auto read_actual_rate = read_limiter->getTotalBytesThrough() / elapsed;
    EXPECT_GE(read_actual_rate / rate_target, 0.70);
    EXPECT_LE(read_actual_rate / rate_target, 1.30);
}
CATCH

TEST_F(PageStorageTest, GCWithReadLimiter2)
try
{
    // In this case, WALStore throput is very low.
    // Because we only have 10 record to write.
    const size_t buff_size = 100ul * 1024;
    char c_buff[buff_size];

    const size_t num_repeat = 8;

    // put page [1,num_repeat]
    for (size_t n = 1; n <= num_repeat; ++n)
    {
        WriteBatch batch;
        memset(c_buff, n, buff_size);
        ReadBufferPtr buff = std::make_shared<ReadBufferFromMemory>(c_buff, sizeof(c_buff));
        batch.putPage(n, 0, buff, buff_size);
        page_storage->write(std::move(batch));
    }

    // put page [num_repeat + 1, num_repeat * 6]
    for (size_t n = num_repeat + 1; n <= num_repeat * 6; ++n)
    {
        WriteBatch batch;
        memset(c_buff, n, buff_size);
        ReadBufferPtr buff = std::make_shared<ReadBufferFromMemory>(c_buff, sizeof(c_buff));
        batch.putPage(1, 0, buff, buff_size);
        page_storage->write(std::move(batch));
    }

    const size_t rate_target = buff_size - 1;

    Int64 consumed = 0;
    auto get_stat = [&consumed]() {
        return consumed;
    };
    ReadLimiterPtr read_limiter = std::make_shared<MockReadLimiter>(get_stat,
                                                                    rate_target,
                                                                    LimiterType::UNKNOW);

    AtomicStopwatch read_watch;
    page_storage->gc(/*not_skip*/ false, nullptr, read_limiter);

    auto elapsed = read_watch.elapsedSeconds();
    auto read_actual_rate = read_limiter->getTotalBytesThrough() / elapsed;
    EXPECT_GE(read_actual_rate / rate_target, 0.70);
    EXPECT_LE(read_actual_rate / rate_target, 1.30);
}
CATCH

TEST_F(PageStorageTest, GCWithWriteLimiter)
try
{
    // In this case, BlobStore throput is very low.
    // Because we only need 1024* 150bytes to new blob.
    const size_t buff_size = 10;
    char c_buff[buff_size];

    const size_t num_repeat = 1024 * 300ul;

    for (size_t n = 1; n <= num_repeat; ++n)
    {
        WriteBatch batch;
        memset(c_buff, n, buff_size);
        ReadBufferPtr buff = std::make_shared<ReadBufferFromMemory>(c_buff, sizeof(c_buff));
        batch.putPage(n <= num_repeat / 2 ? n : 1, 0, buff, buff_size);
        page_storage->write(std::move(batch));
    }

    const size_t rate_target = DB::PAGE_META_ROLL_SIZE - 1;

    WriteLimiterPtr write_limiter = std::make_shared<WriteLimiter>(rate_target, LimiterType::UNKNOW, 20);

    AtomicStopwatch write_watch;
    page_storage->gc(/*not_skip*/ false, write_limiter, nullptr);

    auto elapsed = write_watch.elapsedSeconds();
    auto read_actual_rate = write_limiter->getTotalBytesThrough() / elapsed;

    EXPECT_GE(read_actual_rate / rate_target, 0.70);
    EXPECT_LE(read_actual_rate / rate_target, 1.30);
}
CATCH

TEST_F(PageStorageTest, GCWithWriteLimiter2)
try
{
    // In this case, BlobStore throput is very low.
    // Because we only need 1bytes * to new blob.
    const size_t buff_size = 1024 * 300ul;
    char c_buff[buff_size];

    const size_t num_repeat = 8;

    // put page [1,num_repeat]
    for (size_t n = 1; n <= num_repeat; ++n)
    {
        WriteBatch batch;
        memset(c_buff, n, buff_size);
        ReadBufferPtr buff = std::make_shared<ReadBufferFromMemory>(c_buff, sizeof(c_buff));
        batch.putPage(n, 0, buff, buff_size);
        page_storage->write(std::move(batch));
    }

    // put page [num_repeat + 1, num_repeat * 6]
    for (size_t n = num_repeat + 1; n <= num_repeat * 6; ++n)
    {
        WriteBatch batch;
        memset(c_buff, n, buff_size);
        ReadBufferPtr buff = std::make_shared<ReadBufferFromMemory>(c_buff, sizeof(c_buff));
        batch.putPage(1, 0, buff, buff_size);
        page_storage->write(std::move(batch));
    }

    // It is meanless, Because in GC, BlobStore will compact all data(<512M) in single IO
    // But we still can make sure through is corrent.
    const size_t rate_target = buff_size - 1;

    WriteLimiterPtr write_limiter = std::make_shared<WriteLimiter>(rate_target, LimiterType::UNKNOW, 20);

    AtomicStopwatch write_watch;
    page_storage->gc(/*not_skip*/ false, write_limiter, nullptr);

    auto elapsed = write_watch.elapsedSeconds();
    auto read_actual_rate = write_limiter->getTotalBytesThrough() / elapsed;
    EXPECT_GE(read_actual_rate / rate_target, 0.70);
    EXPECT_LE(read_actual_rate / rate_target, 1.30);
=======
TEST_F(PageStorageTest, ReadNULL)
try
{
    {
        WriteBatch batch;
        batch.putExternal(0, 0);
        page_storage->write(std::move(batch));
    }
    const auto & page = page_storage->read(0);
    ASSERT_EQ(page.data.begin(), nullptr);
>>>>>>> e845908f
}
CATCH

TEST_F(PageStorageTest, WriteMultipleBatchRead1)
try
{
    const UInt64 tag = 0;
    const size_t buf_sz = 1024;
    char c_buff[buf_sz];
    for (size_t i = 0; i < buf_sz; ++i)
    {
        c_buff[i] = i % 0xff;
    }

    {
        WriteBatch batch;
        ReadBufferPtr buff = std::make_shared<ReadBufferFromMemory>(c_buff, sizeof(c_buff));
        batch.putPage(0, tag, buff, buf_sz);
        page_storage->write(std::move(batch));
    }
    {
        WriteBatch batch;
        ReadBufferPtr buff = std::make_shared<ReadBufferFromMemory>(c_buff, sizeof(c_buff));
        batch.putPage(1, tag, buff, buf_sz);
        page_storage->write(std::move(batch));
    }

    DB::Page page0 = page_storage->read(0);
    ASSERT_EQ(page0.data.size(), buf_sz);
    ASSERT_EQ(page0.page_id, 0UL);
    for (size_t i = 0; i < buf_sz; ++i)
    {
        EXPECT_EQ(*(page0.data.begin() + i), static_cast<char>(i % 0xff));
    }
    DB::Page page1 = page_storage->read(1);
    ASSERT_EQ(page1.data.size(), buf_sz);
    ASSERT_EQ(page1.page_id, 1UL);
    for (size_t i = 0; i < buf_sz; ++i)
    {
        EXPECT_EQ(*(page1.data.begin() + i), static_cast<char>(i % 0xff));
    }
}
CATCH

TEST_F(PageStorageTest, WriteMultipleBatchRead2)
try
{
    const UInt64 tag = 0;
    const size_t buf_sz = 1024;
    char c_buff1[buf_sz], c_buff2[buf_sz];
    for (size_t i = 0; i < buf_sz; ++i)
    {
        c_buff1[i] = i % 0xff;
        c_buff2[i] = i % 0xff + 1;
    }

    {
        WriteBatch batch;
        ReadBufferPtr buff1 = std::make_shared<ReadBufferFromMemory>(c_buff1, buf_sz);
        ReadBufferPtr buff2 = std::make_shared<ReadBufferFromMemory>(c_buff2, buf_sz);
        batch.putPage(0, tag, buff1, buf_sz);
        batch.putPage(1, tag, buff2, buf_sz);
        page_storage->write(std::move(batch));
    }

    DB::Page page0 = page_storage->read(0);
    ASSERT_EQ(page0.data.size(), buf_sz);
    ASSERT_EQ(page0.page_id, 0UL);
    for (size_t i = 0; i < buf_sz; ++i)
    {
        EXPECT_EQ(*(page0.data.begin() + i), static_cast<char>(i % 0xff));
    }
    DB::Page page1 = page_storage->read(1);
    ASSERT_EQ(page1.data.size(), buf_sz);
    ASSERT_EQ(page1.page_id, 1UL);
    for (size_t i = 0; i < buf_sz; ++i)
    {
        EXPECT_EQ(*(page1.data.begin() + i), static_cast<char>(i % 0xff + 1));
    }
}
CATCH

TEST_F(PageStorageTest, MultipleWriteRead)
{
    size_t page_id_max = 100;
    for (DB::PageId page_id = 0; page_id <= page_id_max; ++page_id)
    {
        std::mt19937 size_gen;
        size_gen.seed(time(nullptr));
        std::uniform_int_distribution<> dist(0, 3000);

        const size_t buff_sz = 2 * DB::MB + dist(size_gen);
        char * buff = static_cast<char *>(malloc(buff_sz));
        if (buff == nullptr)
        {
            throw DB::Exception("Alloc fix memory failed.", DB::ErrorCodes::LOGICAL_ERROR);
        }

        const char buff_ch = page_id % 0xFF;
        memset(buff, buff_ch, buff_sz);
        DB::MemHolder holder = DB::createMemHolder(buff, [&](char * p) { free(p); });

        auto read_buff = std::make_shared<DB::ReadBufferFromMemory>(const_cast<char *>(buff), buff_sz);

        DB::WriteBatch wb;
        wb.putPage(page_id, 0, read_buff, read_buff->buffer().size());
        page_storage->write(std::move(wb));
    }

    for (DB::PageId page_id = 0; page_id <= page_id_max; ++page_id)
    {
        page_storage->read(page_id);
    }
}

TEST_F(PageStorageTest, WriteReadOnSamePageId)
{
    const UInt64 tag = 0;
    const size_t buf_sz = 1024;
    char c_buff[buf_sz];

    for (size_t i = 0; i < buf_sz; ++i)
    {
        c_buff[i] = i % 0xff;
    }

    {
        WriteBatch batch;
        ReadBufferPtr buff = std::make_shared<ReadBufferFromMemory>(c_buff, sizeof(c_buff));
        batch.putPage(0, tag, buff, buf_sz);
        page_storage->write(std::move(batch));

        DB::Page page0 = page_storage->read(0);
        ASSERT_EQ(page0.data.size(), buf_sz);
        ASSERT_EQ(page0.page_id, 0UL);
        for (size_t i = 0; i < buf_sz; ++i)
        {
            EXPECT_EQ(*(page0.data.begin() + i), static_cast<char>(i % 0xff));
        }
    }

    for (char & i : c_buff)
    {
        i = 0x1;
    }

    {
        WriteBatch batch;
        ReadBufferPtr buff = std::make_shared<ReadBufferFromMemory>(c_buff, sizeof(c_buff));
        batch.putPage(0, tag, buff, buf_sz);
        page_storage->write(std::move(batch));

        DB::Page page0 = page_storage->read(0);
        ASSERT_EQ(page0.data.size(), buf_sz);
        ASSERT_EQ(page0.page_id, 0UL);
        for (size_t i = 0; i < buf_sz; ++i)
        {
            EXPECT_EQ(*(page0.data.begin() + i), static_cast<char>(0x01));
        }
    }
}

TEST_F(PageStorageTest, WriteReadAfterGc)
try
{
    const size_t buf_sz = 256;
    char c_buff[buf_sz];

    const size_t num_repeat = 10;
    PageId pid = 1;
    const char page0_byte = 0x3f;
    {
        // put page0
        WriteBatch batch;
        memset(c_buff, page0_byte, buf_sz);
        ReadBufferPtr buff = std::make_shared<ReadBufferFromMemory>(c_buff, sizeof(c_buff));
        batch.putPage(0, 0, buff, buf_sz);
        page_storage->write(std::move(batch));
    }
    // repeated put page1
    for (size_t n = 1; n <= num_repeat; ++n)
    {
        WriteBatch batch;
        memset(c_buff, n, buf_sz);
        ReadBufferPtr buff = std::make_shared<ReadBufferFromMemory>(c_buff, sizeof(c_buff));
        batch.putPage(pid, 0, buff, buf_sz);
        page_storage->write(std::move(batch));
    }

    {
        DB::Page page0 = page_storage->read(0);
        ASSERT_EQ(page0.data.size(), buf_sz);
        ASSERT_EQ(page0.page_id, 0UL);
        for (size_t i = 0; i < buf_sz; ++i)
        {
            EXPECT_EQ(*(page0.data.begin() + i), page0_byte);
        }

        DB::Page page1 = page_storage->read(pid);
        ASSERT_EQ(page1.data.size(), buf_sz);
        ASSERT_EQ(page1.page_id, pid);
        for (size_t i = 0; i < buf_sz; ++i)
        {
            EXPECT_EQ(*(page1.data.begin() + i), static_cast<char>(num_repeat % 0xff));
        }
    }

    page_storage->gc();

    {
        DB::Page page0 = page_storage->read(0);
        ASSERT_EQ(page0.data.size(), buf_sz);
        ASSERT_EQ(page0.page_id, 0UL);
        for (size_t i = 0; i < buf_sz; ++i)
        {
            EXPECT_EQ(*(page0.data.begin() + i), page0_byte);
        }

        DB::Page page1 = page_storage->read(pid);
        ASSERT_EQ(page1.data.size(), buf_sz);
        ASSERT_EQ(page1.page_id, pid);
        for (size_t i = 0; i < buf_sz; ++i)
        {
            EXPECT_EQ(*(page1.data.begin() + i), static_cast<char>(num_repeat % 0xff));
        }
    }
}
CATCH

TEST_F(PageStorageTest, DeadLockInMVCC)
try
{
    WriteBatch batch;
    {
        batch.putExternal(0, 0);
        batch.putRefPage(1, 0);
        batch.putExternal(1024, 0);
        page_storage->write(std::move(batch));
    }

    auto snapshot = page_storage->getSnapshot();

    {
        WriteBatch batch;
        batch.putRefPage(2, 1); // ref 2 -> 1 -> 0
        batch.delPage(1); // free ref 1 -> 0
        batch.delPage(1024); // free normal page 1024
        page_storage->write(std::move(batch));
    }
}
CATCH

TEST_F(PageStorageTest, IngestFile)
{
    WriteBatch wb;
    {
        wb.putExternal(100, 0);
        wb.putRefPage(101, 100);
        wb.putRefPage(102, 100);
        wb.delPage(100);
        page_storage->write(std::move(wb));
    }

    auto snapshot = page_storage->getSnapshot();

    EXPECT_ANY_THROW(page_storage->getNormalPageId(TEST_NAMESPACE_ID, 100, snapshot));
    EXPECT_EQ(100, page_storage->getNormalPageId(TEST_NAMESPACE_ID, 101, snapshot));
    EXPECT_EQ(100, page_storage->getNormalPageId(TEST_NAMESPACE_ID, 102, snapshot));

    size_t times_remover_called = 0;
    ExternalPageCallbacks callbacks;
    callbacks.scanner = []() -> ExternalPageCallbacks::PathAndIdsVec {
        return {};
    };
    callbacks.remover = [&times_remover_called](const ExternalPageCallbacks::PathAndIdsVec &, const std::set<PageId> & living_page_ids) -> void {
        times_remover_called += 1;
        EXPECT_EQ(living_page_ids.size(), 1);
        EXPECT_GT(living_page_ids.count(100), 0);
    };
    callbacks.ns_id = TEST_NAMESPACE_ID;
    page_storage->registerExternalPagesCallbacks(callbacks);
    page_storage->gc();
    ASSERT_EQ(times_remover_called, 1);
    page_storage->gc();
    ASSERT_EQ(times_remover_called, 2);
    page_storage->unregisterExternalPagesCallbacks(callbacks.ns_id);
    page_storage->gc();
    ASSERT_EQ(times_remover_called, 2);
}

// TBD : enable after wal apply and restore
TEST_F(PageStorageTest, DISABLED_IgnoreIncompleteWriteBatch1)
try
{
    // If there is any incomplete write batch, we should able to ignore those
    // broken write batches and continue to write more data.

    const size_t buf_sz = 1024;
    char buf[buf_sz];
    {
        WriteBatch batch;
        memset(buf, 0x01, buf_sz);
        batch.putPage(1, 0, std::make_shared<ReadBufferFromMemory>(buf, buf_sz), buf_sz, PageFieldSizes{{32, 64, 79, 128, 196, 256, 269}});
        batch.putPage(2, 0, std::make_shared<ReadBufferFromMemory>(buf, buf_sz), buf_sz, PageFieldSizes{{64, 79, 128, 196, 256, 301}});
        batch.putRefPage(3, 2);
        batch.putRefPage(4, 2);
        try
        {
            FailPointHelper::enableFailPoint(FailPoints::exception_before_page_file_write_sync);
            page_storage->write(std::move(batch));
        }
        catch (DB::Exception & e)
        {
            if (e.code() != ErrorCodes::FAIL_POINT_ERROR)
                throw;
        }
    }

    // Restore, the broken meta should be ignored
    page_storage = reopenWithConfig(PageStorage::Config{});

    {
        size_t num_pages = 0;
        page_storage->traverse([&num_pages](const DB::Page &) { num_pages += 1; });
        ASSERT_EQ(num_pages, 0);
    }

    // Continue to write some pages
    {
        WriteBatch batch;
        memset(buf, 0x02, buf_sz);
        batch.putPage(1,
                      0,
                      std::make_shared<ReadBufferFromMemory>(buf, buf_sz),
                      buf_sz, //
                      PageFieldSizes{{32, 128, 196, 256, 12, 99, 1, 300}});
        page_storage->write(std::move(batch));

        auto page1 = page_storage->read(1);
        ASSERT_EQ(page1.data.size(), buf_sz);
        for (size_t i = 0; i < page1.data.size(); ++i)
        {
            auto * p = page1.data.begin();
            EXPECT_EQ(*p, 0x02);
        }
    }

    // Restore again, we should be able to read page 1
    page_storage = reopenWithConfig(PageStorage::Config{});

    {
        size_t num_pages = 0;
        page_storage->traverse([&num_pages](const Page &) { num_pages += 1; });
        ASSERT_EQ(num_pages, 1);

        auto page1 = page_storage->read(1);
        ASSERT_EQ(page1.data.size(), buf_sz);
        for (size_t i = 0; i < page1.data.size(); ++i)
        {
            auto * p = page1.data.begin();
            EXPECT_EQ(*p, 0x02);
        }
    }
}
CATCH

// TBD : enable after wal apply and restore
TEST_F(PageStorageTest, DISABLED_IgnoreIncompleteWriteBatch2)
try
{
    // If there is any incomplete write batch, we should able to ignore those
    // broken write batches and continue to write more data.

    const size_t buf_sz = 1024;
    char buf[buf_sz];
    {
        WriteBatch batch;
        memset(buf, 0x01, buf_sz);
        batch.putPage(1, 0, std::make_shared<ReadBufferFromMemory>(buf, buf_sz), buf_sz, PageFieldSizes{{32, 64, 79, 128, 196, 256, 269}});
        batch.putPage(2, 0, std::make_shared<ReadBufferFromMemory>(buf, buf_sz), buf_sz, PageFieldSizes{{64, 79, 128, 196, 256, 301}});
        batch.putRefPage(3, 2);
        batch.putRefPage(4, 2);
        try
        {
            FailPointHelper::enableFailPoint(FailPoints::force_set_page_file_write_errno);
            page_storage->write(std::move(batch));
        }
        catch (DB::Exception & e)
        {
            // Mock to catch and ignore the exception in background thread
            if (e.code() != ErrorCodes::CANNOT_WRITE_TO_FILE_DESCRIPTOR)
                throw;
        }
    }

    FailPointHelper::disableFailPoint(FailPoints::force_set_page_file_write_errno);
    {
        size_t num_pages = 0;
        page_storage->traverse([&num_pages](const Page &) { num_pages += 1; });
        ASSERT_EQ(num_pages, 0);
    }

    // Continue to write some pages
    {
        WriteBatch batch;
        memset(buf, 0x02, buf_sz);
        batch.putPage(1,
                      0,
                      std::make_shared<ReadBufferFromMemory>(buf, buf_sz),
                      buf_sz, //
                      PageFieldSizes{{32, 128, 196, 256, 12, 99, 1, 300}});
        page_storage->write(std::move(batch));

        auto page1 = page_storage->read(1);
        ASSERT_EQ(page1.data.size(), buf_sz);
        for (size_t i = 0; i < page1.data.size(); ++i)
        {
            auto * p = page1.data.begin();
            EXPECT_EQ(*p, 0x02);
        }
    }

    // Restore again, we should be able to read page 1
    page_storage = reopenWithConfig(PageStorage::Config{});

    {
        size_t num_pages = 0;
        page_storage->traverse([&num_pages](const Page &) { num_pages += 1; });
        ASSERT_EQ(num_pages, 1);

        auto page1 = page_storage->read(1);
        ASSERT_EQ(page1.data.size(), buf_sz);
        for (size_t i = 0; i < page1.data.size(); ++i)
        {
            auto * p = page1.data.begin();
            EXPECT_EQ(*p, 0x02);
        }
    }
}
CATCH

/**
 * PageStorage tests with predefine Page1 && Page2
 */
class PageStorageWith2PagesTest : public PageStorageTest
{
public:
    PageStorageWith2PagesTest() = default;

protected:
    void SetUp() override
    {
        PageStorageTest::SetUp();

        // put predefine Page1, Page2
        const size_t buf_sz = 1024;
        char buf1[buf_sz], buf2[buf_sz];
        {
            WriteBatch wb;
            memset(buf1, 0x01, buf_sz);
            memset(buf2, 0x02, buf_sz);

            wb.putPage(1, 0, std::make_shared<ReadBufferFromMemory>(buf1, buf_sz), buf_sz);
            wb.putPage(2, 0, std::make_shared<ReadBufferFromMemory>(buf2, buf_sz), buf_sz);

            page_storage->write(std::move(wb));
        }
    }
};


TEST_F(PageStorageWith2PagesTest, DeleteRefPages)
{
    // put ref page: RefPage3 -> Page2, RefPage4 -> Page2
    {
        WriteBatch batch;
        batch.putRefPage(3, 2);
        batch.putRefPage(4, 2);
        page_storage->write(std::move(batch));
    }
    { // tests for delete Page
        // delete RefPage3, RefPage4 don't get deleted
        {
            WriteBatch batch;
            batch.delPage(3);
            page_storage->write(std::move(batch));
            EXPECT_FALSE(page_storage->getEntry(3).isValid());
            EXPECT_TRUE(page_storage->getEntry(4).isValid());
        }
        // delete RefPage4
        {
            WriteBatch batch;
            batch.delPage(4);
            page_storage->write(std::move(batch));
            EXPECT_FALSE(page_storage->getEntry(4).isValid());
        }
    }
}

TEST_F(PageStorageWith2PagesTest, PutRefPagesOverRefPages)
{
    /// put ref page to ref page, ref path collapse to normal page
    {
        WriteBatch batch;
        // RefPage3 -> Page1
        batch.putRefPage(3, 1);
        // RefPage4 -> RefPage3 -> Page1
        batch.putRefPage(4, 2);
        page_storage->write(std::move(batch));
    }

    const auto p0entry = page_storage->getEntry(1);
    const auto p2entry = page_storage->getEntry(2);

    {
        // check that RefPage3 -> Page1
        auto entry = page_storage->getEntry(3);
        ASSERT_EQ(entry.fileIdLevel(), p0entry.fileIdLevel());
        ASSERT_EQ(entry.offset, p0entry.offset);
        ASSERT_EQ(entry.size, p0entry.size);
        const Page page3 = page_storage->read(3);
        for (size_t i = 0; i < page3.data.size(); ++i)
        {
            EXPECT_EQ(*(page3.data.begin() + i), 0x01);
        }
    }

    {
        // check that RefPage4 -> Page1
        auto entry = page_storage->getEntry(4);
        ASSERT_EQ(entry.fileIdLevel(), p2entry.fileIdLevel());
        ASSERT_EQ(entry.offset, p2entry.offset);
        ASSERT_EQ(entry.size, p2entry.size);
        const Page page4 = page_storage->read(4);
        for (size_t i = 0; i < page4.data.size(); ++i)
        {
            EXPECT_EQ(*(page4.data.begin() + i), 0x02);
        }
    }
}

TEST_F(PageStorageWith2PagesTest, PutDuplicateRefPages)
{
    /// put duplicated RefPages in different WriteBatch
    {
        WriteBatch batch;
        batch.putRefPage(3, 1);
        page_storage->write(std::move(batch));

        WriteBatch batch2;
        batch2.putRefPage(3, 1);
        page_storage->write(std::move(batch));
        // now Page1's entry has ref count == 2 but not 3
    }
    PageEntry entry1 = page_storage->getEntry(1);
    ASSERT_TRUE(entry1.isValid());
    PageEntry entry3 = page_storage->getEntry(3);
    ASSERT_TRUE(entry3.isValid());

    EXPECT_EQ(entry1.fileIdLevel(), entry3.fileIdLevel());
    EXPECT_EQ(entry1.offset, entry3.offset);
    EXPECT_EQ(entry1.size, entry3.size);
    EXPECT_EQ(entry1.checksum, entry3.checksum);

    // check Page1's entry has ref count == 2 but not 1
    {
        WriteBatch batch;
        batch.delPage(1);
        page_storage->write(std::move(batch));
        PageEntry entry_after_del1 = page_storage->getEntry(3);
        ASSERT_TRUE(entry_after_del1.isValid());
        EXPECT_EQ(entry1.fileIdLevel(), entry_after_del1.fileIdLevel());
        EXPECT_EQ(entry1.offset, entry_after_del1.offset);
        EXPECT_EQ(entry1.size, entry_after_del1.size);
        EXPECT_EQ(entry1.checksum, entry_after_del1.checksum);

        WriteBatch batch2;
        batch2.delPage(3);
        page_storage->write(std::move(batch2));
        PageEntry entry_after_del2 = page_storage->getEntry(3);
        ASSERT_FALSE(entry_after_del2.isValid());
    }
}

TEST_F(PageStorageWith2PagesTest, PutCollapseDuplicatedRefPages)
{
    /// put duplicated RefPages due to ref-path-collapse
    {
        WriteBatch batch;
        // RefPage3 -> Page1
        batch.putRefPage(3, 1);
        // RefPage4 -> RefPage3, collapse to RefPage4 -> Page1
        batch.putRefPage(4, 3);
        page_storage->write(std::move(batch));

        WriteBatch batch2;
        // RefPage4 -> Page1, duplicated due to ref-path-collapse
        batch2.putRefPage(4, 1);
        page_storage->write(std::move(batch));
        // now Page1's entry has ref count == 3 but not 2
    }

    PageEntry entry1 = page_storage->getEntry(1);
    ASSERT_TRUE(entry1.isValid());
    PageEntry entry3 = page_storage->getEntry(3);
    ASSERT_TRUE(entry3.isValid());
    PageEntry entry4 = page_storage->getEntry(4);
    ASSERT_TRUE(entry4.isValid());

    EXPECT_EQ(entry1.fileIdLevel(), entry4.fileIdLevel());
    EXPECT_EQ(entry1.offset, entry4.offset);
    EXPECT_EQ(entry1.size, entry4.size);
    EXPECT_EQ(entry1.checksum, entry4.checksum);

    // check Page1's entry has ref count == 3 but not 2
    {
        WriteBatch batch;
        batch.delPage(1);
        batch.delPage(4);
        page_storage->write(std::move(batch));
        PageEntry entry_after_del2 = page_storage->getEntry(3);
        ASSERT_TRUE(entry_after_del2.isValid());
        EXPECT_EQ(entry1.fileIdLevel(), entry_after_del2.fileIdLevel());
        EXPECT_EQ(entry1.offset, entry_after_del2.offset);
        EXPECT_EQ(entry1.size, entry_after_del2.size);
        EXPECT_EQ(entry1.checksum, entry_after_del2.checksum);

        WriteBatch batch2;
        batch2.delPage(3);
        page_storage->write(std::move(batch2));
        PageEntry entry_after_del3 = page_storage->getEntry(3);
        ASSERT_FALSE(entry_after_del3.isValid());
    }
}

TEST_F(PageStorageWith2PagesTest, DISABLED_AddRefPageToNonExistPage)
try
{
    {
        WriteBatch batch;
        // RefPage3 -> non-exist Page999
        batch.putRefPage(3, 999);
        ASSERT_NO_THROW(page_storage->write(std::move(batch)));
    }

    ASSERT_FALSE(page_storage->getEntry(3).isValid());
    ASSERT_THROW(page_storage->read(3), DB::Exception);
    // page_storage->read(3);

    // Invalid Pages is filtered after reopen PageStorage
    ASSERT_NO_THROW(reopenWithConfig(config));
    ASSERT_FALSE(page_storage->getEntry(3).isValid());
    ASSERT_THROW(page_storage->read(3), DB::Exception);
    // page_storage->read(3);

    // Test Add RefPage to non exists page with snapshot acuqired.
    {
        auto snap = page_storage->getSnapshot();
        {
            WriteBatch batch;
            // RefPage3 -> non-exist Page999
            batch.putRefPage(8, 999);
            ASSERT_NO_THROW(page_storage->write(std::move(batch)));
        }

        ASSERT_FALSE(page_storage->getEntry(8).isValid());
        ASSERT_THROW(page_storage->read(8), DB::Exception);
        // page_storage->read(8);
    }
    // Invalid Pages is filtered after reopen PageStorage
    ASSERT_NO_THROW(reopenWithConfig(config));
    ASSERT_FALSE(page_storage->getEntry(8).isValid());
    ASSERT_THROW(page_storage->read(8), DB::Exception);
    // page_storage->read(8);
}
CATCH

TEST_F(PageStorageTest, WriteReadGcExternalPage)
try
{
    WriteBatch batch;
    {
        // External 0, 1024
        // Ref 1->0
        batch.putExternal(0, 0);
        batch.putRefPage(1, 0);
        batch.putExternal(1024, 0);
        page_storage->write(std::move(batch));
    }

    size_t times_remover_called = 0;

    ExternalPageCallbacks callbacks;
    callbacks.scanner = []() -> ExternalPageCallbacks::PathAndIdsVec {
        return {};
    };
    callbacks.remover = [&times_remover_called](const ExternalPageCallbacks::PathAndIdsVec &, const std::set<PageId> & living_page_ids) -> void {
        times_remover_called += 1;
        // 0, 1024 are still alive
        EXPECT_EQ(living_page_ids.size(), 2);
        EXPECT_GT(living_page_ids.count(0), 0);
        EXPECT_GT(living_page_ids.count(1024), 0);
    };
    callbacks.ns_id = TEST_NAMESPACE_ID;
    page_storage->registerExternalPagesCallbacks(callbacks);
    {
        SCOPED_TRACE("fist gc");
        page_storage->gc();
        EXPECT_EQ(times_remover_called, 1);
    }

    auto snapshot = page_storage->getSnapshot();

    {
        WriteBatch batch;
        batch.putRefPage(2, 1); // ref 2 -> 1 ==> 2 -> 0
        batch.delPage(1); // free ref 1 -> 0
        batch.delPage(1024); // free ext page 1024
        // External: 0, 1024(deleted)
        // Ref: 2->0, 1->0(deleted)
        page_storage->write(std::move(batch));
    }

    {
        // With `snapshot` is being held, nothing is need to be deleted
        SCOPED_TRACE("gc with snapshot");
        page_storage->gc();
        EXPECT_EQ(times_remover_called, 2);
    }

    {
        auto ori_id_0 = page_storage->getNormalPageId(TEST_NAMESPACE_ID, 0, nullptr);
        ASSERT_EQ(ori_id_0, 0);
        auto ori_id_2 = page_storage->getNormalPageId(TEST_NAMESPACE_ID, 2, nullptr);
        ASSERT_EQ(ori_id_2, 0);
        ASSERT_EQ(1024, page_storage->getNormalPageId(TEST_NAMESPACE_ID, 1024, snapshot));
        ASSERT_EQ(0, page_storage->getNormalPageId(TEST_NAMESPACE_ID, 1, snapshot));
        ASSERT_ANY_THROW(page_storage->getNormalPageId(TEST_NAMESPACE_ID, 1024, nullptr));
        ASSERT_ANY_THROW(page_storage->getNormalPageId(TEST_NAMESPACE_ID, 1, nullptr));
    }

    /// After `snapshot` released, 1024 should be removed from `living`
    snapshot.reset();
    callbacks.remover = [&times_remover_called](const ExternalPageCallbacks::PathAndIdsVec &, const std::set<PageId> & living_page_ids) -> void {
        times_remover_called += 1;
        EXPECT_EQ(living_page_ids.size(), 1);
        EXPECT_GT(living_page_ids.count(0), 0);
    };
    page_storage->unregisterExternalPagesCallbacks(callbacks.ns_id);
    page_storage->registerExternalPagesCallbacks(callbacks);
    {
        SCOPED_TRACE("gc with snapshot released");
        page_storage->gc();
        EXPECT_EQ(times_remover_called, 3);
    }
}
CATCH

TEST_F(PageStorageTest, GcReuseSpaceThenRestore)
try
{
    DB::UInt64 tag = 0;
    const size_t buf_sz = 1024;
    char c_buff[buf_sz];
    for (size_t i = 0; i < buf_sz; ++i)
    {
        c_buff[i] = i % 0xff;
    }

    {
        WriteBatch batch;
        ReadBufferPtr buff = std::make_shared<ReadBufferFromMemory>(c_buff, sizeof(c_buff));
        batch.putPage(1, tag, buff, buf_sz);
        page_storage->write(std::move(batch));
    }
    {
        WriteBatch batch;
        ReadBufferPtr buff = std::make_shared<ReadBufferFromMemory>(c_buff, sizeof(c_buff));
        batch.putPage(1, tag, buff, buf_sz);
        page_storage->write(std::move(batch));
    }

    {
        SCOPED_TRACE("fist gc");
        page_storage->gc();
    }

    {
        WriteBatch batch;
        ReadBufferPtr buff = std::make_shared<ReadBufferFromMemory>(c_buff, sizeof(c_buff));
        batch.putPage(1, tag, buff, buf_sz);
        page_storage->write(std::move(batch));
    }

    page_storage.reset();
    page_storage = reopenWithConfig(config);
}
CATCH


TEST_F(PageStorageTest, readRefAfterRestore)
try
{
    const size_t buf_sz = 1024;
    char c_buff[buf_sz];

    for (size_t i = 0; i < buf_sz; ++i)
    {
        c_buff[i] = i % 0xff;
    }

    {
        WriteBatch batch;
        batch.putPage(1, 0, std::make_shared<ReadBufferFromMemory>(c_buff, buf_sz), buf_sz, PageFieldSizes{{32, 64, 79, 128, 196, 256, 269}});
        batch.putRefPage(3, 1);
        batch.delPage(1);
        batch.putPage(4, 0, std::make_shared<ReadBufferFromMemory>(c_buff, buf_sz), buf_sz, {});
        page_storage->write(std::move(batch));
    }

    page_storage = reopenWithConfig(config);

    {
        WriteBatch batch;
        memset(c_buff, 0, buf_sz);
        batch.putPage(5, 0, std::make_shared<ReadBufferFromMemory>(c_buff, buf_sz), buf_sz, {});
        page_storage->write(std::move(batch));
    }

    std::vector<PageStorage::PageReadFields> fields;
    PageStorage::PageReadFields field;
    field.first = 3;
    field.second = {0, 1, 2, 3, 4, 5, 6};
    fields.emplace_back(field);

    ASSERT_NO_THROW(page_storage->read(fields));
}
CATCH

} // namespace PS::V3::tests
} // namespace DB<|MERGE_RESOLUTION|>--- conflicted
+++ resolved
@@ -1,6 +1,3 @@
-<<<<<<< HEAD
-#include <Encryption/RateLimiter.h>
-=======
 // Copyright 2022 PingCAP, Ltd.
 //
 // Licensed under the Apache License, Version 2.0 (the "License");
@@ -15,7 +12,7 @@
 // See the License for the specific language governing permissions and
 // limitations under the License.
 
->>>>>>> e845908f
+#include <Encryption/RateLimiter.h>
 #include <Storages/Page/Page.h>
 #include <Storages/Page/PageDefines.h>
 #include <Storages/Page/PageStorage.h>
@@ -115,8 +112,6 @@
 }
 CATCH
 
-<<<<<<< HEAD
-
 TEST_F(PageStorageTest, WriteReadWithIOLimiter)
 try
 {
@@ -369,149 +364,42 @@
     auto read_actual_rate = write_limiter->getTotalBytesThrough() / elapsed;
     EXPECT_GE(read_actual_rate / rate_target, 0.70);
     EXPECT_LE(read_actual_rate / rate_target, 1.30);
-=======
-TEST_F(PageStorageTest, ReadNULL)
-try
-{
-    {
-        WriteBatch batch;
-        batch.putExternal(0, 0);
-        page_storage->write(std::move(batch));
-    }
-    const auto & page = page_storage->read(0);
-    ASSERT_EQ(page.data.begin(), nullptr);
->>>>>>> e845908f
-}
-CATCH
-
-TEST_F(PageStorageTest, WriteMultipleBatchRead1)
-try
-{
-    const UInt64 tag = 0;
-    const size_t buf_sz = 1024;
-    char c_buff[buf_sz];
-    for (size_t i = 0; i < buf_sz; ++i)
-    {
-        c_buff[i] = i % 0xff;
-    }
-
-    {
-        WriteBatch batch;
-        ReadBufferPtr buff = std::make_shared<ReadBufferFromMemory>(c_buff, sizeof(c_buff));
-        batch.putPage(0, tag, buff, buf_sz);
-        page_storage->write(std::move(batch));
-    }
-    {
-        WriteBatch batch;
-        ReadBufferPtr buff = std::make_shared<ReadBufferFromMemory>(c_buff, sizeof(c_buff));
-        batch.putPage(1, tag, buff, buf_sz);
-        page_storage->write(std::move(batch));
-    }
-
-    DB::Page page0 = page_storage->read(0);
-    ASSERT_EQ(page0.data.size(), buf_sz);
-    ASSERT_EQ(page0.page_id, 0UL);
-    for (size_t i = 0; i < buf_sz; ++i)
-    {
-        EXPECT_EQ(*(page0.data.begin() + i), static_cast<char>(i % 0xff));
-    }
-    DB::Page page1 = page_storage->read(1);
-    ASSERT_EQ(page1.data.size(), buf_sz);
-    ASSERT_EQ(page1.page_id, 1UL);
-    for (size_t i = 0; i < buf_sz; ++i)
-    {
-        EXPECT_EQ(*(page1.data.begin() + i), static_cast<char>(i % 0xff));
-    }
-}
-CATCH
-
-TEST_F(PageStorageTest, WriteMultipleBatchRead2)
-try
-{
-    const UInt64 tag = 0;
-    const size_t buf_sz = 1024;
-    char c_buff1[buf_sz], c_buff2[buf_sz];
-    for (size_t i = 0; i < buf_sz; ++i)
-    {
-        c_buff1[i] = i % 0xff;
-        c_buff2[i] = i % 0xff + 1;
-    }
-
-    {
-        WriteBatch batch;
-        ReadBufferPtr buff1 = std::make_shared<ReadBufferFromMemory>(c_buff1, buf_sz);
-        ReadBufferPtr buff2 = std::make_shared<ReadBufferFromMemory>(c_buff2, buf_sz);
-        batch.putPage(0, tag, buff1, buf_sz);
-        batch.putPage(1, tag, buff2, buf_sz);
-        page_storage->write(std::move(batch));
-    }
-
-    DB::Page page0 = page_storage->read(0);
-    ASSERT_EQ(page0.data.size(), buf_sz);
-    ASSERT_EQ(page0.page_id, 0UL);
-    for (size_t i = 0; i < buf_sz; ++i)
-    {
-        EXPECT_EQ(*(page0.data.begin() + i), static_cast<char>(i % 0xff));
-    }
-    DB::Page page1 = page_storage->read(1);
-    ASSERT_EQ(page1.data.size(), buf_sz);
-    ASSERT_EQ(page1.page_id, 1UL);
-    for (size_t i = 0; i < buf_sz; ++i)
-    {
-        EXPECT_EQ(*(page1.data.begin() + i), static_cast<char>(i % 0xff + 1));
-    }
-}
-CATCH
-
-TEST_F(PageStorageTest, MultipleWriteRead)
-{
-    size_t page_id_max = 100;
-    for (DB::PageId page_id = 0; page_id <= page_id_max; ++page_id)
-    {
-        std::mt19937 size_gen;
-        size_gen.seed(time(nullptr));
-        std::uniform_int_distribution<> dist(0, 3000);
-
-        const size_t buff_sz = 2 * DB::MB + dist(size_gen);
-        char * buff = static_cast<char *>(malloc(buff_sz));
-        if (buff == nullptr)
-        {
-            throw DB::Exception("Alloc fix memory failed.", DB::ErrorCodes::LOGICAL_ERROR);
-        }
-
-        const char buff_ch = page_id % 0xFF;
-        memset(buff, buff_ch, buff_sz);
-        DB::MemHolder holder = DB::createMemHolder(buff, [&](char * p) { free(p); });
-
-        auto read_buff = std::make_shared<DB::ReadBufferFromMemory>(const_cast<char *>(buff), buff_sz);
-
-        DB::WriteBatch wb;
-        wb.putPage(page_id, 0, read_buff, read_buff->buffer().size());
-        page_storage->write(std::move(wb));
-    }
-
-    for (DB::PageId page_id = 0; page_id <= page_id_max; ++page_id)
-    {
-        page_storage->read(page_id);
-    }
-}
-
-TEST_F(PageStorageTest, WriteReadOnSamePageId)
-{
-    const UInt64 tag = 0;
-    const size_t buf_sz = 1024;
-    char c_buff[buf_sz];
-
-    for (size_t i = 0; i < buf_sz; ++i)
-    {
-        c_buff[i] = i % 0xff;
-    }
-
-    {
-        WriteBatch batch;
-        ReadBufferPtr buff = std::make_shared<ReadBufferFromMemory>(c_buff, sizeof(c_buff));
-        batch.putPage(0, tag, buff, buf_sz);
-        page_storage->write(std::move(batch));
+    TEST_F(PageStorageTest, ReadNULL)
+    try
+    {
+        {
+            WriteBatch batch;
+            batch.putExternal(0, 0);
+            page_storage->write(std::move(batch));
+        }
+        const auto & page = page_storage->read(0);
+        ASSERT_EQ(page.data.begin(), nullptr);
+    }
+    CATCH
+
+    TEST_F(PageStorageTest, WriteMultipleBatchRead1)
+    try
+    {
+        const UInt64 tag = 0;
+        const size_t buf_sz = 1024;
+        char c_buff[buf_sz];
+        for (size_t i = 0; i < buf_sz; ++i)
+        {
+            c_buff[i] = i % 0xff;
+        }
+
+        {
+            WriteBatch batch;
+            ReadBufferPtr buff = std::make_shared<ReadBufferFromMemory>(c_buff, sizeof(c_buff));
+            batch.putPage(0, tag, buff, buf_sz);
+            page_storage->write(std::move(batch));
+        }
+        {
+            WriteBatch batch;
+            ReadBufferPtr buff = std::make_shared<ReadBufferFromMemory>(c_buff, sizeof(c_buff));
+            batch.putPage(1, tag, buff, buf_sz);
+            page_storage->write(std::move(batch));
+        }
 
         DB::Page page0 = page_storage->read(0);
         ASSERT_EQ(page0.data.size(), buf_sz);
@@ -520,705 +408,810 @@
         {
             EXPECT_EQ(*(page0.data.begin() + i), static_cast<char>(i % 0xff));
         }
-    }
-
-    for (char & i : c_buff)
-    {
-        i = 0x1;
-    }
-
-    {
-        WriteBatch batch;
-        ReadBufferPtr buff = std::make_shared<ReadBufferFromMemory>(c_buff, sizeof(c_buff));
-        batch.putPage(0, tag, buff, buf_sz);
-        page_storage->write(std::move(batch));
+        DB::Page page1 = page_storage->read(1);
+        ASSERT_EQ(page1.data.size(), buf_sz);
+        ASSERT_EQ(page1.page_id, 1UL);
+        for (size_t i = 0; i < buf_sz; ++i)
+        {
+            EXPECT_EQ(*(page1.data.begin() + i), static_cast<char>(i % 0xff));
+        }
+    }
+    CATCH
+
+    TEST_F(PageStorageTest, WriteMultipleBatchRead2)
+    try
+    {
+        const UInt64 tag = 0;
+        const size_t buf_sz = 1024;
+        char c_buff1[buf_sz], c_buff2[buf_sz];
+        for (size_t i = 0; i < buf_sz; ++i)
+        {
+            c_buff1[i] = i % 0xff;
+            c_buff2[i] = i % 0xff + 1;
+        }
+
+        {
+            WriteBatch batch;
+            ReadBufferPtr buff1 = std::make_shared<ReadBufferFromMemory>(c_buff1, buf_sz);
+            ReadBufferPtr buff2 = std::make_shared<ReadBufferFromMemory>(c_buff2, buf_sz);
+            batch.putPage(0, tag, buff1, buf_sz);
+            batch.putPage(1, tag, buff2, buf_sz);
+            page_storage->write(std::move(batch));
+        }
 
         DB::Page page0 = page_storage->read(0);
         ASSERT_EQ(page0.data.size(), buf_sz);
         ASSERT_EQ(page0.page_id, 0UL);
         for (size_t i = 0; i < buf_sz; ++i)
         {
-            EXPECT_EQ(*(page0.data.begin() + i), static_cast<char>(0x01));
-        }
-    }
-}
-
-TEST_F(PageStorageTest, WriteReadAfterGc)
-try
-{
-    const size_t buf_sz = 256;
-    char c_buff[buf_sz];
-
-    const size_t num_repeat = 10;
-    PageId pid = 1;
-    const char page0_byte = 0x3f;
-    {
-        // put page0
+            EXPECT_EQ(*(page0.data.begin() + i), static_cast<char>(i % 0xff));
+        }
+        DB::Page page1 = page_storage->read(1);
+        ASSERT_EQ(page1.data.size(), buf_sz);
+        ASSERT_EQ(page1.page_id, 1UL);
+        for (size_t i = 0; i < buf_sz; ++i)
+        {
+            EXPECT_EQ(*(page1.data.begin() + i), static_cast<char>(i % 0xff + 1));
+        }
+    }
+    CATCH
+
+    TEST_F(PageStorageTest, MultipleWriteRead)
+    {
+        size_t page_id_max = 100;
+        for (DB::PageId page_id = 0; page_id <= page_id_max; ++page_id)
+        {
+            std::mt19937 size_gen;
+            size_gen.seed(time(nullptr));
+            std::uniform_int_distribution<> dist(0, 3000);
+
+            const size_t buff_sz = 2 * DB::MB + dist(size_gen);
+            char * buff = static_cast<char *>(malloc(buff_sz));
+            if (buff == nullptr)
+            {
+                throw DB::Exception("Alloc fix memory failed.", DB::ErrorCodes::LOGICAL_ERROR);
+            }
+
+            const char buff_ch = page_id % 0xFF;
+            memset(buff, buff_ch, buff_sz);
+            DB::MemHolder holder = DB::createMemHolder(buff, [&](char * p) { free(p); });
+
+            auto read_buff = std::make_shared<DB::ReadBufferFromMemory>(const_cast<char *>(buff), buff_sz);
+
+            DB::WriteBatch wb;
+            wb.putPage(page_id, 0, read_buff, read_buff->buffer().size());
+            page_storage->write(std::move(wb));
+        }
+
+        for (DB::PageId page_id = 0; page_id <= page_id_max; ++page_id)
+        {
+            page_storage->read(page_id);
+        }
+    }
+
+    TEST_F(PageStorageTest, WriteReadOnSamePageId)
+    {
+        const UInt64 tag = 0;
+        const size_t buf_sz = 1024;
+        char c_buff[buf_sz];
+
+        for (size_t i = 0; i < buf_sz; ++i)
+        {
+            c_buff[i] = i % 0xff;
+        }
+
+        {
+            WriteBatch batch;
+            ReadBufferPtr buff = std::make_shared<ReadBufferFromMemory>(c_buff, sizeof(c_buff));
+            batch.putPage(0, tag, buff, buf_sz);
+            page_storage->write(std::move(batch));
+
+            DB::Page page0 = page_storage->read(0);
+            ASSERT_EQ(page0.data.size(), buf_sz);
+            ASSERT_EQ(page0.page_id, 0UL);
+            for (size_t i = 0; i < buf_sz; ++i)
+            {
+                EXPECT_EQ(*(page0.data.begin() + i), static_cast<char>(i % 0xff));
+            }
+        }
+
+        for (char & i : c_buff)
+        {
+            i = 0x1;
+        }
+
+        {
+            WriteBatch batch;
+            ReadBufferPtr buff = std::make_shared<ReadBufferFromMemory>(c_buff, sizeof(c_buff));
+            batch.putPage(0, tag, buff, buf_sz);
+            page_storage->write(std::move(batch));
+
+            DB::Page page0 = page_storage->read(0);
+            ASSERT_EQ(page0.data.size(), buf_sz);
+            ASSERT_EQ(page0.page_id, 0UL);
+            for (size_t i = 0; i < buf_sz; ++i)
+            {
+                EXPECT_EQ(*(page0.data.begin() + i), static_cast<char>(0x01));
+            }
+        }
+    }
+
+    TEST_F(PageStorageTest, WriteReadAfterGc)
+    try
+    {
+        const size_t buf_sz = 256;
+        char c_buff[buf_sz];
+
+        const size_t num_repeat = 10;
+        PageId pid = 1;
+        const char page0_byte = 0x3f;
+        {
+            // put page0
+            WriteBatch batch;
+            memset(c_buff, page0_byte, buf_sz);
+            ReadBufferPtr buff = std::make_shared<ReadBufferFromMemory>(c_buff, sizeof(c_buff));
+            batch.putPage(0, 0, buff, buf_sz);
+            page_storage->write(std::move(batch));
+        }
+        // repeated put page1
+        for (size_t n = 1; n <= num_repeat; ++n)
+        {
+            WriteBatch batch;
+            memset(c_buff, n, buf_sz);
+            ReadBufferPtr buff = std::make_shared<ReadBufferFromMemory>(c_buff, sizeof(c_buff));
+            batch.putPage(pid, 0, buff, buf_sz);
+            page_storage->write(std::move(batch));
+        }
+
+        {
+            DB::Page page0 = page_storage->read(0);
+            ASSERT_EQ(page0.data.size(), buf_sz);
+            ASSERT_EQ(page0.page_id, 0UL);
+            for (size_t i = 0; i < buf_sz; ++i)
+            {
+                EXPECT_EQ(*(page0.data.begin() + i), page0_byte);
+            }
+
+            DB::Page page1 = page_storage->read(pid);
+            ASSERT_EQ(page1.data.size(), buf_sz);
+            ASSERT_EQ(page1.page_id, pid);
+            for (size_t i = 0; i < buf_sz; ++i)
+            {
+                EXPECT_EQ(*(page1.data.begin() + i), static_cast<char>(num_repeat % 0xff));
+            }
+        }
+
+        page_storage->gc();
+
+        {
+            DB::Page page0 = page_storage->read(0);
+            ASSERT_EQ(page0.data.size(), buf_sz);
+            ASSERT_EQ(page0.page_id, 0UL);
+            for (size_t i = 0; i < buf_sz; ++i)
+            {
+                EXPECT_EQ(*(page0.data.begin() + i), page0_byte);
+            }
+
+            DB::Page page1 = page_storage->read(pid);
+            ASSERT_EQ(page1.data.size(), buf_sz);
+            ASSERT_EQ(page1.page_id, pid);
+            for (size_t i = 0; i < buf_sz; ++i)
+            {
+                EXPECT_EQ(*(page1.data.begin() + i), static_cast<char>(num_repeat % 0xff));
+            }
+        }
+    }
+    CATCH
+
+    TEST_F(PageStorageTest, DeadLockInMVCC)
+    try
+    {
         WriteBatch batch;
-        memset(c_buff, page0_byte, buf_sz);
-        ReadBufferPtr buff = std::make_shared<ReadBufferFromMemory>(c_buff, sizeof(c_buff));
-        batch.putPage(0, 0, buff, buf_sz);
-        page_storage->write(std::move(batch));
-    }
-    // repeated put page1
-    for (size_t n = 1; n <= num_repeat; ++n)
-    {
-        WriteBatch batch;
-        memset(c_buff, n, buf_sz);
-        ReadBufferPtr buff = std::make_shared<ReadBufferFromMemory>(c_buff, sizeof(c_buff));
-        batch.putPage(pid, 0, buff, buf_sz);
-        page_storage->write(std::move(batch));
-    }
-
-    {
-        DB::Page page0 = page_storage->read(0);
-        ASSERT_EQ(page0.data.size(), buf_sz);
-        ASSERT_EQ(page0.page_id, 0UL);
-        for (size_t i = 0; i < buf_sz; ++i)
-        {
-            EXPECT_EQ(*(page0.data.begin() + i), page0_byte);
-        }
-
-        DB::Page page1 = page_storage->read(pid);
-        ASSERT_EQ(page1.data.size(), buf_sz);
-        ASSERT_EQ(page1.page_id, pid);
-        for (size_t i = 0; i < buf_sz; ++i)
-        {
-            EXPECT_EQ(*(page1.data.begin() + i), static_cast<char>(num_repeat % 0xff));
-        }
-    }
-
-    page_storage->gc();
-
-    {
-        DB::Page page0 = page_storage->read(0);
-        ASSERT_EQ(page0.data.size(), buf_sz);
-        ASSERT_EQ(page0.page_id, 0UL);
-        for (size_t i = 0; i < buf_sz; ++i)
-        {
-            EXPECT_EQ(*(page0.data.begin() + i), page0_byte);
-        }
-
-        DB::Page page1 = page_storage->read(pid);
-        ASSERT_EQ(page1.data.size(), buf_sz);
-        ASSERT_EQ(page1.page_id, pid);
-        for (size_t i = 0; i < buf_sz; ++i)
-        {
-            EXPECT_EQ(*(page1.data.begin() + i), static_cast<char>(num_repeat % 0xff));
-        }
-    }
-}
-CATCH
-
-TEST_F(PageStorageTest, DeadLockInMVCC)
-try
-{
-    WriteBatch batch;
-    {
-        batch.putExternal(0, 0);
-        batch.putRefPage(1, 0);
-        batch.putExternal(1024, 0);
-        page_storage->write(std::move(batch));
-    }
-
-    auto snapshot = page_storage->getSnapshot();
-
-    {
-        WriteBatch batch;
-        batch.putRefPage(2, 1); // ref 2 -> 1 -> 0
-        batch.delPage(1); // free ref 1 -> 0
-        batch.delPage(1024); // free normal page 1024
-        page_storage->write(std::move(batch));
-    }
-}
-CATCH
-
-TEST_F(PageStorageTest, IngestFile)
-{
-    WriteBatch wb;
-    {
-        wb.putExternal(100, 0);
-        wb.putRefPage(101, 100);
-        wb.putRefPage(102, 100);
-        wb.delPage(100);
-        page_storage->write(std::move(wb));
-    }
-
-    auto snapshot = page_storage->getSnapshot();
-
-    EXPECT_ANY_THROW(page_storage->getNormalPageId(TEST_NAMESPACE_ID, 100, snapshot));
-    EXPECT_EQ(100, page_storage->getNormalPageId(TEST_NAMESPACE_ID, 101, snapshot));
-    EXPECT_EQ(100, page_storage->getNormalPageId(TEST_NAMESPACE_ID, 102, snapshot));
-
-    size_t times_remover_called = 0;
-    ExternalPageCallbacks callbacks;
-    callbacks.scanner = []() -> ExternalPageCallbacks::PathAndIdsVec {
-        return {};
-    };
-    callbacks.remover = [&times_remover_called](const ExternalPageCallbacks::PathAndIdsVec &, const std::set<PageId> & living_page_ids) -> void {
-        times_remover_called += 1;
-        EXPECT_EQ(living_page_ids.size(), 1);
-        EXPECT_GT(living_page_ids.count(100), 0);
-    };
-    callbacks.ns_id = TEST_NAMESPACE_ID;
-    page_storage->registerExternalPagesCallbacks(callbacks);
-    page_storage->gc();
-    ASSERT_EQ(times_remover_called, 1);
-    page_storage->gc();
-    ASSERT_EQ(times_remover_called, 2);
-    page_storage->unregisterExternalPagesCallbacks(callbacks.ns_id);
-    page_storage->gc();
-    ASSERT_EQ(times_remover_called, 2);
-}
-
-// TBD : enable after wal apply and restore
-TEST_F(PageStorageTest, DISABLED_IgnoreIncompleteWriteBatch1)
-try
-{
-    // If there is any incomplete write batch, we should able to ignore those
-    // broken write batches and continue to write more data.
-
-    const size_t buf_sz = 1024;
-    char buf[buf_sz];
-    {
-        WriteBatch batch;
-        memset(buf, 0x01, buf_sz);
-        batch.putPage(1, 0, std::make_shared<ReadBufferFromMemory>(buf, buf_sz), buf_sz, PageFieldSizes{{32, 64, 79, 128, 196, 256, 269}});
-        batch.putPage(2, 0, std::make_shared<ReadBufferFromMemory>(buf, buf_sz), buf_sz, PageFieldSizes{{64, 79, 128, 196, 256, 301}});
-        batch.putRefPage(3, 2);
-        batch.putRefPage(4, 2);
-        try
-        {
-            FailPointHelper::enableFailPoint(FailPoints::exception_before_page_file_write_sync);
-            page_storage->write(std::move(batch));
-        }
-        catch (DB::Exception & e)
-        {
-            if (e.code() != ErrorCodes::FAIL_POINT_ERROR)
-                throw;
-        }
-    }
-
-    // Restore, the broken meta should be ignored
-    page_storage = reopenWithConfig(PageStorage::Config{});
-
-    {
-        size_t num_pages = 0;
-        page_storage->traverse([&num_pages](const DB::Page &) { num_pages += 1; });
-        ASSERT_EQ(num_pages, 0);
-    }
-
-    // Continue to write some pages
-    {
-        WriteBatch batch;
-        memset(buf, 0x02, buf_sz);
-        batch.putPage(1,
-                      0,
-                      std::make_shared<ReadBufferFromMemory>(buf, buf_sz),
-                      buf_sz, //
-                      PageFieldSizes{{32, 128, 196, 256, 12, 99, 1, 300}});
-        page_storage->write(std::move(batch));
-
-        auto page1 = page_storage->read(1);
-        ASSERT_EQ(page1.data.size(), buf_sz);
-        for (size_t i = 0; i < page1.data.size(); ++i)
-        {
-            auto * p = page1.data.begin();
-            EXPECT_EQ(*p, 0x02);
-        }
-    }
-
-    // Restore again, we should be able to read page 1
-    page_storage = reopenWithConfig(PageStorage::Config{});
-
-    {
-        size_t num_pages = 0;
-        page_storage->traverse([&num_pages](const Page &) { num_pages += 1; });
-        ASSERT_EQ(num_pages, 1);
-
-        auto page1 = page_storage->read(1);
-        ASSERT_EQ(page1.data.size(), buf_sz);
-        for (size_t i = 0; i < page1.data.size(); ++i)
-        {
-            auto * p = page1.data.begin();
-            EXPECT_EQ(*p, 0x02);
-        }
-    }
-}
-CATCH
-
-// TBD : enable after wal apply and restore
-TEST_F(PageStorageTest, DISABLED_IgnoreIncompleteWriteBatch2)
-try
-{
-    // If there is any incomplete write batch, we should able to ignore those
-    // broken write batches and continue to write more data.
-
-    const size_t buf_sz = 1024;
-    char buf[buf_sz];
-    {
-        WriteBatch batch;
-        memset(buf, 0x01, buf_sz);
-        batch.putPage(1, 0, std::make_shared<ReadBufferFromMemory>(buf, buf_sz), buf_sz, PageFieldSizes{{32, 64, 79, 128, 196, 256, 269}});
-        batch.putPage(2, 0, std::make_shared<ReadBufferFromMemory>(buf, buf_sz), buf_sz, PageFieldSizes{{64, 79, 128, 196, 256, 301}});
-        batch.putRefPage(3, 2);
-        batch.putRefPage(4, 2);
-        try
-        {
-            FailPointHelper::enableFailPoint(FailPoints::force_set_page_file_write_errno);
-            page_storage->write(std::move(batch));
-        }
-        catch (DB::Exception & e)
-        {
-            // Mock to catch and ignore the exception in background thread
-            if (e.code() != ErrorCodes::CANNOT_WRITE_TO_FILE_DESCRIPTOR)
-                throw;
-        }
-    }
-
-    FailPointHelper::disableFailPoint(FailPoints::force_set_page_file_write_errno);
-    {
-        size_t num_pages = 0;
-        page_storage->traverse([&num_pages](const Page &) { num_pages += 1; });
-        ASSERT_EQ(num_pages, 0);
-    }
-
-    // Continue to write some pages
-    {
-        WriteBatch batch;
-        memset(buf, 0x02, buf_sz);
-        batch.putPage(1,
-                      0,
-                      std::make_shared<ReadBufferFromMemory>(buf, buf_sz),
-                      buf_sz, //
-                      PageFieldSizes{{32, 128, 196, 256, 12, 99, 1, 300}});
-        page_storage->write(std::move(batch));
-
-        auto page1 = page_storage->read(1);
-        ASSERT_EQ(page1.data.size(), buf_sz);
-        for (size_t i = 0; i < page1.data.size(); ++i)
-        {
-            auto * p = page1.data.begin();
-            EXPECT_EQ(*p, 0x02);
-        }
-    }
-
-    // Restore again, we should be able to read page 1
-    page_storage = reopenWithConfig(PageStorage::Config{});
-
-    {
-        size_t num_pages = 0;
-        page_storage->traverse([&num_pages](const Page &) { num_pages += 1; });
-        ASSERT_EQ(num_pages, 1);
-
-        auto page1 = page_storage->read(1);
-        ASSERT_EQ(page1.data.size(), buf_sz);
-        for (size_t i = 0; i < page1.data.size(); ++i)
-        {
-            auto * p = page1.data.begin();
-            EXPECT_EQ(*p, 0x02);
-        }
-    }
-}
-CATCH
-
-/**
+        {
+            batch.putExternal(0, 0);
+            batch.putRefPage(1, 0);
+            batch.putExternal(1024, 0);
+            page_storage->write(std::move(batch));
+        }
+
+        auto snapshot = page_storage->getSnapshot();
+
+        {
+            WriteBatch batch;
+            batch.putRefPage(2, 1); // ref 2 -> 1 -> 0
+            batch.delPage(1); // free ref 1 -> 0
+            batch.delPage(1024); // free normal page 1024
+            page_storage->write(std::move(batch));
+        }
+    }
+    CATCH
+
+    TEST_F(PageStorageTest, IngestFile)
+    {
+        WriteBatch wb;
+        {
+            wb.putExternal(100, 0);
+            wb.putRefPage(101, 100);
+            wb.putRefPage(102, 100);
+            wb.delPage(100);
+            page_storage->write(std::move(wb));
+        }
+
+        auto snapshot = page_storage->getSnapshot();
+
+        EXPECT_ANY_THROW(page_storage->getNormalPageId(TEST_NAMESPACE_ID, 100, snapshot));
+        EXPECT_EQ(100, page_storage->getNormalPageId(TEST_NAMESPACE_ID, 101, snapshot));
+        EXPECT_EQ(100, page_storage->getNormalPageId(TEST_NAMESPACE_ID, 102, snapshot));
+
+        size_t times_remover_called = 0;
+        ExternalPageCallbacks callbacks;
+        callbacks.scanner = []() -> ExternalPageCallbacks::PathAndIdsVec {
+            return {};
+        };
+        callbacks.remover = [&times_remover_called](const ExternalPageCallbacks::PathAndIdsVec &, const std::set<PageId> & living_page_ids) -> void {
+            times_remover_called += 1;
+            EXPECT_EQ(living_page_ids.size(), 1);
+            EXPECT_GT(living_page_ids.count(100), 0);
+        };
+        callbacks.ns_id = TEST_NAMESPACE_ID;
+        page_storage->registerExternalPagesCallbacks(callbacks);
+        page_storage->gc();
+        ASSERT_EQ(times_remover_called, 1);
+        page_storage->gc();
+        ASSERT_EQ(times_remover_called, 2);
+        page_storage->unregisterExternalPagesCallbacks(callbacks.ns_id);
+        page_storage->gc();
+        ASSERT_EQ(times_remover_called, 2);
+    }
+
+    // TBD : enable after wal apply and restore
+    TEST_F(PageStorageTest, DISABLED_IgnoreIncompleteWriteBatch1)
+    try
+    {
+        // If there is any incomplete write batch, we should able to ignore those
+        // broken write batches and continue to write more data.
+
+        const size_t buf_sz = 1024;
+        char buf[buf_sz];
+        {
+            WriteBatch batch;
+            memset(buf, 0x01, buf_sz);
+            batch.putPage(1, 0, std::make_shared<ReadBufferFromMemory>(buf, buf_sz), buf_sz, PageFieldSizes{{32, 64, 79, 128, 196, 256, 269}});
+            batch.putPage(2, 0, std::make_shared<ReadBufferFromMemory>(buf, buf_sz), buf_sz, PageFieldSizes{{64, 79, 128, 196, 256, 301}});
+            batch.putRefPage(3, 2);
+            batch.putRefPage(4, 2);
+            try
+            {
+                FailPointHelper::enableFailPoint(FailPoints::exception_before_page_file_write_sync);
+                page_storage->write(std::move(batch));
+            }
+            catch (DB::Exception & e)
+            {
+                if (e.code() != ErrorCodes::FAIL_POINT_ERROR)
+                    throw;
+            }
+        }
+
+        // Restore, the broken meta should be ignored
+        page_storage = reopenWithConfig(PageStorage::Config{});
+
+        {
+            size_t num_pages = 0;
+            page_storage->traverse([&num_pages](const DB::Page &) { num_pages += 1; });
+            ASSERT_EQ(num_pages, 0);
+        }
+
+        // Continue to write some pages
+        {
+            WriteBatch batch;
+            memset(buf, 0x02, buf_sz);
+            batch.putPage(1,
+                          0,
+                          std::make_shared<ReadBufferFromMemory>(buf, buf_sz),
+                          buf_sz, //
+                          PageFieldSizes{{32, 128, 196, 256, 12, 99, 1, 300}});
+            page_storage->write(std::move(batch));
+
+            auto page1 = page_storage->read(1);
+            ASSERT_EQ(page1.data.size(), buf_sz);
+            for (size_t i = 0; i < page1.data.size(); ++i)
+            {
+                auto * p = page1.data.begin();
+                EXPECT_EQ(*p, 0x02);
+            }
+        }
+
+        // Restore again, we should be able to read page 1
+        page_storage = reopenWithConfig(PageStorage::Config{});
+
+        {
+            size_t num_pages = 0;
+            page_storage->traverse([&num_pages](const Page &) { num_pages += 1; });
+            ASSERT_EQ(num_pages, 1);
+
+            auto page1 = page_storage->read(1);
+            ASSERT_EQ(page1.data.size(), buf_sz);
+            for (size_t i = 0; i < page1.data.size(); ++i)
+            {
+                auto * p = page1.data.begin();
+                EXPECT_EQ(*p, 0x02);
+            }
+        }
+    }
+    CATCH
+
+    // TBD : enable after wal apply and restore
+    TEST_F(PageStorageTest, DISABLED_IgnoreIncompleteWriteBatch2)
+    try
+    {
+        // If there is any incomplete write batch, we should able to ignore those
+        // broken write batches and continue to write more data.
+
+        const size_t buf_sz = 1024;
+        char buf[buf_sz];
+        {
+            WriteBatch batch;
+            memset(buf, 0x01, buf_sz);
+            batch.putPage(1, 0, std::make_shared<ReadBufferFromMemory>(buf, buf_sz), buf_sz, PageFieldSizes{{32, 64, 79, 128, 196, 256, 269}});
+            batch.putPage(2, 0, std::make_shared<ReadBufferFromMemory>(buf, buf_sz), buf_sz, PageFieldSizes{{64, 79, 128, 196, 256, 301}});
+            batch.putRefPage(3, 2);
+            batch.putRefPage(4, 2);
+            try
+            {
+                FailPointHelper::enableFailPoint(FailPoints::force_set_page_file_write_errno);
+                page_storage->write(std::move(batch));
+            }
+            catch (DB::Exception & e)
+            {
+                // Mock to catch and ignore the exception in background thread
+                if (e.code() != ErrorCodes::CANNOT_WRITE_TO_FILE_DESCRIPTOR)
+                    throw;
+            }
+        }
+
+        FailPointHelper::disableFailPoint(FailPoints::force_set_page_file_write_errno);
+        {
+            size_t num_pages = 0;
+            page_storage->traverse([&num_pages](const Page &) { num_pages += 1; });
+            ASSERT_EQ(num_pages, 0);
+        }
+
+        // Continue to write some pages
+        {
+            WriteBatch batch;
+            memset(buf, 0x02, buf_sz);
+            batch.putPage(1,
+                          0,
+                          std::make_shared<ReadBufferFromMemory>(buf, buf_sz),
+                          buf_sz, //
+                          PageFieldSizes{{32, 128, 196, 256, 12, 99, 1, 300}});
+            page_storage->write(std::move(batch));
+
+            auto page1 = page_storage->read(1);
+            ASSERT_EQ(page1.data.size(), buf_sz);
+            for (size_t i = 0; i < page1.data.size(); ++i)
+            {
+                auto * p = page1.data.begin();
+                EXPECT_EQ(*p, 0x02);
+            }
+        }
+
+        // Restore again, we should be able to read page 1
+        page_storage = reopenWithConfig(PageStorage::Config{});
+
+        {
+            size_t num_pages = 0;
+            page_storage->traverse([&num_pages](const Page &) { num_pages += 1; });
+            ASSERT_EQ(num_pages, 1);
+
+            auto page1 = page_storage->read(1);
+            ASSERT_EQ(page1.data.size(), buf_sz);
+            for (size_t i = 0; i < page1.data.size(); ++i)
+            {
+                auto * p = page1.data.begin();
+                EXPECT_EQ(*p, 0x02);
+            }
+        }
+    }
+    CATCH
+
+    /**
  * PageStorage tests with predefine Page1 && Page2
  */
-class PageStorageWith2PagesTest : public PageStorageTest
-{
-public:
-    PageStorageWith2PagesTest() = default;
-
-protected:
-    void SetUp() override
-    {
-        PageStorageTest::SetUp();
-
-        // put predefine Page1, Page2
-        const size_t buf_sz = 1024;
-        char buf1[buf_sz], buf2[buf_sz];
-        {
-            WriteBatch wb;
-            memset(buf1, 0x01, buf_sz);
-            memset(buf2, 0x02, buf_sz);
-
-            wb.putPage(1, 0, std::make_shared<ReadBufferFromMemory>(buf1, buf_sz), buf_sz);
-            wb.putPage(2, 0, std::make_shared<ReadBufferFromMemory>(buf2, buf_sz), buf_sz);
-
-            page_storage->write(std::move(wb));
-        }
-    }
-};
-
-
-TEST_F(PageStorageWith2PagesTest, DeleteRefPages)
-{
-    // put ref page: RefPage3 -> Page2, RefPage4 -> Page2
-    {
-        WriteBatch batch;
-        batch.putRefPage(3, 2);
-        batch.putRefPage(4, 2);
-        page_storage->write(std::move(batch));
-    }
-    { // tests for delete Page
-        // delete RefPage3, RefPage4 don't get deleted
-        {
-            WriteBatch batch;
-            batch.delPage(3);
-            page_storage->write(std::move(batch));
-            EXPECT_FALSE(page_storage->getEntry(3).isValid());
-            EXPECT_TRUE(page_storage->getEntry(4).isValid());
-        }
-        // delete RefPage4
-        {
-            WriteBatch batch;
+    class PageStorageWith2PagesTest : public PageStorageTest
+    {
+    public:
+        PageStorageWith2PagesTest() = default;
+
+    protected:
+        void SetUp() override
+        {
+            PageStorageTest::SetUp();
+
+            // put predefine Page1, Page2
+            const size_t buf_sz = 1024;
+            char buf1[buf_sz], buf2[buf_sz];
+            {
+                WriteBatch wb;
+                memset(buf1, 0x01, buf_sz);
+                memset(buf2, 0x02, buf_sz);
+
+                wb.putPage(1, 0, std::make_shared<ReadBufferFromMemory>(buf1, buf_sz), buf_sz);
+                wb.putPage(2, 0, std::make_shared<ReadBufferFromMemory>(buf2, buf_sz), buf_sz);
+
+                page_storage->write(std::move(wb));
+            }
+        }
+    };
+
+
+    TEST_F(PageStorageWith2PagesTest, DeleteRefPages)
+    {
+        // put ref page: RefPage3 -> Page2, RefPage4 -> Page2
+        {
+            WriteBatch batch;
+            batch.putRefPage(3, 2);
+            batch.putRefPage(4, 2);
+            page_storage->write(std::move(batch));
+        }
+        { // tests for delete Page
+            // delete RefPage3, RefPage4 don't get deleted
+            {
+                WriteBatch batch;
+                batch.delPage(3);
+                page_storage->write(std::move(batch));
+                EXPECT_FALSE(page_storage->getEntry(3).isValid());
+                EXPECT_TRUE(page_storage->getEntry(4).isValid());
+            }
+            // delete RefPage4
+            {
+                WriteBatch batch;
+                batch.delPage(4);
+                page_storage->write(std::move(batch));
+                EXPECT_FALSE(page_storage->getEntry(4).isValid());
+            }
+        }
+    }
+
+    TEST_F(PageStorageWith2PagesTest, PutRefPagesOverRefPages)
+    {
+        /// put ref page to ref page, ref path collapse to normal page
+        {
+            WriteBatch batch;
+            // RefPage3 -> Page1
+            batch.putRefPage(3, 1);
+            // RefPage4 -> RefPage3 -> Page1
+            batch.putRefPage(4, 2);
+            page_storage->write(std::move(batch));
+        }
+
+        const auto p0entry = page_storage->getEntry(1);
+        const auto p2entry = page_storage->getEntry(2);
+
+        {
+            // check that RefPage3 -> Page1
+            auto entry = page_storage->getEntry(3);
+            ASSERT_EQ(entry.fileIdLevel(), p0entry.fileIdLevel());
+            ASSERT_EQ(entry.offset, p0entry.offset);
+            ASSERT_EQ(entry.size, p0entry.size);
+            const Page page3 = page_storage->read(3);
+            for (size_t i = 0; i < page3.data.size(); ++i)
+            {
+                EXPECT_EQ(*(page3.data.begin() + i), 0x01);
+            }
+        }
+
+        {
+            // check that RefPage4 -> Page1
+            auto entry = page_storage->getEntry(4);
+            ASSERT_EQ(entry.fileIdLevel(), p2entry.fileIdLevel());
+            ASSERT_EQ(entry.offset, p2entry.offset);
+            ASSERT_EQ(entry.size, p2entry.size);
+            const Page page4 = page_storage->read(4);
+            for (size_t i = 0; i < page4.data.size(); ++i)
+            {
+                EXPECT_EQ(*(page4.data.begin() + i), 0x02);
+            }
+        }
+    }
+
+    TEST_F(PageStorageWith2PagesTest, PutDuplicateRefPages)
+    {
+        /// put duplicated RefPages in different WriteBatch
+        {
+            WriteBatch batch;
+            batch.putRefPage(3, 1);
+            page_storage->write(std::move(batch));
+
+            WriteBatch batch2;
+            batch2.putRefPage(3, 1);
+            page_storage->write(std::move(batch));
+            // now Page1's entry has ref count == 2 but not 3
+        }
+        PageEntry entry1 = page_storage->getEntry(1);
+        ASSERT_TRUE(entry1.isValid());
+        PageEntry entry3 = page_storage->getEntry(3);
+        ASSERT_TRUE(entry3.isValid());
+
+        EXPECT_EQ(entry1.fileIdLevel(), entry3.fileIdLevel());
+        EXPECT_EQ(entry1.offset, entry3.offset);
+        EXPECT_EQ(entry1.size, entry3.size);
+        EXPECT_EQ(entry1.checksum, entry3.checksum);
+
+        // check Page1's entry has ref count == 2 but not 1
+        {
+            WriteBatch batch;
+            batch.delPage(1);
+            page_storage->write(std::move(batch));
+            PageEntry entry_after_del1 = page_storage->getEntry(3);
+            ASSERT_TRUE(entry_after_del1.isValid());
+            EXPECT_EQ(entry1.fileIdLevel(), entry_after_del1.fileIdLevel());
+            EXPECT_EQ(entry1.offset, entry_after_del1.offset);
+            EXPECT_EQ(entry1.size, entry_after_del1.size);
+            EXPECT_EQ(entry1.checksum, entry_after_del1.checksum);
+
+            WriteBatch batch2;
+            batch2.delPage(3);
+            page_storage->write(std::move(batch2));
+            PageEntry entry_after_del2 = page_storage->getEntry(3);
+            ASSERT_FALSE(entry_after_del2.isValid());
+        }
+    }
+
+    TEST_F(PageStorageWith2PagesTest, PutCollapseDuplicatedRefPages)
+    {
+        /// put duplicated RefPages due to ref-path-collapse
+        {
+            WriteBatch batch;
+            // RefPage3 -> Page1
+            batch.putRefPage(3, 1);
+            // RefPage4 -> RefPage3, collapse to RefPage4 -> Page1
+            batch.putRefPage(4, 3);
+            page_storage->write(std::move(batch));
+
+            WriteBatch batch2;
+            // RefPage4 -> Page1, duplicated due to ref-path-collapse
+            batch2.putRefPage(4, 1);
+            page_storage->write(std::move(batch));
+            // now Page1's entry has ref count == 3 but not 2
+        }
+
+        PageEntry entry1 = page_storage->getEntry(1);
+        ASSERT_TRUE(entry1.isValid());
+        PageEntry entry3 = page_storage->getEntry(3);
+        ASSERT_TRUE(entry3.isValid());
+        PageEntry entry4 = page_storage->getEntry(4);
+        ASSERT_TRUE(entry4.isValid());
+
+        EXPECT_EQ(entry1.fileIdLevel(), entry4.fileIdLevel());
+        EXPECT_EQ(entry1.offset, entry4.offset);
+        EXPECT_EQ(entry1.size, entry4.size);
+        EXPECT_EQ(entry1.checksum, entry4.checksum);
+
+        // check Page1's entry has ref count == 3 but not 2
+        {
+            WriteBatch batch;
+            batch.delPage(1);
             batch.delPage(4);
             page_storage->write(std::move(batch));
-            EXPECT_FALSE(page_storage->getEntry(4).isValid());
-        }
-    }
-}
-
-TEST_F(PageStorageWith2PagesTest, PutRefPagesOverRefPages)
-{
-    /// put ref page to ref page, ref path collapse to normal page
-    {
-        WriteBatch batch;
-        // RefPage3 -> Page1
-        batch.putRefPage(3, 1);
-        // RefPage4 -> RefPage3 -> Page1
-        batch.putRefPage(4, 2);
-        page_storage->write(std::move(batch));
-    }
-
-    const auto p0entry = page_storage->getEntry(1);
-    const auto p2entry = page_storage->getEntry(2);
-
-    {
-        // check that RefPage3 -> Page1
-        auto entry = page_storage->getEntry(3);
-        ASSERT_EQ(entry.fileIdLevel(), p0entry.fileIdLevel());
-        ASSERT_EQ(entry.offset, p0entry.offset);
-        ASSERT_EQ(entry.size, p0entry.size);
-        const Page page3 = page_storage->read(3);
-        for (size_t i = 0; i < page3.data.size(); ++i)
-        {
-            EXPECT_EQ(*(page3.data.begin() + i), 0x01);
-        }
-    }
-
-    {
-        // check that RefPage4 -> Page1
-        auto entry = page_storage->getEntry(4);
-        ASSERT_EQ(entry.fileIdLevel(), p2entry.fileIdLevel());
-        ASSERT_EQ(entry.offset, p2entry.offset);
-        ASSERT_EQ(entry.size, p2entry.size);
-        const Page page4 = page_storage->read(4);
-        for (size_t i = 0; i < page4.data.size(); ++i)
-        {
-            EXPECT_EQ(*(page4.data.begin() + i), 0x02);
-        }
-    }
-}
-
-TEST_F(PageStorageWith2PagesTest, PutDuplicateRefPages)
-{
-    /// put duplicated RefPages in different WriteBatch
-    {
-        WriteBatch batch;
-        batch.putRefPage(3, 1);
-        page_storage->write(std::move(batch));
-
-        WriteBatch batch2;
-        batch2.putRefPage(3, 1);
-        page_storage->write(std::move(batch));
-        // now Page1's entry has ref count == 2 but not 3
-    }
-    PageEntry entry1 = page_storage->getEntry(1);
-    ASSERT_TRUE(entry1.isValid());
-    PageEntry entry3 = page_storage->getEntry(3);
-    ASSERT_TRUE(entry3.isValid());
-
-    EXPECT_EQ(entry1.fileIdLevel(), entry3.fileIdLevel());
-    EXPECT_EQ(entry1.offset, entry3.offset);
-    EXPECT_EQ(entry1.size, entry3.size);
-    EXPECT_EQ(entry1.checksum, entry3.checksum);
-
-    // check Page1's entry has ref count == 2 but not 1
-    {
-        WriteBatch batch;
-        batch.delPage(1);
-        page_storage->write(std::move(batch));
-        PageEntry entry_after_del1 = page_storage->getEntry(3);
-        ASSERT_TRUE(entry_after_del1.isValid());
-        EXPECT_EQ(entry1.fileIdLevel(), entry_after_del1.fileIdLevel());
-        EXPECT_EQ(entry1.offset, entry_after_del1.offset);
-        EXPECT_EQ(entry1.size, entry_after_del1.size);
-        EXPECT_EQ(entry1.checksum, entry_after_del1.checksum);
-
-        WriteBatch batch2;
-        batch2.delPage(3);
-        page_storage->write(std::move(batch2));
-        PageEntry entry_after_del2 = page_storage->getEntry(3);
-        ASSERT_FALSE(entry_after_del2.isValid());
-    }
-}
-
-TEST_F(PageStorageWith2PagesTest, PutCollapseDuplicatedRefPages)
-{
-    /// put duplicated RefPages due to ref-path-collapse
-    {
-        WriteBatch batch;
-        // RefPage3 -> Page1
-        batch.putRefPage(3, 1);
-        // RefPage4 -> RefPage3, collapse to RefPage4 -> Page1
-        batch.putRefPage(4, 3);
-        page_storage->write(std::move(batch));
-
-        WriteBatch batch2;
-        // RefPage4 -> Page1, duplicated due to ref-path-collapse
-        batch2.putRefPage(4, 1);
-        page_storage->write(std::move(batch));
-        // now Page1's entry has ref count == 3 but not 2
-    }
-
-    PageEntry entry1 = page_storage->getEntry(1);
-    ASSERT_TRUE(entry1.isValid());
-    PageEntry entry3 = page_storage->getEntry(3);
-    ASSERT_TRUE(entry3.isValid());
-    PageEntry entry4 = page_storage->getEntry(4);
-    ASSERT_TRUE(entry4.isValid());
-
-    EXPECT_EQ(entry1.fileIdLevel(), entry4.fileIdLevel());
-    EXPECT_EQ(entry1.offset, entry4.offset);
-    EXPECT_EQ(entry1.size, entry4.size);
-    EXPECT_EQ(entry1.checksum, entry4.checksum);
-
-    // check Page1's entry has ref count == 3 but not 2
-    {
-        WriteBatch batch;
-        batch.delPage(1);
-        batch.delPage(4);
-        page_storage->write(std::move(batch));
-        PageEntry entry_after_del2 = page_storage->getEntry(3);
-        ASSERT_TRUE(entry_after_del2.isValid());
-        EXPECT_EQ(entry1.fileIdLevel(), entry_after_del2.fileIdLevel());
-        EXPECT_EQ(entry1.offset, entry_after_del2.offset);
-        EXPECT_EQ(entry1.size, entry_after_del2.size);
-        EXPECT_EQ(entry1.checksum, entry_after_del2.checksum);
-
-        WriteBatch batch2;
-        batch2.delPage(3);
-        page_storage->write(std::move(batch2));
-        PageEntry entry_after_del3 = page_storage->getEntry(3);
-        ASSERT_FALSE(entry_after_del3.isValid());
-    }
-}
-
-TEST_F(PageStorageWith2PagesTest, DISABLED_AddRefPageToNonExistPage)
-try
-{
-    {
-        WriteBatch batch;
-        // RefPage3 -> non-exist Page999
-        batch.putRefPage(3, 999);
-        ASSERT_NO_THROW(page_storage->write(std::move(batch)));
-    }
-
-    ASSERT_FALSE(page_storage->getEntry(3).isValid());
-    ASSERT_THROW(page_storage->read(3), DB::Exception);
-    // page_storage->read(3);
-
-    // Invalid Pages is filtered after reopen PageStorage
-    ASSERT_NO_THROW(reopenWithConfig(config));
-    ASSERT_FALSE(page_storage->getEntry(3).isValid());
-    ASSERT_THROW(page_storage->read(3), DB::Exception);
-    // page_storage->read(3);
-
-    // Test Add RefPage to non exists page with snapshot acuqired.
-    {
-        auto snap = page_storage->getSnapshot();
+            PageEntry entry_after_del2 = page_storage->getEntry(3);
+            ASSERT_TRUE(entry_after_del2.isValid());
+            EXPECT_EQ(entry1.fileIdLevel(), entry_after_del2.fileIdLevel());
+            EXPECT_EQ(entry1.offset, entry_after_del2.offset);
+            EXPECT_EQ(entry1.size, entry_after_del2.size);
+            EXPECT_EQ(entry1.checksum, entry_after_del2.checksum);
+
+            WriteBatch batch2;
+            batch2.delPage(3);
+            page_storage->write(std::move(batch2));
+            PageEntry entry_after_del3 = page_storage->getEntry(3);
+            ASSERT_FALSE(entry_after_del3.isValid());
+        }
+    }
+
+    TEST_F(PageStorageWith2PagesTest, DISABLED_AddRefPageToNonExistPage)
+    try
+    {
         {
             WriteBatch batch;
             // RefPage3 -> non-exist Page999
-            batch.putRefPage(8, 999);
+            batch.putRefPage(3, 999);
             ASSERT_NO_THROW(page_storage->write(std::move(batch)));
         }
 
+        ASSERT_FALSE(page_storage->getEntry(3).isValid());
+        ASSERT_THROW(page_storage->read(3), DB::Exception);
+        // page_storage->read(3);
+
+        // Invalid Pages is filtered after reopen PageStorage
+        ASSERT_NO_THROW(reopenWithConfig(config));
+        ASSERT_FALSE(page_storage->getEntry(3).isValid());
+        ASSERT_THROW(page_storage->read(3), DB::Exception);
+        // page_storage->read(3);
+
+        // Test Add RefPage to non exists page with snapshot acuqired.
+        {
+            auto snap = page_storage->getSnapshot();
+            {
+                WriteBatch batch;
+                // RefPage3 -> non-exist Page999
+                batch.putRefPage(8, 999);
+                ASSERT_NO_THROW(page_storage->write(std::move(batch)));
+            }
+
+            ASSERT_FALSE(page_storage->getEntry(8).isValid());
+            ASSERT_THROW(page_storage->read(8), DB::Exception);
+            // page_storage->read(8);
+        }
+        // Invalid Pages is filtered after reopen PageStorage
+        ASSERT_NO_THROW(reopenWithConfig(config));
         ASSERT_FALSE(page_storage->getEntry(8).isValid());
         ASSERT_THROW(page_storage->read(8), DB::Exception);
         // page_storage->read(8);
     }
-    // Invalid Pages is filtered after reopen PageStorage
-    ASSERT_NO_THROW(reopenWithConfig(config));
-    ASSERT_FALSE(page_storage->getEntry(8).isValid());
-    ASSERT_THROW(page_storage->read(8), DB::Exception);
-    // page_storage->read(8);
-}
-CATCH
-
-TEST_F(PageStorageTest, WriteReadGcExternalPage)
-try
-{
-    WriteBatch batch;
-    {
-        // External 0, 1024
-        // Ref 1->0
-        batch.putExternal(0, 0);
-        batch.putRefPage(1, 0);
-        batch.putExternal(1024, 0);
-        page_storage->write(std::move(batch));
-    }
-
-    size_t times_remover_called = 0;
-
-    ExternalPageCallbacks callbacks;
-    callbacks.scanner = []() -> ExternalPageCallbacks::PathAndIdsVec {
-        return {};
-    };
-    callbacks.remover = [&times_remover_called](const ExternalPageCallbacks::PathAndIdsVec &, const std::set<PageId> & living_page_ids) -> void {
-        times_remover_called += 1;
-        // 0, 1024 are still alive
-        EXPECT_EQ(living_page_ids.size(), 2);
-        EXPECT_GT(living_page_ids.count(0), 0);
-        EXPECT_GT(living_page_ids.count(1024), 0);
-    };
-    callbacks.ns_id = TEST_NAMESPACE_ID;
-    page_storage->registerExternalPagesCallbacks(callbacks);
-    {
-        SCOPED_TRACE("fist gc");
-        page_storage->gc();
-        EXPECT_EQ(times_remover_called, 1);
-    }
-
-    auto snapshot = page_storage->getSnapshot();
-
+    CATCH
+
+    TEST_F(PageStorageTest, WriteReadGcExternalPage)
+    try
     {
         WriteBatch batch;
-        batch.putRefPage(2, 1); // ref 2 -> 1 ==> 2 -> 0
-        batch.delPage(1); // free ref 1 -> 0
-        batch.delPage(1024); // free ext page 1024
-        // External: 0, 1024(deleted)
-        // Ref: 2->0, 1->0(deleted)
-        page_storage->write(std::move(batch));
-    }
-
-    {
-        // With `snapshot` is being held, nothing is need to be deleted
-        SCOPED_TRACE("gc with snapshot");
-        page_storage->gc();
-        EXPECT_EQ(times_remover_called, 2);
-    }
-
-    {
-        auto ori_id_0 = page_storage->getNormalPageId(TEST_NAMESPACE_ID, 0, nullptr);
-        ASSERT_EQ(ori_id_0, 0);
-        auto ori_id_2 = page_storage->getNormalPageId(TEST_NAMESPACE_ID, 2, nullptr);
-        ASSERT_EQ(ori_id_2, 0);
-        ASSERT_EQ(1024, page_storage->getNormalPageId(TEST_NAMESPACE_ID, 1024, snapshot));
-        ASSERT_EQ(0, page_storage->getNormalPageId(TEST_NAMESPACE_ID, 1, snapshot));
-        ASSERT_ANY_THROW(page_storage->getNormalPageId(TEST_NAMESPACE_ID, 1024, nullptr));
-        ASSERT_ANY_THROW(page_storage->getNormalPageId(TEST_NAMESPACE_ID, 1, nullptr));
-    }
-
-    /// After `snapshot` released, 1024 should be removed from `living`
-    snapshot.reset();
-    callbacks.remover = [&times_remover_called](const ExternalPageCallbacks::PathAndIdsVec &, const std::set<PageId> & living_page_ids) -> void {
-        times_remover_called += 1;
-        EXPECT_EQ(living_page_ids.size(), 1);
-        EXPECT_GT(living_page_ids.count(0), 0);
-    };
-    page_storage->unregisterExternalPagesCallbacks(callbacks.ns_id);
-    page_storage->registerExternalPagesCallbacks(callbacks);
-    {
-        SCOPED_TRACE("gc with snapshot released");
-        page_storage->gc();
-        EXPECT_EQ(times_remover_called, 3);
-    }
-}
-CATCH
-
-TEST_F(PageStorageTest, GcReuseSpaceThenRestore)
-try
-{
-    DB::UInt64 tag = 0;
-    const size_t buf_sz = 1024;
-    char c_buff[buf_sz];
-    for (size_t i = 0; i < buf_sz; ++i)
-    {
-        c_buff[i] = i % 0xff;
-    }
-
-    {
-        WriteBatch batch;
-        ReadBufferPtr buff = std::make_shared<ReadBufferFromMemory>(c_buff, sizeof(c_buff));
-        batch.putPage(1, tag, buff, buf_sz);
-        page_storage->write(std::move(batch));
-    }
-    {
-        WriteBatch batch;
-        ReadBufferPtr buff = std::make_shared<ReadBufferFromMemory>(c_buff, sizeof(c_buff));
-        batch.putPage(1, tag, buff, buf_sz);
-        page_storage->write(std::move(batch));
-    }
-
-    {
-        SCOPED_TRACE("fist gc");
-        page_storage->gc();
-    }
-
-    {
-        WriteBatch batch;
-        ReadBufferPtr buff = std::make_shared<ReadBufferFromMemory>(c_buff, sizeof(c_buff));
-        batch.putPage(1, tag, buff, buf_sz);
-        page_storage->write(std::move(batch));
-    }
-
-    page_storage.reset();
-    page_storage = reopenWithConfig(config);
-}
-CATCH
-
-
-TEST_F(PageStorageTest, readRefAfterRestore)
-try
-{
-    const size_t buf_sz = 1024;
-    char c_buff[buf_sz];
-
-    for (size_t i = 0; i < buf_sz; ++i)
-    {
-        c_buff[i] = i % 0xff;
-    }
-
-    {
-        WriteBatch batch;
-        batch.putPage(1, 0, std::make_shared<ReadBufferFromMemory>(c_buff, buf_sz), buf_sz, PageFieldSizes{{32, 64, 79, 128, 196, 256, 269}});
-        batch.putRefPage(3, 1);
-        batch.delPage(1);
-        batch.putPage(4, 0, std::make_shared<ReadBufferFromMemory>(c_buff, buf_sz), buf_sz, {});
-        page_storage->write(std::move(batch));
-    }
-
-    page_storage = reopenWithConfig(config);
-
-    {
-        WriteBatch batch;
-        memset(c_buff, 0, buf_sz);
-        batch.putPage(5, 0, std::make_shared<ReadBufferFromMemory>(c_buff, buf_sz), buf_sz, {});
-        page_storage->write(std::move(batch));
-    }
-
-    std::vector<PageStorage::PageReadFields> fields;
-    PageStorage::PageReadFields field;
-    field.first = 3;
-    field.second = {0, 1, 2, 3, 4, 5, 6};
-    fields.emplace_back(field);
-
-    ASSERT_NO_THROW(page_storage->read(fields));
-}
-CATCH
+        {
+            // External 0, 1024
+            // Ref 1->0
+            batch.putExternal(0, 0);
+            batch.putRefPage(1, 0);
+            batch.putExternal(1024, 0);
+            page_storage->write(std::move(batch));
+        }
+
+        size_t times_remover_called = 0;
+
+        ExternalPageCallbacks callbacks;
+        callbacks.scanner = []() -> ExternalPageCallbacks::PathAndIdsVec {
+            return {};
+        };
+        callbacks.remover = [&times_remover_called](const ExternalPageCallbacks::PathAndIdsVec &, const std::set<PageId> & living_page_ids) -> void {
+            times_remover_called += 1;
+            // 0, 1024 are still alive
+            EXPECT_EQ(living_page_ids.size(), 2);
+            EXPECT_GT(living_page_ids.count(0), 0);
+            EXPECT_GT(living_page_ids.count(1024), 0);
+        };
+        callbacks.ns_id = TEST_NAMESPACE_ID;
+        page_storage->registerExternalPagesCallbacks(callbacks);
+        {
+            SCOPED_TRACE("fist gc");
+            page_storage->gc();
+            EXPECT_EQ(times_remover_called, 1);
+        }
+
+        auto snapshot = page_storage->getSnapshot();
+
+        {
+            WriteBatch batch;
+            batch.putRefPage(2, 1); // ref 2 -> 1 ==> 2 -> 0
+            batch.delPage(1); // free ref 1 -> 0
+            batch.delPage(1024); // free ext page 1024
+            // External: 0, 1024(deleted)
+            // Ref: 2->0, 1->0(deleted)
+            page_storage->write(std::move(batch));
+        }
+
+        {
+            // With `snapshot` is being held, nothing is need to be deleted
+            SCOPED_TRACE("gc with snapshot");
+            page_storage->gc();
+            EXPECT_EQ(times_remover_called, 2);
+        }
+
+        {
+            auto ori_id_0 = page_storage->getNormalPageId(TEST_NAMESPACE_ID, 0, nullptr);
+            ASSERT_EQ(ori_id_0, 0);
+            auto ori_id_2 = page_storage->getNormalPageId(TEST_NAMESPACE_ID, 2, nullptr);
+            ASSERT_EQ(ori_id_2, 0);
+            ASSERT_EQ(1024, page_storage->getNormalPageId(TEST_NAMESPACE_ID, 1024, snapshot));
+            ASSERT_EQ(0, page_storage->getNormalPageId(TEST_NAMESPACE_ID, 1, snapshot));
+            ASSERT_ANY_THROW(page_storage->getNormalPageId(TEST_NAMESPACE_ID, 1024, nullptr));
+            ASSERT_ANY_THROW(page_storage->getNormalPageId(TEST_NAMESPACE_ID, 1, nullptr));
+        }
+
+        /// After `snapshot` released, 1024 should be removed from `living`
+        snapshot.reset();
+        callbacks.remover = [&times_remover_called](const ExternalPageCallbacks::PathAndIdsVec &, const std::set<PageId> & living_page_ids) -> void {
+            times_remover_called += 1;
+            EXPECT_EQ(living_page_ids.size(), 1);
+            EXPECT_GT(living_page_ids.count(0), 0);
+        };
+        page_storage->unregisterExternalPagesCallbacks(callbacks.ns_id);
+        page_storage->registerExternalPagesCallbacks(callbacks);
+        {
+            SCOPED_TRACE("gc with snapshot released");
+            page_storage->gc();
+            EXPECT_EQ(times_remover_called, 3);
+        }
+    }
+    CATCH
+
+    TEST_F(PageStorageTest, GcReuseSpaceThenRestore)
+    try
+    {
+        DB::UInt64 tag = 0;
+        const size_t buf_sz = 1024;
+        char c_buff[buf_sz];
+        for (size_t i = 0; i < buf_sz; ++i)
+        {
+            c_buff[i] = i % 0xff;
+        }
+
+        {
+            WriteBatch batch;
+            ReadBufferPtr buff = std::make_shared<ReadBufferFromMemory>(c_buff, sizeof(c_buff));
+            batch.putPage(1, tag, buff, buf_sz);
+            page_storage->write(std::move(batch));
+        }
+        {
+            WriteBatch batch;
+            ReadBufferPtr buff = std::make_shared<ReadBufferFromMemory>(c_buff, sizeof(c_buff));
+            batch.putPage(1, tag, buff, buf_sz);
+            page_storage->write(std::move(batch));
+        }
+
+        {
+            SCOPED_TRACE("fist gc");
+            page_storage->gc();
+        }
+
+        {
+            WriteBatch batch;
+            ReadBufferPtr buff = std::make_shared<ReadBufferFromMemory>(c_buff, sizeof(c_buff));
+            batch.putPage(1, tag, buff, buf_sz);
+            page_storage->write(std::move(batch));
+        }
+
+        page_storage.reset();
+        page_storage = reopenWithConfig(config);
+    }
+    CATCH
+
+
+    TEST_F(PageStorageTest, readRefAfterRestore)
+    try
+    {
+        const size_t buf_sz = 1024;
+        char c_buff[buf_sz];
+
+        for (size_t i = 0; i < buf_sz; ++i)
+        {
+            c_buff[i] = i % 0xff;
+        }
+
+        {
+            WriteBatch batch;
+            batch.putPage(1, 0, std::make_shared<ReadBufferFromMemory>(c_buff, buf_sz), buf_sz, PageFieldSizes{{32, 64, 79, 128, 196, 256, 269}});
+            batch.putRefPage(3, 1);
+            batch.delPage(1);
+            batch.putPage(4, 0, std::make_shared<ReadBufferFromMemory>(c_buff, buf_sz), buf_sz, {});
+            page_storage->write(std::move(batch));
+        }
+
+        page_storage = reopenWithConfig(config);
+
+        {
+            WriteBatch batch;
+            memset(c_buff, 0, buf_sz);
+            batch.putPage(5, 0, std::make_shared<ReadBufferFromMemory>(c_buff, buf_sz), buf_sz, {});
+            page_storage->write(std::move(batch));
+        }
+
+        std::vector<PageStorage::PageReadFields> fields;
+        PageStorage::PageReadFields field;
+        field.first = 3;
+        field.second = {0, 1, 2, 3, 4, 5, 6};
+        fields.emplace_back(field);
+
+        ASSERT_NO_THROW(page_storage->read(fields));
+    }
+    CATCH
 
 } // namespace PS::V3::tests
 } // namespace DB