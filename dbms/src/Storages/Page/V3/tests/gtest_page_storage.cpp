--- conflicted
+++ resolved
@@ -112,7 +112,6 @@
 }
 CATCH
 
-<<<<<<< HEAD
 TEST_F(PageStorageTest, WriteReadWithEncryption)
 try
 {
@@ -177,7 +176,6 @@
 CATCH
 
 
-=======
 TEST_F(PageStorageTest, ReadNULL)
 try
 {
@@ -255,7 +253,6 @@
 }
 CATCH
 
->>>>>>> e10c6ede
 TEST_F(PageStorageTest, WriteMultipleBatchRead1)
 try
 {
