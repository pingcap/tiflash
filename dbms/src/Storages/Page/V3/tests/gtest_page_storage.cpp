--- conflicted
+++ resolved
@@ -1329,7 +1329,57 @@
 }
 CATCH
 
-<<<<<<< HEAD
+
+TEST_F(PageStorageTest, GetMaxId)
+try
+{
+    NamespaceId small = 20;
+    NamespaceId medium = 50;
+    NamespaceId large = 100;
+
+    {
+        WriteBatch batch{small};
+        batch.putExternal(1, 0);
+        batch.putExternal(1999, 0);
+        batch.putExternal(2000, 0);
+        page_storage->write(std::move(batch));
+        ASSERT_EQ(page_storage->getMaxId(), 2000);
+    }
+
+    {
+        page_storage = reopenWithConfig(config);
+        ASSERT_EQ(page_storage->getMaxId(), 2000);
+    }
+
+    {
+        WriteBatch batch{medium};
+        batch.putExternal(1, 0);
+        batch.putExternal(100, 0);
+        batch.putExternal(200, 0);
+        page_storage->write(std::move(batch));
+        ASSERT_EQ(page_storage->getMaxId(), 2000);
+    }
+
+    {
+        page_storage = reopenWithConfig(config);
+        ASSERT_EQ(page_storage->getMaxId(), 2000);
+    }
+
+    {
+        WriteBatch batch{large};
+        batch.putExternal(1, 0);
+        batch.putExternal(20000, 0);
+        batch.putExternal(20001, 0);
+        page_storage->write(std::move(batch));
+        ASSERT_EQ(page_storage->getMaxId(), 20001);
+    }
+
+    {
+        page_storage = reopenWithConfig(config);
+        ASSERT_EQ(page_storage->getMaxId(), 20001);
+    }
+}
+CATCH
 
 TEST_F(PageStorageTest, testGCTwice)
 try
@@ -1359,59 +1409,5 @@
 }
 CATCH
 
-
-=======
-TEST_F(PageStorageTest, GetMaxId)
-try
-{
-    NamespaceId small = 20;
-    NamespaceId medium = 50;
-    NamespaceId large = 100;
-
-    {
-        WriteBatch batch{small};
-        batch.putExternal(1, 0);
-        batch.putExternal(1999, 0);
-        batch.putExternal(2000, 0);
-        page_storage->write(std::move(batch));
-        ASSERT_EQ(page_storage->getMaxId(), 2000);
-    }
-
-    {
-        page_storage = reopenWithConfig(config);
-        ASSERT_EQ(page_storage->getMaxId(), 2000);
-    }
-
-    {
-        WriteBatch batch{medium};
-        batch.putExternal(1, 0);
-        batch.putExternal(100, 0);
-        batch.putExternal(200, 0);
-        page_storage->write(std::move(batch));
-        ASSERT_EQ(page_storage->getMaxId(), 2000);
-    }
-
-    {
-        page_storage = reopenWithConfig(config);
-        ASSERT_EQ(page_storage->getMaxId(), 2000);
-    }
-
-    {
-        WriteBatch batch{large};
-        batch.putExternal(1, 0);
-        batch.putExternal(20000, 0);
-        batch.putExternal(20001, 0);
-        page_storage->write(std::move(batch));
-        ASSERT_EQ(page_storage->getMaxId(), 20001);
-    }
-
-    {
-        page_storage = reopenWithConfig(config);
-        ASSERT_EQ(page_storage->getMaxId(), 20001);
-    }
-}
-CATCH
-
->>>>>>> d1975b8b
 } // namespace PS::V3::tests
 } // namespace DB