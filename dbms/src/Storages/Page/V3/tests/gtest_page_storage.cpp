--- conflicted
+++ resolved
@@ -1441,8 +1441,6 @@
 }
 CATCH
 
-<<<<<<< HEAD
-=======
 TEST_F(PageStorageTest, EntryTagAfterFullGC)
 try
 {
@@ -1492,7 +1490,6 @@
     }
 }
 CATCH
->>>>>>> d7fdbd46
 
 } // namespace PS::V3::tests
 } // namespace DB