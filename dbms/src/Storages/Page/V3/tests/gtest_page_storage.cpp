// Copyright 2022 PingCAP, Ltd.
//
// Licensed under the Apache License, Version 2.0 (the "License");
// you may not use this file except in compliance with the License.
// You may obtain a copy of the License at
//
//     http://www.apache.org/licenses/LICENSE-2.0
//
// Unless required by applicable law or agreed to in writing, software
// distributed under the License is distributed on an "AS IS" BASIS,
// WITHOUT WARRANTIES OR CONDITIONS OF ANY KIND, either express or implied.
// See the License for the specific language governing permissions and
// limitations under the License.


#include <Encryption/MockKeyManager.h>
#include <Encryption/PosixRandomAccessFile.h>
#include <Encryption/RandomAccessFile.h>
#include <Encryption/RateLimiter.h>
#include <Storages/Page/Page.h>
#include <Storages/Page/PageDefines.h>
#include <Storages/Page/PageStorage.h>
#include <Storages/Page/V3/BlobStore.h>
#include <Storages/Page/V3/PageDirectory.h>
#include <Storages/Page/V3/PageEntriesEdit.h>
#include <Storages/Page/V3/PageEntry.h>
#include <Storages/Page/V3/PageStorageImpl.h>
#include <Storages/Page/V3/WAL/WALReader.h>
#include <Storages/Page/V3/tests/entries_helper.h>
#include <Storages/PathPool.h>
#include <Storages/tests/TiFlashStorageTestBasic.h>
#include <TestUtils/MockDiskDelegator.h>
#include <TestUtils/MockReadLimiter.h>
#include <TestUtils/TiFlashTestBasic.h>
#include <common/types.h>

namespace DB
{
namespace FailPoints
{
extern const char exception_before_page_file_write_sync[];
extern const char force_set_page_file_write_errno[];
} // namespace FailPoints

namespace PS::V3::tests
{
class PageStorageTest : public DB::base::TiFlashStorageTestBasic
{
public:
    void SetUp() override
    {
        TiFlashStorageTestBasic::SetUp();
        auto path = getTemporaryPath();
        createIfNotExist(path);
        file_provider = DB::tests::TiFlashTestEnv::getContext().getFileProvider();
        delegator = std::make_shared<DB::tests::MockDiskDelegatorSingle>(path);
        page_storage = std::make_shared<PageStorageImpl>("test.t", delegator, config, file_provider);
        page_storage->restore();
    }

    std::shared_ptr<PageStorageImpl> reopenWithConfig(const PageStorage::Config & config_)
    {
        auto path = getTemporaryPath();
        delegator = std::make_shared<DB::tests::MockDiskDelegatorSingle>(path);
        auto storage = std::make_shared<PageStorageImpl>("test.t", delegator, config_, file_provider);
        storage->restore();
        return storage;
    }


protected:
    FileProviderPtr file_provider;
    std::unique_ptr<StoragePathPool> path_pool;
    PSDiskDelegatorPtr delegator;
    PageStorage::Config config;
    std::shared_ptr<PageStorageImpl> page_storage;

    std::list<PageDirectorySnapshotPtr> snapshots_holder;
    size_t fixed_test_buff_size = 1024;

    size_t epoch_offset = 0;
};

TEST_F(PageStorageTest, WriteRead)
try
{
    const UInt64 tag = 0;
    const size_t buf_sz = 1024;
    char c_buff[buf_sz];
    for (size_t i = 0; i < buf_sz; ++i)
    {
        c_buff[i] = i % 0xff;
    }

    {
        WriteBatch batch;
        ReadBufferPtr buff = std::make_shared<ReadBufferFromMemory>(c_buff, sizeof(c_buff));
        batch.putPage(0, tag, buff, buf_sz);
        buff = std::make_shared<ReadBufferFromMemory>(c_buff, sizeof(c_buff));
        batch.putPage(1, tag, buff, buf_sz);
        page_storage->write(std::move(batch));
    }

    DB::Page page0 = page_storage->read(0);
    ASSERT_EQ(page0.data.size(), buf_sz);
    ASSERT_EQ(page0.page_id, 0UL);
    for (size_t i = 0; i < buf_sz; ++i)
    {
        EXPECT_EQ(*(page0.data.begin() + i), static_cast<char>(i % 0xff));
    }
    DB::Page page1 = page_storage->read(1);
    ASSERT_EQ(page1.data.size(), buf_sz);
    ASSERT_EQ(page1.page_id, 1UL);
    for (size_t i = 0; i < buf_sz; ++i)
    {
        EXPECT_EQ(*(page1.data.begin() + i), static_cast<char>(i % 0xff));
    }
}
CATCH

TEST_F(PageStorageTest, WriteReadWithIOLimiter)
try
{
    // In this case, WalStore throput is very low.
    // Because we only have 5 record to write.
    size_t wb_nums = 5;
    PageId page_id = 50;
    size_t buff_size = 100ul * 1024;
    const size_t rate_target = buff_size - 1;

    char c_buff[wb_nums * buff_size];

    WriteBatch wbs[wb_nums];
    PageEntriesEdit edits[wb_nums];

    for (size_t i = 0; i < wb_nums; ++i)
    {
        for (size_t j = 0; j < buff_size; ++j)
        {
            c_buff[j + i * buff_size] = static_cast<char>((j & 0xff) + i);
        }

        ReadBufferPtr buff = std::make_shared<ReadBufferFromMemory>(const_cast<char *>(c_buff + i * buff_size), buff_size);
        wbs[i].putPage(page_id + i, /* tag */ 0, buff, buff_size);
    }
    WriteLimiterPtr write_limiter = std::make_shared<WriteLimiter>(rate_target, LimiterType::UNKNOW, 20);

    AtomicStopwatch write_watch;
    for (size_t i = 0; i < wb_nums; ++i)
    {
        page_storage->write(std::move(wbs[i]), write_limiter);
    }
    auto write_elapsed = write_watch.elapsedSeconds();
    auto write_actual_rate = write_limiter->getTotalBytesThrough() / write_elapsed;

    // It must lower than 1.30
    // But we do have some disk rw, so don't set GE
    EXPECT_LE(write_actual_rate / rate_target, 1.30);

    Int64 consumed = 0;
    auto get_stat = [&consumed]() {
        return consumed;
    };

    {
        ReadLimiterPtr read_limiter = std::make_shared<MockReadLimiter>(get_stat,
                                                                        rate_target,
                                                                        LimiterType::UNKNOW);

        AtomicStopwatch read_watch;
        for (size_t i = 0; i < wb_nums; ++i)
        {
            page_storage->readImpl(TEST_NAMESPACE_ID, page_id + i, read_limiter, nullptr, true);
        }

        auto read_elapsed = read_watch.elapsedSeconds();
        auto read_actual_rate = read_limiter->getTotalBytesThrough() / read_elapsed;
        EXPECT_LE(read_actual_rate / rate_target, 1.30);
    }

    {
        ReadLimiterPtr read_limiter = std::make_shared<MockReadLimiter>(get_stat,
                                                                        rate_target,
                                                                        LimiterType::UNKNOW);

        PageIds page_ids;
        for (size_t i = 0; i < wb_nums; ++i)
        {
            page_ids.emplace_back(page_id + i);
        }

        AtomicStopwatch read_watch;
        page_storage->readImpl(TEST_NAMESPACE_ID, page_ids, read_limiter, nullptr, true);

        auto read_elapsed = read_watch.elapsedSeconds();
        auto read_actual_rate = read_limiter->getTotalBytesThrough() / read_elapsed;
        EXPECT_LE(read_actual_rate / rate_target, 1.30);
    }
}
CATCH

TEST_F(PageStorageTest, GCWithReadLimiter)
try
{
    // In this case, WALStore throput is very low.
    // Because we only have 10 record to write.
    const size_t buff_size = 10ul * 1024;
    char c_buff[buff_size];

    const size_t num_repeat = 5;

    // put page [1,num_repeat]
    for (size_t n = 1; n <= num_repeat; ++n)
    {
        WriteBatch batch;
        memset(c_buff, n, buff_size);
        ReadBufferPtr buff = std::make_shared<ReadBufferFromMemory>(c_buff, sizeof(c_buff));
        batch.putPage(n, 0, buff, buff_size);
        page_storage->write(std::move(batch));
    }

    // put page [num_repeat + 1, num_repeat * 6]
    for (size_t n = num_repeat + 1; n <= num_repeat * 6; ++n)
    {
        WriteBatch batch;
        memset(c_buff, n, buff_size);
        ReadBufferPtr buff = std::make_shared<ReadBufferFromMemory>(c_buff, sizeof(c_buff));
        batch.putPage(1, 0, buff, buff_size);
        page_storage->write(std::move(batch));
    }

    const size_t rate_target = buff_size - 1;

    Int64 consumed = 0;
    auto get_stat = [&consumed]() {
        return consumed;
    };
    ReadLimiterPtr read_limiter = std::make_shared<MockReadLimiter>(get_stat,
                                                                    rate_target,
                                                                    LimiterType::UNKNOW);

    AtomicStopwatch read_watch;
    page_storage->gc(/*not_skip*/ false, nullptr, read_limiter);

    auto elapsed = read_watch.elapsedSeconds();
    auto read_actual_rate = read_limiter->getTotalBytesThrough() / elapsed;
    EXPECT_LE(read_actual_rate / rate_target, 1.30);
}
CATCH

TEST_F(PageStorageTest, GCWithWriteLimiter)
try
{
    // In this case, BlobStore throput is very low.
    // Because we only need 1024* 150bytes to new blob.
    const size_t buff_size = 10;
    char c_buff[buff_size];

    const size_t num_repeat = 1024 * 300ul;

    for (size_t n = 1; n <= num_repeat; ++n)
    {
        WriteBatch batch;
        memset(c_buff, n, buff_size);
        ReadBufferPtr buff = std::make_shared<ReadBufferFromMemory>(c_buff, sizeof(c_buff));
        batch.putPage(n <= num_repeat / 2 ? n : 1, 0, buff, buff_size);
        page_storage->write(std::move(batch));
    }

    const size_t rate_target = DB::PAGE_META_ROLL_SIZE - 1;

    WriteLimiterPtr write_limiter = std::make_shared<WriteLimiter>(rate_target, LimiterType::UNKNOW, 20);

    AtomicStopwatch write_watch;
    page_storage->gc(/*not_skip*/ false, write_limiter, nullptr);

    auto elapsed = write_watch.elapsedSeconds();
    auto read_actual_rate = write_limiter->getTotalBytesThrough() / elapsed;

    EXPECT_LE(read_actual_rate / rate_target, 1.30);
}
CATCH

TEST_F(PageStorageTest, GCWithWriteLimiter2)
try
{
    // In this case, BlobStore throput is very low.
    // Because we only need 1bytes * to new blob.
    const size_t buff_size = 1024 * 300ul;
    char c_buff[buff_size];

    const size_t num_repeat = 8;

    // put page [1,num_repeat]
    for (size_t n = 1; n <= num_repeat; ++n)
    {
        WriteBatch batch;
        memset(c_buff, n, buff_size);
        ReadBufferPtr buff = std::make_shared<ReadBufferFromMemory>(c_buff, sizeof(c_buff));
        batch.putPage(n, 0, buff, buff_size);
        page_storage->write(std::move(batch));
    }

    // put page [num_repeat + 1, num_repeat * 6]
    for (size_t n = num_repeat + 1; n <= num_repeat * 6; ++n)
    {
        WriteBatch batch;
        memset(c_buff, n, buff_size);
        ReadBufferPtr buff = std::make_shared<ReadBufferFromMemory>(c_buff, sizeof(c_buff));
        batch.putPage(1, 0, buff, buff_size);
        page_storage->write(std::move(batch));
    }

    // It is meanless, Because in GC, BlobStore will compact all data(<512M) in single IO
    // But we still can make sure through is corrent.
    const size_t rate_target = buff_size - 1;

    WriteLimiterPtr write_limiter = std::make_shared<WriteLimiter>(rate_target, LimiterType::UNKNOW, 20);

    AtomicStopwatch write_watch;
    page_storage->gc(/*not_skip*/ false, write_limiter, nullptr);

    auto elapsed = write_watch.elapsedSeconds();
    auto read_actual_rate = write_limiter->getTotalBytesThrough() / elapsed;
    EXPECT_LE(read_actual_rate / rate_target, 1.30);
}
CATCH

TEST_F(PageStorageTest, WriteReadWithEncryption)
try
{
    const UInt64 tag = 0;
    const size_t buf_sz = 1024;
    char c_buff[buf_sz];
    for (size_t i = 0; i < buf_sz; ++i)
    {
        c_buff[i] = i % 0xff;
    }

    KeyManagerPtr key_manager = std::make_shared<MockKeyManager>(true);
    const auto enc_file_provider = std::make_shared<FileProvider>(key_manager, true);
    auto delegator = std::make_shared<DB::tests::MockDiskDelegatorSingle>(getTemporaryPath());
    auto page_storage_enc = std::make_shared<PageStorageImpl>("test.t", delegator, config, enc_file_provider);
    page_storage_enc->restore();
    {
        WriteBatch batch;
        ReadBufferPtr buff = std::make_shared<ReadBufferFromMemory>(c_buff, sizeof(c_buff));
        batch.putPage(1, tag, buff, buf_sz);
        buff = std::make_shared<ReadBufferFromMemory>(c_buff, sizeof(c_buff));
        batch.putPage(2, tag, buff, buf_sz);
        page_storage_enc->write(std::move(batch));
    }

    // Make sure that we can't restore from no-enc pagestore.
    // Because WALStore can't get any record from it.

    page_storage->restore();
    ASSERT_ANY_THROW(page_storage->read(1));

    page_storage_enc = std::make_shared<PageStorageImpl>("test.t", delegator, config, enc_file_provider);
    page_storage_enc->restore();

    DB::Page page1 = page_storage_enc->read(1);
    ASSERT_EQ(page1.data.size(), buf_sz);
    ASSERT_EQ(page1.page_id, 1UL);
    for (size_t i = 0; i < buf_sz; ++i)
    {
        EXPECT_EQ(*(page1.data.begin() + i), static_cast<char>(i % 0xff));
    }
    DB::Page page2 = page_storage_enc->read(2);
    ASSERT_EQ(page2.data.size(), buf_sz);
    ASSERT_EQ(page2.page_id, 2UL);
    for (size_t i = 0; i < buf_sz; ++i)
    {
        EXPECT_EQ(*(page2.data.begin() + i), static_cast<char>(i % 0xff));
    }

    char c_buff_read[buf_sz] = {0};

    // Make sure in-disk data is encrypted.

    RandomAccessFilePtr file_read = std::make_shared<PosixRandomAccessFile>(fmt::format("{}/{}{}", getTemporaryPath(), BlobFile::BLOB_PREFIX_NAME, 1),
                                                                            -1,
                                                                            nullptr);
    file_read->pread(c_buff_read, buf_sz, 0);
    ASSERT_NE(c_buff_read, c_buff);
    file_read->pread(c_buff_read, buf_sz, buf_sz);
    ASSERT_NE(c_buff_read, c_buff);
}
CATCH


TEST_F(PageStorageTest, ReadNULL)
try
{
    {
        WriteBatch batch;
        batch.putExternal(0, 0);
        page_storage->write(std::move(batch));
    }
    const auto & page = page_storage->read(0);
    ASSERT_EQ(page.data.begin(), nullptr);
}
CATCH

TEST_F(PageStorageTest, readNotThrowOnNotFound)
try
{
    const size_t buf_sz = 100;
    char c_buff[buf_sz] = {0};

    {
        const auto & page = page_storage->readImpl(TEST_NAMESPACE_ID, 1, nullptr, nullptr, false);
        ASSERT_FALSE(page.isValid());
    }

    {
        WriteBatch batch;
        batch.putPage(1, 0, std::make_shared<ReadBufferFromMemory>(c_buff, buf_sz), buf_sz);
        batch.putPage(3, 0, std::make_shared<ReadBufferFromMemory>(c_buff, buf_sz), buf_sz);
        batch.putPage(4, 0, std::make_shared<ReadBufferFromMemory>(c_buff, buf_sz), buf_sz, {20, 20, 30, 30});
        page_storage->write(std::move(batch));
    }

    {
        PageIds page_ids = {1, 2, 5};
        // readImpl(TEST_NAMESPACE_ID, page_ids, nullptr, nullptr, true);
        auto page_maps = page_storage->readImpl(TEST_NAMESPACE_ID, page_ids, nullptr, nullptr, false);
        ASSERT_EQ(page_maps[1].page_id, 1);
        ASSERT_FALSE(page_maps[2].isValid());
        ASSERT_FALSE(page_maps[5].isValid());

        const auto & page1 = page_storage->readImpl(TEST_NAMESPACE_ID, 1, nullptr, nullptr, false);
        ASSERT_EQ(page1.page_id, 1);

        const auto & page2 = page_storage->readImpl(TEST_NAMESPACE_ID, 2, nullptr, nullptr, false);
        ASSERT_FALSE(page2.isValid());

        std::vector<PageStorage::PageReadFields> fields;
        PageStorage::PageReadFields field1;
        field1.first = 4;
        field1.second = {0, 1, 2};
        fields.emplace_back(field1);

        PageStorage::PageReadFields field2;
        field2.first = 6;
        field2.second = {0, 1, 2};
        fields.emplace_back(field2);

        page_maps = page_storage->readImpl(TEST_NAMESPACE_ID, fields, nullptr, nullptr, false);
        ASSERT_EQ(page_maps[4].page_id, 4);
        ASSERT_FALSE(page_maps[6].isValid());

        PageIds page_ids_not_found = page_storage->readImpl(
            TEST_NAMESPACE_ID,
            page_ids,
            [](PageId /*page_id*/, const Page & /*page*/) {},
            nullptr,
            nullptr,
            false);

        std::sort(page_ids_not_found.begin(), page_ids_not_found.end());
        ASSERT_EQ(page_ids_not_found.size(), 2);
        ASSERT_EQ(page_ids_not_found[0], 2);
        ASSERT_EQ(page_ids_not_found[1], 5);
    }
}
CATCH

TEST_F(PageStorageTest, WriteMultipleBatchRead1)
try
{
    const UInt64 tag = 0;
    const size_t buf_sz = 1024;
    char c_buff[buf_sz];
    for (size_t i = 0; i < buf_sz; ++i)
    {
        c_buff[i] = i % 0xff;
    }

    {
        WriteBatch batch;
        ReadBufferPtr buff = std::make_shared<ReadBufferFromMemory>(c_buff, sizeof(c_buff));
        batch.putPage(0, tag, buff, buf_sz);
        page_storage->write(std::move(batch));
    }
    {
        WriteBatch batch;
        ReadBufferPtr buff = std::make_shared<ReadBufferFromMemory>(c_buff, sizeof(c_buff));
        batch.putPage(1, tag, buff, buf_sz);
        page_storage->write(std::move(batch));
    }

    DB::Page page0 = page_storage->read(0);
    ASSERT_EQ(page0.data.size(), buf_sz);
    ASSERT_EQ(page0.page_id, 0UL);
    for (size_t i = 0; i < buf_sz; ++i)
    {
        EXPECT_EQ(*(page0.data.begin() + i), static_cast<char>(i % 0xff));
    }
    DB::Page page1 = page_storage->read(1);
    ASSERT_EQ(page1.data.size(), buf_sz);
    ASSERT_EQ(page1.page_id, 1UL);
    for (size_t i = 0; i < buf_sz; ++i)
    {
        EXPECT_EQ(*(page1.data.begin() + i), static_cast<char>(i % 0xff));
    }
}
CATCH

TEST_F(PageStorageTest, WriteMultipleBatchRead2)
try
{
    const UInt64 tag = 0;
    const size_t buf_sz = 1024;
    char c_buff1[buf_sz], c_buff2[buf_sz];
    for (size_t i = 0; i < buf_sz; ++i)
    {
        c_buff1[i] = i % 0xff;
        c_buff2[i] = i % 0xff + 1;
    }

    {
        WriteBatch batch;
        ReadBufferPtr buff1 = std::make_shared<ReadBufferFromMemory>(c_buff1, buf_sz);
        ReadBufferPtr buff2 = std::make_shared<ReadBufferFromMemory>(c_buff2, buf_sz);
        batch.putPage(0, tag, buff1, buf_sz);
        batch.putPage(1, tag, buff2, buf_sz);
        page_storage->write(std::move(batch));
    }

    DB::Page page0 = page_storage->read(0);
    ASSERT_EQ(page0.data.size(), buf_sz);
    ASSERT_EQ(page0.page_id, 0UL);
    for (size_t i = 0; i < buf_sz; ++i)
    {
        EXPECT_EQ(*(page0.data.begin() + i), static_cast<char>(i % 0xff));
    }
    DB::Page page1 = page_storage->read(1);
    ASSERT_EQ(page1.data.size(), buf_sz);
    ASSERT_EQ(page1.page_id, 1UL);
    for (size_t i = 0; i < buf_sz; ++i)
    {
        EXPECT_EQ(*(page1.data.begin() + i), static_cast<char>(i % 0xff + 1));
    }
}
CATCH

TEST_F(PageStorageTest, MultipleWriteRead)
{
    size_t page_id_max = 100;
    for (DB::PageId page_id = 0; page_id <= page_id_max; ++page_id)
    {
        std::mt19937 size_gen;
        size_gen.seed(time(nullptr));
        std::uniform_int_distribution<> dist(0, 3000);

        const size_t buff_sz = 2 * DB::MB + dist(size_gen);
        char * buff = static_cast<char *>(malloc(buff_sz));
        if (buff == nullptr)
        {
            throw DB::Exception("Alloc fix memory failed.", DB::ErrorCodes::LOGICAL_ERROR);
        }

        const char buff_ch = page_id % 0xFF;
        memset(buff, buff_ch, buff_sz);
        DB::MemHolder holder = DB::createMemHolder(buff, [&](char * p) { free(p); });

        auto read_buff = std::make_shared<DB::ReadBufferFromMemory>(const_cast<char *>(buff), buff_sz);

        DB::WriteBatch wb;
        wb.putPage(page_id, 0, read_buff, read_buff->buffer().size());
        page_storage->write(std::move(wb));
    }

    for (DB::PageId page_id = 0; page_id <= page_id_max; ++page_id)
    {
        page_storage->read(page_id);
    }
}

TEST_F(PageStorageTest, WriteReadOnSamePageId)
{
    const UInt64 tag = 0;
    const size_t buf_sz = 1024;
    char c_buff[buf_sz];

    for (size_t i = 0; i < buf_sz; ++i)
    {
        c_buff[i] = i % 0xff;
    }

    {
        WriteBatch batch;
        ReadBufferPtr buff = std::make_shared<ReadBufferFromMemory>(c_buff, sizeof(c_buff));
        batch.putPage(0, tag, buff, buf_sz);
        page_storage->write(std::move(batch));

        DB::Page page0 = page_storage->read(0);
        ASSERT_EQ(page0.data.size(), buf_sz);
        ASSERT_EQ(page0.page_id, 0UL);
        for (size_t i = 0; i < buf_sz; ++i)
        {
            EXPECT_EQ(*(page0.data.begin() + i), static_cast<char>(i % 0xff));
        }
    }

    for (char & i : c_buff)
    {
        i = 0x1;
    }

    {
        WriteBatch batch;
        ReadBufferPtr buff = std::make_shared<ReadBufferFromMemory>(c_buff, sizeof(c_buff));
        batch.putPage(0, tag, buff, buf_sz);
        page_storage->write(std::move(batch));

        DB::Page page0 = page_storage->read(0);
        ASSERT_EQ(page0.data.size(), buf_sz);
        ASSERT_EQ(page0.page_id, 0UL);
        for (size_t i = 0; i < buf_sz; ++i)
        {
            EXPECT_EQ(*(page0.data.begin() + i), static_cast<char>(0x01));
        }
    }
}

TEST_F(PageStorageTest, WriteReadAfterGc)
try
{
    const size_t buf_sz = 256;
    char c_buff[buf_sz];

    const size_t num_repeat = 10;
    PageId pid = 1;
    const char page0_byte = 0x3f;
    {
        // put page0
        WriteBatch batch;
        memset(c_buff, page0_byte, buf_sz);
        ReadBufferPtr buff = std::make_shared<ReadBufferFromMemory>(c_buff, sizeof(c_buff));
        batch.putPage(0, 0, buff, buf_sz);
        page_storage->write(std::move(batch));
    }
    // repeated put page1
    for (size_t n = 1; n <= num_repeat; ++n)
    {
        WriteBatch batch;
        memset(c_buff, n, buf_sz);
        ReadBufferPtr buff = std::make_shared<ReadBufferFromMemory>(c_buff, sizeof(c_buff));
        batch.putPage(pid, 0, buff, buf_sz);
        page_storage->write(std::move(batch));
    }

    {
        DB::Page page0 = page_storage->read(0);
        ASSERT_EQ(page0.data.size(), buf_sz);
        ASSERT_EQ(page0.page_id, 0UL);
        for (size_t i = 0; i < buf_sz; ++i)
        {
            EXPECT_EQ(*(page0.data.begin() + i), page0_byte);
        }

        DB::Page page1 = page_storage->read(pid);
        ASSERT_EQ(page1.data.size(), buf_sz);
        ASSERT_EQ(page1.page_id, pid);
        for (size_t i = 0; i < buf_sz; ++i)
        {
            EXPECT_EQ(*(page1.data.begin() + i), static_cast<char>(num_repeat % 0xff));
        }
    }

    page_storage->gc();

    {
        DB::Page page0 = page_storage->read(0);
        ASSERT_EQ(page0.data.size(), buf_sz);
        ASSERT_EQ(page0.page_id, 0UL);
        for (size_t i = 0; i < buf_sz; ++i)
        {
            EXPECT_EQ(*(page0.data.begin() + i), page0_byte);
        }

        DB::Page page1 = page_storage->read(pid);
        ASSERT_EQ(page1.data.size(), buf_sz);
        ASSERT_EQ(page1.page_id, pid);
        for (size_t i = 0; i < buf_sz; ++i)
        {
            EXPECT_EQ(*(page1.data.begin() + i), static_cast<char>(num_repeat % 0xff));
        }
    }
}
CATCH

TEST_F(PageStorageTest, DeadLockInMVCC)
try
{
    WriteBatch batch;
    {
        batch.putExternal(0, 0);
        batch.putRefPage(1, 0);
        batch.putExternal(1024, 0);
        page_storage->write(std::move(batch));
    }

    auto snapshot = page_storage->getSnapshot();

    {
        WriteBatch batch;
        batch.putRefPage(2, 1); // ref 2 -> 1 -> 0
        batch.delPage(1); // free ref 1 -> 0
        batch.delPage(1024); // free normal page 1024
        page_storage->write(std::move(batch));
    }
}
CATCH

TEST_F(PageStorageTest, IngestFile)
{
    WriteBatch wb;
    {
        wb.putExternal(100, 0);
        wb.putRefPage(101, 100);
        wb.putRefPage(102, 100);
        wb.delPage(100);
        page_storage->write(std::move(wb));
    }

    auto snapshot = page_storage->getSnapshot();

    EXPECT_ANY_THROW(page_storage->getNormalPageId(TEST_NAMESPACE_ID, 100, snapshot));
    EXPECT_EQ(100, page_storage->getNormalPageId(TEST_NAMESPACE_ID, 101, snapshot));
    EXPECT_EQ(100, page_storage->getNormalPageId(TEST_NAMESPACE_ID, 102, snapshot));

    size_t times_remover_called = 0;
    ExternalPageCallbacks callbacks;
    callbacks.scanner = []() -> ExternalPageCallbacks::PathAndIdsVec {
        return {};
    };
    callbacks.remover = [&times_remover_called](const ExternalPageCallbacks::PathAndIdsVec &, const std::set<PageId> & living_page_ids) -> void {
        times_remover_called += 1;
        EXPECT_EQ(living_page_ids.size(), 1);
        EXPECT_GT(living_page_ids.count(100), 0);
    };
    callbacks.ns_id = TEST_NAMESPACE_ID;
    page_storage->registerExternalPagesCallbacks(callbacks);
    page_storage->gc();
    ASSERT_EQ(times_remover_called, 1);
    page_storage->gc();
    ASSERT_EQ(times_remover_called, 2);
    page_storage->unregisterExternalPagesCallbacks(callbacks.ns_id);
    page_storage->gc();
    ASSERT_EQ(times_remover_called, 2);
}

// TBD : enable after wal apply and restore
TEST_F(PageStorageTest, DISABLED_IgnoreIncompleteWriteBatch1)
try
{
    // If there is any incomplete write batch, we should able to ignore those
    // broken write batches and continue to write more data.

    const size_t buf_sz = 1024;
    char buf[buf_sz];
    {
        WriteBatch batch;
        memset(buf, 0x01, buf_sz);
        batch.putPage(1, 0, std::make_shared<ReadBufferFromMemory>(buf, buf_sz), buf_sz, PageFieldSizes{{32, 64, 79, 128, 196, 256, 269}});
        batch.putPage(2, 0, std::make_shared<ReadBufferFromMemory>(buf, buf_sz), buf_sz, PageFieldSizes{{64, 79, 128, 196, 256, 301}});
        batch.putRefPage(3, 2);
        batch.putRefPage(4, 2);
        try
        {
            FailPointHelper::enableFailPoint(FailPoints::exception_before_page_file_write_sync);
            page_storage->write(std::move(batch));
        }
        catch (DB::Exception & e)
        {
            if (e.code() != ErrorCodes::FAIL_POINT_ERROR)
                throw;
        }
    }

    // Restore, the broken meta should be ignored
    page_storage = reopenWithConfig(PageStorage::Config{});

    {
        size_t num_pages = 0;
        page_storage->traverse([&num_pages](const DB::Page &) { num_pages += 1; });
        ASSERT_EQ(num_pages, 0);
    }

    // Continue to write some pages
    {
        WriteBatch batch;
        memset(buf, 0x02, buf_sz);
        batch.putPage(1,
                      0,
                      std::make_shared<ReadBufferFromMemory>(buf, buf_sz),
                      buf_sz, //
                      PageFieldSizes{{32, 128, 196, 256, 12, 99, 1, 300}});
        page_storage->write(std::move(batch));

        auto page1 = page_storage->read(1);
        ASSERT_EQ(page1.data.size(), buf_sz);
        for (size_t i = 0; i < page1.data.size(); ++i)
        {
            auto * p = page1.data.begin();
            EXPECT_EQ(*p, 0x02);
        }
    }

    // Restore again, we should be able to read page 1
    page_storage = reopenWithConfig(PageStorage::Config{});

    {
        size_t num_pages = 0;
        page_storage->traverse([&num_pages](const Page &) { num_pages += 1; });
        ASSERT_EQ(num_pages, 1);

        auto page1 = page_storage->read(1);
        ASSERT_EQ(page1.data.size(), buf_sz);
        for (size_t i = 0; i < page1.data.size(); ++i)
        {
            auto * p = page1.data.begin();
            EXPECT_EQ(*p, 0x02);
        }
    }
}
CATCH

// TBD : enable after wal apply and restore
TEST_F(PageStorageTest, DISABLED_IgnoreIncompleteWriteBatch2)
try
{
    // If there is any incomplete write batch, we should able to ignore those
    // broken write batches and continue to write more data.

    const size_t buf_sz = 1024;
    char buf[buf_sz];
    {
        WriteBatch batch;
        memset(buf, 0x01, buf_sz);
        batch.putPage(1, 0, std::make_shared<ReadBufferFromMemory>(buf, buf_sz), buf_sz, PageFieldSizes{{32, 64, 79, 128, 196, 256, 269}});
        batch.putPage(2, 0, std::make_shared<ReadBufferFromMemory>(buf, buf_sz), buf_sz, PageFieldSizes{{64, 79, 128, 196, 256, 301}});
        batch.putRefPage(3, 2);
        batch.putRefPage(4, 2);
        try
        {
            FailPointHelper::enableFailPoint(FailPoints::force_set_page_file_write_errno);
            page_storage->write(std::move(batch));
        }
        catch (DB::Exception & e)
        {
            // Mock to catch and ignore the exception in background thread
            if (e.code() != ErrorCodes::CANNOT_WRITE_TO_FILE_DESCRIPTOR)
                throw;
        }
    }

    FailPointHelper::disableFailPoint(FailPoints::force_set_page_file_write_errno);
    {
        size_t num_pages = 0;
        page_storage->traverse([&num_pages](const Page &) { num_pages += 1; });
        ASSERT_EQ(num_pages, 0);
    }

    // Continue to write some pages
    {
        WriteBatch batch;
        memset(buf, 0x02, buf_sz);
        batch.putPage(1,
                      0,
                      std::make_shared<ReadBufferFromMemory>(buf, buf_sz),
                      buf_sz, //
                      PageFieldSizes{{32, 128, 196, 256, 12, 99, 1, 300}});
        page_storage->write(std::move(batch));

        auto page1 = page_storage->read(1);
        ASSERT_EQ(page1.data.size(), buf_sz);
        for (size_t i = 0; i < page1.data.size(); ++i)
        {
            auto * p = page1.data.begin();
            EXPECT_EQ(*p, 0x02);
        }
    }

    // Restore again, we should be able to read page 1
    page_storage = reopenWithConfig(PageStorage::Config{});

    {
        size_t num_pages = 0;
        page_storage->traverse([&num_pages](const Page &) { num_pages += 1; });
        ASSERT_EQ(num_pages, 1);

        auto page1 = page_storage->read(1);
        ASSERT_EQ(page1.data.size(), buf_sz);
        for (size_t i = 0; i < page1.data.size(); ++i)
        {
            auto * p = page1.data.begin();
            EXPECT_EQ(*p, 0x02);
        }
    }
}
CATCH

/**
 * PageStorage tests with predefine Page1 && Page2
 */
class PageStorageWith2PagesTest : public PageStorageTest
{
public:
    PageStorageWith2PagesTest() = default;

protected:
    void SetUp() override
    {
        PageStorageTest::SetUp();

        // put predefine Page1, Page2
        const size_t buf_sz = 1024;
        char buf1[buf_sz], buf2[buf_sz];
        {
            WriteBatch wb;
            memset(buf1, 0x01, buf_sz);
            memset(buf2, 0x02, buf_sz);

            wb.putPage(1, 0, std::make_shared<ReadBufferFromMemory>(buf1, buf_sz), buf_sz);
            wb.putPage(2, 0, std::make_shared<ReadBufferFromMemory>(buf2, buf_sz), buf_sz);

            page_storage->write(std::move(wb));
        }
    }
};


TEST_F(PageStorageWith2PagesTest, DeleteRefPages)
{
    // put ref page: RefPage3 -> Page2, RefPage4 -> Page2
    {
        WriteBatch batch;
        batch.putRefPage(3, 2);
        batch.putRefPage(4, 2);
        page_storage->write(std::move(batch));
    }
    { // tests for delete Page
        // delete RefPage3, RefPage4 don't get deleted
        {
            WriteBatch batch;
            batch.delPage(3);
            page_storage->write(std::move(batch));
            EXPECT_FALSE(page_storage->getEntry(3).isValid());
            EXPECT_TRUE(page_storage->getEntry(4).isValid());
        }
        // delete RefPage4
        {
            WriteBatch batch;
            batch.delPage(4);
            page_storage->write(std::move(batch));
            EXPECT_FALSE(page_storage->getEntry(4).isValid());
        }
    }
}

TEST_F(PageStorageWith2PagesTest, PutRefPagesOverRefPages)
{
    /// put ref page to ref page, ref path collapse to normal page
    {
        WriteBatch batch;
        // RefPage3 -> Page1
        batch.putRefPage(3, 1);
        // RefPage4 -> RefPage3 -> Page1
        batch.putRefPage(4, 2);
        page_storage->write(std::move(batch));
    }

    const auto p0entry = page_storage->getEntry(1);
    const auto p2entry = page_storage->getEntry(2);

    {
        // check that RefPage3 -> Page1
        auto entry = page_storage->getEntry(3);
        ASSERT_EQ(entry.fileIdLevel(), p0entry.fileIdLevel());
        ASSERT_EQ(entry.offset, p0entry.offset);
        ASSERT_EQ(entry.size, p0entry.size);
        const Page page3 = page_storage->read(3);
        for (size_t i = 0; i < page3.data.size(); ++i)
        {
            EXPECT_EQ(*(page3.data.begin() + i), 0x01);
        }
    }

    {
        // check that RefPage4 -> Page1
        auto entry = page_storage->getEntry(4);
        ASSERT_EQ(entry.fileIdLevel(), p2entry.fileIdLevel());
        ASSERT_EQ(entry.offset, p2entry.offset);
        ASSERT_EQ(entry.size, p2entry.size);
        const Page page4 = page_storage->read(4);
        for (size_t i = 0; i < page4.data.size(); ++i)
        {
            EXPECT_EQ(*(page4.data.begin() + i), 0x02);
        }
    }
}

TEST_F(PageStorageWith2PagesTest, PutDuplicateRefPages)
{
    /// put duplicated RefPages in different WriteBatch
    {
        WriteBatch batch;
        batch.putRefPage(3, 1);
        page_storage->write(std::move(batch));

        WriteBatch batch2;
        batch2.putRefPage(3, 1);
        page_storage->write(std::move(batch2));
        // now Page1's entry has ref count == 2 but not 3
    }
    PageEntry entry1 = page_storage->getEntry(1);
    ASSERT_TRUE(entry1.isValid());
    PageEntry entry3 = page_storage->getEntry(3);
    ASSERT_TRUE(entry3.isValid());

    EXPECT_EQ(entry1.fileIdLevel(), entry3.fileIdLevel());
    EXPECT_EQ(entry1.offset, entry3.offset);
    EXPECT_EQ(entry1.size, entry3.size);
    EXPECT_EQ(entry1.checksum, entry3.checksum);

    // check Page1's entry has ref count == 2 but not 1
    {
        WriteBatch batch;
        batch.delPage(1);
        page_storage->write(std::move(batch));
        PageEntry entry_after_del1 = page_storage->getEntry(3);
        ASSERT_TRUE(entry_after_del1.isValid());
        EXPECT_EQ(entry1.fileIdLevel(), entry_after_del1.fileIdLevel());
        EXPECT_EQ(entry1.offset, entry_after_del1.offset);
        EXPECT_EQ(entry1.size, entry_after_del1.size);
        EXPECT_EQ(entry1.checksum, entry_after_del1.checksum);

        WriteBatch batch2;
        batch2.delPage(3);
        page_storage->write(std::move(batch2));
        PageEntry entry_after_del2 = page_storage->getEntry(3);
        ASSERT_FALSE(entry_after_del2.isValid());
    }
}

TEST_F(PageStorageWith2PagesTest, PutCollapseDuplicatedRefPages)
{
    /// put duplicated RefPages due to ref-path-collapse
    {
        WriteBatch batch;
        // RefPage3 -> Page1
        batch.putRefPage(3, 1);
        // RefPage4 -> RefPage3, collapse to RefPage4 -> Page1
        batch.putRefPage(4, 3);
        page_storage->write(std::move(batch));

        WriteBatch batch2;
        // RefPage4 -> Page1, duplicated due to ref-path-collapse
        batch2.putRefPage(4, 1);
        page_storage->write(std::move(batch2));
        // now Page1's entry has ref count == 3 but not 2
    }

    PageEntry entry1 = page_storage->getEntry(1);
    ASSERT_TRUE(entry1.isValid());
    PageEntry entry3 = page_storage->getEntry(3);
    ASSERT_TRUE(entry3.isValid());
    PageEntry entry4 = page_storage->getEntry(4);
    ASSERT_TRUE(entry4.isValid());

    EXPECT_EQ(entry1.fileIdLevel(), entry4.fileIdLevel());
    EXPECT_EQ(entry1.offset, entry4.offset);
    EXPECT_EQ(entry1.size, entry4.size);
    EXPECT_EQ(entry1.checksum, entry4.checksum);

    // check Page1's entry has ref count == 3 but not 2
    {
        WriteBatch batch;
        batch.delPage(1);
        batch.delPage(4);
        page_storage->write(std::move(batch));
        PageEntry entry_after_del2 = page_storage->getEntry(3);
        ASSERT_TRUE(entry_after_del2.isValid());
        EXPECT_EQ(entry1.fileIdLevel(), entry_after_del2.fileIdLevel());
        EXPECT_EQ(entry1.offset, entry_after_del2.offset);
        EXPECT_EQ(entry1.size, entry_after_del2.size);
        EXPECT_EQ(entry1.checksum, entry_after_del2.checksum);

        WriteBatch batch2;
        batch2.delPage(3);
        page_storage->write(std::move(batch2));
        PageEntry entry_after_del3 = page_storage->getEntry(3);
        ASSERT_FALSE(entry_after_del3.isValid());
    }
}

TEST_F(PageStorageWith2PagesTest, DISABLED_AddRefPageToNonExistPage)
try
{
    {
        WriteBatch batch;
        // RefPage3 -> non-exist Page999
        batch.putRefPage(3, 999);
        ASSERT_NO_THROW(page_storage->write(std::move(batch)));
    }

    ASSERT_FALSE(page_storage->getEntry(3).isValid());
    ASSERT_THROW(page_storage->read(3), DB::Exception);
    // page_storage->read(3);

    // Invalid Pages is filtered after reopen PageStorage
    ASSERT_NO_THROW(reopenWithConfig(config));
    ASSERT_FALSE(page_storage->getEntry(3).isValid());
    ASSERT_THROW(page_storage->read(3), DB::Exception);
    // page_storage->read(3);

    // Test Add RefPage to non exists page with snapshot acuqired.
    {
        auto snap = page_storage->getSnapshot();
        {
            WriteBatch batch;
            // RefPage3 -> non-exist Page999
            batch.putRefPage(8, 999);
            ASSERT_NO_THROW(page_storage->write(std::move(batch)));
        }

        ASSERT_FALSE(page_storage->getEntry(8).isValid());
        ASSERT_THROW(page_storage->read(8), DB::Exception);
        // page_storage->read(8);
    }
    // Invalid Pages is filtered after reopen PageStorage
    ASSERT_NO_THROW(reopenWithConfig(config));
    ASSERT_FALSE(page_storage->getEntry(8).isValid());
    ASSERT_THROW(page_storage->read(8), DB::Exception);
    // page_storage->read(8);
}
CATCH

TEST_F(PageStorageTest, WriteReadGcExternalPage)
try
{
    WriteBatch batch;
    {
        // External 0, 1024
        // Ref 1->0
        batch.putExternal(0, 0);
        batch.putRefPage(1, 0);
        batch.putExternal(1024, 0);
        page_storage->write(std::move(batch));
    }

    size_t times_remover_called = 0;

    ExternalPageCallbacks callbacks;
    callbacks.scanner = []() -> ExternalPageCallbacks::PathAndIdsVec {
        return {};
    };
    callbacks.remover = [&times_remover_called](const ExternalPageCallbacks::PathAndIdsVec &, const std::set<PageId> & living_page_ids) -> void {
        times_remover_called += 1;
        // 0, 1024 are still alive
        EXPECT_EQ(living_page_ids.size(), 2);
        EXPECT_GT(living_page_ids.count(0), 0);
        EXPECT_GT(living_page_ids.count(1024), 0);
    };
    callbacks.ns_id = TEST_NAMESPACE_ID;
    page_storage->registerExternalPagesCallbacks(callbacks);
    {
        SCOPED_TRACE("fist gc");
        page_storage->gc();
        EXPECT_EQ(times_remover_called, 1);
    }

    auto snapshot = page_storage->getSnapshot();

    {
        WriteBatch batch;
        batch.putRefPage(2, 1); // ref 2 -> 1 ==> 2 -> 0
        batch.delPage(1); // free ref 1 -> 0
        batch.delPage(1024); // free ext page 1024
        // External: 0, 1024(deleted)
        // Ref: 2->0, 1->0(deleted)
        page_storage->write(std::move(batch));
    }

    {
        // With `snapshot` is being held, nothing is need to be deleted
        SCOPED_TRACE("gc with snapshot");
        page_storage->gc();
        EXPECT_EQ(times_remover_called, 2);
    }

    {
        auto ori_id_0 = page_storage->getNormalPageId(TEST_NAMESPACE_ID, 0, nullptr);
        ASSERT_EQ(ori_id_0, 0);
        auto ori_id_2 = page_storage->getNormalPageId(TEST_NAMESPACE_ID, 2, nullptr);
        ASSERT_EQ(ori_id_2, 0);
        ASSERT_EQ(1024, page_storage->getNormalPageId(TEST_NAMESPACE_ID, 1024, snapshot));
        ASSERT_EQ(0, page_storage->getNormalPageId(TEST_NAMESPACE_ID, 1, snapshot));
        ASSERT_ANY_THROW(page_storage->getNormalPageId(TEST_NAMESPACE_ID, 1024, nullptr));
        ASSERT_ANY_THROW(page_storage->getNormalPageId(TEST_NAMESPACE_ID, 1, nullptr));
    }

    /// After `snapshot` released, 1024 should be removed from `living`
    snapshot.reset();
    callbacks.remover = [&times_remover_called](const ExternalPageCallbacks::PathAndIdsVec &, const std::set<PageId> & living_page_ids) -> void {
        times_remover_called += 1;
        EXPECT_EQ(living_page_ids.size(), 1);
        EXPECT_GT(living_page_ids.count(0), 0);
    };
    page_storage->unregisterExternalPagesCallbacks(callbacks.ns_id);
    page_storage->registerExternalPagesCallbacks(callbacks);
    {
        SCOPED_TRACE("gc with snapshot released");
        page_storage->gc();
        EXPECT_EQ(times_remover_called, 3);
    }
}
CATCH

TEST_F(PageStorageTest, GcReuseSpaceThenRestore)
try
{
    DB::UInt64 tag = 0;
    const size_t buf_sz = 1024;
    char c_buff[buf_sz];
    for (size_t i = 0; i < buf_sz; ++i)
    {
        c_buff[i] = i % 0xff;
    }

    {
        WriteBatch batch;
        ReadBufferPtr buff = std::make_shared<ReadBufferFromMemory>(c_buff, sizeof(c_buff));
        batch.putPage(1, tag, buff, buf_sz);
        page_storage->write(std::move(batch));
    }
    {
        WriteBatch batch;
        ReadBufferPtr buff = std::make_shared<ReadBufferFromMemory>(c_buff, sizeof(c_buff));
        batch.putPage(1, tag, buff, buf_sz);
        page_storage->write(std::move(batch));
    }

    {
        SCOPED_TRACE("fist gc");
        page_storage->gc();
    }

    {
        WriteBatch batch;
        ReadBufferPtr buff = std::make_shared<ReadBufferFromMemory>(c_buff, sizeof(c_buff));
        batch.putPage(1, tag, buff, buf_sz);
        page_storage->write(std::move(batch));
    }

    page_storage.reset();
    page_storage = reopenWithConfig(config);
}
CATCH


TEST_F(PageStorageTest, readRefAfterRestore)
try
{
    const size_t buf_sz = 1024;
    char c_buff[buf_sz];

    for (size_t i = 0; i < buf_sz; ++i)
    {
        c_buff[i] = i % 0xff;
    }

    {
        WriteBatch batch;
        batch.putPage(1, 0, std::make_shared<ReadBufferFromMemory>(c_buff, buf_sz), buf_sz, PageFieldSizes{{32, 64, 79, 128, 196, 256, 269}});
        batch.putRefPage(3, 1);
        batch.delPage(1);
        batch.putPage(4, 0, std::make_shared<ReadBufferFromMemory>(c_buff, buf_sz), buf_sz, {});
        page_storage->write(std::move(batch));
    }

    page_storage = reopenWithConfig(config);

    {
        WriteBatch batch;
        memset(c_buff, 0, buf_sz);
        batch.putPage(5, 0, std::make_shared<ReadBufferFromMemory>(c_buff, buf_sz), buf_sz, {});
        page_storage->write(std::move(batch));
    }

    std::vector<PageStorage::PageReadFields> fields;
    PageStorage::PageReadFields field;
    field.first = 3;
    field.second = {0, 1, 2, 3, 4, 5, 6};
    fields.emplace_back(field);

    ASSERT_NO_THROW(page_storage->read(fields));
}
CATCH


TEST_F(PageStorageTest, putExternalAfterRestore)
try
{
    {
        WriteBatch batch;
        batch.putExternal(1999, 0);
        page_storage->write(std::move(batch));
    }

    page_storage = reopenWithConfig(config);

    auto alive_ids = page_storage->getAliveExternalPageIds(TEST_NAMESPACE_ID);
    ASSERT_EQ(alive_ids.size(), 1);
    ASSERT_EQ(*alive_ids.begin(), 1999);

    {
        WriteBatch batch;
        batch.putExternal(1999, 0);
        page_storage->write(std::move(batch));
    }

    alive_ids = page_storage->getAliveExternalPageIds(TEST_NAMESPACE_ID);
    ASSERT_EQ(alive_ids.size(), 1);
    ASSERT_EQ(*alive_ids.begin(), 1999);
}
CATCH

TEST_F(PageStorageTest, GetMaxId)
try
{
    NamespaceId small = 20;
    NamespaceId medium = 50;
    NamespaceId large = 100;

    {
        WriteBatch batch{small};
        batch.putExternal(1, 0);
        batch.putExternal(1999, 0);
        batch.putExternal(2000, 0);
        page_storage->write(std::move(batch));
        ASSERT_EQ(page_storage->getMaxId(), 2000);
    }

    {
        page_storage = reopenWithConfig(config);
        ASSERT_EQ(page_storage->getMaxId(), 2000);
    }

    {
        WriteBatch batch{medium};
        batch.putExternal(1, 0);
        batch.putExternal(100, 0);
        batch.putExternal(200, 0);
        page_storage->write(std::move(batch));
        ASSERT_EQ(page_storage->getMaxId(), 2000);
    }

    {
        page_storage = reopenWithConfig(config);
        ASSERT_EQ(page_storage->getMaxId(), 2000);
    }

    {
        WriteBatch batch{large};
        batch.putExternal(1, 0);
        batch.putExternal(20000, 0);
        batch.putExternal(20001, 0);
        page_storage->write(std::move(batch));
        ASSERT_EQ(page_storage->getMaxId(), 20001);
    }

    {
        page_storage = reopenWithConfig(config);
        ASSERT_EQ(page_storage->getMaxId(), 20001);
    }
}
CATCH

TEST_F(PageStorageTest, CleanAfterDecreaseRef)
try
{
    // Make it in log_1_0
    {
        WriteBatch batch;
        batch.putExternal(1, 0);
        page_storage->write(std::move(batch));
    }

    page_storage = reopenWithConfig(config);

    // Make it in log_2_0
    {
        WriteBatch batch;
        batch.putExternal(1, 0);
        batch.putRefPage(2, 1);
        batch.delPage(1);
        batch.delPage(2);
        page_storage->write(std::move(batch));
    }
    page_storage = reopenWithConfig(config);

    auto alive_ids = page_storage->getAliveExternalPageIds(TEST_NAMESPACE_ID);
    ASSERT_EQ(alive_ids.size(), 0);
}
CATCH

TEST_F(PageStorageTest, TruncateBlobFile)
try
{
    const size_t buf_sz = 1024;
    char c_buff[buf_sz];

    for (size_t i = 0; i < buf_sz; ++i)
    {
        c_buff[i] = i % 0xff;
    }

    {
        WriteBatch batch;
        batch.putPage(1, 0, std::make_shared<ReadBufferFromMemory>(c_buff, buf_sz), buf_sz, {});
        page_storage->write(std::move(batch));
    }

    auto blob_file = Poco::File(getTemporaryPath() + "/blobfile_1");

    page_storage = reopenWithConfig(config);
    EXPECT_GT(blob_file.getSize(), 0);

    {
        WriteBatch batch;
        batch.delPage(1);
        page_storage->write(std::move(batch));
    }
    page_storage = reopenWithConfig(config);
    page_storage->gc(/*not_skip*/ false, nullptr, nullptr);
    EXPECT_EQ(blob_file.getSize(), 0);
}
CATCH

TEST_F(PageStorageTest, EntryTagAfterFullGC)
try
{
    {
        PageStorage::Config config;
        config.blob_heavy_gc_valid_rate = 1.0; /// always run full gc
        page_storage = reopenWithConfig(config);
    }

    const size_t buf_sz = 1024;
    char c_buff[buf_sz];

    for (size_t i = 0; i < buf_sz; ++i)
    {
        c_buff[i] = i % 0xff;
    }

    PageId page_id = 120;
    UInt64 tag = 12345;
    {
        WriteBatch batch;
        batch.putPage(page_id, tag, std::make_shared<ReadBufferFromMemory>(c_buff, buf_sz), buf_sz, {});
        page_storage->write(std::move(batch));
    }

    {
        auto entry = page_storage->getEntry(page_id);
        ASSERT_EQ(entry.tag, tag);
        auto page = page_storage->read(page_id);
        for (size_t i = 0; i < buf_sz; ++i)
        {
            EXPECT_EQ(*(page.data.begin() + i), static_cast<char>(i % 0xff));
        }
    }

    auto done_full_gc = page_storage->gc();
    EXPECT_TRUE(done_full_gc);

    {
        auto entry = page_storage->getEntry(page_id);
        ASSERT_EQ(entry.tag, tag);
        auto page = page_storage->read(page_id);
        for (size_t i = 0; i < buf_sz; ++i)
        {
            EXPECT_EQ(*(page.data.begin() + i), static_cast<char>(i % 0xff));
        }
    }
}
CATCH
<<<<<<< HEAD
=======

TEST_F(PageStorageTest, DumpPageStorageSnapshot)
try
{
    {
        PageStorage::Config config;
        config.blob_heavy_gc_valid_rate = 1.0; /// always run full gc
        config.wal_roll_size = 1 * 1024 * 1024; /// make the wal file more easy to roll
        config.wal_max_persisted_log_files = 10; /// avoid checkpoint when gc
        page_storage = reopenWithConfig(config);
    }

    const size_t buf_sz = 1024;
    char c_buff[buf_sz];

    for (size_t i = 0; i < buf_sz; ++i)
    {
        c_buff[i] = i % 0xff;
    }

    PageId page_id0 = 120;
    {
        WriteBatch batch;
        batch.putPage(page_id0, 0, std::make_shared<ReadBufferFromMemory>(c_buff, buf_sz), buf_sz, {});
        page_storage->write(std::move(batch));
    }

    // create a snapshot to avoid gc
    auto snap = page_storage->getSnapshot();

    {
        WriteBatch batch;
        batch.delPage(page_id0);
        page_storage->write(std::move(batch));
    }

    auto getLogFileNum = [&]() {
        auto log_files = WALStoreReader::listAllFiles(delegator, Logger::get("PageStorageTest", ""));
        return log_files.size();
    };

    // write until there are more than one wal file
    while (getLogFileNum() <= 1)
    {
        WriteBatch batch;
        PageId page_id1 = 130;
        batch.putPage(page_id1, 0, std::make_shared<ReadBufferFromMemory>(c_buff, buf_sz), buf_sz, {});
        page_storage->write(std::move(batch));
    }
    ASSERT_ANY_THROW(page_storage->read(page_id0));

    // write an upsert entry into the current writing log file
    auto done_full_gc = page_storage->gc();
    EXPECT_TRUE(done_full_gc);

    auto done_snapshot = page_storage->page_directory->tryDumpSnapshot(nullptr, nullptr, /* force */ true);
    ASSERT_TRUE(done_snapshot);

    {
        PageStorage::Config config;
        page_storage = reopenWithConfig(config);
    }

    ASSERT_ANY_THROW(page_storage->read(page_id0));
}
CATCH

TEST_F(PageStorageTest, DumpPageStorageSnapshotWithRefPage)
try
{
    {
        PageStorage::Config config;
        config.blob_heavy_gc_valid_rate = 1.0; /// always run full gc
        config.wal_roll_size = 1 * 1024 * 1024; /// make the wal file more easy to roll
        config.wal_max_persisted_log_files = 10; /// avoid checkpoint when gc
        page_storage = reopenWithConfig(config);
    }

    const size_t buf_sz = 1024;
    char c_buff[buf_sz];

    for (size_t i = 0; i < buf_sz; ++i)
    {
        c_buff[i] = i % 0xff;
    }

    PageId page_id0 = 120;
    {
        WriteBatch batch;
        batch.putPage(page_id0, 0, std::make_shared<ReadBufferFromMemory>(c_buff, buf_sz), buf_sz, {});
        page_storage->write(std::move(batch));
    }
    PageId page_id1 = 121;
    {
        WriteBatch batch;
        batch.putRefPage(page_id1, page_id0);
        page_storage->write(std::move(batch));
    }
    // create a snapshot to avoid gc
    auto snap = page_storage->getSnapshot();

    {
        WriteBatch batch;
        batch.delPage(page_id0);
        page_storage->write(std::move(batch));
    }
    {
        WriteBatch batch;
        batch.delPage(page_id1);
        page_storage->write(std::move(batch));
    }

    auto getLogFileNum = [&]() {
        auto log_files = WALStoreReader::listAllFiles(delegator, Logger::get("PageStorageTest", ""));
        return log_files.size();
    };

    // write until there are more than one wal file
    while (getLogFileNum() <= 1)
    {
        WriteBatch batch;
        PageId page_id2 = 130;
        batch.putPage(page_id2, 0, std::make_shared<ReadBufferFromMemory>(c_buff, buf_sz), buf_sz, {});
        page_storage->write(std::move(batch));
    }
    ASSERT_ANY_THROW(page_storage->read(page_id0));

    // write an upsert entry into the current writing log file
    auto done_full_gc = page_storage->gc();
    EXPECT_TRUE(done_full_gc);

    auto done_snapshot = page_storage->page_directory->tryDumpSnapshot(nullptr, nullptr, /* force */ true);
    ASSERT_TRUE(done_snapshot);

    {
        PageStorage::Config config;
        page_storage = reopenWithConfig(config);
    }

    ASSERT_ANY_THROW(page_storage->read(page_id0));
}
CATCH
>>>>>>> 7693e143

} // namespace PS::V3::tests
} // namespace DB<|MERGE_RESOLUTION|>--- conflicted
+++ resolved
@@ -1492,8 +1492,6 @@
     }
 }
 CATCH
-<<<<<<< HEAD
-=======
 
 TEST_F(PageStorageTest, DumpPageStorageSnapshot)
 try
@@ -1636,7 +1634,6 @@
     ASSERT_ANY_THROW(page_storage->read(page_id0));
 }
 CATCH
->>>>>>> 7693e143
 
 } // namespace PS::V3::tests
 } // namespace DB