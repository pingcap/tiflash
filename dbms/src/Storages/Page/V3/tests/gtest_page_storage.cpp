--- conflicted
+++ resolved
@@ -905,7 +905,6 @@
 }
 CATCH
 
-<<<<<<< HEAD
 
 TEST_F(PageStorageTest, readRefAfterRestore)
 try
@@ -946,7 +945,5 @@
 }
 CATCH
 
-=======
->>>>>>> e8d59623
 } // namespace PS::V3::tests
 } // namespace DB