--- conflicted
+++ resolved
@@ -25,12 +25,7 @@
 
 protected:
     BlobStore::Config config;
-<<<<<<< HEAD
-    NamespaceId ns_id = 100;
-    Poco::Logger * logger;
-=======
     LogWithPrefixPtr logger;
->>>>>>> 567f8db3
 };
 
 TEST_F(BlobStoreStatsTest, RestoreEmpty)
@@ -57,46 +52,6 @@
     BlobFileId file_id2 = 12;
 
     {
-<<<<<<< HEAD
-        PageEntriesEdit edit;
-        edit.appendRecord(PageEntriesEdit::EditRecord{
-            .type = WriteBatch::WriteType::PUT,
-            .page_id = combine(ns_id, 1),
-            .ori_page_id = combine(ns_id, 0),
-            .version = PageVersionType(678),
-            .entry = PageEntryV3{
-                .file_id = file_id1,
-                .size = 128,
-                .tag = 0,
-                .offset = 1024,
-                .checksum = 0x4567,
-            }});
-        edit.appendRecord(PageEntriesEdit::EditRecord{
-            .type = WriteBatch::WriteType::PUT,
-            .page_id = combine(ns_id, 2),
-            .ori_page_id = combine(ns_id, 0),
-            .version = PageVersionType(678),
-            .entry = PageEntryV3{
-                .file_id = file_id1,
-                .size = 512,
-                .tag = 0,
-                .offset = 2048,
-                .checksum = 0x4567,
-            }});
-        edit.appendRecord(PageEntriesEdit::EditRecord{
-            .type = WriteBatch::WriteType::PUT,
-            .page_id = combine(ns_id, 3),
-            .ori_page_id = combine(ns_id, 0),
-            .version = PageVersionType(678),
-            .entry = PageEntryV3{
-                .file_id = file_id2,
-                .size = 512,
-                .tag = 0,
-                .offset = 2048,
-                .checksum = 0x4567,
-            }});
-        dir.apply(std::move(edit));
-=======
         stats.restoreByEntry(PageEntryV3{
             .file_id = file_id1,
             .size = 128,
@@ -119,7 +74,6 @@
             .checksum = 0x4567,
         });
         stats.restore();
->>>>>>> 567f8db3
     }
 
     auto stats_copy = stats.getStats();
@@ -316,7 +270,6 @@
 
 protected:
     BlobStore::Config config;
-    NamespaceId ns_id = 100;
     String path{};
 };
 
@@ -330,46 +283,6 @@
     BlobFileId file_id2 = 12;
 
     {
-<<<<<<< HEAD
-        PageEntriesEdit edit;
-        edit.appendRecord(PageEntriesEdit::EditRecord{
-            .type = WriteBatch::WriteType::PUT,
-            .page_id = combine(ns_id, 1),
-            .ori_page_id = combine(ns_id, 0),
-            .version = PageVersionType(678),
-            .entry = PageEntryV3{
-                .file_id = file_id1,
-                .size = 128,
-                .tag = 0,
-                .offset = 1024,
-                .checksum = 0x4567,
-            }});
-        edit.appendRecord(PageEntriesEdit::EditRecord{
-            .type = WriteBatch::WriteType::PUT,
-            .page_id = combine(ns_id, 2),
-            .ori_page_id = combine(ns_id, 0),
-            .version = PageVersionType(678),
-            .entry = PageEntryV3{
-                .file_id = file_id1,
-                .size = 512,
-                .tag = 0,
-                .offset = 2048,
-                .checksum = 0x4567,
-            }});
-        edit.appendRecord(PageEntriesEdit::EditRecord{
-            .type = WriteBatch::WriteType::PUT,
-            .page_id = combine(ns_id, 3),
-            .ori_page_id = combine(ns_id, 0),
-            .version = PageVersionType(678),
-            .entry = PageEntryV3{
-                .file_id = file_id2,
-                .size = 512,
-                .tag = 0,
-                .offset = 2048,
-                .checksum = 0x4567,
-            }});
-        dir.apply(std::move(edit));
-=======
         blob_store.blob_stats.restoreByEntry(PageEntryV3{
             .file_id = file_id1,
             .size = 128,
@@ -392,7 +305,6 @@
             .checksum = 0x4567,
         });
         blob_store.blob_stats.restore();
->>>>>>> 567f8db3
     }
 
     auto blob_need_gc = blob_store.getGCStats();
@@ -412,7 +324,7 @@
     auto blob_store = BlobStore(file_provider, path, config);
     char c_buff[buff_size * buff_nums];
 
-    WriteBatch wb{ns_id};
+    WriteBatch wb;
 
     for (size_t i = 0; i < buff_nums; ++i)
     {
@@ -504,7 +416,7 @@
     auto blob_store = BlobStore(file_provider, path, config);
     char c_buff[buff_size * buff_nums];
 
-    WriteBatch wb{ns_id};
+    WriteBatch wb;
 
     for (size_t i = 0; i < buff_nums; ++i)
     {
@@ -561,7 +473,7 @@
 
     PageId page_id = 50;
     const size_t buff_size = 1024;
-    WriteBatch wb{ns_id};
+    WriteBatch wb;
     {
         char c_buff1[buff_size];
         char c_buff2[buff_size];
@@ -584,27 +496,15 @@
         auto records = edit.getRecords();
         auto record = records[0];
 
-<<<<<<< HEAD
-        ASSERT_EQ(record.type, WriteBatch::WriteType::PUT);
+        ASSERT_EQ(record.type, EditRecordType::PUT);
         ASSERT_EQ(record.page_id.low, page_id);
-        ASSERT_EQ(record.page_id.high, ns_id);
-=======
-        ASSERT_EQ(record.type, EditRecordType::PUT);
-        ASSERT_EQ(record.page_id, page_id);
->>>>>>> 567f8db3
         ASSERT_EQ(record.entry.offset, 0);
         ASSERT_EQ(record.entry.size, buff_size);
         ASSERT_EQ(record.entry.file_id, 1);
 
         record = records[1];
-<<<<<<< HEAD
-        ASSERT_EQ(record.type, WriteBatch::WriteType::PUT);
+        ASSERT_EQ(record.type, EditRecordType::PUT);
         ASSERT_EQ(record.page_id.low, page_id);
-        ASSERT_EQ(record.page_id.high, ns_id);
-=======
-        ASSERT_EQ(record.type, EditRecordType::PUT);
-        ASSERT_EQ(record.page_id, page_id);
->>>>>>> 567f8db3
         ASSERT_EQ(record.entry.offset, buff_size);
         ASSERT_EQ(record.entry.size, buff_size);
         ASSERT_EQ(record.entry.file_id, 1);
@@ -623,35 +523,17 @@
         auto records = edit.getRecords();
         auto record = records[0];
 
-<<<<<<< HEAD
-        ASSERT_EQ(record.type, WriteBatch::WriteType::REF);
+        ASSERT_EQ(record.type, EditRecordType::REF);
         ASSERT_EQ(record.page_id.low, page_id + 1);
-        ASSERT_EQ(record.page_id.high, ns_id);
         ASSERT_EQ(record.ori_page_id.low, page_id);
-        ASSERT_EQ(record.ori_page_id.high, ns_id);
-
-        record = records[1];
-        ASSERT_EQ(record.type, WriteBatch::WriteType::DEL);
-        ASSERT_EQ(record.page_id.low, page_id + 1);
-        ASSERT_EQ(record.page_id.high, ns_id);
-
-        record = records[2];
-        ASSERT_EQ(record.type, WriteBatch::WriteType::DEL);
-        ASSERT_EQ(record.page_id.low, page_id);
-        ASSERT_EQ(record.page_id.high, ns_id);
-=======
-        ASSERT_EQ(record.type, EditRecordType::REF);
-        ASSERT_EQ(record.page_id, page_id + 1);
-        ASSERT_EQ(record.ori_page_id, page_id);
 
         record = records[1];
         ASSERT_EQ(record.type, EditRecordType::DEL);
-        ASSERT_EQ(record.page_id, page_id + 1);
+        ASSERT_EQ(record.page_id.low, page_id + 1);
 
         record = records[2];
         ASSERT_EQ(record.type, EditRecordType::DEL);
-        ASSERT_EQ(record.page_id, page_id);
->>>>>>> 567f8db3
+        ASSERT_EQ(record.page_id.low, page_id);
     }
 
     wb.clear();
@@ -672,39 +554,20 @@
         auto records = edit.getRecords();
 
         auto record = records[0];
-<<<<<<< HEAD
-        ASSERT_EQ(record.type, WriteBatch::WriteType::PUT);
+        ASSERT_EQ(record.type, EditRecordType::PUT);
         ASSERT_EQ(record.page_id.low, page_id);
-        ASSERT_EQ(record.page_id.high, ns_id);
-=======
-        ASSERT_EQ(record.type, EditRecordType::PUT);
-        ASSERT_EQ(record.page_id, page_id);
->>>>>>> 567f8db3
         ASSERT_EQ(record.entry.offset, buff_size * 2);
         ASSERT_EQ(record.entry.size, buff_size);
         ASSERT_EQ(record.entry.file_id, 1);
 
         record = records[1];
-<<<<<<< HEAD
-        ASSERT_EQ(record.type, WriteBatch::WriteType::REF);
+        ASSERT_EQ(record.type, EditRecordType::REF);
         ASSERT_EQ(record.page_id.low, page_id + 1);
-        ASSERT_EQ(record.page_id.high, ns_id);
         ASSERT_EQ(record.ori_page_id.low, page_id);
-        ASSERT_EQ(record.ori_page_id.high, ns_id);
-
-        record = records[2];
-        ASSERT_EQ(record.type, WriteBatch::WriteType::DEL);
-        ASSERT_EQ(record.page_id.low, page_id);
-        ASSERT_EQ(record.page_id.high, ns_id);
-=======
-        ASSERT_EQ(record.type, EditRecordType::REF);
-        ASSERT_EQ(record.page_id, page_id + 1);
-        ASSERT_EQ(record.ori_page_id, page_id);
 
         record = records[2];
         ASSERT_EQ(record.type, EditRecordType::DEL);
-        ASSERT_EQ(record.page_id, page_id);
->>>>>>> 567f8db3
+        ASSERT_EQ(record.page_id.low, page_id);
     }
 }
 CATCH
@@ -718,7 +581,7 @@
         config.file_limit_size = buff_size - 1;
         auto blob_store = BlobStore(file_provider, path, config);
 
-        WriteBatch wb{ns_id};
+        WriteBatch wb;
         char c_buff[buff_size];
         ReadBufferPtr buff = std::make_shared<ReadBufferFromMemory>(const_cast<char *>(c_buff), buff_size);
         wb.putPage(50, /*tag*/ 0, buff, buff_size);
@@ -742,7 +605,7 @@
     {
         auto blob_store = BlobStore(file_provider, path, config);
 
-        WriteBatch wb{ns_id};
+        WriteBatch wb;
         char c_buff1[buf_size];
         char c_buff2[buf_size];
 
@@ -756,14 +619,8 @@
 
         auto records = edit.getRecords();
         auto record = records[0];
-<<<<<<< HEAD
-        ASSERT_EQ(record.type, WriteBatch::WriteType::PUT);
+        ASSERT_EQ(record.type, EditRecordType::PUT);
         ASSERT_EQ(record.page_id.low, 50);
-        ASSERT_EQ(record.page_id.high, ns_id);
-=======
-        ASSERT_EQ(record.type, EditRecordType::PUT);
-        ASSERT_EQ(record.page_id, 50);
->>>>>>> 567f8db3
         ASSERT_EQ(record.entry.offset, 0);
         ASSERT_EQ(record.entry.size, buf_size);
         ASSERT_EQ(record.entry.file_id, 1);
@@ -775,14 +632,8 @@
 
         records = edit.getRecords();
         record = records[0];
-<<<<<<< HEAD
-        ASSERT_EQ(record.type, WriteBatch::WriteType::PUT);
+        ASSERT_EQ(record.type, EditRecordType::PUT);
         ASSERT_EQ(record.page_id.low, 51);
-        ASSERT_EQ(record.page_id.high, ns_id);
-=======
-        ASSERT_EQ(record.type, EditRecordType::PUT);
-        ASSERT_EQ(record.page_id, 51);
->>>>>>> 567f8db3
         ASSERT_EQ(record.entry.offset, 0);
         ASSERT_EQ(record.entry.size, buf_size);
         ASSERT_EQ(record.entry.file_id, 2);
@@ -799,7 +650,7 @@
     std::list<size_t> remove_entries_idx1 = {1, 3, 4, 7, 9};
     std::list<size_t> remove_entries_idx2 = {6, 8};
 
-    WriteBatch wb{ns_id};
+    WriteBatch wb;
     char c_buff[buff_size * buff_nums];
     {
         for (size_t i = 0; i < buff_nums; ++i)
@@ -882,7 +733,7 @@
     auto blob_store = BlobStore(file_provider, path, config);
     std::list<size_t> remove_entries_idx = {0, 1, 2, 3, 4, 5, 6, 7};
 
-    WriteBatch wb{ns_id};
+    WriteBatch wb;
     char c_buff[buff_size * buff_nums];
     {
         for (size_t i = 0; i < buff_nums; ++i)
@@ -942,7 +793,7 @@
     auto blob_store = BlobStore(file_provider, path, config);
     char c_buff[buff_size * buff_nums];
 
-    WriteBatch wb{ns_id};
+    WriteBatch wb;
 
     for (size_t i = 0; i < buff_nums; ++i)
     {
@@ -962,7 +813,7 @@
     PageIdAndVersionedEntries versioned_pageid_entries;
     for (const auto & record : edit.getRecords())
     {
-        versioned_pageid_entries.emplace_back(combine(ns_id, page_id), 1, record.entry);
+        versioned_pageid_entries.emplace_back(combine(TEST_NAMESPACE_ID, page_id), 1, record.entry);
     }
     std::map<BlobFileId, PageIdAndVersionedEntries> gc_context;
     gc_context[1] = versioned_pageid_entries;
@@ -979,7 +830,6 @@
     for (const auto & record : gc_edit.getRecords())
     {
         ASSERT_EQ(record.page_id.low, page_id);
-        ASSERT_EQ(record.page_id.high, ns_id);
         auto it_entry = std::get<2>(*it);
         ASSERT_EQ(record.entry.file_id, 2);
         ASSERT_EQ(record.entry.checksum, it_entry.checksum);
@@ -1010,7 +860,7 @@
     auto blob_store = BlobStore(file_provider, path, config_with_small_file_limit_size);
     char c_buff[buff_size * buff_nums];
 
-    WriteBatch wb{ns_id};
+    WriteBatch wb;
 
     std::map<BlobFileId, PageIdAndVersionedEntries> gc_context;
 
@@ -1051,8 +901,8 @@
 try
 {
     const auto file_provider = DB::tests::TiFlashTestEnv::getContext().getFileProvider();
-    PageIdV3Internal fixed_page_id = combine(ns_id, 50);
-    PageIdV3Internal page_id = fixed_page_id;
+    PageId fixed_page_id = 50;
+    PageId page_id = fixed_page_id;
     size_t buff_nums = 20;
     size_t buff_size = 20;
 
@@ -1068,26 +918,26 @@
     {
         for (size_t j = 0; j < buff_size; ++j)
         {
-            c_buff[j + i * buff_size] = static_cast<char>(combine(ns_id, page_id.low + j));
+            c_buff[j + i * buff_size] = static_cast<char>(combine(TEST_NAMESPACE_ID, page_id + j));
         }
 
         ReadBufferPtr buff = std::make_shared<ReadBufferFromMemory>(const_cast<char *>(c_buff + i * buff_size), buff_size);
         PageFieldSizes field_sizes{1, 2, 4, 8, (buff_size - 1 - 2 - 4 - 8)};
-        wb.putPage(page_id.low, /* tag */ 0, buff, buff_size, field_sizes);
+        wb.putPage(page_id, /* tag */ 0, buff, buff_size, field_sizes);
         PageEntriesEdit edit = blob_store.write(wb, nullptr);
 
         const auto & records = edit.getRecords();
         ASSERT_EQ(records.size(), 1);
-        read_infos.emplace_back(BlobStore::FieldReadInfo(page_id, records[0].entry, {0, 1, 2, 3, 4}));
-
-        page_id.low++;
+        read_infos.emplace_back(BlobStore::FieldReadInfo(combine(TEST_NAMESPACE_ID, page_id), records[0].entry, {0, 1, 2, 3, 4}));
+
+        page_id++;
         wb.clear();
     }
 
     auto page_map = blob_store.read(read_infos);
     for (size_t i = 0; i < buff_nums; ++i)
     {
-        PageId reading_id = fixed_page_id.low + i;
+        PageId reading_id = fixed_page_id + i;
         Page page = page_map[reading_id];
         ASSERT_EQ(page.fieldSize(), 5);
     }
