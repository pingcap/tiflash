// Copyright 2022 PingCAP, Ltd.
//
// Licensed under the Apache License, Version 2.0 (the "License");
// you may not use this file except in compliance with the License.
// You may obtain a copy of the License at
//
//     http://www.apache.org/licenses/LICENSE-2.0
//
// Unless required by applicable law or agreed to in writing, software
// distributed under the License is distributed on an "AS IS" BASIS,
// WITHOUT WARRANTIES OR CONDITIONS OF ANY KIND, either express or implied.
// See the License for the specific language governing permissions and
// limitations under the License.

#include <Common/LogWithPrefix.h>
#include <IO/ReadBufferFromMemory.h>
#include <Poco/Logger.h>
#include <Storages/Page/PageDefines.h>
#include <Storages/Page/V3/BlobStore.h>
#include <Storages/Page/V3/PageDirectory.h>
#include <Storages/Page/V3/PageEntriesEdit.h>
#include <Storages/Page/V3/PageEntry.h>
#include <Storages/Page/V3/tests/entries_helper.h>
#include <Storages/Page/WriteBatch.h>
#include <Storages/tests/TiFlashStorageTestBasic.h>
#include <TestUtils/MockDiskDelegator.h>
#include <TestUtils/TiFlashTestBasic.h>

namespace DB::PS::V3::tests
{
using BlobStat = BlobStore::BlobStats::BlobStat;
using BlobStats = BlobStore::BlobStats;

class BlobStoreStatsTest : public DB::base::TiFlashStorageTestBasic
{
public:
    BlobStoreStatsTest()
<<<<<<< HEAD
        : logger(&Poco::Logger::get("BlobStoreStatsTest"))
    {
        auto path = getTemporaryPath();
        DB::tests::TiFlashTestEnv::tryRemovePath(path);
        createIfNotExist(path);
        delegator = std::make_shared<DB::tests::MockDiskDelegatorSingle>(path);
    }

protected:
    BlobStore::Config config;
    Poco::Logger * logger;
    PSDiskDelegatorPtr delegator;
=======
        : logger(getLogWithPrefix(nullptr, "BlobStoreStatsTest"))
    {}

protected:
    BlobStore::Config config;
    LogWithPrefixPtr logger;
>>>>>>> 5c21a375
};

TEST_F(BlobStoreStatsTest, RestoreEmpty)
{
    BlobStats stats(logger, delegator, config);

    stats.restore();

    auto stats_copy = stats.getStats();
    ASSERT_TRUE(stats_copy.empty());

    EXPECT_EQ(stats.roll_id, 1);
    EXPECT_NO_THROW(stats.createStat(stats.roll_id, stats.lock()));
}

TEST_F(BlobStoreStatsTest, Restore)
try
{
    BlobStats stats(logger, delegator, config);

    BlobFileId file_id1 = 10;
    BlobFileId file_id2 = 12;

    {
        stats.restoreByEntry(PageEntryV3{
            .file_id = file_id1,
            .size = 128,
            .tag = 0,
            .offset = 1024,
            .checksum = 0x4567,
        });
        stats.restoreByEntry(PageEntryV3{
            .file_id = file_id1,
            .size = 512,
            .tag = 0,
            .offset = 2048,
            .checksum = 0x4567,
        });
        stats.restoreByEntry(PageEntryV3{
            .file_id = file_id2,
            .size = 512,
            .tag = 0,
            .offset = 2048,
            .checksum = 0x4567,
        });
        stats.restore();
    }

    auto stats_copy = stats.getStats();

    ASSERT_EQ(stats_copy.size(), 1);
    ASSERT_EQ(stats_copy.begin()->second.size(), 2);
    EXPECT_EQ(stats.roll_id, 13);

    auto stat1 = stats.blobIdToStat(file_id1);
    EXPECT_EQ(stat1->sm_total_size, 2048 + 512);
    EXPECT_EQ(stat1->sm_valid_size, 128 + 512);
    auto stat2 = stats.blobIdToStat(file_id2);
    EXPECT_EQ(stat2->sm_total_size, 2048 + 512);
    EXPECT_EQ(stat2->sm_valid_size, 512);

    // This will throw exception since we try to create
    // a new file bigger than restored `roll_id`
    EXPECT_ANY_THROW({ stats.createStat(14, stats.lock()); });

    EXPECT_ANY_THROW({ stats.createStat(file_id1, stats.lock()); });
    EXPECT_ANY_THROW({ stats.createStat(file_id2, stats.lock()); });
    EXPECT_ANY_THROW({ stats.createStat(stats.roll_id + 1, stats.lock()); });
}
CATCH

TEST_F(BlobStoreStatsTest, testStats)
{
    BlobStats stats(logger, delegator, config);

    auto stat = stats.createStat(0, stats.lock());

    ASSERT_TRUE(stat);
    ASSERT_TRUE(stat->smap);
    stats.createStat(1, stats.lock());
    stats.createStat(2, stats.lock());

    auto stats_copy = stats.getStats();

    ASSERT_EQ(stats_copy.size(), 1);
    ASSERT_EQ(stats_copy.begin()->second.size(), 3);
    ASSERT_EQ(stats.roll_id, 3);

    stats.eraseStat(0, stats.lock());
    stats.eraseStat(1, stats.lock());
    ASSERT_EQ(stats.stats_map.size(), 1);
    ASSERT_EQ(stats.roll_id, 3);
}


TEST_F(BlobStoreStatsTest, testStat)
{
    BlobFileId blob_file_id = 0;
    BlobStore::BlobStats::BlobStatPtr stat;

    BlobStats stats(logger, delegator, config);

    std::tie(stat, blob_file_id) = stats.chooseStat(10, stats.lock());
    ASSERT_EQ(blob_file_id, 1);
    ASSERT_FALSE(stat);

    // still 0
    std::tie(stat, blob_file_id) = stats.chooseStat(10, stats.lock());
    ASSERT_EQ(blob_file_id, 1);
    ASSERT_FALSE(stat);

    stats.createStat(0, stats.lock());
    std::tie(stat, blob_file_id) = stats.chooseStat(10, stats.lock());
    ASSERT_EQ(blob_file_id, INVALID_BLOBFILE_ID);
    ASSERT_TRUE(stat);

    auto offset = stat->getPosFromStat(10);
    ASSERT_EQ(offset, 0);

    offset = stat->getPosFromStat(100);
    ASSERT_EQ(offset, 10);

    offset = stat->getPosFromStat(20);
    ASSERT_EQ(offset, 110);

    ASSERT_EQ(stat->sm_total_size, 10 + 100 + 20);
    ASSERT_EQ(stat->sm_valid_size, 10 + 100 + 20);
    ASSERT_EQ(stat->sm_valid_rate, 1);

    stat->removePosFromStat(10, 100);
    ASSERT_EQ(stat->sm_total_size, 10 + 100 + 20);
    ASSERT_EQ(stat->sm_valid_size, 10 + 20);
    ASSERT_LE(stat->sm_valid_rate, 1);

    offset = stat->getPosFromStat(110);
    ASSERT_EQ(offset, 130);
    ASSERT_EQ(stat->sm_total_size, 10 + 100 + 20 + 110);
    ASSERT_EQ(stat->sm_valid_size, 10 + 20 + 110);
    ASSERT_LE(stat->sm_valid_rate, 1);

    offset = stat->getPosFromStat(90);
    ASSERT_EQ(offset, 10);
    ASSERT_EQ(stat->sm_total_size, 10 + 100 + 20 + 110);
    ASSERT_EQ(stat->sm_valid_size, 10 + 20 + 110 + 90);
    ASSERT_LE(stat->sm_valid_rate, 1);

    // Unmark the last range
    stat->removePosFromStat(130, 110);
    ASSERT_EQ(stat->sm_total_size, 10 + 100 + 20 + 110);
    ASSERT_EQ(stat->sm_valid_size, 10 + 20 + 90);
    ASSERT_LE(stat->sm_valid_rate, 1);

    /**
     * now used space looks like:
     *  [0,10) [10,100) [110,130) 
     * And total size still is 10 + 100 + 20 + 110
     * Then after we add a range which size is 120
     * Total size should plus 10, rather than 120.
     * And the postion return should be last range freed.
     */
    offset = stat->getPosFromStat(120);
    ASSERT_EQ(offset, 130);
    ASSERT_EQ(stat->sm_total_size, 10 + 100 + 20 + 110 + 10);
    ASSERT_EQ(stat->sm_valid_size, 10 + 20 + 90 + 120);
    ASSERT_LE(stat->sm_valid_rate, 1);
}

TEST_F(BlobStoreStatsTest, testFullStats)
{
    BlobFileId blob_file_id = 0;
    BlobStore::BlobStats::BlobStatPtr stat;
    BlobFileOffset offset = 0;

    BlobStats stats(logger, delegator, config);

    stat = stats.createStat(1, stats.lock());
    offset = stat->getPosFromStat(BLOBFILE_LIMIT_SIZE - 1);
    ASSERT_EQ(offset, 0);

    // Can't get pos from a full stat
    offset = stat->getPosFromStat(100);
    ASSERT_EQ(offset, INVALID_BLOBFILE_OFFSET);

    // Stat internal property should not changed
    ASSERT_EQ(stat->sm_total_size, BLOBFILE_LIMIT_SIZE - 1);
    ASSERT_EQ(stat->sm_valid_size, BLOBFILE_LIMIT_SIZE - 1);
    ASSERT_LE(stat->sm_valid_rate, 1);

    // Won't choose full one
    std::tie(stat, blob_file_id) = stats.chooseStat(100, stats.lock());
    ASSERT_EQ(blob_file_id, 2);
    ASSERT_FALSE(stat);

    // A new stat can use
    stat = stats.createStat(blob_file_id, stats.lock());
    offset = stat->getPosFromStat(100);
    ASSERT_EQ(offset, 0);

    // Remove the stat which id is 0 , now remain the stat which id is 1
    stats.eraseStat(1, stats.lock());

    // Then full the stat which id 2
    offset = stat->getPosFromStat(BLOBFILE_LIMIT_SIZE - 100);
    ASSERT_EQ(offset, 100);

    // Then choose stat , it should return the stat id 3
    // Stat which id is 2 is full.
    std::tie(stat, blob_file_id) = stats.chooseStat(100, stats.lock());
    ASSERT_EQ(blob_file_id, 3);
    ASSERT_FALSE(stat);
}

class BlobStoreTest : public DB::base::TiFlashStorageTestBasic
{
public:
    void SetUp() override
    {
        auto path = getTemporaryPath();
        DB::tests::TiFlashTestEnv::tryRemovePath(path);
        createIfNotExist(path);
        delegator = std::make_shared<DB::tests::MockDiskDelegatorSingle>(path);
    }

protected:
    BlobStore::Config config;
    PSDiskDelegatorPtr delegator;
};

TEST_F(BlobStoreTest, Restore)
try
{
    const auto file_provider = DB::tests::TiFlashTestEnv::getContext().getFileProvider();
<<<<<<< HEAD
    auto blob_store = BlobStore(file_provider, delegator, config);
=======
    config.file_limit_size = 2560;
    auto blob_store = BlobStore(file_provider, path, config);
>>>>>>> 5c21a375

    BlobFileId file_id1 = 10;
    BlobFileId file_id2 = 12;

    {
        blob_store.blob_stats.restoreByEntry(PageEntryV3{
            .file_id = file_id1,
            .size = 128,
            .tag = 0,
            .offset = 1024,
            .checksum = 0x4567,
        });
        blob_store.blob_stats.restoreByEntry(PageEntryV3{
            .file_id = file_id1,
            .size = 512,
            .tag = 0,
            .offset = 2048,
            .checksum = 0x4567,
        });
        blob_store.blob_stats.restoreByEntry(PageEntryV3{
            .file_id = file_id2,
            .size = 512,
            .tag = 0,
            .offset = 2048,
            .checksum = 0x4567,
        });
        blob_store.blob_stats.restore();
    }

    // check spacemap updated
    {
        for (const auto & stat : blob_store.blob_stats.getStats())
        {
            if (stat->id == file_id1)
            {
                ASSERT_EQ(stat->sm_total_size, 2560);
                ASSERT_EQ(stat->sm_valid_size, 640);
                ASSERT_EQ(stat->sm_max_caps, 1024);
            }
            else if (stat->id == file_id2)
            {
                ASSERT_EQ(stat->sm_total_size, 2560);
                ASSERT_EQ(stat->sm_valid_size, 512);
                ASSERT_EQ(stat->sm_max_caps, 2048);
            }
        }
    }
}
CATCH

TEST_F(BlobStoreTest, testWriteRead)
{
    const auto file_provider = DB::tests::TiFlashTestEnv::getContext().getFileProvider();

    PageId page_id = 50;
    size_t buff_nums = 21;
    size_t buff_size = 123;

    auto blob_store = BlobStore(file_provider, delegator, config);
    char c_buff[buff_size * buff_nums];

    WriteBatch wb;

    for (size_t i = 0; i < buff_nums; ++i)
    {
        for (size_t j = 0; j < buff_size; ++j)
        {
            c_buff[j + i * buff_size] = static_cast<char>((j & 0xff) + i);
        }

        ReadBufferPtr buff = std::make_shared<ReadBufferFromMemory>(const_cast<char *>(c_buff + i * buff_size), buff_size);
        wb.putPage(page_id++, /* tag */ 0, buff, buff_size);
    }

    ASSERT_EQ(wb.getTotalDataSize(), buff_nums * buff_size);
    PageEntriesEdit edit = blob_store.write(wb, nullptr);
    ASSERT_EQ(edit.size(), buff_nums);

    char c_buff_read[buff_size * buff_nums];

    size_t index = 0;
    for (const auto & record : edit.getRecords())
    {
        ASSERT_EQ(record.type, EditRecordType::PUT);
        ASSERT_EQ(record.entry.offset, index * buff_size);
        ASSERT_EQ(record.entry.size, buff_size);
        ASSERT_EQ(record.entry.file_id, 1);

        // Read directly from the file
        blob_store.read(record.entry.file_id,
                        record.entry.offset,
                        c_buff_read + index * buff_size,
                        record.entry.size,
                        /* ReadLimiterPtr */ nullptr);

        ASSERT_EQ(strncmp(c_buff + index * buff_size, c_buff_read + index * buff_size, record.entry.size), 0);
        index++;
    }
    ASSERT_EQ(index, buff_nums);

    page_id = 50;
    PageIDAndEntriesV3 entries = {};

    for (const auto & record : edit.getRecords())
    {
        entries.emplace_back(std::make_pair(page_id++, record.entry));
    }

    // Test `PageMap` read
    page_id = 50;
    index = 0;
    auto page_map = blob_store.read(entries);
    for (auto & [id, page] : page_map)
    {
        ASSERT_EQ(id, page_id++);
        ASSERT_EQ(page.data.size(), buff_size);
        ASSERT_EQ(strncmp(c_buff + index * buff_size, page.data.begin(), page.data.size()), 0);
        index++;
    }
    ASSERT_EQ(index, buff_nums);

    // Test single `Page` read
    index = 0;
    for (auto & entry : entries)
    {
        auto page = blob_store.read(entry);
        ASSERT_EQ(page.data.size(), buff_size);
        ASSERT_EQ(strncmp(c_buff + index * buff_size, page.data.begin(), page.data.size()), 0);
        index++;
    }
    ASSERT_EQ(index, buff_nums);
}

TEST_F(BlobStoreTest, testFeildOffsetWriteRead)
{
    const auto file_provider = DB::tests::TiFlashTestEnv::getContext().getFileProvider();

    PageId page_id = 50;
    size_t buff_size = 20;
    size_t buff_nums = 5;
    PageFieldSizes field_sizes = {1, 2, 3, 4, 5, 2, 1, 1, 1};

    std::vector<PageFieldOffset> offsets;
    PageFieldOffset off = 0;
    for (auto data_sz : field_sizes)
    {
        offsets.emplace_back(off);
        off += data_sz;
    }

    auto blob_store = BlobStore(file_provider, delegator, config);
    char c_buff[buff_size * buff_nums];

    WriteBatch wb;

    for (size_t i = 0; i < buff_nums; ++i)
    {
        for (size_t j = 0; j < buff_size; ++j)
        {
            c_buff[j + i * buff_size] = static_cast<char>((j & 0xff) + i);
        }

        ReadBufferPtr buff = std::make_shared<ReadBufferFromMemory>(const_cast<char *>(c_buff + i * buff_size), buff_size);
        wb.putPage(page_id++, /* tag */ 0, buff, buff_size, field_sizes);
    }

    ASSERT_EQ(wb.getTotalDataSize(), buff_nums * buff_size);
    PageEntriesEdit edit = blob_store.write(wb, nullptr);
    ASSERT_EQ(edit.size(), buff_nums);

    char c_buff_read[buff_size * buff_nums];

    size_t index = 0;
    for (const auto & record : edit.getRecords())
    {
        ASSERT_EQ(record.type, EditRecordType::PUT);
        ASSERT_EQ(record.entry.offset, index * buff_size);
        ASSERT_EQ(record.entry.size, buff_size);
        ASSERT_EQ(record.entry.file_id, 1);

        PageFieldSizes check_field_sizes;
        for (const auto & [field_offset, crc] : record.entry.field_offsets)
        {
            check_field_sizes.emplace_back(field_offset);
            ASSERT_TRUE(crc);
        }

        ASSERT_EQ(check_field_sizes, offsets);

        // Read
        blob_store.read(record.entry.file_id,
                        record.entry.offset,
                        c_buff_read + index * buff_size,
                        record.entry.size,
                        /* ReadLimiterPtr */ nullptr);

        ASSERT_EQ(strncmp(c_buff + index * buff_size, c_buff_read + index * buff_size, record.entry.size), 0);
        index++;
    }
    ASSERT_EQ(index, buff_nums);
}

TEST_F(BlobStoreTest, testWrite)
try
{
    const auto file_provider = DB::tests::TiFlashTestEnv::getContext().getFileProvider();
    auto blob_store = BlobStore(file_provider, delegator, config);

    PageId page_id = 50;
    const size_t buff_size = 1024;
    WriteBatch wb;
    {
        char c_buff1[buff_size];
        char c_buff2[buff_size];

        for (size_t i = 0; i < buff_size; ++i)
        {
            c_buff1[i] = i & 0xff;
            c_buff2[i] = static_cast<char>((i & 0xff) + 1);
        }

        ReadBufferPtr buff1 = std::make_shared<ReadBufferFromMemory>(c_buff1, buff_size);
        ReadBufferPtr buff2 = std::make_shared<ReadBufferFromMemory>(c_buff2, buff_size);

        wb.putPage(page_id, /*tag*/ 0, buff1, buff_size);
        wb.putPage(page_id, /*tag*/ 0, buff2, buff_size);

        PageEntriesEdit edit = blob_store.write(wb, nullptr);
        ASSERT_EQ(edit.size(), 2);

        auto records = edit.getRecords();
        auto record = records[0];

        ASSERT_EQ(record.type, EditRecordType::PUT);
        ASSERT_EQ(record.page_id.low, page_id);
        ASSERT_EQ(record.entry.offset, 0);
        ASSERT_EQ(record.entry.size, buff_size);
        ASSERT_EQ(record.entry.file_id, 1);

        record = records[1];
        ASSERT_EQ(record.type, EditRecordType::PUT);
        ASSERT_EQ(record.page_id.low, page_id);
        ASSERT_EQ(record.entry.offset, buff_size);
        ASSERT_EQ(record.entry.size, buff_size);
        ASSERT_EQ(record.entry.file_id, 1);
    }


    wb.clear();
    {
        wb.putRefPage(page_id + 1, page_id);
        wb.delPage(page_id + 1);
        wb.delPage(page_id);

        PageEntriesEdit edit = blob_store.write(wb, nullptr);
        ASSERT_EQ(edit.size(), 3);

        auto records = edit.getRecords();
        auto record = records[0];

        ASSERT_EQ(record.type, EditRecordType::REF);
        ASSERT_EQ(record.page_id.low, page_id + 1);
        ASSERT_EQ(record.ori_page_id.low, page_id);

        record = records[1];
        ASSERT_EQ(record.type, EditRecordType::DEL);
        ASSERT_EQ(record.page_id.low, page_id + 1);

        record = records[2];
        ASSERT_EQ(record.type, EditRecordType::DEL);
        ASSERT_EQ(record.page_id.low, page_id);
    }

    wb.clear();
    {
        char c_buff[buff_size];

        for (size_t i = 0; i < buff_size; ++i)
        {
            c_buff[i] = i & 0xff;
        }

        ReadBufferPtr buff = std::make_shared<ReadBufferFromMemory>(c_buff, buff_size);
        wb.putPage(page_id, /*tag*/ 0, buff, buff_size);
        wb.putRefPage(page_id + 1, page_id);
        wb.delPage(page_id);

        PageEntriesEdit edit = blob_store.write(wb, nullptr);
        auto records = edit.getRecords();

        auto record = records[0];
        ASSERT_EQ(record.type, EditRecordType::PUT);
        ASSERT_EQ(record.page_id.low, page_id);
        ASSERT_EQ(record.entry.offset, buff_size * 2);
        ASSERT_EQ(record.entry.size, buff_size);
        ASSERT_EQ(record.entry.file_id, 1);

        record = records[1];
        ASSERT_EQ(record.type, EditRecordType::REF);
        ASSERT_EQ(record.page_id.low, page_id + 1);
        ASSERT_EQ(record.ori_page_id.low, page_id);

        record = records[2];
        ASSERT_EQ(record.type, EditRecordType::DEL);
        ASSERT_EQ(record.page_id.low, page_id);
    }
}
CATCH

TEST_F(BlobStoreTest, testWriteOutOfLimitSize)
{
    const auto file_provider = DB::tests::TiFlashTestEnv::getContext().getFileProvider();
    size_t buff_size = 100;

    {
        config.file_limit_size = buff_size - 1;
        auto blob_store = BlobStore(file_provider, delegator, config);

        WriteBatch wb;
        char c_buff[buff_size];
        ReadBufferPtr buff = std::make_shared<ReadBufferFromMemory>(const_cast<char *>(c_buff), buff_size);
        wb.putPage(50, /*tag*/ 0, buff, buff_size);

        bool catch_exception = false;
        try
        {
            blob_store.write(wb, nullptr);
        }
        catch (DB::Exception & e)
        {
            catch_exception = true;
        }
        ASSERT_TRUE(catch_exception);
    }

    config.file_limit_size = buff_size;

    size_t buffer_sizes[] = {buff_size, buff_size - 1, buff_size / 2 + 1};
    for (auto & buf_size : buffer_sizes)
    {
        auto blob_store = BlobStore(file_provider, delegator, config);

        WriteBatch wb;
        char c_buff1[buf_size];
        char c_buff2[buf_size];

        ReadBufferPtr buff1 = std::make_shared<ReadBufferFromMemory>(const_cast<char *>(c_buff1), buf_size);
        ReadBufferPtr buff2 = std::make_shared<ReadBufferFromMemory>(const_cast<char *>(c_buff2), buf_size);

        wb.putPage(50, /*tag*/ 0, buff1, buf_size);

        auto edit = blob_store.write(wb, nullptr);
        ASSERT_EQ(edit.size(), 1);

        auto records = edit.getRecords();
        auto record = records[0];
        ASSERT_EQ(record.type, EditRecordType::PUT);
        ASSERT_EQ(record.page_id.low, 50);
        ASSERT_EQ(record.entry.offset, 0);
        ASSERT_EQ(record.entry.size, buf_size);
        ASSERT_EQ(record.entry.file_id, 1);

        wb.clear();
        wb.putPage(51, /*tag*/ 0, buff2, buf_size);
        edit = blob_store.write(wb, nullptr);
        ASSERT_EQ(edit.size(), 1);

        records = edit.getRecords();
        record = records[0];
        ASSERT_EQ(record.type, EditRecordType::PUT);
        ASSERT_EQ(record.page_id.low, 51);
        ASSERT_EQ(record.entry.offset, 0);
        ASSERT_EQ(record.entry.size, buf_size);
        ASSERT_EQ(record.entry.file_id, 2);
    }
}

TEST_F(BlobStoreTest, testBlobStoreGcStats)
{
    const auto file_provider = DB::tests::TiFlashTestEnv::getContext().getFileProvider();
    size_t buff_size = 1024;
    size_t buff_nums = 10;
    PageId page_id = 50;
    auto blob_store = BlobStore(file_provider, delegator, config);
    std::list<size_t> remove_entries_idx1 = {1, 3, 4, 7, 9};
    std::list<size_t> remove_entries_idx2 = {6, 8};

    WriteBatch wb;
    char c_buff[buff_size * buff_nums];
    {
        for (size_t i = 0; i < buff_nums; ++i)
        {
            for (size_t j = 0; j < buff_size; ++j)
            {
                c_buff[j + i * buff_size] = static_cast<char>((j & 0xff) + i);
            }
            ReadBufferPtr buff = std::make_shared<ReadBufferFromMemory>(const_cast<char *>(c_buff + i * buff_size), buff_size);
            wb.putPage(page_id, /* tag */ 0, buff, buff_size);
        }
    }

    auto edit = blob_store.write(wb, nullptr);

    size_t idx = 0;
    PageEntriesV3 entries_del1, entries_del2;
    for (const auto & record : edit.getRecords())
    {
        for (size_t index : remove_entries_idx1)
        {
            if (idx == index)
            {
                entries_del1.emplace_back(record.entry);
                break;
            }
        }

        for (size_t index : remove_entries_idx2)
        {
            if (idx == index)
            {
                entries_del2.emplace_back(record.entry);
                break;
            }
        }

        idx++;
    }

    // After remove `entries_del1`.
    // Remain entries index [0, 2, 5, 6, 8]
    blob_store.remove(entries_del1);
    ASSERT_EQ(entries_del1.begin()->file_id, 1);

    auto stat = blob_store.blob_stats.blobIdToStat(1);

    ASSERT_EQ(stat->sm_valid_rate, 0.5);
    ASSERT_EQ(stat->sm_total_size, buff_size * buff_nums);
    ASSERT_EQ(stat->sm_valid_size, buff_size * 5);

    // After remove `entries_del2`.
    // Remain entries index [0, 2, 5].
    // But file size still is 10 * 1024
    blob_store.remove(entries_del2);

    ASSERT_EQ(stat->sm_valid_rate, 0.3);
    ASSERT_EQ(stat->sm_total_size, buff_size * buff_nums);
    ASSERT_EQ(stat->sm_valid_size, buff_size * 3);

    const auto & gc_stats = blob_store.getGCStats();
    ASSERT_TRUE(gc_stats.empty());

    ASSERT_EQ(stat->sm_valid_rate, 0.5);
    ASSERT_EQ(stat->sm_total_size, buff_size * 6);
    ASSERT_EQ(stat->sm_valid_size, buff_size * 3);

    // Check disk file have been truncate to right margin
    String path = blob_store.getBlobFilePath(1);
    Poco::File blob_file_in_disk(path);
    ASSERT_EQ(blob_file_in_disk.getSize(), stat->sm_total_size);
}

TEST_F(BlobStoreTest, testBlobStoreGcStats2)
{
    const auto file_provider = DB::tests::TiFlashTestEnv::getContext().getFileProvider();
    size_t buff_size = 1024;
    size_t buff_nums = 10;
    PageId page_id = 50;
    auto blob_store = BlobStore(file_provider, delegator, config);
    std::list<size_t> remove_entries_idx = {0, 1, 2, 3, 4, 5, 6, 7};

    WriteBatch wb;
    char c_buff[buff_size * buff_nums];
    {
        for (size_t i = 0; i < buff_nums; ++i)
        {
            for (size_t j = 0; j < buff_size; ++j)
            {
                c_buff[j + i * buff_size] = static_cast<char>((j & 0xff) + i);
            }
            ReadBufferPtr buff = std::make_shared<ReadBufferFromMemory>(const_cast<char *>(c_buff + i * buff_size), buff_size);
            wb.putPage(page_id, /* tag */ 0, buff, buff_size);
        }
    }

    auto edit = blob_store.write(wb, nullptr);

    size_t idx = 0;
    PageEntriesV3 entries_del;
    for (const auto & record : edit.getRecords())
    {
        for (size_t index : remove_entries_idx)
        {
            if (idx == index)
            {
                entries_del.emplace_back(record.entry);
                break;
            }
        }

        idx++;
    }

    // After remove `entries_del`.
    // Remain entries index [8, 9].
    blob_store.remove(entries_del);

    auto stat = blob_store.blob_stats.blobIdToStat(1);

    const auto & gc_stats = blob_store.getGCStats();
    ASSERT_FALSE(gc_stats.empty());

    ASSERT_EQ(stat->sm_valid_rate, 0.2);
    ASSERT_EQ(stat->sm_total_size, buff_size * buff_nums);
    ASSERT_EQ(stat->sm_valid_size, buff_size * 2);

    // Then we must do heavy GC
    ASSERT_EQ(*gc_stats.begin(), 1);
}


TEST_F(BlobStoreTest, GC)
{
    const auto file_provider = DB::tests::TiFlashTestEnv::getContext().getFileProvider();
    PageId page_id = 50;
    size_t buff_nums = 21;
    size_t buff_size = 123;

    auto blob_store = BlobStore(file_provider, delegator, config);
    char c_buff[buff_size * buff_nums];

    WriteBatch wb;

    for (size_t i = 0; i < buff_nums; ++i)
    {
        for (size_t j = 0; j < buff_size; ++j)
        {
            c_buff[j + i * buff_size] = static_cast<char>((j & 0xff) + i);
        }

        ReadBufferPtr buff = std::make_shared<ReadBufferFromMemory>(const_cast<char *>(c_buff + i * buff_size), buff_size);
        wb.putPage(page_id++, /* tag */ 0, buff, buff_size);
    }

    ASSERT_EQ(wb.getTotalDataSize(), buff_nums * buff_size);
    PageEntriesEdit edit = blob_store.write(wb, nullptr);
    ASSERT_EQ(edit.size(), buff_nums);

    PageIdAndVersionedEntries versioned_pageid_entries;
    for (const auto & record : edit.getRecords())
    {
        versioned_pageid_entries.emplace_back(buildV3Id(TEST_NAMESPACE_ID, page_id), 1, record.entry);
    }
    std::map<BlobFileId, PageIdAndVersionedEntries> gc_context;
    gc_context[1] = versioned_pageid_entries;

    // Before we do BlobStore we need change BlobFile0 to Read-Only
    auto stat = blob_store.blob_stats.blobIdToStat(1);
    stat->changeToReadOnly();

    const auto & gc_edit = blob_store.gc(gc_context, static_cast<PageSize>(buff_size * buff_nums));

    // Check copy_list which will apply fo Mvcc
    ASSERT_EQ(gc_edit.size(), buff_nums);
    auto it = versioned_pageid_entries.begin();
    for (const auto & record : gc_edit.getRecords())
    {
        ASSERT_EQ(record.page_id.low, page_id);
        auto it_entry = std::get<2>(*it);
        ASSERT_EQ(record.entry.file_id, 2);
        ASSERT_EQ(record.entry.checksum, it_entry.checksum);
        ASSERT_EQ(record.entry.size, it_entry.size);
        it++;
    }

    // Check blobfile1
    Poco::File file1(blob_store.getBlobFilePath(1));
    Poco::File file2(blob_store.getBlobFilePath(2));
    ASSERT_TRUE(file1.exists());
    ASSERT_TRUE(file2.exists());
    ASSERT_EQ(file1.getSize(), file2.getSize());
}


TEST_F(BlobStoreTest, GCMigirateBigData)
try
{
    const auto file_provider = DB::tests::TiFlashTestEnv::getContext().getFileProvider();
    PageId fixed_page_id = 50;
    PageId page_id = fixed_page_id;
    size_t buff_nums = 20;
    size_t buff_size = 20;

    BlobStore::Config config_with_small_file_limit_size;
    config_with_small_file_limit_size.file_limit_size = 100;
    auto blob_store = BlobStore(file_provider, delegator, config_with_small_file_limit_size);
    char c_buff[buff_size * buff_nums];

    WriteBatch wb;

    std::map<BlobFileId, PageIdAndVersionedEntries> gc_context;

    for (size_t i = 0; i < buff_nums; ++i)
    {
        for (size_t j = 0; j < buff_size; ++j)
        {
            c_buff[j + i * buff_size] = static_cast<char>((j & 0xff) + i);
        }

        ReadBufferPtr buff = std::make_shared<ReadBufferFromMemory>(const_cast<char *>(c_buff + i * buff_size), buff_size);
        wb.putPage(page_id, /* tag */ 0, buff, buff_size);
        PageEntriesEdit edit = blob_store.write(wb, nullptr);

        const auto & records = edit.getRecords();
        ASSERT_EQ(records.size(), 1);
        if (gc_context.find(records[0].entry.file_id) == gc_context.end())
        {
            PageIdAndVersionedEntries versioned_pageid_entries;
            versioned_pageid_entries.emplace_back(page_id, 1, records[0].entry);
            gc_context[records[0].entry.file_id] = std::move(versioned_pageid_entries);
        }
        else
        {
            gc_context[records[0].entry.file_id].emplace_back(page_id, 1, records[0].entry);
        }

        page_id++;
        wb.clear();
    }

    const auto & edit = blob_store.gc(gc_context, static_cast<PageSize>(buff_size * buff_nums));
    ASSERT_EQ(edit.size(), buff_nums);
}
CATCH

TEST_F(BlobStoreTest, ReadByFieldReadInfos)
try
{
    const auto file_provider = DB::tests::TiFlashTestEnv::getContext().getFileProvider();
    PageId fixed_page_id = 50;
    PageId page_id = fixed_page_id;
    size_t buff_nums = 20;
    size_t buff_size = 20;

    BlobStore::Config config_with_small_file_limit_size;
    config_with_small_file_limit_size.file_limit_size = 100;
    auto blob_store = BlobStore(file_provider, path, config_with_small_file_limit_size);
    char c_buff[buff_size * buff_nums];

    WriteBatch wb;

    BlobStore::FieldReadInfos read_infos;
    for (size_t i = 0; i < buff_nums; ++i)
    {
        for (size_t j = 0; j < buff_size; ++j)
        {
            c_buff[j + i * buff_size] = static_cast<char>(buildV3Id(TEST_NAMESPACE_ID, page_id + j));
        }

        ReadBufferPtr buff = std::make_shared<ReadBufferFromMemory>(const_cast<char *>(c_buff + i * buff_size), buff_size);
        PageFieldSizes field_sizes{1, 2, 4, 8, (buff_size - 1 - 2 - 4 - 8)};
        wb.putPage(page_id, /* tag */ 0, buff, buff_size, field_sizes);
        PageEntriesEdit edit = blob_store.write(wb, nullptr);

        const auto & records = edit.getRecords();
        ASSERT_EQ(records.size(), 1);
        read_infos.emplace_back(BlobStore::FieldReadInfo(buildV3Id(TEST_NAMESPACE_ID, page_id), records[0].entry, {0, 1, 2, 3, 4}));

        page_id++;
        wb.clear();
    }

    auto page_map = blob_store.read(read_infos);
    for (size_t i = 0; i < buff_nums; ++i)
    {
        PageId reading_id = fixed_page_id + i;
        Page page = page_map[reading_id];
        ASSERT_EQ(page.fieldSize(), 5);
    }
}
CATCH
} // namespace DB::PS::V3::tests<|MERGE_RESOLUTION|>--- conflicted
+++ resolved
@@ -35,8 +35,7 @@
 {
 public:
     BlobStoreStatsTest()
-<<<<<<< HEAD
-        : logger(&Poco::Logger::get("BlobStoreStatsTest"))
+        : logger(getLogWithPrefix(nullptr, "BlobStoreStatsTest"))
     {
         auto path = getTemporaryPath();
         DB::tests::TiFlashTestEnv::tryRemovePath(path);
@@ -46,16 +45,8 @@
 
 protected:
     BlobStore::Config config;
-    Poco::Logger * logger;
+    LogWithPrefixPtr logger;
     PSDiskDelegatorPtr delegator;
-=======
-        : logger(getLogWithPrefix(nullptr, "BlobStoreStatsTest"))
-    {}
-
-protected:
-    BlobStore::Config config;
-    LogWithPrefixPtr logger;
->>>>>>> 5c21a375
 };
 
 TEST_F(BlobStoreStatsTest, RestoreEmpty)
@@ -288,12 +279,7 @@
 try
 {
     const auto file_provider = DB::tests::TiFlashTestEnv::getContext().getFileProvider();
-<<<<<<< HEAD
     auto blob_store = BlobStore(file_provider, delegator, config);
-=======
-    config.file_limit_size = 2560;
-    auto blob_store = BlobStore(file_provider, path, config);
->>>>>>> 5c21a375
 
     BlobFileId file_id1 = 10;
     BlobFileId file_id2 = 12;
@@ -325,19 +311,22 @@
 
     // check spacemap updated
     {
-        for (const auto & stat : blob_store.blob_stats.getStats())
-        {
-            if (stat->id == file_id1)
+        for (const auto & [path, stats] : blob_store.blob_stats.getStats())
+        {
+            for (const auto & stat : stats)
             {
-                ASSERT_EQ(stat->sm_total_size, 2560);
-                ASSERT_EQ(stat->sm_valid_size, 640);
-                ASSERT_EQ(stat->sm_max_caps, 1024);
-            }
-            else if (stat->id == file_id2)
-            {
-                ASSERT_EQ(stat->sm_total_size, 2560);
-                ASSERT_EQ(stat->sm_valid_size, 512);
-                ASSERT_EQ(stat->sm_max_caps, 2048);
+                if (stat->id == file_id1)
+                {
+                    ASSERT_EQ(stat->sm_total_size, 2560);
+                    ASSERT_EQ(stat->sm_valid_size, 640);
+                    ASSERT_EQ(stat->sm_max_caps, 1024);
+                }
+                else if (stat->id == file_id2)
+                {
+                    ASSERT_EQ(stat->sm_total_size, 2560);
+                    ASSERT_EQ(stat->sm_valid_size, 512);
+                    ASSERT_EQ(stat->sm_max_caps, 2048);
+                }
             }
         }
     }
@@ -939,7 +928,7 @@
 
     BlobStore::Config config_with_small_file_limit_size;
     config_with_small_file_limit_size.file_limit_size = 100;
-    auto blob_store = BlobStore(file_provider, path, config_with_small_file_limit_size);
+    auto blob_store = BlobStore(file_provider, delegator, config_with_small_file_limit_size);
     char c_buff[buff_size * buff_nums];
 
     WriteBatch wb;
