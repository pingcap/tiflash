#include "SpaceMapRBTree.h"


namespace DB::PS::V3
{
static bool rb_insert_entry(UInt64 start, UInt64 count, struct rb_private * private_data, Poco::Logger * log);
static bool rb_remove_entry(UInt64 start, UInt64 count, struct rb_private * private_data, Poco::Logger * log);

static inline void rb_link_node(struct rb_node * node,
                                struct rb_node * parent,
                                struct rb_node ** rb_link)
{
    node->parent = (uintptr_t)parent;
    node->node_left = nullptr;
    node->node_right = nullptr;

    *rb_link = node;
}

#define ENABLE_DEBUG_IN_RB_TREE 0

#if !defined(NDEBUG) && !defined(DBMS_PUBLIC_GTEST) && ENABLE_DEBUG_IN_RB_TREE
// Its local debug info, So don't us LOG
static void rb_tree_debug(struct rb_root * root, const char * method_call)
{
    struct rb_node * node = nullptr;
    struct smap_rb_entry * entry;

    node = rb_tree_first(root);
    printf("call in %s", method_call);
    for (node = rb_tree_first(root); node != nullptr; node = rb_tree_next(node))
    {
        entry = node_to_entry(node);
        printf(" Space - (%llu -> %llu)\n", entry->start, entry->start + entry->count);
    }
}

#else
#define rb_tree_debug(root, function) \
    do                                \
    {                                 \
    } while (0)
#endif


static void rb_get_new_entry(struct smap_rb_entry ** entry, UInt64 start, UInt64 count)
{
    struct smap_rb_entry * new_entry;

    new_entry = (struct smap_rb_entry *)calloc(1, sizeof(struct smap_rb_entry));
    if (new_entry == nullptr)
    {
        return;
    }

    new_entry->start = start;
    new_entry->count = count;
    *entry = new_entry;
}

inline static void rb_free_entry(struct rb_private * private_data, struct smap_rb_entry * entry)
{
    /**
     * reset all index
     */
    if (private_data->write_index == entry)
    {
        private_data->write_index = nullptr;
    }

    if (private_data->read_index == entry)
    {
        private_data->read_index = nullptr;
    }

    if (private_data->read_index_next == entry)
    {
        private_data->read_index_next = nullptr;
    }

    free(entry);
}


static bool rb_insert_entry(UInt64 start, UInt64 count, struct rb_private * private_data, Poco::Logger * log)
{
    struct rb_root * root = &private_data->root;
    struct rb_node *parent = nullptr, **n = &root->rb_node;
    struct rb_node *new_node, *node, *next;
    struct smap_rb_entry * new_entry;
    struct smap_rb_entry * entry;
    bool retval = true;

    if (count == 0)
    {
        return false;
    }

    private_data->read_index_next = nullptr;
    entry = private_data->write_index;
    if (entry)
    {
        if (start >= entry->start && start <= (entry->start + entry->count))
        {
            goto got_entry;
        }
    }

    while (*n)
    {
        parent = *n;
        entry = node_to_entry(parent);

        if (start < entry->start)
        {
            n = &(*n)->node_left;
        }
        else if (start > (entry->start + entry->count))
        {
            n = &(*n)->node_right;
        }
        else
        {
        got_entry:
            if ((start + count) <= (entry->start + entry->count))
            {
                return false;
            }

            if ((entry->start + entry->count) == start)
            {
                retval = true;
                if (parent)
                {
                    auto * _node = rb_tree_next(parent);
                    if (_node)
                    {
                        auto * _entry = node_to_entry(_node);
                        if (start + count > _entry->start)
                        {
                            LOG_WARNING(log, "Marked space free failed. [offset = " << start << ", size= " << count << "], next node is [offset=" << _entry->start << ",size=" << _entry->count << "]");
                            return false;
                        }
                    }
                }
            }
            else
            {
                return false;
            }

            count += (start - entry->start);
            start = entry->start;
            new_entry = entry;
            new_node = &entry->node;

            goto no_need_insert;
        }
    }

    rb_get_new_entry(&new_entry, start, count);

    new_node = &new_entry->node;
    rb_link_node(new_node, parent, n);
    rb_node_insert(new_node, root);
    private_data->write_index = new_entry;

    /**
     * We need check current node is legal before we merge it.
     * If prev/next node exist. Check if they have overlap with the current node.
     * Also, We can’t check while doing the merge. 
     * Because it will cause the original state not to be restored
     */
    node = rb_tree_prev(new_node);
    if (node)
    {
        entry = node_to_entry(node);
        if (entry->start + entry->count > new_entry->start)
        {
            LOG_WARNING(log, "Marked space free failed. [offset = " << new_entry->start << ", size= " << new_entry->count << "], prev node is [offset=" << entry->start << ",size=" << entry->count << "]");
            rb_node_remove(new_node, root);
            rb_free_entry(private_data, new_entry);
            return false;
        }
    }

    node = rb_tree_next(new_node);
    if (node)
    {
        entry = node_to_entry(node);
        if (new_entry->start + new_entry->count > entry->start)
        {
            LOG_WARNING(log, "Marked space free failed. [offset = " << new_entry->start << ", size= " << new_entry->count << "], next node is [offset=" << entry->start << ",size=" << entry->count << "]");
            rb_node_remove(new_node, root);
            rb_free_entry(private_data, new_entry);
            return false;
        }
    }


    node = rb_tree_prev(new_node);
    if (node)
    {
        entry = node_to_entry(node);
        if ((entry->start + entry->count) == start)
        {
            start = entry->start;
            count += entry->count;
            rb_node_remove(node, root);
            rb_free_entry(private_data, entry);
        }
    }

no_need_insert:
    // merge entry to the right
    for (node = rb_tree_next(new_node); node != nullptr; node = next)
    {
        next = rb_tree_next(node);
        entry = node_to_entry(node);

        if ((entry->start + entry->count) <= start)
        {
            continue;
        }

        // not match
        if ((start + count) < entry->start)
            break;

        if ((start + count) >= (entry->start + entry->count))
        {
            rb_node_remove(node, root);
            rb_free_entry(private_data, entry);
            continue;
        }
        else
        {
            // merge entry
            count += ((entry->start + entry->count) - (start + count));
            rb_node_remove(node, root);
            rb_free_entry(private_data, entry);
            break;
        }
    }

    new_entry->start = start;
    new_entry->count = count;

    return retval;
}


static bool rb_remove_entry(UInt64 start, UInt64 count, struct rb_private * private_data, Poco::Logger * log)
{
    struct rb_root * root = &private_data->root;
    struct rb_node *parent = nullptr, **n = &root->rb_node;
    struct rb_node * node;
    struct smap_rb_entry * entry;
    UInt64 new_start, new_count;
    bool marked = false;

    // Root node have not been init
    if (private_data->root.rb_node == nullptr)
    {
        assert(false);
    }

    while (*n)
    {
        parent = *n;
        entry = node_to_entry(parent);
        if (start < entry->start)
        {
            n = &(*n)->node_left;
            continue;
        }
        else if (start >= (entry->start + entry->count))
        {
            n = &(*n)->node_right;
            continue;
        }

        /**
         * We got node.
         * entry->start < start < (entry->start + entry->count)
         */

        if ((start + count) > (entry->start + entry->count))
        {
            LOG_WARNING(log, "Marked space used failed. [offset = " << start << ", size= " << count << "] is bigger than space [offset=" << entry->start << ",size=" << entry->count << "]");
            return false;
        }

        if (start < entry->start)
        {
            LOG_WARNING(log, "Marked space used failed. [offset = " << start << ", size= " << count << "] is less than space [offset=" << entry->start << ",size=" << entry->count << "]");
            return false;
        }

        // In the Mid
        if ((start > entry->start) && (start + count) < (entry->start + entry->count))
        {
            // Split entry
            new_start = start + count;
            new_count = (entry->start + entry->count) - new_start;

            entry->count = start - entry->start;

            rb_insert_entry(new_start, new_count, private_data, log);
            return true;
        }

        // Match right
        if ((start + count) == (entry->start + entry->count))
        {
            entry->count = start - entry->start;
            marked = true;
        }

        // Left have no count remian.
        if (0 == entry->count)
        {
            parent = rb_tree_next(&entry->node);
            rb_node_remove(&entry->node, root);
            rb_free_entry(private_data, entry);
            break;
        }

        if (start == entry->start)
        {
            entry->start += count;
            entry->count -= count;
            return true;
        }
    }

    // Checking the right node
    for (; parent != nullptr; parent = node)
    {
        node = rb_tree_next(parent);
        entry = node_to_entry(parent);
        if ((entry->start + entry->count) <= start)
            continue;

        if ((start + count) < entry->start)
            break;

        if ((start + count) > entry->start)
            return false;

        // Merge the nearby node
        if ((start + count) >= (entry->start + entry->count))
        {
            rb_node_remove(parent, root);
            rb_free_entry(private_data, entry);
            marked = true;
            continue;
        }
        else
        {
            if (((start + count) - entry->start) == 0
                && (start + count == entry->start))
            {
                break;
            }
            entry->count -= ((start + count) - entry->start);
            entry->start = start + count;
            marked = true;
            break;
        }
    }

    return marked;
}

bool RBTreeSpaceMap::newSmap()
{
    rb_tree = (struct rb_private *)calloc(1, sizeof(struct rb_private));
    if (rb_tree == nullptr)
    {
        return false;
    }

    rb_tree->root = {
        nullptr,
    };
    rb_tree->read_index = nullptr;
    rb_tree->read_index_next = nullptr;
    rb_tree->write_index = nullptr;

    if (!rb_insert_entry(start, end, rb_tree, log))
    {
        LOG_ERROR(log, "Erorr happend, when mark all space free.  [start=" << start << "] , [end = " << end << "]");
        free(rb_tree);
        return false;
    }

    return true;
}

static void rb_free_tree(struct rb_root * root)
{
    struct smap_rb_entry * entry;
    struct rb_node *node, *next;

    for (node = rb_tree_first(root); node; node = next)
    {
        next = rb_tree_next(node);
        entry = node_to_entry(node);
        rb_node_remove(node, root);
        free(entry);
    }
}

void RBTreeSpaceMap::freeSmap()
{
    if (rb_tree)
    {
        rb_free_tree(&rb_tree->root);
        free(rb_tree);
    }
}

void RBTreeSpaceMap::smapStats()
{
    struct rb_node * node = nullptr;
    struct smap_rb_entry * entry;
    UInt64 count = 0;
    UInt64 max_size = 0;
    UInt64 min_size = ULONG_MAX;

    if (rb_tree->root.rb_node == nullptr)
    {
        LOG_ERROR(log, "Tree have not been inited.");
        return;
    }

    LOG_DEBUG(log, "RB-Tree entries status: ");
    for (node = rb_tree_first(&rb_tree->root); node != nullptr; node = rb_tree_next(node))
    {
        entry = node_to_entry(node);
        LOG_DEBUG(log, "  Space: " << count << " start:" << entry->start << " size: " << entry->count);
        count++;
        if (entry->count > max_size)
        {
            max_size = entry->count;
        }

        if (entry->count < min_size)
        {
            min_size = entry->count;
        }
    }
}

bool RBTreeSpaceMap::isMarkUnused(UInt64 _start,
                                  size_t len)
{
    struct rb_node *parent = nullptr, **n;
    struct rb_node *node, *next;
    struct smap_rb_entry * entry;
    bool retval = false;

    n = &rb_tree->root.rb_node;
    _start -= start;

    if (len == 0 || rb_tree->root.rb_node == nullptr)
    {
        assert(0);
    }

    while (*n)
    {
        parent = *n;
        entry = node_to_entry(parent);
        if (_start < entry->start)
        {
            n = &(*n)->node_left;
        }
        else if (_start >= (entry->start + entry->count))
        {
            n = &(*n)->node_right;
        }
        else
        {
            // the tree -> entry is not clear
            // so just return
            return true;
        }
    }

    node = parent;
    while (node)
    {
        next = rb_tree_next(node);
        entry = node_to_entry(node);
        node = next;

        if ((entry->start + entry->count) <= _start)
            continue;

        /* No more merging */
        if ((_start + len) <= entry->start)
            break;

        retval = true;
        break;
    }
    return retval;
}

std::pair<UInt64, UInt64> RBTreeSpaceMap::searchSmapInsertOffset(size_t size)
{
    UInt64 offset = UINT64_MAX;
    UInt64 max_cap = 0;
    struct rb_node * node = nullptr;
    struct smap_rb_entry * entry;

    UInt64 _biggest_cap = 0;
    UInt64 _biggest_range = 0;
    for (node = rb_tree_first(&rb_tree->root); node != nullptr; node = rb_tree_next(node))
    {
        entry = node_to_entry(node);
        if (entry->count >= size)
        {
            break;
        }
        else
        {
            if (entry->count > _biggest_cap)
            {
                _biggest_cap = entry->count;
                _biggest_range = entry->start;
            }
        }
    }

    // No enough space for insert
    if (!node)
    {
        LOG_ERROR(log, "Not sure why can't found any place to insert.[size=" << size << "] [old biggest_range= " << biggest_range << "] [old biggest_cap=" << biggest_cap << "] [new biggest_range=" << _biggest_range << "] [new biggest_cap=" << _biggest_cap << "]");
        biggest_range = _biggest_range;
        biggest_cap = _biggest_cap;

        return std::make_pair(offset, max_cap);
    }

    // Update return start
    offset = entry->start;

    if (entry->count == size)
    {
        // It is champion, need update
        if (entry->start == biggest_range)
        {
            struct rb_node * old_node = node;
            node = rb_tree_next(node);
            rb_node_remove(old_node, &rb_tree->root);
            rb_free_entry(rb_tree, entry);
            // still need update max_cap
        }
        else // It not champion, just return
        {
            rb_node_remove(node, &rb_tree->root);
            rb_free_entry(rb_tree, entry);
            max_cap = biggest_cap;
            return std::make_pair(offset, max_cap);
        }
    }
    else // must be entry->count > size
    {
        // Resize this node, no need update
        entry->start += size;
        entry->count -= size;

        // It is champion, need update
        if (entry->start - size == biggest_range)
        {
            if (entry->count > _biggest_cap)
            {
                _biggest_cap = entry->count;
                _biggest_range = entry->start;
            }
            node = rb_tree_next(node);
            // still need update max_cap
        }
        else // It not champion, just return
        {
            max_cap = biggest_cap;
            return std::make_pair(offset, max_cap);
        }
    }

    for (; node != nullptr; node = rb_tree_next(node))
    {
        entry = node_to_entry(node);
        if (entry->count > _biggest_cap)
        {
            _biggest_cap = entry->count;
            _biggest_range = entry->start;
        }
    }
    biggest_range = _biggest_range;
    biggest_cap = _biggest_cap;
    max_cap = biggest_cap;
    return std::make_pair(offset, max_cap);
}

<<<<<<< HEAD
void RBTreeSpaceMap::searchRange(size_t size, UInt64 * ret, UInt64 * max_cap)
{
    struct rb_node * node = NULL;
    struct smap_rb_entry * entry;

    UInt64 _biggest_cap = 0;
    UInt64 _biggest_range = 0;
    for (node = rb_tree_first(&rb_tree->root); node != NULL; node = rb_tree_next(node))
    {
        entry = node_to_entry(node);
        if (entry->count >= size)
        {
            break;
        }
        else
        {
            if (entry->count > _biggest_cap)
            {
                _biggest_cap = entry->count;
                _biggest_range = entry->start;
            }
        }
    }

    // not place found.
    if (!node)
    {
        LOG_ERROR(log, "Not sure why can't found any place to insert.[old biggest_range= " << biggest_range << "] [old biggest_cap=" << biggest_cap << "] [new biggest_range=" << _biggest_range << "] [new biggest_cap=" << _biggest_cap << "]");
        biggest_range = _biggest_range;
        biggest_cap = _biggest_cap;

        *ret = UINT64_MAX;
        *max_cap = 0;
        return;
    }

    // Update return start
    *ret = entry->start;

    if (entry->count == size)
    {
        // It is champion, need update
        if (entry->start == biggest_range)
        {
            struct rb_node * old_node = node;
            node = rb_tree_next(node);
            rb_node_remove(old_node, &rb_tree->root);
            rb_free_entry(rb_tree, entry);
            goto go_on_update_biggest;
        }
        else // It not champion, just return
        {
            rb_node_remove(node, &rb_tree->root);
            rb_free_entry(rb_tree, entry);
            *max_cap = biggest_cap;
            return;
        }
    }
    else // must be entry->count > size
    {
        // Resize this node, no need update
        entry->start += size;
        entry->count -= size;

        // It is champion, need update
        if (entry->start - size == biggest_range)
        {
            if (entry->count > _biggest_cap)
            {
                _biggest_cap = entry->count;
                _biggest_range = entry->start;
            }
            node = rb_tree_next(node);
            goto go_on_update_biggest;
        }
        else // It not champion, just return
        {
            *max_cap = biggest_cap;
            return;
        }
    }

go_on_update_biggest:

    for (; node != NULL; node = rb_tree_next(node))
    {
        entry = node_to_entry(node);
        if (entry->count > _biggest_cap)
        {
            _biggest_cap = entry->count;
            _biggest_range = entry->start;
        }
    }
    biggest_range = _biggest_range;
    biggest_cap = _biggest_cap;
    *max_cap = biggest_cap;
}

int RBTreeSpaceMap::markSmapRange(UInt64 block, size_t size)
=======
bool RBTreeSpaceMap::markSmapUsed(UInt64 block, size_t size)
>>>>>>> 9fd0e244
{
    bool rc;

    block -= start;

    rc = rb_remove_entry(block, size, rb_tree, log);
    rb_tree_debug(&rb_tree->root, __func__);
    return rc;
}

bool RBTreeSpaceMap::markSmapFree(UInt64 block, size_t size)
{
    bool rc;

    block -= start;

    rc = rb_insert_entry(block, size, rb_tree, log);
    rb_tree_debug(&rb_tree->root, __func__);
    return rc;
}

bool RBTreeSpaceMap::check(std::function<bool(size_t idx, UInt64 start, UInt64 end)> checker, size_t size)
{
    struct smap_rb_entry * ext;

    size_t idx = 0;
    for (struct rb_node * node = rb_tree_first(&rb_tree->root); node != nullptr; node = rb_tree_next(node))
    {
        ext = node_to_entry(node);
        if (!checker(idx, ext->start, ext->start + ext->count))
        {
            return false;
        }
        idx++;
    }

    return idx == size;
}


} // namespace DB::PS::V3<|MERGE_RESOLUTION|>--- conflicted
+++ resolved
@@ -606,109 +606,7 @@
     return std::make_pair(offset, max_cap);
 }
 
-<<<<<<< HEAD
-void RBTreeSpaceMap::searchRange(size_t size, UInt64 * ret, UInt64 * max_cap)
-{
-    struct rb_node * node = NULL;
-    struct smap_rb_entry * entry;
-
-    UInt64 _biggest_cap = 0;
-    UInt64 _biggest_range = 0;
-    for (node = rb_tree_first(&rb_tree->root); node != NULL; node = rb_tree_next(node))
-    {
-        entry = node_to_entry(node);
-        if (entry->count >= size)
-        {
-            break;
-        }
-        else
-        {
-            if (entry->count > _biggest_cap)
-            {
-                _biggest_cap = entry->count;
-                _biggest_range = entry->start;
-            }
-        }
-    }
-
-    // not place found.
-    if (!node)
-    {
-        LOG_ERROR(log, "Not sure why can't found any place to insert.[old biggest_range= " << biggest_range << "] [old biggest_cap=" << biggest_cap << "] [new biggest_range=" << _biggest_range << "] [new biggest_cap=" << _biggest_cap << "]");
-        biggest_range = _biggest_range;
-        biggest_cap = _biggest_cap;
-
-        *ret = UINT64_MAX;
-        *max_cap = 0;
-        return;
-    }
-
-    // Update return start
-    *ret = entry->start;
-
-    if (entry->count == size)
-    {
-        // It is champion, need update
-        if (entry->start == biggest_range)
-        {
-            struct rb_node * old_node = node;
-            node = rb_tree_next(node);
-            rb_node_remove(old_node, &rb_tree->root);
-            rb_free_entry(rb_tree, entry);
-            goto go_on_update_biggest;
-        }
-        else // It not champion, just return
-        {
-            rb_node_remove(node, &rb_tree->root);
-            rb_free_entry(rb_tree, entry);
-            *max_cap = biggest_cap;
-            return;
-        }
-    }
-    else // must be entry->count > size
-    {
-        // Resize this node, no need update
-        entry->start += size;
-        entry->count -= size;
-
-        // It is champion, need update
-        if (entry->start - size == biggest_range)
-        {
-            if (entry->count > _biggest_cap)
-            {
-                _biggest_cap = entry->count;
-                _biggest_range = entry->start;
-            }
-            node = rb_tree_next(node);
-            goto go_on_update_biggest;
-        }
-        else // It not champion, just return
-        {
-            *max_cap = biggest_cap;
-            return;
-        }
-    }
-
-go_on_update_biggest:
-
-    for (; node != NULL; node = rb_tree_next(node))
-    {
-        entry = node_to_entry(node);
-        if (entry->count > _biggest_cap)
-        {
-            _biggest_cap = entry->count;
-            _biggest_range = entry->start;
-        }
-    }
-    biggest_range = _biggest_range;
-    biggest_cap = _biggest_cap;
-    *max_cap = biggest_cap;
-}
-
-int RBTreeSpaceMap::markSmapRange(UInt64 block, size_t size)
-=======
 bool RBTreeSpaceMap::markSmapUsed(UInt64 block, size_t size)
->>>>>>> 9fd0e244
 {
     bool rc;
 
