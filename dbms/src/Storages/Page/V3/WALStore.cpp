// Copyright 2022 PingCAP, Ltd.
//
// Licensed under the Apache License, Version 2.0 (the "License");
// you may not use this file except in compliance with the License.
// You may obtain a copy of the License at
//
//     http://www.apache.org/licenses/LICENSE-2.0
//
// Unless required by applicable law or agreed to in writing, software
// distributed under the License is distributed on an "AS IS" BASIS,
// WITHOUT WARRANTIES OR CONDITIONS OF ANY KIND, either express or implied.
// See the License for the specific language governing permissions and
// limitations under the License.

#include <Common/Exception.h>
#include <Encryption/FileProvider.h>
#include <Poco/File.h>
#include <Poco/Logger.h>
#include <Poco/Path.h>
#include <Storages/Page/PageDefines.h>
#include <Storages/Page/V3/LogFile/LogFilename.h>
#include <Storages/Page/V3/LogFile/LogFormat.h>
#include <Storages/Page/V3/LogFile/LogReader.h>
#include <Storages/Page/V3/PageDirectory.h>
#include <Storages/Page/V3/PageEntriesEdit.h>
#include <Storages/Page/V3/PageEntry.h>
#include <Storages/Page/V3/WAL/WALReader.h>
#include <Storages/Page/V3/WAL/serialize.h>
#include <Storages/Page/V3/WALStore.h>
#include <Storages/Page/WriteBatch.h>
#include <Storages/PathPool.h>
#include <common/logger_useful.h>

#include <cassert>
#include <memory>
#include <mutex>

namespace DB::PS::V3
{
std::pair<WALStorePtr, WALStoreReaderPtr> WALStore::create(
    String storage_name,
    FileProviderPtr & provider,
    PSDiskDelegatorPtr & delegator,
    WALStore::Config config)
{
<<<<<<< HEAD
    auto reader = WALStoreReader::create(provider,
                                         delegator,
                                         static_cast<WALRecoveryMode>(config.wal_recover_mode.get()));
    // Create a new LogFile for writing new logs
    auto last_log_num = reader->lastLogNum() + 1; // TODO reuse old file
    return {
        std::unique_ptr<WALStore>(new WALStore(delegator, provider, last_log_num, std::move(config))),
=======
    auto reader = WALStoreReader::create(storage_name, provider, delegator);
    // Create a new LogFile for writing new logs
    auto last_log_num = reader->lastLogNum() + 1; // TODO reuse old file
    return {
        std::unique_ptr<WALStore>(new WALStore(std::move(storage_name), delegator, provider, last_log_num)),
>>>>>>> e235089a
        reader};
}

WALStore::WALStore(
    String storage_name,
    const PSDiskDelegatorPtr & delegator_,
    const FileProviderPtr & provider_,
    Format::LogNumberType last_log_num_,
    WALStore::Config config_)
    : delegator(delegator_)
    , provider(provider_)
    , last_log_num(last_log_num_)
    , wal_paths_index(0)
<<<<<<< HEAD
    , logger(&Poco::Logger::get("WALStore"))
    , config(config_)
=======
    , logger(Logger::get("WALStore", std::move(storage_name)))
>>>>>>> e235089a
{
}

void WALStore::apply(PageEntriesEdit & edit, const PageVersionType & version, const WriteLimiterPtr & write_limiter)
{
    for (auto & r : edit.getMutRecords())
    {
        r.version = version;
    }
    apply(edit, write_limiter);
}

void WALStore::apply(const PageEntriesEdit & edit, const WriteLimiterPtr & write_limiter)
{
    const String serialized = ser::serializeTo(edit);
    ReadBufferFromString payload(serialized);

    {
        std::lock_guard lock(log_file_mutex);
        // Roll to a new log file
        // TODO: Make it configurable
        if (log_file == nullptr || log_file->writtenBytes() > config.roll_size)
        {
            auto log_num = last_log_num++;
            auto [new_log_file, filename] = createLogWriter({log_num, 0}, false);
            (void)filename;
            log_file.swap(new_log_file);
        }

        log_file->addRecord(payload, serialized.size(), write_limiter);
    }
}

std::tuple<std::unique_ptr<LogWriter>, LogFilename> WALStore::createLogWriter(
    const std::pair<Format::LogNumberType, Format::LogNumberType> & new_log_lvl,
    bool manual_flush)
{
    String path;

    if (delegator->numPaths() == 1)
    {
        path = delegator->defaultPath();
    }
    else
    {
        const auto & paths = delegator->listPaths();

        if (wal_paths_index >= paths.size())
        {
            wal_paths_index = 0;
        }
        path = paths[wal_paths_index];
        wal_paths_index++;
    }

    path += wal_folder_prefix;

    LogFilename log_filename = LogFilename{
        (manual_flush ? LogFileStage::Temporary : LogFileStage::Normal),
        new_log_lvl.first,
        new_log_lvl.second,
        path};
    auto filename = log_filename.filename(log_filename.stage);
    auto fullname = log_filename.fullname(log_filename.stage);
    // TODO check whether the file already existed
    LOG_FMT_INFO(logger, "Creating log file for writing [fullname={}]", fullname);
    auto log_writer = std::make_unique<LogWriter>(
        fullname,
        provider,
        new_log_lvl.first,
        /*recycle*/ true,
        /*manual_flush*/ manual_flush);
    return {
        std::move(log_writer),
        log_filename};
}

WALStore::FilesSnapshot WALStore::getFilesSnapshot() const
{
    const auto [ok, current_writting_log_num] = [this]() -> std::tuple<bool, Format::LogNumberType> {
        std::lock_guard lock(log_file_mutex);
        if (!log_file)
        {
            return {false, 0};
        }
        return {true, log_file->logNumber()};
    }();
    // Return empty set if `log_file` is not ready
    if (!ok)
    {
        return WALStore::FilesSnapshot{
            .current_writting_log_num = 0,
            .persisted_log_files = {},
        };
    }

    // Only those files are totally persisted
    LogFilenameSet persisted_log_files = WALStoreReader::listAllFiles(delegator, logger);
    for (auto iter = persisted_log_files.begin(); iter != persisted_log_files.end(); /*empty*/)
    {
        if (iter->log_num >= current_writting_log_num)
            iter = persisted_log_files.erase(iter);
        else
            ++iter;
    }
    return WALStore::FilesSnapshot{
        .current_writting_log_num = current_writting_log_num,
        .persisted_log_files = std::move(persisted_log_files),
    };
}

// In order to make `restore` in a reasonable time, we need to compact
// log files.
bool WALStore::saveSnapshot(FilesSnapshot && files_snap, PageEntriesEdit && directory_snap, const WriteLimiterPtr & write_limiter)
{
    if (files_snap.persisted_log_files.empty())
        return false;

    LOG_FMT_INFO(logger, "Saving directory snapshot");
    {
        // Use {largest_log_num + 1, 1} to save the `edit`
        const auto log_num = files_snap.persisted_log_files.rbegin()->log_num;
        // Create a temporary file for saving directory snapshot
        auto [compact_log, log_filename] = createLogWriter({log_num, 1}, /*manual_flush*/ true);
        {
            const String serialized = ser::serializeTo(directory_snap);
            ReadBufferFromString payload(serialized);
            compact_log->addRecord(payload, serialized.size());
        }
        compact_log->flush(write_limiter);
        compact_log.reset(); // close fd explicitly before renaming file.

        // Rename it to be a normal log file.
        const auto temp_fullname = log_filename.fullname(LogFileStage::Temporary);
        const auto normal_fullname = log_filename.fullname(LogFileStage::Normal);
        LOG_FMT_INFO(logger, "Renaming log file to be normal [fullname={}]", temp_fullname);
        auto f = Poco::File{temp_fullname};
        f.renameTo(normal_fullname);
        LOG_FMT_INFO(logger, "Rename log file to normal done [fullname={}]", normal_fullname);
    }

    // #define ARCHIVE_COMPACTED_LOGS // keep for debug

    // Remove compacted log files.
    for (const auto & filename : files_snap.persisted_log_files)
    {
        if (auto f = Poco::File(filename.fullname(LogFileStage::Normal)); f.exists())
        {
#ifndef ARCHIVE_COMPACTED_LOGS
            f.remove();
#else
            const Poco::Path archive_path(delegator->defaultPath(), "archive");
            Poco::File archive_dir(archive_path);
            if (!archive_dir.exists())
                archive_dir.createDirectory();
            auto dest = archive_path.toString() + "/" + filename.filename(LogFileStage::Normal);
            f.moveTo(dest);
            LOG_FMT_INFO(logger, "archive {} to {}", filename.fullname(LogFileStage::Normal), dest);
#endif
        }
    }
    // TODO: Log more information. duration, num entries, size of compact log file...
    LOG_FMT_INFO(logger, "Save directory snapshot to log file done [num_compacts={}]", files_snap.persisted_log_files.size());
    return true;
}

} // namespace DB::PS::V3<|MERGE_RESOLUTION|>--- conflicted
+++ resolved
@@ -43,21 +43,14 @@
     PSDiskDelegatorPtr & delegator,
     WALStore::Config config)
 {
-<<<<<<< HEAD
-    auto reader = WALStoreReader::create(provider,
+    auto reader = WALStoreReader::create(storage_name,
+                                         provider,
                                          delegator,
                                          static_cast<WALRecoveryMode>(config.wal_recover_mode.get()));
     // Create a new LogFile for writing new logs
     auto last_log_num = reader->lastLogNum() + 1; // TODO reuse old file
     return {
-        std::unique_ptr<WALStore>(new WALStore(delegator, provider, last_log_num, std::move(config))),
-=======
-    auto reader = WALStoreReader::create(storage_name, provider, delegator);
-    // Create a new LogFile for writing new logs
-    auto last_log_num = reader->lastLogNum() + 1; // TODO reuse old file
-    return {
-        std::unique_ptr<WALStore>(new WALStore(std::move(storage_name), delegator, provider, last_log_num)),
->>>>>>> e235089a
+        std::unique_ptr<WALStore>(new WALStore(std::move(storage_name), delegator, provider, last_log_num, std::move(config))),
         reader};
 }
 
@@ -71,12 +64,8 @@
     , provider(provider_)
     , last_log_num(last_log_num_)
     , wal_paths_index(0)
-<<<<<<< HEAD
-    , logger(&Poco::Logger::get("WALStore"))
+    , logger(Logger::get("WALStore", std::move(storage_name)))
     , config(config_)
-=======
-    , logger(Logger::get("WALStore", std::move(storage_name)))
->>>>>>> e235089a
 {
 }
 
