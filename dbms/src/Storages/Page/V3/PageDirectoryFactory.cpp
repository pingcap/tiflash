--- conflicted
+++ resolved
@@ -22,17 +22,10 @@
 
 namespace DB::PS::V3
 {
-<<<<<<< HEAD
-PageDirectoryPtr PageDirectoryFactory::create(FileProviderPtr & file_provider, PSDiskDelegatorPtr & delegator, WALStore::Config config)
+PageDirectoryPtr PageDirectoryFactory::create(String storage_name, FileProviderPtr & file_provider, PSDiskDelegatorPtr & delegator, WALStore::Config config)
 {
-    auto [wal, reader] = WALStore::create(file_provider, delegator, std::move(config));
-    PageDirectoryPtr dir = std::make_unique<PageDirectory>(std::move(wal));
-=======
-PageDirectoryPtr PageDirectoryFactory::create(String storage_name, FileProviderPtr & file_provider, PSDiskDelegatorPtr & delegator)
-{
-    auto [wal, reader] = WALStore::create(storage_name, file_provider, delegator);
+    auto [wal, reader] = WALStore::create(storage_name, file_provider, delegator, std::move(config));
     PageDirectoryPtr dir = std::make_unique<PageDirectory>(std::move(storage_name), std::move(wal));
->>>>>>> e235089a
     loadFromDisk(dir, std::move(reader));
 
     // Reset the `sequence` to the maximum of persisted.
@@ -70,11 +63,7 @@
 
 PageDirectoryPtr PageDirectoryFactory::createFromEdit(String storage_name, FileProviderPtr & file_provider, PSDiskDelegatorPtr & delegator, const PageEntriesEdit & edit)
 {
-<<<<<<< HEAD
-    auto [wal, reader] = WALStore::create(file_provider, delegator, WALStore::Config());
-=======
-    auto [wal, reader] = WALStore::create(storage_name, file_provider, delegator);
->>>>>>> e235089a
+    auto [wal, reader] = WALStore::create(storage_name, file_provider, delegator, WALStore::Config());
     (void)reader;
     PageDirectoryPtr dir = std::make_unique<PageDirectory>(std::move(storage_name), std::move(wal));
     loadEdit(dir, edit);
