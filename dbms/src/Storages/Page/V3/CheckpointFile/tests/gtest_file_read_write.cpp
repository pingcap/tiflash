--- conflicted
+++ resolved
@@ -14,10 +14,7 @@
 
 #include <BaseFile/PosixRandomAccessFile.h>
 #include <Common/FailPoint.h>
-<<<<<<< HEAD
-=======
 #include <Encryption/MockKeyManager.h>
->>>>>>> 614f9146
 #include <IO/ReadBufferFromRandomAccessFile.h>
 #include <Storages/Page/V3/CheckpointFile/CPFilesWriter.h>
 #include <Storages/Page/V3/CheckpointFile/CPManifestFileReader.h>
@@ -425,78 +422,6 @@
             BlobConfig{},
             page_type_and_config);
 
-<<<<<<< HEAD
-    auto edits = universal::PageEntriesEdit{};
-    {
-        UniversalWriteBatch wb;
-        wb.putPage("page_foo", 0, "The flower carriage rocked", {4, 10, 12});
-        wb.delPage("id_bar");
-        wb.putPage("page_abc", 0, "Dreamed of the day that she was born");
-        auto blob_store_edits = blob_store.write(std::move(wb));
-
-        ASSERT_EQ(blob_store_edits.size(), 3);
-
-        edits.appendRecord(
-            {.type = EditRecordType::VAR_ENTRY,
-             .page_id = "page_foo",
-             .entry = blob_store_edits.getRecords()[0].entry});
-        edits.appendRecord({.type = EditRecordType::VAR_DELETE, .page_id = "id_bar"});
-        edits.appendRecord(
-            {.type = EditRecordType::VAR_ENTRY,
-             .page_id = "page_abc",
-             .entry = blob_store_edits.getRecords()[2].entry});
-    }
-
-    auto writer = CPFilesWriter::create({
-        .data_file_path_pattern = data_file_path_pattern,
-        .data_file_id_pattern = data_file_id_pattern,
-        .manifest_file_path = manifest_file_path,
-        .manifest_file_id = manifest_file_id,
-        .data_source = CPWriteDataSourceBlobStore::create(blob_store),
-    });
-    writer->writePrefix({
-        .writer = {},
-        .sequence = 5,
-        .last_sequence = 3,
-    });
-    writer->writeEditsAndApplyCheckpointInfo(edits);
-    auto data_paths = writer->writeSuffix();
-    LOG_DEBUG(log, "Checkpoint data paths: {}", data_paths);
-    writer.reset();
-
-    auto manifest_file = S3::S3RandomAccessFile::create(manifest_file_path);
-    auto manifest_reader = CPManifestFileReader::create({
-        .plain_file = manifest_file,
-    });
-    manifest_reader->readPrefix();
-    CheckpointProto::StringsInternMap im;
-    {
-        auto edits_r = manifest_reader->readEdits(im);
-        auto r = edits_r->getRecords();
-        ASSERT_EQ(3, r.size());
-
-        ASSERT_EQ(EditRecordType::VAR_ENTRY, r[0].type);
-        ASSERT_EQ("page_foo", r[0].page_id);
-        ASSERT_EQ(0, r[0].entry.offset);
-        ASSERT_EQ(26, r[0].entry.size);
-        ASSERT_TRUE(r[0].entry.checkpoint_info.is_valid);
-        ASSERT_TRUE(r[0].entry.checkpoint_info.is_local_data_reclaimed);
-        ASSERT_EQ("The flower carriage rocked", readData(r[0].entry.checkpoint_info.data_location));
-
-        int begin, end;
-        std::tie(begin, end) = r[0].entry.getFieldOffsets(0);
-        ASSERT_EQ(std::make_pair(0, 4), std::make_pair(begin, end));
-        std::tie(begin, end) = r[0].entry.getFieldOffsets(1);
-        ASSERT_EQ(std::make_pair(4, 14), std::make_pair(begin, end));
-        std::tie(begin, end) = r[0].entry.getFieldOffsets(2);
-        ASSERT_EQ(std::make_pair(14, 26), std::make_pair(begin, end));
-        ASSERT_EQ(4, r[0].entry.getFieldSize(0));
-        ASSERT_EQ(10, r[0].entry.getFieldSize(1));
-        ASSERT_EQ(12, r[0].entry.getFieldSize(2));
-
-        ASSERT_EQ(EditRecordType::VAR_DELETE, r[1].type);
-        ASSERT_EQ("id_bar", r[1].page_id);
-=======
         auto edits = universal::PageEntriesEdit{};
         {
             UniversalWriteBatch wb;
@@ -534,7 +459,6 @@
         auto data_paths = writer->writeSuffix();
         LOG_DEBUG(log, "Checkpoint data paths: {}", data_paths);
         writer.reset();
->>>>>>> 614f9146
 
         auto manifest_file = PosixRandomAccessFile::create(manifest_file_path);
         auto manifest_reader = CPManifestFileReader::create({
@@ -543,25 +467,6 @@
         manifest_reader->readPrefix();
         CheckpointProto::StringsInternMap im;
         {
-<<<<<<< HEAD
-            // Call readLocks without draining readEdits should result in exceptions
-            manifest_reader->readLocks();
-        },
-        DB::Exception);
-    {
-        auto edits_r = manifest_reader->readEdits(im);
-        ASSERT_FALSE(edits_r.has_value());
-    }
-    {
-        auto locks = manifest_reader->readLocks();
-        ASSERT_TRUE(locks.has_value());
-        ASSERT_EQ(1, locks->size());
-        ASSERT_EQ(1, locks->count("lock/s0/dat_0_0.lock_s0_1"));
-    }
-    {
-        auto locks = manifest_reader->readLocks();
-        ASSERT_FALSE(locks.has_value());
-=======
             auto edits_r = manifest_reader->readEdits(im);
             auto r = edits_r->getRecords();
             ASSERT_EQ(3, r.size());
@@ -616,7 +521,6 @@
             auto locks = manifest_reader->readLocks();
             ASSERT_FALSE(locks.has_value());
         }
->>>>>>> 614f9146
     }
 }
 CATCH
