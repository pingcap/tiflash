// Copyright 2022 PingCAP, Ltd.
//
// Licensed under the Apache License, Version 2.0 (the "License");
// you may not use this file except in compliance with the License.
// You may obtain a copy of the License at
//
//     http://www.apache.org/licenses/LICENSE-2.0
//
// Unless required by applicable law or agreed to in writing, software
// distributed under the License is distributed on an "AS IS" BASIS,
// WITHOUT WARRANTIES OR CONDITIONS OF ANY KIND, either express or implied.
// See the License for the specific language governing permissions and
// limitations under the License.

#pragma once

#include <Common/CurrentMetrics.h>
#include <Common/Logger.h>
#include <Common/nocopyable.h>
#include <Encryption/FileProvider.h>
#include <Poco/Ext/ThreadNumber.h>
#include <Storages/Page/Page.h>
#include <Storages/Page/PageDefines.h>
#include <Storages/Page/Snapshot.h>
#include <Storages/Page/V3/BlobStore.h>
#include <Storages/Page/V3/MapUtils.h>
#include <Storages/Page/V3/PageDirectory/ExternalIdsByNamespace.h>
#include <Storages/Page/V3/PageEntriesEdit.h>
#include <Storages/Page/V3/PageEntry.h>
#include <Storages/Page/V3/WALStore.h>
#include <common/types.h>

#include <magic_enum.hpp>
#include <memory>
#include <mutex>
#include <shared_mutex>
#include <unordered_map>

namespace CurrentMetrics
{
extern const Metric PSMVCCNumSnapshots;
} // namespace CurrentMetrics

namespace DB::PS::V3
{
class PageDirectorySnapshot : public DB::PageStorageSnapshot
{
public:
    using TimePoint = std::chrono::time_point<std::chrono::steady_clock>;

    explicit PageDirectorySnapshot(UInt64 seq, const String & tracing_id_)
        : sequence(seq)
        , create_thread(Poco::ThreadNumber::get())
        , tracing_id(tracing_id_)
        , create_time(std::chrono::steady_clock::now())
    {
        CurrentMetrics::add(CurrentMetrics::PSMVCCNumSnapshots);
    }

    ~PageDirectorySnapshot() override
    {
        CurrentMetrics::sub(CurrentMetrics::PSMVCCNumSnapshots);
    }

    double elapsedSeconds() const
    {
        auto end = std::chrono::steady_clock::now();
        std::chrono::duration<double> diff = end - create_time;
        return diff.count();
    }

public:
    const UInt64 sequence;
    const unsigned create_thread;
    const String tracing_id;

private:
    const TimePoint create_time;
};
using PageDirectorySnapshotPtr = std::shared_ptr<PageDirectorySnapshot>;

struct EntryOrDelete
{
    bool is_delete = true;
    Int64 being_ref_count = 1;
    PageEntryV3 entry;

    static EntryOrDelete newDelete()
    {
        return EntryOrDelete{
            .is_delete = true,
            .being_ref_count = 1, // meaningless
            .entry = {}, // meaningless
        };
    }
    static EntryOrDelete newNormalEntry(const PageEntryV3 & entry)
    {
        return EntryOrDelete{
            .is_delete = false,
            .being_ref_count = 1,
            .entry = entry,
        };
    }
    static EntryOrDelete newReplacingEntry(const EntryOrDelete & ori_entry, const PageEntryV3 & entry)
    {
        return EntryOrDelete{
            .is_delete = false,
            .being_ref_count = ori_entry.being_ref_count,
            .entry = entry,
        };
    }

    static EntryOrDelete newFromRestored(PageEntryV3 entry, Int64 being_ref_count)
    {
        return EntryOrDelete{
            .is_delete = false,
            .being_ref_count = being_ref_count,
            .entry = entry,
        };
    }

    bool isDelete() const { return is_delete; }
    bool isEntry() const { return !is_delete; }

    String toDebugString() const
    {
        return fmt::format(
            "{{is_delete:{}, entry:{}, being_ref_count:{}}}",
            is_delete,
            ::DB::PS::V3::toDebugString(entry),
            being_ref_count);
    }
};

class VersionedPageEntries;
using VersionedPageEntriesPtr = std::shared_ptr<VersionedPageEntries>;
using PageLock = std::lock_guard<std::mutex>;

enum class ResolveResult
{
    FAIL,
    TO_REF,
    TO_NORMAL,
};

class VersionedPageEntries
{
public:
    VersionedPageEntries()
        : type(EditRecordType::VAR_DELETE)
        , is_deleted(false)
        , create_ver(0)
        , delete_ver(0)
        , ori_page_id(0)
        , being_ref_count(1)
    {}

    [[nodiscard]] PageLock acquireLock() const
    {
        return std::lock_guard(m);
    }

    void createNewEntry(const PageVersion & ver, const PageEntryV3 & entry);

    // Commit the upsert entry after full gc.
    // Return a PageId, if the page id is valid, it means it rewrite a RefPage into
    // a normal Page. Caller must call `derefAndClean` to decrease the ref-count of
    // the returing page id.
    [[nodiscard]] PageIdV3Internal createUpsertEntry(const PageVersion & ver, const PageEntryV3 & entry);

    bool createNewRef(const PageVersion & ver, PageIdV3Internal ori_page_id);

    std::shared_ptr<PageIdV3Internal> createNewExternal(const PageVersion & ver);

    void createDelete(const PageVersion & ver);

    std::shared_ptr<PageIdV3Internal> fromRestored(const PageEntriesEdit::EditRecord & rec);

    std::tuple<ResolveResult, PageIdV3Internal, PageVersion>
    resolveToPageId(UInt64 seq, bool ignore_delete, PageEntryV3 * entry);

    Int64 incrRefCount(const PageVersion & ver);

    std::optional<PageEntryV3> getEntry(UInt64 seq) const;

    std::optional<PageEntryV3> getLastEntry(std::optional<UInt64> seq) const;

    bool isVisible(UInt64 seq) const;

    /**
     * If there are entries point to file in `blob_ids`, take out the <page_id, ver, entry> and
     * store them into `blob_versioned_entries`.
     * Return the total size of entries in this version list.
     */
    PageSize getEntriesByBlobIds(
        const std::unordered_set<BlobFileId> & blob_ids,
        PageIdV3Internal page_id,
        std::map<BlobFileId, PageIdAndVersionedEntries> & blob_versioned_entries,
        std::map<PageIdV3Internal, std::tuple<PageIdV3Internal, PageVersion>> & ref_ids_maybe_rewrite);

    /**
     * Given a `lowest_seq`, this will clean all outdated entries before `lowest_seq`.
     * It takes good care of the entries being ref by another page id.
     *
     * `normal_entries_to_deref`: Return the informations that the entries need
     *   to be decreased the ref count by `derefAndClean`.
     *   The elem is <page_id, <version, num to decrease ref count>> 
     * `entries_removed`: Return the entries removed from the version list
     *
     * Return `true` iff this page can be totally removed from the whole `PageDirectory`.
     */
    [[nodiscard]] bool cleanOutdatedEntries(
        UInt64 lowest_seq,
        std::map<PageIdV3Internal, std::pair<PageVersion, Int64>> * normal_entries_to_deref,
        PageEntriesV3 * entries_removed,
        const PageLock & page_lock);
    /**
     * Decrease the ref-count of entry with given `deref_ver`.
     * If `lowest_seq` != 0, then it will run `cleanOutdatedEntries` after decreasing
     * the ref-count.
     *
     * Return `true` iff this page can be totally removed from the whole `PageDirectory`.
     */
    [[nodiscard]] bool derefAndClean(
        UInt64 lowest_seq,
        PageIdV3Internal page_id,
        const PageVersion & deref_ver,
        Int64 deref_count,
        PageEntriesV3 * entries_removed);

    void collapseTo(UInt64 seq, PageIdV3Internal page_id, PageEntriesEdit & edit);

    size_t size() const
    {
        auto lock = acquireLock();
        return entries.size();
    }

    String toDebugString() const
    {
        return fmt::format(
            "{{"
            "type:{}, create_ver: {}, is_deleted: {}, delete_ver: {}, "
            "ori_page_id: {}, being_ref_count: {}, num_entries: {}"
            "}}",
            magic_enum::enum_name(type),
            create_ver,
            is_deleted,
            delete_ver,
            ori_page_id,
            being_ref_count,
            entries.size());
    }
    friend class PageStorageControlV3;

private:
    mutable std::mutex m;

    // Valid value of `type` is one of
    // - VAR_DELETE
    // - VAR_ENTRY
    // - VAR_REF
    // - VAR_EXTERNAL
    EditRecordType type;

    // Has been deleted, valid when type == VAR_REF/VAR_EXTERNAL
    bool is_deleted;
    // Entries sorted by version, valid when type == VAR_ENTRY
    std::multimap<PageVersion, EntryOrDelete> entries;
    // The created version, valid when type == VAR_REF/VAR_EXTERNAL
    PageVersion create_ver;
    // The deleted version, valid when type == VAR_REF/VAR_EXTERNAL && is_deleted = true
    PageVersion delete_ver;
    // Original page id, valid when type == VAR_REF
    PageIdV3Internal ori_page_id;
    // Being ref counter, valid when type == VAR_EXTERNAL
    Int64 being_ref_count;
    // A shared ptr to a holder, valid when type == VAR_EXTERNAL
    std::shared_ptr<PageIdV3Internal> external_holder;
};

// `PageDirectory` store multi-versions entries for the same
// page id. User can acquire a snapshot from it and get a
// consist result by the snapshot.
// All its functions are consider concurrent safe.
// User should call `gc` periodic to remove outdated version
// of entries in order to keep the memory consumption as well
// as the restoring time in a reasonable level.
class PageDirectory;
using PageDirectoryPtr = std::unique_ptr<PageDirectory>;
class PageDirectory
{
public:
    explicit PageDirectory(String storage_name, WALStorePtr && wal, UInt64 max_persisted_log_files_ = MAX_PERSISTED_LOG_FILES);

    PageDirectorySnapshotPtr createSnapshot(const String & tracing_id = "") const;

    SnapshotsStatistics getSnapshotsStat() const;

    PageIDAndEntryV3 getByID(PageIdV3Internal page_id, const DB::PageStorageSnapshotPtr & snap) const
    {
        return getByIDImpl(page_id, toConcreteSnapshot(snap), /*throw_on_not_exist=*/true);
    }
    PageIDAndEntryV3 getByIDOrNull(PageIdV3Internal page_id, const DB::PageStorageSnapshotPtr & snap) const
    {
        return getByIDImpl(page_id, toConcreteSnapshot(snap), /*throw_on_not_exist=*/false);
    }

    PageIDAndEntriesV3 getByIDs(const PageIdV3Internals & page_ids, const DB::PageStorageSnapshotPtr & snap) const
    {
        return std::get<0>(getByIDsImpl(page_ids, toConcreteSnapshot(snap), /*throw_on_not_exist=*/true));
    }
    std::pair<PageIDAndEntriesV3, PageIds> getByIDsOrNull(PageIdV3Internals page_ids, const DB::PageStorageSnapshotPtr & snap) const
    {
        return getByIDsImpl(page_ids, toConcreteSnapshot(snap), /*throw_on_not_exist=*/false);
    }

    PageIdV3Internal getNormalPageId(PageIdV3Internal page_id, const DB::PageStorageSnapshotPtr & snap_, bool throw_on_not_exist) const;

    PageId getMaxId() const;

    std::set<PageIdV3Internal> getAllPageIds();

    void apply(PageEntriesEdit && edit, const WriteLimiterPtr & write_limiter = nullptr);

    std::pair<std::map<BlobFileId, PageIdAndVersionedEntries>, PageSize>
    getEntriesByBlobIds(const std::vector<BlobFileId> & blob_ids) const;

    void gcApply(PageEntriesEdit && migrated_edit, const WriteLimiterPtr & write_limiter = nullptr);

    /// When create PageDirectory for dump snapshot, we should keep the last valid var_entry when it is deleted.
    /// Because there may be some upsert entry in later wal files, and we should keep the valid var_entry and the delete entry to delete the later upsert entry.
    /// And we don't restore the entries in blob store, because this PageDirectory is just read only for its entries.
    bool tryDumpSnapshot(const ReadLimiterPtr & read_limiter = nullptr, const WriteLimiterPtr & write_limiter = nullptr, bool force = false);

    // Perform a GC for in-memory entries and return the removed entries.
    // If `return_removed_entries` is false, then just return an empty set.
    PageEntriesV3 gcInMemEntries(bool return_removed_entries = true);

    // Get the external id that is not deleted or being ref by another id by
    // `ns_id`.
    std::optional<std::set<PageId>> getAliveExternalIds(NamespaceId ns_id) const
    {
        return external_ids_by_ns.getAliveIds(ns_id);
    }

    // After table dropped, the `getAliveIds` with specified
    // `ns_id` will not be cleaned. We need this method to
    // cleanup all external id ptrs.
    void unregisterNamespace(NamespaceId ns_id)
    {
        external_ids_by_ns.unregisterNamespace(ns_id);
    }

    PageEntriesEdit dumpSnapshotToEdit(PageDirectorySnapshotPtr snap = nullptr);

    // Approximate number of pages in memory
    size_t numPages() const
    {
        std::shared_lock read_lock(table_rw_mutex);
        return mvcc_table_directory.size();
    }

    FileUsageStatistics getFileUsageStatistics() const
    {
        auto u = wal->getFileUsageStatistics();
        u.num_pages = numPages();
        return u;
    }

    // `writers` should be used under the protection of apply_mutex
    // So don't use this function in production code
    size_t getWritersQueueSizeForTest()
    {
        return writers.size();
    }

    // No copying and no moving
    DISALLOW_COPY_AND_MOVE(PageDirectory);

    friend class PageDirectoryFactory;
    friend class PageStorageControlV3;

private:
    PageIDAndEntryV3 getByIDImpl(PageIdV3Internal page_id, const PageDirectorySnapshotPtr & snap, bool throw_on_not_exist) const;
    std::pair<PageIDAndEntriesV3, PageIds>
    getByIDsImpl(const PageIdV3Internals & page_ids, const PageDirectorySnapshotPtr & snap, bool throw_on_not_exist) const;

private:
    // Only `std::map` is allow for `MVCCMap`. Cause `std::map::insert` ensure that
    // "No iterators or references are invalidated"
    // https://en.cppreference.com/w/cpp/container/map/insert
    using MVCCMapType = std::map<PageIdV3Internal, VersionedPageEntriesPtr>;

    static void applyRefEditRecord(
        MVCCMapType & mvcc_table_directory,
        const VersionedPageEntriesPtr & version_list,
        const PageEntriesEdit::EditRecord & rec,
        const PageVersion & version);

    static inline PageDirectorySnapshotPtr
    toConcreteSnapshot(const DB::PageStorageSnapshotPtr & ptr)
    {
        return std::static_pointer_cast<PageDirectorySnapshot>(ptr);
    }

<<<<<<< HEAD
<<<<<<< HEAD
=======
=======
>>>>>>> 5b979817
    struct Writer
    {
        PageEntriesEdit * edit;
        bool done = false; // The work has been performed by other thread
        bool success = false; // The work complete successfully
        std::unique_ptr<DB::Exception> exception;
        std::condition_variable cv;
    };

<<<<<<< HEAD
    // Return the last writer in the group
    // All the edit in the write group will be merged into `first->edit`.
    Writer * buildWriteGroup(Writer * first, std::unique_lock<std::mutex> & /*lock*/);

>>>>>>> 5b90c7ead6 (avoid unnecessary fsync in ps (#7616))
=======
    // return the last writer in the group
    Writer * buildWriteGroup(Writer * first, std::unique_lock<std::mutex> & /*lock*/);

>>>>>>> 5b979817
private:
    PageId max_page_id;
    std::atomic<UInt64> sequence;

    // Used for avoid concurrently apply edits to wal and mvcc_table_directory.
    mutable std::mutex apply_mutex;
    // This is a queue of Writers to PageDirectory and is protected by apply_mutex.
    // Every writer enqueue itself to this queue before writing.
    // And the head writer of the queue will become the leader and is responsible to write and sync the WAL.
    // The write process of the leader:
    //   1. scan the queue to find all available writers and merge their edits to the leader's edit;
    //   2. unlock the apply_mutex;
    //   3. write the edits to the WAL and sync it;
    //   4. apply the edit to mvcc_table_directory;
    //   5. lock the apply_mutex;
    //   6. dequeue the writers found in step 1 and notify them that their write work has completed;
    //   7. if the writer queue is not empty, notify the head writer to become the leader of next write;
    // Other writers in the queue just wait the leader to wake them up and one of the two conditions must be true:
    //   1. its work has been finished by the leader, and they can just return;
    //   2. it becomes the head of the queue, so it continue to finish the write process of the leader;
    std::deque<Writer *> writers;

    // Used to protect mvcc_table_directory between apply threads and read threads
    mutable std::shared_mutex table_rw_mutex;
    MVCCMapType mvcc_table_directory;

    mutable std::mutex snapshots_mutex;
    mutable std::list<std::weak_ptr<PageDirectorySnapshot>> snapshots;

    mutable ExternalIdsByNamespace external_ids_by_ns;

    WALStorePtr wal;
    const UInt64 max_persisted_log_files;
    LoggerPtr log;
};

} // namespace DB::PS::V3<|MERGE_RESOLUTION|>--- conflicted
+++ resolved
@@ -404,11 +404,6 @@
         return std::static_pointer_cast<PageDirectorySnapshot>(ptr);
     }
 
-<<<<<<< HEAD
-<<<<<<< HEAD
-=======
-=======
->>>>>>> 5b979817
     struct Writer
     {
         PageEntriesEdit * edit;
@@ -418,17 +413,10 @@
         std::condition_variable cv;
     };
 
-<<<<<<< HEAD
     // Return the last writer in the group
     // All the edit in the write group will be merged into `first->edit`.
     Writer * buildWriteGroup(Writer * first, std::unique_lock<std::mutex> & /*lock*/);
 
->>>>>>> 5b90c7ead6 (avoid unnecessary fsync in ps (#7616))
-=======
-    // return the last writer in the group
-    Writer * buildWriteGroup(Writer * first, std::unique_lock<std::mutex> & /*lock*/);
-
->>>>>>> 5b979817
 private:
     PageId max_page_id;
     std::atomic<UInt64> sequence;
