// Copyright 2022 PingCAP, Ltd.
//
// Licensed under the Apache License, Version 2.0 (the "License");
// you may not use this file except in compliance with the License.
// You may obtain a copy of the License at
//
//     http://www.apache.org/licenses/LICENSE-2.0
//
// Unless required by applicable law or agreed to in writing, software
// distributed under the License is distributed on an "AS IS" BASIS,
// WITHOUT WARRANTIES OR CONDITIONS OF ANY KIND, either express or implied.
// See the License for the specific language governing permissions and
// limitations under the License.

#pragma once

#include <Common/CurrentMetrics.h>
#include <Common/Logger.h>
#include <Common/nocopyable.h>
#include <Encryption/FileProvider.h>
#include <Poco/Ext/ThreadNumber.h>
#include <Storages/Page/Page.h>
#include <Storages/Page/Snapshot.h>
#include <Storages/Page/V3/BlobStore.h>
#include <Storages/Page/V3/MapUtils.h>
#include <Storages/Page/V3/PageEntriesEdit.h>
#include <Storages/Page/V3/PageEntry.h>
#include <Storages/Page/V3/WALStore.h>
#include <common/types.h>

#include <memory>
#include <mutex>
#include <shared_mutex>
#include <unordered_map>

namespace CurrentMetrics
{
extern const Metric PSMVCCNumSnapshots;
} // namespace CurrentMetrics

namespace DB::PS::V3
{
class PageDirectorySnapshot : public DB::PageStorageSnapshot
{
public:
    using TimePoint = std::chrono::time_point<std::chrono::steady_clock>;

    explicit PageDirectorySnapshot(UInt64 seq, const String & tracing_id_)
        : sequence(seq)
        , create_thread(Poco::ThreadNumber::get())
        , tracing_id(tracing_id_)
        , create_time(std::chrono::steady_clock::now())
    {
        CurrentMetrics::add(CurrentMetrics::PSMVCCNumSnapshots);
    }

    ~PageDirectorySnapshot()
    {
        CurrentMetrics::sub(CurrentMetrics::PSMVCCNumSnapshots);
    }

    double elapsedSeconds() const
    {
        auto end = std::chrono::steady_clock::now();
        std::chrono::duration<double> diff = end - create_time;
        return diff.count();
    }

public:
    const UInt64 sequence;
    const unsigned create_thread;
    const String tracing_id;

private:
    const TimePoint create_time;
};
using PageDirectorySnapshotPtr = std::shared_ptr<PageDirectorySnapshot>;

struct EntryOrDelete
{
    bool is_delete;
    Int64 being_ref_count = 1;
    PageEntryV3 entry;

    static EntryOrDelete newDelete()
    {
        return EntryOrDelete{
            .is_delete = true,
            .being_ref_count = 1, // meaningless
            .entry = {}, // meaningless
        };
    }
    static EntryOrDelete newNormalEntry(const PageEntryV3 & entry)
    {
        return EntryOrDelete{
            .is_delete = false,
            .being_ref_count = 1,
            .entry = entry,
        };
    }
    static EntryOrDelete newReplacingEntry(const EntryOrDelete & ori_entry, const PageEntryV3 & entry)
    {
        return EntryOrDelete{
            .is_delete = false,
            .being_ref_count = ori_entry.being_ref_count,
            .entry = entry,
        };
    }

    static EntryOrDelete newFromRestored(PageEntryV3 entry, Int64 being_ref_count)
    {
        return EntryOrDelete{
            .is_delete = false,
            .being_ref_count = being_ref_count,
            .entry = entry,
        };
    }

    bool isDelete() const { return is_delete; }
    bool isEntry() const { return !is_delete; }

    String toDebugString() const
    {
        return fmt::format(
            "{{is_delete:{}, entry:{}, being_ref_count:{}}}",
            is_delete,
            ::DB::PS::V3::toDebugString(entry),
            being_ref_count);
    }
};

class VersionedPageEntries;
using VersionedPageEntriesPtr = std::shared_ptr<VersionedPageEntries>;
using PageLock = std::lock_guard<std::mutex>;
class VersionedPageEntries
{
public:
    VersionedPageEntries()
        : type(EditRecordType::VAR_DELETE)
        , is_deleted(false)
        , create_ver(0)
        , delete_ver(0)
        , ori_page_id(0)
        , being_ref_count(1)
    {}

    [[nodiscard]] PageLock acquireLock() const
    {
        return std::lock_guard(m);
    }

    void createNewEntry(const PageVersion & ver, const PageEntryV3 & entry);

    bool createNewRef(const PageVersion & ver, PageIdV3Internal ori_page_id);

    std::shared_ptr<PageIdV3Internal> createNewExternal(const PageVersion & ver);

    void createDelete(const PageVersion & ver);

    std::shared_ptr<PageIdV3Internal> fromRestored(const PageEntriesEdit::EditRecord & rec);

    enum ResolveResult
    {
        RESOLVE_FAIL,
        RESOLVE_TO_REF,
        RESOLVE_TO_NORMAL,
    };
    std::tuple<ResolveResult, PageIdV3Internal, PageVersion>
    resolveToPageId(UInt64 seq, bool check_prev, PageEntryV3 * entry);

    Int64 incrRefCount(const PageVersion & ver);

    std::optional<PageEntryV3> getEntry(UInt64 seq) const;

    std::optional<PageEntryV3> getLastEntry() const;

    bool isVisible(UInt64 seq) const;

    /**
     * If there are entries point to file in `blob_ids`, take out the <page_id, ver, entry> and
     * store them into `blob_versioned_entries`.
     * Return the total size of entries in this version list.
     */
    PageSize getEntriesByBlobIds(
        const std::unordered_set<BlobFileId> & blob_ids,
        PageIdV3Internal page_id,
        std::map<BlobFileId, PageIdAndVersionedEntries> & blob_versioned_entries);

    /**
     * GC will give a `lowest_seq`.
     * We will find the second entry which `LE` than `lowest_seq`.
     * And reclaim all entries before that one.
     * If we can't found any entry less than `lowest_seq`.
     * Then all entries will be remained.
     * 
     * Ex1. 
     *    entry 1 : seq 2 epoch 0
     *    entry 2 : seq 2 epoch 1
     *    entry 3 : seq 3 epoch 0
     *    entry 4 : seq 4 epoch 0
     * 
     *    lowest_seq : 3
     *    Then (entry 1, entry 2) will be delete.
     * 
     * Ex2. 
     *    entry 1 : seq 2 epoch 0
     *    entry 2 : seq 2 epoch 1
     *    entry 3 : seq 4 epoch 0
     *    entry 4 : seq 4 epoch 1
     * 
     *    lowest_seq : 3
     *    Then (entry 1) will be delete
     * 
     * Ex3. 
     *    entry 1 : seq 2 epoch 0
     *    entry 2 : seq 2 epoch 1
     *    entry 3 : seq 4 epoch 0
     *    entry 4 : seq 4 epoch 1
     * 
     *    lowest_seq : 1
     *    Then no entry should be delete.
     */
    bool cleanOutdatedEntries(
        UInt64 lowest_seq,
        std::map<PageIdV3Internal, std::pair<PageVersion, Int64>> * normal_entries_to_deref,
        PageEntriesV3 * entries_removed,
<<<<<<< HEAD
        const PageLock & page_lock);
=======
        const PageLock & page_lock,
        bool keep_last_valid_var_entry = false);
>>>>>>> 7693e143
    bool derefAndClean(
        UInt64 lowest_seq,
        PageIdV3Internal page_id,
        const PageVersion & deref_ver,
        Int64 deref_count,
<<<<<<< HEAD
        PageEntriesV3 * entries_removed);
=======
        PageEntriesV3 * entries_removed,
        bool keep_last_valid_var_entry = false);
>>>>>>> 7693e143

    void collapseTo(UInt64 seq, PageIdV3Internal page_id, PageEntriesEdit & edit);

    size_t size() const
    {
        auto lock = acquireLock();
        return entries.size();
    }

    String toDebugString() const
    {
        return fmt::format(
            "{{"
            "type:{}, create_ver: {}, is_deleted: {}, delete_ver: {}, "
            "ori_page_id: {}, being_ref_count: {}, num_entries: {}"
            "}}",
            type,
            create_ver,
            is_deleted,
            delete_ver,
            ori_page_id,
            being_ref_count,
            entries.size());
    }
    friend class PageStorageControlV3;

private:
    mutable std::mutex m;

    // Valid value of `type` is one of
    // - VAR_DELETE
    // - VAR_ENTRY
    // - VAR_REF
    // - VAR_EXTERNAL
    EditRecordType type;

    // Has been deleted, valid when type == VAR_REF/VAR_EXTERNAL
    bool is_deleted;
    // Entries sorted by version, valid when type == VAR_ENTRY
    std::multimap<PageVersion, EntryOrDelete> entries;
    // The created version, valid when type == VAR_REF/VAR_EXTERNAL
    PageVersion create_ver;
    // The deleted version, valid when type == VAR_REF/VAR_EXTERNAL && is_deleted = true
    PageVersion delete_ver;
    // Original page id, valid when type == VAR_REF
    PageIdV3Internal ori_page_id;
    // Being ref counter, valid when type == VAR_EXTERNAL
    Int64 being_ref_count;
    // A shared ptr to a holder, valid when type == VAR_EXTERNAL
    std::shared_ptr<PageIdV3Internal> external_holder;
};

// `PageDirectory` store multi-versions entries for the same
// page id. User can acquire a snapshot from it and get a
// consist result by the snapshot.
// All its functions are consider concurrent safe.
// User should call `gc` periodic to remove outdated version
// of entries in order to keep the memory consumption as well
// as the restoring time in a reasonable level.
class PageDirectory;
using PageDirectoryPtr = std::unique_ptr<PageDirectory>;
class PageDirectory
{
public:
    explicit PageDirectory(String storage_name, WALStorePtr && wal, UInt64 max_persisted_log_files_ = MAX_PERSISTED_LOG_FILES);

    PageDirectorySnapshotPtr createSnapshot(const String & tracing_id = "") const;

    SnapshotsStatistics getSnapshotsStat() const;

    PageIDAndEntryV3 get(PageIdV3Internal page_id, const PageDirectorySnapshotPtr & snap, bool throw_on_not_exist = true) const;
    PageIDAndEntryV3 get(PageIdV3Internal page_id, const DB::PageStorageSnapshotPtr & snap) const
    {
        return get(page_id, toConcreteSnapshot(snap), /*throw_on_not_exist=*/true);
    }
    PageIDAndEntryV3 getOrNull(PageIdV3Internal page_id, const DB::PageStorageSnapshotPtr & snap) const
    {
        return get(page_id, toConcreteSnapshot(snap), /*throw_on_not_exist=*/false);
    }

    std::pair<PageIDAndEntriesV3, PageIds> get(const PageIdV3Internals & page_ids, const PageDirectorySnapshotPtr & snap, bool throw_on_not_exist = true) const;
    PageIDAndEntriesV3 get(const PageIdV3Internals & page_ids, const DB::PageStorageSnapshotPtr & snap) const
    {
        return std::get<0>(get(page_ids, toConcreteSnapshot(snap), /*throw_on_not_exist=*/true));
    }
    std::pair<PageIDAndEntriesV3, PageIds> getOrNull(PageIdV3Internals page_ids, const DB::PageStorageSnapshotPtr & snap) const
    {
        return get(page_ids, toConcreteSnapshot(snap), /*throw_on_not_exist=*/false);
    }

    PageIdV3Internal getNormalPageId(PageIdV3Internal page_id, const PageDirectorySnapshotPtr & snap, bool throw_on_not_exist) const;
    PageIdV3Internal getNormalPageId(PageIdV3Internal page_id, const DB::PageStorageSnapshotPtr & snap, bool throw_on_not_exist) const
    {
        return getNormalPageId(page_id, toConcreteSnapshot(snap), throw_on_not_exist);
    }

#ifndef NDEBUG
    // Just for tests, refactor them out later
    PageIDAndEntryV3 get(PageId page_id, const PageDirectorySnapshotPtr & snap) const
    {
        return get(buildV3Id(TEST_NAMESPACE_ID, page_id), snap);
    }
    PageIDAndEntryV3 get(PageId page_id, const DB::PageStorageSnapshotPtr & snap) const
    {
        return get(buildV3Id(TEST_NAMESPACE_ID, page_id), toConcreteSnapshot(snap));
    }
    PageIdV3Internal getNormalPageId(PageId page_id, const PageDirectorySnapshotPtr & snap) const
    {
        return getNormalPageId(buildV3Id(TEST_NAMESPACE_ID, page_id), snap, /*throw_on_not_exist*/ true);
    }
    PageIdV3Internal getNormalPageId(PageId page_id, const DB::PageStorageSnapshotPtr & snap) const
    {
        return getNormalPageId(buildV3Id(TEST_NAMESPACE_ID, page_id), toConcreteSnapshot(snap), /*throw_on_not_exist*/ true);
    }
#endif

    PageId getMaxId() const;

    std::set<PageIdV3Internal> getAllPageIds();

    void apply(PageEntriesEdit && edit, const WriteLimiterPtr & write_limiter = nullptr);

    std::pair<std::map<BlobFileId, PageIdAndVersionedEntries>, PageSize>
    getEntriesByBlobIds(const std::vector<BlobFileId> & blob_ids) const;

    void gcApply(PageEntriesEdit && migrated_edit, const WriteLimiterPtr & write_limiter = nullptr);

    /// When create PageDirectory for dump snapshot, we should keep the last valid var_entry when it is deleted.
    /// Because there may be some upsert entry in later wal files, and we should keep the valid var_entry and the delete entry to delete the later upsert entry.
    /// And we don't restore the entries in blob store, because this PageDirectory is just read only for its entries.
    bool tryDumpSnapshot(const ReadLimiterPtr & read_limiter = nullptr, const WriteLimiterPtr & write_limiter = nullptr, bool force = false);

    // Perform a GC for in-memory entries and return the removed entries.
    // If `return_removed_entries` is false, then just return an empty set.
<<<<<<< HEAD
    PageEntriesV3 gcInMemEntries(bool return_removed_entries = true);
=======
    // When dump snapshot, we need to keep the last valid entry. Check out `tryDumpSnapshot` for the reason.
    PageEntriesV3 gcInMemEntries(bool return_removed_entries = true, bool keep_last_valid_var_entry = false);
>>>>>>> 7693e143

    std::set<PageId> getAliveExternalIds(NamespaceId ns_id) const;

    PageEntriesEdit dumpSnapshotToEdit(PageDirectorySnapshotPtr snap = nullptr);

    size_t numPages() const
    {
        std::shared_lock read_lock(table_rw_mutex);
        return mvcc_table_directory.size();
    }

    // No copying and no moving
    DISALLOW_COPY_AND_MOVE(PageDirectory);

    friend class PageDirectoryFactory;
    friend class PageStorageControlV3;

private:
    // Only `std::map` is allow for `MVCCMap`. Cause `std::map::insert` ensure that
    // "No iterators or references are invalidated"
    // https://en.cppreference.com/w/cpp/container/map/insert
    using MVCCMapType = std::map<PageIdV3Internal, VersionedPageEntriesPtr>;

    static void applyRefEditRecord(
        MVCCMapType & mvcc_table_directory,
        const VersionedPageEntriesPtr & version_list,
        const PageEntriesEdit::EditRecord & rec,
        const PageVersion & version);

    static inline PageDirectorySnapshotPtr
    toConcreteSnapshot(const DB::PageStorageSnapshotPtr & ptr)
    {
        return std::static_pointer_cast<PageDirectorySnapshot>(ptr);
    }

private:
    PageId max_page_id;
    std::atomic<UInt64> sequence;
    mutable std::shared_mutex table_rw_mutex;
    MVCCMapType mvcc_table_directory;

    mutable std::mutex snapshots_mutex;
    mutable std::list<std::weak_ptr<PageDirectorySnapshot>> snapshots;

    mutable std::mutex external_ids_mutex;
    mutable std::list<std::weak_ptr<PageIdV3Internal>> external_ids;

    WALStorePtr wal;
    const UInt64 max_persisted_log_files;
    LoggerPtr log;
};

} // namespace DB::PS::V3<|MERGE_RESOLUTION|>--- conflicted
+++ resolved
@@ -224,23 +224,15 @@
         UInt64 lowest_seq,
         std::map<PageIdV3Internal, std::pair<PageVersion, Int64>> * normal_entries_to_deref,
         PageEntriesV3 * entries_removed,
-<<<<<<< HEAD
-        const PageLock & page_lock);
-=======
         const PageLock & page_lock,
         bool keep_last_valid_var_entry = false);
->>>>>>> 7693e143
     bool derefAndClean(
         UInt64 lowest_seq,
         PageIdV3Internal page_id,
         const PageVersion & deref_ver,
         Int64 deref_count,
-<<<<<<< HEAD
-        PageEntriesV3 * entries_removed);
-=======
         PageEntriesV3 * entries_removed,
         bool keep_last_valid_var_entry = false);
->>>>>>> 7693e143
 
     void collapseTo(UInt64 seq, PageIdV3Internal page_id, PageEntriesEdit & edit);
 
@@ -375,12 +367,8 @@
 
     // Perform a GC for in-memory entries and return the removed entries.
     // If `return_removed_entries` is false, then just return an empty set.
-<<<<<<< HEAD
-    PageEntriesV3 gcInMemEntries(bool return_removed_entries = true);
-=======
     // When dump snapshot, we need to keep the last valid entry. Check out `tryDumpSnapshot` for the reason.
     PageEntriesV3 gcInMemEntries(bool return_removed_entries = true, bool keep_last_valid_var_entry = false);
->>>>>>> 7693e143
 
     std::set<PageId> getAliveExternalIds(NamespaceId ns_id) const;
 
