--- conflicted
+++ resolved
@@ -191,117 +191,15 @@
 
     std::vector<PageEntriesV3> gc();
 
-<<<<<<< HEAD
-    std::pair<std::map<BlobFileId, VersionedPageIdAndEntries>, PageSize> getEntriesFromBlobIds(std::vector<BlobFileId> blob_need_gc);
-
-    std::set<PageId> gcApply(const VersionedPageIdAndEntryList & copy_list, bool need_scan_page_ids = true);
-
-#ifndef DBMS_PUBLIC_GTEST
-private:
-#endif
-
-    struct EntryOrDelete
-    {
-        bool is_delete;
-        PageEntryV3 entry;
-
-        explicit EntryOrDelete(bool del)
-            : is_delete(del)
-        {
-            assert(del == true);
-        }
-        explicit EntryOrDelete(const PageEntryV3 & entry_)
-            : is_delete(false)
-            , entry(entry_)
-        {}
-    };
-
-    using PageLock = std::unique_ptr<std::lock_guard<std::mutex>>;
-    class VersionedPageEntries
-    {
-    public:
-        PageLock acquireLock() const
-        {
-            return std::make_unique<std::lock_guard<std::mutex>>(m);
-        }
-
-        void createNewVersion(UInt64 seq, const PageEntryV3 & entry)
-        {
-            entries.emplace(PageVersionType(seq), entry);
-        }
-
-        void createNewVersion(UInt64 seq, UInt64 epoch, const PageEntryV3 & entry)
-        {
-            entries.emplace(PageVersionType(seq, epoch), entry);
-        }
-
-        void createDelete(UInt64 seq)
-        {
-            entries.emplace(PageVersionType(seq), EntryOrDelete(/*del*/ true));
-        }
-
-        std::optional<PageEntryV3> getEntry(UInt64 seq) const;
-
-        /**
-         * Take out the `VersionedEntries` which exist in the `BlobFileId`.
-         * Also return the total size of entries.
-         */
-        std::pair<VersionedEntries, PageSize> getEntriesFromBlobId(BlobFileId blob_id);
-
-        /**
-         * GC will give a `lowest_seq`.
-         * We will find the second entry which `LE` than `lowest_seq`.
-         * And reclaim all entries before that one.
-         * If we can't found any entry less than `lowest_seq`.
-         * Then all entries will be remained.
-         * 
-         * Ex1. 
-         *    entry 1 : seq 2 epoch 0
-         *    entry 2 : seq 2 epoch 1
-         *    entry 3 : seq 3 epoch 0
-         *    entry 4 : seq 4 epoch 0
-         * 
-         *    lowest_seq : 3
-         *    Then (entry 1, entry 2) will be delete.
-         * 
-         * Ex2. 
-         *    entry 1 : seq 2 epoch 0
-         *    entry 2 : seq 2 epoch 1
-         *    entry 3 : seq 4 epoch 0
-         *    entry 4 : seq 4 epoch 1
-         * 
-         *    lowest_seq : 3
-         *    Then (entry 1) will be delete
-         * 
-         * Ex3. 
-         *    entry 1 : seq 2 epoch 0
-         *    entry 2 : seq 2 epoch 1
-         *    entry 3 : seq 4 epoch 0
-         *    entry 4 : seq 4 epoch 1
-         * 
-         *    lowest_seq : 1
-         *    Then no entry should be delete.
-         */
-        std::pair<PageEntriesV3, bool> deleteAndGC(UInt64 lowest_seq);
-#ifndef DBMS_PUBLIC_GTEST
-    private:
-#endif
-        mutable std::mutex m;
-        // Entries sorted by version
-        std::map<PageVersionType, EntryOrDelete> entries;
-    };
-    using VersionedPageEntriesPtr = std::shared_ptr<VersionedPageEntries>;
-=======
     std::pair<std::map<BlobFileId, PageIdAndVersionedEntries>, PageSize> getEntriesByBlobIds(const std::vector<BlobFileId> & blob_need_gc);
 
-    void gcApply(const PageIdAndVersionedEntryList & migrated_entries);
+    std::set<PageId> gcApply(const PageIdAndVersionedEntryList & migrated_entries, bool need_scan_page_ids);
 
     size_t numPages() const
     {
         std::shared_lock read_lock(table_rw_mutex);
         return mvcc_table_directory.size();
     }
->>>>>>> 5a0682ec
 
 #ifndef DBMS_PUBLIC_GTEST
 private:
