--- conflicted
+++ resolved
@@ -136,11 +136,7 @@
         using BlobStatPtr = std::shared_ptr<BlobStat>;
 
     public:
-<<<<<<< HEAD
-        BlobStats(LogWithPrefixPtr log_, PSDiskDelegatorPtr delegator_, BlobStore::Config config);
-=======
-        BlobStats(LoggerPtr log_, BlobStore::Config config);
->>>>>>> 6301306a
+        BlobStats(LoggerPtr log_, PSDiskDelegatorPtr delegator_, BlobStore::Config config);
 
         [[nodiscard]] std::lock_guard<std::mutex> lock() const;
 
