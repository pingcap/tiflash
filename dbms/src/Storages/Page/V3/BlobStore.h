--- conflicted
+++ resolved
@@ -136,13 +136,7 @@
         using BlobStatPtr = std::shared_ptr<BlobStat>;
 
     public:
-<<<<<<< HEAD
-        BlobStats(Poco::Logger * log_, PSDiskDelegatorPtr delegator_, BlobStore::Config config);
-
-        void restore(const CollapsingPageDirectory & entries);
-=======
-        BlobStats(LogWithPrefixPtr log_, BlobStore::Config config);
->>>>>>> 5c21a375
+        BlobStats(LogWithPrefixPtr log_, PSDiskDelegatorPtr delegator_, BlobStore::Config config);
 
         [[nodiscard]] std::lock_guard<std::mutex> lock() const;
 
@@ -193,15 +187,10 @@
         BlobStore::Config config;
 
         BlobFileId roll_id = 1;
-<<<<<<< HEAD
-        std::list<BlobFileId> old_ids;
         std::map<String, std::list<BlobStatPtr>> stats_map;
         UInt16 stats_map_w_index = 0;
 
         PSDiskDelegatorPtr delegator;
-=======
-        std::list<BlobStatPtr> stats_map;
->>>>>>> 5c21a375
         mutable std::mutex lock_stats;
     };
 
