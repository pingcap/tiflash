--- conflicted
+++ resolved
@@ -174,16 +174,13 @@
     void registerUniversalExternalPagesCallbacks(const UniversalExternalPageCallbacks & callbacks);
     void unregisterUniversalExternalPagesCallbacks(const String & prefix);
 
-<<<<<<< HEAD
 private:
     void tryUpdateLocalCacheForRemotePages(UniversalWriteBatch & wb, SnapshotPtr snapshot) const;
 
 public:
-=======
     friend class PageReaderImplUniversal;
 
     // private: // TODO: make these private
->>>>>>> 0ff2b961
     String storage_name; // Identify between different Storage
     PSDiskDelegatorPtr delegator; // Get paths for storing data
     PageStorageConfig config;
