--- conflicted
+++ resolved
@@ -14,10 +14,7 @@
 
 #include <BaseFile/PosixRandomAccessFile.h>
 #include <Common/FailPoint.h>
-<<<<<<< HEAD
-=======
 #include <Encryption/MockKeyManager.h>
->>>>>>> 614f9146
 #include <Flash/Disaggregated/MockS3LockClient.h>
 #include <Flash/Disaggregated/S3LockClient.h>
 #include <IO/ReadBufferFromFile.h>
@@ -44,14 +41,9 @@
 
 namespace DB::PS::universal::tests
 {
-<<<<<<< HEAD
-using PS::V3::PageTypeConfig;
-class UniPageStorageRemoteReadTest : public DB::base::TiFlashStorageTestBasic
-=======
 class UniPageStorageRemoteReadTest
     : public DB::base::TiFlashStorageTestBasic
     , public testing::WithParamInterface<std::pair<bool, bool>>
->>>>>>> 614f9146
 {
 public:
     UniPageStorageRemoteReadTest()
@@ -62,14 +54,11 @@
     {
         TiFlashStorageTestBasic::SetUp();
         auto path = getTemporaryPath();
-<<<<<<< HEAD
-=======
         dir = path;
         data_file_path_pattern = dir + "/data_{index}";
         data_file_id_pattern = "data_{index}";
         manifest_file_path = dir + "/manifest_foo";
         manifest_file_id = "manifest_foo";
->>>>>>> 614f9146
         createIfNotExist(path);
         auto [is_encrypted, is_keyspace_encrypted] = GetParam();
         KeyManagerPtr key_manager = std::make_shared<MockKeyManager>(is_encrypted);
@@ -109,10 +98,7 @@
 
 protected:
     StoreID test_store_id = 1234;
-<<<<<<< HEAD
-=======
     String dir;
->>>>>>> 614f9146
     FileProviderPtr file_provider;
     PSDiskDelegatorPtr delegator;
     std::shared_ptr<S3::TiFlashS3Client> s3_client;
