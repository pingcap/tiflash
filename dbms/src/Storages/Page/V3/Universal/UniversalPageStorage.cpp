// Copyright 2022 PingCAP, Ltd.
//
// Licensed under the Apache License, Version 2.0 (the "License");
// you may not use this file except in compliance with the License.
// You may obtain a copy of the License at
//
//     http://www.apache.org/licenses/LICENSE-2.0
//
// Unless required by applicable law or agreed to in writing, software
// distributed under the License is distributed on an "AS IS" BASIS,
// WITHOUT WARRANTIES OR CONDITIONS OF ANY KIND, either express or implied.
// See the License for the specific language governing permissions and
// limitations under the License.

#include <Common/Exception.h>
#include <Common/FmtUtils.h>
#include <Common/Stopwatch.h>
#include <Common/SyncPoint/SyncPoint.h>
#include <Common/TiFlashMetrics.h>
#include <IO/IOThreadPool.h>
#include <Storages/DeltaMerge/Remote/DataStore/DataStore.h>
#include <Storages/Page/V3/Blob/BlobConfig.h>
#include <Storages/Page/V3/BlobStore.h>
#include <Storages/Page/V3/CheckpointFile/CPFilesWriter.h>
#include <Storages/Page/V3/CheckpointFile/CPWriteDataSource.h>
#include <Storages/Page/V3/CheckpointFile/CheckpointFiles.h>
#include <Storages/Page/V3/PageDirectoryFactory.h>
#include <Storages/Page/V3/Universal/S3LockLocalManager.h>
#include <Storages/Page/V3/Universal/UniversalPageStorage.h>
#include <Storages/Page/V3/Universal/UniversalWriteBatchImpl.h>
#include <Storages/Page/V3/WAL/WALConfig.h>
#include <Storages/S3/S3Common.h>
#include <Storages/S3/S3Filename.h>
#include <common/logger_useful.h>
#include <fiu.h>

#include <future>
#include <mutex>
#include <unordered_map>
#include <unordered_set>


namespace DB
{
UniversalPageStoragePtr UniversalPageStorage::create(
    const String & name,
    PSDiskDelegatorPtr delegator,
    const PageStorageConfig & config,
    const FileProviderPtr & file_provider)
{
    UniversalPageStoragePtr storage = std::make_shared<UniversalPageStorage>(name, delegator, config, file_provider);
    storage->blob_store = std::make_unique<PS::V3::universal::BlobStoreType>(
        name,
        file_provider,
        delegator,
        PS::V3::BlobConfig::from(config));
    if (S3::ClientFactory::instance().isEnabled())
    {
        storage->remote_reader = std::make_unique<PS::V3::S3PageReader>();
        storage->remote_locks_local_mgr = std::make_unique<PS::V3::S3LockLocalManager>();
    }
    return storage;
}

void UniversalPageStorage::restore()
{
    blob_store->registerPaths();

    PS::V3::universal::PageDirectoryFactory factory;
    page_directory = factory
                         .setBlobStore(*blob_store)
                         .create(storage_name, file_provider, delegator, PS::V3::WALConfig::from(config));
}

UniversalPageStorage::~UniversalPageStorage() = default;

size_t UniversalPageStorage::getNumberOfPages(const String & prefix) const
{
    return page_directory->numPagesWithPrefix(prefix);
}

void UniversalPageStorage::write(UniversalWriteBatch && write_batch, const WriteLimiterPtr & write_limiter) const
{
    if (unlikely(write_batch.empty()))
        return;

    Stopwatch watch;
    SCOPE_EXIT({ GET_METRIC(tiflash_storage_page_write_duration_seconds, type_total).Observe(watch.elapsedSeconds()); });
    bool has_writes_from_remote = write_batch.hasWritesFromRemote();
    if (has_writes_from_remote)
    {
        assert(remote_locks_local_mgr != nullptr);
        // Before ingesting remote pages/remote external pages, we need to create "lock" on S3
        // to ensure the correctness between FAP and S3GC.
        // If any "lock" failed to be created, then it will throw exception.
        // Note that if `remote_locks_local_mgr`'s store_id is not inited, it will blocks until inited
        remote_locks_local_mgr->createS3LockForWriteBatch(write_batch);
    }
    auto edit = blob_store->write(std::move(write_batch), write_limiter);
    auto applied_lock_ids = page_directory->apply(std::move(edit), write_limiter);
    if (has_writes_from_remote)
    {
        assert(remote_locks_local_mgr != nullptr);
        // Remove the applied locks from checkpoint_manager.pre_lock_files
        remote_locks_local_mgr->cleanAppliedS3ExternalFiles(std::move(applied_lock_ids));
    }
}

Page UniversalPageStorage::read(const UniversalPageId & page_id, const ReadLimiterPtr & read_limiter, SnapshotPtr snapshot, bool throw_on_not_exist) const
{
    if (!snapshot)
    {
        snapshot = this->getSnapshot("");
    }

    auto page_entry = throw_on_not_exist ? page_directory->getByID(page_id, snapshot) : page_directory->getByIDOrNull(page_id, snapshot);
    auto & checkpoint_info = page_entry.second.checkpoint_info;
    if (checkpoint_info.has_value() && checkpoint_info.is_local_data_reclaimed)
    {
        auto page = remote_reader->read(page_entry);
        UniversalWriteBatch wb;
        auto buf = std::make_shared<ReadBufferFromMemory>(page.data.begin(), page.data.size());
        wb.updateRemotePage(page_id, buf, page.data.size());
        tryUpdateLocalCacheForRemotePages(wb, snapshot);
        return page;
    }
    else
    {
        return blob_store->read(page_entry, read_limiter);
    }
}

UniversalPageMap UniversalPageStorage::read(const UniversalPageIds & page_ids, const ReadLimiterPtr & read_limiter, SnapshotPtr snapshot, bool throw_on_not_exist) const
{
    if (!snapshot)
    {
        snapshot = this->getSnapshot("");
    }

    auto do_read = [&](const UniversalPageIdAndEntries & page_entries) {
        UniversalPageIdAndEntries local_entries, remote_entries;
        for (const auto & entry : page_entries)
        {
            const auto & checkpoint_info = entry.second.checkpoint_info;
            if (checkpoint_info.has_value() && checkpoint_info.is_local_data_reclaimed)
            {
                remote_entries.emplace_back(std::move(entry));
            }
            else
            {
                local_entries.emplace_back(std::move(entry));
            }
        }
        auto local_page_map = blob_store->read(local_entries, read_limiter);
        auto remote_page_map = remote_reader->read(remote_entries);
        UniversalWriteBatch wb;
        for (const auto & [page_id, page] : remote_page_map)
        {
            auto buf = std::make_shared<ReadBufferFromMemory>(page.data.begin(), page.data.size());
            wb.updateRemotePage(page_id, buf, page.data.size());
            local_page_map.emplace(page_id, page);
        }
        tryUpdateLocalCacheForRemotePages(wb, snapshot);
        return local_page_map;
    };

    if (throw_on_not_exist)
    {
        auto page_entries = page_directory->getByIDs(page_ids, snapshot);
        return do_read(page_entries);
    }
    else
    {
        auto [page_entries, page_ids_not_found] = page_directory->getByIDsOrNull(page_ids, snapshot);
        auto page_map = do_read(page_entries);
        for (const auto & page_id_not_found : page_ids_not_found)
        {
            page_map.emplace(page_id_not_found, Page::invalidPage());
        }
        return page_map;
    }
}

UniversalPageMap UniversalPageStorage::read(const std::vector<PageReadFields> & page_fields, const ReadLimiterPtr & read_limiter, SnapshotPtr snapshot, bool throw_on_not_exist) const
{
    if (!snapshot)
    {
        snapshot = this->getSnapshot("");
    }

    // get the entries from directory, keep track
    // for not found page_ids
    UniversalPageIds page_ids_not_found;
    PS::V3::universal::BlobStoreType::FieldReadInfos local_read_infos, remote_read_infos;
    for (const auto & [page_id, field_indices] : page_fields)
    {
        const auto & [id, entry] = throw_on_not_exist ? page_directory->getByID(page_id, snapshot) : page_directory->getByIDOrNull(page_id, snapshot);

        if (entry.isValid())
        {
            auto info = PS::V3::universal::BlobStoreType::FieldReadInfo(page_id, entry, field_indices);
            const auto & checkpoint_info = entry.checkpoint_info;
            if (checkpoint_info.has_value() && checkpoint_info.is_local_data_reclaimed)
            {
                remote_read_infos.emplace_back(info);
            }
            else
            {
                local_read_infos.emplace_back(info);
            }
        }
        else
        {
            page_ids_not_found.emplace_back(id);
        }
    }

    // read page data from blob_store
    auto local_page_map = blob_store->read(local_read_infos, read_limiter);

    if (!remote_read_infos.empty())
    {
        auto [page_map_for_update_cache, remote_page_map] = remote_reader->read(remote_read_infos);
        if (!page_map_for_update_cache.empty())
        {
            UniversalWriteBatch wb;
            for (const auto & [page_id, page] : page_map_for_update_cache)
            {
                auto buf = std::make_shared<ReadBufferFromMemory>(page.data.begin(), page.data.size());
                wb.updateRemotePage(page_id, buf, page.data.size());
            }
            tryUpdateLocalCacheForRemotePages(wb, snapshot);
        }
        for (const auto & [page_id, page] : remote_page_map)
        {
            local_page_map.emplace(page_id, page);
        }
    }
    for (const auto & page_id_not_found : page_ids_not_found)
    {
        local_page_map.emplace(page_id_not_found, Page::invalidPage());
    }
    return local_page_map;
}

void UniversalPageStorage::traverse(const String & prefix, const std::function<void(const UniversalPageId & page_id, const DB::Page & page)> & acceptor, SnapshotPtr snapshot) const
{
    if (!snapshot)
    {
        snapshot = this->getSnapshot("");
    }

    // TODO: This could hold the read lock of `page_directory` for a long time
    const auto page_ids = page_directory->getAllPageIdsWithPrefix(prefix, snapshot);
    for (const auto & page_id : page_ids)
    {
        const auto page_id_and_entry = page_directory->getByID(page_id, snapshot);
        const auto & checkpoint_info = page_id_and_entry.second.checkpoint_info;
        if (checkpoint_info.has_value() && checkpoint_info.is_local_data_reclaimed)
        {
            auto page = remote_reader->read(page_id_and_entry);
            UniversalWriteBatch wb;
            auto buf = std::make_shared<ReadBufferFromMemory>(page.data.begin(), page.data.size());
            wb.updateRemotePage(page_id, buf, page.data.size());
            tryUpdateLocalCacheForRemotePages(wb, snapshot);
            acceptor(page_id_and_entry.first, page);
        }
        else
        {
            acceptor(page_id_and_entry.first, blob_store->read(page_id_and_entry));
        }
    }
}

void UniversalPageStorage::traverseEntries(const String & prefix, const std::function<void(UniversalPageId page_id, DB::PageEntry entry)> & acceptor, SnapshotPtr snapshot) const
{
    if (!snapshot)
    {
        snapshot = this->getSnapshot("");
    }

    // TODO: This could hold the read lock of `page_directory` for a long time
    const auto page_ids = page_directory->getAllPageIdsWithPrefix(prefix, snapshot);
    for (const auto & page_id : page_ids)
    {
        acceptor(page_id, getEntry(page_id, snapshot));
    }
}

UniversalPageId UniversalPageStorage::getNormalPageId(const UniversalPageId & page_id, SnapshotPtr snapshot, bool throw_on_not_exist) const
{
    if (!snapshot)
    {
        snapshot = this->getSnapshot("");
    }

    return page_directory->getNormalPageId(page_id, snapshot, throw_on_not_exist);
}

DB::PageEntry UniversalPageStorage::getEntry(const UniversalPageId & page_id, SnapshotPtr snapshot) const
{
    if (!snapshot)
    {
        snapshot = this->getSnapshot("");
    }

    try
    {
        const auto & [id, entry] = page_directory->getByIDOrNull(page_id, snapshot);
        (void)id;
        PageEntry entry_ret;
        entry_ret.file_id = entry.file_id;
        entry_ret.offset = entry.offset;
        entry_ret.tag = entry.tag;
        entry_ret.size = entry.size;
        entry_ret.field_offsets = entry.field_offsets;
        entry_ret.checksum = entry.checksum;

        return entry_ret;
    }
    catch (DB::Exception & e)
    {
        LOG_WARNING(log, "{}", e.message());
        return {.file_id = INVALID_BLOBFILE_ID}; // return invalid PageEntry
    }
}

std::optional<DB::PS::V3::CheckpointLocation> UniversalPageStorage::getCheckpointLocation(const UniversalPageId & page_id, SnapshotPtr snapshot) const
{
    if (!snapshot)
    {
        snapshot = this->getSnapshot("");
    }

    try
    {
        const auto & [id, entry] = page_directory->getByIDOrNull(page_id, snapshot);
        (void)id;
        if (entry.checkpoint_info.has_value())
        {
            return entry.checkpoint_info.data_location;
        }
        else
        {
            return std::nullopt;
        }
    }
    catch (DB::Exception & e)
    {
        LOG_WARNING(log, "{}", e.message());
        return std::nullopt;
    }
}

PageIdU64 UniversalPageStorage::getMaxIdAfterRestart() const
{
    return page_directory->getMaxIdAfterRestart();
}

bool UniversalPageStorage::gc(bool /*not_skip*/, const WriteLimiterPtr & write_limiter, const ReadLimiterPtr & read_limiter)
{
    PS::V3::RemoteFileValidSizes remote_valid_sizes;
    bool done_anything = manager.gc(
        *blob_store,
        *page_directory,
        write_limiter,
        read_limiter,
        &remote_valid_sizes,
        log);
    // update the valid size cache of remote file ids
    remote_data_files_stat_cache.updateValidSize(remote_valid_sizes);
    return done_anything;
}

void UniversalPageStorage::registerUniversalExternalPagesCallbacks(const UniversalExternalPageCallbacks & callbacks)
{
    manager.registerExternalPagesCallbacks(callbacks);
}

void UniversalPageStorage::unregisterUniversalExternalPagesCallbacks(const String & prefix)
{
    manager.unregisterExternalPagesCallbacks(prefix);
    // clean all external ids ptrs
    page_directory->unregisterNamespace(prefix);
}

void UniversalPageStorage::tryUpdateLocalCacheForRemotePages(UniversalWriteBatch & wb, SnapshotPtr snapshot) const
{
    auto edit = blob_store->write(std::move(wb));
    auto ignored_entries = page_directory->updateLocalCacheForRemotePages(std::move(edit), snapshot);
    if (!ignored_entries.empty())
    {
        blob_store->remove(ignored_entries);
    }
}

void UniversalPageStorage::initLocksLocalManager(StoreID store_id, S3::S3LockClientPtr lock_client)
{
    assert(remote_locks_local_mgr != nullptr);
    auto last_mf_prefix_opt = remote_locks_local_mgr->initStoreInfo(store_id, lock_client);
    if (last_mf_prefix_opt)
    {
        // First init, we need to restore the `last_checkpoint_sequence` from last checkpoint
        std::scoped_lock lock(checkpoint_mu);
        last_checkpoint_sequence = last_mf_prefix_opt->local_sequence();
    }
}

PS::V3::S3LockLocalManager::ExtraLockInfo UniversalPageStorage::allocateNewUploadLocksInfo() const
{
    assert(remote_locks_local_mgr != nullptr);
    return remote_locks_local_mgr->allocateNewUploadLocksInfo();
}

// a pre-checking to avoid unnecessary consumption of resources
bool UniversalPageStorage::canSkipCheckpoint() const
{
    std::scoped_lock lock(checkpoint_mu);
    auto snap = page_directory->createSnapshot(/*tracing_id*/ "canSkipCheckpoint");
    return snap->sequence == last_checkpoint_sequence;
}

PS::V3::CPDataDumpStats UniversalPageStorage::dumpIncrementalCheckpoint(const UniversalPageStorage::DumpCheckpointOptions & options)
{
    std::scoped_lock lock(checkpoint_mu);
    Stopwatch sw;
    // Let's keep this snapshot until all finished, so that blob data will not be GCed.
    auto snap = page_directory->createSnapshot(/*tracing_id*/ "dumpIncrementalCheckpoint");

    if (snap->sequence == last_checkpoint_sequence)
        return {.has_new_data = false};

    auto edit_from_mem = page_directory->dumpSnapshotToEdit(snap);
    auto dump_snapshot_seconds = sw.elapsedMillisecondsFromLastTime() / 1000.0;

    // As a checkpoint, we write both entries (in manifest) and its data.
    // Some entries' data may be already written by a previous checkpoint. These data will not be written again.
    UInt64 sequence = snap->sequence;
    if (options.override_sequence)
        sequence = options.override_sequence.value();

<<<<<<< HEAD
    {
        // The output of `PageDirectory::dumpSnapshotToEdit` may contain page ids which are logically deleted but have not been gced yet.
        // These page ids may be gcced when dump snapshot, so we cannot read data of these page ids.
        // So we create a clean temp page_directory here and use it to dump edits with all visible page ids for `snap`.
        PS::V3::universal::PageDirectoryFactory factory;
        auto temp_page_directory = factory.dangerouslyCreateFromEditWithoutWAL(fmt::format("{}_{}", storage_name, sequence), edit_from_mem);
        edit_from_mem = temp_page_directory->dumpSnapshotToEdit();
    }

    auto data_file_id = fmt::format(
        fmt::runtime(options.data_file_id_pattern),
        fmt::arg("seq", sequence),
        fmt::arg("index", 0));
    auto data_file_path = fmt::format(
        fmt::runtime(options.data_file_path_pattern),
        fmt::arg("seq", sequence),
        fmt::arg("index", 0));

=======
>>>>>>> f9d16c46
    auto manifest_file_id = fmt::format(
        fmt::runtime(options.manifest_file_id_pattern),
        fmt::arg("seq", sequence));
    auto manifest_file_path = fmt::format(
        fmt::runtime(options.manifest_file_path_pattern),
        fmt::arg("seq", sequence));

    auto writer = PS::V3::CPFilesWriter::create({
        .data_file_path_pattern = options.data_file_path_pattern,
        .data_file_id_pattern = options.data_file_id_pattern,
        .manifest_file_path = manifest_file_path,
        .manifest_file_id = manifest_file_id,
        .data_source = PS::V3::CPWriteDataSourceBlobStore::create(*blob_store),
        .must_locked_files = options.must_locked_files,
        .sequence = sequence,
        .max_data_file_size = options.max_data_file_size,
        .max_edit_records_per_part = options.max_edit_records_per_part,
    });

    writer->writePrefix({
        .writer = options.writer_info,
        .sequence = snap->sequence,
        .last_sequence = last_checkpoint_sequence,
    });
    std::unordered_set<String> file_ids_to_compact;
    if (options.compact_getter != nullptr)
    {
        file_ids_to_compact = options.compact_getter();
    }
    // get the remote file ids that need to be compacted
    const auto checkpoint_dump_stats = writer->writeEditsAndApplyCheckpointInfo(edit_from_mem, file_ids_to_compact);
    auto data_file_paths = writer->writeSuffix();
    writer.reset();
    auto dump_data_seconds = sw.elapsedMillisecondsFromLastTime() / 1000.0;

    // Persist the checkpoint to remote store.
    // If not persisted or exception throw, then we can not apply the checkpoint
    // info to directory. Neither update `last_checkpoint_sequence`.
    try
    {
        auto checkpoint = PS::V3::LocalCheckpointFiles{
            .data_files = data_file_paths,
            .manifest_file = {manifest_file_path},
        };
        bool persist_done = options.persist_checkpoint(checkpoint);
        if (!persist_done)
        {
            LOG_ERROR(log, "failed to persist checkpoint");
            return {.has_new_data = false}; // TODO: maybe return has_new_data=true but upload_success=false?
        }
    }
    catch (...)
    {
        tryLogCurrentException(log, "failed to persist checkpoint");
        return {.has_new_data = false}; // TODO: maybe return has_new_data=true but upload_success=false?
    }
    auto upload_seconds = sw.elapsedMillisecondsFromLastTime() / 1000.0;

    SYNC_FOR("before_PageStorage::dumpIncrementalCheckpoint_copyInfo");

    // TODO: Currently, even when has_new_data == false,
    //   something will be written to DataFile (i.e., the file prefix).
    //   This can be avoided, as its content is useless.
    if (checkpoint_dump_stats.has_new_data)
    {
        // Copy back the checkpoint info to the current PageStorage.
        // New checkpoint infos are attached in `writeEditsAndApplyCheckpointInfo`.
        page_directory->copyCheckpointInfoFromEdit(edit_from_mem);
    }
    auto copy_checkpoint_info_seconds = sw.elapsedMillisecondsFromLastTime() / 1000.0;

    last_checkpoint_sequence = snap->sequence;

    GET_METRIC(tiflash_storage_checkpoint_seconds, type_dump_checkpoint_snapshot).Observe(dump_snapshot_seconds);
    GET_METRIC(tiflash_storage_checkpoint_seconds, type_dump_checkpoint_data).Observe(dump_data_seconds);
    GET_METRIC(tiflash_storage_checkpoint_seconds, type_upload_checkpoint).Observe(upload_seconds);
    GET_METRIC(tiflash_storage_checkpoint_seconds, type_copy_checkpoint_info).Observe(copy_checkpoint_info_seconds);
    LOG_INFO(log,
             "Checkpoint result: files={} dump_snapshot={:.3f}s dump_data={:.3f}s upload={:.3f}s copy_checkpoint_info={:.3f}s "
             "total={:.3f}s sequence={} {}",
             data_file_paths,
             dump_snapshot_seconds,
             dump_data_seconds,
             upload_seconds,
             copy_checkpoint_info_seconds,
             sw.elapsedSeconds(),
             sequence,
             checkpoint_dump_stats);
    SetMetrics(checkpoint_dump_stats);
    return checkpoint_dump_stats;
}

} // namespace DB<|MERGE_RESOLUTION|>--- conflicted
+++ resolved
@@ -439,7 +439,6 @@
     if (options.override_sequence)
         sequence = options.override_sequence.value();
 
-<<<<<<< HEAD
     {
         // The output of `PageDirectory::dumpSnapshotToEdit` may contain page ids which are logically deleted but have not been gced yet.
         // These page ids may be gcced when dump snapshot, so we cannot read data of these page ids.
@@ -449,17 +448,6 @@
         edit_from_mem = temp_page_directory->dumpSnapshotToEdit();
     }
 
-    auto data_file_id = fmt::format(
-        fmt::runtime(options.data_file_id_pattern),
-        fmt::arg("seq", sequence),
-        fmt::arg("index", 0));
-    auto data_file_path = fmt::format(
-        fmt::runtime(options.data_file_path_pattern),
-        fmt::arg("seq", sequence),
-        fmt::arg("index", 0));
-
-=======
->>>>>>> f9d16c46
     auto manifest_file_id = fmt::format(
         fmt::runtime(options.manifest_file_id_pattern),
         fmt::arg("seq", sequence));
