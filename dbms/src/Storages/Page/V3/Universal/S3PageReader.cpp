--- conflicted
+++ resolved
@@ -16,10 +16,7 @@
 #include <Storages/Page/V3/Universal/S3PageReader.h>
 #include <Storages/Page/V3/Universal/UniversalPageIdFormatImpl.h>
 #include <Storages/S3/S3Common.h>
-<<<<<<< HEAD
 #include <Storages/S3/S3Filename.h>
-=======
->>>>>>> 0f23c4ab
 #include <Storages/S3/S3RandomAccessFile.h>
 
 namespace DB::PS::V3
@@ -34,27 +31,21 @@
     const auto & page_entry = page_id_and_entry.second;
     RUNTIME_CHECK(page_entry.checkpoint_info.has_value());
     auto location = page_entry.checkpoint_info.data_location;
-<<<<<<< HEAD
     const auto & remote_name = *location.data_file_id;
     auto remote_name_view = S3::S3FilenameView::fromKey(remote_name);
     RandomAccessFilePtr remote_file;
+    auto s3_client = S3::ClientFactory::instance().sharedTiFlashClient();
     if (remote_name_view.isLockFile())
     {
-        remote_file = std::make_shared<S3::S3RandomAccessFile>(s3_client, bucket, remote_name_view.asDataFile().toFullKey());
+        remote_file = std::make_shared<S3::S3RandomAccessFile>(s3_client, s3_client->bucket(), remote_name_view.asDataFile().toFullKey());
     }
     else
     {
-        remote_file = std::make_shared<S3::S3RandomAccessFile>(s3_client, bucket, *location.data_file_id);
+        remote_file = std::make_shared<S3::S3RandomAccessFile>(s3_client, s3_client->bucket(), *location.data_file_id);
     }
     ReadBufferFromRandomAccessFile buf(remote_file);
 
     buf.seek(location.offset_in_file, SEEK_SET);
-
-=======
-    auto s3_client = S3::ClientFactory::instance().sharedTiFlashClient();
-    S3::S3RandomAccessFile file(s3_client, s3_client->bucket(), *location.data_file_id);
-    file.seek(location.offset_in_file, SEEK_SET);
->>>>>>> 0f23c4ab
     auto buf_size = location.size_in_file;
     char * data_buf = static_cast<char *>(alloc(buf_size));
     MemHolder mem_holder = createMemHolder(data_buf, [&, buf_size](char * p) {
