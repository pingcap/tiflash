// Copyright 2022 PingCAP, Ltd.
//
// Licensed under the Apache License, Version 2.0 (the "License");
// you may not use this file except in compliance with the License.
// You may obtain a copy of the License at
//
//     http://www.apache.org/licenses/LICENSE-2.0
//
// Unless required by applicable law or agreed to in writing, software
// distributed under the License is distributed on an "AS IS" BASIS,
// WITHOUT WARRANTIES OR CONDITIONS OF ANY KIND, either express or implied.
// See the License for the specific language governing permissions and
// limitations under the License.

#pragma once

#include <IO/BufferBase.h>
#include <IO/MemoryReadWriteBuffer.h>
#include <IO/WriteHelpers.h>
#include <Storages/Page/PageDefines.h>

#include <map>
#include <set>
#include <unordered_map>


namespace DB
{
using MemHolder = std::shared_ptr<char>;
inline MemHolder createMemHolder(char * memory, const std::function<void(char *)> & free)
{
    return std::shared_ptr<char>(memory, free);
}

struct FieldOffsetInsidePage
{
    size_t index;
    size_t offset;

    FieldOffsetInsidePage(size_t index_) // NOLINT(google-explicit-constructor)
        : index(index_)
        , offset(0)
    {}
    FieldOffsetInsidePage(size_t index_, size_t offset_)
        : index(index_)
        , offset(offset_)
    {}

    bool operator<(const FieldOffsetInsidePage & rhs) const { return index < rhs.index; }
};

class OwningPageData
{
public:
<<<<<<< HEAD
=======
    static Page invalidPage()
    {
        Page page;
        page.is_valid = false;
        return page;
    }

>>>>>>> d8794143
    ByteBuffer data;
    MemHolder mem_holder;
    // Field offsets inside this page.
    std::set<FieldOffsetInsidePage> field_offsets;

<<<<<<< HEAD
    virtual ~OwningPageData() = default;
=======
private:
    bool is_valid = true;

public:
    inline bool isValid() const { return is_valid; }
>>>>>>> d8794143

    ByteBuffer getFieldData(size_t index) const
    {
        auto iter = field_offsets.find(FieldOffsetInsidePage(index));
<<<<<<< HEAD
        RUNTIME_CHECK_MSG(
            iter != field_offsets.end(),
            "Try to getFieldData with invalid field index, field_index={}",
            index);
=======
        if (unlikely(iter == field_offsets.end()))
            throw Exception(fmt::format("Try to getFieldData with invalid field index [field_index={}] is_valid={} field_offsets.size()={}", index, is_valid, field_offsets.size()),
                            ErrorCodes::LOGICAL_ERROR);
>>>>>>> d8794143

        PageFieldOffset beg = iter->offset;
        ++iter;
        PageFieldOffset end = (iter == field_offsets.end() ? data.size() : iter->offset);
        assert(beg <= data.size());
        assert(end <= data.size());
        return ByteBuffer(data.begin() + beg, data.begin() + end);
    }

    inline static PageFieldSizes fieldOffsetsToSizes(const PageFieldOffsetChecksums & field_offsets, size_t data_size)
    {
        PageFieldSizes field_size = {};

        auto it = field_offsets.begin();
        while (it != field_offsets.end())
        {
            PageFieldOffset beg = it->first;
            ++it;
            field_size.emplace_back(it == field_offsets.end() ? data_size - beg : it->first - beg);
        }
        return field_size;
    }

    size_t fieldSize() const
    {
        return field_offsets.size();
    }
};

class Page : public OwningPageData
{
public:
    // only take the low u64, ignoring the high u64(NamespaceId)
    explicit Page(const PageIdV3Internal & page_id_v3_)
        : page_id(page_id_v3_.low)
    {
    }

    Page()
        : page_id(INVALID_PAGE_ID)
    {}

    PageId page_id;

    inline bool isValid() const { return page_id != INVALID_PAGE_ID; }
};

using Pages = std::vector<Page>;
using PageMap = std::map<PageId, Page>;

// TODO: Move it into V2
// Indicate the page size && offset in PageFile.
struct PageEntry
{
public:
    // if file_id == 0, means it is invalid
    PageFileId file_id = 0; // PageFile id
    PageSize size = 0; // Page data's size
    UInt64 offset = 0; // Page data's offset in PageFile
    UInt64 tag = 0;
    UInt64 checksum = 0; // The checksum of whole page data
    UInt32 level = 0; // PageFile level
    UInt32 ref = 1; // for ref counting

    // The offset to the begining of specify field.
    PageFieldOffsetChecksums field_offsets{};

public:
    inline bool isValid() const { return file_id != 0; }
    inline bool isTombstone() const { return ref == 0; }

    PageFileIdAndLevel fileIdLevel() const
    {
        return std::make_pair(file_id, level);
    }

    String toDebugString() const
    {
        return fmt::format("PageEntry{{file: {}, offset: 0x{:X}, size: {}, checksum: 0x{:X}, tag: {}, ref: {}, field_offsets_size: {}}}",
                           file_id,
                           offset,
                           size,
                           checksum,
                           tag,
                           ref,
                           field_offsets.size());
    }

    size_t getFieldSize(size_t index) const
    {
        if (unlikely(index >= field_offsets.size()))
            throw Exception("Try to getFieldData of PageEntry" + DB::toString(file_id) + " with invalid index: " + DB::toString(index)
                                + ", fields size: " + DB::toString(field_offsets.size()),
                            ErrorCodes::LOGICAL_ERROR);
        else if (index == field_offsets.size() - 1)
            return size - field_offsets.back().first;
        else
            return field_offsets[index + 1].first - field_offsets[index].first;
    }

    // Return field{index} offsets: [begin, end) of page data.
    std::pair<size_t, size_t> getFieldOffsets(size_t index) const
    {
        if (unlikely(index >= field_offsets.size()))
            throw Exception(
                fmt::format("Try to getFieldOffsets with invalid index [index={}] [fields_size={}]", index, field_offsets.size()),
                ErrorCodes::LOGICAL_ERROR);
        else if (index == field_offsets.size() - 1)
            return {field_offsets.back().first, size};
        else
            return {field_offsets[index].first, field_offsets[index + 1].first};
    }

    bool operator==(const PageEntry & rhs) const
    {
        bool is_ok = file_id == rhs.file_id && size == rhs.size && offset == rhs.offset && tag == rhs.tag && checksum == rhs.checksum
            && level == rhs.level && ref == rhs.ref && field_offsets.size() == rhs.field_offsets.size();
        if (!is_ok)
            return is_ok;
        // compare the fields offsets
        for (size_t i = 0; i < field_offsets.size(); ++i)
        {
            if (field_offsets[i] != rhs.field_offsets[i])
                return false;
        }
        return true;
    }
};
using PageIdAndEntry = std::pair<PageId, PageEntry>;
using PageIdAndEntries = std::vector<PageIdAndEntry>;


} // namespace DB<|MERGE_RESOLUTION|>--- conflicted
+++ resolved
@@ -52,44 +52,20 @@
 class OwningPageData
 {
 public:
-<<<<<<< HEAD
-=======
-    static Page invalidPage()
-    {
-        Page page;
-        page.is_valid = false;
-        return page;
-    }
-
->>>>>>> d8794143
     ByteBuffer data;
     MemHolder mem_holder;
     // Field offsets inside this page.
     std::set<FieldOffsetInsidePage> field_offsets;
 
-<<<<<<< HEAD
     virtual ~OwningPageData() = default;
-=======
-private:
-    bool is_valid = true;
-
-public:
-    inline bool isValid() const { return is_valid; }
->>>>>>> d8794143
 
     ByteBuffer getFieldData(size_t index) const
     {
         auto iter = field_offsets.find(FieldOffsetInsidePage(index));
-<<<<<<< HEAD
         RUNTIME_CHECK_MSG(
             iter != field_offsets.end(),
             "Try to getFieldData with invalid field index, field_index={}",
             index);
-=======
-        if (unlikely(iter == field_offsets.end()))
-            throw Exception(fmt::format("Try to getFieldData with invalid field index [field_index={}] is_valid={} field_offsets.size()={}", index, is_valid, field_offsets.size()),
-                            ErrorCodes::LOGICAL_ERROR);
->>>>>>> d8794143
 
         PageFieldOffset beg = iter->offset;
         ++iter;
@@ -122,19 +98,18 @@
 class Page : public OwningPageData
 {
 public:
-    // only take the low u64, ignoring the high u64(NamespaceId)
-    explicit Page(const PageIdV3Internal & page_id_v3_)
-        : page_id(page_id_v3_.low)
-    {
-    }
-
-    Page()
-        : page_id(INVALID_PAGE_ID)
-    {}
-
-    PageId page_id;
-
-    inline bool isValid() const { return page_id != INVALID_PAGE_ID; }
+    static Page invalidPage()
+    {
+        Page page;
+        page.is_valid = false;
+        return page;
+    }
+
+private:
+    bool is_valid = true;
+
+public:
+    inline bool isValid() const { return is_valid; }
 };
 
 using Pages = std::vector<Page>;
