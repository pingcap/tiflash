// Copyright 2022 PingCAP, Ltd.
//
// Licensed under the Apache License, Version 2.0 (the "License");
// you may not use this file except in compliance with the License.
// You may obtain a copy of the License at
//
//     http://www.apache.org/licenses/LICENSE-2.0
//
// Unless required by applicable law or agreed to in writing, software
// distributed under the License is distributed on an "AS IS" BASIS,
// WITHOUT WARRANTIES OR CONDITIONS OF ANY KIND, either express or implied.
// See the License for the specific language governing permissions and
// limitations under the License.

#pragma once

#include <Common/Stopwatch.h>
#include <Common/nocopyable.h>
#include <Poco/ThreadPool.h>
#include <Storages/BackgroundProcessingPool.h>
#include <Storages/Page/PageDefines.h>
#include <Storages/Page/PageStorage.h>
#include <Storages/Page/workload/PSBackground.h>
#include <Storages/Page/workload/PSRunnable.h>
#include <Storages/Page/workload/PSStressEnv.h>
#include <fmt/format.h>

#include <memory>

#define NORMAL_WORKLOAD 0
namespace DB::PS::tests
{
template <typename Child>
class StressWorkloadFunc
{
public:
    static String nameFunc()
    {
        return Child::name();
    }
    static UInt64 maskFunc()
    {
        return Child::mask();
    }
};

// Define a workload.
// The derived class must define `static String name()` and `static UInt64 mask()`
// and register itself by macro `REGISTER_WORKLOAD`
class StressWorkload
{
public:
    static int mainEntry(int argc, char ** argv);

    explicit StressWorkload(StressEnv options_)
        : options(options_)
    {}

    virtual ~StressWorkload() = default;

    virtual String desc() { return ""; }
    virtual void run() {}
    virtual bool verify()
    {
        return true;
    }
    virtual void onFailed() {}
    virtual void onDumpResult();

    void stop()
    {
        if (stress_time)
            stress_time->stop();
        if (scanner)
            scanner->stop();
        if (gc)
            gc->stop();
        if (metrics_dumper)
            metrics_dumper->stop();
    }

protected:
    void initPageStorage(DB::PageStorageConfig & config, String path_prefix = "");

    void startBackgroundTimer();

    void initPages(const DB::PageId & max_page_id);

    template <typename T>
    void startWriter(size_t nums_writers, std::function<void(std::shared_ptr<T>)> writer_configure = nullptr)
    {
        writers.clear();
        for (size_t i = 0; i < nums_writers; ++i)
        {
            auto writer = std::make_shared<T>(ps, uni_ps, i, runtime_stat);
            if (writer_configure)
            {
                writer_configure(writer);
            }
            writers.insert(writers.end(), writer);
            pool.start(*writer, "writer" + DB::toString(i));
        }
    }

    template <typename T>
    void startReader(size_t nums_readers, std::function<void(std::shared_ptr<T>)> reader_configure = nullptr)
    {
        readers.clear();
        for (size_t i = 0; i < nums_readers; ++i)
        {
            auto reader = std::make_shared<T>(ps, uni_ps, i, runtime_stat);
            if (reader_configure)
            {
                reader_configure(reader);
            }
            readers.insert(readers.end(), reader);
            pool.start(*reader, "reader" + DB::toString(i));
        }
    }


    StressEnv options;
    Poco::ThreadPool pool;

<<<<<<< HEAD
=======
    std::shared_ptr<DB::BackgroundProcessingPool> bkg_pool;
    PSPtr ps;
>>>>>>> 87d7c9b1
    DB::PSDiskDelegatorPtr delegator;

    std::unique_ptr<GlobalStat> runtime_stat;

    PSPtr ps;
    UniPSPtr uni_ps;

    std::list<std::shared_ptr<PSRunnable>> writers;
    std::list<std::shared_ptr<PSRunnable>> readers;

    Stopwatch stop_watch;

    StressTimeoutPtr stress_time;
    PSSnapStatGetterPtr scanner;
    PSGcPtr gc;
    PSMetricsDumperPtr metrics_dumper;
};


class PageWorkloadFactory
{
private:
    using WorkloadCreator = std::function<std::shared_ptr<StressWorkload>(const StressEnv &)>;
    // mask -> (name, creator)
    std::map<UInt64, std::pair<String, WorkloadCreator>> funcs;
    UInt64 registed_masks = 0;

    PageWorkloadFactory() = default;

public:
    DISALLOW_COPY_AND_MOVE(PageWorkloadFactory);

    static PageWorkloadFactory & getInstance()
    {
        static PageWorkloadFactory instance;
        return instance;
    }

    void setEnv(const StressEnv & env_)
    {
        options = env_;
    }

    void reg(const String & name, const UInt64 & mask, const WorkloadCreator workload_creator)
    {
        if (mask & registed_masks)
        {
            fmt::print(stderr, "Current mask is {}, you can not register mask {}. ", registed_masks, mask);
            assert(false);
        }
        registed_masks |= mask;
        funcs[mask] = std::make_pair(name, workload_creator);
    }

    std::pair<String, WorkloadCreator> get(const UInt64 mask)
    {
        auto it = funcs.find(mask);
        if (it == funcs.end())
            throw DB::Exception(fmt::format("Not registed workload. Mask: {}. ", mask));
        return it->second;
    }

    String toWorkloadSelctedString() const
    {
        String debug_string = "Selected Workloads : ";
        for (const auto & it : funcs)
        {
            if (options.situation_mask & it.first)
            {
                debug_string += fmt::format("   Name: {}, Mask: {}. ", it.second.first, it.first);
            }
        }
        return debug_string;
    }

    String toDebugStirng() const
    {
        String debug_string = "Support Workloads: \n";
        for (const auto & it : funcs)
        {
            debug_string += fmt::format("   Name: {}, mask: {}. \n", it.second.first, it.first);
        }
        debug_string += fmt::format("   Need to run all over? try use `-M {}`", registed_masks);
        return debug_string;
    }

    void runWorkload();

    void stopWorkload()
    {
        if (running_workload)
            running_workload->stop();
    }

private:
    StressEnv options;
    std::shared_ptr<StressWorkload> running_workload;
};

template <class Workload>
void work_load_register()
{
    PageWorkloadFactory::getInstance().reg(
        Workload::nameFunc(),
        Workload::maskFunc(),
        [](const StressEnv & opts) -> std::shared_ptr<StressWorkload> {
            return std::make_shared<Workload>(opts);
        });
}

} // namespace DB::PS::tests<|MERGE_RESOLUTION|>--- conflicted
+++ resolved
@@ -122,11 +122,7 @@
     StressEnv options;
     Poco::ThreadPool pool;
 
-<<<<<<< HEAD
-=======
     std::shared_ptr<DB::BackgroundProcessingPool> bkg_pool;
-    PSPtr ps;
->>>>>>> 87d7c9b1
     DB::PSDiskDelegatorPtr delegator;
 
     std::unique_ptr<GlobalStat> runtime_stat;
