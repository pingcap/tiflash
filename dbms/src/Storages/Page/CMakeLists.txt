--- conflicted
+++ resolved
@@ -12,19 +12,5 @@
 # See the License for the specific language governing permissions and
 # limitations under the License.
 
-<<<<<<< HEAD
 add_subdirectory(V2)
-=======
-add_subdirectory(V2)
-add_subdirectory(tools)
-
-# PageStorage Stress test
-if (ENABLE_V3_PAGESTORAGE)
-    add_headers_and_sources(page_stress_testing stress)
-    add_headers_and_sources(page_stress_testing stress/workload)
-    add_executable(page_stress_testing EXCLUDE_FROM_ALL ${page_stress_testing_sources})
-    target_link_libraries(page_stress_testing dbms page_storage_v3)
-    target_include_directories(page_stress_testing PRIVATE stress)
-    target_compile_options(page_stress_testing PRIVATE -Wno-format -lc++) # turn off printf format check
-endif()
->>>>>>> 187a5912
+add_subdirectory(tools)