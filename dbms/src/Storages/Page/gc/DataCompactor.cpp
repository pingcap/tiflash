--- conflicted
+++ resolved
@@ -15,7 +15,6 @@
 } // namespace FailPoints
 
 template <typename SnapshotPtr>
-<<<<<<< HEAD
 DataCompactor<SnapshotPtr>::DataCompactor(const PageStorage &     storage,
                                           PageStorage::Config     gc_config,
                                           const WriteLimiterPtr & write_limiter_,
@@ -28,17 +27,6 @@
       page_file_log(storage.page_file_log),
       write_limiter(write_limiter_),
       read_limiter(read_limiter_)
-=======
-DataCompactor<SnapshotPtr>::DataCompactor(const PageStorage & storage, PageStorage::Config gc_config, const WriteLimiterPtr & write_limiter_, const ReadLimiterPtr & read_limiter_)
-    : storage_name(storage.storage_name)
-    , delegator(storage.delegator)
-    , file_provider(storage.getFileProvider())
-    , config(std::move(gc_config))
-    , log(storage.log)
-    , page_file_log(storage.page_file_log)
-    , write_limiter(write_limiter_)
-    , read_limiter(read_limiter_)
->>>>>>> 95092dad
 {
 }
 
@@ -109,17 +97,10 @@
 }
 
 template <typename SnapshotPtr>
-<<<<<<< HEAD
 std::tuple<PageFileSet, PageFileSet, size_t, size_t, long> //
 DataCompactor<SnapshotPtr>::selectCandidateFiles(          // keep readable indent
     const PageFileSet &          page_files,
     const ValidPages &           files_valid_pages,
-=======
-std::tuple<PageFileSet, PageFileSet, size_t, size_t> //
-DataCompactor<SnapshotPtr>::selectCandidateFiles( // keep readable indent
-    const PageFileSet & page_files,
-    const ValidPages & files_valid_pages,
->>>>>>> 95092dad
     const WritingFilesSnapshot & writing_files) const
 {
 #ifdef PAGE_STORAGE_UTIL_DEBUGGGING
@@ -143,7 +124,6 @@
     PageFileSet candidates;
     // Those files without valid pages, we need to log them down later
     PageFileSet files_without_valid_pages;
-<<<<<<< HEAD
     size_t      candidate_total_size                 = 0;
     size_t      num_migrate_pages                    = 0;
     size_t      num_candidates_with_high_rate        = 0;
@@ -153,12 +133,6 @@
     size_t biggest_vaild_size      = 0;
     long   current_index           = -1;
 
-=======
-    size_t candidate_total_size = 0;
-    size_t num_migrate_pages = 0;
-    size_t num_candidates_with_high_rate = 0;
-    size_t candidate_total_size_with_lower_rate = 0;
->>>>>>> 95092dad
     for (auto & page_file : page_files)
     {
         current_index++;
@@ -257,19 +231,12 @@
 std::tuple<PageEntriesEdit, size_t> //
 DataCompactor<SnapshotPtr>::migratePages( //
     const SnapshotPtr & snapshot,
-<<<<<<< HEAD
     const ValidPages &  files_valid_pages,
     const PageFileSet & page_files,
     const PageFileSet & candidates,
     const PageFileSet & files_without_valid_pages,
     const size_t        migrate_page_count,
     const long          high_vaild_big_pf_index) const
-=======
-    const ValidPages & files_valid_pages,
-    const PageFileSet & candidates,
-    const PageFileSet & files_without_valid_pages,
-    const size_t migrate_page_count) const
->>>>>>> 95092dad
 {
     if (candidates.empty())
         return {PageEntriesEdit{}, 0};
@@ -315,7 +282,6 @@
         // else the PageFile is not exists in all paths, continue migration.
     }
 
-<<<<<<< HEAD
     // Have already checked that is candidates empty.
     // It is safe to get pagefie from files_valid_pages.
     auto & biggest_file = const_cast<PageFile &>(*page_files.begin());
@@ -332,20 +298,6 @@
             index++;
         }
     }
-=======
-    // Choose one path for creating a tmp PageFile for migration
-    const String pf_parent_path = delegator->choosePath(migrate_file_id);
-    PageFile gc_file = PageFile::newPageFile(
-        migrate_file_id.first,
-        migrate_file_id.second,
-        pf_parent_path,
-        file_provider,
-        PageFile::Type::Temp,
-        page_file_log);
-    LOG_INFO(log,
-             storage_name << " GC decide to migrate " << candidates.size() << " files, containing " << migrate_page_count
-                          << " pages to PageFile_" << gc_file.getFileId() << "_" << gc_file.getLevel() << ", path " << pf_parent_path);
->>>>>>> 95092dad
 
     PageEntriesEdit gc_file_edit;
     size_t bytes_written = 0;
@@ -452,7 +404,6 @@
 }
 
 template <typename SnapshotPtr>
-<<<<<<< HEAD
 size_t                                       //
 DataCompactor<SnapshotPtr>::mergeValidPages( //
     PageStorage::OpenReadFiles && data_readers,
@@ -467,22 +418,6 @@
     // No need to sync after each write. Do sync before closing is enough.
     auto   gc_file_writer = gc_file.createWriter(/* sync_on_write= */ false, false);
     size_t bytes_written  = 0;
-=======
-std::tuple<PageEntriesEdit, size_t> //
-DataCompactor<SnapshotPtr>::mergeValidPages( //
-    PageStorage::OpenReadFiles && data_readers,
-    const ValidPages & files_valid_pages,
-    const SnapshotPtr & snapshot,
-    const WriteBatch::SequenceID compact_sequence,
-    PageFile & gc_file,
-    MigrateInfos & migrate_infos) const
-{
-    PageEntriesEdit gc_file_edit;
-    const auto gc_file_id = gc_file.fileIdLevel();
-    // No need to sync after each write. Do sync before closing is enough.
-    auto gc_file_writer = gc_file.createWriter(/* sync_on_write= */ false, true);
-    size_t bytes_written = 0;
->>>>>>> 95092dad
 
     // When all data of one PageFile is obsoleted, we just remove its data but leave its meta part on disk.
     // And all migrated data will be written as multiple WriteBatches(one WriteBatch for one candidate
