--- conflicted
+++ resolved
@@ -261,11 +261,7 @@
               || page_file.getType() == PageFile::Type::Checkpoint))
             throw Exception("Try to recover from " + page_file.toString() + ", illegal type.", ErrorCodes::LOGICAL_ERROR);
 
-<<<<<<< HEAD
         if (auto reader = PageFile::MetaMergingReader::createFrom(const_cast<PageFile &>(page_file), config.meta_file_reading_buf_size);
-=======
-        if (auto reader = PageFile::MetaMergingReader::createFrom(const_cast<PageFile &>(page_file));
->>>>>>> 2a3dd6d0
             reader->hasNext())
         {
             // Read one WriteBatch
