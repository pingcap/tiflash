--- conflicted
+++ resolved
@@ -542,18 +542,12 @@
             WriteBatch batch;
             for (const auto &rec : legacy_edit.getRecords())
             {
-<<<<<<< HEAD
-                if (rec.type == WriteBatch::WriteType::REF && current->isRefExists(rec.page_id, rec.ori_page_id))
-                {
-                    batch.putRefPage(rec.page_id, rec.ori_page_id);
-=======
                 // Get `normal_page_id` from memory's `page_entry_map`. Note: can not get `normal_page_id` from disk,
                 // if it is a record of RefPage to another RefPage, the later ref-id is resolve to the actual `normal_page_id`.
-                auto [is_ref, normal_page_id] = page_entry_map.isRefId(iter->first);
+                auto [is_ref, normal_page_id] = current->isRefId(rec.page_id);
                 if (is_ref)
                 {
-                    batch.putRefPage(iter->first, normal_page_id);
->>>>>>> e062f94f
+                    batch.putRefPage(rec.page_id, normal_page_id);
                     num_valid_ref_pages += 1;
                 }
             }
