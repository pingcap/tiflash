#pragma once

#include <Common/CurrentMetrics.h>
#include <Common/Exception.h>
#include <Common/FailPoint.h>
#include <Common/ProfileEvents.h>
#include <Common/StringUtils/StringUtils.h>
#include <Common/TiFlashException.h>
#include <Encryption/FileProvider.h>
#include <IO/WriteHelpers.h>
#include <common/logger_useful.h>

#include <boost/algorithm/string/classification.hpp>
#include <boost/algorithm/string/split.hpp>
#include <random>

#ifndef __APPLE__
#include <fcntl.h>
#endif
#include <Encryption/RandomAccessFile.h>
#include <Encryption/RateLimiter.h>
#include <Encryption/WritableFile.h>
#include <Encryption/WriteReadableFile.h>
#include <IO/WriteBufferFromFile.h>
#include <Poco/File.h>

#include <ext/scope_guard.h>


namespace ProfileEvents
{
extern const Event Seek;
extern const Event FileOpen;
extern const Event FileOpenFailed;
extern const Event PSMWritePages;
extern const Event PSMWriteIOCalls;
extern const Event PSMWriteBytes;
extern const Event PSMReadPages;
extern const Event PSMReadIOCalls;
extern const Event PSMReadBytes;
extern const Event PSMWriteFailed;
extern const Event PSMReadFailed;
} // namespace ProfileEvents

namespace DB
{
namespace ErrorCodes
{
extern const int UNKNOWN_FORMAT_VERSION;
extern const int CHECKSUM_DOESNT_MATCH;
extern const int FILE_DOESNT_EXIST;
extern const int CANNOT_OPEN_FILE;
extern const int CANNOT_FSYNC;
extern const int CANNOT_FTRUNCATE;
extern const int CANNOT_WRITE_TO_FILE_DESCRIPTOR;
extern const int CANNOT_READ_FROM_FILE_DESCRIPTOR;
extern const int CANNOT_SEEK_THROUGH_FILE;
extern const int FILE_SIZE_NOT_MATCH;
} // namespace ErrorCodes


namespace FailPoints
{
extern const char force_set_page_file_write_errno[];
extern const char force_split_io_size_4k[];
} // namespace FailPoints

namespace PageUtil
{
// https://man7.org/linux/man-pages/man2/write.2.html pwrite() will call the write()
// According to POSIX.1, if count is greater than SSIZE_MAX, the result is implementation-defined;
// SSIZE_MAX usually is (2^31 -1), Use SSIZE_MAX still will failed.
// (2G - 4k) is the best value. The reason for subtracting 4k instead of 1byte is that both vfs and disks need to be aligned.
#define MAX_IO_SIZE ((2ULL * 1024 * 1024 * 1024) - (1024 * 4))

UInt32 randInt(UInt32 min, UInt32 max);

// =========================================================
// Helper functions
// =========================================================

template <bool read, bool must_exist = true>
int openFile(const std::string & path)
{
    ProfileEvents::increment(ProfileEvents::FileOpen);

    int flags;
    if constexpr (read)
    {
        flags = O_RDONLY;
    }
    else
    {
        flags = O_WRONLY | O_CREAT;
    }

    int fd = ::open(path.c_str(), flags, 0666);
    if (-1 == fd)
    {
        ProfileEvents::increment(ProfileEvents::FileOpenFailed);
        if constexpr (!must_exist)
        {
            if (errno == ENOENT)
            {
                return 0;
            }
        }
        DB::throwFromErrno(fmt::format("Cannot open file {}. ", path),
                           errno == ENOENT ? ErrorCodes::FILE_DOESNT_EXIST : ErrorCodes::CANNOT_OPEN_FILE);
    }

    return fd;
}

inline void touchFile(const std::string & path)
{
    auto fd = openFile<false>(path);
    CurrentMetrics::Increment metric_increment{CurrentMetrics::OpenFileForWrite};
    if (fd > 0)
        ::close(fd);
    else
        throw Exception(fmt::format("Touch file failed: {}. ", path));
}

template <typename T>
void syncFile(T & file)
{
    if (-1 == file->fsync())
<<<<<<< HEAD
        DB::throwFromErrno(fmt::format("Cannot fsync file: {]. ", file->getFileName()), ErrorCodes::CANNOT_FSYNC);
=======
        DB::throwFromErrno(fmt::format("Cannot fsync file: {}. ", file->getFileName()), ErrorCodes::CANNOT_FSYNC);
>>>>>>> ad6800a1
}

template <typename T>
void ftruncateFile(T & file, off_t length)
{
    if (-1 == file->ftruncate(length))
        DB::throwFromErrno(fmt::format("Cannot truncate file: {}. ", file->getFileName()), ErrorCodes::CANNOT_FTRUNCATE);
}


template <typename T>
void writeFile(
    T & file,
    UInt64 offset,
    char * data,
    size_t to_write,
    const WriteLimiterPtr & write_limiter = nullptr,
    [[maybe_unused]] bool enable_failpoint = false)
{
    if (write_limiter)
        write_limiter->request(to_write);

    size_t bytes_written = 0;
    size_t write_io_calls = 0;
    size_t split_bytes = to_write > MAX_IO_SIZE ? MAX_IO_SIZE : 0;

    fiu_do_on(FailPoints::force_split_io_size_4k, { split_bytes = 4 * 1024; });

    while (bytes_written != to_write)
    {
        write_io_calls += 1;
        ssize_t res = 0;
        {
            size_t bytes_need_write = split_bytes == 0 ? (to_write - bytes_written) : std::min(to_write - bytes_written, split_bytes);
            res = file->pwrite(data + bytes_written, bytes_need_write, offset + bytes_written);
#ifndef NDEBUG
            fiu_do_on(FailPoints::force_set_page_file_write_errno, {
                if (enable_failpoint)
                {
                    res = -1;
                    errno = ENOSPC;
                }
            });
#endif
            if ((-1 == res || 0 == res) && errno != EINTR)
            {
                ProfileEvents::increment(ProfileEvents::PSMWriteFailed);
                auto saved_errno = errno;
                // If error occurs, apply `ftruncate` try to truncate the broken bytes we have written.
                // Note that the result of this ftruncate is ignored, there is nothing we can do to
                // handle ftruncate error. The errno may change after ftruncate called.
                int truncate_res = ::ftruncate(file->getFd(), offset);

                DB::throwFromErrno(fmt::format("Cannot write to file {},[truncate_res = {}],[errno_after_truncate = {}],"
                                               "[bytes_written={},to_write={},offset = {}]",
                                               file->getFileName(),
                                               truncate_res,
                                               strerror(errno),
                                               bytes_written,
                                               to_write,
                                               offset),
                                   ErrorCodes::CANNOT_WRITE_TO_FILE_DESCRIPTOR,
                                   saved_errno);
            }
        }

        if (res > 0)
            bytes_written += res;
    }
    ProfileEvents::increment(ProfileEvents::PSMWriteIOCalls, write_io_calls);
    ProfileEvents::increment(ProfileEvents::PSMWriteBytes, bytes_written);
}

template <typename T>
void readFile(T & file,
              const off_t offset,
              const char * buf,
              size_t expected_bytes,
              const ReadLimiterPtr & read_limiter = nullptr)
{
    if (unlikely(expected_bytes == 0))
        return;

    if (read_limiter != nullptr)
    {
        read_limiter->request(expected_bytes);
    }
    size_t bytes_read = 0;
    size_t read_io_calls = 0;
    size_t split_bytes = expected_bytes > MAX_IO_SIZE ? MAX_IO_SIZE : 0;

    fiu_do_on(FailPoints::force_split_io_size_4k, { split_bytes = 4 * 1024; });

    while (bytes_read < expected_bytes)
    {
        read_io_calls += 1;

        ssize_t res = 0;
        {
            size_t bytes_need_read = split_bytes == 0 ? (expected_bytes - bytes_read) : std::min(expected_bytes - bytes_read, split_bytes);
            res = file->pread(const_cast<char *>(buf + bytes_read), bytes_need_read, offset + bytes_read);
        }
        if (!res)
            break;

        if (-1 == res && errno != EINTR)
        {
            ProfileEvents::increment(ProfileEvents::PSMReadFailed);
            DB::throwFromErrno(fmt::format("Cannot read from file {}.", file->getFileName()), ErrorCodes::CANNOT_READ_FROM_FILE_DESCRIPTOR);
        }

        if (res > 0)
            bytes_read += res;
    }
    ProfileEvents::increment(ProfileEvents::PSMReadIOCalls, read_io_calls);
    ProfileEvents::increment(ProfileEvents::PSMReadBytes, bytes_read);

    if (unlikely(bytes_read != expected_bytes))
        throw DB::TiFlashException(fmt::format("No enough data in file {}, read bytes: {} , expected bytes: {}", file->getFileName(), bytes_read, expected_bytes),
                                   Errors::PageStorage::FileSizeNotMatch);
}

/// Write and advance sizeof(T) bytes.
template <typename T>
inline void put(char *& pos, const T & v)
{
    std::memcpy(pos, reinterpret_cast<const char *>(&v), sizeof(T));
    pos += sizeof(T);
}

/// Read and advance sizeof(T) bytes.
template <typename T, bool advance = true>
inline T get(std::conditional_t<advance, char *&, const char *> pos)
{
    T v;
    std::memcpy(reinterpret_cast<char *>(&v), pos, sizeof(T));
    if constexpr (advance)
        pos += sizeof(T);
    return v;
}

} // namespace PageUtil

} // namespace DB<|MERGE_RESOLUTION|>--- conflicted
+++ resolved
@@ -126,11 +126,7 @@
 void syncFile(T & file)
 {
     if (-1 == file->fsync())
-<<<<<<< HEAD
-        DB::throwFromErrno(fmt::format("Cannot fsync file: {]. ", file->getFileName()), ErrorCodes::CANNOT_FSYNC);
-=======
         DB::throwFromErrno(fmt::format("Cannot fsync file: {}. ", file->getFileName()), ErrorCodes::CANNOT_FSYNC);
->>>>>>> ad6800a1
 }
 
 template <typename T>
