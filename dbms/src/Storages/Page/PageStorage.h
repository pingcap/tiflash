--- conflicted
+++ resolved
@@ -468,7 +468,6 @@
     using PageReadFields = PageStorage::PageReadFields;
     PageMap read(const std::vector<PageReadFields> & page_fields) const
     {
-<<<<<<< HEAD
         switch (run_mode)
         {
         case PageStorageRunMode::ONLY_V2:
@@ -507,9 +506,6 @@
         default:
             throw Exception(fmt::format("Unknown PageStorageRunMode {}", static_cast<UInt8>(run_mode)), ErrorCodes::LOGICAL_ERROR);
         }
-=======
-        return storage->read(ns_id, page_fields, read_limiter, snap);
->>>>>>> ec4d0588
     }
 
     PageId getNormalPageId(PageId page_id) const
