#pragma once

#include <Interpreters/SettingsCommon.h>
#include <Storages/Page/Page.h>
#include <Storages/Page/PageDefines.h>
#include <Storages/Page/PageFile.h>
#include <Storages/Page/VersionSet/PageEntriesVersionSet.h>
#include <Storages/Page/VersionSet/PageEntriesVersionSetWithDelta.h>
#include <Storages/Page/WriteBatch.h>

#include <condition_variable>
#include <functional>
#include <optional>
#include <queue>
#include <set>
#include <shared_mutex>
#include <type_traits>
#include <unordered_map>

namespace DB
{
class FileProvider;
using FileProviderPtr = std::shared_ptr<FileProvider>;
class PathCapacityMetrics;
using PathCapacityMetricsPtr = std::shared_ptr<PathCapacityMetrics>;
class PSDiskDelegator;
using PSDiskDelegatorPtr = std::shared_ptr<PSDiskDelegator>;
class Context;

/**
 * A storage system stored pages. Pages are serialized objects referenced by PageId. Store Page with the same PageId
 * will covered the old ones. The file used to persist the Pages called PageFile. The meta data of a Page, like the
 * latest PageFile the Page is stored , the offset in file, and checksum, are cached in memory. Users should call
 * #gc() constantly to clean up the sparse PageFiles and release disk space.
 *
 * This class is multi-threads safe. Support single thread write, and multi threads read.
 */
class PageStorage : private boost::noncopyable
{
public:
    struct Config
    {
        Config() = default;

        SettingBool sync_on_write = true;

        SettingUInt64 file_roll_size = PAGE_FILE_ROLL_SIZE;
        SettingUInt64 file_max_size = PAGE_FILE_MAX_SIZE;
        SettingUInt64 file_small_size = PAGE_FILE_SMALL_SIZE;

        SettingUInt64 file_meta_roll_size = PAGE_META_ROLL_SIZE;

<<<<<<< HEAD
        // When the value of gc_force_hardlink_rate is less than 1,
        // It means that candidates whose vaild rate is less than this value will be forced to hardlink(This will reduce the gc duration).
        // Otherwise, if gc_force_hardlink_rate equal 1, hardlink won't happen
        Float64 gc_force_hardlink_rate = 0.8;

        Float64 gc_max_valid_rate = 0.35;
        size_t gc_min_bytes = PAGE_FILE_ROLL_SIZE;
        size_t gc_min_files = 10;
=======
        SettingDouble gc_max_valid_rate = 0.35;
        SettingUInt64 gc_min_bytes = PAGE_FILE_ROLL_SIZE;
        SettingUInt64 gc_min_files = 10;
>>>>>>> d0825f02
        // Minimum number of legacy files to be selected for compaction
        SettingUInt64 gc_min_legacy_num = 3;

        SettingUInt64 gc_max_expect_legacy_files = 100;
        SettingDouble gc_max_valid_rate_bound = 1.0;

        // Maximum write concurrency. Must not be changed once the PageStorage object is created.
        SettingUInt64 num_write_slots = 1;

        // Maximum seconds of reader / writer idle time.
        // 0 for never reclaim idle file descriptor.
        SettingUInt64 open_file_max_idle_time = 15;

        // Probability to do gc when write is low.
        // The probability is `prob_do_gc_when_write_is_low` out of 1000.
        SettingUInt64 prob_do_gc_when_write_is_low = 10;

        ::DB::MVCC::VersionSetConfig version_set_config;

        void reload(const Config & rhs);

        String toDebugString() const;
    };

    struct ListPageFilesOption
    {
        ListPageFilesOption() {}

        bool remove_tmp_files = false;
        bool ignore_legacy = false;
        bool ignore_checkpoint = false;
    };

    using VersionedPageEntries = PageEntriesVersionSetWithDelta;

    using SnapshotPtr = VersionedPageEntries::SnapshotPtr;
    using WriterPtr = std::unique_ptr<PageFile::Writer>;
    using ReaderPtr = std::shared_ptr<PageFile::Reader>;
    using OpenReadFiles = std::map<PageFileIdAndLevel, ReaderPtr>;

    using MetaMergingQueue
        = std::priority_queue<PageFile::MetaMergingReaderPtr, std::vector<PageFile::MetaMergingReaderPtr>, PageFile::MergingPtrComparator>;

    using PathAndIdsVec = std::vector<std::pair<String, std::set<PageId>>>;
    using ExternalPagesScanner = std::function<PathAndIdsVec()>;
    using ExternalPagesRemover
        = std::function<void(const PathAndIdsVec & pengding_external_pages, const std::set<PageId> & valid_normal_pages)>;

    // Statistics for write
    struct StatisticsInfo
    {
        size_t puts = 0;
        size_t refs = 0;
        size_t deletes = 0;
        size_t upserts = 0;
        bool empty() const { return puts == 0 && refs == 0 && deletes == 0 && upserts == 0; }
        String toString() const;
        void mergeEdits(const PageEntriesEdit & edit);

        bool equals(const StatisticsInfo & rhs);
    };

public:
    PageStorage(String name,
                PSDiskDelegatorPtr delegator, //
                const Config & config_,
                const FileProviderPtr & file_provider_);

    void restore();

    PageId getMaxId();

    void write(WriteBatch && write_batch, const WriteLimiterPtr & write_limiter = nullptr);

    SnapshotPtr getSnapshot();
    // Get some statistics of all living snapshots and the oldest living snapshot.
    // Return < num of snapshots,
    //          living time(seconds) of the oldest snapshot,
    //          created thread id of the oldest snapshot      >
    std::tuple<size_t, double, unsigned> getSnapshotsStat() const;

    PageEntry getEntry(PageId page_id, SnapshotPtr snapshot = {});
    Page read(PageId page_id, const ReadLimiterPtr & read_limiter = nullptr, SnapshotPtr snapshot = {});
    PageMap read(const std::vector<PageId> & page_ids, const ReadLimiterPtr & read_limiter = nullptr, SnapshotPtr snapshot = {});
    void read(const std::vector<PageId> & page_ids, const PageHandler & handler, const ReadLimiterPtr & read_limiter = nullptr, SnapshotPtr snapshot = {});

    using FieldIndices = std::vector<size_t>;
    using PageReadFields = std::pair<PageId, FieldIndices>;
    PageMap read(const std::vector<PageReadFields> & page_fields, const ReadLimiterPtr & read_limiter = nullptr, SnapshotPtr snapshot = {});

    void traverse(const std::function<void(const Page & page)> & acceptor, SnapshotPtr snapshot = {});
    void traversePageEntries(const std::function<void(PageId page_id, const PageEntry & page)> & acceptor, SnapshotPtr snapshot);

    void drop();

    void reloadSettings(const Config & new_config) { config.reload(new_config); }

    // We may skip the GC to reduce useless reading by default.
    bool gc(bool not_skip = false, const WriteLimiterPtr & write_limiter = nullptr, const ReadLimiterPtr & read_limiter = nullptr);

    PageId getNormalPageId(PageId page_id, SnapshotPtr snapshot = {});

    // Register two callback:
    // `scanner` for scanning avaliable external page ids.
    // `remover` will be called with living normal page ids after gc run a round.
    void registerExternalPagesCallbacks(ExternalPagesScanner scanner, ExternalPagesRemover remover);

    FileProviderPtr getFileProvider() const { return file_provider; }

    static PageFileSet listAllPageFiles(const FileProviderPtr & file_provider,
                                        PSDiskDelegatorPtr & delegator,
                                        Poco::Logger * page_file_log,
                                        const ListPageFilesOption & option = ListPageFilesOption());

    static PageFormat::Version getMaxDataVersion(const FileProviderPtr & file_provider, PSDiskDelegatorPtr & delegator);

    struct PersistState
    {
        // use to protect reading WriteBatches from writable PageFile's meta in GC
        size_t meta_offset = 0;
        // use to protect that legacy compactor won't exceed the sequence of minimum persisted
        WriteBatch::SequenceID sequence = 0;
    };

    struct WritingFilesSnapshot
    {
        using const_iterator = std::map<PageFileIdAndLevel, PersistState>::const_iterator;

        PageFileIdAndLevel minFileIDLevel() const;
        WriteBatch::SequenceID minPersistedSequence() const;

        const_iterator find(const PageFileIdAndLevel & id) const { return states.find(id); }
        const_iterator end() const { return states.end(); }
        bool contains(const PageFileIdAndLevel & id) const { return states.count(id) > 0; }

        std::map<PageFileIdAndLevel, PersistState> states;
    };

#ifndef DBMS_PUBLIC_GTEST
private:
#endif

    WriterPtr checkAndRenewWriter(PageFile & page_file,
                                  const String & parent_path_hint,
                                  WriterPtr && old_writer = nullptr,
                                  const String & logging_msg = "");
    ReaderPtr getReader(const PageFileIdAndLevel & file_id_level);

    static constexpr const char * ARCHIVE_SUBDIR = "archive";

    void archivePageFiles(const PageFileSet & page_files_to_archive);

    std::tuple<size_t, size_t> //
    gcRemoveObsoleteData(PageFileSet & page_files,
                         const PageFileIdAndLevel & writing_file_id_level,
                         const std::set<PageFileIdAndLevel> & live_files);

    void getWritingSnapshot(std::lock_guard<std::mutex> &, WritingFilesSnapshot & writing_snapshot) const;

    friend class LegacyCompactor;

    template <typename SnapshotPtr>
    friend class DataCompactor;

#ifndef DBMS_PUBLIC_GTEST
private:
#endif

    String storage_name; // Identify between different Storage
    PSDiskDelegatorPtr delegator; // Get paths for storing data
    Config config;

    FileProviderPtr file_provider;

    struct WritingPageFile
    {
        PageFile file;
        PersistState persisted{};
    };
    std::mutex write_mutex; // A mutex protect `idle_writers`,`write_files` and `statistics`.

    // TODO: Wrap `write_mutex_cv`, `write_files`, `idle_writers` to be a standalone class
    std::condition_variable write_mutex_cv;
    std::vector<WritingPageFile> write_files;
    std::deque<WriterPtr> idle_writers;
    StatisticsInfo statistics;

    // A sequence number to keep ordering between multi-writers.
    std::atomic<WriteBatch::SequenceID> write_batch_seq = 0;

    OpenReadFiles open_read_files;
    std::mutex open_read_files_mutex; // A mutex only used to protect open_read_files.

    Poco::Logger * page_file_log;
    Poco::Logger * log;

    VersionedPageEntries versioned_page_entries;

    std::atomic<bool> gc_is_running = false;

    ExternalPagesScanner external_pages_scanner = nullptr;
    ExternalPagesRemover external_pages_remover = nullptr;

    StatisticsInfo last_gc_statistics;

private:
    WriterPtr checkAndRenewWriter(WritingPageFile & page_file,
                                  const String & parent_path_hint,
                                  WriterPtr && old_writer = nullptr,
                                  const String & logging_msg = "");
};

class PageReader : private boost::noncopyable
{
public:
    /// Not snapshot read.
    explicit PageReader(PageStorage & storage_, ReadLimiterPtr read_limiter_)
        : storage(storage_)
        , snap()
        , read_limiter(read_limiter_)
    {}
    /// Snapshot read.
    PageReader(PageStorage & storage_, const PageStorage::SnapshotPtr & snap_, ReadLimiterPtr read_limiter_)
        : storage(storage_)
        , snap(snap_)
        , read_limiter(read_limiter_)
    {}
    PageReader(PageStorage & storage_, PageStorage::SnapshotPtr && snap_, ReadLimiterPtr read_limiter_)
        : storage(storage_)
        , snap(std::move(snap_))
        , read_limiter(read_limiter_)
    {}

    Page read(PageId page_id) const { return storage.read(page_id, read_limiter, snap); }
    PageMap read(const std::vector<PageId> & page_ids) const { return storage.read(page_ids, read_limiter, snap); }
    void read(const std::vector<PageId> & page_ids, PageHandler & handler) const { storage.read(page_ids, handler, read_limiter, snap); }

    using PageReadFields = PageStorage::PageReadFields;
    PageMap read(const std::vector<PageReadFields> & page_fields) const { return storage.read(page_fields, read_limiter, snap); }

    PageId getNormalPageId(PageId page_id) const { return storage.getNormalPageId(page_id, snap); }
    UInt64 getPageChecksum(PageId page_id) const { return storage.getEntry(page_id, snap).checksum; }
    PageEntry getPageEntry(PageId page_id) const { return storage.getEntry(page_id, snap); }

#ifndef DBMS_PUBLIC_GTEST
private:
#endif

    PageStorage & storage;
    PageStorage::SnapshotPtr snap;
    ReadLimiterPtr read_limiter;
};

} // namespace DB<|MERGE_RESOLUTION|>--- conflicted
+++ resolved
@@ -50,20 +50,14 @@
 
         SettingUInt64 file_meta_roll_size = PAGE_META_ROLL_SIZE;
 
-<<<<<<< HEAD
         // When the value of gc_force_hardlink_rate is less than 1,
         // It means that candidates whose vaild rate is less than this value will be forced to hardlink(This will reduce the gc duration).
         // Otherwise, if gc_force_hardlink_rate equal 1, hardlink won't happen
-        Float64 gc_force_hardlink_rate = 0.8;
-
-        Float64 gc_max_valid_rate = 0.35;
-        size_t gc_min_bytes = PAGE_FILE_ROLL_SIZE;
-        size_t gc_min_files = 10;
-=======
+        SettingDouble gc_force_hardlink_rate = 0.8;
+
         SettingDouble gc_max_valid_rate = 0.35;
         SettingUInt64 gc_min_bytes = PAGE_FILE_ROLL_SIZE;
         SettingUInt64 gc_min_files = 10;
->>>>>>> d0825f02
         // Minimum number of legacy files to be selected for compaction
         SettingUInt64 gc_min_legacy_num = 3;
 
