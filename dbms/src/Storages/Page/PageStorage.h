// Copyright 2022 PingCAP, Ltd.
//
// Licensed under the Apache License, Version 2.0 (the "License");
// you may not use this file except in compliance with the License.
// You may obtain a copy of the License at
//
//     http://www.apache.org/licenses/LICENSE-2.0
//
// Unless required by applicable law or agreed to in writing, software
// distributed under the License is distributed on an "AS IS" BASIS,
// WITHOUT WARRANTIES OR CONDITIONS OF ANY KIND, either express or implied.
// See the License for the specific language governing permissions and
// limitations under the License.

#pragma once

#include <Common/Logger.h>
#include <Core/Types.h>
#include <Storages/Page/Config.h>
#include <Storages/Page/ExternalPageCallbacks.h>
#include <Storages/Page/FileUsage.h>
#include <Storages/Page/Page.h>
#include <Storages/Page/PageDefines.h>
#include <Storages/Page/PageUtil.h>
#include <Storages/Page/Snapshot.h>
#include <Storages/Page/V3/Remote/Proto/common.pb.h>
#include <Storages/Page/WALRecoveryMode.h>
#include <Storages/Page/WriteBatch.h>
#include <common/logger_useful.h>
#include <fmt/format.h>

#include <condition_variable>
#include <functional>
#include <memory>
#include <optional>
#include <queue>
#include <set>
#include <shared_mutex>
#include <type_traits>
#include <unordered_map>


namespace DB
{
class FileProvider;
using FileProviderPtr = std::shared_ptr<FileProvider>;
class PathCapacityMetrics;
using PathCapacityMetricsPtr = std::shared_ptr<PathCapacityMetrics>;
class PSDiskDelegator;
using PSDiskDelegatorPtr = std::shared_ptr<PSDiskDelegator>;
class PageStorage;
using PageStoragePtr = std::shared_ptr<PageStorage>;
class RegionPersister;
class UniversalPageStorage;
using UniversalPageStoragePtr = std::shared_ptr<UniversalPageStorage>;

namespace ErrorCodes
{
extern const int LOGICAL_ERROR;
} // namespace ErrorCodes


enum class PageStorageRunMode : UInt8
{
    ONLY_V2 = 1,
    ONLY_V3 = 2,
    MIX_MODE = 3,
    UNI_PS = 4,
};

/**
 * A storage system stored pages. Pages are serialized objects referenced by PageID. Store Page with the same PageID
 * will cover the old ones.
 * Users should call #gc() constantly to release disk space.
 *
 * This class is multi-threads safe. Support multi threads write, and multi threads read.
 */
class PageStorage : private boost::noncopyable
{
public:
    using SnapshotPtr = PageStorageSnapshotPtr;

    void reloadSettings(const PageStorageConfig & new_config)
    {
        config.reload(new_config);
        reloadConfig();
    }
    PageStorageConfig getSettings() const { return config; }

    // Use a more easy gc config for v2 when all of its data will be transformed to v3.
    static PageStorageConfig getEasyGCConfig()
    {
        PageStorageConfig gc_config;
        gc_config.file_roll_size = PAGE_FILE_SMALL_SIZE;
        return gc_config;
    }

public:
    static PageStoragePtr
    create(
        String name,
        PSDiskDelegatorPtr delegator,
        const PageStorageConfig & config,
        const FileProviderPtr & file_provider,
        Context & global_ctx,
        bool use_v3 = false,
        bool no_more_insert_to_v2 = false);

    PageStorage(
        String name,
        PSDiskDelegatorPtr delegator_,
        const PageStorageConfig & config_,
        const FileProviderPtr & file_provider_)
        : storage_name(std::move(name))
        , delegator(std::move(delegator_))
        , config(config_)
        , file_provider(file_provider_)
    {
    }

    virtual ~PageStorage() = default;

    virtual void restore() = 0;

    virtual void drop() = 0;

    // Get the max id from PageStorage.
    //
    // For V2, every table have its own three PageStorage (meta/data/log).
    // So this function return the Page id starts from 0 and is continuously incremented to
    // new pages.
    // For V3, PageStorage is global(distinguish by ns_id for different table).
    // In order to avoid Page id from being reused (and cause troubles while restoring WAL from disk),
    // this function returns the global max id regardless of ns_id. This causes the ids in a table
    // to not be continuously incremented.
    // Note that Page id 1 in each ns_id is special.
    virtual PageId getMaxId() = 0;

    virtual SnapshotPtr getSnapshot(const String & tracing_id) = 0;

    // Get some statistics of all living snapshots and the oldest living snapshot.
    virtual SnapshotsStatistics getSnapshotsStat() const = 0;

    virtual FileUsageStatistics getFileUsageStatistics() const
    {
        // return all zeros by default
        return FileUsageStatistics{};
    }

    virtual size_t getNumberOfPages() = 0;

    virtual std::set<PageId> getAliveExternalPageIds(NamespaceId ns_id) = 0;

    void write(WriteBatch && write_batch, const WriteLimiterPtr & write_limiter = nullptr)
    {
        writeImpl(std::move(write_batch), write_limiter);
    }

    // If we can't get the entry.
    // Then the null entry will be return
    PageEntry getEntry(NamespaceId ns_id, PageId page_id, SnapshotPtr snapshot = {})
    {
        return getEntryImpl(ns_id, page_id, snapshot);
    }

    Page read(NamespaceId ns_id, PageId page_id, const ReadLimiterPtr & read_limiter = nullptr, SnapshotPtr snapshot = {}, bool throw_on_not_exist = true)
    {
        return readImpl(ns_id, page_id, read_limiter, snapshot, throw_on_not_exist);
    }

    PageMap read(NamespaceId ns_id, const PageIds & page_ids, const ReadLimiterPtr & read_limiter = nullptr, SnapshotPtr snapshot = {}, bool throw_on_not_exist = true)
    {
        return readImpl(ns_id, page_ids, read_limiter, snapshot, throw_on_not_exist);
    }

    using FieldIndices = std::vector<size_t>;
    using PageReadFields = std::pair<PageId, FieldIndices>;

    PageMap read(NamespaceId ns_id, const std::vector<PageReadFields> & page_fields, const ReadLimiterPtr & read_limiter = nullptr, SnapshotPtr snapshot = {}, bool throw_on_not_exist = true)
    {
        return readImpl(ns_id, page_fields, read_limiter, snapshot, throw_on_not_exist);
    }

    Page read(NamespaceId ns_id, const PageReadFields & page_field, const ReadLimiterPtr & read_limiter = nullptr, SnapshotPtr snapshot = {}, bool throw_on_not_exist = true)
    {
        return readImpl(ns_id, page_field, read_limiter, snapshot, throw_on_not_exist);
    }

    void traverse(const std::function<void(PageId page_id, const DB::Page & page)> & acceptor, SnapshotPtr snapshot = {})
    {
        traverseImpl(acceptor, snapshot);
    }

    PageId getNormalPageId(NamespaceId ns_id, PageId page_id, SnapshotPtr snapshot = {}, bool throw_on_not_exist = true)
    {
        return getNormalPageIdImpl(ns_id, page_id, snapshot, throw_on_not_exist);
    }

    // We may skip the GC to reduce useless reading by default.
    bool gc(bool not_skip = false, const WriteLimiterPtr & write_limiter = nullptr, const ReadLimiterPtr & read_limiter = nullptr)
    {
        return gcImpl(not_skip, write_limiter, read_limiter);
    }

<<<<<<< HEAD
    void doCheckpoint(std::shared_ptr<const PS::V3::Remote::WriterInfo> writer_info)
    {
        if (config.ps_remote_directory.get().empty())
            return;
        return checkpointImpl(writer_info, config.ps_remote_directory);
    }
=======
    virtual void shutdown() {}
>>>>>>> 87d7c9b1

    // Register and unregister external pages GC callbacks
    // Note that user must ensure that it is safe to call `scanner` and `remover` even after unregister.
    virtual void registerExternalPagesCallbacks(const ExternalPageCallbacks & callbacks) = 0;
    virtual void unregisterExternalPagesCallbacks(NamespaceId /*ns_id*/){};

#ifndef DBMS_PUBLIC_GTEST
protected:
#endif
    virtual void writeImpl(WriteBatch && write_batch, const WriteLimiterPtr & write_limiter) = 0;

    virtual PageEntry getEntryImpl(NamespaceId ns_id, PageId page_id, SnapshotPtr snapshot) = 0;

    virtual Page readImpl(NamespaceId ns_id, PageId page_id, const ReadLimiterPtr & read_limiter, SnapshotPtr snapshot, bool throw_on_not_exist) = 0;

    virtual PageMap readImpl(NamespaceId ns_id, const PageIds & page_ids, const ReadLimiterPtr & read_limiter, SnapshotPtr snapshot, bool throw_on_not_exist) = 0;

    virtual PageMap readImpl(NamespaceId ns_id, const std::vector<PageReadFields> & page_fields, const ReadLimiterPtr & read_limiter, SnapshotPtr snapshot, bool throw_on_not_exist) = 0;

    virtual Page readImpl(NamespaceId ns_id, const PageReadFields & page_field, const ReadLimiterPtr & read_limiter, SnapshotPtr snapshot, bool throw_on_not_exist) = 0;

    virtual void traverseImpl(const std::function<void(PageId page_id, const DB::Page & page)> & acceptor, SnapshotPtr snapshot) = 0;

    virtual PageId getNormalPageIdImpl(NamespaceId ns_id, PageId page_id, SnapshotPtr snapshot, bool throw_on_not_exist) = 0;

    virtual bool gcImpl(bool not_skip, const WriteLimiterPtr & write_limiter, const ReadLimiterPtr & read_limiter) = 0;

    virtual void checkpointImpl(std::shared_ptr<const PS::V3::Remote::WriterInfo> writer_info, const std::string & remote_directory) = 0;

    virtual void reloadConfig() {}

    String storage_name; // Identify between different Storage
    PSDiskDelegatorPtr delegator; // Get paths for storing data
    PageStorageConfig config;
    FileProviderPtr file_provider;
};

// An impl class to hide the details for PageReaderImplMixed
class PageReaderImpl;

enum class TableStorageTag : UInt8
{
    Log = 1,
    Data = 2,
    Meta = 3,
};

inline String getStoragePrefix(TableStorageTag tag_)
{
    switch (tag_)
    {
    case TableStorageTag::Log:
    {
        return "t_l_";
    }
    case TableStorageTag::Data:
    {
        return "t_d_";
    }
    case TableStorageTag::Meta:
    {
        return "t_m_";
    }
    default:
        throw Exception(fmt::format("Unknown TableStorageTag {}", static_cast<UInt8>(tag_)), ErrorCodes::LOGICAL_ERROR);
    }
}

// A class to wrap read with a specify snapshot
class PageReader : private boost::noncopyable
{
public:
    /// Not snapshot read.
    explicit PageReader(
        const PageStorageRunMode & run_mode_,
        TableStorageTag tag_,
        NamespaceId ns_id_,
        PageStoragePtr storage_v2_,
        PageStoragePtr storage_v3_,
        UniversalPageStoragePtr uni_ps_,
        ReadLimiterPtr read_limiter_);

    /// Snapshot read.
    PageReader(
        const PageStorageRunMode & run_mode_,
        TableStorageTag tag_,
        NamespaceId ns_id_,
        PageStoragePtr storage_v2_,
        PageStoragePtr storage_v3_,
        UniversalPageStoragePtr uni_ps_,
        PageStorage::SnapshotPtr snap_,
        ReadLimiterPtr read_limiter_);

    ~PageReader();

    DB::Page read(PageId page_id) const;

    PageMap read(const PageIds & page_ids) const;

    using PageReadFields = PageStorage::PageReadFields;
    PageMap read(const std::vector<PageReadFields> & page_fields) const;

    PageId getNormalPageId(PageId page_id) const;

    PageEntry getPageEntry(PageId page_id) const;

    PageStorage::SnapshotPtr getSnapshot(const String & tracing_id) const;

    // Get some statistics of all living snapshots and the oldest living snapshot.
    SnapshotsStatistics getSnapshotsStat() const;

    FileUsageStatistics getFileUsageStatistics() const;

    void traverse(const std::function<void(PageId page_id, const DB::Page & page)> & acceptor, bool only_v2 = false, bool only_v3 = false) const;

private:
    std::unique_ptr<PageReaderImpl> impl;
};
using PageReaderPtr = std::shared_ptr<PageReader>;

class PageWriter : private boost::noncopyable
{
public:
    PageWriter(PageStorageRunMode run_mode_, TableStorageTag tag_, PageStoragePtr storage_v2_, PageStoragePtr storage_v3_, UniversalPageStoragePtr uni_ps_)
        : run_mode(run_mode_)
        , tag(tag_)
        , storage_v2(storage_v2_)
        , storage_v3(storage_v3_)
        , uni_ps(uni_ps_)
    {
    }

    void write(WriteBatch && write_batch, WriteLimiterPtr write_limiter) const;

    friend class RegionPersister;

    // Only used for META and KVStore write del.
    void writeIntoV2(WriteBatch && write_batch, WriteLimiterPtr write_limiter) const;

    // Only used for DATA transform data
    void writeIntoV3(WriteBatch && write_batch, WriteLimiterPtr write_limiter) const;

    void writeIntoUni(WriteBatch && write_batch, WriteLimiterPtr write_limiter) const;

#ifndef DBMS_PUBLIC_GTEST
private:
#endif
    void writeIntoMixMode(WriteBatch && write_batch, WriteLimiterPtr write_limiter) const;

    // A wrap of getSettings only used for `RegionPersister::gc`
    PageStorageConfig getSettings() const;

    // A wrap of reloadSettings only used for `RegionPersister::gc`
    void reloadSettings(const PageStorageConfig & new_config) const;

    // A wrap of gc only used for `RegionPersister::gc`
    bool gc(bool not_skip, const WriteLimiterPtr & write_limiter, const ReadLimiterPtr & read_limiter) const;

private:
    PageStorageRunMode run_mode;
    TableStorageTag tag;
    PageStoragePtr storage_v2;
    PageStoragePtr storage_v3;
    UniversalPageStoragePtr uni_ps;
};
using PageWriterPtr = std::shared_ptr<PageWriter>;


} // namespace DB<|MERGE_RESOLUTION|>--- conflicted
+++ resolved
@@ -42,6 +42,7 @@
 
 namespace DB
 {
+class Context;
 class FileProvider;
 using FileProviderPtr = std::shared_ptr<FileProvider>;
 class PathCapacityMetrics;
@@ -202,16 +203,14 @@
         return gcImpl(not_skip, write_limiter, read_limiter);
     }
 
-<<<<<<< HEAD
     void doCheckpoint(std::shared_ptr<const PS::V3::Remote::WriterInfo> writer_info)
     {
         if (config.ps_remote_directory.get().empty())
             return;
         return checkpointImpl(writer_info, config.ps_remote_directory);
     }
-=======
+
     virtual void shutdown() {}
->>>>>>> 87d7c9b1
 
     // Register and unregister external pages GC callbacks
     // Note that user must ensure that it is safe to call `scanner` and `remover` even after unregister.
