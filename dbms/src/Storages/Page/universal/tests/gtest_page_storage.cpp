--- conflicted
+++ resolved
@@ -103,12 +103,7 @@
     }
 
     RaftLogReader raft_log_reader(*page_storage);
-<<<<<<< HEAD
-    auto checker = [this](const UniversalPageId & page_id, const DB::Page & page) {
-        UNUSED(page_id);
-=======
     auto checker = [this](const UniversalPageId & /*page_id*/, const DB::Page & page) {
->>>>>>> 54fc23ba
         LOG_INFO(log, "{}", page.isValid());
     };
     raft_log_reader.traverse(RaftLogReader::toFullPageId(10, 0), RaftLogReader::toFullPageId(101, 0), checker);
@@ -217,13 +212,8 @@
         auto start = RaftLogReader::toRegionMetaPrefixKey(15);
         auto end = RaftLogReader::toRegionMetaPrefixKey(25);
         size_t count = 0;
-<<<<<<< HEAD
-        auto checker = [&count](const UniversalPageId & page_id, const DB::Page & page) {
-            UNUSED(page_id, page);
-=======
         auto checker = [&count](const UniversalPageId & /*page_id*/, const DB::Page & page) {
             UNUSED(page);
->>>>>>> 54fc23ba
             count++;
         };
         raft_log_reader.traverse(start, end, checker);
@@ -233,13 +223,8 @@
         auto start = RaftLogReader::toRegionMetaPrefixKey(15);
         String end; // empty
         size_t count = 0;
-<<<<<<< HEAD
-        auto checker = [&count](const UniversalPageId & page_id, const DB::Page & page) {
-            UNUSED(page_id, page);
-=======
         auto checker = [&count](const UniversalPageId & /*page_id*/, const DB::Page & page) {
             UNUSED(page);
->>>>>>> 54fc23ba
             count++;
         };
         raft_log_reader.traverse(start, end, checker);
