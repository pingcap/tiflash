--- conflicted
+++ resolved
@@ -200,220 +200,4 @@
     LoggerPtr log;
 };
 
-<<<<<<< HEAD
-class KVStoreReader final
-{
-public:
-    explicit KVStoreReader(UniversalPageStorage & storage)
-        : uni_storage(storage)
-    {}
-
-    static UniversalPageId toFullPageId(PageId page_id)
-    {
-        // TODO: Does it need to be mem comparable?
-        WriteBufferFromOwnString buff;
-        writeString("k_", buff);
-        UniversalPageIdFormat::encodeUInt64(page_id, buff);
-        return buff.releaseStr();
-    }
-
-    static PageId parseRegionId(const UniversalPageId & u_id)
-    {
-        return UniversalPageIdFormat::decodeUInt64(u_id.data() + u_id.size() - sizeof(PageId));
-    }
-
-    bool isAppliedIndexExceed(PageId page_id, UInt64 applied_index)
-    {
-        // assume use this format
-        UniversalPageId uni_page_id = toFullPageId(page_id);
-        auto snap = uni_storage.getSnapshot("");
-        const auto & [id, entry] = uni_storage.page_directory->getByIDOrNull(uni_page_id, snap);
-        return (entry.isValid() && entry.tag > applied_index);
-    }
-
-    void read(const PageIds & /*page_ids*/, std::function<void(const PageId &, const Page &)> /*handler*/) const
-    {
-        // UniversalPageIds uni_page_ids;
-        // uni_page_ids.reserve(page_ids.size());
-        // for (const auto & pid : page_ids)
-        //     uni_page_ids.emplace_back(toFullPageId(pid));
-        // auto snap = uni_storage.getSnapshot("");
-        // auto page_entries = uni_storage.page_directory->getByIDs(uni_page_ids, snap);
-        // uni_storage.blob_store->read(page_entries, handler, nullptr);
-        throw Exception("Not implemented");
-    }
-
-    void traverse(const std::function<void(DB::PageId page_id, const DB::Page & page)> & acceptor)
-    {
-        // Only traverse pages with id prefix
-        auto snapshot = uni_storage.getSnapshot("scan_region_persister");
-        // FIXME: use a better end
-        const auto page_ids = uni_storage.page_directory->getRangePageIds("k_", "l_");
-        for (const auto & page_id : page_ids)
-        {
-            const auto page_id_and_entry = uni_storage.page_directory->getByID(page_id, snapshot);
-            acceptor(parseRegionId(page_id), uni_storage.blob_store->read(page_id_and_entry));
-        }
-    }
-
-private:
-    UniversalPageStorage & uni_storage;
-};
-using KVStoreReaderPtr = std::shared_ptr<KVStoreReader>;
-
-class RaftLogReader final
-{
-public:
-    explicit RaftLogReader(UniversalPageStorage & storage)
-        : uni_storage(storage)
-    {}
-
-    // Just used for test, raft log currently use tikv's format
-    static UniversalPageId toFullPageId(NamespaceId ns_id, PageId page_id)
-    {
-        // TODO: Does it need to be mem comparable?
-        WriteBufferFromOwnString buff;
-        writeString("r_", buff);
-        UniversalPageIdFormat::encodeUInt64(ns_id, buff);
-        writeString("_", buff);
-        UniversalPageIdFormat::encodeUInt64(page_id, buff);
-        return buff.releaseStr();
-        // return fmt::format("r_{}_{}", ns_id, page_id);
-    }
-
-    // 0x01 0x02 region_id 0x01 log_idx
-    static UniversalPageId toFullRaftLogKey(NamespaceId region_id, PageId log_index)
-    {
-        WriteBufferFromOwnString buff;
-        writeChar(0x01, buff);
-        writeChar(0x02, buff);
-        // BigEndian
-        UniversalPageIdFormat::encodeUInt64(region_id, buff);
-        writeChar(0x01, buff);
-        UniversalPageIdFormat::encodeUInt64(log_index, buff);
-        return buff.releaseStr();
-    }
-
-    // 0x01 0x03 region_id
-    static UniversalPageId toRegionMetaPrefixKey(NamespaceId region_id)
-    {
-        WriteBufferFromOwnString buff;
-        writeChar(0x01, buff);
-        writeChar(0x03, buff);
-        // BigEndian
-        UniversalPageIdFormat::encodeUInt64(region_id, buff);
-        return buff.releaseStr();
-    }
-
-    // 0x01 0x03 region_id 0x01
-    static UniversalPageId toRegionMetaKey(NamespaceId region_id)
-    {
-        WriteBufferFromOwnString buff;
-        writeChar(0x01, buff);
-        writeChar(0x03, buff);
-        // BigEndian
-        UniversalPageIdFormat::encodeUInt64(region_id, buff);
-        writeChar(0x01, buff);
-        return buff.releaseStr();
-    }
-
-    // scan the pages between [start, end)
-    void traverse(const UniversalPageId & start, const UniversalPageId & end, const std::function<void(const UniversalPageId & page_id, const DB::Page & page)> & acceptor, UniversalPageStorage::SnapshotPtr snapshot = nullptr)
-    {
-        if (!snapshot)
-        {
-            snapshot = uni_storage.getSnapshot(fmt::format("scan_r_{}_{}", start, end));
-        }
-        const auto page_ids = uni_storage.page_directory->getRangePageIds(start, end);
-        for (const auto & page_id : page_ids)
-        {
-            const auto page_id_and_entry = uni_storage.page_directory->getByID(page_id, snapshot);
-            acceptor(page_id, uni_storage.blob_store->read(page_id_and_entry));
-        }
-    }
-
-    Page read(const UniversalPageId & page_id)
-    {
-        // always traverse with the latest snapshot
-        auto snapshot = uni_storage.getSnapshot(fmt::format("read_{}", page_id));
-        const auto page_id_and_entry = uni_storage.page_directory->getByIDOrNull(page_id, snapshot);
-        if (page_id_and_entry.second.isValid())
-        {
-            return uni_storage.blob_store->read(page_id_and_entry);
-        }
-        else
-        {
-            return DB::Page::invalidPage();
-        }
-    }
-
-    // now used to seek to first valid raft log, and clean from it target end
-    UniversalPageIds getLowerBound(const UniversalPageId & page_id) const
-    {
-        return uni_storage.page_directory->getLowerBound(page_id);
-    }
-
-private:
-    UniversalPageStorage & uni_storage;
-};
-
-class StorageReader final
-{
-public:
-    explicit StorageReader(UniversalPageStorage & storage, const String & prefix_, NamespaceId ns_id_)
-        : uni_storage(storage)
-        , prefix(prefix_)
-        , ns_id(ns_id_)
-    {
-    }
-
-    UniversalPageId toPrefix() const
-    {
-        WriteBufferFromOwnString buff;
-        writeString(prefix, buff);
-        UniversalPageIdFormat::encodeUInt64(ns_id, buff);
-        writeString("_", buff);
-        return buff.releaseStr();
-    }
-
-    UniversalPageId toFullPageId(PageId page_id) const
-    {
-        return buildTableUniversalPageId(prefix, ns_id, page_id);
-    }
-
-    UniversalPageIds toFullPageIds(PageIds page_ids) const
-    {
-        UniversalPageIds us_page_ids;
-        for (const auto page_id : page_ids)
-        {
-            us_page_ids.push_back(toFullPageId(page_id));
-        }
-        return us_page_ids;
-    }
-
-    static PageId parsePageId(const UniversalPageId & u_id)
-    {
-        return DB::PS::V3::universal::ExternalIdTrait::getU64ID(u_id);
-    }
-
-    void traverse(const std::function<void(DB::PageId page_id, const DB::Page & page)> & acceptor) const
-    {
-        // always traverse with the latest snapshot
-        auto snapshot = uni_storage.getSnapshot(fmt::format("scan_{}_{}", prefix, ns_id));
-        const auto page_ids = uni_storage.page_directory->getPageIdsWithPrefix(toPrefix());
-        for (const auto & page_id : page_ids)
-        {
-            const auto page_id_and_entry = uni_storage.page_directory->getByID(page_id, snapshot);
-            acceptor(parsePageId(page_id_and_entry.first), uni_storage.blob_store->read(page_id_and_entry));
-        }
-    }
-
-private:
-    UniversalPageStorage & uni_storage;
-    String prefix;
-    NamespaceId ns_id;
-};
-
-=======
->>>>>>> ea41e0b8
 } // namespace DB