--- conflicted
+++ resolved
@@ -396,21 +396,14 @@
 // PageFile::Writer
 // =========================================================
 
-<<<<<<< HEAD
 PageFile::Writer::Writer(PageFile & page_file_, bool sync_on_write_, bool create_new_file)
-=======
-PageFile::Writer::Writer(PageFile & page_file_, bool sync_on_write_)
->>>>>>> 0df55b19
     : page_file(page_file_),
       sync_on_write(sync_on_write_),
       data_file_path(page_file.dataPath()),
       meta_file_path(page_file.metaPath()),
-<<<<<<< HEAD
       data_file{nullptr},
-      meta_file{nullptr}
-=======
+      meta_file{nullptr},
       last_write_time(Clock::now())
->>>>>>> 0df55b19
 {
     // Create data and meta file, prevent empty page folder from being removed by GC.
     data_file = page_file.file_provider->newWritableFile(
@@ -494,12 +487,8 @@
 // =========================================================
 
 PageFile::Reader::Reader(PageFile & page_file)
-<<<<<<< HEAD
     : data_file_path(page_file.dataPath()),
-      data_file{page_file.file_provider->newRandomAccessFile(page_file.dataPath(), page_file.dataEncryptionPath())}
-=======
-    : data_file_path(page_file.dataPath()), data_file_fd(PageUtil::openFile<true>(data_file_path)), last_read_time(Clock::now())
->>>>>>> 0df55b19
+      data_file{page_file.file_provider->newRandomAccessFile(page_file.dataPath(), page_file.dataEncryptionPath())}, last_read_time(Clock::now())
 {
 }
 
