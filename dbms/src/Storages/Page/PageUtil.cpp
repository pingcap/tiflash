--- conflicted
+++ resolved
@@ -53,6 +53,7 @@
 
 namespace PageUtil
 {
+
 void syncFile(WritableFilePtr & file)
 {
     if (-1 == file->fsync())
@@ -61,12 +62,7 @@
 
 #ifndef NDEBUG
 void writeFile(
-    WritableFilePtr & file,
-    UInt64 offset,
-    char * data,
-    size_t to_write,
-    const WriteLimiterPtr & write_limiter,
-    bool enable_failpoint)
+    WritableFilePtr & file, UInt64 offset, char * data, size_t to_write, const WriteLimiterPtr & write_limiter, bool enable_failpoint)
 #else
 void writeFile(WritableFilePtr & file, UInt64 offset, char * data, size_t to_write, const WriteLimiterPtr & write_limiter)
 #endif
@@ -102,7 +98,6 @@
 
             if ((-1 == res || 0 == res) && errno != EINTR)
             {
-<<<<<<< HEAD
                 ProfileEvents::increment(ProfileEvents::PSMWriteFailed);
                 auto saved_errno = errno; // save errno before `ftruncate`
                 // If error occurs, apply `ftruncate` try to truncate the broken bytes we have written.
@@ -120,10 +115,6 @@
                                                offset),
                                    ErrorCodes::CANNOT_WRITE_TO_FILE_DESCRIPTOR,
                                    saved_errno);
-=======
-                res = -1;
-                errno = ENOSPC;
->>>>>>> 95092dad
             }
         }
 
