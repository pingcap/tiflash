#include <Common/CurrentMetrics.h>
#include <Common/Exception.h>
#include <Common/ProfileEvents.h>
#include <Common/StringUtils/StringUtils.h>
#include <IO/WriteHelpers.h>

#include <boost/algorithm/string/classification.hpp>

#ifndef __APPLE__
#include <fcntl.h>
#endif

#include <Storages/Page/PageUtil.h>

#include <ext/scope_guard.h>

namespace ProfileEvents
{
extern const Event FileOpen;
extern const Event FileOpenFailed;
extern const Event FileFSync;
extern const Event Seek;
extern const Event PSMWritePages;
extern const Event PSMWriteCalls;
extern const Event PSMWriteIOCalls;
extern const Event PSMWriteBytes;
extern const Event PSMReadPages;
extern const Event PSMReadCalls;
extern const Event PSMReadIOCalls;
extern const Event PSMReadBytes;
extern const Event PSMWriteFailed;
extern const Event PSMReadFailed;
} // namespace ProfileEvents

namespace CurrentMetrics
{
extern const Metric Write;
extern const Metric Read;
} // namespace CurrentMetrics

namespace DB::PageUtil
{

void syncFile(WritableFilePtr & file, const std::string & path)
{
<<<<<<< HEAD
    // TODO: provide a sync api in WritableFile
    if (-1 == ::fsync(file->getFd()))
=======
    ProfileEvents::increment(ProfileEvents::FileFSync);
    if (-1 == ::fsync(fd))
>>>>>>> 2b4714df
        DB::throwFromErrno("Cannot fsync " + path, ErrorCodes::CANNOT_FSYNC);
}

void writeFile(WritableFilePtr & file, UInt64 offset, char * data, size_t to_write, const std::string & path)
{
    ProfileEvents::increment(ProfileEvents::PSMWriteCalls);
    ProfileEvents::increment(ProfileEvents::PSMWriteBytes, to_write);

    size_t bytes_written = 0;
    while (bytes_written != to_write)
    {
        ProfileEvents::increment(ProfileEvents::PSMWriteIOCalls);
        ssize_t res = 0;
        {
            CurrentMetrics::Increment metric_increment{CurrentMetrics::Write};
            res = file->pwrite(data + bytes_written, to_write - bytes_written, offset + bytes_written);
        }

        if ((-1 == res || 0 == res) && errno != EINTR)
        {
            ProfileEvents::increment(ProfileEvents::PSMWriteFailed);
            DB::throwFromErrno("Cannot write to file " + path, ErrorCodes::CANNOT_WRITE_TO_FILE_DESCRIPTOR);
        }

        if (res > 0)
            bytes_written += res;
    }
}


void readFile(RandomAccessFilePtr & file, const off_t offset, const char * buf, size_t expected_bytes, const std::string & path)
{
    if (unlikely(expected_bytes == 0))
        return;

    ProfileEvents::increment(ProfileEvents::PSMReadCalls);

    size_t bytes_read = 0;
    while (bytes_read < expected_bytes)
    {
        ProfileEvents::increment(ProfileEvents::PSMReadIOCalls);

        ssize_t res = 0;
        {
            CurrentMetrics::Increment metric_increment{CurrentMetrics::Read};
            res = file->pread(const_cast<char *>(buf + bytes_read), expected_bytes - bytes_read, offset + bytes_read);
        }
        if (!res)
            break;

        if (-1 == res && errno != EINTR)
        {
            ProfileEvents::increment(ProfileEvents::PSMReadFailed);
            DB::throwFromErrno("Cannot read from file " + path, ErrorCodes::CANNOT_READ_FROM_FILE_DESCRIPTOR);
        }

        if (res > 0)
            bytes_read += res;
    }
    ProfileEvents::increment(ProfileEvents::PSMReadBytes, bytes_read);

    if (unlikely(bytes_read != expected_bytes))
        throw DB::Exception("Not enough data in file " + path, ErrorCodes::FILE_SIZE_NOT_MATCH);
}

void readFile(int fd, const off_t offset, const char * buf, size_t expected_bytes, const std::string & path)
{
    if (unlikely(expected_bytes == 0))
        return;

    ProfileEvents::increment(ProfileEvents::PSMReadCalls);

    size_t bytes_read = 0;
    while (bytes_read < expected_bytes)
    {
        ProfileEvents::increment(ProfileEvents::PSMReadIOCalls);

        ssize_t res = 0;
        {
            CurrentMetrics::Increment metric_increment{CurrentMetrics::Read};
            res = ::pread(fd, const_cast<char *>(buf + bytes_read), expected_bytes - bytes_read, offset + bytes_read);
        }
        if (!res)
            break;

        if (-1 == res && errno != EINTR)
        {
            ProfileEvents::increment(ProfileEvents::PSMReadFailed);
            DB::throwFromErrno("Cannot read from file " + path, ErrorCodes::CANNOT_READ_FROM_FILE_DESCRIPTOR);
        }

        if (res > 0)
            bytes_read += res;
    }
    ProfileEvents::increment(ProfileEvents::PSMReadBytes, bytes_read);

    if (unlikely(bytes_read != expected_bytes))
        throw DB::Exception("Not enough data in file " + path, ErrorCodes::FILE_SIZE_NOT_MATCH);
}

} // namespace DB::PageUtil<|MERGE_RESOLUTION|>--- conflicted
+++ resolved
@@ -16,8 +16,6 @@
 
 namespace ProfileEvents
 {
-extern const Event FileOpen;
-extern const Event FileOpenFailed;
 extern const Event FileFSync;
 extern const Event Seek;
 extern const Event PSMWritePages;
@@ -43,13 +41,9 @@
 
 void syncFile(WritableFilePtr & file, const std::string & path)
 {
-<<<<<<< HEAD
+    ProfileEvents::increment(ProfileEvents::FileFSync);
     // TODO: provide a sync api in WritableFile
     if (-1 == ::fsync(file->getFd()))
-=======
-    ProfileEvents::increment(ProfileEvents::FileFSync);
-    if (-1 == ::fsync(fd))
->>>>>>> 2b4714df
         DB::throwFromErrno("Cannot fsync " + path, ErrorCodes::CANNOT_FSYNC);
 }
 
