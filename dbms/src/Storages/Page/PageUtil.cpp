--- conflicted
+++ resolved
@@ -105,11 +105,7 @@
     ProfileEvents::increment(ProfileEvents::PSMReadBytes, bytes_read);
 
     if (unlikely(bytes_read != expected_bytes))
-<<<<<<< HEAD
-        throw DB::Exception("Not enough data in file " + file->getFileName(), ErrorCodes::FILE_SIZE_NOT_MATCH);
-=======
-        throw DB::TiFlashException("Not enough data in file " + path, Errors::PageStorage::FileSizeNotMatch);
->>>>>>> 7a9f1baf
+        throw DB::Exception("Not enough data in file " + file->getFileName(), Errors::PageStorage::FileSizeNotMatch);
 }
 
 } // namespace DB::PageUtil