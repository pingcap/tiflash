--- conflicted
+++ resolved
@@ -68,26 +68,16 @@
         write_limiter->request(to_write);
 
     size_t bytes_written = 0;
-<<<<<<< HEAD
     size_t write_io_calls = 0;
-=======
     size_t split_bytes = to_write > MAX_IO_SIZE ? MAX_IO_SIZE : 0;
 
     fiu_do_on(FailPoints::force_split_io_size_4k, { split_bytes = 4 * 1024; });
 
->>>>>>> 4cf158b1
     while (bytes_written != to_write)
     {
         write_io_calls += 1;
         ssize_t res = 0;
         {
-<<<<<<< HEAD
-            res = file->pwrite(data + bytes_written, to_write - bytes_written, offset + bytes_written);
-        }
-=======
-            CurrentMetrics::Increment metric_increment{CurrentMetrics::Write};
->>>>>>> 4cf158b1
-
             size_t bytes_need_write = split_bytes == 0 ? (to_write - bytes_written) : std::min(to_write - bytes_written, split_bytes);
             res = file->pwrite(data + bytes_written, bytes_need_write, offset + bytes_written);
 
@@ -138,27 +128,19 @@
         read_limiter->request(expected_bytes);
     }
     size_t bytes_read = 0;
-<<<<<<< HEAD
     size_t read_io_calls = 0;
-=======
     size_t split_bytes = expected_bytes > MAX_IO_SIZE ? MAX_IO_SIZE : 0;
 
     fiu_do_on(FailPoints::force_split_io_size_4k, { split_bytes = 4 * 1024; });
 
->>>>>>> 4cf158b1
     while (bytes_read < expected_bytes)
     {
         read_io_calls += 1;
 
         ssize_t res = 0;
         {
-<<<<<<< HEAD
-            res = file->pread(const_cast<char *>(buf + bytes_read), expected_bytes - bytes_read, offset + bytes_read);
-=======
             size_t bytes_need_read = split_bytes == 0 ? (expected_bytes - bytes_read) : std::min(expected_bytes - bytes_read, split_bytes);
-            CurrentMetrics::Increment metric_increment{CurrentMetrics::Read};
             res = file->pread(const_cast<char *>(buf + bytes_read), bytes_need_read, offset + bytes_read);
->>>>>>> 4cf158b1
         }
         if (!res)
             break;
