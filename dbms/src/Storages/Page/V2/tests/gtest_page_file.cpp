#include <Common/Exception.h>
#include <Encryption/MockKeyManager.h>
#include <Poco/Logger.h>
#include <Storages/Page/Page.h>
#include <Storages/Page/V2/PageFile.h>
#include <TestUtils/TiFlashTestBasic.h>


namespace DB::PS::V2::tests
{
TEST(PageFileTest, Compare)
{
    // clean up
    const String path = DB::tests::TiFlashTestEnv::getTemporaryPath("pageFileCompare");
    DB::tests::TiFlashTestEnv::tryRemovePath(path);

    const auto file_provider = DB::tests::TiFlashTestEnv::getContext().getFileProvider();
    Poco::Logger * log = &Poco::Logger::get("PageFile");

    {
        // Create files for tests
        PageFile checkpoint_pf = PageFile::newPageFile(55, 0, path, file_provider, PageFile::Type::Temp, log);
        auto writer = checkpoint_pf.createWriter(false, true);
        checkpoint_pf.setCheckpoint();
        PageFile pf0 = PageFile::newPageFile(2, 0, path, file_provider, PageFile::Type::Formal, log);
        writer = pf0.createWriter(false, true);
        PageFile pf1 = PageFile::newPageFile(55, 1, path, file_provider, PageFile::Type::Formal, log);
        writer = pf1.createWriter(false, true);
    }

    PageFile checkpoint_pf = PageFile::openPageFileForRead(55, 0, path, file_provider, PageFile::Type::Checkpoint, log);
    PageFile pf0 = PageFile::openPageFileForRead(2, 0, path, file_provider, PageFile::Type::Formal, log);
    PageFile pf1 = PageFile::openPageFileForRead(55, 1, path, file_provider, PageFile::Type::Formal, log);

    PageFile::Comparator comp;
    ASSERT_EQ(comp(pf0, pf1), true);
    ASSERT_EQ(comp(pf1, pf0), false);

    // Checkpoint file is less than formal file
    ASSERT_EQ(comp(checkpoint_pf, pf0), true);
    ASSERT_EQ(comp(pf0, checkpoint_pf), false);

    // Test compare in `PageFileSet`
    PageFileSet pf_set;
    pf_set.emplace(pf0);
    pf_set.emplace(pf1);
    pf_set.emplace(checkpoint_pf);

    ASSERT_EQ(pf_set.begin()->getType(), PageFile::Type::Checkpoint);
    ASSERT_EQ(pf_set.begin()->fileIdLevel(), checkpoint_pf.fileIdLevel());
    ASSERT_TRUE(pf_set.begin()->isExist());
    ASSERT_EQ(pf_set.rbegin()->getType(), PageFile::Type::Formal);
    ASSERT_EQ(pf_set.rbegin()->fileIdLevel(), pf1.fileIdLevel());
    ASSERT_TRUE(pf_set.rbegin()->isExist());

    // Test `isPageFileExist`
    ASSERT_TRUE(PageFile::isPageFileExist(checkpoint_pf.fileIdLevel(), path, file_provider, PageFile::Type::Checkpoint, log));
    ASSERT_TRUE(PageFile::isPageFileExist(pf0.fileIdLevel(), path, file_provider, PageFile::Type::Formal, log));
    ASSERT_TRUE(PageFile::isPageFileExist(pf1.fileIdLevel(), path, file_provider, PageFile::Type::Formal, log));
    ASSERT_FALSE(PageFile::isPageFileExist(pf1.fileIdLevel(), path, file_provider, PageFile::Type::Legacy, log));

    // set pf1 to legacy and check exist
    pf1.setLegacy();
    ASSERT_FALSE(PageFile::isPageFileExist(pf1.fileIdLevel(), path, file_provider, PageFile::Type::Formal, log));
    ASSERT_TRUE(PageFile::isPageFileExist(pf1.fileIdLevel(), path, file_provider, PageFile::Type::Legacy, log));
}

TEST(Page_test, GetField)
{
    const size_t buf_sz = 1024;
    char c_buff[buf_sz];
    for (size_t i = 0; i < buf_sz; ++i)
        c_buff[i] = i % 0xff;

    Page page;
    page.data = ByteBuffer(c_buff, c_buff + buf_sz);
    std::set<Page::FieldOffset> fields{// {field_index, data_offset}
                                       {2, 0},
                                       {3, 20},
                                       {9, 99},
                                       {10086, 1000}};
    page.field_offsets = fields;

    ASSERT_EQ(page.data.size(), buf_sz);
    auto data = page.getFieldData(2);
    ASSERT_EQ(data.size(), fields.find(3)->offset - fields.find(2)->offset);
    for (size_t i = 0; i < data.size(); ++i)
    {
        auto field_offset = fields.find(2)->offset;
        EXPECT_EQ(*(data.begin() + i), static_cast<char>((field_offset + i) % 0xff)) //
            << "field index: 2, offset: " << i //
            << ", offset inside page: " << field_offset + i;
    }

    data = page.getFieldData(3);
    ASSERT_EQ(data.size(), fields.find(9)->offset - fields.find(3)->offset);
    for (size_t i = 0; i < data.size(); ++i)
    {
        auto field_offset = fields.find(3)->offset;
        EXPECT_EQ(*(data.begin() + i), static_cast<char>((field_offset + i) % 0xff)) //
            << "field index: 3, offset: " << i //
            << ", offset inside page: " << field_offset + i;
    }

    data = page.getFieldData(9);
    ASSERT_EQ(data.size(), fields.find(10086)->offset - fields.find(9)->offset);
    for (size_t i = 0; i < data.size(); ++i)
    {
        auto field_offset = fields.find(9)->offset;
        EXPECT_EQ(*(data.begin() + i), static_cast<char>((field_offset + i) % 0xff)) //
            << "field index: 9, offset: " << i //
            << ", offset inside page: " << field_offset + i;
    }

    data = page.getFieldData(10086);
    ASSERT_EQ(data.size(), buf_sz - fields.find(10086)->offset);
    for (size_t i = 0; i < data.size(); ++i)
    {
        auto field_offset = fields.find(10086)->offset;
        EXPECT_EQ(*(data.begin() + i), static_cast<char>((field_offset + i) % 0xff)) //
            << "field index: 10086, offset: " << i //
            << ", offset inside page: " << field_offset + i;
    }

    ASSERT_THROW({ page.getFieldData(0); }, DB::Exception);
}

TEST(PageEntry_test, GetFieldInfo)
{
    PageEntry entry;
    PageFieldOffsetChecksums field_offsets{{0, 0}, {20, 0}, {64, 0}, {99, 0}, {1024, 0}};
    entry.size = 40000;
    entry.field_offsets = field_offsets;

    size_t beg, end;
    std::tie(beg, end) = entry.getFieldOffsets(0);
    ASSERT_EQ(beg, 0UL);
    ASSERT_EQ(end, 20UL);
    ASSERT_EQ(entry.getFieldSize(0), 20UL - 0);

    std::tie(beg, end) = entry.getFieldOffsets(1);
    ASSERT_EQ(beg, 20UL);
    ASSERT_EQ(end, 64UL);
    ASSERT_EQ(entry.getFieldSize(1), 64UL - 20);

    std::tie(beg, end) = entry.getFieldOffsets(2);
    ASSERT_EQ(beg, 64UL);
    ASSERT_EQ(end, 99UL);
    ASSERT_EQ(entry.getFieldSize(2), 99UL - 64);

    std::tie(beg, end) = entry.getFieldOffsets(3);
    ASSERT_EQ(beg, 99UL);
    ASSERT_EQ(end, 1024UL);
    ASSERT_EQ(entry.getFieldSize(3), 1024UL - 99);

    std::tie(beg, end) = entry.getFieldOffsets(4);
    ASSERT_EQ(beg, 1024UL);
    ASSERT_EQ(end, entry.size);
    ASSERT_EQ(entry.getFieldSize(4), entry.size - 1024);

    ASSERT_THROW({ entry.getFieldOffsets(5); }, DB::Exception);
    ASSERT_THROW({ entry.getFieldSize(5); }, DB::Exception);
}

TEST(PageFileTest, PageFileLink)
{
    Poco::Logger * log = &Poco::Logger::get("PageFileLink");
    PageId page_id = 55;
    UInt64 tag = 0;
    const String path = DB::tests::TiFlashTestEnv::getTemporaryPath("PageFileLink/");
    DB::tests::TiFlashTestEnv::tryRemovePath(path);

    const auto file_provider = DB::tests::TiFlashTestEnv::getGlobalContext().getFileProvider();
    PageFile pf0 = PageFile::newPageFile(page_id, 0, path, file_provider, PageFile::Type::Formal, log);
    auto writer = pf0.createWriter(true, true);

<<<<<<< HEAD
    WriteBatch batch{100};
=======
    WriteBatch batch;
    const size_t buf_sz = 1024;
    char c_buff1[buf_sz], c_buff2[buf_sz];
>>>>>>> 567f8db3
    {
        for (size_t i = 0; i < buf_sz; ++i)
        {
            c_buff1[i] = i & 0xff;
            c_buff2[i] = i & 0xff;
        }

        ReadBufferPtr buff1 = std::make_shared<ReadBufferFromMemory>(c_buff1, sizeof(c_buff1));
        ReadBufferPtr buff2 = std::make_shared<ReadBufferFromMemory>(c_buff2, sizeof(c_buff2));
        batch.putPage(page_id, tag, buff1, buf_sz);
        batch.putPage(page_id + 1, tag, buff2, buf_sz);
    }

    PageEntriesEdit edit;

    ASSERT_GT(writer->write(batch, edit), 0);
    PageFile pf1 = PageFile::newPageFile(page_id, 1, path, file_provider, PageFile::Type::Formal, log);
    WriteBatch::SequenceID sid = 100;
    ASSERT_TRUE(pf1.linkFrom(pf0, sid, edit));

    pf0.destroy();

    auto reader = PageFile::MetaMergingReader::createFrom(pf1);
    while (reader->hasNext())
    {
        reader->moveNext();
    }

    auto sequence = reader->writeBatchSequence();
    ASSERT_EQ(sequence, sid);
    ASSERT_EQ(reader->fileIdLevel().first, page_id);
    ASSERT_EQ(reader->fileIdLevel().second, 1);
}

TEST(PageFileTest, EncryptedPageFileLink)
{
    Poco::Logger * log = &Poco::Logger::get("EncryptedPageFileLink");
    PageId page_id = 55;
    UInt64 tag = 0;
    const String path = DB::tests::TiFlashTestEnv::getTemporaryPath("EncryptedPageFileLink/");
    DB::tests::TiFlashTestEnv::tryRemovePath(path);

    KeyManagerPtr key_manager = std::make_shared<MockKeyManager>(true);
    const auto file_provider = std::make_shared<FileProvider>(key_manager, true);
    PageFile pf0 = PageFile::newPageFile(page_id, 0, path, file_provider, PageFile::Type::Formal, log);
    auto writer = pf0.createWriter(true, true);

<<<<<<< HEAD
    WriteBatch batch{100};
=======
    WriteBatch batch;
    const size_t buf_sz = 1024;
    char c_buff1[buf_sz], c_buff2[buf_sz];
>>>>>>> 567f8db3
    {
        for (size_t i = 0; i < buf_sz; ++i)
        {
            c_buff1[i] = i & 0xff;
            c_buff2[i] = i & 0xff;
        }

        ReadBufferPtr buff1 = std::make_shared<ReadBufferFromMemory>(c_buff1, sizeof(c_buff1));
        ReadBufferPtr buff2 = std::make_shared<ReadBufferFromMemory>(c_buff2, sizeof(c_buff2));
        batch.putPage(page_id, tag, buff1, buf_sz);
        batch.putPage(page_id + 1, tag, buff2, buf_sz);
    }

    PageEntriesEdit edit;

    ASSERT_GT(writer->write(batch, edit), 0);
    PageFile pf1 = PageFile::newPageFile(page_id, 1, path, file_provider, PageFile::Type::Formal, log);
    WriteBatch::SequenceID sid = 100;
    ASSERT_TRUE(pf1.linkFrom(pf0, sid, edit));

    pf0.destroy();

    auto reader = PageFile::MetaMergingReader::createFrom(pf1);
    while (reader->hasNext())
    {
        reader->moveNext();
    }

    auto sequence = reader->writeBatchSequence();
    ASSERT_EQ(sequence, sid);
    ASSERT_EQ(reader->fileIdLevel().first, page_id);
    ASSERT_EQ(reader->fileIdLevel().second, 1);
}

} // namespace DB::PS::V2::tests<|MERGE_RESOLUTION|>--- conflicted
+++ resolved
@@ -174,13 +174,9 @@
     PageFile pf0 = PageFile::newPageFile(page_id, 0, path, file_provider, PageFile::Type::Formal, log);
     auto writer = pf0.createWriter(true, true);
 
-<<<<<<< HEAD
-    WriteBatch batch{100};
-=======
     WriteBatch batch;
     const size_t buf_sz = 1024;
     char c_buff1[buf_sz], c_buff2[buf_sz];
->>>>>>> 567f8db3
     {
         for (size_t i = 0; i < buf_sz; ++i)
         {
@@ -228,13 +224,9 @@
     PageFile pf0 = PageFile::newPageFile(page_id, 0, path, file_provider, PageFile::Type::Formal, log);
     auto writer = pf0.createWriter(true, true);
 
-<<<<<<< HEAD
-    WriteBatch batch{100};
-=======
     WriteBatch batch;
     const size_t buf_sz = 1024;
     char c_buff1[buf_sz], c_buff2[buf_sz];
->>>>>>> 567f8db3
     {
         for (size_t i = 0; i < buf_sz; ++i)
         {
