// Copyright 2022 PingCAP, Ltd.
//
// Licensed under the Apache License, Version 2.0 (the "License");
// you may not use this file except in compliance with the License.
// You may obtain a copy of the License at
//
//     http://www.apache.org/licenses/LICENSE-2.0
//
// Unless required by applicable law or agreed to in writing, software
// distributed under the License is distributed on an "AS IS" BASIS,
// WITHOUT WARRANTIES OR CONDITIONS OF ANY KIND, either express or implied.
// See the License for the specific language governing permissions and
// limitations under the License.

#include <Common/FailPoint.h>
#include <IO/ReadBufferFromMemory.h>
#include <Storages/Page/V2/gc/DataCompactor.h>
#include <Storages/PathPool.h>

#ifndef NDEBUG
#include <Storages/Page/V2/mock/MockUtils.h>
#endif

namespace DB
{
namespace FailPoints
{
extern const char force_set_page_data_compact_batch[];
} // namespace FailPoints

namespace PS::V2
{
template <typename SnapshotPtr>
DataCompactor<SnapshotPtr>::DataCompactor(
    const PageStorage & storage,
    PageStorage::Config gc_config,
    const WriteLimiterPtr & write_limiter_,
    const ReadLimiterPtr & read_limiter_)
    : storage_name(storage.storage_name)
    , delegator(storage.delegator)
    , file_provider(storage.getFileProvider())
    , config(std::move(gc_config))
    , log(storage.log)
    , page_file_log(storage.page_file_log)
    , write_limiter(write_limiter_)
    , read_limiter(read_limiter_)
{
}

// There could be a chance that one big PageFile contains many valid bytes, but we still need to rewrite it
// with another PageFiles to a newer PageFile (so that they have the higher `compact_seq`) to make
// GC move forward.
static constexpr size_t GC_NUM_CANDIDATE_SIZE_LOWER_BOUND = 2;

template <typename SnapshotPtr>
std::tuple<typename DataCompactor<SnapshotPtr>::Result, PageEntriesEdit> //
DataCompactor<SnapshotPtr>::tryMigrate( //
    const PageFileSet & page_files,
    SnapshotPtr && snapshot,
    const WritingFilesSnapshot & writing_files)
{
    ValidPages valid_pages = collectValidPagesInPageFile(snapshot);
    Result result;
    const auto candidates = selectCandidateFiles(page_files, valid_pages, writing_files);

    result.candidate_size = candidates.compact_candidates.size();
    result.bytes_migrate = candidates.total_valid_bytes;
    result.num_migrate_pages = candidates.num_migrate_pages;
    result.do_compaction = result.candidate_size >= config.gc_min_files
        || (result.candidate_size >= GC_NUM_CANDIDATE_SIZE_LOWER_BOUND && result.bytes_migrate >= config.gc_min_bytes);

    // Scan over all `candidates` and do migrate.
    PageEntriesEdit migrate_entries_edit;
    if (result.do_compaction)
    {
        std::tie(migrate_entries_edit, result.bytes_written) = migratePages(
            snapshot,
            valid_pages,
            candidates,
            result.num_migrate_pages);
    }
    else
    {
        LOG_FMT_DEBUG(log, "{} DataCompactor::tryMigrate exit without compaction [candidates size={}] [total byte size={}], [files without valid page={}] Config{{ {} }}", storage_name, result.candidate_size, result.bytes_migrate, candidates.files_without_valid_pages.size(), config.toDebugString());
    }

    return {result, std::move(migrate_entries_edit)};
}

template <typename SnapshotPtr>
typename DataCompactor<SnapshotPtr>::ValidPages //
DataCompactor<SnapshotPtr>::collectValidPagesInPageFile(const SnapshotPtr & snapshot)
{
    ValidPages valid_pages;
    // Only scan over normal Pages, excluding RefPages
    auto valid_normal_page_ids = snapshot->version()->validNormalPageIds();
    for (auto page_id : valid_normal_page_ids)
    {
        const auto page_entry = snapshot->version()->findNormalPageEntry(page_id);
        if (unlikely(!page_entry))
        {
            throw Exception("PageStorage GC: Normal Page " + DB::toString(page_id) + " not found.", ErrorCodes::LOGICAL_ERROR);
        }
        auto && [valid_size, valid_page_ids_in_file] = valid_pages[page_entry->fileIdLevel()];
        valid_size += page_entry->size;
        valid_page_ids_in_file.emplace(page_id);
    }
    return valid_pages;
}

template <typename SnapshotPtr>
typename DataCompactor<SnapshotPtr>::CompactCandidates //
DataCompactor<SnapshotPtr>::selectCandidateFiles( // keep readable indent
    const PageFileSet & page_files,
    const ValidPages & files_valid_pages,
    const WritingFilesSnapshot & writing_files) const
{
#ifdef PAGE_STORAGE_UTIL_DEBUGGGING
    LOG_FMT_TRACE(log, "{} input size of candidates: {}", storage_name, page_files.size());
#endif

    /**
     * Assume that there is few PageFile with lower <FileID, level> (and lower sequence number) but high valid rate,
     * following by multiple PageFiles with higher <FileID, level> (and higher sequence number) but lower valid rate,
     * we want to compact all them with a higher sequence to move GC forward. Or compacting one by one will greatly
     * increase the write amplification.
     *
     * TODO: upper level (DeltaTree engine) may leave some pages undeleted after recovering from a crash, we should consider
     * * how to clean up those pages after recovering from a crash in the upper level
     * * new design for better handling for this situation
     */

    static constexpr double HIGH_RATE_THRESHOLD = 0.65;

    // Those files with valid pages, we need to migrate those pages into a new PageFile
    PageFileSet candidates;
    // Those files without valid pages, we need to log them down later
    PageFileSet files_without_valid_pages;
    // Those files have high vaild rate with big size, we need update thier sid.
    PageFileSet hardlink_candidates;

    size_t candidate_total_size = 0;
    size_t num_migrate_pages = 0;
    size_t num_candidates_with_high_rate = 0;
    size_t candidate_total_size_with_lower_rate = 0;
    for (const auto & page_file : page_files)
    {
        if (unlikely(page_file.getType() != PageFile::Type::Formal))
        {
            throw Exception("Try to pick " + page_file.toString() + " as gc candidate, path: " + page_file.folderPath(),
                            ErrorCodes::LOGICAL_ERROR);
        }

        const auto file_size = page_file.getDataFileSize();
        UInt64 valid_size = 0;
        float valid_rate = 0.0f;
        size_t valid_page_count = 0;

        if (auto it = files_valid_pages.find(page_file.fileIdLevel()); it != files_valid_pages.end())
        {
            valid_size = it->second.first;
            valid_rate = static_cast<float>(valid_size) / file_size;
            valid_page_count = it->second.second.size();
        }

        // Don't gc writing page file.
        bool is_candidate = !writing_files.contains(page_file.fileIdLevel())
            && (valid_rate < config.gc_max_valid_rate //
                || file_size < config.file_small_size //
                || config.gc_max_valid_rate >= 1.0 // all page file will be picked
            );
#ifdef PAGE_STORAGE_UTIL_DEBUGGGING
<<<<<<< HEAD
        LOG_FMT_TRACE(
            log,
            "{} {} [valid rate={:.2f}] [file size={}]",
            storage_name,
            page_file.toString(),
            valid_rate,
            file_size);
=======
        LOG_FMT_TRACE(log, "{} {} [valid rate={:.2f}] [file size={}]", storage_name, page_file.toString(), valid_rate, file_size);
>>>>>>> 27384f8a
#endif
        if (!is_candidate)
        {
            continue;
        }

        if (valid_size == 0)
        {
            // Do not collect page_files without valid pages, since it can not set the compact sequence to a bigger one
            // and move GC forward. Instead, it cause higher write amplification while rewriting one PageFile to a
            // new one.
            files_without_valid_pages.emplace(page_file);
            continue;
        }

        if (likely(config.gc_force_hardlink_rate <= 1.0) && valid_rate > config.gc_force_hardlink_rate && file_size > config.file_max_size)
        {
            hardlink_candidates.emplace(page_file);
            continue;
        }

        candidates.emplace(page_file);
        num_migrate_pages += valid_page_count;
        candidate_total_size += valid_size;
        if (valid_rate < HIGH_RATE_THRESHOLD)
        {
            candidate_total_size_with_lower_rate += valid_size;
        }
        else
        {
            num_candidates_with_high_rate++;
            candidate_total_size_with_lower_rate += 0;
            LOG_FMT_INFO(log, "{} collect {} with high valid rate as candidates [valid rate={:.2f}] [file size={}]", storage_name, page_file.toString(), valid_rate, file_size);
        }

        bool stop = false;
        if (num_candidates_with_high_rate == 0)
        {
            // If all candidates are in lower valid rate, we stop collecting the candidates until we can fully fill
            // a new PageFile.
            stop = candidate_total_size >= config.file_max_size;
        }
        else
        {
            // If there are candidates with high valid rate, we want to compact as many following lower rate as possible
            // to move forward the GC and reduce the write amplification.
            stop = candidate_total_size_with_lower_rate >= config.file_max_size;
        }
        // Note: should always add check for `GC_NUM_CANDIDATE_SIZE_LOWER_BOUND`
        if (stop && candidates.size() >= GC_NUM_CANDIDATE_SIZE_LOWER_BOUND)
        {
            break;
        }
    }

    return CompactCandidates{std::move(candidates), std::move(files_without_valid_pages), std::move(hardlink_candidates), candidate_total_size, num_migrate_pages};
}

template <typename SnapshotPtr>
bool DataCompactor<SnapshotPtr>::isPageFileExistInAllPath(const PageFileIdAndLevel & file_id_and_level) const
{
    const auto paths = delegator->listPaths();
    for (const auto & pf_parent_path : paths)
    {
        if (PageFile::isPageFileExist(file_id_and_level, pf_parent_path, file_provider, PageFile::Type::Formal, page_file_log)
            || PageFile::isPageFileExist(file_id_and_level, pf_parent_path, file_provider, PageFile::Type::Legacy, page_file_log))
        {
            return true;
        }
    }
    return false;
}

template <typename SnapshotPtr>
std::tuple<PageEntriesEdit, size_t> //
DataCompactor<SnapshotPtr>::migratePages( //
    const SnapshotPtr & snapshot,
    const ValidPages & files_valid_pages,
    const CompactCandidates & candidates,
    const size_t migrate_page_count) const
{
    if (candidates.compact_candidates.empty())
        return {PageEntriesEdit{}, 0};

    // merge `compact_candidates` to PageFile which PageId = max of all `compact_candidates` and level = level + 1
    auto [largest_file_id, level] = candidates.compact_candidates.rbegin()->fileIdLevel();
    const PageFileIdAndLevel migrate_file_id{largest_file_id, level + 1};

    // In case that those files are hold by snapshot and do migratePages to same `migrate_file_id` again, we need to check
    // whether gc_file (and its legacy file) is already exist.
    //
    // For example:
    //   First round:
    //     PageFile_998_0, PageFile_999_0, PageFile_1000_0
    //        ^                                ^
    //        └────────────────────────────────┘
    //   Only PageFile_998_0 and PageFile_1000_0 are picked as candidates, it will generate PageFile_1000_1 for storing
    //   GC data in this round.
    //
    //   Second round:
    //     PageFile_998_0, PageFile_999_0, PageFile_1000_0
    //        ^                ^               ^
    //        └────────────────┵───────────────┘
    //   Some how PageFile_1000_0 don't get deleted (maybe there is a snapshot that need to read Pages inside it) and
    //   we start a new round of GC. PageFile_998_0(again), PageFile_999_0(new), PageFile_1000_0(again) are picked into
    //   candidates and 1000_0 is the largest file_id.

    // We need to check existence for multi disks deployment, or we may generate the same file id
    // among different disks, some of them will be ignored by the PageFileSet because of duplicated
    // file id while restoring from disk
    if (isPageFileExistInAllPath(migrate_file_id))
    {
        LOG_FMT_INFO(log, "{} GC migration to PageFile_{}_{} is done before.", storage_name, migrate_file_id.first, migrate_file_id.second);
        return {PageEntriesEdit{}, 0};
    }
    // else the PageFile is not exists in all paths, continue migration.


    // Choose one path for creating a tmp PageFile for migration
    const String pf_parent_path = delegator->choosePath(migrate_file_id);
    PageFile gc_file = PageFile::newPageFile(
        migrate_file_id.first,
        migrate_file_id.second,
        pf_parent_path,
        file_provider,
        PageFile::Type::Temp,
        page_file_log);
    LOG_FMT_INFO(log, "{} GC decide to migrate {} files, containing {} pages to PageFile_{}_{}, path {}", storage_name, candidates.compact_candidates.size(), migrate_page_count, gc_file.getFileId(), gc_file.getLevel(), pf_parent_path);

    PageEntriesEdit gc_file_edit;
    size_t bytes_written = 0;
    MigrateInfos migrate_infos;
    {
        for (auto & page_file : candidates.files_without_valid_pages)
        {
            if (auto it = files_valid_pages.find(page_file.fileIdLevel()); it == files_valid_pages.end())
            {
                // This file does not contain any valid page.
                migrate_infos.emplace_back(page_file.fileIdLevel(), 0);
            }
            else
            {
                throw Exception("The page file " + page_file.toString()
                                + " in files_without_valid_pages actually contains unexpected pages");
            }
        }
    }
    WriteBatch::SequenceID compact_seq = 0;
    {
        PageStorage::OpenReadFiles data_readers;
        // To keep the order of all PageFiles' meta, `compact_seq` should be maximum of all candidates.
        for (auto & page_file : candidates.compact_candidates)
        {
            if (page_file.getType() != PageFile::Type::Formal)
            {
                throw Exception("Try to migrate pages from invalid type PageFile: " + page_file.toString()
                                    + ", path: " + page_file.folderPath(),
                                ErrorCodes::LOGICAL_ERROR);
            }

            if (auto it = files_valid_pages.find(page_file.fileIdLevel()); it == files_valid_pages.end())
            {
                // This file does not contain any valid page.
                migrate_infos.emplace_back(page_file.fileIdLevel(), 0);
                continue;
            }

            // Create meta reader and update `compact_seq`
            auto meta_reader = PageFile::MetaMergingReader::createFrom(const_cast<PageFile &>(page_file), read_limiter);
            while (meta_reader->hasNext())
            {
                meta_reader->moveNext();
                compact_seq = std::max(compact_seq, meta_reader->writeBatchSequence());
            }

            // Create data reader
            auto data_reader = const_cast<PageFile &>(page_file).createReader();
            data_readers.emplace(page_file.fileIdLevel(), std::move(data_reader));
        }

        // Merge all WriteBatch with valid pages, sorted by WriteBatch::sequence
        std::tie(gc_file_edit, bytes_written)
            = mergeValidPages(std::move(data_readers), files_valid_pages, snapshot, compact_seq, gc_file, migrate_infos);
    }

    logMigrationDetails(migrate_infos, migrate_file_id);

    for (auto & page_file : candidates.hardlink_candidates)
    {
        const PageFileIdAndLevel hardlink_file_id{page_file.getFileId(), page_file.getLevel() + 1};
        if (isPageFileExistInAllPath(hardlink_file_id))
        {
            LOG_FMT_INFO(log, "{} GC link to PageFile_{}_{} is done before.", storage_name, hardlink_file_id.first, hardlink_file_id.second);
            continue;
        }

        PageFile hard_link_file = PageFile::newPageFile(
            page_file.getFileId(),
            page_file.getLevel() + 1,
            page_file.parentPath(),
            file_provider,
            PageFile::Type::Temp,
            page_file_log);

        LOG_FMT_INFO(log, "{} GC decide to link PageFile_{}_{} to PageFile_{}_{}", storage_name, hard_link_file.getFileId(), hard_link_file.getLevel(), page_file.getFileId(), page_file.getLevel());

        PageEntriesEdit edit;
        if (!hard_link_file.linkFrom(const_cast<PageFile &>(page_file), compact_seq, edit))
        {
            hard_link_file.destroy();
            continue;
        }

        hard_link_file.setFormal();
        gc_file_edit.concate(edit);
        // After the hard link file is created, the original file will be removed later and subtract its data size from the delegator.
        // So we need to increase the data size for the hard link file for correctness on the disk data usage in a longer time dimension.
        delegator->addPageFileUsedSize(
            hard_link_file.fileIdLevel(),
            hard_link_file.getDataFileSize(),
            hard_link_file.parentPath(),
            /*need_insert_location*/ true);
    }

    if (gc_file_edit.empty())
    {
        LOG_FMT_INFO(log, "{} No valid pages, deleting PageFile_{}_{}", storage_name, migrate_file_id.first, migrate_file_id.second);
        gc_file.destroy();
    }
    else
    {
        gc_file.setFormal();
        size_t num_migrate_pages = 0;
        for (const auto & [file_id, num_pages] : migrate_infos)
        {
            (void)file_id;
            num_migrate_pages += num_pages;
        }
        LOG_FMT_INFO(log, "{} GC have migrated {} Pages with sequence {} to PageFile_{}_{}", storage_name, num_migrate_pages, compact_seq, migrate_file_id.first, migrate_file_id.second);
    }
    return {std::move(gc_file_edit), bytes_written};
}

template <typename SnapshotPtr>
std::tuple<PageEntriesEdit, size_t> //
DataCompactor<SnapshotPtr>::mergeValidPages( //
    PageStorage::OpenReadFiles && data_readers,
    const ValidPages & files_valid_pages,
    const SnapshotPtr & snapshot,
    const WriteBatch::SequenceID compact_sequence,
    PageFile & gc_file,
    MigrateInfos & migrate_infos) const
{
    PageEntriesEdit gc_file_edit;
    const auto gc_file_id = gc_file.fileIdLevel();
    // No need to sync after each write. Do sync before closing is enough.
    auto gc_file_writer = gc_file.createWriter(/* sync_on_write= */ false, true);
    size_t bytes_written = 0;

    // When all data of one PageFile is obsoleted, we just remove its data but leave its meta part on disk.
    // And all migrated data will be written as multiple WriteBatches(one WriteBatch for one candidate
    // PageFile) with same sequence. To keep the order of all PageFiles' meta, the sequence of WriteBatch
    // should be maximum of all candidates' WriteBatches. No matter we merge valid page(s) from that
    // WriteBatch or not.
    // Next time we recover pages' meta from disk, recover checkpoint first, then merge all pages' meta
    // according to the tuple <Sequence, PageFileId, PageFileLevel> is OK.

    for (const auto & files_valid_page : files_valid_pages)
    {
        const auto & file_id_level = files_valid_page.first;
        const auto & [_valid_bytes, valid_page_ids_in_file] = files_valid_page.second;
        (void)_valid_bytes;

        auto reader_iter = data_readers.find(file_id_level);
        if (reader_iter == data_readers.end())
            continue;

        auto page_id_and_entries = collectValidEntries(valid_page_ids_in_file, snapshot);
        if (!page_id_and_entries.empty())
        {
            auto & data_reader = reader_iter->second;
            // A helper to read entries from `data_reader` and migrate the pages to `gc_file_writer`.
            // The changes will be recorded by `gc_file_edit` and the bytes written will be return.
            auto migrate_entries =
                [compact_sequence, &data_reader, &gc_file_id, &gc_file_writer, &gc_file_edit, this](PageIdAndEntries & entries) -> size_t {
                const PageMap pages = data_reader->read(entries, read_limiter);
                // namespace id in v2 is useless
                WriteBatch wb{MAX_NAMESPACE_ID};
                wb.setSequence(compact_sequence);
                for (const auto & [page_id, entry] : entries)
                {
                    // Upsert page to gc_file
                    const auto page = pages.find(page_id)->second;
                    wb.upsertPage(page_id,
                                  entry.tag,
                                  gc_file_id,
                                  std::make_shared<ReadBufferFromMemory>(page.data.begin(), page.data.size()),
                                  page.data.size(),
                                  entry.field_offsets);
                }
                return gc_file_writer->write(wb, gc_file_edit, write_limiter);
            };

#ifndef NDEBUG
            size_t MAX_BATCH_PER_MOVEMENT = 1000; // NOLINT(readability-identifier-naming)
            fiu_do_on(FailPoints::force_set_page_data_compact_batch, { MAX_BATCH_PER_MOVEMENT = 3; });
#else
            constexpr size_t MAX_BATCH_PER_MOVEMENT = 1000; // NOLINT(readability-identifier-naming)
#endif
            if (page_id_and_entries.size() <= MAX_BATCH_PER_MOVEMENT)
            {
                bytes_written += migrate_entries(page_id_and_entries);
            }
            else
            {
                // There could be one candidate contains many pages, split the `page_id_and_entries`
                // and try to control the memory peak.
#ifndef NDEBUG
                size_t entries_migrated = 0;
#endif
                PageIdAndEntries entries_batch;
                entries_batch.reserve(MAX_BATCH_PER_MOVEMENT);
                for (size_t start_idx = 0; start_idx < page_id_and_entries.size(); /**/)
                {
                    size_t end_idx = std::min(start_idx + MAX_BATCH_PER_MOVEMENT, page_id_and_entries.size());
                    entries_batch.clear();
                    entries_batch.assign(page_id_and_entries.begin() + start_idx, page_id_and_entries.begin() + end_idx);
#ifndef NDEBUG
                    entries_migrated += entries_batch.size();
#endif
                    const auto curr_bytes_written = migrate_entries(entries_batch);
                    LOG_FMT_DEBUG(log, "{} DataCompactor::mergeValidPages run with a samller batch [start_idx={}] [end_idx={}] [curr_bytes_written={}]", storage_name, start_idx, end_idx, curr_bytes_written);
                    bytes_written += curr_bytes_written;

                    start_idx = end_idx;
                }
#ifndef NDEBUG
                if (entries_migrated != page_id_and_entries.size())
                {
                    throw Exception("Expect migrate " + DB::toString(page_id_and_entries.size()) + " but only migrate "
                                    + DB::toString(entries_migrated) + " pages!");
                }
#endif
            }
        }
        migrate_infos.emplace_back(file_id_level, page_id_and_entries.size());
    }

    // Free gc_file_writer and sync
    delegator->addPageFileUsedSize(gc_file_id, bytes_written, gc_file.parentPath(), /*need_insert_location*/ true);
    return {std::move(gc_file_edit), bytes_written};
}

template <typename SnapshotPtr>
PageIdAndEntries DataCompactor<SnapshotPtr>::collectValidEntries(const PageIdSet & valid_pages, const SnapshotPtr & snapshot)
{
    PageIdAndEntries page_id_and_entries; // The valid pages that we need to migrate to `gc_file`
    for (const auto page_id : valid_pages)
    {
        const auto page_entry = snapshot->version()->findNormalPageEntry(page_id);
        if (!page_entry)
            continue;
        page_id_and_entries.emplace_back(page_id, *page_entry);
    }
    return page_id_and_entries;
}

template <typename SnapshotPtr>
void DataCompactor<SnapshotPtr>::logMigrationDetails(const MigrateInfos & infos, const PageFileIdAndLevel & migrate_file_id) const
{
    std::stringstream migrate_stream, remove_stream;
    migrate_stream << "[";
    remove_stream << "[";
    for (const auto & [file_id, num_pages] : infos)
    {
        if (num_pages > 0)
            migrate_stream << "((" << file_id.first << "," << file_id.second << ")," //
                           << num_pages << "),";
        else
            remove_stream << "(" << file_id.first << "," << file_id.second << "),";
    }
    migrate_stream << "]";
    remove_stream << "]";
    LOG_FMT_DEBUG(log, "{} Migrate pages to PageFile_{}_{}, migrate: {}, remove: {}, Config{{ {} }}", storage_name, migrate_file_id.first, migrate_file_id.second, migrate_stream.str(), remove_stream.str(), config.toDebugString());
}


template class DataCompactor<PageStorage::ConcreteSnapshotPtr>;
#ifndef NDEBUG
template class DataCompactor<DB::PS::V2::tests::MockSnapshotPtr>;
#endif
} // namespace PS::V2
} // namespace DB<|MERGE_RESOLUTION|>--- conflicted
+++ resolved
@@ -170,17 +170,7 @@
                 || config.gc_max_valid_rate >= 1.0 // all page file will be picked
             );
 #ifdef PAGE_STORAGE_UTIL_DEBUGGGING
-<<<<<<< HEAD
-        LOG_FMT_TRACE(
-            log,
-            "{} {} [valid rate={:.2f}] [file size={}]",
-            storage_name,
-            page_file.toString(),
-            valid_rate,
-            file_size);
-=======
         LOG_FMT_TRACE(log, "{} {} [valid rate={:.2f}] [file size={}]", storage_name, page_file.toString(), valid_rate, file_size);
->>>>>>> 27384f8a
 #endif
         if (!is_candidate)
         {
