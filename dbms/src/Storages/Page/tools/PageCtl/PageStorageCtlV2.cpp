// Copyright 2022 PingCAP, Ltd.
//
// Licensed under the Apache License, Version 2.0 (the "License");
// you may not use this file except in compliance with the License.
// You may obtain a copy of the License at
//
//     http://www.apache.org/licenses/LICENSE-2.0
//
// Unless required by applicable law or agreed to in writing, software
// distributed under the License is distributed on an "AS IS" BASIS,
// WITHOUT WARRANTIES OR CONDITIONS OF ANY KIND, either express or implied.
// See the License for the specific language governing permissions and
// limitations under the License.

#include <Common/Exception.h>
#include <Encryption/MockKeyManager.h>
#include <Poco/ConsoleChannel.h>
#include <Poco/FormattingChannel.h>
#include <Poco/Logger.h>
#include <Poco/PatternFormatter.h>
#include <Poco/Runnable.h>
#include <Poco/ThreadPool.h>
#include <Poco/Timer.h>
#include <Storages/BackgroundProcessingPool.h>
#include <Storages/Page/V2/PageStorage.h>
#include <Storages/Page/V2/gc/DataCompactor.h>
#include <Storages/Page/WriteBatchImpl.h>
#include <Storages/PathPool.h>
#include <TestUtils/MockDiskDelegator.h>

#include <magic_enum.hpp>

using namespace DB::PS::V2;
DB::WriteBatch::SequenceID debugging_recover_stop_sequence = 0;

void Usage()
{
    fprintf(stderr,
            R"HELP(
Usage: <path> <mode>
    mode == 1 -> dump all page entries
            2 -> dump valid page entries
              param: <path> 2 [max-recover-sequence]
            3 -> check all page entries and page data checksum
            4 -> list capacity of all page files
            5 -> list all page files
            1000 -> gc files
              param: <path> 1000 [run-gc-times=1] [min-gc-file-num=10] [min-gc-bytes=134217728] [max-gc-valid-rate=0.35]
            )HELP");
}

void printPageEntry(const DB::PageIdU64 pid, const DB::PageEntry & entry)
{
    printf("\tpid:%9llu\t\t"
           "%9llu\t%9u\t%9llu\t%9llu\t%9llu\t%016llu\n",
           pid, //
           entry.file_id,
           entry.level,
           entry.size,
           entry.offset,
           entry.tag,
           entry.checksum);
}

enum DebugMode
{
    DUMP_ALL_ENTRIES = 1,
    DUMP_VALID_ENTRIES = 2,
    CHECK_DATA_CHECKSUM = 3,
    LIST_ALL_CAPACITY = 4,
    LIST_ALL_PAGE_FILE = 5,

    RUN_GC = 1000,
};

void dump_all_entries(PageFileSet & page_files, int32_t mode = DebugMode::DUMP_ALL_ENTRIES);
void list_all_capacity(const PageFileSet & page_files, PageStorage & storage, const DB::PageStorageConfig & config);

DB::PageStorageConfig parse_storage_config(int argc, char ** argv, Poco::Logger * logger)
{
    DB::PageStorageConfig config;
    if (argc > 4)
    {
        size_t num = strtoull(argv[4], nullptr, 10);
        num = std::max(1UL, num);
        config.gc_min_files = num;
    }
    if (argc > 5)
    {
        size_t num = strtoull(argv[5], nullptr, 10);
        num = std::max(1UL, num);
        config.gc_min_bytes = num;
    }
    if (argc > 6)
    {
        // range from [0.01, 1.0]
        DB::Float64 n = std::stod(argv[6]);
        n = std::min(1.0, std::max(0.01, n));
        config.gc_max_valid_rate = n;
    }

    LOG_INFO(
        logger,
        "[gc_min_files={}] [gc_min_bytes={}] [gc_max_valid_rate={:.3f}]",
        config.gc_min_files,
        config.gc_min_bytes,
        config.gc_max_valid_rate.get());
    return config;
}

int pageStorageV2CtlEntry(int argc, char ** argv)
try
{
    (void)argc;
    (void)argv;

    if (argc < 3)
    {
        Usage();
        return 1;
    }

    Poco::AutoPtr<Poco::ConsoleChannel> channel = new Poco::ConsoleChannel(std::cerr);
    Poco::AutoPtr<Poco::PatternFormatter> formatter(new Poco::PatternFormatter);
    formatter->setProperty("pattern", "%L%Y-%m-%d %H:%M:%S.%i <%p> %s: %t");
    Poco::AutoPtr<Poco::FormattingChannel> formatting_channel(new Poco::FormattingChannel(formatter, channel));
    Poco::Logger::root().setChannel(formatting_channel);
    Poco::Logger::root().setLevel("trace");

    DB::String path = argv[1];
    DB::String mode_str = argv[2];
    int32_t mode = strtol(mode_str.c_str(), nullptr, 10);

    Poco::Logger * logger = &Poco::Logger::get("root");

    switch (mode)
    {
    case DUMP_ALL_ENTRIES:
    case DUMP_VALID_ENTRIES:
    case CHECK_DATA_CHECKSUM:
    case LIST_ALL_CAPACITY:
    case LIST_ALL_PAGE_FILE:
    case RUN_GC:
        LOG_INFO(logger, "Running with [mode={}]", mode);
        break;
    default:
        Usage();
        return 1;
    }

    if (mode == DUMP_VALID_ENTRIES && argc > 3)
    {
        debugging_recover_stop_sequence = strtoull(argv[3], nullptr, 10);
        LOG_TRACE(logger, "debug early stop sequence set to: {}", debugging_recover_stop_sequence);
    }
    DB::KeyManagerPtr key_manager = std::make_shared<DB::MockKeyManager>(false);
    DB::FileProviderPtr file_provider = std::make_shared<DB::FileProvider>(key_manager, false);
    DB::PSDiskDelegatorPtr delegator = std::make_shared<DB::tests::MockDiskDelegatorSingle>(path);

    // Do not remove any files.
    PageStorage::ListPageFilesOption options;
    options.remove_tmp_files = false;
    options.ignore_legacy = false;
    options.ignore_checkpoint = false;
    auto page_files = PageStorage::listAllPageFiles(file_provider, delegator, logger, options);
    switch (mode)
    {
    case DUMP_ALL_ENTRIES:
    case CHECK_DATA_CHECKSUM:
        dump_all_entries(page_files, mode);
        return 0;
    case LIST_ALL_PAGE_FILE:
        for (const auto & page_file : page_files)
        {
            std::cout << page_file.toString() << std::endl;
        }
        return 0;
    }

    auto bkg_pool = std::make_shared<DB::BackgroundProcessingPool>(4, "bg-page-");
    DB::PageStorageConfig config = parse_storage_config(argc, argv, logger);
    PageStorage storage("PageCtl", delegator, config, file_provider, *bkg_pool);
    storage.restore();
    switch (mode)
    {
    case DUMP_VALID_ENTRIES:
    {
        auto snapshot = storage.getConcreteSnapshot();
        auto page_ids = snapshot->version()->validPageIds();
        for (auto page_id : page_ids)
        {
            const auto entry = snapshot->version()->find(page_id);
            printPageEntry(page_id, *entry);
        }
        break;
    }
    case LIST_ALL_CAPACITY:
        list_all_capacity(page_files, storage, config);
        break;
    case RUN_GC:
    {
        Int64 num_gc = 1;
        if (argc > 3)
        {
            num_gc = strtoll(argv[3], nullptr, 10);
            if (num_gc != -1)
                num_gc = std::min(std::max(1, num_gc), 30);
        }
        for (Int64 idx = 0; num_gc == -1 || idx < num_gc; ++idx)
        {
            LOG_INFO(logger, "Running GC, [round={}] [num_gc={}]", (idx + 1), num_gc);
            storage.gcImpl(/*not_skip=*/true, nullptr, nullptr);
            LOG_INFO(logger, "Run GC done, [round={}] [num_gc={}]", (idx + 1), num_gc);
        }
        break;
    }
    }

    return 0;
}
catch (const DB::Exception & e)
{
    std::string text = e.displayText();

    auto embedded_stack_trace_pos = text.find("Stack trace");
    std::cerr << "Code: " << e.code() << ". " << text << std::endl
              << std::endl;
    if (std::string::npos == embedded_stack_trace_pos)
        std::cerr << "Stack trace:" << std::endl
                  << e.getStackTrace().toString() << std::endl;

    return -1;
}

void dump_all_entries(PageFileSet & page_files, int32_t mode)
{
    for (const auto & page_file : page_files)
    {
        PageEntriesEdit edit;
        DB::PageIdU64AndEntries id_and_caches;

        auto reader = PageFile::MetaMergingReader::createFrom(const_cast<PageFile &>(page_file));

        while (reader->hasNext())
        {
            reader->moveNext();
            edit = reader->getEdits();
            auto sequence = reader->writeBatchSequence();
            for (const auto & record : edit.getRecords())
            {
                printf("%s\tseq: %9llu\t", page_file.toString().c_str(), sequence);
                switch (record.type)
                {
                case DB::WriteBatchWriteType::PUT_EXTERNAL:
                case DB::WriteBatchWriteType::PUT:
                    printf("PUT");
                    printPageEntry(record.page_id, record.entry);
                    id_and_caches.emplace_back(std::make_pair(record.page_id, record.entry));
                    break;
                case DB::WriteBatchWriteType::UPSERT:
                    printf("UPSERT");
                    printPageEntry(record.page_id, record.entry);
                    id_and_caches.emplace_back(std::make_pair(record.page_id, record.entry));
                    break;
                case DB::WriteBatchWriteType::DEL:
                    printf("DEL\t%llu\t%llu\t%u\n", //
                           record.page_id,
                           page_file.getFileId(),
                           page_file.getLevel());
                    break;
                case DB::WriteBatchWriteType::REF:
                    printf("REF\t%llu\t%llu\t\t%llu\t%u\n", //
                           record.page_id,
                           record.ori_page_id,
                           page_file.getFileId(),
                           page_file.getLevel());
                    break;
                default:
<<<<<<< HEAD
                    throw DB::Exception(fmt::format("Unknown write {}", static_cast<Int32>(record.type)), DB::ErrorCodes::LOGICAL_ERROR);
                    break;
=======
                    throw DB::Exception(DB::ErrorCodes::LOGICAL_ERROR, "illegal type: {}", magic_enum::enum_name(record.type));
>>>>>>> 0ff2b961
                }
            }
        }
        reader->setPageFileOffsets();

        if (mode == CHECK_DATA_CHECKSUM)
        {
            // Read correspond page and check checksum
            auto reader = const_cast<PageFile &>(page_file).createReader();
            try
            {
                fprintf(stderr, "Scanning over data.\n");
                auto page_map = reader->read(id_and_caches);
            }
            catch (DB::Exception & e)
            {
                fprintf(stderr, "%s\n", e.displayText().c_str());
            }
        }
    }
}

void list_all_capacity(const PageFileSet & page_files, PageStorage & storage, const DB::PageStorageConfig & config)
{
    static constexpr double MB = 1.0 * 1024 * 1024;

    auto snapshot = storage.getConcreteSnapshot();

    DataCompactor<PageStorage::ConcreteSnapshotPtr>::ValidPages file_valid_pages;
    {
        DataCompactor<PageStorage::ConcreteSnapshotPtr> compactor(storage, config, nullptr, nullptr);
        file_valid_pages = compactor.collectValidPagesInPageFile(snapshot);
    }

    size_t global_total_size = 0;
    size_t global_total_valid_size = 0;

    printf("PageFileId\tPageFileLevel\tPageFileSize\tValidSize\tValidPercent\tNumValidPages\n");
    for (const auto & page_file : page_files)
    {
        if (page_file.getType() != PageFile::Type::Formal)
        {
            printf("%s\n", page_file.toString().c_str());
            continue;
        }

        const size_t total_size = page_file.getDataFileSize();
        size_t valid_size = 0;
        DB::PageIdU64Set valid_pages;
        if (auto iter = file_valid_pages.find(page_file.fileIdLevel()); iter != file_valid_pages.end())
        {
            valid_size = iter->second.first;
            valid_pages = iter->second.second;
        }
        global_total_size += total_size;
        global_total_valid_size += valid_size;
        // PageFileId, level, size, valid size, valid percentage
        printf("%s\t"
               "%9.2f\t%9.2f\t%9.2f%%\t"
               "%6zu"
               "\n",
               page_file.toString().c_str(),
               total_size / MB,
               valid_size / MB,
               total_size == 0 ? 0 : (100.0 * valid_size / total_size),
               valid_pages.size());
    }
    printf("Total size: %.2f MB over %.2f MB\n", global_total_valid_size / MB, global_total_size / MB);
}<|MERGE_RESOLUTION|>--- conflicted
+++ resolved
@@ -276,12 +276,8 @@
                            page_file.getLevel());
                     break;
                 default:
-<<<<<<< HEAD
-                    throw DB::Exception(fmt::format("Unknown write {}", static_cast<Int32>(record.type)), DB::ErrorCodes::LOGICAL_ERROR);
-                    break;
-=======
                     throw DB::Exception(DB::ErrorCodes::LOGICAL_ERROR, "illegal type: {}", magic_enum::enum_name(record.type));
->>>>>>> 0ff2b961
+                    break;
                 }
             }
         }
