#include <Encryption/MockKeyManager.h>
#include <Poco/ConsoleChannel.h>
#include <Poco/FormattingChannel.h>
#include <Poco/Logger.h>
#include <Poco/PatternFormatter.h>
#include <Poco/Runnable.h>
#include <Poco/ThreadPool.h>
#include <Poco/Timer.h>
#include <Storages/Page/PageStorage.h>
#include <Storages/Page/gc/DataCompactor.h>
#include <Storages/PathPool.h>
<<<<<<< HEAD
=======
#include <TestUtils/MockDiskDelegator.h>
>>>>>>> b56edc0b


/* some exported global vars */
DB::WriteBatch::SequenceID debugging_recover_stop_sequence = 0;
namespace DB
{
#if __APPLE__ && __clang__
__thread bool is_background_thread = false;
#else
thread_local bool is_background_thread = false;
#endif
} // namespace DB
/* some exported global vars */

void Usage(const char * prog)
{
    fprintf(stderr,
            R"HELP(
Usage: %s <path> <mode>
    mode == 1 -> dump all page entries
            2 -> dump valid page entries
              param: %s <path> 2 [max-recover-sequence]
            3 -> check all page entries and page data checksum
            4 -> list capacity of all page files
            5 -> list all page files
            1000 -> gc files
              param: %s <path> 1000 [run-gc-times=1] [min-gc-file-num=10] [min-gc-bytes=134217728] [max-gc-valid-rate=0.35]
)HELP",
            prog,
            prog,
            prog);
}

void printPageEntry(const DB::PageId pid, const DB::PageEntry & entry)
{
    printf("\tpid:%9lld\t\t"
           "%9llu\t%9u\t%9u\t%9llu\t%9llu\t%016llx\n",
           pid, //
           entry.file_id,
           entry.level,
           entry.size,
           entry.offset,
           entry.tag,
           entry.checksum);
}

enum DebugMode
{
    DUMP_ALL_ENTRIES    = 1,
    DUMP_VALID_ENTRIES  = 2,
    CHECK_DATA_CHECKSUM = 3,
    LIST_ALL_CAPACITY   = 4,
    LIST_ALL_PAGE_FILE  = 5,

    RUN_GC = 1000,
};

void dump_all_entries(DB::PageFileSet & page_files, int32_t mode = DebugMode::DUMP_ALL_ENTRIES);
void list_all_capacity(const DB::PageFileSet & page_files, DB::PageStorage & storage, const DB::PageStorage::Config & config);

DB::PageStorage::Config parse_storage_config(int argc, char ** argv, Poco::Logger * logger)
{
    DB::PageStorage::Config config;
    if (argc > 4)
    {
        size_t num          = strtoull(argv[4], nullptr, 10);
        num                 = std::max(1UL, num);
        config.gc_min_files = num;
    }
    if (argc > 5)
    {
        size_t num          = strtoull(argv[5], nullptr, 10);
        num                 = std::max(1UL, num);
        config.gc_min_bytes = num;
    }
    if (argc > 6)
    {
        // range from [0.01, 1.0]
        DB::Float64 n            = std::stod(argv[6]);
        n                        = std::min(1.0, std::max(0.01, n));
        config.gc_max_valid_rate = n;
    }

    LOG_INFO(logger,
             "[gc_min_files=" << config.gc_min_files << "] [gc_min_bytes=" << config.gc_min_bytes
                              << "] [gc_max_valid_rate=" << DB::toString(config.gc_max_valid_rate, 3) << "]");

    return config;
}

int main(int argc, char ** argv)
try
{
    (void)argc;
    (void)argv;

    if (argc < 3)
    {
        Usage(argv[0]);
        return 1;
    }

    Poco::AutoPtr<Poco::ConsoleChannel>   channel = new Poco::ConsoleChannel(std::cerr);
    Poco::AutoPtr<Poco::PatternFormatter> formatter(new Poco::PatternFormatter);
    formatter->setProperty("pattern", "%L%Y-%m-%d %H:%M:%S.%i <%p> %s: %t");
    Poco::AutoPtr<Poco::FormattingChannel> formatting_channel(new Poco::FormattingChannel(formatter, channel));
    Poco::Logger::root().setChannel(formatting_channel);
    Poco::Logger::root().setLevel("trace");

    DB::String path     = argv[1];
    DB::String mode_str = argv[2];
    int32_t    mode     = strtol(mode_str.c_str(), nullptr, 10);

    Poco::Logger * logger = &Poco::Logger::get("root");

    switch (mode)
    {
    case DUMP_ALL_ENTRIES:
    case DUMP_VALID_ENTRIES:
    case CHECK_DATA_CHECKSUM:
    case LIST_ALL_CAPACITY:
    case LIST_ALL_PAGE_FILE:
    case RUN_GC:
        LOG_INFO(logger, "Running with [mode=" << mode << "]");
        break;
    default:
        Usage(argv[0]);
        return 1;
    }

    if (mode == DUMP_VALID_ENTRIES && argc > 3)
    {
        debugging_recover_stop_sequence = strtoull(argv[3], nullptr, 10);
        LOG_TRACE(logger, "debug early stop sequence set to: " << debugging_recover_stop_sequence);
    }
    DB::KeyManagerPtr      key_manager   = std::make_shared<DB::MockKeyManager>(false);
    DB::FileProviderPtr    file_provider = std::make_shared<DB::FileProvider>(key_manager, false);
    DB::PSDiskDelegatorPtr delegator     = std::make_shared<DB::tests::MockDiskDelegatorSingle>(path);

    // Do not remove any files.
    DB::PageStorage::ListPageFilesOption options;
    options.remove_tmp_files  = false;
    options.ignore_legacy     = false;
    options.ignore_checkpoint = false;
    auto page_files           = DB::PageStorage::listAllPageFiles(file_provider, delegator, logger, options);
    switch (mode)
    {
    case DUMP_ALL_ENTRIES:
    case CHECK_DATA_CHECKSUM:
        dump_all_entries(page_files, mode);
        return 0;
    case LIST_ALL_PAGE_FILE:
        for (auto & page_file : page_files)
        {
            std::cout << page_file.toString() << std::endl;
        }
        return 0;
    }

    DB::PageStorage::Config config = parse_storage_config(argc, argv, logger);
    DB::PageStorage         storage("PageCtl", delegator, config, file_provider);
    storage.restore();
    switch (mode)
    {
    case DUMP_VALID_ENTRIES: {
        auto snapshot = storage.getSnapshot();
        auto page_ids = snapshot->version()->validPageIds();
        for (auto page_id : page_ids)
        {
            const auto entry = snapshot->version()->find(page_id);
            printPageEntry(page_id, *entry);
        }
        break;
    }
    case LIST_ALL_CAPACITY:
        list_all_capacity(page_files, storage, config);
        break;
    case RUN_GC: {
        Int64 num_gc = 1;
        if (argc > 3)
        {
            num_gc = strtoll(argv[3], nullptr, 10);
            if (num_gc != -1)
                num_gc = std::min(std::max(1, num_gc), 30);
        }
        for (Int64 idx = 0; num_gc == -1 || idx < num_gc; ++idx)
        {
            LOG_INFO(logger, "Running GC, [round=" << (idx + 1) << "] [num_gc=" << num_gc << "]");
            storage.gc(/*not_skip=*/true);
            LOG_INFO(logger, "Run GC done, [round=" << (idx + 1) << "] [num_gc=" << num_gc << "]");
        }
        break;
    }
    }

    return 0;
}
catch (const DB::Exception & e)
{
    std::string text = e.displayText();

    auto embedded_stack_trace_pos = text.find("Stack trace");
    std::cerr << "Code: " << e.code() << ". " << text << std::endl << std::endl;
    if (std::string::npos == embedded_stack_trace_pos)
        std::cerr << "Stack trace:" << std::endl << e.getStackTrace().toString() << std::endl;

    return -1;
}

void dump_all_entries(DB::PageFileSet & page_files, int32_t mode)
{
    for (auto & page_file : page_files)
    {
        DB::PageEntriesEdit  edit;
        DB::PageIdAndEntries id_and_caches;

<<<<<<< HEAD
        auto reader = const_cast<DB::PageFile &>(page_file).createMetaMergingReader(/*meta_file_buffer_size=*/DBMS_DEFAULT_META_READER_BUFFER_SIZE);
=======
        auto reader = DB::PageFile::MetaMergingReader::createFrom(const_cast<DB::PageFile &>(page_file));
>>>>>>> b56edc0b

        while (reader->hasNext())
        {
            reader->moveNext();
            edit          = reader->getEdits();
            auto sequence = reader->writeBatchSequence();
            for (const auto & record : edit.getRecords())
            {
                printf("%s\tseq: %9llu\t", page_file.toString().c_str(), sequence);
                switch (record.type)
                {
                case DB::WriteBatch::WriteType::PUT:
                    printf("PUT");
                    printPageEntry(record.page_id, record.entry);
                    id_and_caches.emplace_back(std::make_pair(record.page_id, record.entry));
                    break;
                case DB::WriteBatch::WriteType::UPSERT:
                    printf("UPSERT");
                    printPageEntry(record.page_id, record.entry);
                    id_and_caches.emplace_back(std::make_pair(record.page_id, record.entry));
                    break;
                case DB::WriteBatch::WriteType::DEL:
                    printf("DEL\t%lld\n", //
                           record.page_id,
                           page_file.getFileId(),
                           page_file.getLevel());
                    break;
                case DB::WriteBatch::WriteType::REF:
                    printf("REF\t%lld\t%lld\t\n", //
                           record.page_id,
                           record.ori_page_id,
                           page_file.getFileId(),
                           page_file.getLevel());
                    break;
                }
            }
        }
        reader->setPageFileOffsets();

        if (mode == CHECK_DATA_CHECKSUM)
        {
            // Read correspond page and check checksum
            auto reader = const_cast<DB::PageFile &>(page_file).createReader();
            try
            {
                fprintf(stderr, "Scanning over data.\n");
                auto page_map = reader->read(id_and_caches);
            }
            catch (DB::Exception & e)
            {
                fprintf(stderr, "%s\n", e.displayText().c_str());
            }
        }
    }
}

void list_all_capacity(const DB::PageFileSet & page_files, DB::PageStorage & storage, const DB::PageStorage::Config & config)
{
    constexpr double MB = 1.0 * 1024 * 1024;

    auto snapshot = storage.getSnapshot();

    DB::DataCompactor<DB::PageStorage::SnapshotPtr>::ValidPages file_valid_pages;
    {
        DB::DataCompactor<DB::PageStorage::SnapshotPtr> compactor(storage, config, nullptr);
        file_valid_pages = compactor.collectValidPagesInPageFile(snapshot);
    }

    size_t global_total_size       = 0;
    size_t global_total_valid_size = 0;

    printf("PageFileId\tPageFileLevel\tPageFileSize\tValidSize\tValidPercent\tNumValidPages\n");
    for (auto & page_file : page_files)
    {
        if (page_file.getType() != DB::PageFile::Type::Formal)
        {
            printf("%s\n", page_file.toString().c_str());
            continue;
        }

        const size_t  total_size = page_file.getDataFileSize();
        size_t        valid_size = 0;
        DB::PageIdSet valid_pages;
        if (auto iter = file_valid_pages.find(page_file.fileIdLevel()); iter != file_valid_pages.end())
        {
            valid_size  = iter->second.first;
            valid_pages = iter->second.second;
        }
        global_total_size += total_size;
        global_total_valid_size += valid_size;
        // PageFileId, level, size, valid size, valid percentage
        printf("%s\t"
               "%9.2f\t%9.2f\t%9.2f%%\t"
               "%6zu"
               "\n",
               page_file.toString().c_str(),
               total_size / MB,
               valid_size / MB,
               total_size == 0 ? 0 : (100.0 * valid_size / total_size),
               valid_pages.size());
    }
    printf("Total size: %.2f MB over %.2f MB\n", global_total_valid_size / MB, global_total_size / MB);
}<|MERGE_RESOLUTION|>--- conflicted
+++ resolved
@@ -9,10 +9,7 @@
 #include <Storages/Page/PageStorage.h>
 #include <Storages/Page/gc/DataCompactor.h>
 #include <Storages/PathPool.h>
-<<<<<<< HEAD
-=======
 #include <TestUtils/MockDiskDelegator.h>
->>>>>>> b56edc0b
 
 
 /* some exported global vars */
@@ -229,11 +226,7 @@
         DB::PageEntriesEdit  edit;
         DB::PageIdAndEntries id_and_caches;
 
-<<<<<<< HEAD
-        auto reader = const_cast<DB::PageFile &>(page_file).createMetaMergingReader(/*meta_file_buffer_size=*/DBMS_DEFAULT_META_READER_BUFFER_SIZE);
-=======
-        auto reader = DB::PageFile::MetaMergingReader::createFrom(const_cast<DB::PageFile &>(page_file));
->>>>>>> b56edc0b
+        auto reader = DB::PageFile::MetaMergingReader::createFrom(const_cast<DB::PageFile &>(page_file), /*meta_file_buffer_size=*/DBMS_DEFAULT_META_READER_BUFFER_SIZE);
 
         while (reader->hasNext())
         {
