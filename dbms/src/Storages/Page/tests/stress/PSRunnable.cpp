--- conflicted
+++ resolved
@@ -108,28 +108,20 @@
 
 bool PSCommonWriter::runImpl()
 {
-<<<<<<< HEAD
-    const DB::PageId pageId = genRandomPageId();
-=======
     assert(ps != nullptr);
     const DB::PageId page_id = genRandomPageId();
->>>>>>> f28af362
 
     DB::WriteBatch wb;
     updatedRandomData();
 
     for (auto & buffptr : buff_ptrs)
     {
-<<<<<<< HEAD
-        wb.putPage(pageId, 0, buffptr, batch_buffer_size, data_sizes);
-=======
         wb.putPage(page_id, 0, buffptr, batch_buffer_size);
->>>>>>> f28af362
         ++pages_used;
         bytes_used += batch_buffer_size;
     }
 
-    writing_page[index] = pageId;
+    writing_page[index] = page_id;
     ps->write(std::move(wb));
     return (batch_buffer_limit == 0 || bytes_used < batch_buffer_limit);
 }
@@ -198,20 +190,12 @@
 
 bool PSReader::runImpl()
 {
-    DB::PageIds pageIds;
     assert(ps != nullptr);
 
-<<<<<<< HEAD
-    pageIds = genRandomPageIds();
-    if (pageIds.size() == 0)
-    {
-        return true;
-=======
-    std::vector<DB::PageId> page_ids;
+    DB::PageIds page_ids;
     for (size_t i = 0; i < page_read_once; ++i)
     {
         page_ids.emplace_back(random() % max_page_id);
->>>>>>> f28af362
     }
 
     DB::PageHandler handler = [&](DB::PageId page_id, const DB::Page & page) {
