--- conflicted
+++ resolved
@@ -27,7 +27,7 @@
 #include <memory>
 #include <random>
 
-using PSPtr                          = std::shared_ptr<DB::PageStorage>;
+using PSPtr = std::shared_ptr<DB::PageStorage>;
 const DB::PageId MAX_PAGE_ID_DEFAULT = 1000;
 
 std::atomic<bool> running_without_exception = true;
@@ -63,13 +63,9 @@
     size_t read_delay_ms = 0;
     size_t num_writer_slots = 1;
     size_t avg_page_size_mb = 1;
-<<<<<<< HEAD
-    size_t rand_seed        = 0x123987;
-    size_t status_interval  = 1;
-    size_t situation_mask   = 0;
-=======
     size_t rand_seed = 0x123987;
->>>>>>> 95092dad
+    size_t status_interval = 1;
+    size_t situation_mask = 0;
 
     std::vector<std::string> paths;
     std::vector<std::string> failpoints;
@@ -98,11 +94,11 @@
 
     static void initGlobalLogger()
     {
-        Poco::AutoPtr<Poco::ConsoleChannel>    channel = new Poco::ConsoleChannel(std::cerr);
-        Poco::AutoPtr<Poco::PatternFormatter>  formatter(new DB::UnifiedLogPatternFormatter);
+        Poco::AutoPtr<Poco::ConsoleChannel> channel = new Poco::ConsoleChannel(std::cerr);
+        Poco::AutoPtr<Poco::PatternFormatter> formatter(new DB::UnifiedLogPatternFormatter);
         Poco::AutoPtr<Poco::FormattingChannel> formatting_channel(new Poco::FormattingChannel(formatter, channel));
-        Logger::root().setChannel(formatting_channel);
-        Logger::root().setLevel("trace");
+        Poco::Logger::root().setChannel(formatting_channel);
+        Poco::Logger::root().setLevel("trace");
         logger = &Poco::Logger::get("root");
     }
 
@@ -112,23 +108,6 @@
         namespace po = boost::program_options;
         using po::value;
         po::options_description desc("Allowed options");
-<<<<<<< HEAD
-        desc.add_options()("help,h", "produce help message")                                                              //
-            ("write_concurrency,W", value<UInt32>()->default_value(4), "number of write threads")                         //
-            ("read_concurrency,R", value<UInt32>()->default_value(16), "number of read threads")                          //
-            ("clean_before_run,C", value<bool>()->default_value(false), "drop data before running")                       //
-            ("init_pages,I", value<bool>()->default_value(false), "init pages if not exist before running")               //
-            ("timeout,T", value<UInt32>()->default_value(600), "maximum run time (seconds). 0 means run infinitely")      //
-            ("writer_slots", value<UInt32>()->default_value(4), "number of PageStorage writer slots")                     //
-            ("read_delay_ms", value<UInt32>()->default_value(0), "millionseconds of read delay")                          //
-            ("avg_page_size", value<UInt32>()->default_value(1), "avg size for each page(MiB)")                           //
-            ("rand_seed", value<UInt32>()->default_value(0x123987), "random seed")                                        //
-            ("paths,P", value<std::vector<std::string>>(), "store path(s)")                                               //
-            ("failpoints,F", value<std::vector<std::string>>(), "failpoint(s) to enable")                                 //
-            ("status_interval,S", value<UInt32>()->default_value(1), "Status statistics interval. 0 means no statistics") //
-            ("situation_mask,M", value<UInt64>()->default_value(0), "Run special tests sequentially,example -M 0x2");     //
-
-=======
         desc.add_options()("help,h", "produce help message") //
             ("write_concurrency,W", value<UInt32>()->default_value(4), "number of write threads") //
             ("read_concurrency,R", value<UInt32>()->default_value(16), "number of read threads") //
@@ -141,8 +120,9 @@
             ("rand_seed", value<UInt32>()->default_value(0x123987), "random seed") //
             ("paths,P", value<std::vector<std::string>>(), "store path(s)") //
             ("failpoints,F", value<std::vector<std::string>>(), "failpoint(s) to enable") //
-            ;
->>>>>>> 95092dad
+            ("status_interval,S", value<UInt32>()->default_value(1), "Status statistics interval. 0 means no statistics") //
+            ("situation_mask,M", value<UInt64>()->default_value(0), "Run special tests sequentially,example -M 0x2"); //
+
         po::variables_map options;
         po::store(po::parse_command_line(argc, argv, desc), options);
         po::notify(options);
@@ -153,29 +133,18 @@
             exit(0);
         }
 
-<<<<<<< HEAD
         StressEnv opt;
-        opt.num_writers      = options["write_concurrency"].as<UInt32>();
-        opt.num_readers      = options["read_concurrency"].as<UInt32>();
-        opt.init_pages       = options["init_pages"].as<bool>();
-=======
-        StressOptions opt;
         opt.num_writers = options["write_concurrency"].as<UInt32>();
         opt.num_readers = options["read_concurrency"].as<UInt32>();
         opt.init_pages = options["init_pages"].as<bool>();
->>>>>>> 95092dad
         opt.clean_before_run = options["clean_before_run"].as<bool>();
         opt.timeout_s = options["timeout"].as<UInt32>();
         opt.read_delay_ms = options["read_delay_ms"].as<UInt32>();
         opt.num_writer_slots = options["writer_slots"].as<UInt32>();
         opt.avg_page_size_mb = options["avg_page_size"].as<UInt32>();
-<<<<<<< HEAD
-        opt.rand_seed        = options["rand_seed"].as<UInt32>();
-        opt.status_interval  = options["status_interval"].as<UInt32>();
-        opt.situation_mask   = options["situation_mask"].as<UInt64>();
-=======
         opt.rand_seed = options["rand_seed"].as<UInt32>();
->>>>>>> 95092dad
+        opt.status_interval = options["status_interval"].as<UInt32>();
+        opt.situation_mask = options["situation_mask"].as<UInt64>();
 
         if (options.count("paths"))
             opt.paths = options["paths"].as<std::vector<std::string>>();
@@ -189,7 +158,6 @@
 
     void setup()
     {
-
 #ifdef FIU_ENABLE
         fiu_init(0);
 #endif
@@ -230,7 +198,6 @@
 
 class PSRunnable : public Poco::Runnable
 {
-<<<<<<< HEAD
 public:
     size_t bytes_used = 0;
     size_t pages_used = 0;
@@ -251,30 +218,19 @@
     }
 
     virtual String description() = 0;
-    virtual bool   runImpl()     = 0;
-};
-=======
-    DB::UInt32 index = 0;
-    PSPtr ps;
-    std::mt19937 gen;
->>>>>>> 95092dad
+    virtual bool runImpl() = 0;
+};
 
 class PSWriter : public PSRunnable
 {
     static size_t approx_page_mb;
 
 public:
-<<<<<<< HEAD
-    PSWriter(const PSPtr & ps_, DB::UInt32 index_) : PSRunnable(), ps(ps_), index(index_) {}
-=======
-    PSWriter(const PSPtr & ps_, DB::UInt32 idx)
-        : index(idx)
+    PSWriter(const PSPtr & ps_, DB::UInt32 index_)
+        : PSRunnable()
         , ps(ps_)
-        , gen()
-        , bytes_written(0)
-        , pages_written(0)
+        , index(index_)
     {}
->>>>>>> 95092dad
 
     static void setApproxPageSize(size_t size_mb)
     {
@@ -285,15 +241,9 @@
     static DB::ReadBufferPtr genRandomData(const DB::PageId pageId, DB::MemHolder & holder)
     {
         // fill page with random bytes
-<<<<<<< HEAD
         const size_t buff_sz = approx_page_mb * DB::MB + random() % 3000;
-        char *       buff    = (char *)malloc(buff_sz);
-        const char   buff_ch = pageId % 0xFF;
-=======
-        const size_t buff_sz = approx_page_mb * 1024 * 1024 + random() % 3000;
         char * buff = (char *)malloc(buff_sz);
         const char buff_ch = pageId % 0xFF;
->>>>>>> 95092dad
         memset(buff, buff_ch, buff_sz);
 
         holder = DB::createMemHolder(buff, [&](char * p) { free(p); });
@@ -323,7 +273,7 @@
         assert(ps != nullptr);
         const DB::PageId pageId = genRandomPageId();
 
-        DB::MemHolder     holder;
+        DB::MemHolder holder;
         DB::ReadBufferPtr buff = genRandomData(pageId, holder);
 
         DB::WriteBatch wb;
@@ -343,10 +293,10 @@
     }
 
 protected:
-    PSPtr        ps;
-    DB::UInt32   index = 0;
+    PSPtr ps;
+    DB::UInt32 index = 0;
     std::mt19937 gen;
-    DB::PageId   max_page_id = MAX_PAGE_ID_DEFAULT;
+    DB::PageId max_page_id = MAX_PAGE_ID_DEFAULT;
 };
 
 // PSCommonWriter can custom data size/numbers/page id range in one writebatch.
@@ -354,30 +304,22 @@
 class PSCommonWriter : public PSWriter
 {
 public:
-    PSCommonWriter(const PSPtr & ps_, DB::UInt32 index_) : PSWriter(ps_, index_) {}
+    PSCommonWriter(const PSPtr & ps_, DB::UInt32 index_)
+        : PSWriter(ps_, index_)
+    {}
 
     void updatedRandomData()
     {
         buffPtrs.clear();
         for (size_t i = 0; i < batch_buffer_nums; ++i)
         {
-<<<<<<< HEAD
-            char *        buff   = (char *)malloc(batch_buffer_size);
+            char * buff = (char *)malloc(batch_buffer_size);
             DB::MemHolder holder = DB::createMemHolder(buff, [&](char * p) { free(p); });
             buffPtrs.push_back(std::make_shared<DB::ReadBufferFromMemory>(buff, batch_buffer_size));
         }
     }
 
     String description() override { return fmt::format("(Stress Test Common Writer {})", index); }
-=======
-            assert(ps != nullptr);
-            std::normal_distribution<> d{MAX_PAGE_ID / 2, 150};
-            const DB::PageId pageId = static_cast<DB::PageId>(std::round(d(gen))) % MAX_PAGE_ID;
-            //const DB::PageId pageId = random() % MAX_PAGE_ID;
-
-            DB::MemHolder holder;
-            DB::ReadBufferPtr buff = genRandomData(pageId, holder);
->>>>>>> 95092dad
 
     bool runImpl() override
     {
@@ -407,8 +349,8 @@
     void setBatchBufferPageRange(size_t max_page_id_) { max_page_id = max_page_id_; }
 
 protected:
-    size_t batch_buffer_nums  = 100;
-    size_t batch_buffer_size  = 1 * DB::MB;
+    size_t batch_buffer_nums = 100;
+    size_t batch_buffer_size = 1 * DB::MB;
     size_t batch_buffer_limit = 0;
 
     virtual DB::PageId genRandomPageId() override { return static_cast<DB::PageId>(rand() % max_page_id); }
@@ -421,26 +363,17 @@
 
 class PSReader : public PSRunnable
 {
-<<<<<<< HEAD
     const size_t heavy_read_delay_ms;
 
 public:
-    PSReader(const PSPtr & ps_, DB::UInt32 index_, size_t delay_ms) : PSRunnable(), heavy_read_delay_ms(delay_ms), ps(ps_), index(index_) {}
+    PSReader(const PSPtr & ps_, DB::UInt32 index_, size_t delay_ms)
+        : PSRunnable()
+        , heavy_read_delay_ms(delay_ms)
+        , ps(ps_)
+        , index(index_)
+    {}
 
     bool runImpl() override
-=======
-    DB::UInt32 index = 0;
-    PSPtr ps;
-    const size_t heavy_read_delay_ms;
-
-public:
-    PSReader(const PSPtr & ps_, DB::UInt32 idx, size_t delay_ms)
-        : index(idx)
-        , ps(ps_)
-        , heavy_read_delay_ms(delay_ms)
-        , pages_read(0)
-        , bytes_read(0)
->>>>>>> 95092dad
     {
         assert(ps != nullptr);
         {
@@ -479,15 +412,16 @@
     String description() override { return fmt::format("(Stress Test PSReader {})", index); }
 
 protected:
-    PSPtr      ps;
-    DB::UInt32 index       = 0;
+    PSPtr ps;
+    DB::UInt32 index = 0;
     DB::PageId max_page_id = MAX_PAGE_ID_DEFAULT;
 };
 
 class PSMetricsDumper
 {
 public:
-    PSMetricsDumper(size_t status_interval_) : status_interval(status_interval_)
+    PSMetricsDumper(size_t status_interval_)
+        : status_interval(status_interval_)
     {
         timer_status.setStartInterval(1000);
         timer_status.setPeriodicInterval(status_interval * 1000);
@@ -508,7 +442,10 @@
     String toString()
     {
         return fmt::format(
-            "Memory lastest used : {} , avg used : {} , top used {}. \n", lastest_memory, (memory_summary / loop_times), memory_biggest);
+            "Memory lastest used : {} , avg used : {} , top used {}. \n",
+            lastest_memory,
+            (memory_summary / loop_times),
+            memory_biggest);
     }
 
     void start()
@@ -521,10 +458,10 @@
 
 private:
     size_t status_interval = 0;
-    UInt32 loop_times      = 0;
-    UInt32 memory_summary  = 0;
-    UInt32 memory_biggest  = 0;
-    UInt32 lastest_memory  = 0;
+    UInt32 loop_times = 0;
+    UInt32 memory_summary = 0;
+    UInt32 memory_biggest = 0;
+    UInt32 lastest_memory = 0;
 
     Poco::Timer timer_status;
 };
@@ -534,8 +471,8 @@
     PSPtr ps;
 
 public:
-<<<<<<< HEAD
-    PSGc(const PSPtr & ps_) : ps(ps_)
+    PSGc(const PSPtr & ps_)
+        : ps(ps_)
     {
         assert(ps != nullptr);
         gc_timer.setStartInterval(1000);
@@ -543,14 +480,6 @@
     }
 
     void doGcOnce()
-=======
-    PSGc(const PSPtr & ps_)
-        : ps(ps_)
-    {
-        assert(ps != nullptr);
-    }
-    void onTime(Poco::Timer & /* t */)
->>>>>>> 95092dad
     {
         try
         {
@@ -583,8 +512,8 @@
     PSPtr ps;
 
 public:
-<<<<<<< HEAD
-    PSScanner(const PSPtr & ps_) : ps(ps_)
+    PSScanner(const PSPtr & ps_)
+        : ps(ps_)
     {
         assert(ps != nullptr);
 
@@ -592,13 +521,6 @@
         scanner_timer.setPeriodicInterval(30 * 1000);
     }
 
-=======
-    PSScanner(const PSPtr & ps_)
-        : ps(ps_)
-    {
-        assert(ps != nullptr);
-    }
->>>>>>> 95092dad
     void onTime(Poco::Timer & /* t*/)
     {
         size_t num_snapshots = 0;
@@ -655,21 +577,11 @@
 
 class StressWorkload
 {
-<<<<<<< HEAD
-=======
-    Poco::AutoPtr<Poco::ConsoleChannel> channel = new Poco::ConsoleChannel(std::cerr);
-    Poco::AutoPtr<Poco::PatternFormatter> formatter(new DB::UnifiedLogPatternFormatter);
-    Poco::AutoPtr<Poco::FormattingChannel> formatting_channel(new Poco::FormattingChannel(formatter, channel));
-    Poco::Logger::root().setChannel(formatting_channel);
-    Poco::Logger::root().setLevel("trace");
-    logger = &Poco::Logger::get("root");
->>>>>>> 95092dad
-
 public:
     StressWorkload(StressEnv & options_)
-        : options(options_),
-          pool(/* minCapacity= */ 1 + options.num_writers + options.num_readers, 1 + options.num_writers + options.num_readers),
-          metrics_dumper(options.status_interval)
+        : options(options_)
+        , pool(/* minCapacity= */ 1 + options.num_writers + options.num_readers, 1 + options.num_writers + options.num_readers)
+        , metrics_dumper(options.status_interval)
     {
     }
 
@@ -774,7 +686,7 @@
             stop_watch.start();
 
             DB::PageStorage::Config config;
-            config.file_max_size  = 8ULL * DB::GB;
+            config.file_max_size = 8ULL * DB::GB;
             config.file_roll_size = 8ULL * DB::GB;
             initPageStorage(config, name);
 
@@ -792,12 +704,11 @@
 
         LOG_INFO(logger, "Already generator A 8G page file");
 
-<<<<<<< HEAD
         // Generate normal data in the same Pagefile
         {
             stop_watch.start();
             DB::PageStorage::Config config;
-            config.file_max_size  = DB::PAGE_FILE_MAX_SIZE;
+            config.file_max_size = DB::PAGE_FILE_MAX_SIZE;
             config.file_roll_size = DB::PAGE_FILE_ROLL_SIZE;
             initPageStorage(config, name);
             startWriter<PSCommonWriter>(1, [](std::shared_ptr<PSCommonWriter> writer) -> void {
@@ -810,13 +721,6 @@
             stop_watch.stop();
             resultWorkload();
         }
-=======
-    // create PageStorage
-    DB::PageStorage::Config config;
-    config.num_write_slots = options.num_writer_slots;
-    DB::KeyManagerPtr key_manager = std::make_shared<DB::MockKeyManager>(false);
-    DB::FileProviderPtr file_provider = std::make_shared<DB::FileProvider>(key_manager, false);
->>>>>>> 95092dad
 
         gc = std::make_shared<PSGc>(ps);
         gc->doGcOnce();
@@ -856,7 +760,6 @@
         gc->doGcOnce();
     }
 
-<<<<<<< HEAD
     void initPageStorage(DB::PageStorage::Config & config, String path_prefix = "")
     {
         DB::FileProviderPtr file_provider = std::make_shared<DB::FileProvider>(std::make_shared<DB::MockKeyManager>(false), false);
@@ -890,33 +793,6 @@
     }
 
     void startBackgroundTimer()
-=======
-    // start one gc thread
-    PSGc gc(ps);
-    Poco::Timer timer(0);
-    timer.setStartInterval(1000);
-    timer.setPeriodicInterval(30 * 1000);
-    timer.start(Poco::TimerCallback<PSGc>(gc, &PSGc::onTime));
-
-    PSScanner scanner(ps);
-    Poco::Timer scanner_timer(0);
-    scanner_timer.setStartInterval(1000);
-    scanner_timer.setPeriodicInterval(30 * 1000);
-    scanner_timer.start(Poco::TimerCallback<PSScanner>(scanner, &PSScanner::onTime));
-
-    // start multiple read thread
-    std::vector<std::shared_ptr<PSReader>> readers(options.num_readers);
-    for (size_t i = 0; i < options.num_readers; ++i)
-    {
-        readers[i] = std::make_shared<PSReader>(ps, i, options.read_delay_ms);
-        pool.start(*readers[i], "reader" + DB::toString(i));
-    }
-
-    // set timeout
-    Poco::Timer timeout_timer(options.timeout_s);
-    StressTimeout canceler;
-    if (options.timeout_s > 0)
->>>>>>> 95092dad
     {
         gc = std::make_shared<PSGc>(ps);
         gc->start();
@@ -932,7 +808,6 @@
         }
     }
 
-<<<<<<< HEAD
     template <typename T>
     void startWriter(size_t nums_writers, std::function<void(std::shared_ptr<T>)> writer_configure = nullptr)
     {
@@ -948,13 +823,6 @@
             pool.start(*writer, "writer" + DB::toString(i));
         }
     }
-=======
-    pool.joinAll();
-    high_resolution_clock::time_point endTime = high_resolution_clock::now();
-    milliseconds timeInterval = std::chrono::duration_cast<milliseconds>(endTime - beginTime);
-    fmt::print(stderr, "end in {}ms\n", timeInterval.count());
-    double seconds_run = 1.0 * timeInterval.count() / 1000;
->>>>>>> 95092dad
 
     void startReader(size_t nums_readers)
     {
@@ -969,9 +837,9 @@
 
 
 private:
-    StressEnv              options;
-    Poco::ThreadPool       pool;
-    PSPtr                  ps;
+    StressEnv options;
+    Poco::ThreadPool pool;
+    PSPtr ps;
     DB::PSDiskDelegatorPtr delegator;
 
     std::list<std::shared_ptr<PSRunnable>> writers;
@@ -980,16 +848,18 @@
     Stopwatch stop_watch;
 
     StressTimeoutPtr stress_time;
-    PSScannerPtr     scanner;
-    PSGcPtr          gc;
-    PSMetricsDumper  metrics_dumper;
+    PSScannerPtr scanner;
+    PSGcPtr gc;
+    PSMetricsDumper metrics_dumper;
 };
 
 
 class StressWorkloadManger
 {
 public:
-    StressWorkloadManger(StressEnv options_) : options(options_) {}
+    StressWorkloadManger(StressEnv options_)
+        : options(options_)
+    {}
 
     void runWorkload()
     {
@@ -1009,7 +879,6 @@
         }
         else
         {
-
 #define checkAndRun(mask, flag, function)   \
     do                                      \
     {                                       \
@@ -1021,16 +890,18 @@
     } while (0);
 
             checkAndRun(
-                options.situation_mask, workload_heavy_memory_cost_in_snapshot, StressWorkload::runHeavyCostInLegacyCompactWorkload);
+                options.situation_mask,
+                workload_heavy_memory_cost_in_snapshot,
+                StressWorkload::runHeavyCostInLegacyCompactWorkload);
             checkAndRun(options.situation_mask, workload_page_file_update_long_time, StressWorkload::runPageFileUpdateLongTimeWorkload);
 #undef checkAndRun
         }
     }
 
 private:
-    const UInt64 workload_normal                        = 0;
+    const UInt64 workload_normal = 0;
     const UInt64 workload_heavy_memory_cost_in_snapshot = 0x1;
-    const UInt64 workload_page_file_update_long_time    = 0x2;
+    const UInt64 workload_page_file_update_long_time = 0x2;
     // shold be sum(workload 0...workload N) + 1
     const UInt64 workload_end = 0x4;
 
