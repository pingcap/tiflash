--- conflicted
+++ resolved
@@ -90,21 +90,13 @@
     {
         LOG_ERROR(
             log,
-<<<<<<< HEAD
             "Cannot read from istream, gcount={}, eof={}, cur_offset={}, content_length={}, errmsg={}, cost={}ns",
-=======
-            "Cannot read from istream, gcount={}, eof={}, cur_offset={}, content_length={} errmsg={}",
->>>>>>> 616e4152
             gcount,
             istr.eof(),
             cur_offset,
             content_length,
-<<<<<<< HEAD
             strerror(errno),
             sw.elapsed());
-=======
-            strerror(errno));
->>>>>>> 616e4152
         return -1;
     }
     auto elapsed_ns = sw.elapsed();
