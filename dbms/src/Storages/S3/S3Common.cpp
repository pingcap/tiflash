// Copyright 2023 PingCAP, Ltd.
//
// Licensed under the Apache License, Version 2.0 (the "License");
// you may not use this file except in compliance with the License.
// You may obtain a copy of the License at
//
//     http://www.apache.org/licenses/LICENSE-2.0
//
// Unless required by applicable law or agreed to in writing, software
// distributed under the License is distributed on an "AS IS" BASIS,
// WITHOUT WARRANTIES OR CONDITIONS OF ANY KIND, either express or implied.
// See the License for the specific language governing permissions and
// limitations under the License.

#include <Common/Exception.h>
#include <Common/FailPoint.h>
#include <Common/Logger.h>
#include <Common/ProfileEvents.h>
#include <Common/RemoteHostFilter.h>
#include <Common/Stopwatch.h>
#include <Common/StringUtils/StringUtils.h>
#include <Common/TiFlashMetrics.h>
#include <Interpreters/Context_fwd.h>
#include <Server/StorageConfigParser.h>
#include <Storages/S3/Credentials.h>
#include <Storages/S3/MockS3Client.h>
#include <Storages/S3/PocoHTTPClient.h>
#include <Storages/S3/PocoHTTPClientFactory.h>
#include <Storages/S3/S3Common.h>
#include <aws/core/auth/AWSCredentials.h>
#include <aws/core/auth/STSCredentialsProvider.h>
#include <aws/core/auth/signer/AWSAuthV4Signer.h>
#include <aws/core/http/HttpClientFactory.h>
#include <aws/core/http/Scheme.h>
#include <aws/core/utils/logging/LogMacros.h>
#include <aws/core/utils/logging/LogSystemInterface.h>
#include <aws/s3/S3Client.h>
#include <aws/s3/S3Errors.h>
#include <aws/s3/model/CopyObjectRequest.h>
#include <aws/s3/model/DeleteObjectRequest.h>
#include <aws/s3/model/ExpirationStatus.h>
#include <aws/s3/model/GetBucketLifecycleConfigurationRequest.h>
#include <aws/s3/model/GetObjectRequest.h>
#include <aws/s3/model/HeadObjectRequest.h>
#include <aws/s3/model/LifecycleConfiguration.h>
#include <aws/s3/model/LifecycleExpiration.h>
#include <aws/s3/model/LifecycleRule.h>
#include <aws/s3/model/LifecycleRuleAndOperator.h>
#include <aws/s3/model/ListObjectsRequest.h>
#include <aws/s3/model/ListObjectsV2Request.h>
#include <aws/s3/model/ListObjectsV2Result.h>
#include <aws/s3/model/MetadataDirective.h>
#include <aws/s3/model/PutBucketLifecycleConfigurationRequest.h>
#include <aws/s3/model/PutObjectRequest.h>
#include <aws/s3/model/TaggingDirective.h>
#include <aws/sts/STSClient.h>
#include <aws/sts/STSServiceClientModel.h>
#include <aws/sts/model/GetCallerIdentityRequest.h>
#include <aws/sts/model/GetCallerIdentityResult.h>
#include <common/logger_useful.h>
#include <kvproto/disaggregated.pb.h>
#include <pingcap/kv/Cluster.h>
#include <pingcap/kv/RegionCache.h>
#include <pingcap/kv/Rpc.h>
#include <pingcap/kv/internal/type_traits.h>
#include <re2/re2.h>

#include <any>
#include <boost/algorithm/string/case_conv.hpp>
#include <boost/algorithm/string/predicate.hpp>
#include <filesystem>
#include <fstream>
#include <ios>
#include <magic_enum.hpp>
#include <memory>
#include <mutex>
#include <string_view>
#include <thread>

namespace ProfileEvents
{
extern const Event S3HeadObject;
extern const Event S3GetObject;
extern const Event S3ReadBytes;
extern const Event S3PutObject;
extern const Event S3WriteBytes;
extern const Event S3ListObjects;
extern const Event S3DeleteObject;
extern const Event S3CopyObject;
extern const Event S3PutObjectRetry;
} // namespace ProfileEvents

namespace
{
Poco::Message::Priority convertLogLevel(Aws::Utils::Logging::LogLevel log_level)
{
    switch (log_level)
    {
    case Aws::Utils::Logging::LogLevel::Off:
    case Aws::Utils::Logging::LogLevel::Fatal:
    case Aws::Utils::Logging::LogLevel::Error:
        return Poco::Message::PRIO_ERROR;
    case Aws::Utils::Logging::LogLevel::Warn:
        return Poco::Message::PRIO_WARNING;
    case Aws::Utils::Logging::LogLevel::Info:
        return Poco::Message::PRIO_INFORMATION;
    case Aws::Utils::Logging::LogLevel::Debug:
        // treat AWS debug log as trace level
        return Poco::Message::PRIO_TRACE;
    case Aws::Utils::Logging::LogLevel::Trace:
        return Poco::Message::PRIO_TRACE;
    default:
        return Poco::Message::PRIO_INFORMATION;
    }
}

class AWSLogger final : public Aws::Utils::Logging::LogSystemInterface
{
public:
    AWSLogger()
        : default_logger(&Poco::Logger::get("AWSClient"))
    {}

    ~AWSLogger() final = default;

    Aws::Utils::Logging::LogLevel GetLogLevel() const final
    {
        return Aws::Utils::Logging::LogLevel::Debug;
    }

    void Log(Aws::Utils::Logging::LogLevel log_level, const char * tag, const char * format_str, ...) final // NOLINT
    {
        callLogImpl(log_level, tag, format_str);
    }

    void LogStream(Aws::Utils::Logging::LogLevel log_level, const char * tag, const Aws::OStringStream & message_stream) final
    {
        callLogImpl(log_level, tag, message_stream.str().c_str());
    }

    void callLogImpl(Aws::Utils::Logging::LogLevel log_level, const char * tag, const char * message)
    {
        auto prio = convertLogLevel(log_level);
        LOG_IMPL(default_logger, prio, "tag={} message={}", tag, message);
    }

    void Flush() final {}

private:
    Poco::Logger * default_logger;
};

} // namespace

namespace pingcap::kv
{
PINGCAP_DEFINE_TRAITS(disaggregated, GetDisaggConfig, GetDisaggConfig);
}

namespace DB::FailPoints
{
extern const char force_set_mocked_s3_object_mtime[];
} // namespace DB::FailPoints
namespace DB::S3
{

// ensure the `key_root` format like "user0/". No '/' at the beginning and '/' at the end
String normalizedRoot(String ori_root) // a copy for changing
{
    if (startsWith(ori_root, "/") && ori_root.size() != 1)
    {
        ori_root = ori_root.substr(1, ori_root.size());
    }
    if (!endsWith(ori_root, "/"))
    {
        ori_root += "/";
    }
    return ori_root;
}

TiFlashS3Client::TiFlashS3Client(const String & bucket_name_, const String & root_)
    : bucket_name(bucket_name_)
    , key_root(normalizedRoot(root_))
    , log(Logger::get(fmt::format("bucket={} root={}", bucket_name, key_root)))
{
}

TiFlashS3Client::TiFlashS3Client(
    const String & bucket_name_,
    const String & root_,
    const Aws::Auth::AWSCredentials & credentials,
    const Aws::Client::ClientConfiguration & clientConfiguration,
    Aws::Client::AWSAuthV4Signer::PayloadSigningPolicy signPayloads,
    bool useVirtualAddressing)
    : Aws::S3::S3Client(credentials, clientConfiguration, signPayloads, useVirtualAddressing)
    , bucket_name(bucket_name_)
    , key_root(normalizedRoot(root_))
    , log(Logger::get(fmt::format("bucket={} root={}", bucket_name, key_root)))
{
}

TiFlashS3Client::TiFlashS3Client(
    const String & bucket_name_,
    const String & root_,
    std::unique_ptr<Aws::S3::S3Client> && raw_client)
    : Aws::S3::S3Client(std::move(*raw_client))
    , bucket_name(bucket_name_)
    , key_root(normalizedRoot(root_))
    , log(Logger::get(fmt::format("bucket={} root={}", bucket_name, key_root)))
{
}

bool ClientFactory::isEnabled() const
{
    return config.isS3Enabled();
}

disaggregated::GetDisaggConfigResponse getDisaggConfigFromDisaggWriteNodes(
    pingcap::kv::Cluster * kv_cluster,
    const LoggerPtr & log)
{
    using namespace std::chrono_literals;

    // TODO: Move it into client-c and use Backoff
    // try until success
    while (true)
    {
        auto stores = kv_cluster->pd_client->getAllStores(/*exclude_tombstone*/ true);
        for (const auto & store : stores)
        {
            std::map<String, String> labels;
            for (const auto & label : store.labels())
            {
                labels[label.key()] = label.value();
            }
            const auto & send_address = store.address();
            if (!pingcap::kv::labelFilterOnlyTiFlashWriteNode(labels))
            {
                LOG_INFO(log, "get disagg config ignore store by label, store_id={} address={}", store.id(), send_address);
                continue;
            }

            auto get_config_req = std::make_shared<disaggregated::GetDisaggConfigRequest>();
            auto rpc_call = pingcap::kv::RpcCall<disaggregated::GetDisaggConfigRequest>(get_config_req);
            try
            {
                kv_cluster->rpc_client->sendRequest(send_address, rpc_call, /*timeout=*/2);
                const auto resp = rpc_call.getResp();
                RUNTIME_CHECK(resp->has_s3_config(), resp->ShortDebugString());

                if (resp->s3_config().endpoint().empty() || resp->s3_config().bucket().empty() || resp->s3_config().root().empty())
                {
                    LOG_WARNING(
                        log,
                        "invalid settings, store_id={} address={} resp={}",
                        store.id(),
                        send_address,
                        resp->ShortDebugString());
                    continue;
                }

                LOG_INFO(
                    log,
                    "get disagg config from write node, store_id={} address={} resp={}",
                    store.id(),
                    send_address,
                    resp->ShortDebugString());
                return *resp;
            }
            catch (...)
            {
                tryLogCurrentException(log, fmt::format("failed to get disagg config, store_id={} address={}", store.id(), send_address));
            }
        }
        LOG_WARNING(log, "failed to get disagg config from all tiflash stores, retry");
        std::this_thread::sleep_for(2s);
    }
}

void ClientFactory::init(const StorageS3Config & config_, bool mock_s3_)
{
    log = Logger::get();
    LOG_DEBUG(log, "Aws::InitAPI start");
    // Override the HTTP client, use PocoHTTPClient instead
    aws_options.httpOptions.httpClientFactory_create_fn = [&config_] {
        // TODO: do we need the remote host filter?
        PocoHTTPClientConfiguration poco_cfg(
            std::make_shared<RemoteHostFilter>(),
            config_.max_redirections,
            /*enable_s3_requests_logging_*/ config_.verbose,
            config_.enable_http_pool);
        return std::make_shared<PocoHTTPClientFactory>(poco_cfg);
    };
    Aws::InitAPI(aws_options);
    Aws::Utils::Logging::InitializeAWSLogging(std::make_shared<AWSLogger>());

    std::unique_lock lock_init(mtx_init);
    if (client_is_inited) // another thread has done init
        return;

    config = config_;
    RUNTIME_CHECK(!config.root.starts_with("//"), config.root);
    config.root = normalizedRoot(config.root);

    if (config.bucket.empty())
    {
        LOG_INFO(log, "bucket is not specified, S3 client will be inited later");
        return;
    }

    if (!mock_s3_)
    {
        LOG_DEBUG(log, "Create TiFlashS3Client start");
        shared_tiflash_client = std::make_shared<TiFlashS3Client>(config.bucket, config.root, create());
        LOG_DEBUG(log, "Create TiFlashS3Client end");
    }
    else
    {
        shared_tiflash_client = std::make_unique<tests::MockS3Client>(config.bucket, config.root);
    }
    client_is_inited = true; // init finish
}

std::shared_ptr<TiFlashS3Client> ClientFactory::initClientFromWriteNode()
{
    std::unique_lock lock_init(mtx_init);
    if (client_is_inited) // another thread has done init
        return shared_tiflash_client;

    using namespace std::chrono_literals;
    while (kv_cluster == nullptr)
    {
        lock_init.unlock();
        LOG_INFO(log, "waiting for kv_cluster init");
        std::this_thread::sleep_for(1s);
        lock_init.lock();
    }
    assert(kv_cluster != nullptr);

    const auto disagg_config = getDisaggConfigFromDisaggWriteNodes(kv_cluster, log);
    // update connection fields and leave other fields unchanged
    config.endpoint = disagg_config.s3_config().endpoint();
    config.root = normalizedRoot(disagg_config.s3_config().root());
    config.bucket = disagg_config.s3_config().bucket();
    LOG_INFO(log, "S3 config updated, {}", config.toString());

    shared_tiflash_client = std::make_shared<TiFlashS3Client>(config.bucket, config.root, create());
    client_is_inited = true; // init finish
    return shared_tiflash_client;
}

void ClientFactory::shutdown()
{
    {
        std::unique_lock lock_init(mtx_init);
        // Reset S3Client before Aws::ShutdownAPI.
        shared_tiflash_client.reset();
    }
    Aws::Utils::Logging::ShutdownAWSLogging();
    Aws::ShutdownAPI(aws_options);
}

ClientFactory::~ClientFactory() = default;

ClientFactory & ClientFactory::instance()
{
    static ClientFactory ret;
    return ret;
}

std::unique_ptr<Aws::S3::S3Client> ClientFactory::create() const
{
    return create(config, log);
}

std::shared_ptr<TiFlashS3Client> ClientFactory::sharedTiFlashClient()
{
    if (client_is_inited)
        return shared_tiflash_client;

    return initClientFromWriteNode();
}

namespace
{
bool updateRegionByEndpoint(Aws::Client::ClientConfiguration & cfg, const LoggerPtr & log)
{
    if (cfg.endpointOverride.empty())
    {
        return true;
    }

    const Poco::URI uri(cfg.endpointOverride);
    String matched_region;
    static const RE2 region_pattern(R"(^s3[.\-]([a-z0-9\-]+)\.amazonaws\.)");
    if (re2::RE2::PartialMatch(uri.getHost(), region_pattern, &matched_region))
    {
        boost::algorithm::to_lower(matched_region);
        cfg.region = matched_region;
    }
    else
    {
        /// In global mode AWS C++ SDK send `us-east-1` but accept switching to another one if being suggested.
        cfg.region = Aws::Region::AWS_GLOBAL;
    }

    if (uri.getScheme() == "https")
    {
        cfg.scheme = Aws::Http::Scheme::HTTPS;
    }
    else
    {
        cfg.scheme = Aws::Http::Scheme::HTTP;
    }
    cfg.verifySSL = cfg.scheme == Aws::Http::Scheme::HTTPS;

    bool use_virtual_address = true;
    {
        std::string_view view(cfg.endpointOverride);
        if (auto pos = view.find("://"); pos != std::string_view::npos)
        {
            view.remove_prefix(pos + 3); // remove the "<Scheme>://" prefix
        }
        // For deployed with AWS S3 service (or other S3-like service), the address use default port and port is not included,
        // the service need virtual addressing to do load balancing.
        // For deployed with local minio, the address contains fix port, we should disable virtual addressing
        use_virtual_address = (view.find(':') == std::string_view::npos);
    }

    LOG_INFO(
        log,
        "AwsClientConfig{{endpoint={} region={} scheme={} verifySSL={} useVirtualAddressing={}}}",
        cfg.endpointOverride,
        cfg.region,
        magic_enum::enum_name(cfg.scheme),
        cfg.verifySSL,
        use_virtual_address);
    return use_virtual_address;
}
} // namespace

std::unique_ptr<Aws::S3::S3Client> ClientFactory::create(const StorageS3Config & config_, const LoggerPtr & log)
{
    LOG_INFO(log, "Create ClientConfiguration start");
    Aws::Client::ClientConfiguration cfg(/*profileName*/ "", /*shouldDisableIMDS*/ true);
    LOG_INFO(log, "Create ClientConfiguration end");
    cfg.maxConnections = config_.max_connections;
    cfg.requestTimeoutMs = config_.request_timeout_ms;
    cfg.connectTimeoutMs = config_.connection_timeout_ms;
    if (!config_.endpoint.empty())
    {
        cfg.endpointOverride = config_.endpoint;
    }
    bool use_virtual_addressing = updateRegionByEndpoint(cfg, log);
    if (config_.access_key_id.empty() && config_.secret_access_key.empty())
    {
        Aws::Client::ClientConfiguration sts_cfg(/*profileName*/ "", /*shouldDisableIMDS*/ true);
        sts_cfg.verifySSL = false;
        Aws::STS::STSClient sts_client(sts_cfg);
        Aws::STS::Model::GetCallerIdentityRequest req;
        LOG_DEBUG(log, "GetCallerIdentity start");
        auto get_identity_outcome = sts_client.GetCallerIdentity(req);
        if (!get_identity_outcome.IsSuccess())
        {
            const auto & error = get_identity_outcome.GetError();
            LOG_WARNING(log, "get CallerIdentity failed, exception={} message={} request_id={}", error.GetExceptionName(), error.GetMessage(), error.GetRequestId());
        }
        else
        {
            const auto & result = get_identity_outcome.GetResult();
            LOG_INFO(log, "CallerIdentity{{UserId:{}, Account:{}, Arn:{}}}", result.GetUserId(), result.GetAccount(), result.GetArn());
        }
        LOG_DEBUG(log, "GetCallerIdentity end");

        // Request that does not require authentication.
        // Such as the EC2 access permission to the S3 bucket is configured.
        // If the empty access_key_id and secret_access_key are passed to S3Client,
        // an authentication error will be reported.
        LOG_DEBUG(log, "Create S3Client start");
        auto provider = std::make_shared<S3CredentialsProviderChain>();
        auto cli = std::make_unique<Aws::S3::S3Client>(
            provider,
            cfg,
            Aws::Client::AWSAuthV4Signer::PayloadSigningPolicy::Never,
            /*userVirtualAddressing*/ use_virtual_addressing);
        LOG_DEBUG(log, "Create S3Client end");
        return cli;
    }
    else
    {
        Aws::Auth::AWSCredentials cred(config_.access_key_id, config_.secret_access_key);
        LOG_DEBUG(log, "Create S3Client start");
        auto cli = std::make_unique<Aws::S3::S3Client>(
            cred,
            cfg,
            Aws::Client::AWSAuthV4Signer::PayloadSigningPolicy::Never,
            /*useVirtualAddressing*/ use_virtual_addressing);
        LOG_DEBUG(log, "Create S3Client end");
        return cli;
    }
}


bool isNotFoundError(Aws::S3::S3Errors error)
{
    return error == Aws::S3::S3Errors::RESOURCE_NOT_FOUND || error == Aws::S3::S3Errors::NO_SUCH_KEY;
}

Aws::S3::Model::HeadObjectOutcome headObject(const TiFlashS3Client & client, const String & key)
{
    ProfileEvents::increment(ProfileEvents::S3HeadObject);
    Stopwatch sw;
    SCOPE_EXIT({ GET_METRIC(tiflash_storage_s3_request_seconds, type_head_object).Observe(sw.elapsedSeconds()); });
    Aws::S3::Model::HeadObjectRequest req;
    client.setBucketAndKeyWithRoot(req, key);
    return client.HeadObject(req);
}

bool objectExists(const TiFlashS3Client & client, const String & key)
{
    auto outcome = headObject(client, key);
    if (outcome.IsSuccess())
    {
        return true;
    }
    const auto & error = outcome.GetError();
    if (isNotFoundError(error.GetErrorType()))
    {
        return false;
    }
    throw fromS3Error(error, "S3 HeadObject failed, bucket={} root={} key={}", client.bucket(), client.root(), key);
}

static bool doUploadEmptyFile(const TiFlashS3Client & client, const String & key, const String & tagging, Int32 max_retry_times, Int32 current_retry)
{
    Stopwatch sw;
    Aws::S3::Model::PutObjectRequest req;
    client.setBucketAndKeyWithRoot(req, key);
    if (!tagging.empty())
        req.SetTagging(tagging);
    req.SetContentType("binary/octet-stream");
    auto istr = Aws::MakeShared<Aws::StringStream>("EmptyObjectInputStream", "", std::ios_base::in | std::ios_base::binary);
    req.SetBody(istr);
    ProfileEvents::increment(ProfileEvents::S3PutObject);
    if (current_retry > 0)
    {
        ProfileEvents::increment(ProfileEvents::S3PutObjectRetry);
    }
    auto result = client.PutObject(req);
    if (!result.IsSuccess())
    {
        if (current_retry == max_retry_times - 1) // Last request
        {
            throw fromS3Error(result.GetError(), "S3 PutEmptyObject failed, bucket={} root={} key={}", client.bucket(), client.root(), key);
        }
        else
        {
            const auto & e = result.GetError();
            LOG_ERROR(
                client.log,
                "S3 PutEmptyObject failed: {}, request_id={} bucket={} root={} key={}",
                e.GetMessage(),
                e.GetRequestId(),
                client.bucket(),
                client.root(),
                key);
            return false;
        }
    }
    auto elapsed_seconds = sw.elapsedSeconds();
    GET_METRIC(tiflash_storage_s3_request_seconds, type_put_object).Observe(elapsed_seconds);
    LOG_DEBUG(client.log, "uploadEmptyFile key={}, cost={:.2f}s", key, elapsed_seconds);
    return true;
}

void uploadEmptyFile(const TiFlashS3Client & client, const String & key, const String & tagging, int max_retry_times)
{
    retryWrapper(doUploadEmptyFile, client, key, tagging, max_retry_times);
}

static bool doUploadFile(const TiFlashS3Client & client, const String & local_fname, const String & remote_fname, Int32 max_retry_times, Int32 current_retry)
{
    Stopwatch sw;
    Aws::S3::Model::PutObjectRequest req;
    client.setBucketAndKeyWithRoot(req, remote_fname);
    req.SetContentType("binary/octet-stream");
    auto istr = Aws::MakeShared<Aws::FStream>("PutObjectInputStream", local_fname, std::ios_base::in | std::ios_base::binary);
    RUNTIME_CHECK_MSG(istr->is_open(), "Open {} fail: {}", local_fname, strerror(errno));
    auto write_bytes = std::filesystem::file_size(local_fname);
    req.SetBody(istr);
    ProfileEvents::increment(ProfileEvents::S3PutObject);
    if (current_retry > 0)
    {
        ProfileEvents::increment(ProfileEvents::S3PutObjectRetry);
    }
    auto result = client.PutObject(req);
    if (!result.IsSuccess())
    {
        if (current_retry == max_retry_times - 1) // Last request
        {
            throw fromS3Error(result.GetError(), "S3 PutObject failed, local_fname={} bucket={} root={} key={}", local_fname, client.bucket(), client.root(), remote_fname);
        }
        else
        {
            const auto & e = result.GetError();
            LOG_ERROR(
                client.log,
                "S3 PutObject failed: {}, request_id={} local_fname={} bucket={} root={} key={}",
                e.GetMessage(),
                e.GetRequestId(),
                local_fname,
                client.bucket(),
                client.root(),
                remote_fname);
            return false;
        }
    }
    ProfileEvents::increment(ProfileEvents::S3WriteBytes, write_bytes);
    auto elapsed_seconds = sw.elapsedSeconds();
    GET_METRIC(tiflash_storage_s3_request_seconds, type_put_object).Observe(elapsed_seconds);
    LOG_DEBUG(client.log, "uploadFile local_fname={}, key={}, write_bytes={} cost={:.3f}s", local_fname, remote_fname, write_bytes, elapsed_seconds);
    return true;
}

void uploadFile(const TiFlashS3Client & client, const String & local_fname, const String & remote_fname, int max_retry_times)
{
    retryWrapper(doUploadFile, client, local_fname, remote_fname, max_retry_times);
}

void downloadFile(const TiFlashS3Client & client, const String & local_fname, const String & remote_fname)
{
    Stopwatch sw;
    Aws::S3::Model::GetObjectRequest req;
    client.setBucketAndKeyWithRoot(req, remote_fname);
    ProfileEvents::increment(ProfileEvents::S3GetObject);
    auto outcome = client.GetObject(req);
    if (!outcome.IsSuccess())
    {
        throw fromS3Error(outcome.GetError(), "S3 GetObject failed, bucket={} root={} key={}", client.bucket(), client.root(), remote_fname);
    }
    ProfileEvents::increment(ProfileEvents::S3ReadBytes, outcome.GetResult().GetContentLength());
    GET_METRIC(tiflash_storage_s3_request_seconds, type_get_object).Observe(sw.elapsedSeconds());
    Aws::OFStream ostr(local_fname, std::ios_base::out | std::ios_base::binary);
    RUNTIME_CHECK_MSG(ostr.is_open(), "Open {} fail: {}", local_fname, strerror(errno));
    ostr << outcome.GetResult().GetBody().rdbuf();
    RUNTIME_CHECK_MSG(ostr.good(), "Write {} fail: {}", local_fname, strerror(errno));
}


void downloadFileByS3RandomAccessFile(std::shared_ptr<TiFlashS3Client> client, const String & local_fname, const String & remote_fname)
{
    Stopwatch sw;
    S3RandomAccessFile file(client, remote_fname);
    Aws::OFStream ostr(local_fname, std::ios_base::out | std::ios_base::binary);
    RUNTIME_CHECK_MSG(ostr.is_open(), "Open {} fail: {}", local_fname, strerror(errno));

    char buf[8192];
    while (true)
    {
        auto n = file.read(buf, sizeof(buf));
        RUNTIME_CHECK(n >= 0, remote_fname);
        if (n == 0)
        {
            break;
        }

        ostr.write(buf, n);
        RUNTIME_CHECK_MSG(ostr.good(), "Write {} fail: {}", local_fname, strerror(errno));
    }
}

void rewriteObjectWithTagging(const TiFlashS3Client & client, const String & key, const String & tagging)
{
    Stopwatch sw;
    Aws::S3::Model::CopyObjectRequest req;
    // rewrite the object with `key`, adding tagging to the new object
    // The copy_source format is "${source_bucket}/${source_key}"
    auto copy_source = client.bucket() + "/" + (client.root() == "/" ? "" : client.root()) + key;
    client.setBucketAndKeyWithRoot(req, key);
    // metadata directive and tagging directive must be set to `REPLACE`
    req.WithCopySource(copy_source) //
        .WithMetadataDirective(Aws::S3::Model::MetadataDirective::REPLACE)
        .WithTagging(tagging)
        .WithTaggingDirective(Aws::S3::Model::TaggingDirective::REPLACE);
    ProfileEvents::increment(ProfileEvents::S3CopyObject);
    auto outcome = client.CopyObject(req);
    if (!outcome.IsSuccess())
    {
        throw fromS3Error(outcome.GetError(), "S3 CopyObject failed, bucket={} root={} key={}", client.bucket(), client.root(), key);
    }
    auto elapsed_seconds = sw.elapsedSeconds();
    GET_METRIC(tiflash_storage_s3_request_seconds, type_copy_object).Observe(elapsed_seconds);
    LOG_DEBUG(client.log, "rewrite object key={} cost={:.2f}s", key, elapsed_seconds);
}

bool ensureLifecycleRuleExist(const TiFlashS3Client & client, Int32 expire_days)
{
    bool lifecycle_rule_has_been_set = false;
    Aws::Vector<Aws::S3::Model::LifecycleRule> old_rules;
    do
    {
        Aws::S3::Model::GetBucketLifecycleConfigurationRequest req;
        req.SetBucket(client.bucket());
        auto outcome = client.GetBucketLifecycleConfiguration(req);
        if (!outcome.IsSuccess())
        {
            const auto & error = outcome.GetError();
            // The life cycle is not added at all
            if (error.GetExceptionName() == "NoSuchLifecycleConfiguration")
            {
                break;
            }
            LOG_WARNING(
                client.log,
                "GetBucketLifecycle fail, please check the bucket lifecycle configuration or create the lifecycle rule manually"
                ", bucket={} {}",
                client.bucket(),
                S3ErrorMessage(error));
            return false;
        }

        auto res = outcome.GetResultWithOwnership();
        old_rules = res.GetRules();
        static_assert(TaggingObjectIsDeleted == "tiflash_deleted=true");
        for (const auto & rule : old_rules)
        {
            const auto & filt = rule.GetFilter();
            if (!filt.AndHasBeenSet())
            {
                continue;
            }
            const auto & and_op = filt.GetAnd();
            const auto & tags = and_op.GetTags();
            if (tags.size() != 1 || !and_op.PrefixHasBeenSet() || !and_op.GetPrefix().empty())
            {
                continue;
            }

            const auto & tag = tags[0];
            if (rule.GetStatus() == Aws::S3::Model::ExpirationStatus::Enabled
                && tag.GetKey() == "tiflash_deleted" && tag.GetValue() == "true")
            {
                lifecycle_rule_has_been_set = true;
                break;
            }
        }
    } while (false);

    if (lifecycle_rule_has_been_set)
    {
        LOG_INFO(client.log, "The lifecycle rule has been set, n_rules={} filter={}", old_rules.size(), TaggingObjectIsDeleted);
        return true;
    }

    // Reference: https://docs.aws.amazon.com/AmazonS3/latest/userguide/S3OutpostsLifecycleCLIJava.html
    LOG_INFO(client.log, "The lifecycle rule with filter \"{}\" has not been added, n_rules={}", TaggingObjectIsDeleted, old_rules.size());
    static_assert(TaggingObjectIsDeleted == "tiflash_deleted=true");
<<<<<<< HEAD
    std::vector<Aws::S3::Model::Tag> filter_tags{Aws::S3::Model::Tag().WithKey("tiflash_deleted").WithValue("true")};
    Aws::S3::Model::LifecycleRuleFilter filter;
    filter.WithAnd(Aws::S3::Model::LifecycleRuleAndOperator()
                       .WithTags(filter_tags));
=======
    std::vector<Aws::S3::Model::Tag> filter_tags{
        Aws::S3::Model::Tag().WithKey("tiflash_deleted").WithValue("true"),
    };
>>>>>>> c5bba5d5

    Aws::S3::Model::LifecycleRule rule;
    rule.WithStatus(Aws::S3::Model::ExpirationStatus::Enabled)
        .WithFilter(Aws::S3::Model::LifecycleRuleFilter()
                        .WithAnd(Aws::S3::Model::LifecycleRuleAndOperator()
                                     .WithPrefix("")
                                     .WithTags(filter_tags)))
        .WithExpiration(Aws::S3::Model::LifecycleExpiration()
                            .WithDays(expire_days))
        .WithID("tiflashgc");

    old_rules.emplace_back(rule); // existing rules + new rule
    Aws::S3::Model::BucketLifecycleConfiguration lifecycle_config;
    lifecycle_config
        .WithRules(old_rules);

    Aws::S3::Model::PutBucketLifecycleConfigurationRequest request;
    request.WithBucket(client.bucket())
        .WithLifecycleConfiguration(lifecycle_config);

    auto outcome = client.PutBucketLifecycleConfiguration(request);
    if (!outcome.IsSuccess())
    {
        const auto & error = outcome.GetError();
        LOG_WARNING(
            client.log,
            "Create lifecycle rule with tag filter \"{}\" failed, please check the bucket lifecycle configuration or create the lifecycle rule manually"
            ", bucket={} {}",
            TaggingObjectIsDeleted,
            client.bucket(),
            S3ErrorMessage(error));
        return false;
    }
    LOG_INFO(client.log, "The lifecycle rule has been added, new_n_rules={} tag={}", old_rules.size(), TaggingObjectIsDeleted);
    return true;
}

void listPrefix(
    const TiFlashS3Client & client,
    const String & prefix,
    std::function<PageResult(const Aws::S3::Model::Object & object)> pager)
{
    Stopwatch sw;
    Aws::S3::Model::ListObjectsV2Request req;
    bool is_root_single_slash = client.root() == "/";
    // If the `root == '/'`, don't prepend the root to the prefix, otherwise S3 list doesn't work.
    req.WithBucket(client.bucket()).WithPrefix(is_root_single_slash ? prefix : client.root() + prefix);

    // If the `root == '/'`, then the return result will cut it off
    // else we need to cut the root in the following codes
    bool need_cut = !is_root_single_slash;
    size_t cut_size = client.root().size();

    bool done = false;
    size_t num_keys = 0;
    while (!done)
    {
        Stopwatch sw_list;
        ProfileEvents::increment(ProfileEvents::S3ListObjects);
        auto outcome = client.ListObjectsV2(req);
        if (!outcome.IsSuccess())
        {
            throw fromS3Error(outcome.GetError(), "S3 ListObjectV2s failed, bucket={} root={} prefix={}", client.bucket(), client.root(), prefix);
        }
        GET_METRIC(tiflash_storage_s3_request_seconds, type_list_objects).Observe(sw_list.elapsedSeconds());

        PageResult page_res{};
        const auto & result = outcome.GetResult();
        auto page_keys = result.GetContents().size();
        num_keys += page_keys;
        for (const auto & object : result.GetContents())
        {
            if (!need_cut)
            {
                page_res = pager(object);
            }
            else
            {
                // Copy the `Object` to cut off the `root` from key, the cost should be acceptable :(
                auto object_without_root = object;
                object_without_root.SetKey(object.GetKey().substr(cut_size, object.GetKey().size()));
                page_res = pager(object_without_root);
            }
            if (!page_res.more)
                break;
        }

        // handle the result size over max size
        done = !result.GetIsTruncated();
        if (!done && page_res.more)
        {
            const auto & next_token = result.GetNextContinuationToken();
            req.SetContinuationToken(next_token);
            LOG_DEBUG(client.log, "listPrefix prefix={}, keys={}, total_keys={}, next_token={}", prefix, page_keys, num_keys, next_token);
        }
    }
    LOG_DEBUG(client.log, "listPrefix prefix={}, total_keys={}, cost={:.2f}s", prefix, num_keys, sw.elapsedSeconds());
}

// Check the docs here for Delimiter && CommonPrefixes when you really need it.
// https://docs.aws.amazon.com/AmazonS3/latest/userguide/using-prefixes.html
void listPrefixWithDelimiter(
    const TiFlashS3Client & client,
    const String & prefix,
    std::string_view delimiter,
    std::function<PageResult(const Aws::S3::Model::CommonPrefix & common_prefix)> pager)
{
    Stopwatch sw;
    Aws::S3::Model::ListObjectsV2Request req;
    bool is_root_single_slash = client.root() == "/";
    // If the `root == '/'`, don't prepend the root to the prefix, otherwise S3 list doesn't work.
    req.WithBucket(client.bucket()).WithPrefix(is_root_single_slash ? prefix : client.root() + prefix);
    if (!delimiter.empty())
    {
        req.SetDelimiter(String(delimiter));
    }

    // If the `root == '/'`, then the return result will cut it off
    // else we need to cut the root in the following codes
    bool need_cut = !is_root_single_slash;
    size_t cut_size = client.root().size();

    bool done = false;
    size_t num_keys = 0;
    while (!done)
    {
        Stopwatch sw_list;
        ProfileEvents::increment(ProfileEvents::S3ListObjects);
        auto outcome = client.ListObjectsV2(req);
        if (!outcome.IsSuccess())
        {
            throw fromS3Error(outcome.GetError(), "S3 ListObjectV2s failed, bucket={} root={} prefix={} delimiter={}", client.bucket(), client.root(), prefix, delimiter);
        }
        GET_METRIC(tiflash_storage_s3_request_seconds, type_list_objects).Observe(sw_list.elapsedSeconds());

        PageResult page_res{};
        const auto & result = outcome.GetResult();
        auto page_keys = result.GetCommonPrefixes().size();
        num_keys += page_keys;
        for (const auto & prefix : result.GetCommonPrefixes())
        {
            if (!need_cut)
            {
                page_res = pager(prefix);
            }
            else
            {
                // Copy the `CommonPrefix` to cut off the `root`, the cost should be acceptable :(
                auto prefix_without_root = prefix;
                prefix_without_root.SetPrefix(prefix.GetPrefix().substr(cut_size, prefix.GetPrefix().size()));
                page_res = pager(prefix_without_root);
            }
            if (!page_res.more)
                break;
        }

        // handle the result size over max size
        done = !result.GetIsTruncated();
        if (!done && page_res.more)
        {
            const auto & next_token = result.GetNextContinuationToken();
            req.SetContinuationToken(next_token);
            LOG_DEBUG(client.log, "listPrefixWithDelimiter prefix={}, delimiter={}, keys={}, total_keys={}, next_token={}", prefix, delimiter, page_keys, num_keys, next_token);
        }
    }
    LOG_DEBUG(client.log, "listPrefixWithDelimiter prefix={}, delimiter={}, total_keys={}, cost={:.2f}s", prefix, delimiter, num_keys, sw.elapsedSeconds());
}

std::optional<String> anyKeyExistWithPrefix(const TiFlashS3Client & client, const String & prefix)
{
    std::optional<String> key_opt;
    listPrefix(client, prefix, [&key_opt](const Aws::S3::Model::Object & object) {
        key_opt = object.GetKey();
        return PageResult{
            .num_keys = 1,
            .more = false, // do not need more result
        };
    });
    return key_opt;
}

std::unordered_map<String, size_t> listPrefixWithSize(const TiFlashS3Client & client, const String & prefix)
{
    std::unordered_map<String, size_t> keys_with_size;
    listPrefix(client, prefix, [&](const Aws::S3::Model::Object & object) {
        keys_with_size.emplace(object.GetKey().substr(prefix.size()), object.GetSize()); // Cut prefix
        return PageResult{.num_keys = 1, .more = true};
    });

    return keys_with_size;
}

ObjectInfo tryGetObjectInfo(
    const TiFlashS3Client & client,
    const String & key)
{
    auto o = headObject(client, key);
    if (!o.IsSuccess())
    {
        if (const auto & err = o.GetError(); isNotFoundError(err.GetErrorType()))
        {
            return ObjectInfo{.exist = false, .size = 0, .last_modification_time = {}};
        }
        throw fromS3Error(o.GetError(), "S3 HeadObject failed, bucket={} root={} key={}", client.bucket(), client.root(), key);
    }
    // Else the object still exist
#ifndef FIU_ENABLE
    const auto & res = o.GetResult();
#else
    // handle the failpoint for hijacking the last modified time of returned object
    auto & res = o.GetResult();
    auto try_set_mtime = [&] {
        if (auto v = FailPointHelper::getFailPointVal(FailPoints::force_set_mocked_s3_object_mtime); v)
        {
            auto m = std::any_cast<std::map<String, Aws::Utils::DateTime>>(v.value());
            const auto & req_key = key;
            if (auto iter_m = m.find(req_key); iter_m != m.end())
            {
                res.SetLastModified(iter_m->second);
                LOG_WARNING(Logger::get(), "failpoint set mtime, key={} mtime={}", req_key, iter_m->second.ToGmtString(Aws::Utils::DateFormat::ISO_8601));
            }
            else
            {
                LOG_WARNING(Logger::get(), "failpoint set mtime failed, key={}", req_key);
            }
        }
    };
    UNUSED(try_set_mtime);
    fiu_do_on(FailPoints::force_set_mocked_s3_object_mtime, { try_set_mtime(); });
#endif
    // "DeleteMark" of S3 service, don't know what will lead to this
    RUNTIME_CHECK(!res.GetDeleteMarker(), client.bucket(), key);
    return ObjectInfo{.exist = true, .size = res.GetContentLength(), .last_modification_time = res.GetLastModified()};
}

void deleteObject(const TiFlashS3Client & client, const String & key)
{
    Stopwatch sw;
    Aws::S3::Model::DeleteObjectRequest req;
    client.setBucketAndKeyWithRoot(req, key);
    ProfileEvents::increment(ProfileEvents::S3DeleteObject);
    auto o = client.DeleteObject(req);
    if (!o.IsSuccess())
    {
        throw fromS3Error(o.GetError(), "S3 DeleteObject failed, bucket={} root={} key={}", client.bucket(), client.root(), key);
    }
    const auto & res = o.GetResult();
    UNUSED(res);
    GET_METRIC(tiflash_storage_s3_request_seconds, type_delete_object).Observe(sw.elapsedSeconds());
}

void rawListPrefix(
    const Aws::S3::S3Client & client,
    const String & bucket,
    const String & prefix,
    std::string_view delimiter,
    std::function<PageResult(const Aws::S3::Model::ListObjectsV2Result & result)> pager)
{
    Stopwatch sw;
    Aws::S3::Model::ListObjectsV2Request req;
    req.WithBucket(bucket).WithPrefix(prefix);
    if (!delimiter.empty())
    {
        req.SetDelimiter(String(delimiter));
    }

    static auto log = Logger::get("S3RawListPrefix");

    bool done = false;
    size_t num_keys = 0;
    while (!done)
    {
        Stopwatch sw_list;
        ProfileEvents::increment(ProfileEvents::S3ListObjects);
        auto outcome = client.ListObjectsV2(req);
        if (!outcome.IsSuccess())
        {
            throw fromS3Error(outcome.GetError(), "S3 ListObjectV2s failed, bucket={} prefix={} delimiter={}", bucket, prefix, delimiter);
        }
        GET_METRIC(tiflash_storage_s3_request_seconds, type_list_objects).Observe(sw_list.elapsedSeconds());

        const auto & result = outcome.GetResult();
        PageResult page_res = pager(result);
        num_keys += page_res.num_keys;

        // handle the result size over max size
        done = !result.GetIsTruncated();
        if (!done && page_res.more)
        {
            const auto & next_token = result.GetNextContinuationToken();
            req.SetContinuationToken(next_token);
            LOG_DEBUG(log, "rawListPrefix bucket={} prefix={} delimiter={} keys={} total_keys={} next_token={}", bucket, prefix, delimiter, page_res.num_keys, num_keys, next_token);
        }
    }
    LOG_DEBUG(log, "rawListPrefix bucket={} prefix={} delimiter={} total_keys={} cost={:.2f}s", bucket, prefix, delimiter, num_keys, sw.elapsedSeconds());
}

void rawDeleteObject(const Aws::S3::S3Client & client, const String & bucket, const String & key)
{
    Stopwatch sw;
    Aws::S3::Model::DeleteObjectRequest req;
    req.WithBucket(bucket).WithKey(key);
    ProfileEvents::increment(ProfileEvents::S3DeleteObject);
    auto o = client.DeleteObject(req);
    if (!o.IsSuccess())
    {
        throw fromS3Error(o.GetError(), "S3 DeleteObject failed, bucket={} key={}", bucket, key);
    }
    const auto & res = o.GetResult();
    UNUSED(res);
    GET_METRIC(tiflash_storage_s3_request_seconds, type_delete_object).Observe(sw.elapsedSeconds());
}

} // namespace DB::S3<|MERGE_RESOLUTION|>--- conflicted
+++ resolved
@@ -755,16 +755,9 @@
     // Reference: https://docs.aws.amazon.com/AmazonS3/latest/userguide/S3OutpostsLifecycleCLIJava.html
     LOG_INFO(client.log, "The lifecycle rule with filter \"{}\" has not been added, n_rules={}", TaggingObjectIsDeleted, old_rules.size());
     static_assert(TaggingObjectIsDeleted == "tiflash_deleted=true");
-<<<<<<< HEAD
-    std::vector<Aws::S3::Model::Tag> filter_tags{Aws::S3::Model::Tag().WithKey("tiflash_deleted").WithValue("true")};
-    Aws::S3::Model::LifecycleRuleFilter filter;
-    filter.WithAnd(Aws::S3::Model::LifecycleRuleAndOperator()
-                       .WithTags(filter_tags));
-=======
     std::vector<Aws::S3::Model::Tag> filter_tags{
         Aws::S3::Model::Tag().WithKey("tiflash_deleted").WithValue("true"),
     };
->>>>>>> c5bba5d5
 
     Aws::S3::Model::LifecycleRule rule;
     rule.WithStatus(Aws::S3::Model::ExpirationStatus::Enabled)
