// Copyright 2023 PingCAP, Ltd.
//
// Licensed under the Apache License, Version 2.0 (the "License");
// you may not use this file except in compliance with the License.
// You may obtain a copy of the License at
//
//     http://www.apache.org/licenses/LICENSE-2.0
//
// Unless required by applicable law or agreed to in writing, software
// distributed under the License is distributed on an "AS IS" BASIS,
// WITHOUT WARRANTIES OR CONDITIONS OF ANY KIND, either express or implied.
// See the License for the specific language governing permissions and
// limitations under the License.

#include <Common/Exception.h>
#include <Common/FailPoint.h>
#include <Common/Logger.h>
#include <Common/ProfileEvents.h>
#include <Common/RemoteHostFilter.h>
#include <Common/Stopwatch.h>
#include <Common/StringUtils/StringUtils.h>
#include <Common/TiFlashMetrics.h>
#include <Interpreters/Context_fwd.h>
#include <Server/StorageConfigParser.h>
#include <Storages/S3/Credentials.h>
#include <Storages/S3/MockS3Client.h>
#include <Storages/S3/PocoHTTPClient.h>
#include <Storages/S3/PocoHTTPClientFactory.h>
#include <Storages/S3/S3Common.h>
#include <Storages/S3/S3Filename.h>
#include <aws/core/auth/AWSCredentials.h>
#include <aws/core/auth/STSCredentialsProvider.h>
#include <aws/core/auth/signer/AWSAuthV4Signer.h>
#include <aws/core/http/HttpClientFactory.h>
#include <aws/core/http/Scheme.h>
#include <aws/core/utils/logging/LogMacros.h>
#include <aws/core/utils/logging/LogSystemInterface.h>
#include <aws/s3/S3Client.h>
#include <aws/s3/S3Errors.h>
#include <aws/s3/model/CopyObjectRequest.h>
#include <aws/s3/model/DeleteObjectRequest.h>
#include <aws/s3/model/ExpirationStatus.h>
#include <aws/s3/model/GetBucketLifecycleConfigurationRequest.h>
#include <aws/s3/model/GetObjectRequest.h>
#include <aws/s3/model/HeadObjectRequest.h>
#include <aws/s3/model/LifecycleConfiguration.h>
#include <aws/s3/model/LifecycleExpiration.h>
#include <aws/s3/model/LifecycleRule.h>
#include <aws/s3/model/LifecycleRuleAndOperator.h>
#include <aws/s3/model/ListObjectsRequest.h>
#include <aws/s3/model/ListObjectsV2Request.h>
#include <aws/s3/model/ListObjectsV2Result.h>
#include <aws/s3/model/MetadataDirective.h>
#include <aws/s3/model/PutBucketLifecycleConfigurationRequest.h>
#include <aws/s3/model/PutObjectRequest.h>
#include <aws/s3/model/TaggingDirective.h>
#include <aws/sts/STSClient.h>
#include <aws/sts/STSServiceClientModel.h>
#include <aws/sts/model/GetCallerIdentityRequest.h>
#include <aws/sts/model/GetCallerIdentityResult.h>
#include <common/logger_useful.h>
#include <kvproto/disaggregated.pb.h>
#include <pingcap/kv/Cluster.h>
#include <pingcap/kv/RegionCache.h>
#include <pingcap/kv/Rpc.h>
#include <pingcap/kv/internal/type_traits.h>
#include <re2/re2.h>

#include <any>
#include <boost/algorithm/string/case_conv.hpp>
#include <boost/algorithm/string/predicate.hpp>
#include <filesystem>
#include <fstream>
#include <ios>
#include <magic_enum.hpp>
#include <memory>
#include <mutex>
#include <string_view>
#include <thread>
namespace ProfileEvents
{
extern const Event S3HeadObject;
extern const Event S3GetObject;
extern const Event S3ReadBytes;
extern const Event S3PutObject;
extern const Event S3WriteBytes;
extern const Event S3ListObjects;
extern const Event S3DeleteObject;
extern const Event S3CopyObject;
extern const Event S3PutObjectRetry;
extern const Event S3PutDMFile;
extern const Event S3PutDMFileRetry;
extern const Event S3WriteDMFileBytes;
} // namespace ProfileEvents

namespace
{
Poco::Message::Priority convertLogLevel(Aws::Utils::Logging::LogLevel log_level)
{
    switch (log_level)
    {
    case Aws::Utils::Logging::LogLevel::Off:
    case Aws::Utils::Logging::LogLevel::Fatal:
    case Aws::Utils::Logging::LogLevel::Error:
        return Poco::Message::PRIO_ERROR;
    case Aws::Utils::Logging::LogLevel::Warn:
        return Poco::Message::PRIO_WARNING;
    case Aws::Utils::Logging::LogLevel::Info:
        return Poco::Message::PRIO_INFORMATION;
    case Aws::Utils::Logging::LogLevel::Debug:
        // treat AWS debug log as trace level
        return Poco::Message::PRIO_TRACE;
    case Aws::Utils::Logging::LogLevel::Trace:
        return Poco::Message::PRIO_TRACE;
    default:
        return Poco::Message::PRIO_INFORMATION;
    }
}

class AWSLogger final : public Aws::Utils::Logging::LogSystemInterface
{
public:
    AWSLogger()
        : default_logger(&Poco::Logger::get("AWSClient"))
    {}

    ~AWSLogger() final = default;

    Aws::Utils::Logging::LogLevel GetLogLevel() const final
    {
        return Aws::Utils::Logging::LogLevel::Debug;
    }

    void Log(Aws::Utils::Logging::LogLevel log_level, const char * tag, const char * format_str, ...) final // NOLINT
    {
        callLogImpl(log_level, tag, format_str);
    }

    void LogStream(Aws::Utils::Logging::LogLevel log_level, const char * tag, const Aws::OStringStream & message_stream) final
    {
        callLogImpl(log_level, tag, message_stream.str().c_str());
    }

    void callLogImpl(Aws::Utils::Logging::LogLevel log_level, const char * tag, const char * message)
    {
        auto prio = convertLogLevel(log_level);
        LOG_IMPL(default_logger, prio, "tag={} message={}", tag, message);
    }

    void Flush() final {}

private:
    Poco::Logger * default_logger;
};

} // namespace

namespace DB::FailPoints
{
extern const char force_set_mocked_s3_object_mtime[];
} // namespace DB::FailPoints
namespace DB::S3
{

// ensure the `key_root` format like "user0/". No '/' at the beginning and '/' at the end
String normalizedRoot(String ori_root) // a copy for changing
{
    if (startsWith(ori_root, "/") && ori_root.size() != 1)
    {
        ori_root = ori_root.substr(1, ori_root.size());
    }
    if (!endsWith(ori_root, "/"))
    {
        ori_root += "/";
    }
    return ori_root;
}

TiFlashS3Client::TiFlashS3Client(const String & bucket_name_, const String & root_)
    : bucket_name(bucket_name_)
    , key_root(normalizedRoot(root_))
    , log(Logger::get(fmt::format("bucket={} root={}", bucket_name, key_root)))
{
}

TiFlashS3Client::TiFlashS3Client(
    const String & bucket_name_,
    const String & root_,
    const Aws::Auth::AWSCredentials & credentials,
    const Aws::Client::ClientConfiguration & clientConfiguration,
    Aws::Client::AWSAuthV4Signer::PayloadSigningPolicy signPayloads,
    bool useVirtualAddressing)
    : Aws::S3::S3Client(credentials, clientConfiguration, signPayloads, useVirtualAddressing)
    , bucket_name(bucket_name_)
    , key_root(normalizedRoot(root_))
    , log(Logger::get(fmt::format("bucket={} root={}", bucket_name, key_root)))
{
}

TiFlashS3Client::TiFlashS3Client(
    const String & bucket_name_,
    const String & root_,
    std::unique_ptr<Aws::S3::S3Client> && raw_client)
    : Aws::S3::S3Client(std::move(*raw_client))
    , bucket_name(bucket_name_)
    , key_root(normalizedRoot(root_))
    , log(Logger::get(fmt::format("bucket={} root={}", bucket_name, key_root)))
{
}

bool ClientFactory::isEnabled() const
{
    return config.isS3Enabled();
}

disaggregated::GetDisaggConfigResponse getDisaggConfigFromDisaggWriteNodes(
    pingcap::kv::Cluster * kv_cluster,
    const LoggerPtr & log)
{
    using namespace std::chrono_literals;

    // TODO: Move it into client-c and use Backoff
    // try until success
    while (true)
    {
        auto stores = kv_cluster->pd_client->getAllStores(/*exclude_tombstone*/ true);
        for (const auto & store : stores)
        {
            std::map<String, String> labels;
            for (const auto & label : store.labels())
            {
                labels[label.key()] = label.value();
            }
            const auto & send_address = store.address();
            if (!pingcap::kv::labelFilterOnlyTiFlashWriteNode(labels))
            {
                LOG_INFO(log, "get disagg config ignore store by label, store_id={} address={}", store.id(), send_address);
                continue;
            }

            try
            {
                pingcap::kv::RpcCall<pingcap::kv::RPC_NAME(GetDisaggConfig)> rpc(kv_cluster->rpc_client, send_address);

                grpc::ClientContext client_context;
<<<<<<< HEAD
                rpc.setClientContext(client_context, 2);
=======
                rpc.setClientContext(client_context, /*timeout=*/2);
>>>>>>> 0fcf9bff
                disaggregated::GetDisaggConfigRequest req;
                disaggregated::GetDisaggConfigResponse resp;
                auto status = rpc.call(&client_context, req, &resp);
                if (!status.ok())
                    throw Exception(rpc.errMsg(status));

                RUNTIME_CHECK(resp.has_s3_config(), resp.ShortDebugString());

                if (resp.s3_config().endpoint().empty() || resp.s3_config().bucket().empty() || resp.s3_config().root().empty())
                {
                    LOG_WARNING(
                        log,
                        "invalid settings, store_id={} address={} resp={}",
                        store.id(),
                        send_address,
                        resp.ShortDebugString());
                    continue;
                }

                LOG_INFO(
                    log,
                    "get disagg config from write node, store_id={} address={} resp={}",
                    store.id(),
                    send_address,
                    resp.ShortDebugString());
                return resp;
            }
            catch (...)
            {
                tryLogCurrentException(log, fmt::format("failed to get disagg config, store_id={} address={}", store.id(), send_address));
            }
        }
        LOG_WARNING(log, "failed to get disagg config from all tiflash stores, retry");
        std::this_thread::sleep_for(2s);
    }
}

void ClientFactory::init(const StorageS3Config & config_, bool mock_s3_)
{
    log = Logger::get();
    LOG_DEBUG(log, "Aws::InitAPI start");
    if (!config_.enable_poco_client)
    {
        LOG_DEBUG(log, "Using default curl client");
    }
    else
    {
        // Override the HTTP client, use PocoHTTPClient instead
        aws_options.httpOptions.httpClientFactory_create_fn = [&config_] {
            // TODO: do we need the remote host filter?
            PocoHTTPClientConfiguration poco_cfg(
                std::make_shared<RemoteHostFilter>(),
                config_.max_redirections,
                /*enable_s3_requests_logging_*/ config_.verbose,
                config_.enable_http_pool);
            return std::make_shared<PocoHTTPClientFactory>(poco_cfg);
        };
    }
    Aws::InitAPI(aws_options);
    Aws::Utils::Logging::InitializeAWSLogging(std::make_shared<AWSLogger>());

    std::unique_lock lock_init(mtx_init);
    if (client_is_inited) // another thread has done init
        return;

    config = config_;
    RUNTIME_CHECK(!config.root.starts_with("//"), config.root);
    config.root = normalizedRoot(config.root);

    if (config.bucket.empty())
    {
        LOG_INFO(log, "bucket is not specified, S3 client will be inited later");
        return;
    }

    if (!mock_s3_)
    {
        LOG_DEBUG(log, "Create TiFlashS3Client start");
        shared_tiflash_client = std::make_shared<TiFlashS3Client>(config.bucket, config.root, create());
        LOG_DEBUG(log, "Create TiFlashS3Client end");
    }
    else
    {
        shared_tiflash_client = std::make_unique<tests::MockS3Client>(config.bucket, config.root);
    }
    client_is_inited = true; // init finish
}

std::shared_ptr<TiFlashS3Client> ClientFactory::initClientFromWriteNode()
{
    std::unique_lock lock_init(mtx_init);
    if (client_is_inited) // another thread has done init
        return shared_tiflash_client;

    using namespace std::chrono_literals;
    while (kv_cluster == nullptr)
    {
        lock_init.unlock();
        LOG_INFO(log, "waiting for kv_cluster init");
        std::this_thread::sleep_for(1s);
        lock_init.lock();
    }
    assert(kv_cluster != nullptr);

    const auto disagg_config = getDisaggConfigFromDisaggWriteNodes(kv_cluster, log);
    // update connection fields and leave other fields unchanged
    config.endpoint = disagg_config.s3_config().endpoint();
    config.root = normalizedRoot(disagg_config.s3_config().root());
    config.bucket = disagg_config.s3_config().bucket();
    LOG_INFO(log, "S3 config updated, {}", config.toString());

    shared_tiflash_client = std::make_shared<TiFlashS3Client>(config.bucket, config.root, create());
    client_is_inited = true; // init finish
    return shared_tiflash_client;
}

void ClientFactory::shutdown()
{
    {
        std::unique_lock lock_init(mtx_init);
        // Reset S3Client before Aws::ShutdownAPI.
        shared_tiflash_client.reset();
    }
    Aws::Utils::Logging::ShutdownAWSLogging();
    Aws::ShutdownAPI(aws_options);
}

ClientFactory::~ClientFactory() = default;

ClientFactory & ClientFactory::instance()
{
    static ClientFactory ret;
    return ret;
}

std::unique_ptr<Aws::S3::S3Client> ClientFactory::create() const
{
    return create(config, log);
}

std::shared_ptr<TiFlashS3Client> ClientFactory::sharedTiFlashClient()
{
    if (client_is_inited)
        return shared_tiflash_client;

    return initClientFromWriteNode();
}

namespace
{
bool updateRegionByEndpoint(Aws::Client::ClientConfiguration & cfg, const LoggerPtr & log)
{
    if (cfg.endpointOverride.empty())
    {
        return true;
    }

    const Poco::URI uri(cfg.endpointOverride);
    String matched_region;
    static const RE2 region_pattern(R"(^s3[.\-]([a-z0-9\-]+)\.amazonaws\.)");
    if (re2::RE2::PartialMatch(uri.getHost(), region_pattern, &matched_region))
    {
        boost::algorithm::to_lower(matched_region);
        cfg.region = matched_region;
    }
    else
    {
        /// In global mode AWS C++ SDK send `us-east-1` but accept switching to another one if being suggested.
        cfg.region = Aws::Region::AWS_GLOBAL;
    }

    if (uri.getScheme() == "https")
    {
        cfg.scheme = Aws::Http::Scheme::HTTPS;
    }
    else
    {
        cfg.scheme = Aws::Http::Scheme::HTTP;
    }
    cfg.verifySSL = cfg.scheme == Aws::Http::Scheme::HTTPS;

    bool use_virtual_address = true;
    {
        std::string_view view(cfg.endpointOverride);
        if (auto pos = view.find("://"); pos != std::string_view::npos)
        {
            view.remove_prefix(pos + 3); // remove the "<Scheme>://" prefix
        }
        // For deployed with AWS S3 service (or other S3-like service), the address use default port and port is not included,
        // the service need virtual addressing to do load balancing.
        // For deployed with local minio, the address contains fix port, we should disable virtual addressing
        use_virtual_address = (view.find(':') == std::string_view::npos);
    }

    LOG_INFO(
        log,
        "AwsClientConfig{{endpoint={} region={} scheme={} verifySSL={} useVirtualAddressing={}}}",
        cfg.endpointOverride,
        cfg.region,
        magic_enum::enum_name(cfg.scheme),
        cfg.verifySSL,
        use_virtual_address);
    return use_virtual_address;
}
} // namespace

std::unique_ptr<Aws::S3::S3Client> ClientFactory::create(const StorageS3Config & config_, const LoggerPtr & log)
{
    LOG_INFO(log, "Create ClientConfiguration start");
    Aws::Client::ClientConfiguration cfg(/*profileName*/ "", /*shouldDisableIMDS*/ true);
    LOG_INFO(log, "Create ClientConfiguration end");
    cfg.maxConnections = config_.max_connections;
    cfg.requestTimeoutMs = config_.request_timeout_ms;
    cfg.connectTimeoutMs = config_.connection_timeout_ms;
    if (!config_.endpoint.empty())
    {
        cfg.endpointOverride = config_.endpoint;
    }
    bool use_virtual_addressing = updateRegionByEndpoint(cfg, log);
    if (config_.access_key_id.empty() && config_.secret_access_key.empty())
    {
        // Request that does not require authentication.
        // Such as the EC2 access permission to the S3 bucket is configured.
        // If the empty access_key_id and secret_access_key are passed to S3Client,
        // an authentication error will be reported.
        LOG_DEBUG(log, "Create S3Client start");
        auto provider = std::make_shared<S3CredentialsProviderChain>();
        auto cli = std::make_unique<Aws::S3::S3Client>(
            provider,
            cfg,
            Aws::Client::AWSAuthV4Signer::PayloadSigningPolicy::Never,
            /*userVirtualAddressing*/ use_virtual_addressing);
        LOG_DEBUG(log, "Create S3Client end");
        return cli;
    }
    else
    {
        Aws::Auth::AWSCredentials cred(config_.access_key_id, config_.secret_access_key);
        LOG_DEBUG(log, "Create S3Client start");
        auto cli = std::make_unique<Aws::S3::S3Client>(
            cred,
            cfg,
            Aws::Client::AWSAuthV4Signer::PayloadSigningPolicy::Never,
            /*useVirtualAddressing*/ use_virtual_addressing);
        LOG_DEBUG(log, "Create S3Client end");
        return cli;
    }
}


bool isNotFoundError(Aws::S3::S3Errors error)
{
    return error == Aws::S3::S3Errors::RESOURCE_NOT_FOUND || error == Aws::S3::S3Errors::NO_SUCH_KEY;
}

Aws::S3::Model::HeadObjectOutcome headObject(const TiFlashS3Client & client, const String & key)
{
    ProfileEvents::increment(ProfileEvents::S3HeadObject);
    Stopwatch sw;
    SCOPE_EXIT({ GET_METRIC(tiflash_storage_s3_request_seconds, type_head_object).Observe(sw.elapsedSeconds()); });
    Aws::S3::Model::HeadObjectRequest req;
    client.setBucketAndKeyWithRoot(req, key);
    return client.HeadObject(req);
}

bool objectExists(const TiFlashS3Client & client, const String & key)
{
    auto outcome = headObject(client, key);
    if (outcome.IsSuccess())
    {
        return true;
    }
    const auto & error = outcome.GetError();
    if (isNotFoundError(error.GetErrorType()))
    {
        return false;
    }
    throw fromS3Error(error, "S3 HeadObject failed, bucket={} root={} key={}", client.bucket(), client.root(), key);
}

static bool doUploadEmptyFile(const TiFlashS3Client & client, const String & key, const String & tagging, Int32 max_retry_times, Int32 current_retry)
{
    Stopwatch sw;
    Aws::S3::Model::PutObjectRequest req;
    client.setBucketAndKeyWithRoot(req, key);
    if (!tagging.empty())
        req.SetTagging(tagging);
    req.SetContentType("binary/octet-stream");
    auto istr = Aws::MakeShared<Aws::StringStream>("EmptyObjectInputStream", "", std::ios_base::in | std::ios_base::binary);
    req.SetBody(istr);
    ProfileEvents::increment(ProfileEvents::S3PutObject);
    if (current_retry > 0)
    {
        ProfileEvents::increment(ProfileEvents::S3PutObjectRetry);
    }
    auto result = client.PutObject(req);
    if (!result.IsSuccess())
    {
        if (current_retry == max_retry_times - 1) // Last request
        {
            throw fromS3Error(result.GetError(), "S3 PutEmptyObject failed, bucket={} root={} key={}", client.bucket(), client.root(), key);
        }
        else
        {
            const auto & e = result.GetError();
            LOG_ERROR(
                client.log,
                "S3 PutEmptyObject failed: {}, request_id={} bucket={} root={} key={}",
                e.GetMessage(),
                e.GetRequestId(),
                client.bucket(),
                client.root(),
                key);
            return false;
        }
    }
    auto elapsed_seconds = sw.elapsedSeconds();
    GET_METRIC(tiflash_storage_s3_request_seconds, type_put_object).Observe(elapsed_seconds);
    LOG_DEBUG(client.log, "uploadEmptyFile key={}, cost={:.2f}s", key, elapsed_seconds);
    return true;
}

void uploadEmptyFile(const TiFlashS3Client & client, const String & key, const String & tagging, int max_retry_times)
{
    retryWrapper(doUploadEmptyFile, client, key, tagging, max_retry_times);
}

static bool doUploadFile(const TiFlashS3Client & client, const String & local_fname, const String & remote_fname, Int32 max_retry_times, Int32 current_retry)
{
    Stopwatch sw;
    auto is_dmfile = S3FilenameView::fromKey(remote_fname).isDMFile();
    Aws::S3::Model::PutObjectRequest req;
    client.setBucketAndKeyWithRoot(req, remote_fname);
    req.SetContentType("binary/octet-stream");
    auto istr = Aws::MakeShared<Aws::FStream>("PutObjectInputStream", local_fname, std::ios_base::in | std::ios_base::binary);
    RUNTIME_CHECK_MSG(istr->is_open(), "Open {} fail: {}", local_fname, strerror(errno));
    auto write_bytes = std::filesystem::file_size(local_fname);
    req.SetBody(istr);
    ProfileEvents::increment(is_dmfile ? ProfileEvents::S3PutDMFile : ProfileEvents::S3PutObject);
    if (current_retry > 0)
    {
        ProfileEvents::increment(is_dmfile ? ProfileEvents::S3PutDMFileRetry : ProfileEvents::S3PutObjectRetry);
    }
    auto result = client.PutObject(req);
    if (!result.IsSuccess())
    {
        if (current_retry == max_retry_times - 1) // Last request
        {
            throw fromS3Error(result.GetError(), "S3 PutObject failed, local_fname={} bucket={} root={} key={}", local_fname, client.bucket(), client.root(), remote_fname);
        }
        else
        {
            const auto & e = result.GetError();
            LOG_ERROR(
                client.log,
                "S3 PutObject failed: {}, request_id={} local_fname={} bucket={} root={} key={}",
                e.GetMessage(),
                e.GetRequestId(),
                local_fname,
                client.bucket(),
                client.root(),
                remote_fname);
            return false;
        }
    }
    ProfileEvents::increment(is_dmfile ? ProfileEvents::S3WriteDMFileBytes : ProfileEvents::S3WriteBytes, write_bytes);
    auto elapsed_seconds = sw.elapsedSeconds();
    if (is_dmfile)
    {
        GET_METRIC(tiflash_storage_s3_request_seconds, type_put_dmfile).Observe(elapsed_seconds);
    }
    else
    {
        GET_METRIC(tiflash_storage_s3_request_seconds, type_put_object).Observe(elapsed_seconds);
    }
    LOG_DEBUG(client.log, "uploadFile local_fname={}, key={}, write_bytes={} cost={:.3f}s", local_fname, remote_fname, write_bytes, elapsed_seconds);
    return true;
}

void uploadFile(const TiFlashS3Client & client, const String & local_fname, const String & remote_fname, int max_retry_times)
{
    retryWrapper(doUploadFile, client, local_fname, remote_fname, max_retry_times);
}

void downloadFile(const TiFlashS3Client & client, const String & local_fname, const String & remote_fname)
{
    Stopwatch sw;
    Aws::S3::Model::GetObjectRequest req;
    client.setBucketAndKeyWithRoot(req, remote_fname);
    ProfileEvents::increment(ProfileEvents::S3GetObject);
    auto outcome = client.GetObject(req);
    if (!outcome.IsSuccess())
    {
        throw fromS3Error(outcome.GetError(), "S3 GetObject failed, bucket={} root={} key={}", client.bucket(), client.root(), remote_fname);
    }
    ProfileEvents::increment(ProfileEvents::S3ReadBytes, outcome.GetResult().GetContentLength());
    GET_METRIC(tiflash_storage_s3_request_seconds, type_get_object).Observe(sw.elapsedSeconds());
    Aws::OFStream ostr(local_fname, std::ios_base::out | std::ios_base::binary);
    RUNTIME_CHECK_MSG(ostr.is_open(), "Open {} fail: {}", local_fname, strerror(errno));
    ostr << outcome.GetResult().GetBody().rdbuf();
    RUNTIME_CHECK_MSG(ostr.good(), "Write {} fail: {}", local_fname, strerror(errno));
}


void downloadFileByS3RandomAccessFile(std::shared_ptr<TiFlashS3Client> client, const String & local_fname, const String & remote_fname)
{
    Stopwatch sw;
    S3RandomAccessFile file(client, remote_fname);
    Aws::OFStream ostr(local_fname, std::ios_base::out | std::ios_base::binary);
    RUNTIME_CHECK_MSG(ostr.is_open(), "Open {} fail: {}", local_fname, strerror(errno));

    char buf[8192];
    while (true)
    {
        auto n = file.read(buf, sizeof(buf));
        RUNTIME_CHECK(n >= 0, remote_fname);
        if (n == 0)
        {
            break;
        }

        ostr.write(buf, n);
        RUNTIME_CHECK_MSG(ostr.good(), "Write {} fail: {}", local_fname, strerror(errno));
    }
}

void rewriteObjectWithTagging(const TiFlashS3Client & client, const String & key, const String & tagging)
{
    Stopwatch sw;
    Aws::S3::Model::CopyObjectRequest req;
    // rewrite the object with `key`, adding tagging to the new object
    // The copy_source format is "${source_bucket}/${source_key}"
    auto copy_source = client.bucket() + "/" + (client.root() == "/" ? "" : client.root()) + key;
    client.setBucketAndKeyWithRoot(req, key);
    // metadata directive and tagging directive must be set to `REPLACE`
    req.WithCopySource(copy_source) //
        .WithMetadataDirective(Aws::S3::Model::MetadataDirective::REPLACE)
        .WithTagging(tagging)
        .WithTaggingDirective(Aws::S3::Model::TaggingDirective::REPLACE);
    ProfileEvents::increment(ProfileEvents::S3CopyObject);
    auto outcome = client.CopyObject(req);
    if (!outcome.IsSuccess())
    {
        throw fromS3Error(outcome.GetError(), "S3 CopyObject failed, bucket={} root={} key={}", client.bucket(), client.root(), key);
    }
    auto elapsed_seconds = sw.elapsedSeconds();
    GET_METRIC(tiflash_storage_s3_request_seconds, type_copy_object).Observe(elapsed_seconds);
    LOG_DEBUG(client.log, "rewrite object key={} cost={:.2f}s", key, elapsed_seconds);
}

bool ensureLifecycleRuleExist(const TiFlashS3Client & client, Int32 expire_days)
{
    bool lifecycle_rule_has_been_set = false;
    Aws::Vector<Aws::S3::Model::LifecycleRule> old_rules;
    do
    {
        Aws::S3::Model::GetBucketLifecycleConfigurationRequest req;
        req.SetBucket(client.bucket());
        auto outcome = client.GetBucketLifecycleConfiguration(req);
        if (!outcome.IsSuccess())
        {
            const auto & error = outcome.GetError();
            // The life cycle is not added at all
            if (error.GetExceptionName() == "NoSuchLifecycleConfiguration")
            {
                break;
            }
            LOG_WARNING(
                client.log,
                "GetBucketLifecycle fail, please check the bucket lifecycle configuration or create the lifecycle rule manually"
                ", bucket={} {}",
                client.bucket(),
                S3ErrorMessage(error));
            return false;
        }

        auto res = outcome.GetResultWithOwnership();
        old_rules = res.GetRules();
        static_assert(TaggingObjectIsDeleted == "tiflash_deleted=true");
        for (const auto & rule : old_rules)
        {
            const auto & filt = rule.GetFilter();
            if (!filt.AndHasBeenSet())
            {
                continue;
            }
            const auto & and_op = filt.GetAnd();
            const auto & tags = and_op.GetTags();
            if (tags.size() != 1 || !and_op.PrefixHasBeenSet() || !and_op.GetPrefix().empty())
            {
                continue;
            }

            const auto & tag = tags[0];
            if (rule.GetStatus() == Aws::S3::Model::ExpirationStatus::Enabled
                && tag.GetKey() == "tiflash_deleted" && tag.GetValue() == "true")
            {
                lifecycle_rule_has_been_set = true;
                break;
            }
        }
    } while (false);

    if (lifecycle_rule_has_been_set)
    {
        LOG_INFO(client.log, "The lifecycle rule has been set, n_rules={} filter={}", old_rules.size(), TaggingObjectIsDeleted);
        return true;
    }

    // Reference: https://docs.aws.amazon.com/AmazonS3/latest/userguide/S3OutpostsLifecycleCLIJava.html
    LOG_INFO(client.log, "The lifecycle rule with filter \"{}\" has not been added, n_rules={}", TaggingObjectIsDeleted, old_rules.size());
    static_assert(TaggingObjectIsDeleted == "tiflash_deleted=true");
    std::vector<Aws::S3::Model::Tag> filter_tags{
        Aws::S3::Model::Tag().WithKey("tiflash_deleted").WithValue("true"),
    };

    Aws::S3::Model::LifecycleRule rule;
    rule.WithStatus(Aws::S3::Model::ExpirationStatus::Enabled)
        .WithFilter(Aws::S3::Model::LifecycleRuleFilter()
                        .WithAnd(Aws::S3::Model::LifecycleRuleAndOperator()
                                     .WithPrefix("")
                                     .WithTags(filter_tags)))
        .WithExpiration(Aws::S3::Model::LifecycleExpiration()
                            .WithDays(expire_days))
        .WithID("tiflashgc");

    old_rules.emplace_back(rule); // existing rules + new rule
    Aws::S3::Model::BucketLifecycleConfiguration lifecycle_config;
    lifecycle_config
        .WithRules(old_rules);

    Aws::S3::Model::PutBucketLifecycleConfigurationRequest request;
    request.WithBucket(client.bucket())
        .WithLifecycleConfiguration(lifecycle_config);

    auto outcome = client.PutBucketLifecycleConfiguration(request);
    if (!outcome.IsSuccess())
    {
        const auto & error = outcome.GetError();
        LOG_WARNING(
            client.log,
            "Create lifecycle rule with tag filter \"{}\" failed, please check the bucket lifecycle configuration or create the lifecycle rule manually"
            ", bucket={} {}",
            TaggingObjectIsDeleted,
            client.bucket(),
            S3ErrorMessage(error));
        return false;
    }
    LOG_INFO(client.log, "The lifecycle rule has been added, new_n_rules={} tag={}", old_rules.size(), TaggingObjectIsDeleted);
    return true;
}

void listPrefix(
    const TiFlashS3Client & client,
    const String & prefix,
    std::function<PageResult(const Aws::S3::Model::Object & object)> pager)
{
    Stopwatch sw;
    Aws::S3::Model::ListObjectsV2Request req;
    bool is_root_single_slash = client.root() == "/";
    // If the `root == '/'`, don't prepend the root to the prefix, otherwise S3 list doesn't work.
    req.WithBucket(client.bucket()).WithPrefix(is_root_single_slash ? prefix : client.root() + prefix);

    // If the `root == '/'`, then the return result will cut it off
    // else we need to cut the root in the following codes
    bool need_cut = !is_root_single_slash;
    size_t cut_size = client.root().size();

    bool done = false;
    size_t num_keys = 0;
    while (!done)
    {
        Stopwatch sw_list;
        ProfileEvents::increment(ProfileEvents::S3ListObjects);
        auto outcome = client.ListObjectsV2(req);
        if (!outcome.IsSuccess())
        {
            throw fromS3Error(outcome.GetError(), "S3 ListObjectV2s failed, bucket={} root={} prefix={}", client.bucket(), client.root(), prefix);
        }
        GET_METRIC(tiflash_storage_s3_request_seconds, type_list_objects).Observe(sw_list.elapsedSeconds());

        PageResult page_res{};
        const auto & result = outcome.GetResult();
        auto page_keys = result.GetContents().size();
        num_keys += page_keys;
        for (const auto & object : result.GetContents())
        {
            if (!need_cut)
            {
                page_res = pager(object);
            }
            else
            {
                // Copy the `Object` to cut off the `root` from key, the cost should be acceptable :(
                auto object_without_root = object;
                object_without_root.SetKey(object.GetKey().substr(cut_size, object.GetKey().size()));
                page_res = pager(object_without_root);
            }
            if (!page_res.more)
                break;
        }

        // handle the result size over max size
        done = !result.GetIsTruncated();
        if (!done && page_res.more)
        {
            const auto & next_token = result.GetNextContinuationToken();
            req.SetContinuationToken(next_token);
            LOG_DEBUG(client.log, "listPrefix prefix={}, keys={}, total_keys={}, next_token={}", prefix, page_keys, num_keys, next_token);
        }
    }
    LOG_DEBUG(client.log, "listPrefix prefix={}, total_keys={}, cost={:.2f}s", prefix, num_keys, sw.elapsedSeconds());
}

// Check the docs here for Delimiter && CommonPrefixes when you really need it.
// https://docs.aws.amazon.com/AmazonS3/latest/userguide/using-prefixes.html
void listPrefixWithDelimiter(
    const TiFlashS3Client & client,
    const String & prefix,
    std::string_view delimiter,
    std::function<PageResult(const Aws::S3::Model::CommonPrefix & common_prefix)> pager)
{
    Stopwatch sw;
    Aws::S3::Model::ListObjectsV2Request req;
    bool is_root_single_slash = client.root() == "/";
    // If the `root == '/'`, don't prepend the root to the prefix, otherwise S3 list doesn't work.
    req.WithBucket(client.bucket()).WithPrefix(is_root_single_slash ? prefix : client.root() + prefix);
    if (!delimiter.empty())
    {
        req.SetDelimiter(String(delimiter));
    }

    // If the `root == '/'`, then the return result will cut it off
    // else we need to cut the root in the following codes
    bool need_cut = !is_root_single_slash;
    size_t cut_size = client.root().size();

    bool done = false;
    size_t num_keys = 0;
    while (!done)
    {
        Stopwatch sw_list;
        ProfileEvents::increment(ProfileEvents::S3ListObjects);
        auto outcome = client.ListObjectsV2(req);
        if (!outcome.IsSuccess())
        {
            throw fromS3Error(outcome.GetError(), "S3 ListObjectV2s failed, bucket={} root={} prefix={} delimiter={}", client.bucket(), client.root(), prefix, delimiter);
        }
        GET_METRIC(tiflash_storage_s3_request_seconds, type_list_objects).Observe(sw_list.elapsedSeconds());

        PageResult page_res{};
        const auto & result = outcome.GetResult();
        auto page_keys = result.GetCommonPrefixes().size();
        num_keys += page_keys;
        for (const auto & prefix : result.GetCommonPrefixes())
        {
            if (!need_cut)
            {
                page_res = pager(prefix);
            }
            else
            {
                // Copy the `CommonPrefix` to cut off the `root`, the cost should be acceptable :(
                auto prefix_without_root = prefix;
                prefix_without_root.SetPrefix(prefix.GetPrefix().substr(cut_size, prefix.GetPrefix().size()));
                page_res = pager(prefix_without_root);
            }
            if (!page_res.more)
                break;
        }

        // handle the result size over max size
        done = !result.GetIsTruncated();
        if (!done && page_res.more)
        {
            const auto & next_token = result.GetNextContinuationToken();
            req.SetContinuationToken(next_token);
            LOG_DEBUG(client.log, "listPrefixWithDelimiter prefix={}, delimiter={}, keys={}, total_keys={}, next_token={}", prefix, delimiter, page_keys, num_keys, next_token);
        }
    }
    LOG_DEBUG(client.log, "listPrefixWithDelimiter prefix={}, delimiter={}, total_keys={}, cost={:.2f}s", prefix, delimiter, num_keys, sw.elapsedSeconds());
}

std::optional<String> anyKeyExistWithPrefix(const TiFlashS3Client & client, const String & prefix)
{
    std::optional<String> key_opt;
    listPrefix(client, prefix, [&key_opt](const Aws::S3::Model::Object & object) {
        key_opt = object.GetKey();
        return PageResult{
            .num_keys = 1,
            .more = false, // do not need more result
        };
    });
    return key_opt;
}

std::unordered_map<String, size_t> listPrefixWithSize(const TiFlashS3Client & client, const String & prefix)
{
    std::unordered_map<String, size_t> keys_with_size;
    listPrefix(client, prefix, [&](const Aws::S3::Model::Object & object) {
        keys_with_size.emplace(object.GetKey().substr(prefix.size()), object.GetSize()); // Cut prefix
        return PageResult{.num_keys = 1, .more = true};
    });

    return keys_with_size;
}

ObjectInfo tryGetObjectInfo(
    const TiFlashS3Client & client,
    const String & key)
{
    auto o = headObject(client, key);
    if (!o.IsSuccess())
    {
        if (const auto & err = o.GetError(); isNotFoundError(err.GetErrorType()))
        {
            return ObjectInfo{.exist = false, .size = 0, .last_modification_time = {}};
        }
        throw fromS3Error(o.GetError(), "S3 HeadObject failed, bucket={} root={} key={}", client.bucket(), client.root(), key);
    }
    // Else the object still exist
#ifndef FIU_ENABLE
    const auto & res = o.GetResult();
#else
    // handle the failpoint for hijacking the last modified time of returned object
    auto & res = o.GetResult();
    auto try_set_mtime = [&] {
        if (auto v = FailPointHelper::getFailPointVal(FailPoints::force_set_mocked_s3_object_mtime); v)
        {
            auto m = std::any_cast<std::map<String, Aws::Utils::DateTime>>(v.value());
            const auto & req_key = key;
            if (auto iter_m = m.find(req_key); iter_m != m.end())
            {
                res.SetLastModified(iter_m->second);
                LOG_WARNING(Logger::get(), "failpoint set mtime, key={} mtime={}", req_key, iter_m->second.ToGmtString(Aws::Utils::DateFormat::ISO_8601));
            }
            else
            {
                LOG_WARNING(Logger::get(), "failpoint set mtime failed, key={}", req_key);
            }
        }
    };
    UNUSED(try_set_mtime);
    fiu_do_on(FailPoints::force_set_mocked_s3_object_mtime, { try_set_mtime(); });
#endif
    // "DeleteMark" of S3 service, don't know what will lead to this
    RUNTIME_CHECK(!res.GetDeleteMarker(), client.bucket(), key);
    return ObjectInfo{.exist = true, .size = res.GetContentLength(), .last_modification_time = res.GetLastModified()};
}

void deleteObject(const TiFlashS3Client & client, const String & key)
{
    Stopwatch sw;
    Aws::S3::Model::DeleteObjectRequest req;
    client.setBucketAndKeyWithRoot(req, key);
    ProfileEvents::increment(ProfileEvents::S3DeleteObject);
    auto o = client.DeleteObject(req);
    if (!o.IsSuccess())
    {
        const auto & e = o.GetError();
        if (e.GetErrorType() != Aws::S3::S3Errors::NO_SUCH_KEY)
        {
            throw fromS3Error(o.GetError(), "S3 DeleteObject failed, bucket={} root={} key={}", client.bucket(), client.root(), key);
        }
    }
    else
    {
        const auto & res = o.GetResult();
        UNUSED(res);
    }
    GET_METRIC(tiflash_storage_s3_request_seconds, type_delete_object).Observe(sw.elapsedSeconds());
}

void rawListPrefix(
    const Aws::S3::S3Client & client,
    const String & bucket,
    const String & prefix,
    std::string_view delimiter,
    std::function<PageResult(const Aws::S3::Model::ListObjectsV2Result & result)> pager)
{
    Stopwatch sw;
    Aws::S3::Model::ListObjectsV2Request req;
    req.WithBucket(bucket).WithPrefix(prefix);
    if (!delimiter.empty())
    {
        req.SetDelimiter(String(delimiter));
    }

    static auto log = Logger::get("S3RawListPrefix");

    bool done = false;
    size_t num_keys = 0;
    while (!done)
    {
        Stopwatch sw_list;
        ProfileEvents::increment(ProfileEvents::S3ListObjects);
        auto outcome = client.ListObjectsV2(req);
        if (!outcome.IsSuccess())
        {
            throw fromS3Error(outcome.GetError(), "S3 ListObjectV2s failed, bucket={} prefix={} delimiter={}", bucket, prefix, delimiter);
        }
        GET_METRIC(tiflash_storage_s3_request_seconds, type_list_objects).Observe(sw_list.elapsedSeconds());

        const auto & result = outcome.GetResult();
        PageResult page_res = pager(result);
        num_keys += page_res.num_keys;

        // handle the result size over max size
        done = !result.GetIsTruncated();
        if (!done && page_res.more)
        {
            const auto & next_token = result.GetNextContinuationToken();
            req.SetContinuationToken(next_token);
            LOG_DEBUG(log, "rawListPrefix bucket={} prefix={} delimiter={} keys={} total_keys={} next_token={}", bucket, prefix, delimiter, page_res.num_keys, num_keys, next_token);
        }
    }
    LOG_DEBUG(log, "rawListPrefix bucket={} prefix={} delimiter={} total_keys={} cost={:.2f}s", bucket, prefix, delimiter, num_keys, sw.elapsedSeconds());
}

void rawDeleteObject(const Aws::S3::S3Client & client, const String & bucket, const String & key)
{
    Stopwatch sw;
    Aws::S3::Model::DeleteObjectRequest req;
    req.WithBucket(bucket).WithKey(key);
    ProfileEvents::increment(ProfileEvents::S3DeleteObject);
    auto o = client.DeleteObject(req);
    if (!o.IsSuccess())
    {
        throw fromS3Error(o.GetError(), "S3 DeleteObject failed, bucket={} key={}", bucket, key);
    }
    const auto & res = o.GetResult();
    UNUSED(res);
    GET_METRIC(tiflash_storage_s3_request_seconds, type_delete_object).Observe(sw.elapsedSeconds());
}

} // namespace DB::S3<|MERGE_RESOLUTION|>--- conflicted
+++ resolved
@@ -243,11 +243,7 @@
                 pingcap::kv::RpcCall<pingcap::kv::RPC_NAME(GetDisaggConfig)> rpc(kv_cluster->rpc_client, send_address);
 
                 grpc::ClientContext client_context;
-<<<<<<< HEAD
-                rpc.setClientContext(client_context, 2);
-=======
                 rpc.setClientContext(client_context, /*timeout=*/2);
->>>>>>> 0fcf9bff
                 disaggregated::GetDisaggConfigRequest req;
                 disaggregated::GetDisaggConfigResponse resp;
                 auto status = rpc.call(&client_context, req, &resp);
