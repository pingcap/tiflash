--- conflicted
+++ resolved
@@ -335,13 +335,8 @@
     }
     else
     {
-<<<<<<< HEAD
-        // Disable IMDS for mock s3 client
-        Aws::Client::ClientConfiguration cfg(true, /*profileName=*/"standard", /*shouldDisableIMDS=*/true);
-=======
         // Create a cfg for suppressing verbose but useless logging. For example, disable IMDS, use "standard" retry
         Aws::Client::ClientConfiguration cfg(true, /*defaultMode=*/"standard", /*shouldDisableIMDS=*/true);
->>>>>>> d0290805
         cfg.region = Aws::Region::US_EAST_1; // default region
         Aws::Auth::AWSCredentials cred("mock_access_key", "mock_secret_key");
         shared_tiflash_client = std::make_unique<tests::MockS3Client>(config.bucket, config.root, cred, cfg);
