// Copyright 2022 PingCAP, Ltd.
//
// Licensed under the Apache License, Version 2.0 (the "License");
// you may not use this file except in compliance with the License.
// You may obtain a copy of the License at
//
//     http://www.apache.org/licenses/LICENSE-2.0
//
// Unless required by applicable law or agreed to in writing, software
// distributed under the License is distributed on an "AS IS" BASIS,
// WITHOUT WARRANTIES OR CONDITIONS OF ANY KIND, either express or implied.
// See the License for the specific language governing permissions and
// limitations under the License.

#include <Common/Exception.h>
#include <Common/Logger.h>
#include <Common/ProfileEvents.h>
#include <Common/Stopwatch.h>
#include <Common/StringUtils/StringUtils.h>
#include <Common/TiFlashMetrics.h>
#include <Interpreters/Context_fwd.h>
#include <Server/StorageConfigParser.h>
#include <Storages/S3/MockS3Client.h>
#include <Storages/S3/S3Common.h>
#include <aws/core/auth/AWSCredentials.h>
#include <aws/core/http/Scheme.h>
#include <aws/core/utils/logging/LogMacros.h>
#include <aws/core/utils/logging/LogSystemInterface.h>
#include <aws/s3/S3Client.h>
#include <aws/s3/S3Errors.h>
#include <aws/s3/model/CopyObjectRequest.h>
#include <aws/s3/model/DeleteObjectRequest.h>
#include <aws/s3/model/ExpirationStatus.h>
#include <aws/s3/model/GetBucketLifecycleConfigurationRequest.h>
#include <aws/s3/model/GetObjectRequest.h>
#include <aws/s3/model/HeadObjectRequest.h>
#include <aws/s3/model/LifecycleConfiguration.h>
#include <aws/s3/model/LifecycleExpiration.h>
#include <aws/s3/model/LifecycleRule.h>
#include <aws/s3/model/LifecycleRuleAndOperator.h>
#include <aws/s3/model/ListObjectsRequest.h>
#include <aws/s3/model/ListObjectsV2Request.h>
#include <aws/s3/model/ListObjectsV2Result.h>
#include <aws/s3/model/PutBucketLifecycleConfigurationRequest.h>
#include <aws/s3/model/PutObjectRequest.h>
#include <aws/s3/model/TaggingDirective.h>
#include <common/logger_useful.h>
#include <kvproto/disaggregated.pb.h>
#include <pingcap/kv/Cluster.h>
#include <pingcap/kv/RegionCache.h>
#include <pingcap/kv/Rpc.h>
#include <pingcap/kv/internal/type_traits.h>

#include <boost/algorithm/string/predicate.hpp>
#include <filesystem>
#include <fstream>
#include <ios>
#include <memory>
#include <mutex>
#include <thread>

namespace ProfileEvents
{
extern const Event S3HeadObject;
extern const Event S3GetObject;
extern const Event S3ReadBytes;
extern const Event S3PutObject;
extern const Event S3WriteBytes;
extern const Event S3ListObjects;
extern const Event S3DeleteObject;
extern const Event S3CopyObject;
} // namespace ProfileEvents

namespace
{
Poco::Message::Priority convertLogLevel(Aws::Utils::Logging::LogLevel log_level)
{
    switch (log_level)
    {
    case Aws::Utils::Logging::LogLevel::Off:
    case Aws::Utils::Logging::LogLevel::Fatal:
    case Aws::Utils::Logging::LogLevel::Error:
        return Poco::Message::PRIO_ERROR;
    case Aws::Utils::Logging::LogLevel::Warn:
        return Poco::Message::PRIO_WARNING;
    case Aws::Utils::Logging::LogLevel::Info:
        // treat aws info logging as trace level
        return Poco::Message::PRIO_TRACE;
    case Aws::Utils::Logging::LogLevel::Debug:
        // treat aws debug logging as trace level
        return Poco::Message::PRIO_TRACE;
    case Aws::Utils::Logging::LogLevel::Trace:
        return Poco::Message::PRIO_TRACE;
    default:
        return Poco::Message::PRIO_INFORMATION;
    }
}

class AWSLogger final : public Aws::Utils::Logging::LogSystemInterface
{
public:
    AWSLogger()
        : default_logger(&Poco::Logger::get("AWSClient"))
    {}

    ~AWSLogger() final = default;

    Aws::Utils::Logging::LogLevel GetLogLevel() const final
    {
        return Aws::Utils::Logging::LogLevel::Info;
    }

    void Log(Aws::Utils::Logging::LogLevel log_level, const char * tag, const char * format_str, ...) final // NOLINT
    {
        callLogImpl(log_level, tag, format_str);
    }

    void LogStream(Aws::Utils::Logging::LogLevel log_level, const char * tag, const Aws::OStringStream & message_stream) final
    {
        callLogImpl(log_level, tag, message_stream.str().c_str());
    }

    void callLogImpl(Aws::Utils::Logging::LogLevel log_level, const char * tag, const char * message)
    {
        auto prio = convertLogLevel(log_level);
        LOG_IMPL(default_logger, prio, "tag={} message={}", tag, message);
    }

    void Flush() final {}

private:
    Poco::Logger * default_logger;
};

} // namespace

namespace pingcap::kv
{
PINGCAP_DEFINE_TRAITS(disaggregated, GetDisaggConfig, GetDisaggConfig);
}

namespace DB::S3
{

// ensure the `key_root` format like "user0/". No '/' at the beginning and '/' at the end
String normalizedRoot(String ori_root) // a copy for changing
{
    if (startsWith(ori_root, "/") && ori_root.size() != 1)
    {
        ori_root = ori_root.substr(1, ori_root.size());
    }
    if (!endsWith(ori_root, "/"))
    {
        ori_root += "/";
    }
    return ori_root;
}

TiFlashS3Client::TiFlashS3Client(const String & bucket_name_, const String & root_)
    : bucket_name(bucket_name_)
    , key_root(normalizedRoot(root_))
    , log(Logger::get(fmt::format("bucket={} root={}", bucket_name, key_root)))
{
}

TiFlashS3Client::TiFlashS3Client(
    const String & bucket_name_,
    const String & root_,
    const Aws::Auth::AWSCredentials & credentials,
    const Aws::Client::ClientConfiguration & clientConfiguration,
    Aws::Client::AWSAuthV4Signer::PayloadSigningPolicy signPayloads,
    bool useVirtualAddressing)
    : Aws::S3::S3Client(credentials, clientConfiguration, signPayloads, useVirtualAddressing)
    , bucket_name(bucket_name_)
    , key_root(normalizedRoot(root_))
    , log(Logger::get(fmt::format("bucket={} root={}", bucket_name, key_root)))
{
}

TiFlashS3Client::TiFlashS3Client(
    const String & bucket_name_,
    const String & root_,
    std::unique_ptr<Aws::S3::S3Client> && raw_client)
    : Aws::S3::S3Client(std::move(*raw_client))
    , bucket_name(bucket_name_)
    , key_root(normalizedRoot(root_))
    , log(Logger::get(fmt::format("bucket={} root={}", bucket_name, key_root)))
{
}

bool ClientFactory::isEnabled() const
{
    return config.isS3Enabled();
}

disaggregated::GetDisaggConfigResponse getDisaggConfigFromDisaggWriteNodes(
    pingcap::kv::Cluster * kv_cluster,
    const LoggerPtr & log)
{
    using namespace std::chrono_literals;

    // TODO: Move it into client-c and use Backoff
    // try until success
    while (true)
    {
        auto stores = kv_cluster->pd_client->getAllStores(/*exclude_tombstone*/ true);
        for (const auto & store : stores)
        {
            std::map<String, String> labels;
            for (const auto & label : store.labels())
            {
                labels[label.key()] = label.value();
            }
            const auto & send_address = store.address();
            if (!pingcap::kv::labelFilterOnlyTiFlashWriteNode(labels))
            {
                LOG_INFO(log, "get disagg config ignore store by label, store_id={} address={}", store.id(), send_address);
                continue;
            }

            auto get_config_req = std::make_shared<disaggregated::GetDisaggConfigRequest>();
            auto rpc_call = pingcap::kv::RpcCall<disaggregated::GetDisaggConfigRequest>(get_config_req);
            try
            {
                kv_cluster->rpc_client->sendRequest(send_address, rpc_call, /*timeout=*/2);
                const auto resp = rpc_call.getResp();
                RUNTIME_CHECK(resp->has_s3_config(), resp->ShortDebugString());

                if (resp->s3_config().endpoint().empty() || resp->s3_config().bucket().empty() || resp->s3_config().root().empty())
                {
                    LOG_WARNING(
                        log,
                        "invalid settings, store_id={} address={} resp={}",
                        store.id(),
                        send_address,
                        resp->ShortDebugString());
                    continue;
                }

                LOG_INFO(
                    log,
                    "get disagg config from write node, store_id={} address={} resp={}",
                    store.id(),
                    send_address,
                    resp->ShortDebugString());
                return *resp;
            }
            catch (...)
            {
                tryLogCurrentException(log, fmt::format("failed to get disagg config, store_id={} address={}", store.id(), send_address));
            }
        }
        LOG_WARNING(log, "failed to get disagg config from all tiflash stores, retry");
        std::this_thread::sleep_for(2s);
    }
}

void ClientFactory::init(const StorageS3Config & config_, bool mock_s3_)
{
<<<<<<< HEAD
    config = config_;
    RUNTIME_CHECK(!config.root.starts_with("//"), config.root);
    config.root = normalizedRoot(config.root);
=======
    log = Logger::get();
>>>>>>> 91454f6a
    Aws::InitAPI(aws_options);
    Aws::Utils::Logging::InitializeAWSLogging(std::make_shared<AWSLogger>());

    std::unique_lock lock_init(mtx_init);
    if (client_is_inited) // another thread has done init
        return;

    config = config_;
    config.root = normalizedRoot(config.root);

    if (config.bucket.empty())
    {
        LOG_INFO(log, "bucket is not specified, S3 client will be inited later");
        return;
    }

    if (!mock_s3_)
    {
        shared_tiflash_client = std::make_shared<TiFlashS3Client>(config.bucket, config.root, create());
    }
    else
    {
        shared_tiflash_client = std::make_unique<tests::MockS3Client>(config.bucket, config.root);
    }
    client_is_inited = true; // init finish
}

std::shared_ptr<TiFlashS3Client> ClientFactory::initClientFromWriteNode()
{
    std::unique_lock lock_init(mtx_init);
    if (client_is_inited) // another thread has done init
        return shared_tiflash_client;

    using namespace std::chrono_literals;
    while (kv_cluster == nullptr)
    {
        lock_init.unlock();
        LOG_INFO(log, "waiting for kv_cluster init");
        std::this_thread::sleep_for(1s);
        lock_init.lock();
    }
    assert(kv_cluster != nullptr);

    const auto disagg_config = getDisaggConfigFromDisaggWriteNodes(kv_cluster, log);
    // update connection fields and leave other fields unchanged
    config.endpoint = disagg_config.s3_config().endpoint();
    config.root = normalizedRoot(disagg_config.s3_config().root());
    config.bucket = disagg_config.s3_config().bucket();
    LOG_INFO(log, "S3 config updated, {}", config.toString());

    shared_tiflash_client = std::make_shared<TiFlashS3Client>(config.bucket, config.root, create());
    client_is_inited = true; // init finish
    return shared_tiflash_client;
}

void ClientFactory::shutdown()
{
    {
        std::unique_lock lock_init(mtx_init);
        // Reset S3Client before Aws::ShutdownAPI.
        shared_tiflash_client.reset();
    }
    Aws::Utils::Logging::ShutdownAWSLogging();
    Aws::ShutdownAPI(aws_options);
}

ClientFactory::~ClientFactory() = default;

ClientFactory & ClientFactory::instance()
{
    static ClientFactory ret;
    return ret;
}

std::unique_ptr<Aws::S3::S3Client> ClientFactory::create() const
{
    return create(config);
}

std::shared_ptr<TiFlashS3Client> ClientFactory::sharedTiFlashClient()
{
    if (client_is_inited)
        return shared_tiflash_client;

    return initClientFromWriteNode();
}

std::unique_ptr<Aws::S3::S3Client> ClientFactory::create(const StorageS3Config & config_)
{
    Aws::Client::ClientConfiguration cfg;
    cfg.maxConnections = config_.max_connections;
    cfg.requestTimeoutMs = config_.request_timeout_ms;
    cfg.connectTimeoutMs = config_.connection_timeout_ms;
    if (!config_.endpoint.empty())
    {
        cfg.endpointOverride = config_.endpoint;
        auto scheme = parseScheme(config_.endpoint);
        cfg.scheme = scheme;
        cfg.verifySSL = scheme == Aws::Http::Scheme::HTTPS;
    }
    if (config_.access_key_id.empty() && config_.secret_access_key.empty())
    {
        // Request that does not require authentication.
        // Such as the EC2 access permission to the S3 bucket is configured.
        // If the empty access_key_id and secret_access_key are passed to S3Client,
        // an authentication error will be reported.
        return std::make_unique<Aws::S3::S3Client>(cfg);
    }
    else
    {
        Aws::Auth::AWSCredentials cred(config_.access_key_id, config_.secret_access_key);
        return std::make_unique<Aws::S3::S3Client>(
            cred,
            cfg,
            Aws::Client::AWSAuthV4Signer::PayloadSigningPolicy::Never,
            /*useVirtualAddressing*/ true);
    }
}

Aws::Http::Scheme ClientFactory::parseScheme(std::string_view endpoint)
{
    return boost::algorithm::starts_with(endpoint, "https://") ? Aws::Http::Scheme::HTTPS : Aws::Http::Scheme::HTTP;
}

bool isNotFoundError(Aws::S3::S3Errors error)
{
    return error == Aws::S3::S3Errors::RESOURCE_NOT_FOUND || error == Aws::S3::S3Errors::NO_SUCH_KEY;
}

Aws::S3::Model::HeadObjectOutcome headObject(const TiFlashS3Client & client, const String & key)
{
    ProfileEvents::increment(ProfileEvents::S3HeadObject);
    Stopwatch sw;
    SCOPE_EXIT({ GET_METRIC(tiflash_storage_s3_request_seconds, type_head_object).Observe(sw.elapsedSeconds()); });
    Aws::S3::Model::HeadObjectRequest req;
    client.setBucketAndKeyWithRoot(req, key);
    return client.HeadObject(req);
}

bool objectExists(const TiFlashS3Client & client, const String & key)
{
    auto outcome = headObject(client, key);
    if (outcome.IsSuccess())
    {
        return true;
    }
    const auto & error = outcome.GetError();
    if (isNotFoundError(error.GetErrorType()))
    {
        return false;
    }
    throw fromS3Error(outcome.GetError(), "S3 HeadObject failed, bucket={} root={} key={}", client.bucket(), client.root(), key);
}

static bool doUploadEmptyFile(const TiFlashS3Client & client, const String & key, const String & tagging, Int32 max_retry_times, Int32 current_retry)
{
    Stopwatch sw;
    Aws::S3::Model::PutObjectRequest req;
    client.setBucketAndKeyWithRoot(req, key);
    if (!tagging.empty())
        req.SetTagging(tagging);
    req.SetContentType("binary/octet-stream");
    auto istr = Aws::MakeShared<Aws::StringStream>("EmptyObjectInputStream", "", std::ios_base::in | std::ios_base::binary);
    req.SetBody(istr);
    ProfileEvents::increment(ProfileEvents::S3PutObject);
    auto result = client.PutObject(req);
    if (!result.IsSuccess())
    {
        if (current_retry == max_retry_times - 1) // Last request
        {
            throw fromS3Error(result.GetError(), "S3 PutEmptyObject failed, bucket={} root={} key={}", client.bucket(), client.root(), key);
        }
        else
        {
            LOG_ERROR(client.log, "S3 PutEmptyObject failed, bucket={} root={} key={}", client.bucket(), client.root(), key);
            return false;
        }
    }
    auto elapsed_seconds = sw.elapsedSeconds();
    GET_METRIC(tiflash_storage_s3_request_seconds, type_put_object).Observe(elapsed_seconds);
    LOG_DEBUG(client.log, "uploadEmptyFile key={}, cost={:.2f}s", key, elapsed_seconds);
    return true;
}

void uploadEmptyFile(const TiFlashS3Client & client, const String & key, const String & tagging, int max_retry_times)
{
    retryWrapper(doUploadEmptyFile, client, key, tagging, max_retry_times);
}

static bool doUploadFile(const TiFlashS3Client & client, const String & local_fname, const String & remote_fname, Int32 max_retry_times, Int32 current_retry)
{
    Stopwatch sw;
    Aws::S3::Model::PutObjectRequest req;
    client.setBucketAndKeyWithRoot(req, remote_fname);
    req.SetContentType("binary/octet-stream");
    auto istr = Aws::MakeShared<Aws::FStream>("PutObjectInputStream", local_fname, std::ios_base::in | std::ios_base::binary);
    RUNTIME_CHECK_MSG(istr->is_open(), "Open {} fail: {}", local_fname, strerror(errno));
    auto write_bytes = std::filesystem::file_size(local_fname);
    req.SetBody(istr);
    ProfileEvents::increment(ProfileEvents::S3PutObject);
    auto result = client.PutObject(req);
    if (!result.IsSuccess())
    {
        if (current_retry == max_retry_times - 1) // Last request
        {
            throw fromS3Error(result.GetError(), "S3 PutObject failed, local_fname={} bucket={} root={} key={}", local_fname, client.bucket(), client.root(), remote_fname);
        }
        else
        {
            LOG_ERROR(client.log, "S3 PutObject failed, local_fname={} bucket={} root={} key={}", local_fname, client.bucket(), client.root(), remote_fname);
            return false;
        }
    }
    ProfileEvents::increment(ProfileEvents::S3WriteBytes, write_bytes);
    auto elapsed_seconds = sw.elapsedSeconds();
    GET_METRIC(tiflash_storage_s3_request_seconds, type_put_object).Observe(elapsed_seconds);
    LOG_DEBUG(client.log, "uploadFile local_fname={}, key={}, write_bytes={} cost={:.2f}s", local_fname, remote_fname, write_bytes, elapsed_seconds);
    return true;
}

void uploadFile(const TiFlashS3Client & client, const String & local_fname, const String & remote_fname, int max_retry_times)
{
    retryWrapper(doUploadFile, client, local_fname, remote_fname, max_retry_times);
}

void downloadFile(const TiFlashS3Client & client, const String & local_fname, const String & remote_fname)
{
    Stopwatch sw;
    Aws::S3::Model::GetObjectRequest req;
    client.setBucketAndKeyWithRoot(req, remote_fname);
    ProfileEvents::increment(ProfileEvents::S3GetObject);
    auto outcome = client.GetObject(req);
    if (!outcome.IsSuccess())
    {
        throw fromS3Error(outcome.GetError(), "S3 GetObject failed, bucket={} root={} key={}", client.bucket(), client.root(), remote_fname);
    }
    ProfileEvents::increment(ProfileEvents::S3ReadBytes, outcome.GetResult().GetContentLength());
    GET_METRIC(tiflash_storage_s3_request_seconds, type_get_object).Observe(sw.elapsedSeconds());
    Aws::OFStream ostr(local_fname, std::ios_base::out | std::ios_base::binary);
    RUNTIME_CHECK_MSG(ostr.is_open(), "Open {} fail: {}", local_fname, strerror(errno));
    ostr << outcome.GetResult().GetBody().rdbuf();
    RUNTIME_CHECK_MSG(ostr.good(), "Write {} fail: {}", local_fname, strerror(errno));
}

void rewriteObjectWithTagging(const TiFlashS3Client & client, const String & key, const String & tagging)
{
    Stopwatch sw;
    Aws::S3::Model::CopyObjectRequest req;
    // rewrite the object with `key`, adding tagging to the new object
    // The copy_source format is "${source_bucket}/${source_key}"
    auto copy_source = client.bucket() + "/" + (client.root() == "/" ? "" : client.root()) + key;
    client.setBucketAndKeyWithRoot(req, key);
    req.WithCopySource(copy_source) //
        .WithTagging(tagging)
        .WithTaggingDirective(Aws::S3::Model::TaggingDirective::REPLACE);
    ProfileEvents::increment(ProfileEvents::S3CopyObject);
    auto outcome = client.CopyObject(req);
    if (!outcome.IsSuccess())
    {
        throw fromS3Error(outcome.GetError(), "S3 CopyObject failed, bucket={} root={} key={}", client.bucket(), client.root(), key);
    }
    auto elapsed_seconds = sw.elapsedSeconds();
    GET_METRIC(tiflash_storage_s3_request_seconds, type_copy_object).Observe(elapsed_seconds);
    LOG_DEBUG(client.log, "rewrite object key={} cost={:.2f}s", key, elapsed_seconds);
}

void ensureLifecycleRuleExist(const TiFlashS3Client & client, Int32 expire_days)
{
    bool lifecycle_rule_has_been_set = false;
    Aws::Vector<Aws::S3::Model::LifecycleRule> old_rules;
    do
    {
        Aws::S3::Model::GetBucketLifecycleConfigurationRequest req;
        req.SetBucket(client.bucket());
        auto outcome = client.GetBucketLifecycleConfiguration(req);
        if (!outcome.IsSuccess())
        {
            const auto & error = outcome.GetError();
            // The life cycle is not added at all
            if (error.GetExceptionName() == "NoSuchLifecycleConfiguration")
            {
                break;
            }
            throw fromS3Error(outcome.GetError(), "GetBucketLifecycle fail");
        }

        auto res = outcome.GetResultWithOwnership();
        old_rules = res.GetRules();
        static_assert(TaggingObjectIsDeleted == "tiflash_deleted=true");
        for (const auto & rule : old_rules)
        {
            const auto & filt = rule.GetFilter();
            if (!filt.AndHasBeenSet())
            {
                continue;
            }
            const auto & and_op = filt.GetAnd();
            const auto & tags = and_op.GetTags();
            if (tags.size() != 1 || !and_op.PrefixHasBeenSet() || !and_op.GetPrefix().empty())
            {
                continue;
            }

            const auto & tag = tags[0];
            if (rule.GetStatus() == Aws::S3::Model::ExpirationStatus::Enabled
                && tag.GetKey() == "tiflash_deleted" && tag.GetValue() == "true")
            {
                lifecycle_rule_has_been_set = true;
                break;
            }
        }
    } while (false);

    if (lifecycle_rule_has_been_set)
    {
        LOG_INFO(client.log, "The lifecycle rule has been set, n_rules={} filter={}", old_rules.size(), TaggingObjectIsDeleted);
        return;
    }
    else
    {
        UNUSED(expire_days);
        LOG_WARNING(client.log, "The lifecycle rule with filter \"{}\" has not been set, please check the bucket lifecycle configuration", TaggingObjectIsDeleted);
        return;
    }

#if 0
    // Adding rule by AWS SDK is failed, don't know why
    // Reference: https://docs.aws.amazon.com/AmazonS3/latest/userguide/S3OutpostsLifecycleCLIJava.html
    LOG_INFO(client.log, "The lifecycle rule with filter \"{}\" has not been added, n_rules={}", TaggingObjectIsDeleted, old_rules.size());
    static_assert(TaggingObjectIsDeleted == "tiflash_deleted=true");
    std::vector<Aws::S3::Model::Tag> filter_tags{Aws::S3::Model::Tag().WithKey("tiflash_deleted").WithValue("true")};
    Aws::S3::Model::LifecycleRuleFilter filter;
    filter.WithAnd(Aws::S3::Model::LifecycleRuleAndOperator()
                       .WithPrefix("")
                       .WithTags(filter_tags));

    Aws::S3::Model::LifecycleRule rule;
    rule.WithStatus(Aws::S3::Model::ExpirationStatus::Enabled)
        .WithFilter(filter)
        .WithExpiration(Aws::S3::Model::LifecycleExpiration()
                            .WithExpiredObjectDeleteMarker(false)
                            .WithDays(expire_days))
        .WithID("tiflashgc");

    old_rules.emplace_back(rule); // existing rules + new rule
    Aws::S3::Model::BucketLifecycleConfiguration lifecycle_config;
    lifecycle_config
        .WithRules(old_rules);

    Aws::S3::Model::PutBucketLifecycleConfigurationRequest request;
    request.WithBucket(bucket)
        .WithLifecycleConfiguration(lifecycle_config);

    auto outcome = client.PutBucketLifecycleConfiguration(request);
    if (!outcome.IsSuccess())
    {
        throw fromS3Error(outcome.GetError(), "PutBucketLifecycle fail");
    }
    LOG_INFO(client.log, "The lifecycle rule has been added, new_n_rules={} tag={}", old_rules.size(), TaggingObjectIsDeleted);
#endif
}

void listPrefix(
    const TiFlashS3Client & client,
    const String & prefix,
    std::function<PageResult(const Aws::S3::Model::Object & object)> pager)
{
    Stopwatch sw;
    Aws::S3::Model::ListObjectsV2Request req;
    bool is_root_single_slash = client.root() == "/";
    // If the `root == '/'`, don't prepend the root to the prefix, otherwise S3 list doesn't work.
    req.WithBucket(client.bucket()).WithPrefix(is_root_single_slash ? prefix : client.root() + prefix);

    // If the `root == '/'`, then the return result will cut it off
    // else we need to cut the root in the following codes
    bool need_cut = !is_root_single_slash;
    size_t cut_size = client.root().size();

    bool done = false;
    size_t num_keys = 0;
    while (!done)
    {
        Stopwatch sw_list;
        ProfileEvents::increment(ProfileEvents::S3ListObjects);
        auto outcome = client.ListObjectsV2(req);
        if (!outcome.IsSuccess())
        {
            throw fromS3Error(outcome.GetError(), "S3 ListObjectV2s failed, bucket={} root={} prefix={}", client.bucket(), client.root(), prefix);
        }
        GET_METRIC(tiflash_storage_s3_request_seconds, type_list_objects).Observe(sw_list.elapsedSeconds());

        PageResult page_res{};
        const auto & result = outcome.GetResult();
        auto page_keys = result.GetContents().size();
        num_keys += page_keys;
        for (const auto & object : result.GetContents())
        {
            if (!need_cut)
            {
                page_res = pager(object);
            }
            else
            {
                // Copy the `Object` to cut off the `root` from key, the cost should be acceptable :(
                auto object_without_root = object;
                object_without_root.SetKey(object.GetKey().substr(cut_size, object.GetKey().size()));
                page_res = pager(object_without_root);
            }
            if (!page_res.more)
                break;
        }

        // handle the result size over max size
        done = !result.GetIsTruncated();
        if (!done && page_res.more)
        {
            const auto & next_token = result.GetNextContinuationToken();
            req.SetContinuationToken(next_token);
            LOG_DEBUG(client.log, "listPrefix prefix={}, keys={}, total_keys={}, next_token={}", prefix, page_keys, num_keys, next_token);
        }
    }
    LOG_DEBUG(client.log, "listPrefix prefix={}, total_keys={}, cost={:.2f}s", prefix, num_keys, sw.elapsedSeconds());
}

// Check the docs here for Delimiter && CommonPrefixes when you really need it.
// https://docs.aws.amazon.com/AmazonS3/latest/userguide/using-prefixes.html
void listPrefixWithDelimiter(
    const TiFlashS3Client & client,
    const String & prefix,
    std::string_view delimiter,
    std::function<PageResult(const Aws::S3::Model::CommonPrefix & common_prefix)> pager)
{
    Stopwatch sw;
    Aws::S3::Model::ListObjectsV2Request req;
    bool is_root_single_slash = client.root() == "/";
    // If the `root == '/'`, don't prepend the root to the prefix, otherwise S3 list doesn't work.
    req.WithBucket(client.bucket()).WithPrefix(is_root_single_slash ? prefix : client.root() + prefix);
    if (!delimiter.empty())
    {
        req.SetDelimiter(String(delimiter));
    }

    // If the `root == '/'`, then the return result will cut it off
    // else we need to cut the root in the following codes
    bool need_cut = !is_root_single_slash;
    size_t cut_size = client.root().size();

    bool done = false;
    size_t num_keys = 0;
    while (!done)
    {
        Stopwatch sw_list;
        ProfileEvents::increment(ProfileEvents::S3ListObjects);
        auto outcome = client.ListObjectsV2(req);
        if (!outcome.IsSuccess())
        {
            throw fromS3Error(outcome.GetError(), "S3 ListObjectV2s failed, bucket={} root={} prefix={} delimiter={}", client.bucket(), client.root(), prefix, delimiter);
        }
        GET_METRIC(tiflash_storage_s3_request_seconds, type_list_objects).Observe(sw_list.elapsedSeconds());

        PageResult page_res{};
        const auto & result = outcome.GetResult();
        auto page_keys = result.GetCommonPrefixes().size();
        num_keys += page_keys;
        for (const auto & prefix : result.GetCommonPrefixes())
        {
            if (!need_cut)
            {
                page_res = pager(prefix);
            }
            else
            {
                // Copy the `CommonPrefix` to cut off the `root`, the cost should be acceptable :(
                auto prefix_without_root = prefix;
                prefix_without_root.SetPrefix(prefix.GetPrefix().substr(cut_size, prefix.GetPrefix().size()));
                page_res = pager(prefix_without_root);
            }
            if (!page_res.more)
                break;
        }

        // handle the result size over max size
        done = !result.GetIsTruncated();
        if (!done && page_res.more)
        {
            const auto & next_token = result.GetNextContinuationToken();
            req.SetContinuationToken(next_token);
            LOG_DEBUG(client.log, "listPrefixWithDelimiter prefix={}, delimiter={}, keys={}, total_keys={}, next_token={}", prefix, delimiter, page_keys, num_keys, next_token);
        }
    }
    LOG_DEBUG(client.log, "listPrefixWithDelimiter prefix={}, delimiter={}, total_keys={}, cost={:.2f}s", prefix, delimiter, num_keys, sw.elapsedSeconds());
}

std::optional<String> anyKeyExistWithPrefix(const TiFlashS3Client & client, const String & prefix)
{
    std::optional<String> key_opt;
    listPrefix(client, prefix, [&key_opt](const Aws::S3::Model::Object & object) {
        key_opt = object.GetKey();
        return PageResult{
            .num_keys = 1,
            .more = false, // do not need more result
        };
    });
    return key_opt;
}

std::unordered_map<String, size_t> listPrefixWithSize(const TiFlashS3Client & client, const String & prefix)
{
    std::unordered_map<String, size_t> keys_with_size;
    listPrefix(client, prefix, [&](const Aws::S3::Model::Object & object) {
        keys_with_size.emplace(object.GetKey().substr(prefix.size()), object.GetSize()); // Cut prefix
        return PageResult{.num_keys = 1, .more = true};
    });

    return keys_with_size;
}

ObjectInfo tryGetObjectInfo(
    const TiFlashS3Client & client,
    const String & key)
{
    auto o = headObject(client, key);
    if (!o.IsSuccess())
    {
        if (const auto & err = o.GetError(); isNotFoundError(err.GetErrorType()))
        {
            return ObjectInfo{.exist = false, .size = 0, .last_modification_time = {}};
        }
        throw fromS3Error(o.GetError(), "Failed to check existence of object, bucket={} key={}", client.bucket(), key);
    }
    // Else the object still exist
    const auto & res = o.GetResult();
    // "DeleteMark" of S3 service, don't know what will lead to this
    RUNTIME_CHECK(!res.GetDeleteMarker(), client.bucket(), key);
    return ObjectInfo{.exist = true, .size = res.GetContentLength(), .last_modification_time = res.GetLastModified()};
}

void deleteObject(const TiFlashS3Client & client, const String & key)
{
    Stopwatch sw;
    Aws::S3::Model::DeleteObjectRequest req;
    client.setBucketAndKeyWithRoot(req, key);
    ProfileEvents::increment(ProfileEvents::S3DeleteObject);
    auto o = client.DeleteObject(req);
    RUNTIME_CHECK(o.IsSuccess(), o.GetError().GetMessage());
    const auto & res = o.GetResult();
    UNUSED(res);
    GET_METRIC(tiflash_storage_s3_request_seconds, type_delete_object).Observe(sw.elapsedSeconds());
}

void rawListPrefix(
    const Aws::S3::S3Client & client,
    const String & bucket,
    const String & prefix,
    std::string_view delimiter,
    std::function<PageResult(const Aws::S3::Model::ListObjectsV2Result & result)> pager)
{
    Stopwatch sw;
    Aws::S3::Model::ListObjectsV2Request req;
    req.WithBucket(bucket).WithPrefix(prefix);
    if (!delimiter.empty())
    {
        req.SetDelimiter(String(delimiter));
    }

    static auto log = Logger::get("S3RawListPrefix");

    bool done = false;
    size_t num_keys = 0;
    while (!done)
    {
        Stopwatch sw_list;
        ProfileEvents::increment(ProfileEvents::S3ListObjects);
        auto outcome = client.ListObjectsV2(req);
        if (!outcome.IsSuccess())
        {
            throw fromS3Error(outcome.GetError(), "S3 ListObjectV2s failed, bucket={} prefix={} delimiter={}", bucket, prefix, delimiter);
        }
        GET_METRIC(tiflash_storage_s3_request_seconds, type_list_objects).Observe(sw_list.elapsedSeconds());

        const auto & result = outcome.GetResult();
        PageResult page_res = pager(result);
        num_keys += page_res.num_keys;

        // handle the result size over max size
        done = !result.GetIsTruncated();
        if (!done && page_res.more)
        {
            const auto & next_token = result.GetNextContinuationToken();
            req.SetContinuationToken(next_token);
            LOG_DEBUG(log, "rawListPrefix bucket={} prefix={} delimiter={} keys={} total_keys={} next_token={}", bucket, prefix, delimiter, page_res.num_keys, num_keys, next_token);
        }
    }
    LOG_DEBUG(log, "rawListPrefix bucket={} prefix={} delimiter={} total_keys={} cost={:.2f}s", bucket, prefix, delimiter, num_keys, sw.elapsedSeconds());
}

} // namespace DB::S3<|MERGE_RESOLUTION|>--- conflicted
+++ resolved
@@ -257,13 +257,10 @@
 
 void ClientFactory::init(const StorageS3Config & config_, bool mock_s3_)
 {
-<<<<<<< HEAD
     config = config_;
     RUNTIME_CHECK(!config.root.starts_with("//"), config.root);
     config.root = normalizedRoot(config.root);
-=======
     log = Logger::get();
->>>>>>> 91454f6a
     Aws::InitAPI(aws_options);
     Aws::Utils::Logging::InitializeAWSLogging(std::make_shared<AWSLogger>());
 
