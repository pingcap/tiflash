--- conflicted
+++ resolved
@@ -38,25 +38,10 @@
     std::shared_ptr<TiFlashS3Client> client;
 };
 
-<<<<<<< HEAD
-
-TEST_F(S3ClientTest, UploadDelete)
-try
-{
-    deleteObject(*client, "s999/manifest/mf_1");
-    ASSERT_FALSE(objectExists(*client, "s999/manifest/mf_1"));
-
-    uploadEmptyFile(*client, "s999/manifest/mf_1");
-    ASSERT_TRUE(objectExists(*client, "s999/manifest/mf_1"));
-
-    deleteObject(*client, "s999/manifest/mf_1");
-    ASSERT_FALSE(objectExists(*client, "s999/manifest/mf_1"));
-=======
 TEST_F(S3ClientTest, LifecycleRule)
 try
 {
     ASSERT_TRUE(ensureLifecycleRuleExist(*client, 1));
->>>>>>> c5bba5d5
 }
 CATCH
 
