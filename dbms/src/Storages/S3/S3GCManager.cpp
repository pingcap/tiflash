--- conflicted
+++ resolved
@@ -81,16 +81,12 @@
         for (const auto & s : stores_from_pd)
         {
             auto [iter, inserted] = stores.emplace(s.id(), s);
-<<<<<<< HEAD
-            RUNTIME_CHECK_MSG(inserted, "duplicated store id from pd response, duplicated_store_id={}", iter->first);
-=======
             RUNTIME_CHECK_MSG(
                 inserted,
                 "duplicated store id from pd response, duplicated_store_id={} prev_store={} store={}",
                 iter->first,
                 iter->second.ShortDebugString(),
                 s.ShortDebugString());
->>>>>>> d0290805
         }
         return stores;
     }
