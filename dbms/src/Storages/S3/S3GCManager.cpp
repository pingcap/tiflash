--- conflicted
+++ resolved
@@ -272,11 +272,7 @@
         break;
     }
     }
-<<<<<<< HEAD
-    LOG_INFO(log, "gc on tombstone store done, gc_store_id={}", gc_store_id);
-=======
     LOG_INFO(log, "gc on store done, gc_store_id={} tombstone=true", gc_store_id);
->>>>>>> c5bba5d5
 }
 
 void S3GCManager::cleanUnusedLocks(
