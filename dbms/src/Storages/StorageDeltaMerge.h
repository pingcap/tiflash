// Copyright 2022 PingCAP, Ltd.
//
// Licensed under the Apache License, Version 2.0 (the "License");
// you may not use this file except in compliance with the License.
// You may obtain a copy of the License at
//
//     http://www.apache.org/licenses/LICENSE-2.0
//
// Unless required by applicable law or agreed to in writing, software
// distributed under the License is distributed on an "AS IS" BASIS,
// WITHOUT WARRANTIES OR CONDITIONS OF ANY KIND, either express or implied.
// See the License for the specific language governing permissions and
// limitations under the License.

#pragma once

#include <Common/Logger.h>
#include <Core/Defines.h>
#include <Core/SortDescription.h>
#include <Storages/DeltaMerge/DMChecksumConfig.h>
#include <Storages/DeltaMerge/DeltaMergeDefines.h>
#include <Storages/DeltaMerge/Filter/RSOperator.h>
#include <Storages/DeltaMerge/Remote/DisaggSnapshot_fwd.h>
#include <Storages/DeltaMerge/ScanContext.h>
#include <Storages/IManageableStorage.h>
#include <Storages/IStorage.h>
#include <Storages/Transaction/DecodingStorageSchemaSnapshot.h>
#include <Storages/Transaction/TiDB.h>

#include <ext/shared_ptr_helper.h>

namespace DB
{
namespace DM
{
struct RowKeyRange;
struct RowKeyValue;
class DeltaMergeStore;
using DeltaMergeStorePtr = std::shared_ptr<DeltaMergeStore>;
using RowKeyRanges = std::vector<RowKeyRange>;
struct ExternalDTFileInfo;
struct GCOptions;
} // namespace DM

class StorageDeltaMerge
    : public ext::SharedPtrHelper<StorageDeltaMerge>
    , public IManageableStorage
{
public:
    ~StorageDeltaMerge() override;

    bool supportsModification() const override { return true; }

    String getName() const override;
    String getTableName() const override;
    String getDatabaseName() const override;

    void clearData() override;

    void drop() override;

    BlockInputStreams read(
        const Names & column_names,
        const SelectQueryInfo & query_info,
        const Context & context,
        QueryProcessingStage::Enum & processed_stage,
        size_t max_block_size,
        unsigned num_streams) override;

<<<<<<< HEAD
    SourceOps readSourceOps(
        PipelineExecutorStatus & exec_status_,
        const Names & column_names,
        const SelectQueryInfo & query_info,
        const Context & context,
        size_t max_block_size,
        unsigned num_streams) override;
=======
    DM::Remote::DisaggPhysicalTableReadSnapshotPtr
    writeNodeBuildRemoteReadSnapshot(
        const Names & column_names,
        const SelectQueryInfo & query_info,
        const Context & context,
        unsigned num_streams);
>>>>>>> 56047242

    BlockOutputStreamPtr write(const ASTPtr & query, const Settings & settings) override;

    /// Write from raft layer.
    void write(Block & block, const Settings & settings);

    void flushCache(const Context & context) override;

    bool flushCache(const Context & context, const DM::RowKeyRange & range_to_flush, bool try_until_succeed) override;

    /// Merge delta into the stable layer for all segments.
    ///
    /// This function is called when using `MANAGE TABLE [TABLE] MERGE DELTA` from TiFlash Client.
    void mergeDelta(const Context & context);

    /// Merge delta into the stable layer for one segment located by the specified start key.
    /// Returns the range of the merged segment, which can be used to merge the remaining segments incrementally (new_start_key = old_end_key).
    /// If there is no segment found by the start key, nullopt is returned.
    ///
    /// This function is called when using `ALTER TABLE [TABLE] COMPACT ...` from TiDB.
    std::optional<DM::RowKeyRange> mergeDeltaBySegment(const Context & context, const DM::RowKeyValue & start_key);

    void deleteRange(const DM::RowKeyRange & range_to_delete, const Settings & settings);

    void ingestFiles(
        const DM::RowKeyRange & range,
        const std::vector<DM::ExternalDTFileInfo> & external_files,
        bool clear_data_in_range,
        const Settings & settings);

    UInt64 onSyncGc(Int64, const DM::GCOptions &) override;

    void rename(
        const String & new_path_to_db,
        const String & new_database_name,
        const String & new_table_name,
        const String & new_display_table_name) override;

    void modifyASTStorage(ASTStorage * storage_ast, const TiDB::TableInfo & table_info) override;

    void alter(
        const TableLockHolder &,
        const AlterCommands & commands,
        const String & database_name,
        const String & table_name,
        const Context & context) override;

    // Apply AlterCommands synced from TiDB should use `alterFromTiDB` instead of `alter(...)`
    void alterFromTiDB(
        const TableLockHolder &,
        const AlterCommands & commands,
        const String & database_name,
        const TiDB::TableInfo & table_info,
        const SchemaNameMapper & name_mapper,
        const Context & context) override;

    void setTableInfo(const TiDB::TableInfo & table_info_) override { tidb_table_info = table_info_; }

    ::TiDB::StorageEngine engineType() const override { return ::TiDB::StorageEngine::DT; }

    const TiDB::TableInfo & getTableInfo() const override { return tidb_table_info; }

    void startup() override;

    void shutdown() override;

    void removeFromTMTContext() override;

    SortDescription getPrimarySortDescription() const override;

    const OrderedNameSet & getHiddenColumnsImpl() const override { return hidden_columns; }

    BlockInputStreamPtr status() override;

    void checkStatus(const Context & context) override;
    void deleteRows(const Context &, size_t rows) override;

    const DM::DeltaMergeStorePtr & getStore()
    {
        return getAndMaybeInitStore();
    }

    DM::DeltaMergeStorePtr getStoreIfInited();

    bool isCommonHandle() const override { return is_common_handle; }

    size_t getRowKeyColumnSize() const override { return rowkey_column_size; }

    std::pair<DB::DecodingStorageSchemaSnapshotConstPtr, BlockUPtr> getSchemaSnapshotAndBlockForDecoding(const TableStructureLockHolder & table_structure_lock, bool /* need_block */) override;

    void releaseDecodingBlock(Int64 block_decoding_schema_version, BlockUPtr block) override;

    bool initStoreIfDataDirExist() override;

    DM::DMConfigurationOpt createChecksumConfig() const
    {
        return DM::DMChecksumConfig::fromDBContext(global_context);
    }

#ifndef DBMS_PUBLIC_GTEST
protected:
#endif

    StorageDeltaMerge(
        const String & db_engine,
        const String & db_name_,
        const String & name_,
        const DM::OptionTableInfoConstRef table_info_,
        const ColumnsDescription & columns_,
        const ASTPtr & primary_expr_ast_,
        Timestamp tombstone,
        Context & global_context_);

    Block buildInsertBlock(bool is_import, bool is_delete, const Block & block);

#ifndef DBMS_PUBLIC_GTEST
private:
#endif

    void alterImpl(
        const AlterCommands & commands,
        const String & database_name,
        const String & table_name,
        const DB::DM::OptionTableInfoConstRef table_info_,
        const Context & context);

    DataTypePtr getPKTypeImpl() const override;

    DM::DeltaMergeStorePtr & getAndMaybeInitStore();
    bool storeInited() const
    {
        return store_inited.load(std::memory_order_acquire);
    }
    void updateTableColumnInfo();
    DM::ColumnDefines getStoreColumnDefines() const;
    bool dataDirExist();
    void shutdownImpl();

    /// Get Rough set filter from query
    DM::RSOperatorPtr parseRoughSetFilter(const SelectQueryInfo & query_info,
                                          const DM::ColumnDefines & columns_to_read,
                                          const Context & context,
                                          const LoggerPtr & tracing_logger);

    DM::RowKeyRanges parseMvccQueryInfo(const DB::MvccQueryInfo & mvcc_query_info,
                                        unsigned num_streams,
                                        const Context & context,
                                        const String & req_id,
                                        const LoggerPtr & tracing_logger);
#ifndef DBMS_PUBLIC_GTEST
private:
#endif

    struct TableColumnInfo
    {
        TableColumnInfo(const String & db, const String & table, const ASTPtr & pk)
            : db_name(db)
            , table_name(table)
            , pk_expr_ast(pk)
        {}

        String db_name;
        String table_name;
        ASTPtr pk_expr_ast;
        DM::ColumnDefines table_column_defines;
        DM::ColumnDefine handle_column_define;
    };
    const bool data_path_contains_database_name = false;

    mutable std::mutex store_mutex;

    std::unique_ptr<TableColumnInfo> table_column_info; // After create DeltaMergeStore object, it is deprecated.
    std::atomic<bool> store_inited;
    DM::DeltaMergeStorePtr _store; // NOLINT(readability-identifier-naming)

    Strings pk_column_names; // TODO: remove it. Only use for debug from ch-client.
    bool is_common_handle = false;
    bool pk_is_handle = false;
    size_t rowkey_column_size = 0;
    OrderedNameSet hidden_columns;

    // The table schema synced from TiDB
    TiDB::TableInfo tidb_table_info;

    mutable std::mutex decode_schema_mutex;
    DecodingStorageSchemaSnapshotPtr decoding_schema_snapshot;
    // The following two members must be used under the protection of table structure lock
    bool decoding_schema_changed = false;
    // internal version for `decoding_schema_snapshot`
    Int64 decoding_schema_version = 1;

    // avoid creating block every time when decoding row
    std::vector<BlockUPtr> cache_blocks;
    // avoid creating too many cached blocks(the typical num should be less and equal than raft apply thread)
    static constexpr size_t max_cached_blocks_num = 16;

    // Used to allocate new column-id when this table is NOT synced from TiDB
    ColumnID max_column_id_used;

    std::atomic<bool> shutdown_called{false};

    std::atomic<UInt64> next_version = 1; //TODO: remove this!!!

    Context & global_context;

    LoggerPtr log;
};


} // namespace DB<|MERGE_RESOLUTION|>--- conflicted
+++ resolved
@@ -67,7 +67,7 @@
         size_t max_block_size,
         unsigned num_streams) override;
 
-<<<<<<< HEAD
+
     SourceOps readSourceOps(
         PipelineExecutorStatus & exec_status_,
         const Names & column_names,
@@ -75,14 +75,13 @@
         const Context & context,
         size_t max_block_size,
         unsigned num_streams) override;
-=======
+
     DM::Remote::DisaggPhysicalTableReadSnapshotPtr
     writeNodeBuildRemoteReadSnapshot(
         const Names & column_names,
         const SelectQueryInfo & query_info,
         const Context & context,
         unsigned num_streams);
->>>>>>> 56047242
 
     BlockOutputStreamPtr write(const ASTPtr & query, const Settings & settings) override;
 
