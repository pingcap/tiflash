--- conflicted
+++ resolved
@@ -115,16 +115,9 @@
     bool isCommonHandle() const override { return is_common_handle; }
 
     size_t getRowKeyColumnSize() const override { return rowkey_column_size; }
-<<<<<<< HEAD
-
-<<<<<<< HEAD
-
-=======
     
     bool initStoreIfDataDirExist() override;
->>>>>>> 9b6608d3a... Init store in background task. (#1843)
-=======
->>>>>>> cbbbd09e
+
 protected:
     StorageDeltaMerge( //
         const String & db_engine,
@@ -147,20 +140,12 @@
 
     DataTypePtr getPKTypeImpl() const override;
 
-<<<<<<< HEAD
-<<<<<<< HEAD
-=======
-=======
->>>>>>> cbbbd09e
     DM::DeltaMergeStorePtr& getAndMaybeInitStore();
     bool storeInited() const { return store_inited.load(); }
     void updateTableColumnInfo();
     DM::ColumnDefines getStoreColumnDefines() const;
-<<<<<<< HEAD
+
     bool dataDirExist();
->>>>>>> 9b6608d3a... Init store in background task. (#1843)
-=======
->>>>>>> cbbbd09e
 private:
     using ColumnIdMap = std::unordered_map<String, size_t>;
     struct TableColumnInfo 
