#pragma once

#include <Common/Decimal.h>
#include <Core/Field.h>
#include <IO/Endian.h>
#include <Storages/Transaction/TiDB.h>

namespace DB
{

static const size_t ENC_GROUP_SIZE = 8;
static const UInt8 ENC_MARKER = static_cast<UInt8>(0xff);
static const char ENC_ASC_PADDING[ENC_GROUP_SIZE] = {0};

template <typename T>
inline T DecodeNumber(size_t & cursor, const String & raw_value)
{
    T res = readBigEndian<T>(&raw_value[cursor]);
    cursor += sizeof(T);
    return res;
}

Float64 DecodeFloat64(size_t & cursor, const String & raw_value);

String DecodeBytes(size_t & cursor, const String & raw_value);

String DecodeCompactBytes(size_t & cursor, const String & raw_value);

Int64 DecodeVarInt(size_t & cursor, const String & raw_value);

UInt64 DecodeVarUInt(size_t & cursor, const String & raw_value);

<<<<<<< HEAD
inline Field DecodeDatum(size_t & cursor, const String & raw_value)
{
    switch (raw_value[cursor++])
    {
        case TiDB::CodecFlagNil:
            return Field();
        case TiDB::CodecFlagInt:
            return DecodeInt<Int64>(cursor, raw_value);
        case TiDB::CodecFlagUInt:
            return DecodeInt<UInt64>(cursor, raw_value);
        case TiDB::CodecFlagBytes:
            return DecodeBytes(cursor, raw_value);
        case TiDB::CodecFlagCompactBytes:
            return DecodeCompactBytes(cursor, raw_value);
        case TiDB::CodecFlagFloat:
            return DecodeFloat64(cursor, raw_value);
        case TiDB::CodecFlagVarUInt:
            return DecodeVarUInt(cursor, raw_value);
        case TiDB::CodecFlagVarInt:
            return DecodeVarInt(cursor, raw_value);
        case TiDB::CodecFlagDuration:
            throw Exception("Not implemented yet. DecodeDatum: CodecFlagDuration", ErrorCodes::LOGICAL_ERROR);
        case TiDB::CodecFlagDecimal:
            return DecodeDecimal(cursor, raw_value);
        default:
            throw Exception("Unknown Type:" + std::to_string(raw_value[cursor - 1]), ErrorCodes::LOGICAL_ERROR);
    }
}
=======
Decimal DecodeDecimal(size_t & cursor, const String & raw_value);
>>>>>>> df58ef08

Field DecodeDatum(size_t & cursor, const String & raw_value);

template <typename T>
inline void EncodeNumber(T u, std::stringstream & ss)
{
    u = toBigEndian(u);
    ss.write(reinterpret_cast<const char *>(&u), sizeof(u));
}

void EncodeFloat64(Float64 num, std::stringstream & ss);

void EncodeBytes(const String & ori_str, std::stringstream & ss);

<<<<<<< HEAD
inline void EncodeVarUInt(UInt64 num, std::stringstream & ss)
{
    writeIntBinary(UInt8(TiDB::CodecFlagVarUInt), ss);
    TiKV::writeVarUInt(num, ss);
}

inline void EncodeNull(std::stringstream &ss)
{
    writeIntBinary(UInt8(TiDB::CodecFlagNil), ss);
}

inline void EncodeDecimal(const Decimal & dec, std::stringstream & ss)
{
    writeIntBinary(UInt8(TiDB::CodecFlagDecimal), ss);
=======
void EncodeCompactBytes(const String & str, std::stringstream & ss);
>>>>>>> df58ef08

void EncodeVarInt(Int64 num, std::stringstream & ss);

void EncodeVarUInt(UInt64 num, std::stringstream & ss);

void EncodeDecimal(const Decimal & dec, std::stringstream & ss);

<<<<<<< HEAD
    v[0] |= signMask32;
    if (neg)
    {
        for (size_t i = 0; i < v.size(); i++)
            v[i] = ~v[i];
    }
    for (size_t i = 0; i < v.size(); i++)
    {
        writeIntBinary(v[i], ss);
    }
}

template <typename T>
T getFieldValue(const Field & field)
{
    switch (field.getType())
    {
        case Field::Types::UInt64:
            return static_cast<T>(field.get<UInt64>());
        case Field::Types::Int64:
            return static_cast<T>(field.get<Int64>());
        case Field::Types::Float64:
            return static_cast<T>(field.get<Float64>());
        case Field::Types::Decimal:
            return static_cast<T>(field.get<Decimal>());
        default:
            throw Exception("Unsupport (getFieldValue): " + std::string(field.getTypeName()), ErrorCodes::LOGICAL_ERROR);
    }
}

inline void EncodeDatum(const Field & field, TiDB::CodecFlag flag, std::stringstream & ss)
{
    if (field.isNull())
    {
        return EncodeNull(ss);
    }
    switch (flag)
    {
        case TiDB::CodecFlagDecimal:
            return EncodeDecimal(getFieldValue<Decimal>(field), ss);
        case TiDB::CodecFlagCompactBytes:
            return EncodeCompactBytes(field.get<String>(), ss);
        case TiDB::CodecFlagFloat:
            return EncodeFloat64(getFieldValue<Float64>(field), ss);
        case TiDB::CodecFlagUInt:
            return EncodeNumber<UInt64, TiDB::CodecFlagUInt>(getFieldValue<UInt64>(field), ss);
        case TiDB::CodecFlagInt:
            return EncodeNumber<Int64, TiDB::CodecFlagInt>(getFieldValue<Int64>(field), ss);
        case TiDB::CodecFlagVarInt:
            return EncodeVarInt(getFieldValue<Int64>(field), ss);
        case TiDB::CodecFlagVarUInt:
            return EncodeVarUInt(getFieldValue<UInt64>(field), ss);
        default:
            throw Exception("Not implented codec flag: " + std::to_string(flag), ErrorCodes::LOGICAL_ERROR);
    }
}
=======
void EncodeDatum(const Field & field, TiDB::CodecFlag flag, std::stringstream & ss);
>>>>>>> df58ef08

} // namespace DB<|MERGE_RESOLUTION|>--- conflicted
+++ resolved
@@ -30,38 +30,7 @@
 
 UInt64 DecodeVarUInt(size_t & cursor, const String & raw_value);
 
-<<<<<<< HEAD
-inline Field DecodeDatum(size_t & cursor, const String & raw_value)
-{
-    switch (raw_value[cursor++])
-    {
-        case TiDB::CodecFlagNil:
-            return Field();
-        case TiDB::CodecFlagInt:
-            return DecodeInt<Int64>(cursor, raw_value);
-        case TiDB::CodecFlagUInt:
-            return DecodeInt<UInt64>(cursor, raw_value);
-        case TiDB::CodecFlagBytes:
-            return DecodeBytes(cursor, raw_value);
-        case TiDB::CodecFlagCompactBytes:
-            return DecodeCompactBytes(cursor, raw_value);
-        case TiDB::CodecFlagFloat:
-            return DecodeFloat64(cursor, raw_value);
-        case TiDB::CodecFlagVarUInt:
-            return DecodeVarUInt(cursor, raw_value);
-        case TiDB::CodecFlagVarInt:
-            return DecodeVarInt(cursor, raw_value);
-        case TiDB::CodecFlagDuration:
-            throw Exception("Not implemented yet. DecodeDatum: CodecFlagDuration", ErrorCodes::LOGICAL_ERROR);
-        case TiDB::CodecFlagDecimal:
-            return DecodeDecimal(cursor, raw_value);
-        default:
-            throw Exception("Unknown Type:" + std::to_string(raw_value[cursor - 1]), ErrorCodes::LOGICAL_ERROR);
-    }
-}
-=======
 Decimal DecodeDecimal(size_t & cursor, const String & raw_value);
->>>>>>> df58ef08
 
 Field DecodeDatum(size_t & cursor, const String & raw_value);
 
@@ -76,24 +45,7 @@
 
 void EncodeBytes(const String & ori_str, std::stringstream & ss);
 
-<<<<<<< HEAD
-inline void EncodeVarUInt(UInt64 num, std::stringstream & ss)
-{
-    writeIntBinary(UInt8(TiDB::CodecFlagVarUInt), ss);
-    TiKV::writeVarUInt(num, ss);
-}
-
-inline void EncodeNull(std::stringstream &ss)
-{
-    writeIntBinary(UInt8(TiDB::CodecFlagNil), ss);
-}
-
-inline void EncodeDecimal(const Decimal & dec, std::stringstream & ss)
-{
-    writeIntBinary(UInt8(TiDB::CodecFlagDecimal), ss);
-=======
 void EncodeCompactBytes(const String & str, std::stringstream & ss);
->>>>>>> df58ef08
 
 void EncodeVarInt(Int64 num, std::stringstream & ss);
 
@@ -101,65 +53,6 @@
 
 void EncodeDecimal(const Decimal & dec, std::stringstream & ss);
 
-<<<<<<< HEAD
-    v[0] |= signMask32;
-    if (neg)
-    {
-        for (size_t i = 0; i < v.size(); i++)
-            v[i] = ~v[i];
-    }
-    for (size_t i = 0; i < v.size(); i++)
-    {
-        writeIntBinary(v[i], ss);
-    }
-}
-
-template <typename T>
-T getFieldValue(const Field & field)
-{
-    switch (field.getType())
-    {
-        case Field::Types::UInt64:
-            return static_cast<T>(field.get<UInt64>());
-        case Field::Types::Int64:
-            return static_cast<T>(field.get<Int64>());
-        case Field::Types::Float64:
-            return static_cast<T>(field.get<Float64>());
-        case Field::Types::Decimal:
-            return static_cast<T>(field.get<Decimal>());
-        default:
-            throw Exception("Unsupport (getFieldValue): " + std::string(field.getTypeName()), ErrorCodes::LOGICAL_ERROR);
-    }
-}
-
-inline void EncodeDatum(const Field & field, TiDB::CodecFlag flag, std::stringstream & ss)
-{
-    if (field.isNull())
-    {
-        return EncodeNull(ss);
-    }
-    switch (flag)
-    {
-        case TiDB::CodecFlagDecimal:
-            return EncodeDecimal(getFieldValue<Decimal>(field), ss);
-        case TiDB::CodecFlagCompactBytes:
-            return EncodeCompactBytes(field.get<String>(), ss);
-        case TiDB::CodecFlagFloat:
-            return EncodeFloat64(getFieldValue<Float64>(field), ss);
-        case TiDB::CodecFlagUInt:
-            return EncodeNumber<UInt64, TiDB::CodecFlagUInt>(getFieldValue<UInt64>(field), ss);
-        case TiDB::CodecFlagInt:
-            return EncodeNumber<Int64, TiDB::CodecFlagInt>(getFieldValue<Int64>(field), ss);
-        case TiDB::CodecFlagVarInt:
-            return EncodeVarInt(getFieldValue<Int64>(field), ss);
-        case TiDB::CodecFlagVarUInt:
-            return EncodeVarUInt(getFieldValue<UInt64>(field), ss);
-        default:
-            throw Exception("Not implented codec flag: " + std::to_string(flag), ErrorCodes::LOGICAL_ERROR);
-    }
-}
-=======
 void EncodeDatum(const Field & field, TiDB::CodecFlag flag, std::stringstream & ss);
->>>>>>> df58ef08
 
 } // namespace DB