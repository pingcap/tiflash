--- conflicted
+++ resolved
@@ -32,113 +32,19 @@
 
 Decimal DecodeDecimal(size_t & cursor, const String & raw_value);
 
-<<<<<<< HEAD
-inline void SkipBytes(size_t & cursor, const String & raw_value)
-{
-    while (true)
-    {
-        size_t next_cursor = cursor + 9;
-        if (next_cursor > raw_value.size())
-            throw Exception("Wrong format, cursor over buffer size. (DecodeBytes)", ErrorCodes::LOGICAL_ERROR);
-        UInt8 marker = (UInt8)raw_value[cursor + 8];
-        UInt8 pad_size = ENC_MARKER - marker;
+Field DecodeDatum(size_t & cursor, const String & raw_value);
 
-        if (pad_size > 8)
-            throw Exception("Wrong format, too many padding bytes. (DecodeBytes)", ErrorCodes::LOGICAL_ERROR);
-        cursor = next_cursor;
-        if (pad_size != 0)
-            break;
-    }
-}
+void SkipBytes(size_t & cursor, const String & raw_value);
 
-inline void SkipCompactBytes(size_t & cursor, const String & raw_value)
-{
-    size_t size = DecodeVarInt(cursor, raw_value);
-    cursor += size;
-}
+void SkipCompactBytes(size_t & cursor, const String & raw_value);
 
-inline void SkipVarUInt(size_t & cursor, const String & raw_value)
-{
-    for (int i = 0; cursor < raw_value.size(); i++)
-    {
-        UInt64 v = raw_value[cursor++];
-        if (v < 0x80)
-        {
-            if (i > 9 || (i == 9 && v > 1))
-                throw Exception("Overflow when DecodeVarUInt", ErrorCodes::LOGICAL_ERROR);
-            return;
-        }
-    }
-    throw Exception("Wrong format. (DecodeVarUInt)", ErrorCodes::LOGICAL_ERROR);
-}
+void SkipVarInt(size_t & cursor, const String & raw_value);
 
-inline void SkipVarInt(size_t & cursor, const String & raw_value)
-{
-    SkipVarUInt(cursor, raw_value);
-}
+void SkipVarUInt(size_t & cursor, const String & raw_value);
 
-inline void SkipDecimal(size_t & cursor, const String & raw_value)
-{
-    PrecType prec = raw_value[cursor++];
-    ScaleType frac = raw_value[cursor++];
+void SkipDecimal(size_t & cursor, const String & raw_value);
 
-    int binSize = getBytes(prec, frac);
-    cursor += binSize;
-}
-
-inline void SkipDatum(size_t & cursor, const String & raw_value)
-{
-    switch (raw_value[cursor++])
-    {
-        case TiDB::CodecFlagNil:
-            return;
-        case TiDB::CodecFlagInt:
-            cursor += sizeof(Int64);
-            return;
-        case TiDB::CodecFlagUInt:
-            cursor += sizeof(UInt64);
-            return;
-        case TiDB::CodecFlagBytes:
-            SkipBytes(cursor, raw_value);
-            return;
-        case TiDB::CodecFlagCompactBytes:
-            SkipCompactBytes(cursor, raw_value);
-            return;
-        case TiDB::CodecFlagFloat:
-            cursor += sizeof(UInt64);
-            return;
-        case TiDB::CodecFlagVarUInt:
-            SkipVarUInt(cursor, raw_value);
-            return;
-        case TiDB::CodecFlagVarInt:
-            SkipVarInt(cursor, raw_value);
-            return;
-        case TiDB::CodecFlagDuration:
-            throw Exception("Not implented yet. DecodeDatum: CodecFlagDuration", ErrorCodes::LOGICAL_ERROR);
-        case TiDB::CodecFlagDecimal:
-            SkipDecimal(cursor, raw_value);
-            return;
-        default:
-            throw Exception("Unknown Type:" + std::to_string(raw_value[cursor - 1]), ErrorCodes::LOGICAL_ERROR);
-    }
-}
-
-template <typename T>
-inline void writeIntBinary(const T & x, std::stringstream & ss)
-{
-    ss.write(reinterpret_cast<const char *>(&x), sizeof(x));
-}
-
-template <typename T, UInt8 WriteFlag>
-inline void EncodeNumber(T u, std::stringstream & ss)
-{
-    u = toBigEndian(u);
-    writeIntBinary(WriteFlag, ss);
-    writeIntBinary(u, ss);
-}
-=======
-Field DecodeDatum(size_t & cursor, const String & raw_value);
->>>>>>> ee197cbc
+void SkipDatum(size_t & cursor, const String & raw_value);
 
 template <typename T>
 inline void EncodeNumber(T u, std::stringstream & ss)
