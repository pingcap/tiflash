#pragma once

#include <Core/Field.h>
#include <IO/Endian.h>
#include <Storages/Transaction/TiDB.h>
#include <Storages/Transaction/TiKVVarInt.h>
<<<<<<< HEAD
#include <IO/Endian.h>
#include <DataTypes/DataTypeDecimal.h>
=======
>>>>>>> a1956bc0

namespace DB
{

namespace ErrorCodes
{
extern const int LOGICAL_ERROR;
}

constexpr UInt64 signMask = UInt64(1) << 63;
constexpr UInt32 signMask32 = UInt32(1) << 31;

constexpr int digitsPerWord = 9;
constexpr int wordSize = 4;
const int dig2Bytes[10] = {0, 1, 1, 2, 2, 3, 3, 4, 4, 4};

static const size_t ENC_GROUP_SIZE = 8;
static const UInt8 ENC_MARKER = static_cast<UInt8>(0xff);
static const char ENC_ASC_PADDING[ENC_GROUP_SIZE] = {0};

template <typename T>
T DecodeInt(size_t & cursor, const String & raw_value)
{
    T res = readBigEndian<T>(&raw_value[cursor]);
    cursor += sizeof(T);
    return res;
}

template <typename B, typename A>
inline B enforce_cast(A a)
{
    if constexpr (std::is_same_v<A, B>)
    {
        return a;
    }
    else if constexpr (sizeof(B) == sizeof(A))
    {
        B b;
        memcpy(&b, &a, sizeof(A));
        return b;
    }
    else
    {
        throw Exception("Cannot cast! (enforce_cast)", ErrorCodes::LOGICAL_ERROR);
    }
}

inline Float64 DecodeFloat64(size_t & cursor, const String & raw_value)
{
    UInt64 num = DecodeInt<UInt64>(cursor, raw_value);
    if (num & signMask)
        num ^= signMask;
    else
        num = ~num;
    return enforce_cast<Float64>(num);
}

inline String DecodeBytes(size_t & cursor, const String & raw_value)
{
    std::stringstream ss;
    while (true)
    {
        size_t next_cursor = cursor + 9;
        if (next_cursor > raw_value.size())
            throw Exception("Wrong format, cursor over buffer size. (DecodeBytes)", ErrorCodes::LOGICAL_ERROR);
        UInt8 marker = (UInt8)raw_value[cursor + 8];
        UInt8 pad_size = ENC_MARKER - marker;

        if (pad_size > 8)
            throw Exception("Wrong format, too many padding bytes. (DecodeBytes)", ErrorCodes::LOGICAL_ERROR);
        ss.write(&raw_value[cursor], 8 - pad_size);
        cursor = next_cursor;
        if (pad_size != 0)
            break;
    }
    return ss.str();
}

inline UInt64 DecodeVarUInt(size_t & cursor, const String & raw_value)
{
    UInt64 res = 0;
    int s = 0;
    for (int i = 0; cursor < raw_value.size(); i++)
    {
        UInt64 v = raw_value[cursor++];
        if (v < 0x80)
        {
            if (i > 9 || (i == 9 && v > 1))
                throw Exception("Overflow when DecodeVarUInt", ErrorCodes::LOGICAL_ERROR);
            return res | v << s;
        }
        res |= (v & 0x7f) << s;
        s += 7;
    }
    throw Exception("Wrong format. (DecodeVarUInt)", ErrorCodes::LOGICAL_ERROR);
}

inline Int64 DecodeVarInt(size_t & cursor, const String & raw_value)
{
    UInt64 v = DecodeVarUInt(cursor, raw_value);
    Int64 vx = v >> 1;
    return (v & 1) ? ~vx : vx;
}

inline String DecodeCompactBytes(size_t & cursor, const String & raw_value)
{
    size_t size = DecodeVarInt(cursor, raw_value);
    String res(&raw_value[cursor], size);
    cursor += size;
    return res;
}

inline Int8 getWords(PrecType prec, ScaleType scale)
{
    Int8 scale_word = scale / 9 + (scale % 9 > 0);
    Int8 int_word = (prec - scale) / 9 + ((prec - scale) % 9 > 0);
    return scale_word + int_word;
}

inline int getBytes(PrecType prec, ScaleType scale)
{
    int digitsInt = prec - scale;
    int wordsInt = digitsInt / digitsPerWord;
    int wordsFrac = scale / digitsPerWord;
    int xInt = digitsInt - wordsInt * digitsPerWord; // leading digits.
    int xFrac = scale - wordsFrac * digitsPerWord;   // traling digits.
    return wordsInt * wordSize + dig2Bytes[xInt] + wordsFrac * wordSize + dig2Bytes[xFrac];
}

inline UInt32 readWord(int binIdx, const String & dec, int size)
{
    UInt32 v = 0;
    switch (size)
    {
        case 1:
            v = Int32(Int8(dec[binIdx]));
            break;
        case 2:
            if ((dec[binIdx] & 128) > 0)
                v = (255 << 24) | (255 << 16) | (UInt8(dec[binIdx]) << 8) | UInt8(dec[binIdx + 1]);
            else
                v = (UInt8(dec[binIdx]) << 8) | UInt8(dec[binIdx + 1]);
            break;
        case 3:
            if ((dec[binIdx] & 128) > 0)
            {
                v = (255 << 24) | (UInt8(dec[binIdx]) << 16) | (UInt8(dec[binIdx + 1]) << 8) | UInt8(dec[binIdx + 2]);
            }
            else
            {
                v = (UInt8(dec[binIdx]) << 16) | (UInt8(dec[binIdx + 1]) << 8) | UInt8(dec[binIdx + 2]);
            }
            break;
        case 4:
            v = (UInt8(dec[binIdx]) << 24) | (UInt8(dec[binIdx + 1]) << 16) | (UInt8(dec[binIdx + 2]) << 8) | UInt8(dec[binIdx + 3]);
            break;
    }
    return v;
}
template<typename T>
inline T DecodeDecimalImpl(size_t & cursor, const String & raw_value, PrecType prec, ScaleType frac)
{
    static_assert(IsDecimal<T>);

    int digitsInt = prec - frac;
    int wordsInt = digitsInt / digitsPerWord;
    int leadingDigits = digitsInt - wordsInt * digitsPerWord;
    int wordsFrac = frac / digitsPerWord;
    int trailingDigits = frac - wordsFrac * digitsPerWord;
    //    int wordsIntTo = wordsInt + (leadingDigits > 0);
    //    int wordsFracTo = wordsFrac + (trailingDigits > 0);

    int binSize = getBytes(prec, frac);
    String dec = raw_value.substr(cursor, binSize);
    cursor += binSize;
    int mask = -1;
    int binIdx = 0;
    if (dec[binIdx] & 0x80)
    {
        mask = 0;
    }
    dec[0] ^= 0x80;

    typename T::NativeType value = 0;

    if (leadingDigits)
    {
        int i = dig2Bytes[leadingDigits];
        UInt32 x = readWord(binIdx, dec, i);
        binIdx += i;
        value = x ^ mask;
    }
    const int wordMax = int(1e9);
    for (int stop = binIdx + wordsInt * wordSize + wordsFrac * wordSize; binIdx < stop; binIdx += wordSize)
    {
        UInt32 v = readWord(binIdx, dec, 4) ^ mask;
        if (v >= wordMax)
        {
            throw Exception("bad number: " + std::to_string(v));
        }
        value *= wordMax;
        value += v;
    }
    if (trailingDigits)
    {
        int len = dig2Bytes[trailingDigits];
        UInt32 x = readWord(binIdx, dec, len);
        for (int i = 0; i < trailingDigits; i++)
            value *= 10;
        value += x ^ mask;
    }
    if (mask)
        value = -value;
    return value;
}

inline Field DecodeDecimal(size_t & cursor, const String & raw_value) {
    PrecType prec = raw_value[cursor++];
    ScaleType scale = raw_value[cursor++];
    auto type = createDecimal(prec, scale);
    if (checkDecimal<Decimal32>(*type)) {
        auto res = DecodeDecimalImpl<Decimal32>(cursor, raw_value, prec, scale);
        return DecimalField<Decimal32>(res, scale);
    } else if (checkDecimal<Decimal64>(*type)) {
        auto res = DecodeDecimalImpl<Decimal64>(cursor, raw_value, prec, scale);
        return DecimalField<Decimal64>(res, scale);
    } else if (checkDecimal<Decimal128>(*type)) {
        auto res = DecodeDecimalImpl<Decimal128>(cursor, raw_value, prec, scale);
        return DecimalField<Decimal128>(res, scale);
    } else {
        auto res = DecodeDecimalImpl<Decimal256>(cursor, raw_value, prec, scale);
        return DecimalField<Decimal256>(res, scale);
    }
}

inline Field DecodeDatum(size_t & cursor, const String & raw_value)
{
    switch (raw_value[cursor++])
    {
        case TiDB::CodecFlagNil:
            return Field();
        case TiDB::CodecFlagInt:
            return DecodeInt<Int64>(cursor, raw_value);
        case TiDB::CodecFlagUInt:
            return DecodeInt<UInt64>(cursor, raw_value);
        case TiDB::CodecFlagBytes:
            return DecodeBytes(cursor, raw_value);
        case TiDB::CodecFlagCompactBytes:
            return DecodeCompactBytes(cursor, raw_value);
        case TiDB::CodecFlagFloat:
            return DecodeFloat64(cursor, raw_value);
        case TiDB::CodecFlagVarUInt:
            return DecodeVarUInt(cursor, raw_value);
        case TiDB::CodecFlagVarInt:
            return DecodeVarInt(cursor, raw_value);
        case TiDB::CodecFlagDuration:
            throw Exception("Not implented yet. DecodeDatum: CodecFlagDuration", ErrorCodes::LOGICAL_ERROR);
        case TiDB::CodecFlagDecimal:
            return DecodeDecimal(cursor, raw_value);
        default:
            throw Exception("Unknown Type:" + std::to_string(raw_value[cursor - 1]), ErrorCodes::LOGICAL_ERROR);
    }
}

template <typename T>
inline void writeIntBinary(const T & x, std::stringstream & ss)
{
    ss.write(reinterpret_cast<const char *>(&x), sizeof(x));
}

template <typename T, UInt8 WriteFlag>
inline void EncodeNumber(T u, std::stringstream & ss)
{
    u = toBigEndian(u);
    writeIntBinary(WriteFlag, ss);
    writeIntBinary(u, ss);
}

template <typename T>
inline void EncodeNumber(T u, std::stringstream & ss)
{
    u = toBigEndian(u);
    writeIntBinary(u, ss);
}

inline void EncodeFloat64(Float64 num, std::stringstream & ss)
{
    UInt64 u = enforce_cast<UInt64>(num);
    if (u & signMask)
        u = ~u;
    else
        u |= signMask;
    return EncodeNumber<UInt64, TiDB::CodecFlagFloat>(u, ss);
}

inline void EncodeBytes(const String & ori_str, std::stringstream & ss)
{
    size_t len = ori_str.size();
    size_t index = 0;
    while (index <= len)
    {
        size_t remain = len - index;
        size_t pad = 0;
        if (remain >= ENC_GROUP_SIZE)
        {
            ss.write(ori_str.data() + index, ENC_GROUP_SIZE);
        }
        else
        {
            pad = ENC_GROUP_SIZE - remain;
            ss.write(ori_str.data() + index, remain);
            ss.write(ENC_ASC_PADDING, pad);
        }
        ss.put(static_cast<char>(ENC_MARKER - (UInt8)pad));
        index += ENC_GROUP_SIZE;
    }
}

inline void EncodeCompactBytes(const String & str, std::stringstream & ss)
{
    writeIntBinary(UInt8(TiDB::CodecFlagCompactBytes), ss);
    TiKV::writeVarInt(Int64(str.size()), ss);
    ss.write(str.c_str(), str.size());
}

inline void EncodeVarInt(Int64 num, std::stringstream & ss)
{
    writeIntBinary(UInt8(TiDB::CodecFlagVarInt), ss);
    TiKV::writeVarInt(num, ss);
}

inline void EncodeVarUInt(UInt64 num, std::stringstream & ss)
{
    writeIntBinary(UInt8(TiDB::CodecFlagVarUInt), ss);
    TiKV::writeVarUInt(num, ss);
}

<<<<<<< HEAD
//inline void EncodeDecimal(const Decimal & dec, std::stringstream & ss)
//{
//    writeIntBinary(UInt8(TiDB::CodecFlagDecimal), ss);
//
//    constexpr Int32 decimal_mod = static_cast<const Int32>(1e9);
//    PrecType prec = dec.precision;
//    ScaleType scale = dec.scale;
//    writeIntBinary(UInt8(prec), ss);
//    writeIntBinary(UInt8(scale), ss);
//    int256_t value = dec.value;
//    bool neg = false;
//    if (value < 0)
//    {
//        neg = true;
//        value = -value;
//    }
//    if (scale % 9 != 0)
//    {
//        ScaleType padding = static_cast<ScaleType>(9 - scale % 9);
//        while(padding > 0)
//        {
//            padding--;
//            value *= 10;
//        }
//    }
//    std::vector<Int32> v;
//    Int8 words = getWords(prec, scale);
//
//    for (Int8 i = 0; i < words; i ++)
//    {
//        v.push_back(static_cast<Int32>(value % decimal_mod));
//        value /= decimal_mod;
//    }
//    reverse(v.begin(), v.end());
//
//    if (value > 0)
//        throw Exception("Value is overflow! (EncodeDecimal)", ErrorCodes::LOGICAL_ERROR);
//
//    v[0] |= signMask32;
//    if (neg)
//    {
//        for (size_t i =0; i < v.size(); i++)
//            v[i] = ~v[i];
//    }
//    for (size_t i =0; i < v.size(); i++)
//    {
//        writeIntBinary(v[i], ss);
//    }
//}
=======
inline void EncodeDecimal(const Decimal & dec, std::stringstream & ss)
{
    writeIntBinary(UInt8(TiDB::CodecFlagDecimal), ss);

    constexpr Int32 decimal_mod = static_cast<const Int32>(1e9);
    PrecType prec = dec.precision;
    ScaleType scale = dec.scale;
    writeIntBinary(UInt8(prec), ss);
    writeIntBinary(UInt8(scale), ss);
    int256_t value = dec.value;
    bool neg = false;
    if (value < 0)
    {
        neg = true;
        value = -value;
    }
    if (scale % 9 != 0)
    {
        ScaleType padding = static_cast<ScaleType>(9 - scale % 9);
        while (padding > 0)
        {
            padding--;
            value *= 10;
        }
    }
    std::vector<Int32> v;
    Int8 words = getWords(prec, scale);

    for (Int8 i = 0; i < words; i++)
    {
        v.push_back(static_cast<Int32>(value % decimal_mod));
        value /= decimal_mod;
    }
    reverse(v.begin(), v.end());

    if (value > 0)
        throw Exception("Value is overflow! (EncodeDecimal)", ErrorCodes::LOGICAL_ERROR);

    v[0] |= signMask32;
    if (neg)
    {
        for (size_t i = 0; i < v.size(); i++)
            v[i] = ~v[i];
    }
    for (size_t i = 0; i < v.size(); i++)
    {
        writeIntBinary(v[i], ss);
    }
}
>>>>>>> a1956bc0

template <typename T>
T getFieldValue(const Field & field)
{
    switch (field.getType())
    {
        case Field::Types::UInt64:
            return static_cast<T>(field.get<UInt64>());
        case Field::Types::Int64:
            return static_cast<T>(field.get<Int64>());
        case Field::Types::Float64:
            return static_cast<T>(field.get<Float64>());
        //case Field::Types::Decimal:
        //    return static_cast<T>(field.get<Decimal>());
        default:
            throw Exception("Unsupport (getFieldValue): " + std::string(field.getTypeName()), ErrorCodes::LOGICAL_ERROR);
    }
}

inline void EncodeDatum(const Field & field, TiDB::CodecFlag flag, std::stringstream & ss)
{
    switch (flag)
    {
        //case TiDB::CodecFlagDecimal:
        //    return EncodeDecimal(getFieldValue<Decimal>(field), ss);
        case TiDB::CodecFlagCompactBytes:
            return EncodeCompactBytes(field.get<String>(), ss);
        case TiDB::CodecFlagFloat:
            return EncodeFloat64(getFieldValue<Float64>(field), ss);
        case TiDB::CodecFlagUInt:
            return EncodeNumber<UInt64, TiDB::CodecFlagUInt>(getFieldValue<UInt64>(field), ss);
        case TiDB::CodecFlagInt:
            return EncodeNumber<Int64, TiDB::CodecFlagInt>(getFieldValue<Int64>(field), ss);
        case TiDB::CodecFlagVarInt:
            return EncodeVarInt(getFieldValue<Int64>(field), ss);
        case TiDB::CodecFlagVarUInt:
            return EncodeVarUInt(getFieldValue<UInt64>(field), ss);
        default:
            throw Exception("Not implented codec flag: " + std::to_string(flag), ErrorCodes::LOGICAL_ERROR);
    }
}

} // namespace DB<|MERGE_RESOLUTION|>--- conflicted
+++ resolved
@@ -4,11 +4,8 @@
 #include <IO/Endian.h>
 #include <Storages/Transaction/TiDB.h>
 #include <Storages/Transaction/TiKVVarInt.h>
-<<<<<<< HEAD
 #include <IO/Endian.h>
 #include <DataTypes/DataTypeDecimal.h>
-=======
->>>>>>> a1956bc0
 
 namespace DB
 {
@@ -346,7 +343,6 @@
     TiKV::writeVarUInt(num, ss);
 }
 
-<<<<<<< HEAD
 //inline void EncodeDecimal(const Decimal & dec, std::stringstream & ss)
 //{
 //    writeIntBinary(UInt8(TiDB::CodecFlagDecimal), ss);
@@ -396,57 +392,6 @@
 //        writeIntBinary(v[i], ss);
 //    }
 //}
-=======
-inline void EncodeDecimal(const Decimal & dec, std::stringstream & ss)
-{
-    writeIntBinary(UInt8(TiDB::CodecFlagDecimal), ss);
-
-    constexpr Int32 decimal_mod = static_cast<const Int32>(1e9);
-    PrecType prec = dec.precision;
-    ScaleType scale = dec.scale;
-    writeIntBinary(UInt8(prec), ss);
-    writeIntBinary(UInt8(scale), ss);
-    int256_t value = dec.value;
-    bool neg = false;
-    if (value < 0)
-    {
-        neg = true;
-        value = -value;
-    }
-    if (scale % 9 != 0)
-    {
-        ScaleType padding = static_cast<ScaleType>(9 - scale % 9);
-        while (padding > 0)
-        {
-            padding--;
-            value *= 10;
-        }
-    }
-    std::vector<Int32> v;
-    Int8 words = getWords(prec, scale);
-
-    for (Int8 i = 0; i < words; i++)
-    {
-        v.push_back(static_cast<Int32>(value % decimal_mod));
-        value /= decimal_mod;
-    }
-    reverse(v.begin(), v.end());
-
-    if (value > 0)
-        throw Exception("Value is overflow! (EncodeDecimal)", ErrorCodes::LOGICAL_ERROR);
-
-    v[0] |= signMask32;
-    if (neg)
-    {
-        for (size_t i = 0; i < v.size(); i++)
-            v[i] = ~v[i];
-    }
-    for (size_t i = 0; i < v.size(); i++)
-    {
-        writeIntBinary(v[i], ss);
-    }
-}
->>>>>>> a1956bc0
 
 template <typename T>
 T getFieldValue(const Field & field)
