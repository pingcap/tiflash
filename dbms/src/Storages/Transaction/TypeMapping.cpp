#include <type_traits>

#include <DataTypes/DataTypeDate.h>
#include <DataTypes/DataTypeDateTime.h>
#include <DataTypes/DataTypeDecimal.h>
#include <DataTypes/DataTypeEnum.h>
#include <DataTypes/DataTypeNothing.h>
#include <DataTypes/DataTypeNullable.h>
#include <DataTypes/DataTypeString.h>
#include <DataTypes/DataTypesNumber.h>
#include <Storages/Transaction/TiDB.h>
#include <Storages/Transaction/TypeMapping.h>

namespace DB
{

class TypeMapping : public ext::singleton<TypeMapping>
{
public:
    using Creator = std::function<DataTypePtr(const ColumnInfo & column_info)>;
    using TypeMap = std::unordered_map<TiDB::TP, Creator>;

    DataTypePtr getDataType(const ColumnInfo & column_info);

private:
    TypeMapping();

    TypeMap type_map;

    friend class ext::singleton<TypeMapping>;
};

template <typename T>
struct SignedType : public std::false_type
{
    using UnsignedType = T;
};
template <>
struct SignedType<DataTypeInt8> : public std::true_type
{
    using UnsignedType = DataTypeUInt8;
};
template <>
struct SignedType<DataTypeInt16> : public std::true_type
{
    using UnsignedType = DataTypeUInt16;
};
template <>
struct SignedType<DataTypeInt32> : public std::true_type
{
    using UnsignedType = DataTypeUInt32;
};
template <>
struct SignedType<DataTypeInt64> : public std::true_type
{
    using UnsignedType = DataTypeUInt64;
};
template <typename T>
inline constexpr bool IsSignedType = SignedType<T>::value;

template <typename T>
struct DecimalType : public std::false_type
{
};
template <>
struct DecimalType<DataTypeDecimal> : public std::true_type
{
};
template <typename T>
inline constexpr bool IsDecimalType = DecimalType<T>::value;

template <typename T>
struct EnumType : public std::false_type
{
};
template <>
struct EnumType<DataTypeEnum16> : public std::true_type
{
};
template <typename T>
inline constexpr bool IsEnumType = EnumType<T>::value;

template <typename T, bool should_widen>
std::enable_if_t<!IsSignedType<T> && !IsDecimalType<T> && !IsEnumType<T>, DataTypePtr> getDataTypeByColumnInfoBase(
    const ColumnInfo &, const T *)
{
    DataTypePtr t = std::make_shared<T>();

    if (should_widen)
    {
        auto widen = t->widen();
        t.swap(widen);
    }

    return t;
}

template <typename T, bool should_widen>
std::enable_if_t<IsSignedType<T>, DataTypePtr> getDataTypeByColumnInfoBase(const ColumnInfo & column_info, const T *)
{
<<<<<<< HEAD
public:
    using Creator = std::function<DataTypePtr(const ColumnInfo & column_info)>;
    using TypeMap = std::unordered_map<TiDB::TP, Creator>;
    using CodecFlagMap = std::unordered_map<String, TiDB::CodecFlag>;
=======
    DataTypePtr t = nullptr;
>>>>>>> 71e1b042

    if (column_info.hasUnsignedFlag())
        t = std::make_shared<typename SignedType<T>::UnsignedType>();
    else
        t = std::make_shared<T>();

    if (should_widen)
    {
        auto widen = t->widen();
        t.swap(widen);
    }

<<<<<<< HEAD
    TiDB::CodecFlag getCodecFlag(const DataTypePtr & dataTypePtr);

private:
    TypeMapping();
=======
    return t;
}
>>>>>>> 71e1b042

template <typename T, bool should_widen>
std::enable_if_t<IsDecimalType<T>, DataTypePtr> getDataTypeByColumnInfoBase(const ColumnInfo & column_info, const T *)
{
    DataTypePtr t = std::make_shared<T>(column_info.flen, column_info.decimal);

    if (should_widen)
    {
        auto widen = t->widen();
        t.swap(widen);
    }

<<<<<<< HEAD
    CodecFlagMap codec_flag_map;

    friend class ext::singleton<TypeMapping>;
};
=======
    return t;
}

template <typename T, bool should_widen>
std::enable_if_t<IsEnumType<T>, DataTypePtr> getDataTypeByColumnInfoBase(const ColumnInfo & column_info, const T *)
{
    DataTypePtr t = std::make_shared<T>(column_info.elems);
>>>>>>> 71e1b042

    if (should_widen)
    {
        auto widen = t->widen();
        t.swap(widen);
    }

    return t;
}

TypeMapping::TypeMapping()
{
#ifdef M
#error "Please undefine macro M first."
#endif

<<<<<<< HEAD
#define M(tt, v, cf, cfu, ct, ctu)                                                        \
    signed_type_map[TiDB::Type##tt] = getDataTypeByColumnInfoBase<DataType##ct>; \
    unsigned_type_map[TiDB::Type##tt] = getDataTypeByColumnInfoBase<DataType##ctu>; \
    codec_flag_map[#ctu] = TiDB::CodecFlag##cfu; \
    codec_flag_map[#ct] = TiDB::CodecFlag##cf;
=======
#define M(tt, v, cf, ct, w) \
    type_map[TiDB::Type##tt] = std::bind(getDataTypeByColumnInfoBase<DataType##ct, w>, std::placeholders::_1, (DataType##ct *)nullptr);
>>>>>>> 71e1b042
    COLUMN_TYPES(M)
#undef M
}

<<<<<<< HEAD

DataTypePtr TypeMapping::getSigned(const ColumnInfo & column_info)
{
    return signed_type_map[column_info.tp](column_info);
}


DataTypePtr TypeMapping::getUnsigned(const ColumnInfo & column_info)
{
    return unsigned_type_map[column_info.tp](column_info);
}

TiDB::CodecFlag TypeMapping::getCodecFlag(const DB::DataTypePtr & dataTypePtr)
{
    // fixme: String's CodecFlag will be CodecFlagCompactBytes, which is wrong for Json type
    return codec_flag_map[dataTypePtr->getFamilyName()];
}

TiDB::CodecFlag getCodecFlagByDataType(const DataTypePtr & dataTypePtr)
{
    return TypeMapping::instance().getCodecFlag(dataTypePtr);
}

DataTypePtr getDataTypeByFieldType(const tipb::FieldType & field_type)
{
    ColumnInfo mock_ci;
    mock_ci.tp = static_cast<TiDB::TP>(field_type.tp());
    mock_ci.flag = field_type.flag();
    mock_ci.flen = field_type.flen();
    mock_ci.decimal = field_type.decimal();
    return getDataTypeByColumnInfo(mock_ci);
}
=======
DataTypePtr TypeMapping::getDataType(const ColumnInfo & column_info) { return type_map[column_info.tp](column_info); }
>>>>>>> 71e1b042

DataTypePtr getDataTypeByColumnInfo(const ColumnInfo & column_info)
{
    DataTypePtr base = TypeMapping::instance().getDataType(column_info);

    if (!column_info.hasNotNullFlag())
    {
        return std::make_shared<DataTypeNullable>(base);
    }

    return base;
}

} // namespace DB<|MERGE_RESOLUTION|>--- conflicted
+++ resolved
@@ -19,13 +19,18 @@
 public:
     using Creator = std::function<DataTypePtr(const ColumnInfo & column_info)>;
     using TypeMap = std::unordered_map<TiDB::TP, Creator>;
+    using CodecFlagMap = std::unordered_map<String, TiDB::CodecFlag>;
 
     DataTypePtr getDataType(const ColumnInfo & column_info);
+
+    TiDB::CodecFlag getCodecFlag(const DB::DataTypePtr & data_type);
 
 private:
     TypeMapping();
 
     TypeMap type_map;
+
+    CodecFlagMap codec_flag_map;
 
     friend class ext::singleton<TypeMapping>;
 };
@@ -98,14 +103,7 @@
 template <typename T, bool should_widen>
 std::enable_if_t<IsSignedType<T>, DataTypePtr> getDataTypeByColumnInfoBase(const ColumnInfo & column_info, const T *)
 {
-<<<<<<< HEAD
-public:
-    using Creator = std::function<DataTypePtr(const ColumnInfo & column_info)>;
-    using TypeMap = std::unordered_map<TiDB::TP, Creator>;
-    using CodecFlagMap = std::unordered_map<String, TiDB::CodecFlag>;
-=======
     DataTypePtr t = nullptr;
->>>>>>> 71e1b042
 
     if (column_info.hasUnsignedFlag())
         t = std::make_shared<typename SignedType<T>::UnsignedType>();
@@ -118,15 +116,8 @@
         t.swap(widen);
     }
 
-<<<<<<< HEAD
-    TiDB::CodecFlag getCodecFlag(const DataTypePtr & dataTypePtr);
-
-private:
-    TypeMapping();
-=======
     return t;
 }
->>>>>>> 71e1b042
 
 template <typename T, bool should_widen>
 std::enable_if_t<IsDecimalType<T>, DataTypePtr> getDataTypeByColumnInfoBase(const ColumnInfo & column_info, const T *)
@@ -139,12 +130,6 @@
         t.swap(widen);
     }
 
-<<<<<<< HEAD
-    CodecFlagMap codec_flag_map;
-
-    friend class ext::singleton<TypeMapping>;
-};
-=======
     return t;
 }
 
@@ -152,7 +137,6 @@
 std::enable_if_t<IsEnumType<T>, DataTypePtr> getDataTypeByColumnInfoBase(const ColumnInfo & column_info, const T *)
 {
     DataTypePtr t = std::make_shared<T>(column_info.elems);
->>>>>>> 71e1b042
 
     if (should_widen)
     {
@@ -169,56 +153,21 @@
 #error "Please undefine macro M first."
 #endif
 
-<<<<<<< HEAD
-#define M(tt, v, cf, cfu, ct, ctu)                                                        \
-    signed_type_map[TiDB::Type##tt] = getDataTypeByColumnInfoBase<DataType##ct>; \
-    unsigned_type_map[TiDB::Type##tt] = getDataTypeByColumnInfoBase<DataType##ctu>; \
-    codec_flag_map[#ctu] = TiDB::CodecFlag##cfu; \
-    codec_flag_map[#ct] = TiDB::CodecFlag##cf;
-=======
 #define M(tt, v, cf, ct, w) \
     type_map[TiDB::Type##tt] = std::bind(getDataTypeByColumnInfoBase<DataType##ct, w>, std::placeholders::_1, (DataType##ct *)nullptr);
->>>>>>> 71e1b042
+    codec_flag_map[#ctu] = TiDB::CodecFlag##cfu;
+    codec_flag_map[#ct] = TiDB::CodecFlag##cf;
     COLUMN_TYPES(M)
 #undef M
 }
 
-<<<<<<< HEAD
-
-DataTypePtr TypeMapping::getSigned(const ColumnInfo & column_info)
-{
-    return signed_type_map[column_info.tp](column_info);
-}
-
-
-DataTypePtr TypeMapping::getUnsigned(const ColumnInfo & column_info)
-{
-    return unsigned_type_map[column_info.tp](column_info);
-}
+DataTypePtr TypeMapping::getDataType(const ColumnInfo & column_info) { return type_map[column_info.tp](column_info); }
 
 TiDB::CodecFlag TypeMapping::getCodecFlag(const DB::DataTypePtr & dataTypePtr)
 {
-    // fixme: String's CodecFlag will be CodecFlagCompactBytes, which is wrong for Json type
+    // TODO: String's CodecFlag will be CodecFlagCompactBytes, which is wrong for Json type
     return codec_flag_map[dataTypePtr->getFamilyName()];
 }
-
-TiDB::CodecFlag getCodecFlagByDataType(const DataTypePtr & dataTypePtr)
-{
-    return TypeMapping::instance().getCodecFlag(dataTypePtr);
-}
-
-DataTypePtr getDataTypeByFieldType(const tipb::FieldType & field_type)
-{
-    ColumnInfo mock_ci;
-    mock_ci.tp = static_cast<TiDB::TP>(field_type.tp());
-    mock_ci.flag = field_type.flag();
-    mock_ci.flen = field_type.flen();
-    mock_ci.decimal = field_type.decimal();
-    return getDataTypeByColumnInfo(mock_ci);
-}
-=======
-DataTypePtr TypeMapping::getDataType(const ColumnInfo & column_info) { return type_map[column_info.tp](column_info); }
->>>>>>> 71e1b042
 
 DataTypePtr getDataTypeByColumnInfo(const ColumnInfo & column_info)
 {
@@ -232,4 +181,17 @@
     return base;
 }
 
+DataTypePtr getDataTypeByFieldType(const tipb::FieldType & field_type)
+{
+    ColumnInfo ci;
+    ci.tp = static_cast<TiDB::TP>(field_type.tp());
+    ci.flag = field_type.flag();
+    ci.flen = field_type.flen();
+    ci.decimal = field_type.decimal();
+    // TODO: Enum's elems?
+    return getDataTypeByColumnInfo(ci);
+}
+
+TiDB::CodecFlag getCodecFlagByDataType(const DataTypePtr & data_type) { return TypeMapping::instance().getCodecFlag(data_type); }
+
 } // namespace DB