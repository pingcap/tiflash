--- conflicted
+++ resolved
@@ -35,12 +35,6 @@
     using UnsignedType = T;
 };
 template <>
-<<<<<<< HEAD
-DataTypePtr getDataTypeByColumnInfoBase<DataTypeDecimal32>(const ColumnInfo & column_info)
-{
-    return createDecimal(column_info.flen, column_info.decimal);
-}
-=======
 struct SignedType<DataTypeInt8> : public std::true_type
 {
     using UnsignedType = DataTypeUInt8;
@@ -62,14 +56,13 @@
 };
 template <typename T>
 inline constexpr bool IsSignedType = SignedType<T>::value;
->>>>>>> a1956bc0
 
 template <typename T>
 struct DecimalType : public std::false_type
 {
 };
-template <>
-struct DecimalType<DataTypeDecimal> : public std::true_type
+template <typename T>
+struct DecimalType<DataTypeDecimal<T>> : public std::true_type
 {
 };
 template <typename T>
@@ -123,7 +116,7 @@
 template <typename T, bool should_widen>
 std::enable_if_t<IsDecimalType<T>, DataTypePtr> getDataTypeByColumnInfoBase(const ColumnInfo & column_info, const T *)
 {
-    DataTypePtr t = std::make_shared<T>(column_info.flen, column_info.decimal);
+    DataTypePtr t = createDecimal(column_info.flen, column_info.decimal);
 
     if (should_widen)
     {
