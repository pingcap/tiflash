// Copyright 2022 PingCAP, Ltd.
//
// Licensed under the Apache License, Version 2.0 (the "License");
// you may not use this file except in compliance with the License.
// You may obtain a copy of the License at
//
//     http://www.apache.org/licenses/LICENSE-2.0
//
// Unless required by applicable law or agreed to in writing, software
// distributed under the License is distributed on an "AS IS" BASIS,
// WITHOUT WARRANTIES OR CONDITIONS OF ANY KIND, either express or implied.
// See the License for the specific language governing permissions and
// limitations under the License.

#pragma once

#include <Common/nocopyable.h>
#include <RaftStoreProxyFFI/EncryptionFFI.h>
#include <RaftStoreProxyFFI/ProxyFFI.h>
#include <RaftStoreProxyFFI/VersionCheck.h>
#include <Storages/Transaction/ColumnFamily.h>

#include <atomic>
#include <memory>
#include <optional>
#include <vector>

namespace kvrpcpb
{
class ReadIndexResponse;
class ReadIndexRequest;
} // namespace kvrpcpb
namespace raft_serverpb
{
class RegionLocalState;
}

namespace DB
{
class TMTContext;
struct EngineStoreServerWrap;
struct TiFlashRaftProxyHelper;

struct EngineStoreServerWrap
{
    TMTContext * tmt{nullptr};
    TiFlashRaftProxyHelper * proxy_helper{nullptr};
    std::atomic<EngineStoreServerStatus> status{EngineStoreServerStatus::Idle};
};

using BatchReadIndexRes = std::vector<std::pair<kvrpcpb::ReadIndexResponse, uint64_t>>;

struct FileEncryptionInfo;

enum class RawCppPtrTypeImpl : RawCppPtrType
{
    None = 0,
    String,
    PreHandledSnapshotWithFiles,
    WakerNotifier,
    WriteBatch,
    UniversalPage,
    PageAndCppStr,
};

RawCppPtr GenRawCppPtr(RawVoidPtr ptr_ = nullptr, RawCppPtrTypeImpl type_ = RawCppPtrTypeImpl::None);

struct ReadIndexTask;
struct RawRustPtrWrap;

struct RawRustPtrWrap : RawRustPtr
{
    DISALLOW_COPY(RawRustPtrWrap);

    explicit RawRustPtrWrap(RawRustPtr inner);
    ~RawRustPtrWrap();
    RawRustPtrWrap(RawRustPtrWrap &&);
};

struct ReadIndexTask : RawRustPtrWrap
{
    explicit ReadIndexTask(RawRustPtr inner_)
        : RawRustPtrWrap(inner_)
    {}
};

struct TimerTask : RawRustPtrWrap
{
    explicit TimerTask(RawRustPtr inner_)
        : RawRustPtrWrap(inner_)
    {}
};

class MockSetFFI
{
    friend struct MockRaftStoreProxy;
    static void MockSetRustGcHelper(void (*)(RawVoidPtr, RawRustPtrType));
};

struct TiFlashRaftProxyHelper : RaftStoreProxyFFIHelper
{
    RaftProxyStatus getProxyStatus() const;
    bool checkEncryptionEnabled() const;
    EncryptionMethod getEncryptionMethod() const;
    FileEncryptionInfo getFile(const std::string &) const;
    FileEncryptionInfo newFile(const std::string &) const;
    FileEncryptionInfo deleteFile(const std::string &) const;
    FileEncryptionInfo linkFile(const std::string &, const std::string &) const;
    BatchReadIndexRes batchReadIndex_v1(const std::vector<kvrpcpb::ReadIndexRequest> &, uint64_t) const;
    BatchReadIndexRes batchReadIndex(const std::vector<kvrpcpb::ReadIndexRequest> &, uint64_t) const;
    BatchReadIndexRes batchReadIndex_v2(const std::vector<kvrpcpb::ReadIndexRequest> &, uint64_t) const;
    // return null if meet error `Full` or `Disconnected`
    std::optional<ReadIndexTask> makeReadIndexTask(const kvrpcpb::ReadIndexRequest & req) const;
    bool pollReadIndexTask(ReadIndexTask & task, kvrpcpb::ReadIndexResponse & resp, RawVoidPtr waker = nullptr) const;
    RawRustPtr makeAsyncWaker(void (*wake_fn)(RawVoidPtr), RawCppPtr data) const;
    TimerTask makeTimerTask(uint64_t time_ms) const;
    bool pollTimerTask(TimerTask & task, RawVoidPtr waker = nullptr) const;
    raft_serverpb::RegionLocalState getRegionLocalState(uint64_t region_id) const;
    void notifyCompactLog(uint64_t region_id, uint64_t compact_index, uint64_t compact_term) const;
};

extern "C" {
RawCppPtr GenCppRawString(BaseBuffView);
EngineStoreApplyRes HandleAdminRaftCmd(
    const EngineStoreServerWrap * server,
    BaseBuffView req_buff,
    BaseBuffView resp_buff,
    RaftCmdHeader header);
EngineStoreApplyRes HandleWriteRaftCmd(const EngineStoreServerWrap * server,
                                       WriteCmdsView cmds,
                                       RaftCmdHeader header);
uint8_t NeedFlushData(EngineStoreServerWrap * server, uint64_t region_id);
// `flush_pattern` values:
// 0: try, but can fail.
// 1: try until succeed.
uint8_t TryFlushData(EngineStoreServerWrap * server, uint64_t region_id, uint8_t flush_pattern, uint64_t index, uint64_t term);
RawCppPtr CreateWriteBatch(const EngineStoreServerWrap * dummy);
void WriteBatchPutPage(RawVoidPtr ptr, BaseBuffView page_id, BaseBuffView value);
void WriteBatchDelPage(RawVoidPtr ptr, BaseBuffView page_id);
uint64_t GetWriteBatchSize(RawVoidPtr ptr);
uint8_t IsWriteBatchEmpty(RawVoidPtr ptr);
void HandleMergeWriteBatch(RawVoidPtr lhs, RawVoidPtr rhs);
void HandleClearWriteBatch(RawVoidPtr ptr);
void HandleConsumeWriteBatch(const EngineStoreServerWrap * server, RawVoidPtr ptr);
CppStrWithView HandleReadPage(const EngineStoreServerWrap * server, BaseBuffView page_id);
RawCppPtrCarr HandleScanPage(const EngineStoreServerWrap * server, BaseBuffView start_page_id, BaseBuffView end_page_id);
CppStrWithView HandleGetLowerBound(const EngineStoreServerWrap * server, BaseBuffView raw_page_id);
uint8_t IsPSEmpty(const EngineStoreServerWrap * server);
void HandlePurgePageStorage(const EngineStoreServerWrap * server);
void AtomicUpdateProxy(EngineStoreServerWrap * server, RaftStoreProxyFFIHelper * proxy);
void HandleDestroy(EngineStoreServerWrap * server, uint64_t region_id);
EngineStoreApplyRes HandleIngestSST(EngineStoreServerWrap * server, SSTViewVec snaps, RaftCmdHeader header);
StoreStats HandleComputeStoreStats(EngineStoreServerWrap * server);
EngineStoreServerStatus HandleGetTiFlashStatus(EngineStoreServerWrap * server);
RawCppPtr PreHandleSnapshot(
    EngineStoreServerWrap * server,
    BaseBuffView region_buff,
    uint64_t peer_id,
    SSTViewVec,
    uint64_t index,
    uint64_t term);
void ApplyPreHandledSnapshot(EngineStoreServerWrap * server, void * res, RawCppPtrType type);
HttpRequestRes HandleHttpRequest(EngineStoreServerWrap *, BaseBuffView path, BaseBuffView query, BaseBuffView body);
uint8_t CheckHttpUriAvailable(BaseBuffView);
void GcRawCppPtr(void * ptr, RawCppPtrType type);
void GcRawCppPtrCArr(RawVoidPtr ptr, RawCppPtrType type, uint64_t len);
void GcSpecialRawCppPtr(void * ptr, uint64_t hint_size, SpecialCppPtrType type);
BaseBuffView strIntoView(const std::string * str_ptr);
CppStrWithView GetConfig(EngineStoreServerWrap *, uint8_t full);
void SetStore(EngineStoreServerWrap *, BaseBuffView);
void SetPBMsByBytes(MsgPBType type, RawVoidPtr ptr, BaseBuffView view);
void HandleSafeTSUpdate(EngineStoreServerWrap * server, uint64_t region_id, uint64_t self_safe_ts, uint64_t leader_safe_ts);
<<<<<<< HEAD
FlushedState GetFlushedState(EngineStoreServerWrap * server, uint64_t region_id);
=======
FastAddPeerRes FastAddPeer(EngineStoreServerWrap * server, uint64_t region_id, uint64_t new_peer_id);
>>>>>>> f794c8f7
}

inline EngineStoreServerHelper GetEngineStoreServerHelper(
    EngineStoreServerWrap * tiflash_instance_wrap)
{
    return EngineStoreServerHelper{
        // a special number, also defined in proxy
        .magic_number = RAFT_STORE_PROXY_MAGIC_NUMBER,
        .version = RAFT_STORE_PROXY_VERSION,
        .inner = tiflash_instance_wrap,
        .ps = {
            .fn_create_write_batch = CreateWriteBatch,
            .fn_wb_put_page = WriteBatchPutPage,
            .fn_wb_del_page = WriteBatchDelPage,
            .fn_get_wb_size = GetWriteBatchSize,
            .fn_is_wb_empty = IsWriteBatchEmpty,
            .fn_handle_merge_wb = HandleMergeWriteBatch,
            .fn_handle_clear_wb = HandleClearWriteBatch,
            .fn_handle_consume_wb = HandleConsumeWriteBatch,
            .fn_handle_read_page = HandleReadPage,
            .fn_handle_scan_page = HandleScanPage,
            .fn_handle_get_lower_bound = HandleGetLowerBound,
            .fn_is_ps_empty = IsPSEmpty,
            .fn_handle_purge_ps = HandlePurgePageStorage,
        },
        .fn_gen_cpp_string = GenCppRawString,
        .fn_handle_write_raft_cmd = HandleWriteRaftCmd,
        .fn_handle_admin_raft_cmd = HandleAdminRaftCmd,
        .fn_need_flush_data = NeedFlushData,
        .fn_try_flush_data = TryFlushData,
        .fn_atomic_update_proxy = AtomicUpdateProxy,
        .fn_handle_destroy = HandleDestroy,
        .fn_handle_ingest_sst = HandleIngestSST,
        .fn_handle_compute_store_stats = HandleComputeStoreStats,
        .fn_handle_get_engine_store_server_status = HandleGetTiFlashStatus,
        .fn_pre_handle_snapshot = PreHandleSnapshot,
        .fn_apply_pre_handled_snapshot = ApplyPreHandledSnapshot,
        .fn_handle_http_request = HandleHttpRequest,
        .fn_check_http_uri_available = CheckHttpUriAvailable,
        .fn_gc_raw_cpp_ptr = GcRawCppPtr,
        .fn_gc_raw_cpp_ptr_carr = GcRawCppPtrCArr,
        .fn_gc_special_raw_cpp_ptr = GcSpecialRawCppPtr,
        .fn_get_config = GetConfig,
        .fn_set_store = SetStore,
        .fn_set_pb_msg_by_bytes = SetPBMsByBytes,
        .fn_handle_safe_ts_update = HandleSafeTSUpdate,
<<<<<<< HEAD
        .fn_get_flushed_state = GetFlushedState,
=======
        .fn_fast_add_peer = FastAddPeer,
>>>>>>> f794c8f7
    };
}

std::string_view buffToStrView(const BaseBuffView & buf);

} // namespace DB<|MERGE_RESOLUTION|>--- conflicted
+++ resolved
@@ -170,11 +170,8 @@
 void SetStore(EngineStoreServerWrap *, BaseBuffView);
 void SetPBMsByBytes(MsgPBType type, RawVoidPtr ptr, BaseBuffView view);
 void HandleSafeTSUpdate(EngineStoreServerWrap * server, uint64_t region_id, uint64_t self_safe_ts, uint64_t leader_safe_ts);
-<<<<<<< HEAD
+FastAddPeerRes FastAddPeer(EngineStoreServerWrap * server, uint64_t region_id, uint64_t new_peer_id);
 FlushedState GetFlushedState(EngineStoreServerWrap * server, uint64_t region_id);
-=======
-FastAddPeerRes FastAddPeer(EngineStoreServerWrap * server, uint64_t region_id, uint64_t new_peer_id);
->>>>>>> f794c8f7
 }
 
 inline EngineStoreServerHelper GetEngineStoreServerHelper(
@@ -221,11 +218,8 @@
         .fn_set_store = SetStore,
         .fn_set_pb_msg_by_bytes = SetPBMsByBytes,
         .fn_handle_safe_ts_update = HandleSafeTSUpdate,
-<<<<<<< HEAD
+        .fn_fast_add_peer = FastAddPeer,
         .fn_get_flushed_state = GetFlushedState,
-=======
-        .fn_fast_add_peer = FastAddPeer,
->>>>>>> f794c8f7
     };
 }
 
