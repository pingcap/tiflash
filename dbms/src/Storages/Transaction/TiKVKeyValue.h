// Copyright 2022 PingCAP, Ltd.
//
// Licensed under the Apache License, Version 2.0 (the "License");
// you may not use this file except in compliance with the License.
// You may obtain a copy of the License at
//
//     http://www.apache.org/licenses/LICENSE-2.0
//
// Unless required by applicable law or agreed to in writing, software
// distributed under the License is distributed on an "AS IS" BASIS,
// WITHOUT WARRANTIES OR CONDITIONS OF ANY KIND, either express or implied.
// See the License for the specific language governing permissions and
// limitations under the License.

#pragma once

#include <Common/RedactHelpers.h>
<<<<<<< HEAD
=======
#include <Common/nocopyable.h>
#include <Storages/Transaction/SerializationHelper.h>
>>>>>>> 43b25fc8
#include <Storages/Transaction/Types.h>

#include <TIDB/Codec/SerializationHelper.h>

namespace DB
{
template <bool is_key>
struct StringObject : std::string
{
public:
    using Base = std::string;

    struct Hash
    {
        std::size_t operator()(const StringObject & x) const { return std::hash<Base>()(x); }
    };

    StringObject() = default;
    StringObject(Base && str_)
        : Base(std::move(str_))
    {}
    StringObject(StringObject && obj)
        : Base((Base &&) obj)
    {}
    StringObject(const char * str, const size_t len)
        : Base(str, len)
    {}
    StringObject(const char * str)
        : Base(str)
    {}
    static StringObject copyFrom(const Base & str) { return StringObject(str); }

    DISALLOW_COPY(StringObject);
    StringObject & operator=(StringObject && a)
    {
        if (this == &a)
            return *this;

        (Base &)* this = (Base &&) a;
        return *this;
    }

    const std::string & getStr() const { return *this; }
    size_t dataSize() const { return Base::size(); }
    std::string toString() const { return *this; }

    // Format as a hex string for debugging. The value will be converted to '?' if redact-log is on
    std::string toDebugString() const { return Redact::keyToDebugString(data(), dataSize()); }

    explicit operator bool() const { return !empty(); }

    size_t serialize(WriteBuffer & buf) const { return writeBinary2((const Base &)*this, buf); }

    static StringObject deserialize(ReadBuffer & buf) { return StringObject(readBinary2<Base>(buf)); }

private:
    StringObject(const Base & str_)
        : Base(str_)
    {}
    size_t size() const = delete;
};

using TiKVKey = StringObject<true>;
using TiKVValue = StringObject<false>;
using TiKVKeyValue = std::pair<TiKVKey, TiKVValue>;

struct DecodedTiKVKey : std::string
    , private boost::noncopyable
{
    using Base = std::string;
    DecodedTiKVKey(Base && str_)
        : Base(std::move(str_))
    {}
    DecodedTiKVKey() = default;
    DecodedTiKVKey(DecodedTiKVKey && obj)
        : Base((Base &&) obj)
    {}
    DecodedTiKVKey & operator=(DecodedTiKVKey && obj)
    {
        if (this == &obj)
            return *this;

        (Base &)* this = (Base &&) obj;
        return *this;
    }
};

static_assert(sizeof(DecodedTiKVKey) == sizeof(std::string));

struct RawTiDBPK : std::shared_ptr<const std::string>
{
    using Base = std::shared_ptr<const std::string>;

    struct Hash
    {
        size_t operator()(const RawTiDBPK & x) const { return std::hash<std::string>()(*x); }
    };

    bool operator==(const RawTiDBPK & y) const { return (**this) == (*y); }
    bool operator!=(const RawTiDBPK & y) const { return !((*this) == y); }
    bool operator<(const RawTiDBPK & y) const { return (**this) < (*y); }

    RawTiDBPK(const Base & o)
        : Base(o)
        , handle(o->size() == 8 ? getHandleID() : 0)
    {}

    // Format as a hex string for debugging. The value will be converted to '?' if redact-log is on
    std::string toDebugString() const
    {
        auto & p = *this;
        return Redact::keyToDebugString(p->data(), p->size());
    }

    // Make this struct can be casted into HandleID implicitly.
    operator HandleID() const { return handle; }

private:
    HandleID getHandleID() const;

private:
    HandleID handle;
};

} // namespace DB<|MERGE_RESOLUTION|>--- conflicted
+++ resolved
@@ -15,13 +15,8 @@
 #pragma once
 
 #include <Common/RedactHelpers.h>
-<<<<<<< HEAD
-=======
 #include <Common/nocopyable.h>
-#include <Storages/Transaction/SerializationHelper.h>
->>>>>>> 43b25fc8
 #include <Storages/Transaction/Types.h>
-
 #include <TIDB/Codec/SerializationHelper.h>
 
 namespace DB
@@ -52,7 +47,7 @@
     {}
     static StringObject copyFrom(const Base & str) { return StringObject(str); }
 
-    DISALLOW_COPY(StringObject);
+    StringObject & operator=(const StringObject & a) = delete;
     StringObject & operator=(StringObject && a)
     {
         if (this == &a)
@@ -79,6 +74,7 @@
     StringObject(const Base & str_)
         : Base(str_)
     {}
+    StringObject(const StringObject & obj) = delete;
     size_t size() const = delete;
 };
 
