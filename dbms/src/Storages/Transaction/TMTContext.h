--- conflicted
+++ resolved
@@ -43,12 +43,8 @@
 
     // TODO: get flusher args from config file
     explicit TMTContext(Context & context, const std::vector<std::string> & addrs, const std::string & learner_key,
-<<<<<<< HEAD
         const std::string & learner_value, const std::unordered_set<std::string> & ignore_databases_, const std::string & kv_store_path,
-        const std::string & flash_service_address_, TiDB::StorageEngine engine_, bool disable_bg_flush_);
-=======
-        const std::string & learner_value, const std::unordered_set<std::string> & ignore_databases_, const std::string & kv_store_path);
->>>>>>> 02ebe5e2
+        TiDB::StorageEngine engine_, bool disable_bg_flush_);
 
     SchemaSyncerPtr getSchemaSyncer() const;
     void setSchemaSyncer(SchemaSyncerPtr);
@@ -78,14 +74,10 @@
 
     const std::unordered_set<std::string> ignore_databases;
     SchemaSyncerPtr schema_syncer;
-<<<<<<< HEAD
 
-    String flash_service_address;
     ::TiDB::StorageEngine engine;
 
     bool disable_bg_flush;
-=======
->>>>>>> 02ebe5e2
 };
 
 } // namespace DB