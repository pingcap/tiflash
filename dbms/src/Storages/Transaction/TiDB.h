--- conflicted
+++ resolved
@@ -43,21 +43,12 @@
     M(Float, 4, Float, Float32, false)               \
     M(Double, 5, Float, Float64, false)              \
     M(Null, 6, Nil, Nothing, false)                  \
-<<<<<<< HEAD
-    M(Timestamp, 7, UInt, DateTime, false)           \
-    M(LongLong, 8, Int, Int64, false)                \
-    M(Int24, 9, VarInt, Int32, true)                 \
-    M(Date, 10, UInt, Date, false)                   \
-    M(Time, 11, Duration, Int64, false)              \
-    M(Datetime, 12, UInt, DateTime, false)           \
-=======
     M(Timestamp, 7, Int, MyDateTime, false)          \
     M(LongLong, 8, Int, Int64, false)                \
     M(Int24, 9, VarInt, Int32, true)                 \
     M(Date, 10, Int, MyDate, false)                  \
     M(Time, 11, Duration, Int64, false)              \
     M(Datetime, 12, Int, MyDateTime, false)          \
->>>>>>> d8c631f7
     M(Year, 13, Int, Int16, false)                   \
     M(NewDate, 14, Int, MyDate, false)               \
     M(Varchar, 15, CompactBytes, String, false)      \
