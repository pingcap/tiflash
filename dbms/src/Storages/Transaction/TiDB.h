--- conflicted
+++ resolved
@@ -54,13 +54,8 @@
     M(Varchar, 15, CompactBytes, String, false)      \
     M(Bit, 16, CompactBytes, UInt64, false)          \
     M(JSON, 0xf5, Json, String, false)               \
-<<<<<<< HEAD
     M(NewDecimal, 0xf6, Decimal, Decimal32, false)     \
-    M(Enum, 0xf7, CompactBytes, Enum16, false)       \
-=======
-    M(NewDecimal, 0xf6, Decimal, Decimal, false)     \
     M(Enum, 0xf7, VarUInt, Enum16, false)            \
->>>>>>> 8188f568
     M(Set, 0xf8, CompactBytes, String, false)        \
     M(TinyBlob, 0xf9, CompactBytes, String, false)   \
     M(MediumBlob, 0xfa, CompactBytes, String, false) \
@@ -178,7 +173,7 @@
     CodecFlag getCodecFlag() const;
 
 private:
-    DB::Decimal getDecimalDefaultValue(const String & str) const;
+    DB::Field getDecimalDefaultValue(const String & str) const;
     Int64 getEnumIndex(const String &) const;
 };
 
