#pragma once

#include <Core/Field.h>
#include <Core/Types.h>
#include <IO/ReadHelpers.h>
#include <IO/WriteHelpers.h>
#include <Storages/Transaction/Types.h>

#pragma GCC diagnostic push
#pragma GCC diagnostic ignored "-Wunused-parameter"
#include <Poco/Dynamic/Var.h>
#include <Poco/JSON/Array.h>
#include <Poco/JSON/Object.h>
#include <Poco/JSON/Parser.h>
#pragma GCC diagnostic pop

namespace DB::ErrorCodes
{
extern const int LOGICAL_ERROR;
}

namespace TiDB
{

using DB::ColumnID;
using DB::DatabaseID;
using DB::Exception;
using DB::String;
using DB::TableID;
using DB::Timestamp;

// Column types.
// In format:
// TiDB type, int value, codec flag, CH type, should widen.
#ifdef M
#error "Please undefine macro M first."
#endif
<<<<<<< HEAD
#define COLUMN_TYPES(M)                                             \
    M(Decimal, 0, Decimal, Decimal, Decimal32, Decimal32)               \
    M(Tiny, 1, VarInt, VarUInt, Int8, UInt8)                        \
    M(Short, 2, VarInt, VarUInt, Int16, UInt16)                     \
    M(Long, 3, VarInt, VarUInt, Int32, UInt32)                      \
    M(Float, 4, Float, Float, Float32, Float32)                     \
    M(Double, 5, Float, Float, Float64, Float64)                    \
    M(Null, 6, Nil, Nil, Nothing, Nothing)                          \
    M(Timestamp, 7, Int, Int, DateTime, DateTime)                   \
    M(Longlong, 8, Int, UInt, Int64, UInt64)                        \
    M(Int24, 9, VarInt, VarUInt, Int32, UInt32)                     \
    M(Date, 10, Int, Int, Date, Date)                               \
    M(Time, 11, Duration, Duration, Int64, Int64)                   \
    M(Datetime, 12, Int, Int, DateTime, DateTime)                   \
    M(Year, 13, Int, Int, Int16, Int16)                             \
    M(NewDate, 14, Int, Int, Date, Date)                            \
    M(Varchar, 15, CompactBytes, CompactBytes, String, String)      \
    M(Bit, 16, CompactBytes, CompactBytes, UInt64, UInt64)          \
    M(JSON, 0xf5, Json, Json, String, String)                       \
    M(NewDecimal, 0xf6, Decimal, Decimal, Decimal32, Decimal32)         \
    M(Enum, 0xf7, CompactBytes, CompactBytes, Enum16, Enum16)       \
    M(Set, 0xf8, CompactBytes, CompactBytes, String, String)        \
    M(TinyBlob, 0xf9, CompactBytes, CompactBytes, String, String)   \
    M(MediumBlob, 0xfa, CompactBytes, CompactBytes, String, String) \
    M(LongBlob, 0xfb, CompactBytes, CompactBytes, String, String)   \
    M(Blob, 0xfc, CompactBytes, CompactBytes, String, String)       \
    M(VarString, 0xfd, CompactBytes, CompactBytes, String, String)  \
    M(String, 0xfe, CompactBytes, CompactBytes, String, String)     \
    M(Geometry, 0xff, CompactBytes, CompactBytes, String, String)

=======
#define COLUMN_TYPES(M)                              \
    M(Decimal, 0, Decimal, Decimal, false)           \
    M(Tiny, 1, VarInt, Int8, true)                   \
    M(Short, 2, VarInt, Int16, true)                 \
    M(Long, 3, VarInt, Int32, true)                  \
    M(Float, 4, Float, Float32, false)               \
    M(Double, 5, Float, Float64, false)              \
    M(Null, 6, Nil, Nothing, false)                  \
    M(Timestamp, 7, Int, DateTime, false)            \
    M(LongLong, 8, Int, Int64, false)                \
    M(Int24, 9, VarInt, Int32, true)                 \
    M(Date, 10, Int, Date, false)                    \
    M(Time, 11, Duration, Int64, false)              \
    M(Datetime, 12, Int, DateTime, false)            \
    M(Year, 13, Int, Int16, false)                   \
    M(NewDate, 14, Int, Date, false)                 \
    M(Varchar, 15, CompactBytes, String, false)      \
    M(Bit, 16, CompactBytes, UInt64, false)          \
    M(JSON, 0xf5, Json, String, false)               \
    M(NewDecimal, 0xf6, Decimal, Decimal, false)     \
    M(Enum, 0xf7, CompactBytes, Enum16, false)       \
    M(Set, 0xf8, CompactBytes, String, false)        \
    M(TinyBlob, 0xf9, CompactBytes, String, false)   \
    M(MediumBlob, 0xfa, CompactBytes, String, false) \
    M(LongBlob, 0xfb, CompactBytes, String, false)   \
    M(Blob, 0xfc, CompactBytes, String, false)       \
    M(VarString, 0xfd, CompactBytes, String, false)  \
    M(String, 0xfe, CompactBytes, String, false)     \
    M(Geometry, 0xff, CompactBytes, String, false)
>>>>>>> a1956bc0

enum TP
{
#ifdef M
#error "Please undefine macro M first."
#endif
#define M(tt, v, cf, ct, w) Type##tt = v,
    COLUMN_TYPES(M)
#undef M
};

// Column flags.
#ifdef M
#error "Please undefine macro M first."
#endif
#define COLUMN_FLAGS(M)          \
    M(NotNull, (1 << 0))         \
    M(PriKey, (1 << 1))          \
    M(UniqueKey, (1 << 2))       \
    M(MultipleKey, (1 << 3))     \
    M(Blob, (1 << 4))            \
    M(Unsigned, (1 << 5))        \
    M(Zerofill, (1 << 6))        \
    M(Binary, (1 << 7))          \
    M(Enum, (1 << 8))            \
    M(AutoIncrement, (1 << 9))   \
    M(Timestamp, (1 << 10))      \
    M(Set, (1 << 11))            \
    M(NoDefaultValue, (1 << 12)) \
    M(OnUpdateNow, (1 << 13))    \
    M(PartKey, (1 << 14))        \
    M(Num, (1 << 15))

// Codec flags.
// In format: TiDB codec flag, int value.
#ifdef M
#error "Please undefine macro M first."
#endif
#define CODEC_FLAGS(M) \
    M(Nil, 0)          \
    M(Bytes, 1)        \
    M(CompactBytes, 2) \
    M(Int, 3)          \
    M(UInt, 4)         \
    M(Float, 5)        \
    M(Decimal, 6)      \
    M(Duration, 7)     \
    M(VarInt, 8)       \
    M(VarUInt, 9)      \
    M(Json, 10)        \
    M(Max, 250)

enum CodecFlag
{
#ifdef M
#error "Please undefine macro M first."
#endif
#define M(cf, v) CodecFlag##cf = v,
    CODEC_FLAGS(M)
#undef M
};

enum SchemaState
{
    StateNone = 0,
    StateDeleteOnly,
    StateWriteOnly,
    StateWriteReorganization,
    StateDeleteReorganization,
    StatePublic,
};

struct ColumnInfo
{
    ColumnInfo() = default;

    explicit ColumnInfo(Poco::JSON::Object::Ptr json);

    Poco::JSON::Object::Ptr getJSONObject() const;

    void deserialize(Poco::JSON::Object::Ptr json);

    ColumnID id = -1;
    String name;
    Int32 offset = -1;
    Poco::Dynamic::Var origin_default_value;
    Poco::Dynamic::Var default_value;
    TP tp = TypeDecimal; // TypeDecimal is not used by TiDB.
    UInt32 flag = 0;
    Int32 flen = 0;
    Int32 decimal = 0;
    // Elems is the element list for enum and set type.
    std::vector<std::pair<std::string, Int16>> elems;
    SchemaState state = StateNone;
    String comment;

#ifdef M
#error "Please undefine macro M first."
#endif
#define M(f, v)                                                  \
    inline bool has##f##Flag() const { return (flag & v) != 0; } \
    inline void set##f##Flag() { flag |= v; }
    COLUMN_FLAGS(M)
#undef M

    CodecFlag getCodecFlag() const;
    DB::Field defaultValueToField() const;
};

enum PartitionType
{
    PartitionTypeRange = 1,
    PartitionTypeHash = 2,
    PartitionTypeList = 3,
};

struct PartitionDefinition
{
    PartitionDefinition() = default;

    PartitionDefinition(Poco::JSON::Object::Ptr json);

    Poco::JSON::Object::Ptr getJSONObject() const;

    void deserialize(Poco::JSON::Object::Ptr json);

    Int64 id = -1;
    String name;
    // LessThan []string `json:"less_than"`
    String comment;
};

struct PartitionInfo
{
    PartitionInfo() = default;

    PartitionInfo(Poco::JSON::Object::Ptr json);

    Poco::JSON::Object::Ptr getJSONObject() const;

    void deserialize(Poco::JSON::Object::Ptr json);

    PartitionType type = PartitionTypeRange;
    String expr;
    // Columns []CIStr       `json:"columns"`
    bool enable = false;
    std::vector<PartitionDefinition> definitions;
    UInt64 num = 0;
};

struct DBInfo
{
    Int64 id;
    String name;
    String charset;
    String collate;
    SchemaState state;

    DBInfo() = default;
    DBInfo(const String & json) { deserialize(json); }

    void deserialize(const String & json_str);
};

struct TableInfo;
using TableInfoPtr = std::shared_ptr<TableInfo>;

struct TableInfo
{
    TableInfo() = default;

    TableInfo(const TableInfo &) = default;

    TableInfo(const String & table_info_json);

    String serialize(bool escaped) const;

    void deserialize(const String & json_str);

    DatabaseID db_id = -1;
    String db_name;
    // The meaning of this ID changed after we support TiDB partition table.
    // It is the physical table ID, i.e. table ID for non-partition table,
    // and partition ID for partition table,
    // whereas field `belonging_table_id` below actually means the table ID this partition belongs to.
    TableID id = -1;
    String name;
    // Columns are listed in the order in which they appear in the schema.
    std::vector<ColumnInfo> columns;
    SchemaState state = StateNone;
    bool pk_is_handle = false;
    String comment;
    Timestamp update_timestamp = 0;
    bool is_partition_table = false;
    TableID belonging_table_id = -1;
    PartitionInfo partition;
    Int64 schema_version = -1;

    ColumnID getColumnID(const String & name) const;

    TableInfo producePartitionTableInfo(TableID table_or_partition_id) const
    {
        //
        // Some sanity checks for partition table.
        if (unlikely(!(is_partition_table && partition.enable)))
            throw Exception("Table ID " + std::to_string(id) + " seeing partition ID " + std::to_string(table_or_partition_id)
                    + " but it's not a partition table",
                DB::ErrorCodes::LOGICAL_ERROR);

        if (unlikely(std::find_if(partition.definitions.begin(), partition.definitions.end(), [table_or_partition_id](const auto & d) {
                return d.id == table_or_partition_id;
            }) == partition.definitions.end()))
            throw Exception(
                "Couldn't find partition with ID " + std::to_string(table_or_partition_id) + " in table ID " + std::to_string(id),
                DB::ErrorCodes::LOGICAL_ERROR);

        // This is a TiDB partition table, adjust the table ID by making it to physical table ID (partition ID).
        TableInfo new_table = *this;
        new_table.belonging_table_id = id;
        new_table.id = table_or_partition_id;

        // Mangle the table name by appending partition name.
        new_table.name += "_" + std::to_string(table_or_partition_id);

        return new_table;
    }
};

using DBInfoPtr = std::shared_ptr<DBInfo>;

} // namespace TiDB<|MERGE_RESOLUTION|>--- conflicted
+++ resolved
@@ -35,40 +35,8 @@
 #ifdef M
 #error "Please undefine macro M first."
 #endif
-<<<<<<< HEAD
-#define COLUMN_TYPES(M)                                             \
-    M(Decimal, 0, Decimal, Decimal, Decimal32, Decimal32)               \
-    M(Tiny, 1, VarInt, VarUInt, Int8, UInt8)                        \
-    M(Short, 2, VarInt, VarUInt, Int16, UInt16)                     \
-    M(Long, 3, VarInt, VarUInt, Int32, UInt32)                      \
-    M(Float, 4, Float, Float, Float32, Float32)                     \
-    M(Double, 5, Float, Float, Float64, Float64)                    \
-    M(Null, 6, Nil, Nil, Nothing, Nothing)                          \
-    M(Timestamp, 7, Int, Int, DateTime, DateTime)                   \
-    M(Longlong, 8, Int, UInt, Int64, UInt64)                        \
-    M(Int24, 9, VarInt, VarUInt, Int32, UInt32)                     \
-    M(Date, 10, Int, Int, Date, Date)                               \
-    M(Time, 11, Duration, Duration, Int64, Int64)                   \
-    M(Datetime, 12, Int, Int, DateTime, DateTime)                   \
-    M(Year, 13, Int, Int, Int16, Int16)                             \
-    M(NewDate, 14, Int, Int, Date, Date)                            \
-    M(Varchar, 15, CompactBytes, CompactBytes, String, String)      \
-    M(Bit, 16, CompactBytes, CompactBytes, UInt64, UInt64)          \
-    M(JSON, 0xf5, Json, Json, String, String)                       \
-    M(NewDecimal, 0xf6, Decimal, Decimal, Decimal32, Decimal32)         \
-    M(Enum, 0xf7, CompactBytes, CompactBytes, Enum16, Enum16)       \
-    M(Set, 0xf8, CompactBytes, CompactBytes, String, String)        \
-    M(TinyBlob, 0xf9, CompactBytes, CompactBytes, String, String)   \
-    M(MediumBlob, 0xfa, CompactBytes, CompactBytes, String, String) \
-    M(LongBlob, 0xfb, CompactBytes, CompactBytes, String, String)   \
-    M(Blob, 0xfc, CompactBytes, CompactBytes, String, String)       \
-    M(VarString, 0xfd, CompactBytes, CompactBytes, String, String)  \
-    M(String, 0xfe, CompactBytes, CompactBytes, String, String)     \
-    M(Geometry, 0xff, CompactBytes, CompactBytes, String, String)
-
-=======
 #define COLUMN_TYPES(M)                              \
-    M(Decimal, 0, Decimal, Decimal, false)           \
+    M(Decimal, 0, Decimal, Decimal32, false)           \
     M(Tiny, 1, VarInt, Int8, true)                   \
     M(Short, 2, VarInt, Int16, true)                 \
     M(Long, 3, VarInt, Int32, true)                  \
@@ -86,7 +54,7 @@
     M(Varchar, 15, CompactBytes, String, false)      \
     M(Bit, 16, CompactBytes, UInt64, false)          \
     M(JSON, 0xf5, Json, String, false)               \
-    M(NewDecimal, 0xf6, Decimal, Decimal, false)     \
+    M(NewDecimal, 0xf6, Decimal, Decimal32, false)     \
     M(Enum, 0xf7, CompactBytes, Enum16, false)       \
     M(Set, 0xf8, CompactBytes, String, false)        \
     M(TinyBlob, 0xf9, CompactBytes, String, false)   \
@@ -96,7 +64,6 @@
     M(VarString, 0xfd, CompactBytes, String, false)  \
     M(String, 0xfe, CompactBytes, String, false)     \
     M(Geometry, 0xff, CompactBytes, String, false)
->>>>>>> a1956bc0
 
 enum TP
 {
