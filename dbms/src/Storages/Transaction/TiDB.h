#pragma once

#include <optional>

#include <Core/Field.h>
#include <Core/Types.h>
#include <IO/ReadHelpers.h>
#include <IO/WriteHelpers.h>
#include <Storages/Transaction/Types.h>
#include <Storages/Transaction/StorageEngineType.h>

#pragma GCC diagnostic push
#pragma GCC diagnostic ignored "-Wunused-parameter"
#include <Poco/Dynamic/Var.h>
#include <Poco/JSON/Array.h>
#include <Poco/JSON/Object.h>
#include <Poco/JSON/Parser.h>
#pragma GCC diagnostic pop

namespace DB::ErrorCodes
{
extern const int LOGICAL_ERROR;
}

namespace TiDB
{

using DB::ColumnID;
using DB::DatabaseID;
using DB::Exception;
using DB::String;
using DB::TableID;
using DB::Timestamp;

// Column types.
// In format:
// TiDB type, int value, codec flag, CH type, should widen.
#ifdef M
#error "Please undefine macro M first."
#endif
#define COLUMN_TYPES(M)                              \
    M(Decimal, 0, Decimal, Decimal32, false)         \
    M(Tiny, 1, VarInt, Int8, true)                   \
    M(Short, 2, VarInt, Int16, true)                 \
    M(Long, 3, VarInt, Int32, true)                  \
    M(Float, 4, Float, Float32, false)               \
    M(Double, 5, Float, Float64, false)              \
    M(Null, 6, Nil, Nothing, false)                  \
    M(Timestamp, 7, UInt, MyDateTime, false)         \
    M(LongLong, 8, Int, Int64, false)                \
    M(Int24, 9, VarInt, Int32, true)                 \
    M(Date, 10, UInt, MyDate, false)                 \
    M(Time, 11, Duration, Int64, false)              \
    M(Datetime, 12, UInt, MyDateTime, false)         \
    M(Year, 13, Int, Int16, false)                   \
    M(NewDate, 14, Int, MyDate, false)               \
    M(Varchar, 15, CompactBytes, String, false)      \
    M(Bit, 16, VarInt, UInt64, false)                \
    M(JSON, 0xf5, Json, String, false)               \
    M(NewDecimal, 0xf6, Decimal, Decimal32, false)   \
    M(Enum, 0xf7, VarUInt, Enum16, false)            \
    M(Set, 0xf8, VarUInt, UInt64, false)             \
    M(TinyBlob, 0xf9, CompactBytes, String, false)   \
    M(MediumBlob, 0xfa, CompactBytes, String, false) \
    M(LongBlob, 0xfb, CompactBytes, String, false)   \
    M(Blob, 0xfc, CompactBytes, String, false)       \
    M(VarString, 0xfd, CompactBytes, String, false)  \
    M(String, 0xfe, CompactBytes, String, false)     \
    M(Geometry, 0xff, CompactBytes, String, false)

enum TP
{
#ifdef M
#error "Please undefine macro M first."
#endif
#define M(tt, v, cf, ct, w) Type##tt = v,
    COLUMN_TYPES(M)
#undef M
};

// Column flags.
#ifdef M
#error "Please undefine macro M first."
#endif
#define COLUMN_FLAGS(M)          \
    M(NotNull, (1 << 0))         \
    M(PriKey, (1 << 1))          \
    M(UniqueKey, (1 << 2))       \
    M(MultipleKey, (1 << 3))     \
    M(Blob, (1 << 4))            \
    M(Unsigned, (1 << 5))        \
    M(Zerofill, (1 << 6))        \
    M(Binary, (1 << 7))          \
    M(Enum, (1 << 8))            \
    M(AutoIncrement, (1 << 9))   \
    M(Timestamp, (1 << 10))      \
    M(Set, (1 << 11))            \
    M(NoDefaultValue, (1 << 12)) \
    M(OnUpdateNow, (1 << 13))    \
    M(PartKey, (1 << 14))        \
    M(Num, (1 << 15))

enum ColumnFlag
{
#ifdef M
#error "Please undefine macro M first."
#endif
#define M(cf, v) ColumnFlag##cf = v,
    COLUMN_FLAGS(M)
#undef M
};

// Codec flags.
// In format: TiDB codec flag, int value.
#ifdef M
#error "Please undefine macro M first."
#endif
#define CODEC_FLAGS(M) \
    M(Nil, 0)          \
    M(Bytes, 1)        \
    M(CompactBytes, 2) \
    M(Int, 3)          \
    M(UInt, 4)         \
    M(Float, 5)        \
    M(Decimal, 6)      \
    M(Duration, 7)     \
    M(VarInt, 8)       \
    M(VarUInt, 9)      \
    M(Json, 10)        \
    M(Max, 250)

enum CodecFlag
{
#ifdef M
#error "Please undefine macro M first."
#endif
#define M(cf, v) CodecFlag##cf = v,
    CODEC_FLAGS(M)
#undef M
};

enum SchemaState
{
    StateNone = 0,
    StateDeleteOnly,
    StateWriteOnly,
    StateWriteReorganization,
    StateDeleteReorganization,
    StatePublic,
};

struct ColumnInfo
{
    ColumnInfo() = default;

    explicit ColumnInfo(Poco::JSON::Object::Ptr json);

    Poco::JSON::Object::Ptr getJSONObject() const;

    void deserialize(Poco::JSON::Object::Ptr json);

    ColumnID id = -1;
    String name;
    Int32 offset = -1;
    Poco::Dynamic::Var origin_default_value;
    Poco::Dynamic::Var default_value;
    TP tp = TypeDecimal; // TypeDecimal is not used by TiDB.
    UInt32 flag = 0;
    Int32 flen = 0;
    Int32 decimal = 0;
    // Elems is the element list for enum and set type.
    std::vector<std::pair<std::string, Int16>> elems;
    SchemaState state = StateNone;
    String comment;

#ifdef M
#error "Please undefine macro M first."
#endif
#define M(f, v)                                                  \
    inline bool has##f##Flag() const { return (flag & v) != 0; } \
    inline void set##f##Flag() { flag |= v; }
    COLUMN_FLAGS(M)
#undef M

    DB::Field defaultValueToField() const;
    CodecFlag getCodecFlag() const;
    DB::Field getDecimalValue(const String &) const;
    Int64 getEnumIndex(const String &) const;
};

enum PartitionType
{
    PartitionTypeRange = 1,
    PartitionTypeHash = 2,
    PartitionTypeList = 3,
};

struct PartitionDefinition
{
    PartitionDefinition() = default;

    PartitionDefinition(Poco::JSON::Object::Ptr json);

    Poco::JSON::Object::Ptr getJSONObject() const;

    void deserialize(Poco::JSON::Object::Ptr json);

    Int64 id = -1;
    String name;
    // LessThan []string `json:"less_than"`
    String comment;
};

struct PartitionInfo
{
    PartitionInfo() = default;

    PartitionInfo(Poco::JSON::Object::Ptr json);

    Poco::JSON::Object::Ptr getJSONObject() const;

    void deserialize(Poco::JSON::Object::Ptr json);

    PartitionType type = PartitionTypeRange;
    String expr;
    // Columns []CIStr       `json:"columns"`
    bool enable = false;
    std::vector<PartitionDefinition> definitions;
    UInt64 num = 0;
};

struct DBInfo
{
    Int64 id;
    String name;
    String charset;
    String collate;
    SchemaState state;

    DBInfo() = default;
    DBInfo(const String & json) { deserialize(json); }

    void deserialize(const String & json_str);
};

struct TableInfo;
using TableInfoPtr = std::shared_ptr<TableInfo>;

struct TableInfo
{
    TableInfo() = default;

    TableInfo(const TableInfo &) = default;

    TableInfo(const String & table_info_json);

    String serialize() const;

    void deserialize(const String & json_str);

    DatabaseID db_id = -1;
    String db_name;
    // The meaning of this ID changed after we support TiDB partition table.
    // It is the physical table ID, i.e. table ID for non-partition table,
    // and partition ID for partition table,
    // whereas field `belonging_table_id` below actually means the table ID this partition belongs to.
    TableID id = -1;
    String name;
    // Columns are listed in the order in which they appear in the schema.
    std::vector<ColumnInfo> columns;
    SchemaState state = StateNone;
    bool pk_is_handle = false;
    String comment;
    Timestamp update_timestamp = 0;
    bool is_partition_table = false;
    TableID belonging_table_id = -1;
    PartitionInfo partition;
<<<<<<< HEAD
    Int64 schema_version = DEFAULT_UNSPECIFIED_SCHEMA_VERSION;

    ::TiDB::StorageEngine engine_type = ::TiDB::StorageEngine::UNSPECIFIED;
=======
    // If the table is view, we should ignore it.
    bool is_view = false;
    Int64 schema_version = -1;
>>>>>>> fbe6ed6f

    ColumnID getColumnID(const String & name) const;
    String getColumnName(const ColumnID id) const;

    std::optional<std::reference_wrapper<const ColumnInfo>> getPKHandleColumn() const;

    TableInfo producePartitionTableInfo(TableID table_or_partition_id) const;

    bool isLogicalPartitionTable() const { return is_partition_table && belonging_table_id == -1 && partition.enable; }

    String getPartitionTableName(TableID part_id) const;
};

using DBInfoPtr = std::shared_ptr<DBInfo>;

String genJsonNull();

} // namespace TiDB<|MERGE_RESOLUTION|>--- conflicted
+++ resolved
@@ -275,15 +275,11 @@
     bool is_partition_table = false;
     TableID belonging_table_id = -1;
     PartitionInfo partition;
-<<<<<<< HEAD
-    Int64 schema_version = DEFAULT_UNSPECIFIED_SCHEMA_VERSION;
-
-    ::TiDB::StorageEngine engine_type = ::TiDB::StorageEngine::UNSPECIFIED;
-=======
     // If the table is view, we should ignore it.
     bool is_view = false;
-    Int64 schema_version = -1;
->>>>>>> fbe6ed6f
+    Int64 schema_version = DEFAULT_UNSPECIFIED_SCHEMA_VERSION;
+
+    ::TiDB::StorageEngine engine_type = ::TiDB::StorageEngine::UNSPECIFIED;
 
     ColumnID getColumnID(const String & name) const;
     String getColumnName(const ColumnID id) const;
