// Copyright 2022 PingCAP, Ltd.
//
// Licensed under the Apache License, Version 2.0 (the "License");
// you may not use this file except in compliance with the License.
// You may obtain a copy of the License at
//
//     http://www.apache.org/licenses/LICENSE-2.0
//
// Unless required by applicable law or agreed to in writing, software
// distributed under the License is distributed on an "AS IS" BASIS,
// WITHOUT WARRANTIES OR CONDITIONS OF ANY KIND, either express or implied.
// See the License for the specific language governing permissions and
// limitations under the License.

#pragma once

#include <Core/Types.h>
<<<<<<< HEAD
#include <pingcap/pd/IClient.h>
=======
#include <common/types.h>
>>>>>>> dac73d1d

#include <chrono>
#include <unordered_set>

namespace DB
{
using StoreID = UInt64;
static constexpr StoreID InvalidStoreID = 0;

using TableID = Int64;
using TableIDSet = std::unordered_set<TableID>;
using KeyspaceID = pingcap::pd::KeyspaceID;

using KeyspaceTableID = std::pair<KeyspaceID, TableID>;

static auto const NullspaceID = pingcap::pd::NullspaceID;

enum : TableID
{
    InvalidTableID = -1,
};

using DatabaseID = Int64;

using KeyspaceDatabaseID = std::pair<KeyspaceID, DatabaseID>;

using ColumnID = Int64;

enum : ColumnID
{
    // Prevent conflict with TiDB.
    TiDBPkColumnID = -1,
    ExtraTableIDColumnID = -3,
    VersionColumnID = -1024,
    DelMarkColumnID = -1025,
    InvalidColumnID = -10000,
};

using HandleID = Int64;
using Timestamp = UInt64;

using RegionID = UInt64;

enum : RegionID
{
    InvalidRegionID = 0
};

using RegionVersion = UInt64;

enum : RegionVersion
{
    InvalidRegionVersion = std::numeric_limits<RegionVersion>::max()
};

using Clock = std::chrono::system_clock;
using Timepoint = Clock::time_point;
using Duration = Clock::duration;
using Seconds = std::chrono::seconds;

} // namespace DB<|MERGE_RESOLUTION|>--- conflicted
+++ resolved
@@ -15,11 +15,8 @@
 #pragma once
 
 #include <Core/Types.h>
-<<<<<<< HEAD
 #include <pingcap/pd/IClient.h>
-=======
 #include <common/types.h>
->>>>>>> dac73d1d
 
 #include <chrono>
 #include <unordered_set>
