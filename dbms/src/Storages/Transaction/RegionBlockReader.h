--- conflicted
+++ resolved
@@ -41,11 +41,7 @@
 class RegionBlockReader : private boost::noncopyable
 {
 public:
-<<<<<<< HEAD
-    RegionBlockReader(DecodingStorageSchemaSnapshotConstPtr schema_snapshot_);
-=======
     explicit RegionBlockReader(DecodingStorageSchemaSnapshotConstPtr schema_snapshot_);
->>>>>>> 70991849
 
     /// Read `data_list` as a block.
     ///
