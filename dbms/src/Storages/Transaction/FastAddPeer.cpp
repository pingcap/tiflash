// Copyright 2022 PingCAP, Ltd.
//
// Licensed under the Apache License, Version 2.0 (the "License");
// you may not use this file except in compliance with the License.
// You may obtain a copy of the License at
//
//     http://www.apache.org/licenses/LICENSE-2.0
//
// Unless required by applicable law or agreed to in writing, software
// distributed under the License is distributed on an "AS IS" BASIS,
// WITHOUT WARRANTIES OR CONDITIONS OF ANY KIND, either express or implied.
// See the License for the specific language governing permissions and
// limitations under the License.

#include "FastAddPeer.h"

#include <Poco/DirectoryIterator.h>
#include <Storages/Page/UniversalWriteBatch.h>
#include <Storages/Page/V3/PageDirectory.h>
#include <Storages/Page/V3/Remote/CheckpointManifestFileReader.h>
#include <Storages/Page/V3/Remote/CheckpointPageManager.h>
#include <Storages/Page/universal/UniversalPageStorage.h>
#include <Storages/Page/universal/Readers.h>
#include <Storages/Transaction/Keys.h>
#include <Storages/Transaction/ProxyFFICommon.h>
#include <Storages/Transaction/Region.h>
#include <Storages/Transaction/TMTContext.h>

#include <cstdio>


namespace DB
{
FastAddPeerRes genFastAddPeerRes(FastAddPeerStatus status, std::string && apply_str, std::string && region_str)
{
    auto * apply = RawCppString::New(apply_str);
    auto * region = RawCppString::New(region_str);
    return FastAddPeerRes{
        .status = status,
        .apply_state = CppStrWithView{.inner = GenRawCppPtr(apply, RawCppPtrTypeImpl::String), .view = BaseBuffView{apply->data(), apply->size()}},
        .region = CppStrWithView{.inner = GenRawCppPtr(region, RawCppPtrTypeImpl::String), .view = BaseBuffView{region->data(), region->size()}},
    };
}

using PS::V3::CheckpointManifestFileReader;
using PS::V3::PageDirectory;
using PS::V3::RemoteDataLocation;
using PS::V3::Remote::WriterInfo;
using PS::V3::universal::BlobStoreTrait;
using PS::V3::universal::PageDirectoryTrait;

std::string readData(const std::string & checkpoint_data_dir, const RemoteDataLocation & location)
{
    RUNTIME_CHECK(location.offset_in_file > 0);
    RUNTIME_CHECK(location.data_file_id != nullptr && !location.data_file_id->empty());

    std::string ret;
    ret.resize(location.size_in_file);

    // Note: We will introduce a DataReader when compression is added later.
    // When there is compression, we first need to seek and read compressed blocks, decompress them, and then seek to the data we want.
    // A DataReader will encapsulate this logic.
    // Currently there is no compression, so reading data is rather easy.

    auto buf = ReadBufferFromFile(checkpoint_data_dir + *location.data_file_id);
    buf.seek(location.offset_in_file);
    auto n = buf.readBig(ret.data(), location.size_in_file);
    RUNTIME_CHECK(n == location.size_in_file);

    return ret;
}

std::optional<RemoteMeta> fetchRemotePeerMeta(const std::string & output_directory, const std::string & checkpoint_data_dir, uint64_t store_id, uint64_t region_id, uint64_t new_peer_id, TiFlashRaftProxyHelper * proxy_helper)
{
    UNUSED(new_peer_id);
    auto * log = &Poco::Logger::get("fast add");

    Poco::DirectoryIterator it(output_directory);
    Poco::DirectoryIterator end;
    std::string optimal;
    auto optimal_index = 0;
    while (it != end)
    {
        if (it->isFile())
        {
            Poco::Path p(it.path());
            auto index = 0;
            std::istringstream(p.getBaseName()) >> index;
            if (p.getExtension() == "manifest" && index > optimal_index)
            {
                optimal_index = index;
                optimal = p.toString();
            }
        }
        ++it;
    }
<<<<<<< HEAD
    LOG_DEBUG(log, "use optimal manifest {} checkpoint_data_dir {}", optimal, checkpoint_data_dir);
=======
>>>>>>> 7d2a12de

    if (optimal.empty())
    {
        return std::nullopt;
    }

    auto reader = CheckpointManifestFileReader<PageDirectoryTrait>::create(CheckpointManifestFileReader<PageDirectoryTrait>::Options{.file_path = optimal});
    auto manager = std::make_shared<PS::V3::CheckpointPageManager>(*reader, checkpoint_data_dir);

    RemoteMeta remote_meta;
    remote_meta.remote_store_id = store_id;
    remote_meta.checkpoint_path = optimal;
    {
        auto apply_state_key = RaftLogReader::toRegionApplyStateKey(region_id);
        auto maybe_buffer = manager->getReadBuffer(apply_state_key, /* ignore_if_not_exist */true);
        if (maybe_buffer.has_value())
        {
            auto [buf, buf_size, _] = maybe_buffer.value();
            std::string value;
            value.resize(buf_size);
            auto n = buf->readBig(value.data(), buf_size);
            RUNTIME_CHECK(n == buf_size);
            remote_meta.apply_state.ParseFromArray(value.data(), value.size());
        }
        else
        {
            LOG_DEBUG(log, "cannot find apply state key {}", Redact::keyToDebugString(apply_state_key.data(), apply_state_key.size()));
        }
    }
    {
        auto region_state_key = RaftLogReader::toRegionLocalStateKey(region_id);
        auto maybe_buffer = manager->getReadBuffer(region_state_key, /* ignore_if_not_exist */true);
        if (maybe_buffer.has_value())
        {
            auto [buf, buf_size, _] = maybe_buffer.value();
            std::string value;
            value.resize(buf_size);
            auto n = buf->readBig(value.data(), buf_size);
            RUNTIME_CHECK(n == buf_size);
            remote_meta.region_state.ParseFromArray(value.data(), value.size());
        }
        else
        {
            LOG_DEBUG(log, "cannot find region state key {}", Redact::keyToDebugString(region_state_key.data(), region_state_key.size()));
        }
    }
    {
        auto region_key = KVStoreReader::toFullPageId(region_id);
        auto maybe_buffer = manager->getReadBuffer(region_key, /* ignore_if_not_exist */true);
        if (maybe_buffer.has_value())
        {
            auto [buf, buf_size, _] = maybe_buffer.value();
            remote_meta.region = Region::deserialize(*buf, proxy_helper);
            RUNTIME_CHECK(buf_size == buf->count());
        }
        else
        {
            LOG_DEBUG(log, "cannot find region key {}", Redact::keyToDebugString(region_key.data(), region_key.size()));
        }
    }
    return remote_meta;
}

std::string composeOutputDirectory(const std::string & remote_dir, uint64_t store_id, const std::string & storage_name)
{
    return fmt::format(
        "{}/store_{}/ps_{}_manifest/",
        remote_dir,
        store_id,
        storage_name);
}

std::vector<uint64_t> listAllStores(const std::string & remote_dir)
{
    Poco::DirectoryIterator it(remote_dir);
    Poco::DirectoryIterator end;
    std::vector<uint64_t> res;
    while (it != end)
    {
        if (it->isDirectory())
        {
            Poco::Path p(it.path());
            auto store_id = 0;
            if (sscanf(p.getBaseName().c_str(), "store_%u", &store_id) == 1 && store_id != 0)
            {
                res.push_back(store_id);
            }
        }
        ++it;
    }
    return res;
}

std::pair<bool, std::optional<RemoteMeta>> selectRemotePeer(UniversalPageStoragePtr page_storage, uint64_t current_store_id, uint64_t region_id, uint64_t new_peer_id, TiFlashRaftProxyHelper * proxy_helper)
{
    auto * log = &Poco::Logger::get("fast add");

    std::vector<RemoteMeta> choices;
    std::map<uint64_t, std::string> reason;
    std::map<uint64_t, std::string> candidate_stat;

    // TODO Reconsider this logic when use S3.
    const auto & remote_dir = page_storage->config.ps_remote_directory.toString();
    // TODO Fill storage_name
    const auto & storage_name = page_storage->storage_name;
    auto stores = listAllStores(remote_dir);
    for (const auto & store_id: stores)
    {
        if (store_id == current_store_id)
            continue;
        auto remote_manifest_directory = composeOutputDirectory(remote_dir, store_id, storage_name);
        auto maybe_choice = fetchRemotePeerMeta(remote_manifest_directory, remote_dir, store_id, region_id, new_peer_id, proxy_helper);
        if (maybe_choice.has_value())
        {
            choices.push_back(std::move(maybe_choice.value()));
        }
    }

    if (choices.empty())
    {
        LOG_INFO(log, "No candidate for region {}", region_id);
        return std::make_pair(false, std::nullopt);
    }

    std::optional<RemoteMeta> choosed = std::nullopt;
    uint64_t largest_applied_index = 0;
    for (auto it = choices.begin(); it != choices.end(); it++)
    {
        auto store_id = it->remote_store_id;
        const auto & region_state = it->region_state;
        const auto & apply_state = it->apply_state;
        const auto & peers = region_state.region().peers();
        bool ok = false;
        LOG_INFO(log, "store {} region_state {} region peers {}", store_id, region_state.DebugString(), region_state.region().DebugString());
        for (auto && pr : peers)
        {
            if (pr.id() == new_peer_id)
            {
                ok = true;
                break;
            }
        }
        if (!ok)
        {
            // Can't use this peer if it has no new_peer_id.
            reason[store_id] = fmt::format("has no peer_id {}", region_state.ShortDebugString());
            continue;
        }
        auto peer_state = region_state.state();
        if (peer_state == PeerState::Tombstone || peer_state == PeerState::Applying)
        {
            // Can't use this peer in these states.
            reason[store_id] = fmt::format("bad peer_state {}", region_state.ShortDebugString());
            continue;
        }
        auto applied_index = apply_state.applied_index();
        if (!choosed.has_value() || applied_index > largest_applied_index)
        {
            candidate_stat[store_id] = fmt::format("applied index {}", applied_index);
            choosed = *it;
        }
    }

    FmtBuffer fmt_buf;
    for (auto iter = reason.begin(); iter != reason.end(); iter++)
    {
        fmt_buf.fmtAppend("store {} reason {}, ", iter->first, iter->second);
    }
    std::string failed_reason = fmt_buf.toString();
    fmt_buf.clear();
    for (auto iter = candidate_stat.begin(); iter != candidate_stat.end(); iter++)
    {
        fmt_buf.fmtAppend("store {} stat {}, ", iter->first, iter->second);
    }
    std::string choice_stat = fmt_buf.toString();

    LOG_INFO(log, "fast add result region_id {} new_peer_id {} remote_dir {} storage_name {} total choices {}; failed: {}; candidates: {};", region_id, new_peer_id, remote_dir, storage_name, choices.size(), failed_reason, choice_stat);
    return std::make_pair(true, choosed);
}

FastAddPeerRes FastAddPeer(EngineStoreServerWrap * server, uint64_t region_id, uint64_t new_peer_id)
{
    try
    {
        std::optional<RemoteMeta> maybe_peer = std::nullopt;
        auto wn_ps = server->tmt->getContext().getWriteNodePageStorage();
        auto kvstore = server->tmt->getKVStore();
        auto current_store_id = kvstore->getStoreMeta().id();
        Stopwatch watch;
        while (true)
        {
            bool can_retry = false;
            std::tie(can_retry, maybe_peer) = selectRemotePeer(wn_ps, current_store_id, region_id, new_peer_id, server->proxy_helper);
            if (!maybe_peer.has_value())
            {
                if (!can_retry || watch.elapsedSeconds() >= 60)
                    return genFastAddPeerRes(FastAddPeerStatus::NoSuitable, "", "");
                std::this_thread::sleep_for(std::chrono::milliseconds(500));
            }
            else
                break;
        }
        auto * log = &Poco::Logger::get("fast add");
        auto & peer = maybe_peer.value();
        auto checkpoint_store_id = peer.remote_store_id;
        auto checkpoint_manifest_path = peer.checkpoint_path;
        LOG_INFO(log, "select checkpoint path {} from store {} for region {} takes {} seconds", checkpoint_manifest_path, checkpoint_store_id, region_id, watch.elapsedSeconds());
        auto region = peer.region;
        if (!region)
            return genFastAddPeerRes(FastAddPeerStatus::NoSuitable, "", "");

        const auto & remote_dir = wn_ps->config.ps_remote_directory.toString();
        auto checkpoint_data_dir = remote_dir;

        kvstore->handleIngestCheckpoint(region, checkpoint_manifest_path, checkpoint_data_dir, checkpoint_store_id, *server->tmt);

        auto reader = CheckpointManifestFileReader<PageDirectoryTrait>::create(//
            CheckpointManifestFileReader<PageDirectoryTrait>::Options{
                .file_path = checkpoint_manifest_path
            });
        PS::V3::CheckpointPageManager manager(*reader, checkpoint_data_dir);
        auto raft_log_data = manager.getAllPageWithPrefix(RaftLogReader::toFullRaftLogPrefix(region->id()).toStr());
        UniversalWriteBatch wb;
        for (const auto & [buf, size, page_id]: raft_log_data)
        {
            wb.putPage(page_id, 0, buf, size);
        }
        wn_ps->write(std::move(wb));

        // Generate result.
        return genFastAddPeerRes(FastAddPeerStatus::Ok, peer.apply_state.SerializeAsString(), peer.region_state.region().SerializeAsString());
    }
    catch (...)
    {
        DB::tryLogCurrentException("FastAddPeer", "Failed when try to restore from checkpoint");
        return genFastAddPeerRes(FastAddPeerStatus::BadData, "", "");
    }
}
} // namespace DB<|MERGE_RESOLUTION|>--- conflicted
+++ resolved
@@ -94,10 +94,8 @@
         }
         ++it;
     }
-<<<<<<< HEAD
+
     LOG_DEBUG(log, "use optimal manifest {} checkpoint_data_dir {}", optimal, checkpoint_data_dir);
-=======
->>>>>>> 7d2a12de
 
     if (optimal.empty())
     {
