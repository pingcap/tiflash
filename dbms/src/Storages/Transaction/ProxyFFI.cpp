// Copyright 2022 PingCAP, Ltd.
//
// Licensed under the Apache License, Version 2.0 (the "License");
// you may not use this file except in compliance with the License.
// You may obtain a copy of the License at
//
//     http://www.apache.org/licenses/LICENSE-2.0
//
// Unless required by applicable law or agreed to in writing, software
// distributed under the License is distributed on an "AS IS" BASIS,
// WITHOUT WARRANTIES OR CONDITIONS OF ANY KIND, either express or implied.
// See the License for the specific language governing permissions and
// limitations under the License.

#include <Common/CurrentMetrics.h>
#include <Common/nocopyable.h>
#include <Interpreters/Context.h>
#include <Storages/DeltaMerge/ExternalDTFileInfo.h>
#include <Storages/Page/UniversalWriteBatch.h>
#include <Storages/Page/universal/Readers.h>
#include <Storages/Page/universal/UniversalPageStorage.h>
#include <Storages/PathCapacityMetrics.h>
#include <Storages/Transaction/FileEncryption.h>
#include <Storages/Transaction/KVStore.h>
#include <Storages/Transaction/ProxyFFI.h>
#include <Storages/Transaction/ReadIndexWorker.h>
#include <Storages/Transaction/Region.h>
#include <Storages/Transaction/TMTContext.h>
#include <kvproto/diagnosticspb.pb.h>

#include <ext/scope_guard.h>
#include <optional>

#define CHECK_PARSE_PB_BUFF_IMPL(n, a, b, c)                                              \
    do                                                                                    \
    {                                                                                     \
        [[maybe_unused]] bool parse_res_##n = (a).ParseFromArray(b, static_cast<int>(c)); \
        assert(parse_res_##n);                                                            \
    } while (false)
#define CHECK_PARSE_PB_BUFF_FWD(n, ...) CHECK_PARSE_PB_BUFF_IMPL(n, __VA_ARGS__)
#define CHECK_PARSE_PB_BUFF(...) CHECK_PARSE_PB_BUFF_FWD(__LINE__, __VA_ARGS__)

namespace CurrentMetrics
{
extern const Metric RaftNumSnapshotsPendingApply;
}

namespace DB
{
const std::string ColumnFamilyName::Lock = "lock";
const std::string ColumnFamilyName::Default = "default";
const std::string ColumnFamilyName::Write = "write";

extern const uint64_t DEFAULT_BATCH_READ_INDEX_TIMEOUT_MS;

ColumnFamilyType NameToCF(const std::string & cf)
{
    if (cf.empty() || cf == ColumnFamilyName::Default)
        return ColumnFamilyType::Default;
    if (cf == ColumnFamilyName::Lock)
        return ColumnFamilyType::Lock;
    if (cf == ColumnFamilyName::Write)
        return ColumnFamilyType::Write;
    throw Exception("Unsupported cf name " + cf, ErrorCodes::LOGICAL_ERROR);
}

const std::string & CFToName(const ColumnFamilyType type)
{
    switch (type)
    {
    case ColumnFamilyType::Default:
        return ColumnFamilyName::Default;
    case ColumnFamilyType::Write:
        return ColumnFamilyName::Write;
    case ColumnFamilyType::Lock:
        return ColumnFamilyName::Lock;
    default:
        throw Exception("Can not tell cf type " + std::to_string(static_cast<uint8_t>(type)), ErrorCodes::LOGICAL_ERROR);
    }
}

RawCppPtr GenCppRawString(BaseBuffView view)
{
    return GenRawCppPtr(view.len ? RawCppString::New(view.data, view.len) : nullptr, RawCppPtrTypeImpl::String);
}

static_assert(alignof(EngineStoreServerHelper) == alignof(RawVoidPtr));

static_assert(sizeof(RaftStoreProxyPtr) == sizeof(ConstRawVoidPtr));
static_assert(alignof(RaftStoreProxyPtr) == alignof(ConstRawVoidPtr));

EngineStoreApplyRes HandleWriteRaftCmd(
    const EngineStoreServerWrap * server,
    WriteCmdsView cmds,
    RaftCmdHeader header)
{
    try
    {
        return server->tmt->getKVStore()->handleWriteRaftCmd(cmds, header.region_id, header.index, header.term, *server->tmt);
    }
    catch (...)
    {
        tryLogCurrentException(__PRETTY_FUNCTION__);
        exit(-1);
    }
}

EngineStoreApplyRes HandleAdminRaftCmd(
    const EngineStoreServerWrap * server,
    BaseBuffView req_buff,
    BaseBuffView resp_buff,
    RaftCmdHeader header)
{
    try
    {
        raft_cmdpb::AdminRequest request;
        raft_cmdpb::AdminResponse response;
        CHECK_PARSE_PB_BUFF(request, req_buff.data, req_buff.len);
        CHECK_PARSE_PB_BUFF(response, resp_buff.data, resp_buff.len);
        auto & kvstore = server->tmt->getKVStore();
        return kvstore->handleAdminRaftCmd(
            std::move(request),
            std::move(response),
            header.region_id,
            header.index,
            header.term,
            *server->tmt);
    }
    catch (...)
    {
        tryLogCurrentException(__PRETTY_FUNCTION__);
        exit(-1);
    }
}

uint8_t NeedFlushData(EngineStoreServerWrap * server, uint64_t region_id)
{
    try
    {
        auto & kvstore = server->tmt->getKVStore();
        return kvstore->needFlushRegionData(region_id, *server->tmt);
    }
    catch (...)
    {
        tryLogCurrentException(__PRETTY_FUNCTION__);
        exit(-1);
    }
}

uint8_t TryFlushData(EngineStoreServerWrap * server, uint64_t region_id, uint8_t flush_pattern, uint64_t index, uint64_t term)
{
    try
    {
        auto & kvstore = server->tmt->getKVStore();
        return kvstore->tryFlushRegionData(region_id, false, flush_pattern, *server->tmt, index, term);
    }
    catch (...)
    {
        tryLogCurrentException(__PRETTY_FUNCTION__);
        exit(-1);
    }
}


RawCppPtr CreateWriteBatch()
{
    //    LOG_DEBUG(&Poco::Logger::get("ProxyFFIDebug"), "create write batch");
    return GenRawCppPtr(new UniversalWriteBatch(), RawCppPtrTypeImpl::WriteBatch);
}

void WriteBatchPutPage(RawVoidPtr ptr, BaseBuffView page_id, BaseBuffView value)
{
    auto * wb = reinterpret_cast<UniversalWriteBatch *>(ptr);
    MemoryWriteBuffer buf(0, value.len);
    buf.write(value.data, value.len);
    auto data_size = buf.count();
    assert(data_size == value.len);
    wb->putPage(UniversalPageId(page_id.data, page_id.len), 0, buf.tryGetReadBuffer(), data_size);
    //    std::cout << "page " << Redact::keyToHexString(page_id.data, page_id.len) << " value " << Redact::keyToHexString(value.data, value.len) << std::endl;
}

void WriteBatchDelPage(RawVoidPtr ptr, BaseBuffView page_id)
{
    auto * wb = reinterpret_cast<UniversalWriteBatch *>(ptr);
    wb->delPage(UniversalPageId(page_id.data, page_id.len));
}

uint64_t WriteBatchSize(RawVoidPtr ptr)
{
    auto * wb = reinterpret_cast<UniversalWriteBatch *>(ptr);
    return wb->getTotalDataSize();
}

uint8_t WriteBatchIsEmpty(RawVoidPtr ptr)
{
    auto * wb = reinterpret_cast<UniversalWriteBatch *>(ptr);
    return wb->empty();
}

void WriteBatchMerge(RawVoidPtr lhs, RawVoidPtr rhs)
{
    auto * lwb = reinterpret_cast<UniversalWriteBatch *>(lhs);
    auto * rwb = reinterpret_cast<UniversalWriteBatch *>(rhs);
    lwb->merge(*rwb);
    // TODO: do we need clear rhs here?
}

void WriteBatchClear(RawVoidPtr ptr)
{
    auto * wb = reinterpret_cast<UniversalWriteBatch *>(ptr);
    wb->clear();
}

void ConsumeWriteBatch(const EngineStoreServerWrap * server, RawVoidPtr ptr)
{
    try
    {
        auto uni_ps = server->tmt->getContext().getWriteNodePageStorage();
        auto * wb = reinterpret_cast<UniversalWriteBatch *>(ptr);
        uni_ps->write(std::move(*wb));
        // TODO: verify that clear is allowed after std::move and the wb is reusable
        wb->clear();
    }
    catch (...)
    {
        tryLogCurrentException(__PRETTY_FUNCTION__);
        exit(-1);
    }
}

PageWithView HandleReadPage(const EngineStoreServerWrap * server, BaseBuffView page_id)
{
    try
    {
        auto uni_ps = server->tmt->getContext().getWriteNodePageStorage();
        RaftLogReader reader(*uni_ps);
        UniversalPageId id{page_id.data, page_id.len};
        auto * page = new Page(reader.read(id));
        if (page->isValid())
        {
            //            LOG_DEBUG(&Poco::Logger::get("ProxyFFIDebug"), "handle read page");
            return PageWithView{.inner = GenRawCppPtr(page, RawCppPtrTypeImpl::UniversalPage), .view = BaseBuffView{page->data.begin(), page->data.size()}};
        }
        else
        {
            return PageWithView{.inner = GenRawCppPtr(), .view = BaseBuffView{}};
        }
    }
    catch (...)
    {
        tryLogCurrentException(__PRETTY_FUNCTION__);
        exit(-1);
    }
}

PageAndCppStrWithViewVec HandleScanPage(const EngineStoreServerWrap * server, BaseBuffView start_page_id, BaseBuffView end_page_id)
{
    try
    {
        auto uni_ps = server->tmt->getContext().getWriteNodePageStorage();
        RaftLogReader reader(*uni_ps);
        UniversalPageId start_id{start_page_id.data, start_page_id.len};
        UniversalPageId end_id{end_page_id.data, end_page_id.len};
        std::vector<UniversalPageId> page_ids;
        std::vector<DB::Page *> pages;
        auto checker = [&](const UniversalPageId & page_id, const DB::Page & page) {
            page_ids.push_back(page_id);
            pages.push_back(new Page(page));
        };
        reader.traverse(start_id, end_id, checker);
        auto * data = static_cast<char *>(malloc(pages.size() * sizeof(PageAndCppStrWithView)));
        for (size_t i = 0; i < pages.size(); i++)
        {
            auto * target = reinterpret_cast<PageAndCppStrWithView *>(data) + i;
            auto * s = RawCppString::New(page_ids[i].data(), page_ids[i].size());
            target->key = GenRawCppPtr(s, RawCppPtrTypeImpl::String);
            BaseBuffView temp_key_view{s->data(), s->size()};
            // key_view offset
            memcpy(reinterpret_cast<char *>(target) + sizeof(RawCppPtr) + sizeof(RawCppPtr) + sizeof(BaseBuffView), &temp_key_view, sizeof(BaseBuffView));
            if (pages[i]->isValid())
            {
                target->page = GenRawCppPtr(pages[i], RawCppPtrTypeImpl::UniversalPage);
                BaseBuffView temp{.data = pages[i]->data.begin(), .len = pages[i]->data.size()};
                // page_view offset
                memcpy(reinterpret_cast<char *>(target) + sizeof(RawCppPtr) + sizeof(RawCppPtr), &temp, sizeof(BaseBuffView));
            }
            else
            {
                target->page = GenRawCppPtr();
                BaseBuffView temp{.data = nullptr, .len = 0};
                memcpy(reinterpret_cast<char *>(target) + sizeof(RawCppPtr) + sizeof(RawCppPtr), &temp, sizeof(BaseBuffView));
            }
        }
        //        LOG_DEBUG(&Poco::Logger::get("ProxyFFIDebug"), "handle scan page {}", pages.size());
<<<<<<< HEAD
        return PageAndCppStrWithViewVec{.inner = reinterpret_cast<PageAndCppStrWithView *>(data), .len = pages.size() };
=======
        return PageWithViewVec{.inner = reinterpret_cast<PageWithView *>(data), .len = pages.size()};
>>>>>>> ea41e0b8
    }
    catch (...)
    {
        tryLogCurrentException(__PRETTY_FUNCTION__);
        exit(-1);
    }
}

void GcPageAndCppStrWithViewVec(PageAndCppStrWithView * inner, uint64_t len)
{
    for (size_t i = 0; i < len; i++)
    {
        GcRawCppPtr(inner[i].page.ptr, inner[i].page.type);
        GcRawCppPtr(inner[i].key.ptr, inner[i].key.type);
    }
    delete inner;
}

void PurgePageStorage(const EngineStoreServerWrap * server)
{
    try
    {
        auto uni_ps = server->tmt->getContext().getWriteNodePageStorage();
        uni_ps->gc();
    }
    catch (...)
    {
        tryLogCurrentException(__PRETTY_FUNCTION__);
        exit(-1);
    }
}

CppStrWithView SeekPSKey(const EngineStoreServerWrap * server, BaseBuffView raw_page_id)
{
    try
    {
        auto uni_ps = server->tmt->getContext().getWriteNodePageStorage();
        RaftLogReader reader(*uni_ps);
        UniversalPageId page_id{raw_page_id.data, raw_page_id.len};
        auto page_ids = reader.getLowerBound(page_id);
        if (page_ids.empty())
        {
            return CppStrWithView{.inner = GenRawCppPtr(), .view = BaseBuffView{}};
        }
        else
        {
            auto * s = RawCppString::New(page_ids[0]);
            return CppStrWithView{.inner = GenRawCppPtr(s, RawCppPtrTypeImpl::String), .view = BaseBuffView{s->data(), s->size()}};
        }
    }
    catch (...)
    {
        tryLogCurrentException(__PRETTY_FUNCTION__);
        exit(-1);
    }
}

uint8_t IsPSEmpty(const EngineStoreServerWrap * server)
{
    try
    {
        auto uni_ps = server->tmt->getContext().getWriteNodePageStorage();
        return uni_ps->isEmpty();
    }
    catch (...)
    {
        tryLogCurrentException(__PRETTY_FUNCTION__);
        exit(-1);
    }
}

static_assert(sizeof(RaftStoreProxyFFIHelper) == sizeof(TiFlashRaftProxyHelper));
static_assert(alignof(RaftStoreProxyFFIHelper) == alignof(TiFlashRaftProxyHelper));

struct RustGcHelper : public ext::Singleton<RustGcHelper>
{
    void gcRustPtr(RawVoidPtr ptr, RawRustPtrType type) const
    {
        fn_gc_rust_ptr(ptr, type);
    }

    RustGcHelper() = default;

    void setRustPtrGcFn(void (*fn_gc_rust_ptr)(RawVoidPtr, RawRustPtrType))
    {
        this->fn_gc_rust_ptr = fn_gc_rust_ptr;
    }

private:
    void (*fn_gc_rust_ptr)(RawVoidPtr, RawRustPtrType);
};

void AtomicUpdateProxy(DB::EngineStoreServerWrap * server, RaftStoreProxyFFIHelper * proxy)
{
    // any usage towards proxy helper must happen after this function.
    {
        // init global rust gc function pointer here.
        RustGcHelper::instance().setRustPtrGcFn(proxy->fn_gc_rust_ptr);
    }
    server->proxy_helper = static_cast<TiFlashRaftProxyHelper *>(proxy);
    std::atomic_thread_fence(std::memory_order_seq_cst);
}

void HandleDestroy(EngineStoreServerWrap * server, uint64_t region_id)
{
    try
    {
        auto & kvstore = server->tmt->getKVStore();
        kvstore->handleDestroy(region_id, *server->tmt);
    }
    catch (...)
    {
        tryLogCurrentException(__PRETTY_FUNCTION__);
        exit(-1);
    }
}

EngineStoreApplyRes HandleIngestSST(EngineStoreServerWrap * server, SSTViewVec snaps, RaftCmdHeader header)
{
    try
    {
        auto & kvstore = server->tmt->getKVStore();
        return kvstore->handleIngestSST(header.region_id, snaps, header.index, header.term, *server->tmt);
    }
    catch (...)
    {
        tryLogCurrentException(__PRETTY_FUNCTION__);
        exit(-1);
    }
}


StoreStats HandleComputeStoreStats(EngineStoreServerWrap * server)
{
    StoreStats res{}; // res.fs_stats.ok = false by default
    try
    {
        auto global_capacity = server->tmt->getContext().getPathCapacity();
        res.fs_stats = global_capacity->getFsStats();
        // TODO: set engine read/write stats
    }
    catch (...)
    {
        tryLogCurrentException(__PRETTY_FUNCTION__);
    }
    return res;
}

EngineStoreServerStatus HandleGetTiFlashStatus(EngineStoreServerWrap * server)
{
    return server->status.load();
}

RaftProxyStatus TiFlashRaftProxyHelper::getProxyStatus() const
{
    return fn_handle_get_proxy_status(proxy_ptr);
}

/// Use const pointer instead of const ref to avoid lifetime of `str` is shorter than view.
BaseBuffView strIntoView(const std::string * str_ptr)
{
    assert(str_ptr);
    return BaseBuffView{str_ptr->data(), str_ptr->size()};
}

bool TiFlashRaftProxyHelper::checkEncryptionEnabled() const
{
    return fn_is_encryption_enabled(proxy_ptr);
}
EncryptionMethod TiFlashRaftProxyHelper::getEncryptionMethod() const
{
    return fn_encryption_method(proxy_ptr);
}
FileEncryptionInfo TiFlashRaftProxyHelper::getFile(const std::string & view) const
{
    return fn_handle_get_file(proxy_ptr, strIntoView(&view));
}
FileEncryptionInfo TiFlashRaftProxyHelper::newFile(const std::string & view) const
{
    return fn_handle_new_file(proxy_ptr, strIntoView(&view));
}
FileEncryptionInfo TiFlashRaftProxyHelper::deleteFile(const std::string & view) const
{
    return fn_handle_delete_file(proxy_ptr, strIntoView(&view));
}
FileEncryptionInfo TiFlashRaftProxyHelper::linkFile(const std::string & src, const std::string & dst) const
{
    return fn_handle_link_file(proxy_ptr, strIntoView(&src), strIntoView(&dst));
}

struct CppStrVec
{
    std::vector<std::string> data;
    std::vector<BaseBuffView> view;
    explicit CppStrVec(std::vector<std::string> && data_)
        : data(std::move(data_))
    {
        updateView();
    }
    DISALLOW_COPY(CppStrVec);
    void updateView();
    CppStrVecView intoOuterView() const { return {view.data(), view.size()}; }
};

void CppStrVec::updateView()
{
    view.clear();
    view.reserve(data.size());
    for (const auto & e : data)
    {
        view.emplace_back(strIntoView(&e));
    }
}

void InsertBatchReadIndexResp(RawVoidPtr resp, BaseBuffView view, uint64_t region_id)
{
    kvrpcpb::ReadIndexResponse res;
    CHECK_PARSE_PB_BUFF(res, view.data, view.len);
    reinterpret_cast<BatchReadIndexRes *>(resp)->emplace_back(std::move(res), region_id);
}

BatchReadIndexRes TiFlashRaftProxyHelper::batchReadIndex_v1(const std::vector<kvrpcpb::ReadIndexRequest> & req, uint64_t timeout_ms) const
{
    std::vector<std::string> req_strs;
    req_strs.reserve(req.size());
    for (const auto & r : req)
    {
        req_strs.emplace_back(r.SerializeAsString());
    }
    CppStrVec data(std::move(req_strs));
    auto outer_view = data.intoOuterView();
    BatchReadIndexRes res;
    res.reserve(req.size());
    fn_handle_batch_read_index(proxy_ptr, outer_view, &res, timeout_ms, InsertBatchReadIndexResp);
    return res;
}

RawRustPtrWrap::RawRustPtrWrap(RawRustPtr inner)
    : RawRustPtr(inner)
{
}

RawRustPtrWrap::~RawRustPtrWrap()
{
    if (ptr == nullptr)
        return;
    RustGcHelper::instance().gcRustPtr(ptr, type);
}
RawRustPtrWrap::RawRustPtrWrap(RawRustPtrWrap && src)
    : RawRustPtr()
{
    RawRustPtr & tar = (*this);
    tar = src;
    src.ptr = nullptr;
}

struct PreHandledSnapshotWithFiles
{
    ~PreHandledSnapshotWithFiles() { CurrentMetrics::sub(CurrentMetrics::RaftNumSnapshotsPendingApply); }
    PreHandledSnapshotWithFiles(const RegionPtr & region_, std::vector<DM::ExternalDTFileInfo> && external_files_)
        : region(region_)
        , external_files(std::move(external_files_))
    {
        CurrentMetrics::add(CurrentMetrics::RaftNumSnapshotsPendingApply);
    }
    RegionPtr region;
    std::vector<DM::ExternalDTFileInfo> external_files; // The file_ids storing pre-handled files
};

RawCppPtr PreHandleSnapshot(
    EngineStoreServerWrap * server,
    BaseBuffView region_buff,
    uint64_t peer_id,
    SSTViewVec snaps,
    uint64_t index,
    uint64_t term)
{
    try
    {
        metapb::Region region;
        CHECK_PARSE_PB_BUFF(region, region_buff.data, region_buff.len);
        auto & tmt = *server->tmt;
        auto & kvstore = tmt.getKVStore();
        auto new_region = kvstore->genRegionPtr(std::move(region), peer_id, index, term);

#ifndef NDEBUG
        {
            auto uni_ps = server->tmt->getContext().getGlobalUniversalPageStorage();
            RaftLogReader reader(*uni_ps);
            auto page_id = RaftLogReader::toRegionMetaKey(new_region->id());
            auto value = reader.read(page_id);
            raft_serverpb::RegionLocalState state;
            state.ParseFromArray(value.data.begin(), value.data.size());

            assert(state.state() == raft_serverpb::PeerState::Applying);
        }
#endif

        switch (kvstore->applyMethod())
        {
        case TiDB::SnapshotApplyMethod::DTFile_Directory:
        case TiDB::SnapshotApplyMethod::DTFile_Single:
        {
            // Pre-decode and save as DTFiles
            auto ingest_ids = kvstore->preHandleSnapshotToFiles(new_region, snaps, index, term, tmt);
            auto * res = new PreHandledSnapshotWithFiles{new_region, std::move(ingest_ids)};
            return GenRawCppPtr(res, RawCppPtrTypeImpl::PreHandledSnapshotWithFiles);
        }
        default:
            throw Exception("Unknow Region apply method: " + applyMethodToString(kvstore->applyMethod()));
        }
    }
    catch (...)
    {
        tryLogCurrentException(__PRETTY_FUNCTION__);
        exit(-1);
    }
}

template <typename PreHandledSnapshot>
void ApplyPreHandledSnapshot(EngineStoreServerWrap * server, PreHandledSnapshot * snap)
{
    static_assert(std::is_same_v<PreHandledSnapshot, PreHandledSnapshotWithFiles>, "Unknown pre-handled snapshot type");

    try
    {
        auto & kvstore = server->tmt->getKVStore();
        if constexpr (std::is_same_v<PreHandledSnapshot, PreHandledSnapshotWithFiles>)
        {
            kvstore->applyPreHandledSnapshot(RegionPtrWithSnapshotFiles{snap->region, std::move(snap->external_files)}, *server->tmt);
        }
    }
    catch (...)
    {
        tryLogCurrentException(__PRETTY_FUNCTION__);
        exit(-1);
    }
}

void ApplyPreHandledSnapshot(EngineStoreServerWrap * server, RawVoidPtr res, RawCppPtrType type)
{
    switch (static_cast<RawCppPtrTypeImpl>(type))
    {
    case RawCppPtrTypeImpl::PreHandledSnapshotWithFiles:
    {
        auto * snap = reinterpret_cast<PreHandledSnapshotWithFiles *>(res);
        ApplyPreHandledSnapshot(server, snap);
        break;
    }
    default:
        LOG_ERROR(&Poco::Logger::get(__FUNCTION__), "unknown type {}", type);
        exit(-1);
    }
}

void GcRawCppPtr(RawVoidPtr ptr, RawCppPtrType type)
{
    if (ptr)
    {
        switch (static_cast<RawCppPtrTypeImpl>(type))
        {
        case RawCppPtrTypeImpl::String:
            delete reinterpret_cast<RawCppStringPtr>(ptr);
            break;
        case RawCppPtrTypeImpl::PreHandledSnapshotWithFiles:
            delete reinterpret_cast<PreHandledSnapshotWithFiles *>(ptr);
            break;
        case RawCppPtrTypeImpl::WakerNotifier:
            delete reinterpret_cast<AsyncNotifier *>(ptr);
            break;
        case RawCppPtrTypeImpl::WriteBatch:
            delete reinterpret_cast<UniversalWriteBatch *>(ptr);
            break;
        case RawCppPtrTypeImpl::UniversalPage:
            delete reinterpret_cast<Page *>(ptr);
            break;
        default:
            LOG_ERROR(&Poco::Logger::get(__FUNCTION__), "unknown type {}", type);
            exit(-1);
        }
    }
}

const char * IntoEncryptionMethodName(EncryptionMethod method)
{
    static const char * encryption_method_name[] = {
        "Unknown",
        "Plaintext",
        "Aes128Ctr",
        "Aes192Ctr",
        "Aes256Ctr",
        "SM4Ctr",
    };
    return encryption_method_name[static_cast<uint8_t>(method)];
}

RawCppPtr GenRawCppPtr(RawVoidPtr ptr_, RawCppPtrTypeImpl type_)
{
    return RawCppPtr{ptr_, static_cast<RawCppPtrType>(type_)};
}

CppStrWithView GetConfig(EngineStoreServerWrap * server, [[maybe_unused]] uint8_t full)
{
    std::string config_file_path;
    try
    {
        config_file_path = server->tmt->getContext().getConfigRef().getString("config-file");
        std::ifstream stream(config_file_path);
        if (!stream)
            return CppStrWithView{.inner = GenRawCppPtr(), .view = BaseBuffView{}};
        auto * s = RawCppString::New((std::istreambuf_iterator<char>(stream)),
                                     std::istreambuf_iterator<char>());
        stream.close();
        /** the returned str must be formated as TOML, proxy will parse and show in form of JASON.
         *  curl `http://{status-addr}/config`, got:
         *  {"raftstore-proxy":xxxx,"engine-store":xxx}
         *
         *  if proxy can NOT parse it, return 500 Internal Server Error.
         * */
        return CppStrWithView{.inner = GenRawCppPtr(s, RawCppPtrTypeImpl::String), .view = BaseBuffView{s->data(), s->size()}};
    }
    catch (...)
    {
        return CppStrWithView{.inner = GenRawCppPtr(), .view = BaseBuffView{}};
    }
}

void SetStore(EngineStoreServerWrap * server, BaseBuffView buff)
{
    metapb::Store store{};
    CHECK_PARSE_PB_BUFF(store, buff.data, buff.len);
    assert(server);
    assert(server->tmt);
    assert(store.id() != 0);
    server->tmt->getKVStore()->setStore(std::move(store));
}

void MockSetFFI::MockSetRustGcHelper(void (*fn_gc_rust_ptr)(RawVoidPtr, RawRustPtrType))
{
    LOG_WARNING(&Poco::Logger::get(__FUNCTION__), "Set mock rust ptr gc function");
    RustGcHelper::instance().setRustPtrGcFn(fn_gc_rust_ptr);
}

void SetPBMsByBytes(MsgPBType type, RawVoidPtr ptr, BaseBuffView view)
{
    switch (type)
    {
    case MsgPBType::ReadIndexResponse:
        CHECK_PARSE_PB_BUFF(*reinterpret_cast<kvrpcpb::ReadIndexResponse *>(ptr), view.data, view.len);
        break;
    case MsgPBType::RegionLocalState:
        CHECK_PARSE_PB_BUFF(*reinterpret_cast<raft_serverpb::RegionLocalState *>(ptr), view.data, view.len);
        break;
    case MsgPBType::ServerInfoResponse:
        CHECK_PARSE_PB_BUFF(*reinterpret_cast<diagnosticspb::ServerInfoResponse *>(ptr), view.data, view.len);
        break;
    }
}

raft_serverpb::RegionLocalState TiFlashRaftProxyHelper::getRegionLocalState(uint64_t region_id) const
{
    assert(this->fn_get_region_local_state);

    raft_serverpb::RegionLocalState state;
    RawCppStringPtr error_msg_ptr{};
    SCOPE_EXIT({
        delete error_msg_ptr;
    });
    auto res = this->fn_get_region_local_state(this->proxy_ptr, region_id, &state, &error_msg_ptr);
    switch (res)
    {
    case KVGetStatus::Ok:
        break;
    case KVGetStatus::Error:
    {
        throw Exception(fmt::format("{} meet internal error: {}", __FUNCTION__, *error_msg_ptr), ErrorCodes::LOGICAL_ERROR);
    }
    case KVGetStatus::NotFound:
        // make not found as `Tombstone`
        state.set_state(raft_serverpb::PeerState::Tombstone);
        break;
    }
    return state;
}

void HandleSafeTSUpdate(EngineStoreServerWrap * server, uint64_t region_id, uint64_t self_safe_ts, uint64_t leader_safe_ts)
{
    RegionTable & region_table = server->tmt->getRegionTable();
    region_table.updateSafeTS(region_id, leader_safe_ts, self_safe_ts);
}

FastAddPeerRes genFastAddPeerRes(FastAddPeerStatus status, std::string && apply_str, std::string && region_str)
{
    auto * apply = RawCppString::New(apply_str);
    auto * region = RawCppString::New(region_str);
    return FastAddPeerRes{
        .status = status,
        .apply_state = CppStrWithView{.inner = GenRawCppPtr(apply, RawCppPtrTypeImpl::String), .view = BaseBuffView{apply->data(), apply->size()}},
        .region = CppStrWithView{.inner = GenRawCppPtr(region, RawCppPtrTypeImpl::String), .view = BaseBuffView{region->data(), region->size()}},
    };
}

using raft_serverpb::PeerState;
using raft_serverpb::RaftApplyState;
using raft_serverpb::RegionLocalState;

using RemoteMeta = std::tuple<uint64_t, RegionLocalState, RaftApplyState>;
std::optional<RemoteMeta> fetchRemotePeerMeta(uint64_t region_id, uint64_t new_peer_id)
{
    UNUSED(region_id);
    UNUSED(new_peer_id);
    return std::nullopt;
}

std::optional<RemoteMeta> selectRemotePeer(uint64_t region_id, uint64_t new_peer_id)
{
    UNUSED(region_id);
    UNUSED(new_peer_id);

    std::vector<RemoteMeta> choices;

    // Fetch meta from all store by fetchRemotePeerMeta.
    std::optional<RemoteMeta> choosed = std::nullopt;
    uint64_t largest_applied_index = 0;
    for (auto it = choices.begin(); it != choices.end(); it++)
    {
        const auto & region_state = std::get<1>(*it);
        const auto & apply_state = std::get<2>(*it);
        const auto & peers = region_state.region().peers();
        bool ok = false;
        for (auto && pr : peers)
        {
            if (pr.id() == new_peer_id)
            {
                ok = true;
                break;
            }
        }
        if (!ok)
        {
            // Can't use this peer if it has no new_peer_id.
            continue;
        }
        auto peer_state = region_state.state();
        if (peer_state == PeerState::Tombstone || peer_state == PeerState::Applying)
        {
            // Can't use this peer in these states.
            continue;
        }
        auto applied_index = apply_state.applied_index();
        if (!choosed.has_value() || applied_index > largest_applied_index)
        {
            choosed = *it;
        }
    }
    return choosed;
}

FastAddPeerRes FastAddPeer(EngineStoreServerWrap * server, uint64_t region_id, uint64_t new_peer_id)
{
    UNUSED(server);
    UNUSED(region_id);
    UNUSED(new_peer_id);

    std::optional<RemoteMeta> maybe_peer = std::nullopt;
    while (true)
    {
        auto maybe_peer = selectRemotePeer(region_id, new_peer_id);
        if (!maybe_peer.has_value())
        {
            // TODO retry
            return genFastAddPeerRes(FastAddPeerStatus::NoSuitable, "", "");
        }
        else
            break;
    }

    // Load data from remote.

    // Generate result.
    auto & peer = maybe_peer.value();
    return genFastAddPeerRes(FastAddPeerStatus::Ok, std::get<1>(peer).SerializeAsString(), std::get<2>(peer).SerializeAsString());
}

std::string_view buffToStrView(const BaseBuffView & buf)
{
    return std::string_view{buf.data, buf.len};
}

} // namespace DB<|MERGE_RESOLUTION|>--- conflicted
+++ resolved
@@ -292,11 +292,7 @@
             }
         }
         //        LOG_DEBUG(&Poco::Logger::get("ProxyFFIDebug"), "handle scan page {}", pages.size());
-<<<<<<< HEAD
         return PageAndCppStrWithViewVec{.inner = reinterpret_cast<PageAndCppStrWithView *>(data), .len = pages.size() };
-=======
-        return PageWithViewVec{.inner = reinterpret_cast<PageWithView *>(data), .len = pages.size()};
->>>>>>> ea41e0b8
     }
     catch (...)
     {
@@ -584,7 +580,7 @@
 
 #ifndef NDEBUG
         {
-            auto uni_ps = server->tmt->getContext().getGlobalUniversalPageStorage();
+            auto uni_ps = server->tmt->getContext().getWriteNodePageStorage();
             RaftLogReader reader(*uni_ps);
             auto page_id = RaftLogReader::toRegionMetaKey(new_region->id());
             auto value = reader.read(page_id);
