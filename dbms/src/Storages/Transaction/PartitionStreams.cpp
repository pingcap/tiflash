#include <Core/Block.h>
#include <Interpreters/Context.h>
#include <Storages/MergeTree/TxnMergeTreeBlockOutputStream.h>
#include <Storages/StorageMergeTree.h>
<<<<<<< HEAD
#include <Storages/Transaction/KVStore.h>
=======
>>>>>>> 2f8ee1b2
#include <Storages/Transaction/LockException.h>
#include <Storages/Transaction/Region.h>
#include <Storages/Transaction/RegionBlockReader.h>
#include <Storages/Transaction/RegionTable.h>
#include <Storages/Transaction/SchemaSyncer.h>
#include <Storages/Transaction/TMTContext.h>
<<<<<<< HEAD
=======
#include <Storages/Transaction/TiKVRange.h>
>>>>>>> 2f8ee1b2

#include <common/logger_useful.h>

namespace DB
{

namespace ErrorCodes
<<<<<<< HEAD
{
extern const int LOGICAL_ERROR;
} // namespace ErrorCodes

using BlockOption = std::optional<Block>;

void RegionTable::writeBlockByRegion(
    Context & context, TableID table_id, RegionPtr region, RegionDataReadInfoList & data_list_to_remove, Logger * log)
{
    const auto & tmt = context.getTMTContext();

    UInt64 region_read_cost = -1, region_decode_cost = -1, write_part_cost = -1;

    RegionDataReadInfoList data_list_read;
    {
        auto scanner = region->createCommittedScanner(table_id);

        /// Some sanity checks for region meta.
        {
            if (region->isPendingRemove())
                return;
        }

        /// Read raw KVs from region cache.
        {
            // Shortcut for empty region.
            if (!scanner->hasNext())
                return;
            auto start_time = Clock::now();
            do
            {
                data_list_read.emplace_back(scanner->next());
            } while (scanner->hasNext());
            region_read_cost = std::chrono::duration_cast<std::chrono::milliseconds>(Clock::now() - start_time).count();
        }
    }

    /// Declare lambda of atomic read then write to call multiple times.
    auto atomicReadWrite = [&](bool force_decode) {
        /// Get storage based on table ID.
        auto storage = tmt.getStorages().get(table_id);
        if (storage == nullptr)
        {
            if (!force_decode) // Need to update.
                return false;
            // Table must have just been dropped or truncated.
            // TODO: What if we support delete range? Do we still want to remove KVs from region cache?
            data_list_to_remove = std::move(data_list_read);
            return true;
        }

        /// Lock throughout decode and write, during which schema must not change.
        auto lock = storage->lockStructure(true, __PRETTY_FUNCTION__);

        /// Read region data as block.
        auto start_time = Clock::now();
        auto [block, ok] = readRegionBlock(storage->getTableInfo(),
            storage->getColumns(),
            storage->getColumns().getNamesOfPhysical(),
            data_list_read,
            std::numeric_limits<Timestamp>::max(),
            force_decode);
        if (!ok)
            return false;
        region_decode_cost = std::chrono::duration_cast<std::chrono::milliseconds>(Clock::now() - start_time).count();

        /// Write block into storage.
        start_time = Clock::now();
        TxnMergeTreeBlockOutputStream output(*storage);
        output.write(std::move(block));
        write_part_cost = std::chrono::duration_cast<std::chrono::milliseconds>(Clock::now() - start_time).count();

        /// Move read data to outer to remove.
        data_list_to_remove = std::move(data_list_read);

        return true;
    };

    /// Try read then write once.
    {
        if (atomicReadWrite(false))
            return;
    }

    /// If first try failed, sync schema and force read then write.
    {
        tmt.getSchemaSyncer()->syncSchemas(context);

        if (!atomicReadWrite(true))
            // Failure won't be tolerated this time.
            // TODO: Enrich exception message.
            throw Exception("Write region " + std::to_string(region->id()) + " to table " + std::to_string(table_id) + " failed",
                ErrorCodes::LOGICAL_ERROR);
    }

    LOG_TRACE(log,
        __PRETTY_FUNCTION__ << ": table " << table_id << ", region " << region->id() << ", cost [region read " << region_read_cost
                            << ", region decode " << region_decode_cost << ", write part " << write_part_cost << "] ms");
}

std::tuple<BlockOption, RegionTable::RegionReadStatus> RegionTable::readBlockByRegion(const TiDB::TableInfo & table_info,
    const ColumnsDescription & columns,
    const Names & column_names_to_read,
    const RegionPtr & region,
    RegionVersion region_version,
    RegionVersion conf_version,
    bool resolve_locks,
    Timestamp start_ts)
=======
{
extern const int LOGICAL_ERROR;
} // namespace ErrorCodes

void RegionTable::writeBlockByRegion(
    Context & context, TableID table_id, RegionPtr region, RegionDataReadInfoList & data_list_to_remove, Logger * log)
>>>>>>> 2f8ee1b2
{
    const auto & tmt = context.getTMTContext();

    UInt64 region_read_cost = -1, region_decode_cost = -1, write_part_cost = -1;

    RegionDataReadInfoList data_list_read;
    {
        auto scanner = region->createCommittedScanner(table_id);

        /// Some sanity checks for region meta.
        {
            if (region->isPendingRemove())
                return;
        }

        /// Read raw KVs from region cache.
        {
            // Shortcut for empty region.
            if (!scanner->hasNext())
                return;

            data_list_to_remove.reserve(scanner->writeMapSize());

            auto start_time = Clock::now();
            do
            {
                data_list_read.emplace_back(scanner->next());
            } while (scanner->hasNext());
            region_read_cost = std::chrono::duration_cast<std::chrono::milliseconds>(Clock::now() - start_time).count();
        }
    }

    /// Declare lambda of atomic read then write to call multiple times.
    auto atomicReadWrite = [&](bool force_decode) {
        /// Get storage based on table ID.
        auto storage = tmt.getStorages().get(table_id);
        if (storage == nullptr)
        {
            if (!force_decode) // Need to update.
                return false;
            // Table must have just been dropped or truncated.
            // TODO: What if we support delete range? Do we still want to remove KVs from region cache?
            data_list_to_remove = std::move(data_list_read);
            return true;
        }

        /// Lock throughout decode and write, during which schema must not change.
        auto lock = storage->lockStructure(true, __PRETTY_FUNCTION__);

        /// Read region data as block.
        auto start_time = Clock::now();
        auto [block, ok] = readRegionBlock(storage->getTableInfo(),
            storage->getColumns(),
            storage->getColumns().getNamesOfPhysical(),
            data_list_read,
            std::numeric_limits<Timestamp>::max(),
            force_decode);
        if (!ok)
            return false;
        region_decode_cost = std::chrono::duration_cast<std::chrono::milliseconds>(Clock::now() - start_time).count();

        /// Write block into storage.
        start_time = Clock::now();
        TxnMergeTreeBlockOutputStream output(*storage);
        output.write(std::move(block));
        write_part_cost = std::chrono::duration_cast<std::chrono::milliseconds>(Clock::now() - start_time).count();

<<<<<<< HEAD
    /// Blocking learner read. Note that learner read must be performed ahead of data read, otherwise the desired index will be blocked by the lock of data read.
    {
        region->waitIndex(region->learnerRead());
    }

    RegionDataReadInfoList data_list_read;
    {
        auto scanner = region->createCommittedScanner(table_info.id);

=======
        /// Move read data to outer to remove.
        data_list_to_remove = std::move(data_list_read);

        return true;
    };

    /// Try read then write once.
    {
        if (atomicReadWrite(false))
            return;
    }

    /// If first try failed, sync schema and force read then write.
    {
        tmt.getSchemaSyncer()->syncSchemas(context);

        if (!atomicReadWrite(true))
            // Failure won't be tolerated this time.
            // TODO: Enrich exception message.
            throw Exception("Write region " + std::to_string(region->id()) + " to table " + std::to_string(table_id) + " failed",
                ErrorCodes::LOGICAL_ERROR);
    }

    LOG_TRACE(log,
        __PRETTY_FUNCTION__ << ": table " << table_id << ", region " << region->id() << ", cost [region read " << region_read_cost
                            << ", region decode " << region_decode_cost << ", write part " << write_part_cost << "] ms");
}

std::tuple<Block, RegionTable::RegionReadStatus> RegionTable::readBlockByRegion(const TiDB::TableInfo & table_info,
    const ColumnsDescription & columns,
    const Names & column_names_to_read,
    const RegionPtr & region,
    RegionVersion region_version,
    RegionVersion conf_version,
    bool resolve_locks,
    Timestamp start_ts,
    DB::HandleRange<HandleID> & handle_range)
{
    if (!region)
        throw Exception("[RegionTable::readBlockByRegion] region is null", ErrorCodes::LOGICAL_ERROR);

    RegionDataReadInfoList data_list_read;
    {
        auto scanner = region->createCommittedScanner(table_info.id);

>>>>>>> 2f8ee1b2
        /// Some sanity checks for region meta.
        {
            if (region->isPendingRemove())
                return {Block(), PENDING_REMOVE};

<<<<<<< HEAD
            if (region->version() != region_version || region->confVer() != conf_version)
                return {BlockOption{}, VERSION_ERROR};
=======
            const auto & [version, conf_ver, key_range] = region->dumpVersionRange();
            if (version != region_version || conf_ver != conf_version)
                return {Block(), VERSION_ERROR};

            handle_range = TiKVRange::getHandleRangeByTable(key_range, table_info.id);
>>>>>>> 2f8ee1b2
        }

        /// Deal with locks.
        {
            if (resolve_locks)
            {
                LockInfoPtr lock_info = scanner->getLockInfo(start_ts);
                if (lock_info)
                {
                    LockInfos lock_infos;
                    lock_infos.emplace_back(std::move(lock_info));
                    throw LockException(std::move(lock_infos));
                }
            }
        }

        /// Read raw KVs from region cache.
        {
            // Shortcut for empty region.
            if (!scanner->hasNext())
<<<<<<< HEAD
                return {BlockOption{}, OK};
=======
                return {Block(), OK};

            data_list_read.reserve(scanner->writeMapSize());

>>>>>>> 2f8ee1b2
            // Tiny optimization for queries that need only handle, tso, delmark.
            bool need_value = column_names_to_read.size() != 3;
            do
            {
                data_list_read.emplace_back(scanner->next(need_value));
            } while (scanner->hasNext());
        }
    }

    /// Read region data as block.
    Block block;
    {
        bool ok = false;
        std::tie(block, ok) = readRegionBlock(table_info, columns, column_names_to_read, data_list_read, start_ts, true);
        if (!ok)
            // TODO: Enrich exception message.
            throw Exception("Read region " + std::to_string(region->id()) + " of table " + std::to_string(table_info.id) + " failed",
                ErrorCodes::LOGICAL_ERROR);
    }

    return {std::move(block), OK};
}

} // namespace DB<|MERGE_RESOLUTION|>--- conflicted
+++ resolved
@@ -2,20 +2,13 @@
 #include <Interpreters/Context.h>
 #include <Storages/MergeTree/TxnMergeTreeBlockOutputStream.h>
 #include <Storages/StorageMergeTree.h>
-<<<<<<< HEAD
-#include <Storages/Transaction/KVStore.h>
-=======
->>>>>>> 2f8ee1b2
 #include <Storages/Transaction/LockException.h>
 #include <Storages/Transaction/Region.h>
 #include <Storages/Transaction/RegionBlockReader.h>
 #include <Storages/Transaction/RegionTable.h>
 #include <Storages/Transaction/SchemaSyncer.h>
 #include <Storages/Transaction/TMTContext.h>
-<<<<<<< HEAD
-=======
 #include <Storages/Transaction/TiKVRange.h>
->>>>>>> 2f8ee1b2
 
 #include <common/logger_useful.h>
 
@@ -23,12 +16,9 @@
 {
 
 namespace ErrorCodes
-<<<<<<< HEAD
 {
 extern const int LOGICAL_ERROR;
 } // namespace ErrorCodes
-
-using BlockOption = std::optional<Block>;
 
 void RegionTable::writeBlockByRegion(
     Context & context, TableID table_id, RegionPtr region, RegionDataReadInfoList & data_list_to_remove, Logger * log)
@@ -52,6 +42,9 @@
             // Shortcut for empty region.
             if (!scanner->hasNext())
                 return;
+
+            data_list_to_remove.reserve(scanner->writeMapSize());
+
             auto start_time = Clock::now();
             do
             {
@@ -124,128 +117,6 @@
                             << ", region decode " << region_decode_cost << ", write part " << write_part_cost << "] ms");
 }
 
-std::tuple<BlockOption, RegionTable::RegionReadStatus> RegionTable::readBlockByRegion(const TiDB::TableInfo & table_info,
-    const ColumnsDescription & columns,
-    const Names & column_names_to_read,
-    const RegionPtr & region,
-    RegionVersion region_version,
-    RegionVersion conf_version,
-    bool resolve_locks,
-    Timestamp start_ts)
-=======
-{
-extern const int LOGICAL_ERROR;
-} // namespace ErrorCodes
-
-void RegionTable::writeBlockByRegion(
-    Context & context, TableID table_id, RegionPtr region, RegionDataReadInfoList & data_list_to_remove, Logger * log)
->>>>>>> 2f8ee1b2
-{
-    const auto & tmt = context.getTMTContext();
-
-    UInt64 region_read_cost = -1, region_decode_cost = -1, write_part_cost = -1;
-
-    RegionDataReadInfoList data_list_read;
-    {
-        auto scanner = region->createCommittedScanner(table_id);
-
-        /// Some sanity checks for region meta.
-        {
-            if (region->isPendingRemove())
-                return;
-        }
-
-        /// Read raw KVs from region cache.
-        {
-            // Shortcut for empty region.
-            if (!scanner->hasNext())
-                return;
-
-            data_list_to_remove.reserve(scanner->writeMapSize());
-
-            auto start_time = Clock::now();
-            do
-            {
-                data_list_read.emplace_back(scanner->next());
-            } while (scanner->hasNext());
-            region_read_cost = std::chrono::duration_cast<std::chrono::milliseconds>(Clock::now() - start_time).count();
-        }
-    }
-
-    /// Declare lambda of atomic read then write to call multiple times.
-    auto atomicReadWrite = [&](bool force_decode) {
-        /// Get storage based on table ID.
-        auto storage = tmt.getStorages().get(table_id);
-        if (storage == nullptr)
-        {
-            if (!force_decode) // Need to update.
-                return false;
-            // Table must have just been dropped or truncated.
-            // TODO: What if we support delete range? Do we still want to remove KVs from region cache?
-            data_list_to_remove = std::move(data_list_read);
-            return true;
-        }
-
-        /// Lock throughout decode and write, during which schema must not change.
-        auto lock = storage->lockStructure(true, __PRETTY_FUNCTION__);
-
-        /// Read region data as block.
-        auto start_time = Clock::now();
-        auto [block, ok] = readRegionBlock(storage->getTableInfo(),
-            storage->getColumns(),
-            storage->getColumns().getNamesOfPhysical(),
-            data_list_read,
-            std::numeric_limits<Timestamp>::max(),
-            force_decode);
-        if (!ok)
-            return false;
-        region_decode_cost = std::chrono::duration_cast<std::chrono::milliseconds>(Clock::now() - start_time).count();
-
-        /// Write block into storage.
-        start_time = Clock::now();
-        TxnMergeTreeBlockOutputStream output(*storage);
-        output.write(std::move(block));
-        write_part_cost = std::chrono::duration_cast<std::chrono::milliseconds>(Clock::now() - start_time).count();
-
-<<<<<<< HEAD
-    /// Blocking learner read. Note that learner read must be performed ahead of data read, otherwise the desired index will be blocked by the lock of data read.
-    {
-        region->waitIndex(region->learnerRead());
-    }
-
-    RegionDataReadInfoList data_list_read;
-    {
-        auto scanner = region->createCommittedScanner(table_info.id);
-
-=======
-        /// Move read data to outer to remove.
-        data_list_to_remove = std::move(data_list_read);
-
-        return true;
-    };
-
-    /// Try read then write once.
-    {
-        if (atomicReadWrite(false))
-            return;
-    }
-
-    /// If first try failed, sync schema and force read then write.
-    {
-        tmt.getSchemaSyncer()->syncSchemas(context);
-
-        if (!atomicReadWrite(true))
-            // Failure won't be tolerated this time.
-            // TODO: Enrich exception message.
-            throw Exception("Write region " + std::to_string(region->id()) + " to table " + std::to_string(table_id) + " failed",
-                ErrorCodes::LOGICAL_ERROR);
-    }
-
-    LOG_TRACE(log,
-        __PRETTY_FUNCTION__ << ": table " << table_id << ", region " << region->id() << ", cost [region read " << region_read_cost
-                            << ", region decode " << region_decode_cost << ", write part " << write_part_cost << "] ms");
-}
-
 std::tuple<Block, RegionTable::RegionReadStatus> RegionTable::readBlockByRegion(const TiDB::TableInfo & table_info,
     const ColumnsDescription & columns,
     const Names & column_names_to_read,
@@ -263,22 +134,16 @@
     {
         auto scanner = region->createCommittedScanner(table_info.id);
 
->>>>>>> 2f8ee1b2
         /// Some sanity checks for region meta.
         {
             if (region->isPendingRemove())
                 return {Block(), PENDING_REMOVE};
 
-<<<<<<< HEAD
-            if (region->version() != region_version || region->confVer() != conf_version)
-                return {BlockOption{}, VERSION_ERROR};
-=======
             const auto & [version, conf_ver, key_range] = region->dumpVersionRange();
             if (version != region_version || conf_ver != conf_version)
                 return {Block(), VERSION_ERROR};
 
             handle_range = TiKVRange::getHandleRangeByTable(key_range, table_info.id);
->>>>>>> 2f8ee1b2
         }
 
         /// Deal with locks.
@@ -299,14 +164,10 @@
         {
             // Shortcut for empty region.
             if (!scanner->hasNext())
-<<<<<<< HEAD
-                return {BlockOption{}, OK};
-=======
                 return {Block(), OK};
 
             data_list_read.reserve(scanner->writeMapSize());
 
->>>>>>> 2f8ee1b2
             // Tiny optimization for queries that need only handle, tso, delmark.
             bool need_value = column_names_to_read.size() != 3;
             do
