#include <Core/Block.h>
#include <Interpreters/Context.h>
#include <Storages/MergeTree/TxnMergeTreeBlockOutputStream.h>
#include <Storages/StorageMergeTree.h>
#include <Storages/Transaction/KVStore.h>
#include <Storages/Transaction/LockException.h>
#include <Storages/Transaction/Region.h>
#include <Storages/Transaction/RegionBlockReader.h>
#include <Storages/Transaction/RegionTable.h>
#include <Storages/Transaction/SchemaSyncer.h>
#include <Storages/Transaction/TMTContext.h>

#include <common/logger_useful.h>

namespace DB
{

namespace ErrorCodes
{
extern const int LOGICAL_ERROR;
} // namespace ErrorCodes

using BlockOption = std::optional<Block>;

<<<<<<< HEAD
void RegionTable::writeBlockByRegion(Context & context, TableID table_id, RegionID region_id, RegionDataReadInfoList & data_list_to_remove)
{
    // TODO: Logging.

    const auto & tmt = context.getTMTContext();

    /// Read raw KVs from region cache.
    RegionDataReadInfoList data_list_read;
    {
        auto region = tmt.getKVStore()->getRegion(region_id);
        // TODO: Need this checking?
        if (!region || region->isPendingRemove())
            return;

        auto scanner = region->createCommittedScanner(table_id);
        // Shortcut for empty region.
        if (!scanner->hasNext())
            return;
        do
        {
            data_list_read.emplace_back(scanner->next());
        } while (scanner->hasNext());
    }


    /// Declare lambda of atomic read then write to call multiple times.
    auto atomicReadWrite = [&](bool force_decode) {
        /// Get storage based on table ID.
        auto storage = tmt.getStorages().get(table_id);
        if (storage == nullptr)
        {
            if (!force_decode) // Need to update.
                return false;
            // Table must have just been dropped or truncated.
            // TODO: What if we support delete range? Do we still want to remove KVs from region cache?
            data_list_to_remove = std::move(data_list_read);
            return true;
        }

        /// Lock throughout decode and write, during which schema must not change.
        auto lock = storage->lockStructure(true, __PRETTY_FUNCTION__);

        /// Read region data as block.
        auto [block, ok] = readRegionBlock(storage->getTableInfo(),
            storage->getColumns(),
            storage->getColumns().getNamesOfPhysical(),
            data_list_read,
            std::numeric_limits<Timestamp>::max(),
            force_decode);
        if (!ok)
            return false;

        /// Write block into storage.
        TxnMergeTreeBlockOutputStream output(*storage);
        output.write(block);

        /// Move read data to outer to remove.
        data_list_to_remove = std::move(data_list_read);

        return true;
    };

    /// Try read then write once.
    if (atomicReadWrite(false))
        return;

    /// If first try failed, sync schema and force read then write.
    tmt.getSchemaSyncer()->syncSchemas(context);

    if (!atomicReadWrite(true))
        // Failure won't be tolerated this time.
        // TODO: Enrich exception message.
        throw Exception(
            "Write region " + std::to_string(region_id) + " to table " + std::to_string(table_id) + " failed", ErrorCodes::LOGICAL_ERROR);
=======
std::tuple<BlockOption, RegionTable::RegionReadStatus> RegionTable::getBlockInputStreamByRegion(TableID table_id,
    RegionPtr region,
    const TiDB::TableInfo & table_info,
    const ColumnsDescription & columns,
    const Names & ordered_columns,
    RegionDataReadInfoList & data_list_for_remove)
{
    return getBlockInputStreamByRegion(table_id,
        region,
        InvalidRegionVersion,
        InvalidRegionVersion,
        table_info,
        columns,
        ordered_columns,
        false,
        false,
        0,
        &data_list_for_remove);
>>>>>>> 3f78d644
}

std::tuple<std::optional<Block>, RegionTable::RegionReadStatus> RegionTable::getBlockByRegion(const TiDB::TableInfo & table_info,
    const ColumnsDescription & columns,
    const Names & column_names_to_read,
    const RegionPtr & region,
    RegionVersion region_version,
    RegionVersion conf_version,
    bool resolve_locks,
    Timestamp start_ts)
{
    // TODO: Logging.

    if (!region)
        return {BlockOption{}, NOT_FOUND};

    auto scanner = region->createCommittedScanner(table_info.id);

    /// Blocking learner read.
    {
        region->waitIndex(region->learnerRead());
    }

    /// Some sanity checks for region meta.
    {
        if (region->isPendingRemove())
            return {BlockOption{}, PENDING_REMOVE};

        if (region_version != InvalidRegionVersion && (region->version() != region_version || region->confVer() != conf_version))
            return {BlockOption{}, VERSION_ERROR};
    }

    /// Deal with locks.
    {
        if (resolve_locks)
        {
            LockInfoPtr lock_info = scanner->getLockInfo(start_ts);
            if (lock_info)
            {
                LockInfos lock_infos;
                lock_infos.emplace_back(std::move(lock_info));
                throw LockException(std::move(lock_infos));
            }
        }
    }

    /// Read raw KVs from region cache.
    RegionDataReadInfoList data_list_read;
    {
        // Shortcut for empty region.
        if (!scanner->hasNext())
            return {BlockOption{}, OK};
        // Tiny optimization for queries that need only handle, tso, delmark.
        bool need_value = column_names_to_read.size() != 3;
        do
        {
            data_list_read.emplace_back(scanner->next(need_value));
        } while (scanner->hasNext());
    }

    /// Read region data as block.
    auto [block, ok] = readRegionBlock(table_info, columns, column_names_to_read, data_list_read, start_ts, true);
    if (!ok)
        // TODO: Enrich exception message.
        throw Exception("Read region " + std::to_string(region->id()) + " of table " + std::to_string(table_info.id) + " failed",
            ErrorCodes::LOGICAL_ERROR);

    return {block, OK};
}

} // namespace DB<|MERGE_RESOLUTION|>--- conflicted
+++ resolved
@@ -22,8 +22,7 @@
 
 using BlockOption = std::optional<Block>;
 
-<<<<<<< HEAD
-void RegionTable::writeBlockByRegion(Context & context, TableID table_id, RegionID region_id, RegionDataReadInfoList & data_list_to_remove)
+void RegionTable::writeBlockByRegion(Context & context, TableID table_id, RegionPtr region, RegionDataReadInfoList & data_list_to_remove)
 {
     // TODO: Logging.
 
@@ -32,11 +31,6 @@
     /// Read raw KVs from region cache.
     RegionDataReadInfoList data_list_read;
     {
-        auto region = tmt.getKVStore()->getRegion(region_id);
-        // TODO: Need this checking?
-        if (!region || region->isPendingRemove())
-            return;
-
         auto scanner = region->createCommittedScanner(table_id);
         // Shortcut for empty region.
         if (!scanner->hasNext())
@@ -96,27 +90,7 @@
         // Failure won't be tolerated this time.
         // TODO: Enrich exception message.
         throw Exception(
-            "Write region " + std::to_string(region_id) + " to table " + std::to_string(table_id) + " failed", ErrorCodes::LOGICAL_ERROR);
-=======
-std::tuple<BlockOption, RegionTable::RegionReadStatus> RegionTable::getBlockInputStreamByRegion(TableID table_id,
-    RegionPtr region,
-    const TiDB::TableInfo & table_info,
-    const ColumnsDescription & columns,
-    const Names & ordered_columns,
-    RegionDataReadInfoList & data_list_for_remove)
-{
-    return getBlockInputStreamByRegion(table_id,
-        region,
-        InvalidRegionVersion,
-        InvalidRegionVersion,
-        table_info,
-        columns,
-        ordered_columns,
-        false,
-        false,
-        0,
-        &data_list_for_remove);
->>>>>>> 3f78d644
+            "Write region " + std::to_string(region->id()) + " to table " + std::to_string(table_id) + " failed", ErrorCodes::LOGICAL_ERROR);
 }
 
 std::tuple<std::optional<Block>, RegionTable::RegionReadStatus> RegionTable::getBlockByRegion(const TiDB::TableInfo & table_info,
