--- conflicted
+++ resolved
@@ -15,7 +15,6 @@
 namespace DB
 {
 
-<<<<<<< HEAD
 namespace ErrorCodes
 {
 extern const int LOGICAL_ERROR;
@@ -23,15 +22,17 @@
 
 using BlockOption = std::optional<Block>;
 
-void RegionTable::writeBlockByRegion(Context & context, TableID table_id, RegionPtr region, RegionDataReadInfoList & data_list_to_remove)
+void RegionTable::writeBlockByRegion(
+    Context & context, TableID table_id, RegionPtr region, RegionDataReadInfoList & data_list_to_remove, Logger * log)
 {
-    // TODO: Logging.
+    const auto & tmt = context.getTMTContext();
 
-    const auto & tmt = context.getTMTContext();
+    UInt64 region_read_cost = -1, region_decode_cost = -1, write_part_cost = -1;
 
     /// Read raw KVs from region cache.
     RegionDataReadInfoList data_list_read;
     {
+        auto start_time = Clock::now();
         auto scanner = region->createCommittedScanner(table_id);
         // Shortcut for empty region.
         if (!scanner->hasNext())
@@ -40,6 +41,7 @@
         {
             data_list_read.emplace_back(scanner->next());
         } while (scanner->hasNext());
+        region_read_cost = std::chrono::duration_cast<std::chrono::milliseconds>(Clock::now() - start_time).count();
     }
 
 
@@ -61,6 +63,7 @@
         auto lock = storage->lockStructure(true, __PRETTY_FUNCTION__);
 
         /// Read region data as block.
+        auto start_time = Clock::now();
         auto [block, ok] = readRegionBlock(storage->getTableInfo(),
             storage->getColumns(),
             storage->getColumns().getNamesOfPhysical(),
@@ -69,10 +72,13 @@
             force_decode);
         if (!ok)
             return false;
+        region_decode_cost = std::chrono::duration_cast<std::chrono::milliseconds>(Clock::now() - start_time).count();
 
         /// Write block into storage.
+        start_time = Clock::now();
         TxnMergeTreeBlockOutputStream output(*storage);
         output.write(block);
+        write_part_cost = std::chrono::duration_cast<std::chrono::milliseconds>(Clock::now() - start_time).count();
 
         /// Move read data to outer to remove.
         data_list_to_remove = std::move(data_list_read);
@@ -92,61 +98,34 @@
         // TODO: Enrich exception message.
         throw Exception("Write region " + std::to_string(region->id()) + " to table " + std::to_string(table_id) + " failed",
             ErrorCodes::LOGICAL_ERROR);
+
+    LOG_TRACE(log,
+        __PRETTY_FUNCTION__ << ": table " << table_id << ", region " << region->id() << ", cost [region read " << region_read_cost
+                            << ", region decode " << region_decode_cost << ", write part " << write_part_cost << "] ms");
 }
 
-std::tuple<std::optional<Block>, RegionTable::RegionReadStatus> RegionTable::getBlockByRegion(const TiDB::TableInfo & table_info,
-=======
-RegionTable::BlockOption RegionTable::getBlockInputStreamByRegion(TableID table_id,
-    RegionPtr region,
-    const TiDB::TableInfo & table_info,
-    const ColumnsDescription & columns,
-    const Names & ordered_columns,
-    RegionDataReadInfoList & data_list_for_remove)
-{
-    return std::get<0>(getBlockInputStreamByRegion(table_id,
-        region,
-        InvalidRegionVersion,
-        InvalidRegionVersion,
-        table_info,
-        columns,
-        ordered_columns,
-        false,
-        false,
-        0,
-        &data_list_for_remove,
-        log));
-}
-
-std::tuple<RegionTable::BlockOption, RegionTable::RegionReadStatus> RegionTable::getBlockInputStreamByRegion(TableID table_id,
-    RegionPtr region,
-    const RegionVersion region_version,
-    const RegionVersion conf_version,
-    const TiDB::TableInfo & table_info,
->>>>>>> 9b4cbd69
+std::tuple<BlockOption, RegionTable::RegionReadStatus> RegionTable::readBlockByRegion(const TiDB::TableInfo & table_info,
     const ColumnsDescription & columns,
     const Names & column_names_to_read,
     const RegionPtr & region,
     RegionVersion region_version,
     RegionVersion conf_version,
     bool resolve_locks,
-<<<<<<< HEAD
-    Timestamp start_ts)
-=======
     Timestamp start_ts,
-    RegionDataReadInfoList * data_list_for_remove,
     Logger * log)
->>>>>>> 9b4cbd69
 {
-    // TODO: Logging.
-
     if (!region)
         return {BlockOption{}, NOT_FOUND};
+
+    UInt64 wait_index_cost = -1, region_read_cost = -1, region_decode_cost = -1;
 
     auto scanner = region->createCommittedScanner(table_info.id);
 
     /// Blocking learner read.
     {
+        auto start_time = Clock::now();
         region->waitIndex(region->learnerRead());
+        wait_index_cost = std::chrono::duration_cast<std::chrono::milliseconds>(Clock::now() - start_time).count();
     }
 
     /// Some sanity checks for region meta.
@@ -158,14 +137,9 @@
             return {BlockOption{}, VERSION_ERROR};
     }
 
-<<<<<<< HEAD
     /// Deal with locks.
     {
         if (resolve_locks)
-=======
-        auto start_time = Clock::now();
-
->>>>>>> 9b4cbd69
         {
             LockInfoPtr lock_info = scanner->getLockInfo(start_ts);
             if (lock_info)
@@ -177,7 +151,6 @@
         }
     }
 
-<<<<<<< HEAD
     /// Read raw KVs from region cache.
     RegionDataReadInfoList data_list_read;
     {
@@ -186,41 +159,28 @@
             return {BlockOption{}, OK};
         // Tiny optimization for queries that need only handle, tso, delmark.
         bool need_value = column_names_to_read.size() != 3;
+        auto start_time = Clock::now();
         do
         {
             data_list_read.emplace_back(scanner->next(need_value));
         } while (scanner->hasNext());
+        region_read_cost = std::chrono::duration_cast<std::chrono::milliseconds>(Clock::now() - start_time).count();
     }
 
     /// Read region data as block.
+    auto start_time = Clock::now();
     auto [block, ok] = readRegionBlock(table_info, columns, column_names_to_read, data_list_read, start_ts, true);
+    region_decode_cost = std::chrono::duration_cast<std::chrono::milliseconds>(Clock::now() - start_time).count();
     if (!ok)
         // TODO: Enrich exception message.
         throw Exception("Read region " + std::to_string(region->id()) + " of table " + std::to_string(table_info.id) + " failed",
             ErrorCodes::LOGICAL_ERROR);
 
+    LOG_TRACE(log,
+        __PRETTY_FUNCTION__ << ": table " << table_info.id << ", region " << region->id() << ", cost [wait index " << wait_index_cost
+                            << ", region read " << region_read_cost << ", region decode " << region_decode_cost << "] ms");
+
     return {block, OK};
-=======
-        const auto scan_cost = std::chrono::duration_cast<std::chrono::milliseconds>(Clock::now() - start_time).count();
-        start_time = Clock::now();
-
-        auto block = RegionBlockRead(*table_info, *columns, *ordered_columns, data_list);
-
-        auto compute_cost = std::chrono::duration_cast<std::chrono::milliseconds>(Clock::now() - start_time).count();
-
-        if (log)
-        {
-            LOG_TRACE(log,
-                region->toString(false) << " read " << data_list.size() << " rows, cost [scan " << scan_cost << ", compute " << compute_cost
-                                        << "] ms");
-        }
-
-        if (data_list_for_remove)
-            *data_list_for_remove = std::move(data_list);
-
-        return {std::move(block), OK};
-    }
->>>>>>> 9b4cbd69
 }
 
 } // namespace DB