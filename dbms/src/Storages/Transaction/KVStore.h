--- conflicted
+++ resolved
@@ -75,24 +75,15 @@
         TMTContext & tmt);
     EngineStoreApplyRes handleWriteRaftCmd(
         raft_cmdpb::RaftCmdRequest && request, UInt64 region_id, UInt64 index, UInt64 term, TMTContext & tmt);
-<<<<<<< HEAD
-    TiFlashApplyRes handleWriteRaftCmd(const WriteCmdsView & cmds, UInt64 region_id, UInt64 index, UInt64 term, TMTContext & tmt);
+    EngineStoreApplyRes handleWriteRaftCmd(const WriteCmdsView & cmds, UInt64 region_id, UInt64 index, UInt64 term, TMTContext & tmt);
 
-=======
-    EngineStoreApplyRes handleWriteRaftCmd(const WriteCmdsView & cmds, UInt64 region_id, UInt64 index, UInt64 term, TMTContext & tmt);
->>>>>>> 41ad422f
     void handleApplySnapshot(metapb::Region && region, uint64_t peer_id, const SSTViewVec, uint64_t index, uint64_t term, TMTContext & tmt);
     RegionPreDecodeBlockDataPtr preHandleSnapshot(RegionPtr new_region, const SSTViewVec, TMTContext & tmt);
     void handlePreApplySnapshot(const RegionPtrWrap &, TMTContext & tmt);
 
     void handleDestroy(UInt64 region_id, TMTContext & tmt);
     void setRegionCompactLogPeriod(Seconds period);
-<<<<<<< HEAD
-    TiFlashApplyRes handleIngestSST(UInt64 region_id, const SSTViewVec, UInt64 index, UInt64 term, TMTContext & tmt);
-=======
     EngineStoreApplyRes handleIngestSST(UInt64 region_id, const SSTViewVec, UInt64 index, UInt64 term, TMTContext & tmt);
-    RegionPreDecodeBlockDataPtr preHandleSnapshot(RegionPtr new_region, const SSTViewVec, TMTContext & tmt);
->>>>>>> 41ad422f
     RegionPtr genRegionPtr(metapb::Region && region, UInt64 peer_id, UInt64 index, UInt64 term);
     const TiFlashRaftProxyHelper * getProxyHelper() const { return proxy_helper; }
 
