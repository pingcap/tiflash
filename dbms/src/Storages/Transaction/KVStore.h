// Copyright 2023 PingCAP, Inc.
//
// Licensed under the Apache License, Version 2.0 (the "License");
// you may not use this file except in compliance with the License.
// You may obtain a copy of the License at
//
//     http://www.apache.org/licenses/LICENSE-2.0
//
// Unless required by applicable law or agreed to in writing, software
// distributed under the License is distributed on an "AS IS" BASIS,
// WITHOUT WARRANTIES OR CONDITIONS OF ANY KIND, either express or implied.
// See the License for the specific language governing permissions and
// limitations under the License.

#pragma once

#include <Storages/DeltaMerge/DeltaMergeInterfaces.h>
#include <Storages/DeltaMerge/RowKeyRange.h>
<<<<<<< HEAD
#include <Storages/Transaction/KVStoreCommon.h>
=======
#include <Storages/Transaction/RaftLogManager.h>
>>>>>>> 630d1078
#include <Storages/Transaction/RegionDataRead.h>
#include <Storages/Transaction/RegionManager.h>
#include <Storages/Transaction/RegionRangeKeys.h>
#include <Storages/Transaction/StorageEngineType.h>

#include <magic_enum.hpp>

namespace TiDB
{
struct TableInfo;
}
namespace DB
{
class Context;
namespace RegionBench
{
extern void concurrentBatchInsert(const TiDB::TableInfo &, Int64, Int64, Int64, UInt64, UInt64, Context &);
} // namespace RegionBench
namespace DM
{
enum class FileConvertJobType;
struct ExternalDTFileInfo;
} // namespace DM

namespace tests
{
class RegionKVStoreTest;
}

class IAST;
using ASTPtr = std::shared_ptr<IAST>;
using ASTs = std::vector<ASTPtr>;

class KVStore;
using KVStorePtr = std::shared_ptr<KVStore>;

class RegionTable;
class Region;
using RegionPtr = std::shared_ptr<Region>;
struct RaftCommandResult;
class KVStoreTaskLock;

struct MockRaftCommand;
struct MockTiDBTable;
struct TiKVRangeKey;

class TMTContext;

struct SSTViewVec;
struct WriteCmdsView;

enum class EngineStoreApplyRes : uint32_t;

struct TiFlashRaftProxyHelper;
struct RegionPreDecodeBlockData;
using RegionPreDecodeBlockDataPtr = std::unique_ptr<RegionPreDecodeBlockData>;
class ReadIndexWorkerManager;
using BatchReadIndexRes = std::vector<std::pair<kvrpcpb::ReadIndexResponse, uint64_t>>;
class ReadIndexStressTest;
struct FileUsageStatistics;
class PathPool;
class RegionPersister;
struct CheckpointInfo;
using CheckpointInfoPtr = std::shared_ptr<CheckpointInfo>;
class UniversalPageStorage;
using UniversalPageStoragePtr = std::shared_ptr<UniversalPageStorage>;

enum class PersistRegionReason
{
    Debug,
    UselessAdminCommand, // Does not include passive CompactLog
    AdminCommand,
    Flush, // passive CompactLog
    ProactiveFlush,
    ApplySnapshotPrevRegion,
    ApplySnapshotCurRegion,
    IngestSst,
    EagerRaftGc,
};

constexpr const char * PersistRegionReasonMap[magic_enum::enum_count<PersistRegionReason>()] = {
    "debug",
    "admin cmd useless",
    "admin raft cmd",
    "tryFlushRegionData",
    "ProactiveFlush",
    "save previous region before apply",
    "save current region after apply",
    "ingestsst",
    "eager raft log gc",
};

static_assert(magic_enum::enum_count<PersistRegionReason>() == sizeof(PersistRegionReasonMap) / sizeof(const char *));

/// TODO: brief design document.
class KVStore final : private boost::noncopyable
{
public:
    explicit KVStore(Context & context);
    void restore(PathPool & path_pool, const TiFlashRaftProxyHelper *);

    RegionPtr getRegion(RegionID region_id) const;

    using RegionRange = RegionRangeKeys::RegionRange;

    RegionMap getRegionsByRangeOverlap(const RegionRange & range) const;

    void traverseRegions(std::function<void(RegionID, const RegionPtr &)> && callback) const;

    void gcPersistedRegion(Seconds gc_persist_period = Seconds(60 * 5));

    static bool tryFlushRegionCacheInStorage(
        TMTContext & tmt,
        const Region & region,
        const LoggerPtr & log,
        bool try_until_succeed = true);

    size_t regionSize() const;
    EngineStoreApplyRes handleAdminRaftCmd(
        raft_cmdpb::AdminRequest && request,
        raft_cmdpb::AdminResponse && response,
        UInt64 region_id,
        UInt64 index,
        UInt64 term,
        TMTContext & tmt);
    EngineStoreApplyRes handleWriteRaftCmd(
        const WriteCmdsView & cmds,
        UInt64 region_id,
        UInt64 index,
        UInt64 term,
        TMTContext & tmt);
    EngineStoreApplyRes handleWriteRaftCmdInner(
        const WriteCmdsView & cmds,
        UInt64 region_id,
        UInt64 index,
        UInt64 term,
        TMTContext & tmt,
        DM::WriteResult & write_result);

    bool needFlushRegionData(UInt64 region_id, TMTContext & tmt);
    bool tryFlushRegionData(
        UInt64 region_id,
        bool force_persist,
        bool try_until_succeed,
        TMTContext & tmt,
        UInt64 index,
        UInt64 term,
        uint64_t truncated_index,
        uint64_t truncated_term);

    void handleIngestCheckpoint(RegionPtr region, CheckpointInfoPtr checkpoint_info, TMTContext & tmt);

    // For Raftstore V2, there could be some orphan keys in the write column family being left to `new_region` after pre-handled.
    // All orphan write keys are asserted to be replayed before reaching `deadline_index`.
    std::vector<DM::ExternalDTFileInfo> preHandleSnapshotToFiles(
        RegionPtr new_region,
        SSTViewVec,
        uint64_t index,
        uint64_t term,
        std::optional<uint64_t> deadline_index,
        TMTContext & tmt);
    template <typename RegionPtrWrap>
    void applyPreHandledSnapshot(const RegionPtrWrap &, TMTContext & tmt);
    template <typename RegionPtrWrap>
    void releasePreHandledSnapshot(const RegionPtrWrap &, TMTContext & tmt);
    void abortPreHandleSnapshot(uint64_t region_id, TMTContext & tmt);

    void handleDestroy(UInt64 region_id, TMTContext & tmt);

    void setRegionCompactLogConfig(UInt64 rows, UInt64 bytes, UInt64 gap, UInt64 eager_gc_gap);
    UInt64 getRaftLogEagerGCRows() const { return region_eager_gc_log_gap.load(); }

    EngineStoreApplyRes handleIngestSST(UInt64 region_id, SSTViewVec, UInt64 index, UInt64 term, TMTContext & tmt);
    RegionPtr genRegionPtr(metapb::Region && region, UInt64 peer_id, UInt64 index, UInt64 term);
    const TiFlashRaftProxyHelper * getProxyHelper() const { return proxy_helper; }
    // Exported only for tests.
    TiFlashRaftProxyHelper * mutProxyHelperUnsafe() { return const_cast<TiFlashRaftProxyHelper *>(proxy_helper); }

    void addReadIndexEvent(Int64 f) { read_index_event_flag += f; }
    Int64 getReadIndexEvent() const { return read_index_event_flag; }

    void setStore(metapb::Store);

    // May return 0 if uninitialized
    StoreID getStoreID(std::memory_order = std::memory_order_relaxed) const;

    metapb::Store getStoreMeta() const;

    BatchReadIndexRes batchReadIndex(const std::vector<kvrpcpb::ReadIndexRequest> & req, uint64_t timeout_ms) const;

    /// Initialize read-index worker context. It only can be invoked once.
    /// `worker_coefficient` means `worker_coefficient * runner_cnt` workers will be created.
    /// `runner_cnt` means number of runner which controls behavior of worker.
    void initReadIndexWorkers(
        std::function<std::chrono::milliseconds()> && fn_min_dur_handle_region,
        size_t runner_cnt,
        size_t worker_coefficient = 64);

    /// Create `runner_cnt` threads to run ReadIndexWorker asynchronously and automatically.
    /// If there is other runtime framework, DO NOT invoke it.
    void asyncRunReadIndexWorkers();

    /// Stop workers after there is no more read-index task.
    void stopReadIndexWorkers();

    /// TODO: if supported by runtime framework, run one round for specific runner by `id`.
    void runOneRoundOfReadIndexRunner(size_t runner_id);

    ~KVStore();

    FileUsageStatistics getFileUsageStatistics() const;

    // TODO(proactive flush)
    // void proactiveFlushCacheAndRegion(TMTContext & tmt, const DM::RowKeyRange & rowkey_range, KeyspaceID keyspace_id, TableID table_id, bool is_background);
    void notifyCompactLog(
        RegionID region_id,
        UInt64 compact_index,
        UInt64 compact_term,
        bool is_background,
        bool lock_held = true);

    RaftLogEagerGcTasks::Hints getRaftLogGcHints();
    void applyRaftLogGcTaskRes(const RaftLogGcTasksRes & res) const;

#ifndef DBMS_PUBLIC_GTEST
private:
#endif
    friend struct MockRaftStoreProxy;
    friend class MockTiDB;
    friend struct MockTiDBTable;
    friend struct MockRaftCommand;
    friend class RegionMockTest;
    friend class NaturalDag;
    friend void RegionBench::concurrentBatchInsert(
        const TiDB::TableInfo &,
        Int64,
        Int64,
        Int64,
        UInt64,
        UInt64,
        Context &);
    using DBGInvokerPrinter = std::function<void(const std::string &)>;
    friend void dbgFuncRemoveRegion(Context &, const ASTs &, DBGInvokerPrinter);
    friend void dbgFuncPutRegion(Context &, const ASTs &, DBGInvokerPrinter);
    friend class tests::RegionKVStoreTest;
    friend class ReadIndexStressTest;
    struct StoreMeta
    {
        mutable std::mutex mu;

        using Base = metapb::Store;
        Base base;
        std::atomic_uint64_t store_id{0};
        void update(Base &&);
        Base getMeta() const;
        friend class KVStore;
    };
    StoreMeta & getStore();
    const StoreMeta & getStore() const;

    std::vector<DM::ExternalDTFileInfo> preHandleSSTsToDTFiles(
        RegionPtr new_region,
        const SSTViewVec,
        uint64_t index,
        uint64_t term,
        DM::FileConvertJobType,
        TMTContext & tmt);

    template <typename RegionPtrWrap>
    void checkAndApplyPreHandledSnapshot(const RegionPtrWrap &, TMTContext & tmt);
    template <typename RegionPtrWrap>
    void onSnapshot(const RegionPtrWrap &, RegionPtr old_region, UInt64 old_region_index, TMTContext & tmt);

    RegionPtr handleIngestSSTByDTFile(
        const RegionPtr & region,
        const SSTViewVec,
        UInt64 index,
        UInt64 term,
        TMTContext & tmt);

    // Remove region from this TiFlash node.
    // If region is destroy or moved to another node(change peer),
    // set `remove_data` true to remove obsolete data from storage.
    void removeRegion(
        RegionID region_id,
        bool remove_data,
        RegionTable & region_table,
        const KVStoreTaskLock & task_lock,
        const RegionTaskLock & region_lock);
    void mockRemoveRegion(RegionID region_id, RegionTable & region_table);
    KVStoreTaskLock genTaskLock() const;

    RegionManager::RegionReadLock genRegionMgrReadLock() const;

    RegionManager::RegionWriteLock genRegionMgrWriteLock(const KVStoreTaskLock &);

    EngineStoreApplyRes handleUselessAdminRaftCmd(
        raft_cmdpb::AdminCmdType cmd_type,
        UInt64 curr_region_id,
        UInt64 index,
        UInt64 term,
        TMTContext & tmt) const;

    /// Notice that if flush_if_possible is set to false, we only check if a flush is allowed by rowsize/size/interval.
    /// It will not check if a flush will eventually succeed.
    /// In other words, `canFlushRegionDataImpl(flush_if_possible=true)` can return false.
    bool canFlushRegionDataImpl(
        const RegionPtr & curr_region_ptr,
        UInt8 flush_if_possible,
        bool try_until_succeed,
        TMTContext & tmt,
        const RegionTaskLock & region_task_lock,
        UInt64 index,
        UInt64 term,
        UInt64 truncated_index,
        UInt64 truncated_term);

    bool forceFlushRegionDataImpl(
        Region & curr_region,
        bool try_until_succeed,
        TMTContext & tmt,
        const RegionTaskLock & region_task_lock,
        UInt64 index,
        UInt64 term) const;

    void persistRegion(
        const Region & region,
        std::optional<const RegionTaskLock *> region_task_lock,
        PersistRegionReason reason,
        const char * extra_msg) const;

<<<<<<< HEAD
    // If `persistRegionAtState` is called with a stale applied_index, We must ask Proxy not to persist.
    bool persistRegionAtState(
        Region & region,
        const PersistRegionState & persist_state,
        const RegionTaskLock * region_task_lock,
        PersistRegionReason reason,
        const char * extra_msg) const;

    PersistRegionState getPersistRegionState(RegionID region_id) const;
    PersistRegionState getPersistRegionState(RegionPtr region, const RegionTaskLock & region_task_lock) const;
    bool doFlushRegionDataWithState(
        Region & curr_region,
        const RegionTaskLock & region_task_lock,
        const PersistRegionState & state) const;
=======
    bool tryRegisterEagerRaftLogGCTask(const RegionPtr & region, RegionTaskLock &);
>>>>>>> 630d1078

    void releaseReadIndexWorkers();
    void handleDestroy(UInt64 region_id, TMTContext & tmt, const KVStoreTaskLock &);

    struct PreHandlingTrace : MutexLockWrap
    {
        std::unordered_map<uint64_t, std::shared_ptr<std::atomic_bool>> tasks;

        std::shared_ptr<std::atomic_bool> registerTask(uint64_t region_id)
        {
            // Automaticlly override the old one.
            auto _ = genLockGuard();
            auto b = std::make_shared<std::atomic_bool>(false);
            tasks[region_id] = b;
            return b;
        }
        std::shared_ptr<std::atomic_bool> deregisterTask(uint64_t region_id)
        {
            auto _ = genLockGuard();
            auto it = tasks.find(region_id);
            if (it != tasks.end())
            {
                auto b = it->second;
                tasks.erase(it);
                return b;
            }
            else
            {
                return nullptr;
            }
        }
        bool hasTask(uint64_t region_id)
        {
            auto _ = genLockGuard();
            return tasks.find(region_id) != tasks.end();
        }
    };

#ifndef DBMS_PUBLIC_GTEST
private:
#endif
    RegionManager region_manager;

    std::unique_ptr<RegionPersister> region_persister;

    std::atomic<Timepoint> last_gc_time = Timepoint::min();

    mutable std::mutex task_mutex;

    // raft_cmd_res stores the result of applying raft cmd. It must be protected by task_mutex.
    std::unique_ptr<RaftCommandResult> raft_cmd_res;

    LoggerPtr log;

    std::atomic<UInt64> region_compact_log_min_rows;
    std::atomic<UInt64> region_compact_log_min_bytes;
    std::atomic<UInt64> region_compact_log_gap;
    // `region_eager_gc_log_gap` is checked after each write command applied,
    // It should be large enough to avoid unnecessary flushes and also not
    // too large to control the memory when there are down peers.
    // The 99% of passive flush is 512, so we use it as default value.
    // 0 means eager gc is disabled.
    std::atomic<UInt64> region_eager_gc_log_gap;

    mutable std::mutex bg_gc_region_data_mutex;
    std::list<RegionDataReadInfoList> bg_gc_region_data;

    const TiFlashRaftProxyHelper * proxy_helper{nullptr};

    // It should be initialized after `proxy_helper` is set.
    // It should be visited from outside after status of proxy is `Running`
    ReadIndexWorkerManager * read_index_worker_manager{nullptr};

    std::atomic_int64_t read_index_event_flag{0};

    PreHandlingTrace prehandling_trace;

    StoreMeta store;

    // Eager RaftLog GC
    const bool eager_raft_log_gc_enabled;
    // The index hints for eager RaftLog GC tasks
    RaftLogEagerGcTasks raft_log_gc_hints;
};

/// Encapsulation of lock guard of task mutex in KVStore
class KVStoreTaskLock : private boost::noncopyable
{
    friend class KVStore;
    explicit KVStoreTaskLock(std::mutex & mutex_)
        : lock(mutex_)
    {}
    std::lock_guard<std::mutex> lock;
};

void WaitCheckRegionReady(const TMTContext &, KVStore & kvstore, const std::atomic_size_t & terminate_signals_counter);
void WaitCheckRegionReady(const TMTContext &, KVStore & kvstore, const std::atomic_size_t &, double, double, double);

} // namespace DB<|MERGE_RESOLUTION|>--- conflicted
+++ resolved
@@ -16,11 +16,8 @@
 
 #include <Storages/DeltaMerge/DeltaMergeInterfaces.h>
 #include <Storages/DeltaMerge/RowKeyRange.h>
-<<<<<<< HEAD
 #include <Storages/Transaction/KVStoreCommon.h>
-=======
 #include <Storages/Transaction/RaftLogManager.h>
->>>>>>> 630d1078
 #include <Storages/Transaction/RegionDataRead.h>
 #include <Storages/Transaction/RegionManager.h>
 #include <Storages/Transaction/RegionRangeKeys.h>
@@ -352,7 +349,6 @@
         PersistRegionReason reason,
         const char * extra_msg) const;
 
-<<<<<<< HEAD
     // If `persistRegionAtState` is called with a stale applied_index, We must ask Proxy not to persist.
     bool persistRegionAtState(
         Region & region,
@@ -367,9 +363,7 @@
         Region & curr_region,
         const RegionTaskLock & region_task_lock,
         const PersistRegionState & state) const;
-=======
     bool tryRegisterEagerRaftLogGCTask(const RegionPtr & region, RegionTaskLock &);
->>>>>>> 630d1078
 
     void releaseReadIndexWorkers();
     void handleDestroy(UInt64 region_id, TMTContext & tmt, const KVStoreTaskLock &);
