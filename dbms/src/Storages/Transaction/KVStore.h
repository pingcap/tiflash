// Copyright 2022 PingCAP, Ltd.
//
// Licensed under the Apache License, Version 2.0 (the "License");
// you may not use this file except in compliance with the License.
// You may obtain a copy of the License at
//
//     http://www.apache.org/licenses/LICENSE-2.0
//
// Unless required by applicable law or agreed to in writing, software
// distributed under the License is distributed on an "AS IS" BASIS,
// WITHOUT WARRANTIES OR CONDITIONS OF ANY KIND, either express or implied.
// See the License for the specific language governing permissions and
// limitations under the License.

#pragma once

#include <Storages/DeltaMerge/DeltaMergeInterfaces.h>
#include <Storages/DeltaMerge/RowKeyRange.h>
#include <Storages/Transaction/RegionDataRead.h>
#include <Storages/Transaction/RegionManager.h>
#include <Storages/Transaction/RegionRangeKeys.h>
#include <Storages/Transaction/StorageEngineType.h>

#include <magic_enum.hpp>

namespace TiDB
{
struct TableInfo;
}
namespace DB
{
class Context;
namespace RegionBench
{
extern void concurrentBatchInsert(const TiDB::TableInfo &, Int64, Int64, Int64, UInt64, UInt64, Context &);
} // namespace RegionBench
namespace DM
{
enum class FileConvertJobType;
struct ExternalDTFileInfo;
} // namespace DM

namespace tests
{
class RegionKVStoreTest;
}

class IAST;
using ASTPtr = std::shared_ptr<IAST>;
using ASTs = std::vector<ASTPtr>;

class KVStore;
using KVStorePtr = std::shared_ptr<KVStore>;

class RegionTable;
class Region;
using RegionPtr = std::shared_ptr<Region>;
struct RaftCommandResult;
class KVStoreTaskLock;

struct MockRaftCommand;
struct MockTiDBTable;
struct TiKVRangeKey;

class TMTContext;

struct SSTViewVec;
struct WriteCmdsView;

enum class EngineStoreApplyRes : uint32_t;

struct TiFlashRaftProxyHelper;
struct RegionPreDecodeBlockData;
using RegionPreDecodeBlockDataPtr = std::unique_ptr<RegionPreDecodeBlockData>;
class ReadIndexWorkerManager;
using BatchReadIndexRes = std::vector<std::pair<kvrpcpb::ReadIndexResponse, uint64_t>>;
class ReadIndexStressTest;
struct FileUsageStatistics;
class PathPool;
class RegionPersister;
struct CheckpointInfo;
using CheckpointInfoPtr = std::shared_ptr<CheckpointInfo>;

enum class PersistRegionReason
{
    Debug,
    UselessAdminCommand, // Does not include passive CompactLog
    AdminCommand,
    Flush, // passive CompactLog
    ProactiveFlush,
    ApplySnapshotPrevRegion,
    ApplySnapshotCurRegion,
    IngestSst
};

constexpr const char * PersistRegionReasonMap[magic_enum::enum_count<PersistRegionReason>()] = {
    "debug",
    "admin cmd useless",
    "admin raft cmd",
    "tryFlushRegionData",
    "ProactiveFlush",
    "save previous region before apply",
    "save current region after apply",
    "ingestsst"};

static_assert(magic_enum::enum_count<PersistRegionReason>() == sizeof(PersistRegionReasonMap) / sizeof(const char *));

/// TODO: brief design document.
class KVStore final : private boost::noncopyable
{
public:
    explicit KVStore(Context & context);
    void restore(PathPool & path_pool, const TiFlashRaftProxyHelper *);

    RegionPtr getRegion(RegionID region_id) const;

    using RegionRange = RegionRangeKeys::RegionRange;

    RegionMap getRegionsByRangeOverlap(const RegionRange & range) const;

    void traverseRegions(std::function<void(RegionID, const RegionPtr &)> && callback) const;

    void gcPersistedRegion(Seconds gc_persist_period = Seconds(60 * 5));

    static bool tryFlushRegionCacheInStorage(TMTContext & tmt, const Region & region, const LoggerPtr & log, bool try_until_succeed = true);

    size_t regionSize() const;
    EngineStoreApplyRes handleAdminRaftCmd(
        raft_cmdpb::AdminRequest && request,
        raft_cmdpb::AdminResponse && response,
        UInt64 region_id,
        UInt64 index,
        UInt64 term,
        TMTContext & tmt);
    EngineStoreApplyRes handleWriteRaftCmd(
        const WriteCmdsView & cmds,
        UInt64 region_id,
        UInt64 index,
        UInt64 term,
<<<<<<< HEAD
        TMTContext & tmt);
    EngineStoreApplyRes handleWriteRaftCmd(const WriteCmdsView & cmds, UInt64 region_id, UInt64 index, UInt64 term, TMTContext & tmt);
    EngineStoreApplyRes handleWriteRaftCmdDebug(raft_cmdpb::RaftCmdRequest && request, UInt64 region_id, UInt64 index, UInt64 term, TMTContext & tmt, DM::WriteResult & write_result);
    EngineStoreApplyRes handleWriteRaftCmdInner(
        raft_cmdpb::RaftCmdRequest && request,
        UInt64 region_id,
        UInt64 index,
        UInt64 term,
        TMTContext & tmt,
        DM::WriteResult & write_result);
    EngineStoreApplyRes handleWriteRaftCmdInner(const WriteCmdsView & cmds, UInt64 region_id, UInt64 index, UInt64 term, TMTContext & tmt, DM::WriteResult & write_result);
=======
        TMTContext & tmt) const;
>>>>>>> e6c1c64e

    bool needFlushRegionData(UInt64 region_id, TMTContext & tmt);
    bool tryFlushRegionData(UInt64 region_id, bool force_persist, bool try_until_succeed, TMTContext & tmt, UInt64 index, UInt64 term, uint64_t truncated_index, uint64_t truncated_term);

    /**
     * Only used in tests. In production we will call preHandleSnapshotToFiles + applyPreHandledSnapshot.
     */
    void handleApplySnapshot(metapb::Region && region, uint64_t peer_id, SSTViewVec, uint64_t index, uint64_t term, std::optional<uint64_t>, TMTContext & tmt);

    void handleIngestCheckpoint(RegionPtr region, CheckpointInfoPtr checkpoint_info, TMTContext & tmt);

    // For Raftstore V2, there could be some orphan keys in the write column family being left to `new_region` after pre-handled.
    // All orphan write keys are asserted to be replayed before reaching `deadline_index`.
    std::vector<DM::ExternalDTFileInfo> preHandleSnapshotToFiles(
        RegionPtr new_region,
        SSTViewVec,
        uint64_t index,
        uint64_t term,
        std::optional<uint64_t> deadline_index,
        TMTContext & tmt);
    template <typename RegionPtrWrap>
    void applyPreHandledSnapshot(const RegionPtrWrap &, TMTContext & tmt);
    template <typename RegionPtrWrap>
    void releasePreHandledSnapshot(const RegionPtrWrap &, TMTContext & tmt);
    void abortPreHandleSnapshot(uint64_t region_id, TMTContext & tmt);

    void handleDestroy(UInt64 region_id, TMTContext & tmt);
    void setRegionCompactLogConfig(UInt64, UInt64, UInt64, UInt64);
    EngineStoreApplyRes handleIngestSST(UInt64 region_id, SSTViewVec, UInt64 index, UInt64 term, TMTContext & tmt);
    RegionPtr genRegionPtr(metapb::Region && region, UInt64 peer_id, UInt64 index, UInt64 term);
    const TiFlashRaftProxyHelper * getProxyHelper() const { return proxy_helper; }
    // Exported only for tests.
    TiFlashRaftProxyHelper * mutProxyHelperUnsafe() { return const_cast<TiFlashRaftProxyHelper *>(proxy_helper); }

    void addReadIndexEvent(Int64 f) { read_index_event_flag += f; }
    Int64 getReadIndexEvent() const { return read_index_event_flag; }

    void setStore(metapb::Store);

    // May return 0 if uninitialized
    StoreID getStoreID(std::memory_order = std::memory_order_relaxed) const;

    metapb::Store getStoreMeta() const;

    BatchReadIndexRes batchReadIndex(const std::vector<kvrpcpb::ReadIndexRequest> & req, uint64_t timeout_ms) const;

    /// Initialize read-index worker context. It only can be invoked once.
    /// `worker_coefficient` means `worker_coefficient * runner_cnt` workers will be created.
    /// `runner_cnt` means number of runner which controls behavior of worker.
    void initReadIndexWorkers(
        std::function<std::chrono::milliseconds()> && fn_min_dur_handle_region,
        size_t runner_cnt,
        size_t worker_coefficient = 64);

    /// Create `runner_cnt` threads to run ReadIndexWorker asynchronously and automatically.
    /// If there is other runtime framework, DO NOT invoke it.
    void asyncRunReadIndexWorkers();

    /// Stop workers after there is no more read-index task.
    void stopReadIndexWorkers();

    /// TODO: if supported by runtime framework, run one round for specific runner by `id`.
    void runOneRoundOfReadIndexRunner(size_t runner_id);

    ~KVStore();

    FileUsageStatistics getFileUsageStatistics() const;

    // TODO(proactive flush)
    // void proactiveFlushCacheAndRegion(TMTContext & tmt, const DM::RowKeyRange & rowkey_range, KeyspaceID keyspace_id, TableID table_id, bool is_background);
    void notifyCompactLog(RegionID region_id, UInt64 compact_index, UInt64 compact_term, bool is_background, bool lock_held = true);
#ifndef DBMS_PUBLIC_GTEST
private:
#endif
    friend struct MockRaftStoreProxy;
    friend class MockTiDB;
    friend struct MockTiDBTable;
    friend struct MockRaftCommand;
    friend class RegionMockTest;
    friend class NaturalDag;
    friend void RegionBench::concurrentBatchInsert(const TiDB::TableInfo &, Int64, Int64, Int64, UInt64, UInt64, Context &);
    using DBGInvokerPrinter = std::function<void(const std::string &)>;
    friend void dbgFuncRemoveRegion(Context &, const ASTs &, DBGInvokerPrinter);
    friend void dbgFuncPutRegion(Context &, const ASTs &, DBGInvokerPrinter);
    friend class tests::RegionKVStoreTest;
    friend class ReadIndexStressTest;
    struct StoreMeta
    {
        mutable std::mutex mu;

        using Base = metapb::Store;
        Base base;
        std::atomic_uint64_t store_id{0};
        void update(Base &&);
        Base getMeta() const;
        friend class KVStore;
    };
    StoreMeta & getStore();
    const StoreMeta & getStore() const;

    std::vector<DM::ExternalDTFileInfo> preHandleSSTsToDTFiles(
        RegionPtr new_region,
        const SSTViewVec,
        uint64_t index,
        uint64_t term,
        DM::FileConvertJobType,
        TMTContext & tmt);

    template <typename RegionPtrWrap>
    void checkAndApplyPreHandledSnapshot(const RegionPtrWrap &, TMTContext & tmt);
    template <typename RegionPtrWrap>
    void onSnapshot(const RegionPtrWrap &, RegionPtr old_region, UInt64 old_region_index, TMTContext & tmt);

    RegionPtr handleIngestSSTByDTFile(const RegionPtr & region, const SSTViewVec, UInt64 index, UInt64 term, TMTContext & tmt);

    // Remove region from this TiFlash node.
    // If region is destroy or moved to another node(change peer),
    // set `remove_data` true to remove obsolete data from storage.
    void removeRegion(RegionID region_id,
                      bool remove_data,
                      RegionTable & region_table,
                      const KVStoreTaskLock & task_lock,
                      const RegionTaskLock & region_lock);
    void mockRemoveRegion(RegionID region_id, RegionTable & region_table);
    KVStoreTaskLock genTaskLock() const;

    RegionManager::RegionReadLock genRegionMgrReadLock() const;

    RegionManager::RegionWriteLock genRegionMgrWriteLock(const KVStoreTaskLock &);

    EngineStoreApplyRes handleUselessAdminRaftCmd(
        raft_cmdpb::AdminCmdType cmd_type,
        UInt64 curr_region_id,
        UInt64 index,
        UInt64 term,
        TMTContext & tmt) const;

    /// Notice that if flush_if_possible is set to false, we only check if a flush is allowed by rowsize/size/interval.
    /// It will not check if a flush will eventually succeed.
    /// In other words, `canFlushRegionDataImpl(flush_if_possible=true)` can return false.
    bool canFlushRegionDataImpl(const RegionPtr & curr_region_ptr, UInt8 flush_if_possible, bool try_until_succeed, TMTContext & tmt, const RegionTaskLock & region_task_lock, UInt64 index, UInt64 term, UInt64 truncated_index, UInt64 truncated_term);
    bool forceFlushRegionDataImpl(Region & curr_region, bool try_until_succeed, TMTContext & tmt, const RegionTaskLock & region_task_lock, UInt64 index, UInt64 term) const;

    void persistRegion(const Region & region, std::optional<const RegionTaskLock *> region_task_lock, PersistRegionReason reason, const char * extra_msg) const;
    void releaseReadIndexWorkers();
    void handleDestroy(UInt64 region_id, TMTContext & tmt, const KVStoreTaskLock &);

    struct PreHandlingTrace : MutexLockWrap
    {
        std::unordered_map<uint64_t, std::shared_ptr<std::atomic_bool>> tasks;

        std::shared_ptr<std::atomic_bool> registerTask(uint64_t region_id)
        {
            // Automaticlly override the old one.
            genLockGuard();
            auto b = std::make_shared<std::atomic_bool>(false);
            tasks[region_id] = b;
            return b;
        }
        std::shared_ptr<std::atomic_bool> deregisterTask(uint64_t region_id)
        {
            genLockGuard();
            auto it = tasks.find(region_id);
            if (it != tasks.end())
            {
                auto b = it->second;
                tasks.erase(it);
                return b;
            }
            else
            {
                return nullptr;
            }
        }
    };

#ifndef DBMS_PUBLIC_GTEST
private:
#endif
    RegionManager region_manager;

    std::unique_ptr<RegionPersister> region_persister;

    std::atomic<Timepoint> last_gc_time = Timepoint::min();

    mutable std::mutex task_mutex;

    // raft_cmd_res stores the result of applying raft cmd. It must be protected by task_mutex.
    std::unique_ptr<RaftCommandResult> raft_cmd_res;

    LoggerPtr log;

    std::atomic<UInt64> region_compact_log_period;
    std::atomic<UInt64> region_compact_log_min_rows;
    std::atomic<UInt64> region_compact_log_min_bytes;
    std::atomic<UInt64> region_compact_log_gap;

    mutable std::mutex bg_gc_region_data_mutex;
    std::list<RegionDataReadInfoList> bg_gc_region_data;

    const TiFlashRaftProxyHelper * proxy_helper{nullptr};

    // It should be initialized after `proxy_helper` is set.
    // It should be visited from outside after status of proxy is `Running`
    ReadIndexWorkerManager * read_index_worker_manager{nullptr};

    std::atomic_int64_t read_index_event_flag{0};

    PreHandlingTrace prehandling_trace;

    StoreMeta store;
};

/// Encapsulation of lock guard of task mutex in KVStore
class KVStoreTaskLock : private boost::noncopyable
{
    friend class KVStore;
    explicit KVStoreTaskLock(std::mutex & mutex_)
        : lock(mutex_)
    {}
    std::lock_guard<std::mutex> lock;
};

void WaitCheckRegionReady(const TMTContext &, KVStore & kvstore, const std::atomic_size_t & terminate_signals_counter);
void WaitCheckRegionReady(const TMTContext &, KVStore & kvstore, const std::atomic_size_t &, double, double, double);

} // namespace DB<|MERGE_RESOLUTION|>--- conflicted
+++ resolved
@@ -137,21 +137,14 @@
         UInt64 region_id,
         UInt64 index,
         UInt64 term,
-<<<<<<< HEAD
         TMTContext & tmt);
-    EngineStoreApplyRes handleWriteRaftCmd(const WriteCmdsView & cmds, UInt64 region_id, UInt64 index, UInt64 term, TMTContext & tmt);
-    EngineStoreApplyRes handleWriteRaftCmdDebug(raft_cmdpb::RaftCmdRequest && request, UInt64 region_id, UInt64 index, UInt64 term, TMTContext & tmt, DM::WriteResult & write_result);
     EngineStoreApplyRes handleWriteRaftCmdInner(
-        raft_cmdpb::RaftCmdRequest && request,
+        const WriteCmdsView & cmds,
         UInt64 region_id,
         UInt64 index,
         UInt64 term,
         TMTContext & tmt,
         DM::WriteResult & write_result);
-    EngineStoreApplyRes handleWriteRaftCmdInner(const WriteCmdsView & cmds, UInt64 region_id, UInt64 index, UInt64 term, TMTContext & tmt, DM::WriteResult & write_result);
-=======
-        TMTContext & tmt) const;
->>>>>>> e6c1c64e
 
     bool needFlushRegionData(UInt64 region_id, TMTContext & tmt);
     bool tryFlushRegionData(UInt64 region_id, bool force_persist, bool try_until_succeed, TMTContext & tmt, UInt64 index, UInt64 term, uint64_t truncated_index, uint64_t truncated_term);
