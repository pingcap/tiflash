--- conflicted
+++ resolved
@@ -146,13 +146,8 @@
     MvccQueryInfo & mvcc_query_info_,
     size_t num_streams,
     bool wait_index_timeout_as_region_not_found,
-<<<<<<< HEAD
     Context & context,
-    Poco::Logger * log)
-=======
-    TMTContext & tmt,
     const LogWithPrefixPtr & log)
->>>>>>> 275f9683
 {
     assert(log != nullptr);
 
