--- conflicted
+++ resolved
@@ -260,30 +260,24 @@
     }
 }
 
-<<<<<<< HEAD
-extern RegionPtrWithBlock::CachePtr GenRegionPreDecodeBlockData(const RegionPtr &, Context &);
-
 std::vector<DM::ExternalDTFileInfo> KVStore::preHandleSnapshotToFiles(
-=======
-std::vector<UInt64> KVStore::preHandleSnapshotToFiles(
->>>>>>> 8e411ae8
     RegionPtr new_region,
     const SSTViewVec snaps,
     uint64_t index,
     uint64_t term,
     TMTContext & tmt)
 {
-    std::vector<UInt64> ingest_ids;
+    std::vector<DM::ExternalDTFileInfo> external_files;
     try
     {
-        ingest_ids = preHandleSSTsToDTFiles(new_region, snaps, index, term, DM::FileConvertJobType::ApplySnapshot, tmt);
+        external_files = preHandleSSTsToDTFiles(new_region, snaps, index, term, DM::FileConvertJobType::ApplySnapshot, tmt);
     }
     catch (DB::Exception & e)
     {
         e.addMessage(fmt::format("(while preHandleSnapshot region_id={}, index={}, term={})", new_region->id(), index, term));
         e.rethrow();
     }
-    return ingest_ids;
+    return external_files;
 }
 
 /// `preHandleSSTsToDTFiles` read data from SSTFiles and generate DTFile(s) for commited data
@@ -306,13 +300,8 @@
     Stopwatch watch;
     SCOPE_EXIT({ GET_METRIC(tiflash_raft_command_duration_seconds, type_apply_snapshot_predecode).Observe(watch.elapsedSeconds()); });
 
-<<<<<<< HEAD
-    std::vector<DM::ExternalDTFileInfo> ret;
-
-=======
-    PageIds generated_ingest_ids;
+    std::vector<DM::ExternalDTFileInfo> generated_ingest_ids;
     TableID physical_table_id = InvalidTableID;
->>>>>>> 8e411ae8
     while (true)
     {
         // If any schema changes is detected during decoding SSTs to DTFiles, we need to cancel and recreate DTFiles with
@@ -363,11 +352,7 @@
             stream->writePrefix();
             stream->write();
             stream->writeSuffix();
-<<<<<<< HEAD
-            ret = stream->outputFiles();
-=======
-            generated_ingest_ids = stream->ingestIds();
->>>>>>> 8e411ae8
+            generated_ingest_ids = stream->outputFiles();
 
             (void)table_drop_lock; // the table should not be dropped during ingesting file
             break;
@@ -415,11 +400,7 @@
         }
     }
 
-<<<<<<< HEAD
-    return ret;
-=======
     return generated_ingest_ids;
->>>>>>> 8e411ae8
 }
 
 template <typename RegionPtrWrap>
@@ -570,20 +551,16 @@
     }
 
     // Decode the KV pairs in ingesting SST into DTFiles
-<<<<<<< HEAD
-    auto external_files = preHandleSSTsToDTFiles(tmp_region, snaps, index, term, DM::FileConvertJobType::IngestSST, tmt);
-=======
-    PageIds ingest_ids;
+    std::vector<DM::ExternalDTFileInfo> external_files;
     try
     {
-        ingest_ids = preHandleSSTsToDTFiles(tmp_region, snaps, index, term, DM::FileConvertJobType::IngestSST, tmt);
+        external_files = preHandleSSTsToDTFiles(tmp_region, snaps, index, term, DM::FileConvertJobType::IngestSST, tmt);
     }
     catch (DB::Exception & e)
     {
         e.addMessage(fmt::format("(while handleIngestSST region_id={}, index={}, term={})", tmp_region->id(), index, term));
         e.rethrow();
     }
->>>>>>> 8e411ae8
 
     // If `external_files` is empty, ingest SST won't write delete_range for ingest region, it is safe to
     // ignore the step of calling `ingestFiles`
