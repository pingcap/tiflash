--- conflicted
+++ resolved
@@ -43,24 +43,9 @@
 
 void RegionPersister::drop(RegionID region_id, const RegionTaskLock &)
 {
-<<<<<<< HEAD
-    if (page_writer)
-    {
-        DB::WriteBatchWrapper wb_v2{run_mode, getWriteBatchPrefix()};
-        wb_v2.delPage(region_id);
-        page_writer->write(std::move(wb_v2), global_context.getWriteLimiter());
-    }
-    else
-    {
-        PS::V1::WriteBatch wb_v1;
-        wb_v1.delPage(region_id);
-        stable_page_storage->write(std::move(wb_v1));
-    }
-=======
-    DB::WriteBatch wb_v2{ns_id};
+    DB::WriteBatchWrapper wb_v2{run_mode, getWriteBatchPrefix()};
     wb_v2.delPage(region_id);
     page_writer->write(std::move(wb_v2), global_context.getWriteLimiter());
->>>>>>> 2500b2d1
 }
 
 void RegionPersister::computeRegionWriteBuffer(const Region & region, RegionCacheWriteElement & region_write_buffer)
@@ -119,24 +104,9 @@
     }
 
     auto read_buf = buffer.tryGetReadBuffer();
-<<<<<<< HEAD
-    if (page_writer)
-    {
-        DB::WriteBatchWrapper wb{run_mode, getWriteBatchPrefix()};
-        wb.putPage(region_id, applied_index, read_buf, region_size);
-        page_writer->write(std::move(wb), global_context.getWriteLimiter());
-    }
-    else
-    {
-        PS::V1::WriteBatch wb;
-        wb.putPage(region_id, applied_index, read_buf, region_size);
-        stable_page_storage->write(std::move(wb));
-    }
-=======
-    DB::WriteBatch wb{ns_id};
+    DB::WriteBatchWrapper wb{run_mode, getWriteBatchPrefix()};
     wb.putPage(region_id, applied_index, read_buf, region_size);
     page_writer->write(std::move(wb), global_context.getWriteLimiter());
->>>>>>> 2500b2d1
 }
 
 RegionPersister::RegionPersister(Context & global_context_, const RegionManager & region_manager_)
@@ -202,38 +172,10 @@
         {
             // If there is no PageFile with basic version binary format, use version 2 of PageStorage.
             auto detect_binary_version = DB::PS::V2::PageStorage::getMaxDataVersion(provider, delegator);
-<<<<<<< HEAD
-            bool use_v1_format = path_pool.isRaftCompatibleModeEnabled() && (detect_binary_version == PageFormat::V1);
-
-            fiu_do_on(FailPoints::force_enable_region_persister_compatible_mode, { use_v1_format = true; });
-            fiu_do_on(FailPoints::force_disable_region_persister_compatible_mode, { use_v1_format = false; });
-
-            if (!use_v1_format)
-            {
-                mergeConfigFromSettings(global_context.getSettingsRef(), config);
-                config.num_write_slots = 4; // extend write slots to 4 at least
-
-                auto page_storage_v2 = std::make_shared<PS::V2::PageStorage>(
-                    "RegionPersister",
-                    delegator,
-                    config,
-                    provider,
-                    global_context.getPSBackgroundPool());
-                page_storage_v2->restore();
-                page_writer = std::make_shared<PageWriter>(run_mode, StorageType::KVStore, page_storage_v2, /*storage_v3_*/ nullptr, /*uni_ps_*/ nullptr);
-                page_reader = std::make_shared<PageReader>(run_mode, StorageType::KVStore, ns_id, page_storage_v2, /*storage_v3_*/ nullptr, /*uni_ps_*/ nullptr, /*readlimiter*/ global_context.getReadLimiter());
-            }
-            else
-=======
             if (detect_binary_version == PageFormat::V1)
->>>>>>> 2500b2d1
             {
                 LOG_WARNING(log, "Detect V1 format data, and we will read it using V2 format code.");
             }
-
-            mergeConfigFromSettings(global_context.getSettingsRef(), config);
-            config.num_write_slots = 4; // extend write slots to 4 at least
-
             auto page_storage_v2 = std::make_shared<PS::V2::PageStorage>(
                 "RegionPersister",
                 delegator,
@@ -241,8 +183,8 @@
                 provider,
                 global_context.getPSBackgroundPool());
             page_storage_v2->restore();
-            page_writer = std::make_shared<PageWriter>(global_run_mode, page_storage_v2, /*storage_v3_*/ nullptr);
-            page_reader = std::make_shared<PageReader>(global_run_mode, ns_id, page_storage_v2, /*storage_v3_*/ nullptr, /*readlimiter*/ global_context.getReadLimiter());
+            page_writer = std::make_shared<PageWriter>(run_mode, StorageType::KVStore, page_storage_v2, /*storage_v3_*/ nullptr, /*uni_ps_*/ nullptr);
+            page_reader = std::make_shared<PageReader>(run_mode, StorageType::KVStore, ns_id, page_storage_v2, /*storage_v3_*/ nullptr, /*uni_ps_*/ nullptr, /*readlimiter*/ global_context.getReadLimiter());
             break;
         }
         case PageStorageRunMode::ONLY_V3:
