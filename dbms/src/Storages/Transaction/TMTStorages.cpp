#include <Storages/StorageMergeTree.h>
#include <Storages/Transaction/TMTStorages.h>
#include <Storages/Transaction/TiDB.h>

namespace DB
{

void TMTStorages::put(StoragePtr storage)
{
    std::lock_guard lock(mutex);

    const StorageMergeTree * merge_tree = dynamic_cast<const StorageMergeTree *>(storage.get());
    if (!merge_tree)
        throw Exception{storage->getName() + " is not in MergeTree family", ErrorCodes::LOGICAL_ERROR};

    TableID table_id = merge_tree->getTableInfo().id;
    if (storages.find(table_id) != storages.end())
        return;
    storages.emplace(table_id, storage);
}

StoragePtr TMTStorages::get(TableID table_id) const
{
    std::lock_guard lock(mutex);

    auto it = storages.find(table_id);
    if (it == storages.end())
        return nullptr;
    return it->second;
}

<<<<<<< HEAD
std::unordered_map<TableID, StoragePtr> TMTStorages::getAllStorage() const { return storages; }

StoragePtr TMTStorages::getByName(const std::string & db, const std::string & table)
=======
StoragePtr TMTStorages::getByName(const std::string & db, const std::string & table) const
>>>>>>> 2ee8a17c
{
    std::lock_guard lock(mutex);

    auto it = std::find_if(storages.begin(), storages.end(), [&](const std::pair<TableID, StoragePtr> & pair) {
        auto merge_tree = std::dynamic_pointer_cast<StorageMergeTree>(pair.second);
        return merge_tree->getDatabaseName() == db && merge_tree->getTableName() == table;
    });
    if (it == storages.end())
        return nullptr;
    return it->second;
}

void TMTStorages::remove(TableID table_id)
{
    std::lock_guard lock(mutex);

    auto it = storages.find(table_id);
    if (it == storages.end())
        return;
    storages.erase(it);
}

} // namespace DB<|MERGE_RESOLUTION|>--- conflicted
+++ resolved
@@ -29,13 +29,9 @@
     return it->second;
 }
 
-<<<<<<< HEAD
 std::unordered_map<TableID, StoragePtr> TMTStorages::getAllStorage() const { return storages; }
 
-StoragePtr TMTStorages::getByName(const std::string & db, const std::string & table)
-=======
 StoragePtr TMTStorages::getByName(const std::string & db, const std::string & table) const
->>>>>>> 2ee8a17c
 {
     std::lock_guard lock(mutex);
 
