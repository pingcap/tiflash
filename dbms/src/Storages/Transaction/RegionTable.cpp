#include <Raft/RaftService.h>

#include <Storages/MergeTree/TxnMergeTreeBlockOutputStream.h>
#include <Storages/Transaction/PartitionDataMover.h>
#include <Storages/Transaction/RegionBlockReader.h>
#include <Storages/Transaction/RegionTable.h>
#include <Storages/Transaction/SchemaSyncer.h>
#include <Storages/Transaction/TMTContext.h>

namespace DB
{

namespace ErrorCodes
{
extern const int LOGICAL_ERROR;
extern const int UNKNOWN_TABLE;
} // namespace ErrorCodes

// =============================================================
// Static methods.
// =============================================================

auto getRegionTableIds(const RegionPtr & region)
{
    std::unordered_set<TableID> table_ids;
    {
        auto scanner = region->createCommittedScanner(InvalidTableID);
        while (true)
        {
            TableID table_id = scanner->hasNext();
            if (table_id == InvalidTableID)
                break;
            table_ids.emplace(table_id);
            scanner->next();
        }
    }
    return table_ids;
}

// =============================================================
// Private member functions.
// =============================================================

RegionTable::Table & RegionTable::getOrCreateTable(TableID table_id)
{
    auto it = tables.find(table_id);
    if (it == tables.end())
    {
        // Load persisted info.
        getOrCreateStorage(table_id);

        std::tie(it, std::ignore) = tables.try_emplace(table_id, parent_path + "tables/", table_id);

        auto & table = it->second;
        table.persist();
    }
    return it->second;
}

StoragePtr RegionTable::getOrCreateStorage(TableID table_id)
{
    auto & tmt_ctx = context.getTMTContext();
    auto storage = tmt_ctx.storages.get(table_id);
    if (storage == nullptr)
    {
        tmt_ctx.getSchemaSyncer()->syncSchema(table_id, context);
        storage = tmt_ctx.storages.get(table_id);
    }
    return storage;
}

RegionTable::InternalRegion & RegionTable::insertRegion(Table & table, const RegionPtr & region)
{
    auto region_id = region->id();
    auto & table_regions = table.regions.get();
    // Insert table mapping.
    table_regions.emplace(region_id, InternalRegion(region_id, region->getHandleRangeByTable(table.table_id)));

    // Insert region mapping.
    auto r_it = regions.find(region_id);
    if (r_it == regions.end())
        std::tie(r_it, std::ignore) = regions.try_emplace(region_id);
    RegionInfo & region_info = r_it->second;
    region_info.tables.emplace(table.table_id);

    return table_regions[region_id];
}

RegionTable::InternalRegion & RegionTable::getOrInsertRegion(TableID table_id, const RegionPtr & region, TableIDSet & table_to_persist)
{
    auto & table = getOrCreateTable(table_id);
    auto & table_regions = table.regions.get();
    if (auto it = table_regions.find(region->id()); it != table_regions.end())
        return it->second;

    table_to_persist.insert(table_id);
    return insertRegion(table, region);
}

void RegionTable::updateRegionRange(const RegionPtr & region, TableIDSet & table_to_persist)
{
    auto region_id = region->id();
    const auto range = region->getRange();

    auto it = regions.find(region_id);
    // if this region does not exist already, then nothing to shrink.
    if (it == regions.end())
        return;

    RegionInfo & region_info = it->second;
    auto t_it = region_info.tables.begin();
    while (t_it != region_info.tables.end())
    {
        auto table_id = *t_it;

        const auto handle_range = getHandleRangeByTable(range, table_id);

        auto table_it = tables.find(table_id);
        if (table_it == tables.end())
            throw Exception("Table " + DB::toString(table_id) + " not found in table map", ErrorCodes::LOGICAL_ERROR);

        table_to_persist.insert(table_id);

        Table & table = table_it->second;
        if (handle_range.first < handle_range.second)
        {
            if (auto region_it = table.regions.get().find(region_id); region_it != table.regions.get().end())
                region_it->second.range_in_table = handle_range;
            else
                throw Exception("InternalRegion " + DB::toString(region_id) + " not found in table " + DB::toString(table_id),
                    ErrorCodes::LOGICAL_ERROR);
            ++t_it;
        }
        else
        {
            // remove from table mapping
            table.regions.get().erase(region_id);
            t_it = region_info.tables.erase(t_it);
        }
    }
}

bool RegionTable::shouldFlush(const InternalRegion & region)
{
    if (region.pause_flush)
        return false;
    if (region.must_flush)
        return true;
    if (!region.updated || !region.cache_bytes)
        return false;
    auto period_time = Clock::now() - region.last_flush_time;
    return flush_thresholds.traverse<bool>([&](const FlushThresholds::FlushThresholdsData & data) -> bool {
        for (const auto & [th_bytes, th_duration] : data)
        {
            if (region.cache_bytes >= th_bytes && period_time >= th_duration)
                return true;
        }
        return false;
    });
}

void RegionTable::flushRegion(TableID table_id, RegionID region_id, size_t & cache_size)
{
    StoragePtr storage = nullptr;
    {
        std::lock_guard<std::mutex> lock(mutex);
        storage = getOrCreateStorage(table_id);
    }

    LOG_DEBUG(log, "Flush region - table_id: " << table_id << ", region_id: " << region_id << ", original " << cache_size << " bytes");

    TMTContext & tmt = context.getTMTContext();

    std::vector<TiKVKey> keys_to_remove;
    {
        auto merge_tree = std::dynamic_pointer_cast<StorageMergeTree>(storage);

        auto table_lock = merge_tree->lockStructure(true, __PRETTY_FUNCTION__);

        const auto & table_info = merge_tree->getTableInfo();
        const auto & columns = merge_tree->getColumns();
        // TODO: confirm names is right
        Names names = columns.getNamesOfPhysical();
        auto [input, status, tol] = getBlockInputStreamByRegion(
<<<<<<< HEAD
            table_id, region_id, InvalidRegionVersion, InvalidRegionVersion, table_info, columns, names, false, false, 0, &keys_to_remove);
=======
            tmt, table_id, region_id, InvalidRegionVersion, table_info, columns, names, false, false, 0, &keys_to_remove);
>>>>>>> dffceee4
        if (input == nullptr)
            return;

        std::ignore = status;
        std::ignore = tol;

        TxnMergeTreeBlockOutputStream output(*merge_tree);
        input->readPrefix();
        output.writePrefix();
        while (true)
        {
            Block block = input->read();
            if (!block || block.rows() == 0)
                break;
            output.write(block);
        }
        input->readSuffix();
        output.writeSuffix();
    }

    // remove data in region
    {
        auto region = tmt.kvstore->getRegion(region_id);
        if (!region)
            return;
        auto remover = region->createCommittedRemover();
        for (const auto & key : keys_to_remove)
            remover->remove(key);
        cache_size = region->dataSize();

        if (cache_size == 0)
            region->incPersistParm();

        LOG_DEBUG(
            log, "Flush region - table_id: " << table_id << ", region_id: " << region_id << ", after flush " << cache_size << " bytes");
    }
}

// =============================================================
// Public member functions.
// =============================================================

static const Int64 FTH_BYTES_1 = 1024;             // 1 KB
static const Int64 FTH_BYTES_2 = 1024 * 1024;      // 1 MB
static const Int64 FTH_BYTES_3 = 1024 * 1024 * 10; // 10 MBs
static const Int64 FTH_BYTES_4 = 1024 * 1024 * 50; // 50 MBs

static const Seconds FTH_PERIOD_1(60 * 60); // 1 hour
static const Seconds FTH_PERIOD_2(60 * 5);  // 5 minutes
static const Seconds FTH_PERIOD_3(60);      // 1 minute
static const Seconds FTH_PERIOD_4(5);       // 5 seconds

RegionTable::RegionTable(Context & context_, const std::string & parent_path_)
    : parent_path(parent_path_),
      flush_thresholds(RegionTable::FlushThresholds::FlushThresholdsData{
          {FTH_BYTES_1, FTH_PERIOD_1}, {FTH_BYTES_2, FTH_PERIOD_2}, {FTH_BYTES_3, FTH_PERIOD_3}, {FTH_BYTES_4, FTH_PERIOD_4}}),
      context(context_),
      log(&Logger::get("RegionTable"))
{}

void RegionTable::restore(std::function<RegionPtr(RegionID)> region_fetcher)
{
    Poco::File dir(parent_path + "tables/");
    if (!dir.exists())
        dir.createDirectories();

    std::vector<std::string> file_names;
    dir.list(file_names);

    // Restore all table mappings and region mappings.
    for (auto & name : file_names)
    {
        TableID table_id = std::stoull(name);
        auto p = tables.try_emplace(table_id, parent_path + "tables/", table_id);
        Table & table = p.first->second;

        for (auto it = table.regions.get().begin(); it != table.regions.get().end();)
        {
            auto region_id = it->first;
            auto & region = it->second;
            auto region_ptr = region_fetcher(region_id);
            if (!region_ptr)
            {
                // It could happen that process crash after region split or region snapshot apply,
                // and region has not been persisted, but region <-> partition mapping does.
                it = table.regions.get().erase(it);
                LOG_WARNING(log, "Region " << region_id << " not found from KVStore, dropped.");
                continue;
            }
            else
                ++it;

            region.cache_bytes = region_ptr->dataSize();
            if (region.cache_bytes)
                region.updated = true;

            // Update region_id -> table_id
            {
                auto it = regions.find(region_id);
                if (it == regions.end())
                    std::tie(it, std::ignore) = regions.try_emplace(region_id);
                RegionInfo & region_info = it->second;
                region_info.tables.emplace(table_id);
            }
        }

        table.persist();
    }
}

void RegionTable::updateRegion(const RegionPtr & region, const TableIDSet & relative_table_ids)
{
    TableIDSet table_to_persist;
    size_t cache_bytes = region->dataSize();

    std::lock_guard<std::mutex> lock(mutex);

    for (auto table_id : relative_table_ids)
    {
        auto & internal_region = getOrInsertRegion(table_id, region, table_to_persist);
        internal_region.updated = true;
        internal_region.cache_bytes = cache_bytes;
    }

    for (auto table_id : table_to_persist)
        tables.find(table_id)->second.persist();
}

void RegionTable::applySnapshotRegion(const RegionPtr & region)
{
    auto table_ids = getRegionTableIds(region);

    updateRegion(region, table_ids);
}

void RegionTable::splitRegion(const RegionPtr & kvstore_region, const std::vector<RegionPtr> & split_regions)
{
    std::lock_guard<std::mutex> lock(mutex);

    auto region_id = kvstore_region->id();
    auto it = regions.find(region_id);

    if (it == regions.end())
    {
        // If kvstore_region doesn't exist, usually means it does not contain any data we interested. Just ignore it.
        return;
    }

    TableIDSet table_to_persist;
    RegionInfo & region_info = it->second;
    for (auto table_id : region_info.tables)
    {
        auto & table = getOrCreateTable(table_id);

        for (const RegionPtr & split_region : split_regions)
        {
            const auto handle_range = split_region->getHandleRangeByTable(table_id);

            if (handle_range.first >= handle_range.second)
                continue;

            table_to_persist.insert(table_id);
            auto & region = insertRegion(table, split_region);
            region.must_flush = true;
            region.cache_bytes = split_region->dataSize();
        }
    }

    updateRegionRange(kvstore_region, table_to_persist);
    for (auto table_id : table_to_persist)
        tables.find(table_id)->second.persist();
}

void RegionTable::removeRegion(const RegionPtr & region)
{
    std::unordered_set<TableID> tables;
    {
        auto region_id = region->id();

        std::lock_guard<std::mutex> lock(mutex);

        auto r_it = regions.find(region_id);
        if (r_it == regions.end())
        {
            LOG_WARNING(log, "RegionTable::removeRegion: region " << region_id << " does not exist.");
            return;
        }
        RegionInfo & region_info = r_it->second;
        tables.swap(region_info.tables);

        regions.erase(region_id);

        for (auto table_id : tables)
        {
            auto & table = getOrCreateTable(table_id);
            table.regions.get().erase(region_id);
            table.persist();
        }
    }
}

bool RegionTable::tryFlushRegions()
{
    std::map<std::pair<TableID, RegionID>, size_t> to_flush;
    { // judge choose region to flush
        traverseInternalRegions([&](TableID table_id, InternalRegion & region) {
            if (shouldFlush(region))
            {
                to_flush.insert_or_assign({table_id, region.region_id}, region.cache_bytes);
                // Stop other flush threads.
                region.pause_flush = true;
            }
        });
    }

    for (auto && [id, data] : to_flush)
        flushRegion(id.first, id.second, data);

    { // Now reset status information.
        Timepoint now = Clock::now();
        traverseInternalRegions([&](TableID table_id, InternalRegion & region) {
            if (auto it = to_flush.find({table_id, region.region_id}); it != to_flush.end())
            {
                region.pause_flush = false;
                region.must_flush = false;
                region.updated = false;
                region.cache_bytes = it->second;
                region.last_flush_time = now;
            }
        });
    }

    return !to_flush.empty();
}

void RegionTable::traverseInternalRegions(std::function<void(TableID, InternalRegion &)> && callback)
{
    std::lock_guard<std::mutex> lock(mutex);
    for (auto && [table_id, table] : tables)
    {
        for (auto & region_info : table.regions.get())
        {
            callback(table_id, region_info.second);
        }
    }
}

void RegionTable::traverseInternalRegionsByTable(const TableID table_id, std::function<void(const InternalRegion &)> && callback)
{
    std::lock_guard<std::mutex> lock(mutex);

    auto & table = getOrCreateTable(table_id);
    for (const auto & region_info : table.regions.get())
        callback(region_info.second);
}

void RegionTable::traverseRegionsByTable(const TableID table_id, std::function<void(Regions)> && callback)
{
    auto & kvstore = context.getTMTContext().kvstore;
    Regions regions;
    {
        std::lock_guard<std::mutex> lock(mutex);
        auto & table = getOrCreateTable(table_id);

        for (const auto & region_info : table.regions.get())
        {
            auto region = kvstore->getRegion(region_info.second.region_id);
            if (region == nullptr)
                continue;
            regions.push_back(region);
        }
    }
    callback(regions);
}

void RegionTable::dumpRegionMap(RegionTable::RegionMap & res)
{
    std::lock_guard<std::mutex> lock(mutex);
    res = regions;
}

void RegionTable::dropRegionsInTable(TableID /*table_id*/)
{
    // TODO: impl
}

void RegionTable::setFlushThresholds(const FlushThresholds::FlushThresholdsData & flush_thresholds_)
{
    flush_thresholds.setFlushThresholds(flush_thresholds_);
}

} // namespace DB<|MERGE_RESOLUTION|>--- conflicted
+++ resolved
@@ -182,11 +182,7 @@
         // TODO: confirm names is right
         Names names = columns.getNamesOfPhysical();
         auto [input, status, tol] = getBlockInputStreamByRegion(
-<<<<<<< HEAD
-            table_id, region_id, InvalidRegionVersion, InvalidRegionVersion, table_info, columns, names, false, false, 0, &keys_to_remove);
-=======
-            tmt, table_id, region_id, InvalidRegionVersion, table_info, columns, names, false, false, 0, &keys_to_remove);
->>>>>>> dffceee4
+            tmt, table_id, region_id, InvalidRegionVersion, InvalidRegionVersion, table_info, columns, names, false, false, 0, &keys_to_remove);
         if (input == nullptr)
             return;
 
