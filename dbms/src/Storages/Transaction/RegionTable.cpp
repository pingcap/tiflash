--- conflicted
+++ resolved
@@ -123,22 +123,9 @@
 
 void RegionTable::flushRegion(TableID table_id, RegionID region_id, size_t & cache_size, const bool try_persist)
 {
-<<<<<<< HEAD
-    LOG_DEBUG(log, "Flush region - table_id: " << table_id << ", region_id: " << region_id << ", original " << cache_size << " bytes");
-
     const auto & tmt = context.getTMTContext();
 
-    RegionDataReadInfoList data_list_to_remove;
-=======
-    StoragePtr storage = nullptr;
-    {
-        std::lock_guard<std::mutex> lock(mutex);
-        storage = getOrCreateStorage(table_id);
-    }
-
-    TMTContext & tmt = context.getTMTContext();
-
-    // store region ptr first.
+    /// Store region ptr first, for ABA avoidance when removing region data.
     RegionPtr region = tmt.getKVStore()->getRegion(region_id);
     if (!region)
     {
@@ -148,41 +135,10 @@
 
     LOG_DEBUG(log, "[flushRegion] table " << table_id << ", [region " << region_id << "] original " << region->dataSize() << " bytes");
 
-    RegionDataReadInfoList data_list;
-    if (storage == nullptr)
-    {
-        // If storage still not existing after syncing schema, meaning this table is dropped and the data is to be GC-ed.
-        // Ignore such data.
-        LOG_WARNING(log,
-            __PRETTY_FUNCTION__ << ": Not flushing table_id: " << table_id << ", region_id: " << region_id << " as storage doesn't exist.");
-    }
-    else
-    {
-        auto merge_tree = std::dynamic_pointer_cast<StorageMergeTree>(storage);
-
-        auto table_lock = merge_tree->lockStructure(true, __PRETTY_FUNCTION__);
-
-        const auto & table_info = merge_tree->getTableInfo();
-        const auto & columns = merge_tree->getColumns();
-        // TODO: confirm names is right
-        Names names = columns.getNamesOfPhysical();
-        if (names.size() < 3)
-            throw Exception("[flushRegion] size of merge tree columns < 3, should not happen", ErrorCodes::LOGICAL_ERROR);
-
-        auto [block, status] = getBlockInputStreamByRegion(table_id, region, table_info, columns, names, data_list);
-        if (!block)
-        {
-            // no data in region for table. update cache size.
-            cache_size = region->dataSize();
-            return;
-        }
-
-        std::ignore = status;
->>>>>>> 3f78d644
-
+    RegionDataReadInfoList data_list_to_remove;
     /// Write region data into corresponding storage.
     {
-        writeBlockByRegion(context, table_id, region_id, data_list_to_remove);
+        writeBlockByRegion(context, table_id, region, data_list_to_remove);
     }
 
     /// Remove data in region.
@@ -192,16 +148,11 @@
         {
             LOG_DEBUG(log, "[flushRegion] region is moved out and back, ignore removing data.");
             return;
-<<<<<<< HEAD
-        auto remover = region->createCommittedRemover(table_id);
-        for (const auto & [handle, write_type, commit_ts, value] : data_list_to_remove)
-=======
-        }
-
->>>>>>> 3f78d644
+        }
+
         {
             auto remover = region->createCommittedRemover(table_id);
-            for (const auto & [handle, write_type, commit_ts, value] : data_list)
+            for (const auto & [handle, write_type, commit_ts, value] : data_list_to_remove)
             {
                 std::ignore = write_type;
                 std::ignore = value;
@@ -213,9 +164,6 @@
         cache_size = region->dataSize();
 
         if (cache_size == 0)
-<<<<<<< HEAD
-            region->incDirtyFlag();
-=======
         {
             if (try_persist)
                 tmt.getKVStore()->tryPersist(region_id);
@@ -224,10 +172,7 @@
         }
 
         LOG_DEBUG(log, "[flushRegion] table " << table_id << ", [region " << region_id << "] after flush " << cache_size << " bytes");
->>>>>>> 3f78d644
-    }
-
-    LOG_DEBUG(log, "Flush region - table_id: " << table_id << ", region_id: " << region_id << ", after flush " << cache_size << " bytes");
+    }
 }
 
 static const Int64 FTH_BYTES_1 = 1024;             // 1 KB
@@ -294,26 +239,6 @@
     }
 }
 
-void RegionTable::removeTable(TableID table_id)
-{
-    std::lock_guard<std::mutex> lock(mutex);
-
-    auto it = tables.find(table_id);
-    if (it == tables.end())
-        return;
-    auto & table = it->second;
-
-    // Remove from region list.
-    for (const auto & region_info : table.regions.get())
-    {
-        regions[region_info.first].tables.erase(table.table_id);
-    }
-
-    // Remove from table map.
-    table.regions.drop();
-    tables.erase(it);
-}
-
 void RegionTable::updateRegion(const RegionPtr & region, const TableIDSet & relative_table_ids)
 {
     TableIDSet table_to_persist;
@@ -411,7 +336,7 @@
         auto r_it = regions.find(region_id);
         if (r_it == regions.end())
         {
-            LOG_WARNING(log, "[removeRegion] region " << region_id << " does not exist.");
+            LOG_WARNING(log, "RegionTable::removeRegion: region " << region_id << " does not exist.");
             return;
         }
         RegionInfo & region_info = r_it->second;
@@ -488,7 +413,7 @@
     if (!status)
         return;
 
-    flushRegion(table_id, region_id, cache_bytes, false);
+    flushRegion(table_id, region_id, cache_bytes);
 
     func_update_region([&](InternalRegion & region) -> bool {
         region.pause_flush = false;
@@ -514,7 +439,7 @@
         });
     }
 
-    for (auto & [id, cache_bytes] : to_flush)
+    for (auto && [id, cache_bytes] : to_flush)
         flushRegion(id.first, id.second, cache_bytes);
 
     { // Now reset status information.
