// Copyright 2022 PingCAP, Ltd.
//
// Licensed under the Apache License, Version 2.0 (the "License");
// you may not use this file except in compliance with the License.
// You may obtain a copy of the License at
//
//     http://www.apache.org/licenses/LICENSE-2.0
//
// Unless required by applicable law or agreed to in writing, software
// distributed under the License is distributed on an "AS IS" BASIS,
// WITHOUT WARRANTIES OR CONDITIONS OF ANY KIND, either express or implied.
// See the License for the specific language governing permissions and
// limitations under the License.

#include <Common/FmtUtils.h>
#include <Common/Stopwatch.h>
#include <Common/TiFlashMetrics.h>
#include <Common/setThreadName.h>
#include <Interpreters/Context.h>
#include <Interpreters/SharedContexts/Disagg.h>
#include <Storages/StorageDeltaMerge.h>
#include <Storages/StorageDeltaMergeHelpers.h>
#include <Storages/Transaction/BackgroundService.h>
#include <Storages/Transaction/KVStore.h>
#include <Storages/Transaction/ProxyFFI.h>
#include <Storages/Transaction/ReadIndexWorker.h>
#include <Storages/Transaction/Region.h>
#include <Storages/Transaction/RegionExecutionResult.h>
#include <Storages/Transaction/RegionPersister.h>
#include <Storages/Transaction/RegionTable.h>
#include <Storages/Transaction/TMTContext.h>
#include <common/likely.h>

#include <tuple>
#include <variant>

namespace DB
{
namespace ErrorCodes
{
extern const int LOGICAL_ERROR;
extern const int TABLE_IS_DROPPED;
} // namespace ErrorCodes

namespace FailPoints
{
extern const char force_fail_in_flush_region_data[];
extern const char pause_proactive_flush_before_persist_region[];
extern const char pause_passive_flush_before_persist_region[];
extern const char proactive_flush_between_persist_cache_and_region[];
extern const char proactive_flush_between_persist_regions[];
} // namespace FailPoints

KVStore::KVStore(Context & context)
    : region_persister(context.getSharedContextDisagg()->isDisaggregatedComputeMode() ? nullptr : std::make_unique<RegionPersister>(context, region_manager))
    , raft_cmd_res(std::make_unique<RaftCommandResult>())
    , log(Logger::get())
    , region_compact_log_period(120)
    , region_compact_log_min_rows(40 * 1024)
    , region_compact_log_min_bytes(32 * 1024 * 1024)
    , region_compact_log_gap(500)
{
    // default config about compact-log: period 120s, rows 40k, bytes 32MB.
}

void KVStore::restore(PathPool & path_pool, const TiFlashRaftProxyHelper * proxy_helper)
{
    if (!region_persister)
        return;

    auto task_lock = genTaskLock();
    auto manage_lock = genRegionMgrWriteLock(task_lock);

    this->proxy_helper = proxy_helper;
    manage_lock.regions = region_persister->restore(path_pool, proxy_helper);

    LOG_INFO(log, "Restored {} regions", manage_lock.regions.size());

    // init range index
    for (const auto & [id, region] : manage_lock.regions)
    {
        std::ignore = id;
        manage_lock.index.add(region);
    }

    {
        const size_t batch = 512;
        std::vector<std::stringstream> msgs;
        msgs.resize(batch);

        // init range index
        for (const auto & [id, region] : manage_lock.regions)
        {
            msgs[id % batch] << region->getDebugString() << ";";
        }

        for (const auto & msg : msgs)
        {
            auto str = msg.str();
            if (!str.empty())
                LOG_INFO(log, "{}", str);
        }
    }
}

RegionPtr KVStore::getRegion(RegionID region_id) const
{
    auto manage_lock = genRegionMgrReadLock();
    if (auto it = manage_lock.regions.find(region_id); it != manage_lock.regions.end())
        return it->second;
    return nullptr;
}
// TODO: may get regions not in segment?
RegionMap KVStore::getRegionsByRangeOverlap(const RegionRange & range) const
{
    auto manage_lock = genRegionMgrReadLock();
    return manage_lock.index.findByRangeOverlap(range);
}

RegionTaskLock RegionTaskCtrl::genRegionTaskLock(RegionID region_id) const
{
    RegionTaskElement * e = nullptr;
    {
        auto _ = genLockGuard();
        auto it = regions.try_emplace(region_id).first;
        e = &it->second;
    }
    return RegionTaskLock(e->mutex);
}

RegionTaskLock RegionManager::genRegionTaskLock(RegionID region_id) const
{
    return region_task_ctrl.genRegionTaskLock(region_id);
}

size_t KVStore::regionSize() const
{
    auto manage_lock = genRegionMgrReadLock();
    return manage_lock.regions.size();
}

void KVStore::traverseRegions(std::function<void(RegionID, const RegionPtr &)> && callback) const
{
    auto manage_lock = genRegionMgrReadLock();
    for (const auto & region : manage_lock.regions)
        callback(region.first, region.second);
}

bool KVStore::tryFlushRegionCacheInStorage(TMTContext & tmt, const Region & region, const LoggerPtr & log, bool try_until_succeed)
{
    fiu_do_on(FailPoints::force_fail_in_flush_region_data, { return false; });
    auto keyspace_id = region.getKeyspaceID();
    auto table_id = region.getMappedTableID();
    auto storage = tmt.getStorages().get(keyspace_id, table_id);
    if (unlikely(storage == nullptr))
    {
        LOG_WARNING(log,
                    "tryFlushRegionCacheInStorage can not get table for region {} with table id {}, ignored",
                    region.toString(),
                    table_id);
        return true;
    }

    try
    {
        // Acquire `drop_lock` so that no other threads can drop the storage during `flushCache`. `alter_lock` is not required.
        auto storage_lock = storage->lockForShare(getThreadNameAndID());
        auto rowkey_range = DM::RowKeyRange::fromRegionRange(
            region.getRange(),
            region.getRange()->getMappedTableID(),
            storage->isCommonHandle(),
            storage->getRowKeyColumnSize());
        return storage->flushCache(tmt.getContext(), rowkey_range, try_until_succeed);
    }
    catch (DB::Exception & e)
    {
        // We can ignore if storage is already dropped.
        if (e.code() != ErrorCodes::TABLE_IS_DROPPED)
            throw;
    }
    return true;
}

void KVStore::tryPersistRegion(RegionID region_id)
{
    auto region = getRegion(region_id);
    if (region)
    {
        persistRegion(*region, std::nullopt, "");
    }
}

void KVStore::gcRegionPersistedCache(Seconds gc_persist_period)
{
    {
        decltype(bg_gc_region_data) tmp;
        std::lock_guard lock(bg_gc_region_data_mutex);
        tmp.swap(bg_gc_region_data);
    }
    Timepoint now = Clock::now();
    if (now < (last_gc_time.load() + gc_persist_period))
        return;
    last_gc_time = now;
    RUNTIME_CHECK_MSG(region_persister, "try access to region_persister without initialization, stack={}", StackTrace().toString());
    region_persister->gc();
}

void KVStore::removeRegion(RegionID region_id, bool remove_data, RegionTable & region_table, const KVStoreTaskLock & task_lock, const RegionTaskLock & region_lock)
{
    LOG_INFO(log, "Start to remove [region {}]", region_id);

    {
        auto manage_lock = genRegionMgrWriteLock(task_lock);
        auto it = manage_lock.regions.find(region_id);
        manage_lock.index.remove(it->second->makeRaftCommandDelegate(task_lock).getRange().comparableKeys(), region_id); // remove index
        manage_lock.regions.erase(it);
    }
    {
        if (read_index_worker_manager) //std::atomic_thread_fence will protect it
        {
            // remove cache & read-index task
            read_index_worker_manager->getWorkerByRegion(region_id).removeRegion(region_id);
        }
    }

    RUNTIME_CHECK_MSG(region_persister, "try access to region_persister without initialization, stack={}", StackTrace().toString());
    region_persister->drop(region_id, region_lock);
    LOG_INFO(log, "Persisted [region {}] deleted", region_id);

    region_table.removeRegion(region_id, remove_data, region_lock);

    LOG_INFO(log, "Remove [region {}] done", region_id);
}

KVStoreTaskLock KVStore::genTaskLock() const
{
    return KVStoreTaskLock(task_mutex);
}

RegionManager::RegionReadLock KVStore::genRegionMgrReadLock() const
{
    return region_manager.genReadLock();
}

RegionManager::RegionWriteLock KVStore::genRegionMgrWriteLock(const KVStoreTaskLock &)
{
    return region_manager.genWriteLock();
}

EngineStoreApplyRes KVStore::handleWriteRaftCmdInner(
    raft_cmdpb::RaftCmdRequest && request,
    UInt64 region_id,
    UInt64 index,
    UInt64 term,
    TMTContext & tmt,
    DM::WriteResult & write_result)
{
    std::vector<BaseBuffView> keys;
    std::vector<BaseBuffView> vals;
    std::vector<WriteCmdType> cmd_types;
    std::vector<ColumnFamilyType> cmd_cf;
    keys.reserve(request.requests_size());
    vals.reserve(request.requests_size());
    cmd_types.reserve(request.requests_size());
    cmd_cf.reserve(request.requests_size());

    for (const auto & req : request.requests())
    {
        auto type = req.cmd_type();

        switch (type)
        {
        case raft_cmdpb::CmdType::Put:
            keys.push_back({req.put().key().data(), req.put().key().size()});
            vals.push_back({req.put().value().data(), req.put().value().size()});
            cmd_types.push_back(WriteCmdType::Put);
            cmd_cf.push_back(NameToCF(req.put().cf()));
            break;
        case raft_cmdpb::CmdType::Delete:
            keys.push_back({req.delete_().key().data(), req.delete_().key().size()});
            vals.push_back({nullptr, 0});
            cmd_types.push_back(WriteCmdType::Del);
            cmd_cf.push_back(NameToCF(req.delete_().cf()));
            break;
        default:
            throw Exception(fmt::format("Unsupport raft cmd {}", raft_cmdpb::CmdType_Name(type)), ErrorCodes::LOGICAL_ERROR);
        }
    }
    return handleWriteRaftCmdInner(
        WriteCmdsView{.keys = keys.data(), .vals = vals.data(), .cmd_types = cmd_types.data(), .cmd_cf = cmd_cf.data(), .len = keys.size()},
        region_id,
        index,
        term,
        tmt,
        write_result);
}

EngineStoreApplyRes KVStore::handleWriteRaftCmdInner(const WriteCmdsView & cmds, UInt64 region_id, UInt64 index, UInt64 term, TMTContext & tmt, DM::WriteResult & write_result)
{
    EngineStoreApplyRes res;
    {
        auto region_persist_lock = region_manager.genRegionTaskLock(region_id);

        const RegionPtr region = getRegion(region_id);
        if (region == nullptr)
        {
            return EngineStoreApplyRes::NotFound;
        }

        auto && [r, w] = region->handleWriteRaftCmd(cmds, index, term, tmt);
        write_result = std::move(w);
        res = r;
    }
    /// Safety:
    /// This call is from Proxy's applying thread of this region, so:
    /// 1. No other thread can write from raft to this region even if we unlocked here.
    /// 2. If `proactiveFlushCacheAndRegion` causes a write stall, it will be forwarded to raft layer.
    if (write_result)
    {
        auto & inner = write_result.value();
        for (auto it = inner.pending_flush_ranges.begin(); it != inner.pending_flush_ranges.end(); it++)
        {
            proactiveFlushCacheAndRegion(tmt, *it, inner.keyspace_id, inner.table_id, false);
        }
    }
<<<<<<< HEAD
=======

    auto res = region->handleWriteRaftCmd(cmds, index, term, tmt);
    if (region->getClusterRaftstoreVer() == RaftstoreVer::V2)
    {
        region->orphanKeysInfo().advanceAppliedIndex(index);
    }
>>>>>>> 53c5beba
    return res;
}

EngineStoreApplyRes KVStore::handleWriteRaftCmd(
    raft_cmdpb::RaftCmdRequest && request,
    UInt64 region_id,
    UInt64 index,
    UInt64 term,
    TMTContext & tmt)
{
    DM::WriteResult write_result;
    return handleWriteRaftCmdInner(std::move(request), region_id, index, term, tmt, write_result);
}

EngineStoreApplyRes KVStore::handleWriteRaftCmd(const WriteCmdsView & cmds, UInt64 region_id, UInt64 index, UInt64 term, TMTContext & tmt)
{
    DM::WriteResult write_result;
    return handleWriteRaftCmdInner(cmds, region_id, index, term, tmt, write_result);
}

EngineStoreApplyRes KVStore::handleWriteRaftCmdDebug(raft_cmdpb::RaftCmdRequest && request, UInt64 region_id, UInt64 index, UInt64 term, TMTContext & tmt, DM::WriteResult & write_result)
{
    return handleWriteRaftCmdInner(std::move(request), region_id, index, term, tmt, write_result);
}

void KVStore::handleDestroy(UInt64 region_id, TMTContext & tmt)
{
    handleDestroy(region_id, tmt, genTaskLock());
}

void KVStore::handleDestroy(UInt64 region_id, TMTContext & tmt, const KVStoreTaskLock & task_lock)
{
    const auto region = getRegion(region_id);
    if (region == nullptr)
    {
        LOG_INFO(log, "[region {}] is not found, might be removed already", region_id);
        return;
    }
    LOG_INFO(log, "Handle destroy {}", region->toString());
    region->setPendingRemove();
    removeRegion(region_id, /* remove_data */ true, tmt.getRegionTable(), task_lock, region_manager.genRegionTaskLock(region_id));
}

void KVStore::setRegionCompactLogConfig(UInt64 sec, UInt64 rows, UInt64 bytes, UInt64 gap)
{
    region_compact_log_period = sec;
    region_compact_log_min_rows = rows;
    region_compact_log_min_bytes = bytes;
    region_compact_log_gap = gap;

    LOG_INFO(
        log,
        "threshold config: period {}, rows {}, bytes {}, gap {}",
        sec,
        rows,
        bytes,
        gap);
}

void KVStore::persistRegion(const Region & region, std::optional<const RegionTaskLock *> region_task_lock, const char * caller)
{
    RUNTIME_CHECK_MSG(region_persister, "try access to region_persister without initialization, stack={}", StackTrace().toString());
    if (region_task_lock.has_value())
    {
        LOG_INFO(log, "Start to persist {}, cache size: {} bytes for `{}`", region.toString(true), region.dataSize(), caller);
        region_persister->persist(region, *region_task_lock.value());
        LOG_DEBUG(log, "Persist {} done", region.toString(false));
    }
    else
    {
        LOG_INFO(log, "Try to persist {}", region.toString(false));
        region_persister->persist(region);
        LOG_INFO(log, "After persisted {}, cache {} bytes", region.toString(false), region.dataSize());
    }
}

bool KVStore::needFlushRegionData(UInt64 region_id, TMTContext & tmt)
{
    auto region_task_lock = region_manager.genRegionTaskLock(region_id);
    const RegionPtr curr_region_ptr = getRegion(region_id);
    // TODO Should handle when curr_region_ptr is null.
    return canFlushRegionDataImpl(curr_region_ptr, false, false, tmt, region_task_lock, 0, 0, 0, 0);
}

bool KVStore::tryFlushRegionData(UInt64 region_id, bool force_persist, bool try_until_succeed, TMTContext & tmt, UInt64 index, UInt64 term, uint64_t truncated_index, uint64_t truncated_term)
{
    auto region_task_lock = region_manager.genRegionTaskLock(region_id);
    const RegionPtr curr_region_ptr = getRegion(region_id);

    if (curr_region_ptr == nullptr)
    {
        /// If we can't find region here, we return true so proxy can trigger a CompactLog.
        /// The triggered CompactLog will be handled by `handleUselessAdminRaftCmd`,
        /// and result in a `EngineStoreApplyRes::NotFound`.
        /// Proxy will print this message and continue: `region not found in engine-store, maybe have exec `RemoveNode` first`.
        LOG_WARNING(log, "region {} [index: {}, term {}], not exist when flushing, maybe have exec `RemoveNode` first", region_id, index, term);
        return true;
    }

    FAIL_POINT_PAUSE(FailPoints::pause_passive_flush_before_persist_region);
    if (force_persist)
    {
        auto & curr_region = *curr_region_ptr;
        LOG_DEBUG(log, "{} flush region due to tryFlushRegionData by force, index {} term {}", curr_region.toString(false), index, term);
        if (!forceFlushRegionDataImpl(curr_region, try_until_succeed, tmt, region_task_lock, index, term))
        {
            throw Exception("Force flush region " + std::to_string(region_id) + " failed", ErrorCodes::LOGICAL_ERROR);
        }
        return true;
    }
    else
    {
        return canFlushRegionDataImpl(curr_region_ptr, true, try_until_succeed, tmt, region_task_lock, index, term, truncated_index, truncated_term);
    }
}

bool KVStore::canFlushRegionDataImpl(const RegionPtr & curr_region_ptr, UInt8 flush_if_possible, bool try_until_succeed, TMTContext & tmt, const RegionTaskLock & region_task_lock, UInt64 index, UInt64 term, UInt64 truncated_index, UInt64 truncated_term)
{
    if (curr_region_ptr == nullptr)
    {
        throw Exception("region not found when trying flush", ErrorCodes::LOGICAL_ERROR);
    }
    auto & curr_region = *curr_region_ptr;

    auto [rows, size_bytes] = curr_region.getApproxMemCacheInfo();

    auto current_gap = index - truncated_index;

    GET_METRIC(tiflash_raft_raft_events_count, type_pre_exec_compact).Increment(1);
    GET_METRIC(tiflash_raft_raft_log_lag_count, type_compact_index).Observe(current_gap);
    auto gap_threshold = region_compact_log_gap.load();
    if (flush_if_possible)
    {
        if (index > truncated_index + gap_threshold)
        {
            // This rarely happens when there are too may raft logs, which don't trigger a proactive flush.
            LOG_INFO(log, "{} flush region due to tryFlushRegionData, index {} term {} truncated_index {} truncated_term {} gap {}/{}", curr_region.toString(false), index, term, truncated_index, truncated_term, current_gap, gap_threshold);
            return forceFlushRegionDataImpl(curr_region, try_until_succeed, tmt, region_task_lock, index, term);
        }

        LOG_DEBUG(log, "{} approx mem cache info: rows {}, bytes {}", curr_region.toString(false), rows, size_bytes);
    }
    return false;
}

bool KVStore::forceFlushRegionDataImpl(Region & curr_region, bool try_until_succeed, TMTContext & tmt, const RegionTaskLock & region_task_lock, UInt64 index, UInt64 term)
{
    Stopwatch watch;
    if (index)
    {
        // We set actual index when handling CompactLog.
        curr_region.handleWriteRaftCmd({}, index, term, tmt);
    }
    if (tryFlushRegionCacheInStorage(tmt, curr_region, log, try_until_succeed))
    {
        persistRegion(curr_region, &region_task_lock, "tryFlushRegionData");
        curr_region.markCompactLog();
        curr_region.cleanApproxMemCacheInfo();
        GET_METRIC(tiflash_raft_apply_write_command_duration_seconds, type_flush_region).Observe(watch.elapsedSeconds());
        return true;
    }
    else
    {
        return false;
    }
}

EngineStoreApplyRes KVStore::handleUselessAdminRaftCmd(
    raft_cmdpb::AdminCmdType cmd_type,
    UInt64 curr_region_id,
    UInt64 index,
    UInt64 term,
    TMTContext & tmt)
{
    auto region_task_lock = region_manager.genRegionTaskLock(curr_region_id);
    const RegionPtr curr_region_ptr = getRegion(curr_region_id);
    if (curr_region_ptr == nullptr)
    {
        return EngineStoreApplyRes::NotFound;
    }

    auto & curr_region = *curr_region_ptr;

    LOG_DEBUG(log,
              "{} handle ignorable admin command {} at [term: {}, index: {}]",
              curr_region.toString(false),
              raft_cmdpb::AdminCmdType_Name(cmd_type),
              term,
              index);

    if (curr_region.getClusterRaftstoreVer() == RaftstoreVer::V2)
    {
        curr_region.orphanKeysInfo().advanceAppliedIndex(index);
    }

    if (cmd_type == raft_cmdpb::AdminCmdType::CompactLog)
    {
        // Before CompactLog, we ought to make sure all data of this region are persisted.
        // So proxy will firstly call an FFI `fn_try_flush_data` to trigger a attempt to flush data on TiFlash's side.
        // The advance of apply index aka `handleWriteRaftCmd` is executed in `fn_try_flush_data`.
        // If the attempt fails, Proxy will filter execution of this CompactLog, which means every CompactLog observed by TiFlash can ALWAYS succeed now.
        // ref. https://github.com/pingcap/tidb-engine-ext/blob/e83a37d2d8d8ae1778fe279c5f06a851f8c9e56a/components/raftstore/src/engine_store_ffi/observer.rs#L175
        return EngineStoreApplyRes::Persist;
    }

    curr_region.handleWriteRaftCmd({}, index, term, tmt);
    if (cmd_type == raft_cmdpb::AdminCmdType::PrepareFlashback
        || cmd_type == raft_cmdpb::AdminCmdType::FinishFlashback
        || cmd_type == raft_cmdpb::AdminCmdType::BatchSwitchWitness)
    {
        tryFlushRegionCacheInStorage(tmt, curr_region, log);
        persistRegion(curr_region, &region_task_lock, fmt::format("admin cmd useless {}", cmd_type).c_str());
        return EngineStoreApplyRes::Persist;
    }
    return EngineStoreApplyRes::None;
}

EngineStoreApplyRes KVStore::handleAdminRaftCmd(raft_cmdpb::AdminRequest && request,
                                                raft_cmdpb::AdminResponse && response,
                                                UInt64 curr_region_id,
                                                UInt64 index,
                                                UInt64 term,
                                                TMTContext & tmt)
{
    Stopwatch watch;
    SCOPE_EXIT({
        GET_METRIC(tiflash_raft_apply_write_command_duration_seconds, type_admin).Observe(watch.elapsedSeconds());
    });
    auto type = request.cmd_type();
    switch (request.cmd_type())
    {
    // CompactLog | VerifyHash | ComputeHash won't change region meta, there is no need to occupy task lock of kvstore.
    case raft_cmdpb::AdminCmdType::CompactLog:
    case raft_cmdpb::AdminCmdType::VerifyHash:
    case raft_cmdpb::AdminCmdType::ComputeHash:
    case raft_cmdpb::AdminCmdType::PrepareFlashback:
    case raft_cmdpb::AdminCmdType::FinishFlashback:
    case raft_cmdpb::AdminCmdType::BatchSwitchWitness:
        return handleUselessAdminRaftCmd(type, curr_region_id, index, term, tmt);
    default:
        break;
    }

    RegionTable & region_table = tmt.getRegionTable();

    // Lock the whole kvstore.
    auto task_lock = genTaskLock();

    {
        auto region_task_lock = region_manager.genRegionTaskLock(curr_region_id);
        const RegionPtr curr_region_ptr = getRegion(curr_region_id);
        if (curr_region_ptr == nullptr)
        {
            LOG_WARNING(log,
                        "[region {}] is not found at [term {}, index {}, cmd {}], might be removed already",
                        curr_region_id,
                        term,
                        index,
                        raft_cmdpb::AdminCmdType_Name(type));
            return EngineStoreApplyRes::NotFound;
        }

        auto & curr_region = *curr_region_ptr;

        // Admin cmd contains no normal data, we can advance orphan keys info just before handling.
        if (curr_region.getClusterRaftstoreVer() == RaftstoreVer::V2)
        {
            curr_region.orphanKeysInfo().advanceAppliedIndex(index);
        }

        curr_region.makeRaftCommandDelegate(task_lock).handleAdminRaftCmd(
            request,
            response,
            index,
            term,
            *this,
            region_table,
            *raft_cmd_res);
        RaftCommandResult & result = *raft_cmd_res;

        // After region split / merge, try to flush it
        const auto try_to_flush_region = [&tmt](const RegionPtr & region) {
            try
            {
                tmt.getRegionTable().tryWriteBlockByRegionAndFlush(region, false);
            }
            catch (...)
            {
                tryLogCurrentException(__PRETTY_FUNCTION__);
            }
        };

        const auto persist_and_sync = [&](const Region & region) {
            tryFlushRegionCacheInStorage(tmt, region, log);
            persistRegion(region, &region_task_lock, "admin raft cmd");
        };

        const auto handle_batch_split = [&](Regions & split_regions) {
            {
                // `split_regions` doesn't include the derived region.
                auto manage_lock = genRegionMgrWriteLock(task_lock);

                for (auto & new_region : split_regions)
                {
                    auto [it, ok] = manage_lock.regions.emplace(new_region->id(), new_region);
                    if (!ok)
                    {
                        // definitely, any region's index is greater or equal than the initial one.

                        // if there is already a region with same id, it means program crashed while persisting.
                        // just use the previous one.
                        new_region = it->second;
                    }
                }

                manage_lock.index.remove(result.ori_region_range->comparableKeys(), curr_region_id);
                manage_lock.index.add(curr_region_ptr);

                for (auto & new_region : split_regions)
                    manage_lock.index.add(new_region);
            }

            {
                // update region_table first is safe, because the core rule is established: the range in RegionTable
                // is always >= range in KVStore.
                for (const auto & new_region : split_regions)
                    region_table.updateRegion(*new_region);
                region_table.shrinkRegionRange(curr_region);
            }

            {
                for (const auto & new_region : split_regions)
                    try_to_flush_region(new_region);
            }

            {
                // persist curr_region at last. if program crashed after split_region is persisted, curr_region can
                // continue to complete split operation.
                for (const auto & new_region : split_regions)
                {
                    // no need to lock those new regions, because they don't have middle state.
                    persist_and_sync(*new_region);
                }
                persist_and_sync(curr_region);
            }
        };

        const auto handle_change_peer = [&]() {
            if (curr_region.isPendingRemove())
            {
                // remove `curr_region` from this node, we can remove its data.
                removeRegion(curr_region_id, /* remove_data */ true, region_table, task_lock, region_task_lock);
            }
            else
                persist_and_sync(curr_region);
        };

        const auto handle_commit_merge = [&](const RegionID source_region_id) {
            region_table.shrinkRegionRange(curr_region);
            try_to_flush_region(curr_region_ptr);
            persist_and_sync(curr_region);
            {
                auto source_region = getRegion(source_region_id);
                // `source_region` is merged, don't remove its data in storage.
                removeRegion(
                    source_region_id,
                    /* remove_data */ false,
                    region_table,
                    task_lock,
                    region_manager.genRegionTaskLock(source_region_id));
            }
            {
                auto manage_lock = genRegionMgrWriteLock(task_lock);
                manage_lock.index.remove(result.ori_region_range->comparableKeys(), curr_region_id);
                manage_lock.index.add(curr_region_ptr);
            }
        };

        switch (result.type)
        {
        case RaftCommandResult::Type::IndexError:
        {
            if (type == raft_cmdpb::AdminCmdType::CommitMerge)
            {
                if (auto source_region = getRegion(request.commit_merge().source().id()); source_region)
                {
                    LOG_WARNING(log,
                                "Admin cmd {} has been applied, try to remove source {}",
                                raft_cmdpb::AdminCmdType_Name(type),
                                source_region->toString(false));
                    source_region->setPendingRemove();
                    // `source_region` is merged, don't remove its data in storage.
                    removeRegion(source_region->id(), /* remove_data */ false, region_table, task_lock, region_manager.genRegionTaskLock(source_region->id()));
                }
            }
            break;
        }
        case RaftCommandResult::Type::BatchSplit:
            handle_batch_split(result.split_regions);
            break;
        case RaftCommandResult::Type::Default:
            persist_and_sync(curr_region);
            break;
        case RaftCommandResult::Type::ChangePeer:
            handle_change_peer();
            break;
        case RaftCommandResult::Type::CommitMerge:
            handle_commit_merge(result.source_region_id);
            break;
        }

        return EngineStoreApplyRes::Persist;
    }
}

void WaitCheckRegionReady(
    const TMTContext & tmt,
    KVStore & kvstore,
    const std::atomic_size_t & terminate_signals_counter,
    double wait_tick_time,
    double max_wait_tick_time,
    double get_wait_region_ready_timeout_sec)
{
    constexpr double batch_read_index_time_rate = 0.2; // part of time for waiting shall be assigned to batch-read-index
    auto log = Logger::get(__FUNCTION__);

    LOG_INFO(log,
             "start to check regions ready, min-wait-tick {}s, max-wait-tick {}s, wait-region-ready-timeout {:.3f}s",
             wait_tick_time,
             max_wait_tick_time,
             get_wait_region_ready_timeout_sec);

    std::unordered_set<RegionID> remain_regions;
    std::unordered_map<RegionID, uint64_t> regions_to_check;
    Stopwatch region_check_watch;
    size_t total_regions_cnt = 0;
    {
        kvstore.traverseRegions([&remain_regions](RegionID region_id, const RegionPtr &) { remain_regions.emplace(region_id); });
        total_regions_cnt = remain_regions.size();
    }
    while (region_check_watch.elapsedSeconds() < get_wait_region_ready_timeout_sec * batch_read_index_time_rate
           && terminate_signals_counter.load(std::memory_order_relaxed) == 0)
    {
        std::vector<kvrpcpb::ReadIndexRequest> batch_read_index_req;
        for (auto it = remain_regions.begin(); it != remain_regions.end();)
        {
            auto region_id = *it;
            if (auto region = kvstore.getRegion(region_id); region)
            {
                batch_read_index_req.emplace_back(GenRegionReadIndexReq(*region));
                it++;
            }
            else
            {
                it = remain_regions.erase(it);
            }
        }
        auto read_index_res = kvstore.batchReadIndex(batch_read_index_req, tmt.batchReadIndexTimeout());
        for (auto && [resp, region_id] : read_index_res)
        {
            bool need_retry = resp.read_index() == 0;
            if (resp.has_region_error())
            {
                const auto & region_error = resp.region_error();
                if (region_error.has_region_not_found() || region_error.has_epoch_not_match())
                    need_retry = false;
                LOG_DEBUG(log,
                          "neglect error region {} not found {} epoch not match {}",
                          region_id,
                          region_error.has_region_not_found(),
                          region_error.has_epoch_not_match());
            }
            if (!need_retry)
            {
                // `read_index` can be zero if region error happens.
                // It is not worthy waiting applying and reading index again.
                // if region is able to get latest commit-index from TiKV, we should make it available only after it has caught up.
                regions_to_check.emplace(region_id, resp.read_index());
                remain_regions.erase(region_id);
            }
            else
            {
                // retry in next round
            }
        }
        if (remain_regions.empty())
            break;

        LOG_INFO(log,
                 "{} regions need to fetch latest commit-index in next round, sleep for {:.3f}s",
                 remain_regions.size(),
                 wait_tick_time);
        std::this_thread::sleep_for(std::chrono::milliseconds(int64_t(wait_tick_time * 1000)));
        wait_tick_time = std::min(max_wait_tick_time, wait_tick_time * 2);
    }

    if (!remain_regions.empty())
    {
        FmtBuffer buffer;
        buffer.joinStr(
            remain_regions.begin(),
            remain_regions.end(),
            [&](const auto & e, FmtBuffer & b) { b.fmtAppend("{}", e); },
            " ");
        LOG_WARNING(
            log,
            "{} regions CANNOT fetch latest commit-index from TiKV, (region-id): {}",
            remain_regions.size(),
            buffer.toString());
    }
    do
    {
        for (auto it = regions_to_check.begin(); it != regions_to_check.end();)
        {
            auto [region_id, latest_index] = *it;
            if (auto region = kvstore.getRegion(region_id); region)
            {
                if (region->appliedIndex() >= latest_index)
                {
                    it = regions_to_check.erase(it);
                }
                else
                {
                    ++it;
                }
            }
            else
            {
                it = regions_to_check.erase(it);
            }
        }

        if (regions_to_check.empty())
            break;

        LOG_INFO(log,
                 "{} regions need to apply to latest index, sleep for {:.3f}s",
                 regions_to_check.size(),
                 wait_tick_time);
        std::this_thread::sleep_for(std::chrono::milliseconds(int64_t(wait_tick_time * 1000)));
        wait_tick_time = std::min(max_wait_tick_time, wait_tick_time * 2);
    } while (region_check_watch.elapsedSeconds() < get_wait_region_ready_timeout_sec
             && terminate_signals_counter.load(std::memory_order_relaxed) == 0);

    if (!regions_to_check.empty())
    {
        FmtBuffer buffer;
        buffer.joinStr(
            regions_to_check.begin(),
            regions_to_check.end(),
            [&](const auto & e, FmtBuffer & b) {
                if (auto r = kvstore.getRegion(e.first); r)
                {
                    b.fmtAppend("{},{},{}", e.first, e.second, r->appliedIndex());
                }
                else
                {
                    b.fmtAppend("{},{},none", e.first, e.second);
                }
            },
            " ");
        LOG_WARNING(log, "{} regions CANNOT catch up with latest index, (region-id,latest-index,apply-index): {}", regions_to_check.size(), buffer.toString());
    }

    LOG_INFO(log,
             "finish to check {} regions, time cost {:.3f}s",
             total_regions_cnt,
             region_check_watch.elapsedSeconds());
}

void WaitCheckRegionReady(const TMTContext & tmt, KVStore & kvstore, const std::atomic_size_t & terminate_signals_counter)
{
    // wait interval to check region ready, not recommended to modify only if for tesing
    auto wait_region_ready_tick = tmt.getContext().getConfigRef().getUInt64("flash.wait_region_ready_tick", 0);
    auto wait_region_ready_timeout_sec = static_cast<double>(tmt.waitRegionReadyTimeout());
    const double max_wait_tick_time = 0 == wait_region_ready_tick ? 20.0 : wait_region_ready_timeout_sec;
    double min_wait_tick_time = 0 == wait_region_ready_tick ? 2.5 : static_cast<double>(wait_region_ready_tick); // default tick in TiKV is about 2s (without hibernate-region)
    return WaitCheckRegionReady(tmt, kvstore, terminate_signals_counter, min_wait_tick_time, max_wait_tick_time, wait_region_ready_timeout_sec);
}

void KVStore::setStore(metapb::Store store_)
{
    getStore().update(std::move(store_));
    LOG_INFO(log, "Set store info {}", getStore().base.ShortDebugString());
}

StoreID KVStore::getStoreID(std::memory_order memory_order) const
{
    return getStore().store_id.load(memory_order);
}

KVStore::StoreMeta::Base KVStore::StoreMeta::getMeta() const
{
    std::lock_guard lock(mu);
    return base;
}

metapb::Store KVStore::getStoreMeta() const
{
    return getStore().getMeta();
}

KVStore::StoreMeta & KVStore::getStore()
{
    return this->store;
}

const KVStore::StoreMeta & KVStore::getStore() const
{
    return this->store;
}

void KVStore::StoreMeta::update(Base && base_)
{
    std::lock_guard lock(mu);
    base = std::move(base_);
    store_id = base.id();
}

KVStore::~KVStore()
{
    releaseReadIndexWorkers();
}

FileUsageStatistics KVStore::getFileUsageStatistics() const
{
    if (!region_persister)
    {
        return {};
    }

    return region_persister->getFileUsageStatistics();
}

void KVStore::proactiveFlushCacheAndRegion(TMTContext & tmt, const DM::RowKeyRange & rowkey_range, KeyspaceID keyspace_id, TableID table_id, bool is_background)
{
    if (is_background)
    {
        GET_METRIC(tiflash_storage_subtask_count, type_compact_log_segment_bg).Increment();
    }
    else
    {
        GET_METRIC(tiflash_storage_subtask_count, type_compact_log_segment_fg).Increment();
    }

    Stopwatch general_watch;
    SCOPE_EXIT({
        if (is_background)
        {
            GET_METRIC(tiflash_storage_subtask_duration_seconds, type_compact_log_bg).Observe(general_watch.elapsedSeconds());
        }
        else
        {
            GET_METRIC(tiflash_storage_subtask_duration_seconds, type_compact_log_fg).Observe(general_watch.elapsedSeconds());
        }
    });

    auto storage = tmt.getStorages().get(keyspace_id, table_id);
    if (unlikely(storage == nullptr))
    {
        LOG_WARNING(log,
                    "proactiveFlushCacheAndRegion can not get table for table id {}, ignored",
                    table_id);
        return;
    }
    auto range = std::make_pair(TiKVRangeKey::makeTiKVRangeKey<true>(RecordKVFormat::encodeAsTiKVKey(*rowkey_range.start.toRegionKey(table_id))),
                                TiKVRangeKey::makeTiKVRangeKey<false>(RecordKVFormat::encodeAsTiKVKey(*rowkey_range.end.toRegionKey(table_id))));
    Stopwatch watch;

    LOG_INFO(log, "Start proactive flush region range [{},{}] [table_id={}] [keyspace_id={}] [is_background={}]", range.first.toDebugString(), range.second.toDebugString(), table_id, keyspace_id, is_background);
    /// It finds r1,r2,r3 in the following case.
    ///     |------ range ------|
    /// |--- r1 ---|--- r2 ---|--- r3 ---|
    std::unordered_map<UInt64, std::tuple<UInt64, UInt64, DM::RowKeyRange, RegionPtr>> region_compact_indexes;
    {
        auto task_lock = genTaskLock();
        auto maybe_region_map = [&]() {
            auto manage_lock = genRegionReadLock();
            // Check if the region overlaps.
            return manage_lock.index.findByRangeChecked(range);
        }();

        if (std::holds_alternative<RegionsRangeIndex::OverlapInfo>(maybe_region_map))
        {
            auto & info = std::get<RegionsRangeIndex::OverlapInfo>(maybe_region_map);
            FmtBuffer buffer;
            buffer.joinStr(
                std::get<1>(info).begin(),
                std::get<1>(info).end(),
                [&](const auto & e, FmtBuffer & b) { b.fmtAppend("{}", e); },
                " ");
            std::string fmt_error = fmt::format("Find overlapped regions at {}, regions are {}, quit", std::get<0>(info).toDebugString(), buffer.toString());
            LOG_ERROR(log, fmt_error);
            throw Exception(fmt_error, ErrorCodes::LOGICAL_ERROR);
        }

        auto & region_map = std::get<RegionMap>(maybe_region_map);
        for (const auto & overlapped_region : region_map)
        {
            auto region_rowkey_range = DM::RowKeyRange::fromRegionRange(
                overlapped_region.second->getRange(),
                table_id,
                storage->isCommonHandle(),
                storage->getRowKeyColumnSize());
            region_compact_indexes[overlapped_region.first] = {overlapped_region.second->appliedIndex(), overlapped_region.second->appliedIndexTerm(), region_rowkey_range, overlapped_region.second};
        }
    }
    FAIL_POINT_PAUSE(FailPoints::pause_proactive_flush_before_persist_region);
    // Flush all segments in the range of regions.
    // TODO: combine adjacent range to do one flush.
    std::string reason = fmt::format("proactiveFlush{}", is_background ? "Bg" : "Fg");
    for (const auto & region : region_compact_indexes)
    {
        auto region_rowkey_range = std::get<2>(region.second);
        auto region_id = region.first;
        auto region_ptr = std::get<3>(region.second);
        {
            auto region_task_lock = region_manager.genRegionTaskLock(region_id);
            if (rowkey_range.getStart() <= region_rowkey_range.getStart() && region_rowkey_range.getEnd() <= rowkey_range.getEnd())
            {
                // `region_rowkey_range` belongs to rowkey_range.
                // E.g. [0,9223372036854775807] belongs to [-9223372036854775808,9223372036854775807].
                // This segment has flushed. However, we still need to persist the region.
                LOG_DEBUG(log, "segment of region {} flushed, [applied_index={}] [applied_term={}]", region.first, std::get<0>(region.second), std::get<1>(region.second));
            }
            else
            {
                LOG_DEBUG(log, "extra segment of region {} to flush, region range:[{},{}], flushed segment range:[{},{}]", region.first, region_rowkey_range.getStart().toDebugString(), region_rowkey_range.getEnd().toDebugString(), rowkey_range.getStart().toDebugString(), rowkey_range.getEnd().toDebugString());
                // Both flushCache and persistRegion should be protected by region task lock.
                // We can avoid flushCache with a region lock held, if we save some meta info before flushing cache.
                // Merely store applied_index is not enough, considering some cmds leads to modification of other meta data.
                // After flushCache, we will persist region and notify Proxy with the previously stored meta info.
                // However, this solution still involves region task lock in this function.
                // Meanwhile, other write/admin cmds may be executed, they requires we acquire lock here:
                // For write cmds, we need to support replay from KVStore level, like enhancing duplicate key detection.
                // For admin cmds, it can cause insertion/deletion of regions, so it can't be replayed currently.
                storage->flushCache(tmt.getContext(), std::get<2>(region.second));
            }
            fiu_do_on(FailPoints::proactive_flush_between_persist_cache_and_region, return;);
            persistRegion(*region_ptr, std::make_optional(&region_task_lock), reason.c_str());
        }
    }
    auto elapsed_coupled_flush = watch.elapsedMilliseconds();
    watch.restart();

    fiu_do_on(FailPoints::proactive_flush_between_persist_regions, return;);
    // forbid regions being removed.
    for (const auto & region : region_compact_indexes)
    {
        // Can truncated to flushed index, which is applied_index in this case.
        // Region can be removed since we don't lock kvstore here.
        notifyCompactLog(region.first, std::get<0>(region.second), std::get<1>(region.second), is_background, false);
    }
    auto elapsed_notify_proxy = watch.elapsedMilliseconds();

    LOG_DEBUG(log, "Finished proactive flush region range [{},{}] of {} regions. [couple_flush={}] [notify_proxy={}] [table_id={}] [keyspace_id={}] [is_background={}]", range.first.toDebugString(), range.second.toDebugString(), region_compact_indexes.size(), elapsed_coupled_flush, elapsed_notify_proxy, table_id, keyspace_id, is_background);
}

// The caller will guarantee that delta cache has been flushed.
// This function requires region cache being persisted before notifying.
void KVStore::notifyCompactLog(RegionID region_id, UInt64 compact_index, UInt64 compact_term, bool is_background, bool lock_held)
{
    auto region = getRegion(region_id);
    if (!region)
    {
        LOG_INFO(log, "region {} has been removed, ignore", region_id);
        return;
    }
    if (region->lastCompactLogTime() + Seconds{region_compact_log_period.load(std::memory_order_relaxed)} > Clock::now())
    {
        return;
    }
    if (is_background)
    {
        GET_METRIC(tiflash_storage_subtask_count, type_compact_log_region_bg).Increment();
    }
    else
    {
        GET_METRIC(tiflash_storage_subtask_count, type_compact_log_region_fg).Increment();
    }
    auto f = [&]() {
        // So proxy can get the current compact state of this region of TiFlash's side.
        // TODO This is for `exec_compact_log`. Check out what it does exactly.
        // TODO flushed state is never persisted, checkout if this will lead to a problem.

        // We will notify even if `flush_state.applied_index` is greater than compact_index,
        // since this greater `applied_index` may not trigger a compact log.
        // We will maintain the biggest on Proxy's side.
        region->setFlushedState(compact_index, compact_term);
        region->markCompactLog();
        region->cleanApproxMemCacheInfo();
        getProxyHelper()->notifyCompactLog(region_id, compact_index, compact_term, compact_index);
    };
    if (lock_held)
    {
        f();
    }
    else
    {
        auto region_task_lock = region_manager.genRegionTaskLock(region_id);
        f();
    }
}
} // namespace DB<|MERGE_RESOLUTION|>--- conflicted
+++ resolved
@@ -308,6 +308,11 @@
         }
 
         auto && [r, w] = region->handleWriteRaftCmd(cmds, index, term, tmt);
+
+        if (region->getClusterRaftstoreVer() == RaftstoreVer::V2)
+        {
+            region->orphanKeysInfo().advanceAppliedIndex(index);
+        }
         write_result = std::move(w);
         res = r;
     }
@@ -323,15 +328,6 @@
             proactiveFlushCacheAndRegion(tmt, *it, inner.keyspace_id, inner.table_id, false);
         }
     }
-<<<<<<< HEAD
-=======
-
-    auto res = region->handleWriteRaftCmd(cmds, index, term, tmt);
-    if (region->getClusterRaftstoreVer() == RaftstoreVer::V2)
-    {
-        region->orphanKeysInfo().advanceAppliedIndex(index);
-    }
->>>>>>> 53c5beba
     return res;
 }
 
@@ -1009,7 +1005,7 @@
     {
         auto task_lock = genTaskLock();
         auto maybe_region_map = [&]() {
-            auto manage_lock = genRegionReadLock();
+            auto manage_lock = genRegionMgrReadLock();
             // Check if the region overlaps.
             return manage_lock.index.findByRangeChecked(range);
         }();
