// Copyright 2022 PingCAP, Ltd.
//
// Licensed under the Apache License, Version 2.0 (the "License");
// you may not use this file except in compliance with the License.
// You may obtain a copy of the License at
//
//     http://www.apache.org/licenses/LICENSE-2.0
//
// Unless required by applicable law or agreed to in writing, software
// distributed under the License is distributed on an "AS IS" BASIS,
// WITHOUT WARRANTIES OR CONDITIONS OF ANY KIND, either express or implied.
// See the License for the specific language governing permissions and
// limitations under the License.

#include <Common/FmtUtils.h>
#include <Common/Stopwatch.h>
#include <Common/TiFlashMetrics.h>
#include <Common/setThreadName.h>
#include <Interpreters/Context.h>
#include <Storages/StorageDeltaMerge.h>
#include <Storages/StorageDeltaMergeHelpers.h>
#include <Storages/Transaction/BackgroundService.h>
#include <Storages/Transaction/KVStore.h>
#include <Storages/Transaction/ProxyFFI.h>
#include <Storages/Transaction/ReadIndexWorker.h>
#include <Storages/Transaction/Region.h>
#include <Storages/Transaction/RegionExecutionResult.h>
#include <Storages/Transaction/RegionPersister.h>
#include <Storages/Transaction/RegionTable.h>
#include <Storages/Transaction/TMTContext.h>
#include <common/likely.h>

namespace DB
{
namespace ErrorCodes
{
extern const int LOGICAL_ERROR;
extern const int TABLE_IS_DROPPED;
} // namespace ErrorCodes

KVStore::KVStore(Context & context, TiDB::SnapshotApplyMethod snapshot_apply_method_)
    : region_persister(std::make_unique<RegionPersister>(context, region_manager))
    , raft_cmd_res(std::make_unique<RaftCommandResult>())
    , snapshot_apply_method(snapshot_apply_method_)
    , log(&Poco::Logger::get("KVStore"))
    , region_compact_log_period(120)
    , region_compact_log_min_rows(40 * 1024)
    , region_compact_log_min_bytes(32 * 1024 * 1024)
{
    // default config about compact-log: period 120s, rows 40k, bytes 32MB.
}

void KVStore::restore(const TiFlashRaftProxyHelper * proxy_helper)
{
    auto task_lock = genTaskLock();
    auto manage_lock = genRegionWriteLock(task_lock);

    this->proxy_helper = proxy_helper;
    manage_lock.regions = region_persister->restore(proxy_helper);

    LOG_FMT_INFO(log, "Restored {} regions", manage_lock.regions.size());

    // init range index
    for (const auto & [id, region] : manage_lock.regions)
    {
        std::ignore = id;
        manage_lock.index.add(region);
    }

    {
        const size_t batch = 512;
        std::vector<std::stringstream> msgs;
        msgs.resize(batch);

        // init range index
        for (const auto & [id, region] : manage_lock.regions)
        {
            msgs[id % batch] << region->getDebugString() << ";";
        }

        for (const auto & msg : msgs)
        {
            auto str = msg.str();
            if (!str.empty())
                LOG_FMT_INFO(log, "{}", str);
        }
    }
}

RegionPtr KVStore::getRegion(RegionID region_id) const
{
    auto manage_lock = genRegionReadLock();
    if (auto it = manage_lock.regions.find(region_id); it != manage_lock.regions.end())
        return it->second;
    return nullptr;
}
RegionMap KVStore::getRegionsByRangeOverlap(const RegionRange & range) const
{
    auto manage_lock = genRegionReadLock();
    return manage_lock.index.findByRangeOverlap(range);
}

RegionTaskLock RegionTaskCtrl::genRegionTaskLock(RegionID region_id) const
{
    RegionTaskElement * e = nullptr;
    {
        auto _ = genLockGuard();
        auto it = regions.try_emplace(region_id).first;
        e = &it->second;
    }
    return RegionTaskLock(e->mutex);
}

RegionTaskLock RegionManager::genRegionTaskLock(RegionID region_id) const
{
    return region_task_ctrl.genRegionTaskLock(region_id);
}

size_t KVStore::regionSize() const
{
    auto manage_lock = genRegionReadLock();
    return manage_lock.regions.size();
}

void KVStore::traverseRegions(std::function<void(RegionID, const RegionPtr &)> && callback) const
{
    auto manage_lock = genRegionReadLock();
    for (const auto & region : manage_lock.regions)
        callback(region.first, region.second);
}

bool KVStore::tryFlushRegionCacheInStorage(TMTContext & tmt, const Region & region, Poco::Logger * log, bool try_until_succeed)
{
    auto table_id = region.getMappedTableID();
    auto storage = tmt.getStorages().get(table_id);
    if (unlikely(storage == nullptr))
    {
        LOG_FMT_WARNING(log,
                        "tryFlushRegionCacheInStorage can not get table for region {} with table id {}, ignored",
                        region.toString(),
                        table_id);
        return true;
    }

    try
    {
        // Acquire `drop_lock` so that no other threads can drop the storage during `flushCache`. `alter_lock` is not required.
        auto storage_lock = storage->lockForShare(getThreadName());
        auto rowkey_range = DM::RowKeyRange::fromRegionRange(
            region.getRange(),
            region.getRange()->getMappedTableID(),
            storage->isCommonHandle(),
            storage->getRowKeyColumnSize());
        return storage->flushCache(tmt.getContext(), rowkey_range, try_until_succeed);
    }
    catch (DB::Exception & e)
    {
        // We can ignore if storage is already dropped.
        if (e.code() != ErrorCodes::TABLE_IS_DROPPED)
            throw;
    }
    return true;
}

void KVStore::tryPersist(RegionID region_id)
{
    auto region = getRegion(region_id);
    if (region)
    {
        LOG_FMT_INFO(log, "Try to persist {}", region->toString(false));
        region_persister->persist(*region);
        LOG_FMT_INFO(log, "After persisted {}, cache {} bytes", region->toString(false), region->dataSize());
    }
}

void KVStore::gcRegionPersistedCache(Seconds gc_persist_period)
{
    {
        decltype(bg_gc_region_data) tmp;
        std::lock_guard lock(bg_gc_region_data_mutex);
        tmp.swap(bg_gc_region_data);
    }
    Timepoint now = Clock::now();
    if (now < (last_gc_time.load() + gc_persist_period))
        return;
    last_gc_time = now;
    region_persister->gc();
}

void KVStore::removeRegion(RegionID region_id, bool remove_data, RegionTable & region_table, const KVStoreTaskLock & task_lock, const RegionTaskLock & region_lock)
{
    LOG_FMT_INFO(log, "Start to remove [region {}]", region_id);

    {
        auto manage_lock = genRegionWriteLock(task_lock);
        auto it = manage_lock.regions.find(region_id);
        manage_lock.index.remove(it->second->makeRaftCommandDelegate(task_lock).getRange().comparableKeys(), region_id); // remove index
        manage_lock.regions.erase(it);
    }
    {
        if (read_index_worker_manager) //std::atomic_thread_fence will protect it
        {
            // remove cache & read-index task
            read_index_worker_manager->getWorkerByRegion(region_id).removeRegion(region_id);
        }
    }

    region_persister->drop(region_id, region_lock);
    LOG_FMT_INFO(log, "Persisted [region {}] deleted", region_id);

    region_table.removeRegion(region_id, remove_data, region_lock);

    LOG_FMT_INFO(log, "Remove [region {}] done", region_id);
}

KVStoreTaskLock KVStore::genTaskLock() const
{
    return KVStoreTaskLock(task_mutex);
}

RegionManager::RegionReadLock KVStore::genRegionReadLock() const
{
    return region_manager.genRegionReadLock();
}

RegionManager::RegionWriteLock KVStore::genRegionWriteLock(const KVStoreTaskLock &)
{
    return region_manager.genRegionWriteLock();
}

EngineStoreApplyRes KVStore::handleWriteRaftCmd(
    raft_cmdpb::RaftCmdRequest && request,
    UInt64 region_id,
    UInt64 index,
    UInt64 term,
    TMTContext & tmt)
{
    std::vector<BaseBuffView> keys;
    std::vector<BaseBuffView> vals;
    std::vector<WriteCmdType> cmd_types;
    std::vector<ColumnFamilyType> cmd_cf;
    keys.reserve(request.requests_size());
    vals.reserve(request.requests_size());
    cmd_types.reserve(request.requests_size());
    cmd_cf.reserve(request.requests_size());

    for (const auto & req : request.requests())
    {
        auto type = req.cmd_type();

        switch (type)
        {
        case raft_cmdpb::CmdType::Put:
            keys.push_back({req.put().key().data(), req.put().key().size()});
            vals.push_back({req.put().value().data(), req.put().value().size()});
            cmd_types.push_back(WriteCmdType::Put);
            cmd_cf.push_back(NameToCF(req.put().cf()));
            break;
        case raft_cmdpb::CmdType::Delete:
            keys.push_back({req.delete_().key().data(), req.delete_().key().size()});
            vals.push_back({nullptr, 0});
            cmd_types.push_back(WriteCmdType::Del);
            cmd_cf.push_back(NameToCF(req.delete_().cf()));
            break;
        default:
            throw Exception(fmt::format("Unsupport raft cmd {}", raft_cmdpb::CmdType_Name(type)), ErrorCodes::LOGICAL_ERROR);
        }
    }
    return handleWriteRaftCmd(
        WriteCmdsView{.keys = keys.data(), .vals = vals.data(), .cmd_types = cmd_types.data(), .cmd_cf = cmd_cf.data(), .len = keys.size()},
        region_id,
        index,
        term,
        tmt);
}

EngineStoreApplyRes KVStore::handleWriteRaftCmd(const WriteCmdsView & cmds, UInt64 region_id, UInt64 index, UInt64 term, TMTContext & tmt)
{
    auto region_persist_lock = region_manager.genRegionTaskLock(region_id);

    const RegionPtr region = getRegion(region_id);
    if (region == nullptr)
    {
        return EngineStoreApplyRes::NotFound;
    }

    auto res = region->handleWriteRaftCmd(cmds, index, term, tmt);
    return res;
}

void KVStore::handleDestroy(UInt64 region_id, TMTContext & tmt)
{
    handleDestroy(region_id, tmt, genTaskLock());
}

void KVStore::handleDestroy(UInt64 region_id, TMTContext & tmt, const KVStoreTaskLock & task_lock)
{
    const auto region = getRegion(region_id);
    if (region == nullptr)
    {
        LOG_FMT_INFO(log, "[region {}] is not found, might be removed already", region_id);
        return;
    }
    LOG_FMT_INFO(log, "Handle destroy {}", region->toString());
    region->setPendingRemove();
    removeRegion(region_id, /* remove_data */ true, tmt.getRegionTable(), task_lock, region_manager.genRegionTaskLock(region_id));
}

void KVStore::setRegionCompactLogConfig(UInt64 sec, UInt64 rows, UInt64 bytes)
{
    region_compact_log_period = sec;
    region_compact_log_min_rows = rows;
    region_compact_log_min_bytes = bytes;

    LOG_FMT_INFO(
        log,
        "threshold config: period {}, rows {}, bytes {}",
        sec,
        rows,
        bytes);
}

void KVStore::persistRegion(const Region & region, const RegionTaskLock & region_task_lock, const char * caller)
{
    LOG_FMT_INFO(log, "Start to persist {}, cache size: {} bytes for `{}`", region.toString(true), region.dataSize(), caller);
    region_persister->persist(region, region_task_lock);
    LOG_FMT_DEBUG(log, "Persist {} done", region.toString(false));
}

bool KVStore::needFlushRegionData(UInt64 region_id, TMTContext & tmt)
{
    auto region_task_lock = region_manager.genRegionTaskLock(region_id);
    const RegionPtr curr_region_ptr = getRegion(region_id);
    return canFlushRegionDataImpl(curr_region_ptr, false, false, tmt, region_task_lock);
}

bool KVStore::tryFlushRegionData(UInt64 region_id, bool try_until_succeed, TMTContext & tmt)
{
    auto region_task_lock = region_manager.genRegionTaskLock(region_id);
    const RegionPtr curr_region_ptr = getRegion(region_id);
    return canFlushRegionDataImpl(curr_region_ptr, true, try_until_succeed, tmt, region_task_lock);
}

bool KVStore::canFlushRegionDataImpl(const RegionPtr & curr_region_ptr, UInt8 flush_if_possible, bool try_until_succeed, TMTContext & tmt, const RegionTaskLock & region_task_lock)
{
    if (curr_region_ptr == nullptr)
    {
        throw Exception(fmt::format("region not found when trying flush", ErrorCodes::LOGICAL_ERROR));
    }
    auto & curr_region = *curr_region_ptr;

    auto [rows, size_bytes] = curr_region.getApproxMemCacheInfo();

    LOG_FMT_DEBUG(log, "{} approx mem cache info: rows {}, bytes {}", curr_region.toString(false), rows, size_bytes);

    bool can_flush = false;
    if (rows >= region_compact_log_min_rows.load(std::memory_order_relaxed)
        || size_bytes >= region_compact_log_min_bytes.load(std::memory_order_relaxed))
    {
        // if rows or bytes more than threshold, flush cache and persist mem data.
        can_flush = true;
    }
    else
    {
        // if there is little data in mem, wait until time interval reached threshold.
        // use random period so that lots of regions will not be persisted at same time.
        auto compact_log_period = std::rand() % region_compact_log_period.load(std::memory_order_relaxed); // NOLINT
        can_flush = !(curr_region.lastCompactLogTime() + Seconds{compact_log_period} > Clock::now());
    }
    if (can_flush && flush_if_possible)
    {
        LOG_FMT_DEBUG(log, "{} flush region due to can_flush_data", curr_region.toString(false));
        if (tryFlushRegionCacheInStorage(tmt, curr_region, log, try_until_succeed))
        {
            persistRegion(curr_region, region_task_lock, "compact raft log");
            curr_region.markCompactLog();
            curr_region.cleanApproxMemCacheInfo();
            return true;
        }
        else
        {
            return false;
        }
    }
    return can_flush;
}

EngineStoreApplyRes KVStore::handleUselessAdminRaftCmd(
    raft_cmdpb::AdminCmdType cmd_type,
    UInt64 curr_region_id,
    UInt64 index,
    UInt64 term,
    TMTContext & tmt)
{
    auto region_task_lock = region_manager.genRegionTaskLock(curr_region_id);
    const RegionPtr curr_region_ptr = getRegion(curr_region_id);
    if (curr_region_ptr == nullptr)
    {
        return EngineStoreApplyRes::NotFound;
    }

    auto & curr_region = *curr_region_ptr;

    LOG_FMT_DEBUG(log,
                  "{} handle ignorable admin command {} at [term: {}, index: {}]",
                  curr_region.toString(false),
                  raft_cmdpb::AdminCmdType_Name(cmd_type),
                  term,
                  index);

    curr_region.handleWriteRaftCmd({}, index, term, tmt);

    const auto check_sync_log = [&]() {
        if (cmd_type != raft_cmdpb::AdminCmdType::CompactLog)
        {
            // ignore ComputeHash, VerifyHash or other useless cmd.
            return false;
        }
        else
        {
<<<<<<< HEAD
            auto [rows, size_bytes] = curr_region.getApproxMemCacheInfo();

            LOG_FMT_DEBUG(log, "{} approx mem cache info: rows {}, bytes {}", curr_region.toString(false), rows, size_bytes);

            if (rows >= region_compact_log_min_rows.load(std::memory_order_relaxed)
                || size_bytes >= region_compact_log_min_bytes.load(std::memory_order_relaxed))
            {
                // if rows or bytes more than threshold, flush cache and perist mem data.
                return true;
            }
            else
            {
                // if thhere is little data in mem, wait until time interval reached threshold.
                // use random period so that lots of regions will not be persisted at same time.
                auto compact_log_period = std::rand() % region_compact_log_period.load(std::memory_order_relaxed); // NOLINT
                return !(curr_region.lastCompactLogTime() + Seconds{compact_log_period} > Clock::now());
            }
=======
            return canFlushRegionDataImpl(curr_region_ptr, true, /* try_until_succeed */ false, tmt, region_task_lock);
>>>>>>> d7fdbd46
        }
    };

    if (check_sync_log())
    {
        return EngineStoreApplyRes::Persist;
    }
    return EngineStoreApplyRes::None;
}

EngineStoreApplyRes KVStore::handleAdminRaftCmd(raft_cmdpb::AdminRequest && request,
                                                raft_cmdpb::AdminResponse && response,
                                                UInt64 curr_region_id,
                                                UInt64 index,
                                                UInt64 term,
                                                TMTContext & tmt)
{
    Stopwatch watch;
    SCOPE_EXIT({
        GET_METRIC(tiflash_raft_apply_write_command_duration_seconds, type_admin).Observe(watch.elapsedSeconds());
    });
    auto type = request.cmd_type();
    switch (request.cmd_type())
    {
    // CompactLog | VerifyHash | ComputeHash won't change region meta, there is no need to occupy task lock of kvstore.
    case raft_cmdpb::AdminCmdType::CompactLog:
    case raft_cmdpb::AdminCmdType::VerifyHash:
    case raft_cmdpb::AdminCmdType::ComputeHash:
        return handleUselessAdminRaftCmd(type, curr_region_id, index, term, tmt);
    default:
        break;
    }

    RegionTable & region_table = tmt.getRegionTable();

    auto task_lock = genTaskLock();

    {
        auto region_task_lock = region_manager.genRegionTaskLock(curr_region_id);
        const RegionPtr curr_region_ptr = getRegion(curr_region_id);
        if (curr_region_ptr == nullptr)
        {
            LOG_FMT_WARNING(log,
                            "[region {}] is not found at [term {}, index {}, cmd {}], might be removed already",
                            curr_region_id,
                            term,
                            index,
                            raft_cmdpb::AdminCmdType_Name(type));
            return EngineStoreApplyRes::NotFound;
        }

        auto & curr_region = *curr_region_ptr;
        curr_region.makeRaftCommandDelegate(task_lock).handleAdminRaftCmd(
            request,
            response,
            index,
            term,
            *this,
            region_table,
            *raft_cmd_res);
        RaftCommandResult & result = *raft_cmd_res;

        // After region split / merge, try to flush it
        const auto try_to_flush_region = [&tmt](const RegionPtr & region) {
            try
            {
                tmt.getRegionTable().tryFlushRegion(region, false);
            }
            catch (...)
            {
                tryLogCurrentException(__PRETTY_FUNCTION__);
            }
        };

        const auto persist_and_sync = [&](const Region & region) {
            tryFlushRegionCacheInStorage(tmt, region, log);
            persistRegion(region, region_task_lock, "admin raft cmd");
        };

        const auto handle_batch_split = [&](Regions & split_regions) {
            {
                auto manage_lock = genRegionWriteLock(task_lock);

                for (auto & new_region : split_regions)
                {
                    auto [it, ok] = manage_lock.regions.emplace(new_region->id(), new_region);
                    if (!ok)
                    {
                        // definitely, any region's index is greater or equal than the initial one.

                        // if there is already a region with same id, it means program crashed while persisting.
                        // just use the previous one.
                        new_region = it->second;
                    }
                }

                manage_lock.index.remove(result.ori_region_range->comparableKeys(), curr_region_id);
                manage_lock.index.add(curr_region_ptr);

                for (auto & new_region : split_regions)
                    manage_lock.index.add(new_region);
            }

            {
                // update region_table first is safe, because the core rule is established: the range in RegionTable
                // is always >= range in KVStore.
                for (const auto & new_region : split_regions)
                    region_table.updateRegion(*new_region);
                region_table.shrinkRegionRange(curr_region);
            }

            {
                for (const auto & new_region : split_regions)
                    try_to_flush_region(new_region);
            }

            {
                // persist curr_region at last. if program crashed after split_region is persisted, curr_region can
                // continue to complete split operation.
                for (const auto & new_region : split_regions)
                {
                    // no need to lock those new regions, because they don't have middle state.
                    persist_and_sync(*new_region);
                }
                persist_and_sync(curr_region);
            }
        };

        const auto handle_change_peer = [&]() {
            if (curr_region.isPendingRemove())
            {
                // remove `curr_region` from this node, we can remove its data.
                removeRegion(curr_region_id, /* remove_data */ true, region_table, task_lock, region_task_lock);
            }
            else
                persist_and_sync(curr_region);
        };

        const auto handle_commit_merge = [&](const RegionID source_region_id) {
            region_table.shrinkRegionRange(curr_region);
            try_to_flush_region(curr_region_ptr);
            persist_and_sync(curr_region);
            {
                auto source_region = getRegion(source_region_id);
                // `source_region` is merged, don't remove its data in storage.
                removeRegion(
                    source_region_id,
                    /* remove_data */ false,
                    region_table,
                    task_lock,
                    region_manager.genRegionTaskLock(source_region_id));
            }
            {
                auto manage_lock = genRegionWriteLock(task_lock);
                manage_lock.index.remove(result.ori_region_range->comparableKeys(), curr_region_id);
                manage_lock.index.add(curr_region_ptr);
            }
        };

        switch (result.type)
        {
        case RaftCommandResult::Type::IndexError:
        {
            if (type == raft_cmdpb::AdminCmdType::CommitMerge)
            {
                if (auto source_region = getRegion(request.commit_merge().source().id()); source_region)
                {
                    LOG_FMT_WARNING(log,
                                    "Admin cmd {} has been applied, try to remove source {}",
                                    raft_cmdpb::AdminCmdType_Name(type),
                                    source_region->toString(false));
                    source_region->setPendingRemove();
                    // `source_region` is merged, don't remove its data in storage.
                    removeRegion(source_region->id(), /* remove_data */ false, region_table, task_lock, region_manager.genRegionTaskLock(source_region->id()));
                }
            }
            break;
        }
        case RaftCommandResult::Type::BatchSplit:
            handle_batch_split(result.split_regions);
            break;
        case RaftCommandResult::Type::Default:
            persist_and_sync(curr_region);
            break;
        case RaftCommandResult::Type::ChangePeer:
            handle_change_peer();
            break;
        case RaftCommandResult::Type::CommitMerge:
            handle_commit_merge(result.source_region_id);
            break;
        }

        return EngineStoreApplyRes::Persist;
    }
}

void WaitCheckRegionReady(
    const TMTContext & tmt,
    const std::atomic_size_t & terminate_signals_counter,
    double wait_tick_time,
    double max_wait_tick_time,
    double get_wait_region_ready_timeout_sec)
{
    constexpr double batch_read_index_time_rate = 0.2; // part of time for waiting shall be assigned to batch-read-index
    Poco::Logger * log = &Poco::Logger::get(__FUNCTION__);

    LOG_FMT_INFO(log,
                 "start to check regions ready, min-wait-tick {}s, max-wait-tick {}s, wait-region-ready-timeout {:.3f}s",
                 wait_tick_time,
                 max_wait_tick_time,
                 get_wait_region_ready_timeout_sec);

    std::unordered_set<RegionID> remain_regions;
    std::unordered_map<RegionID, uint64_t> regions_to_check;
    Stopwatch region_check_watch;
    size_t total_regions_cnt = 0;
    {
        tmt.getKVStore()->traverseRegions([&remain_regions](RegionID region_id, const RegionPtr &) { remain_regions.emplace(region_id); });
        total_regions_cnt = remain_regions.size();
    }
    while (region_check_watch.elapsedSeconds() < get_wait_region_ready_timeout_sec * batch_read_index_time_rate
           && terminate_signals_counter.load(std::memory_order_relaxed) == 0)
    {
        std::vector<kvrpcpb::ReadIndexRequest> batch_read_index_req;
        for (auto it = remain_regions.begin(); it != remain_regions.end();)
        {
            auto region_id = *it;
            if (auto region = tmt.getKVStore()->getRegion(region_id); region)
            {
                batch_read_index_req.emplace_back(GenRegionReadIndexReq(*region));
                it++;
            }
            else
            {
                it = remain_regions.erase(it);
            }
        }
        auto read_index_res = tmt.getKVStore()->batchReadIndex(batch_read_index_req, tmt.batchReadIndexTimeout());
        for (auto && [resp, region_id] : read_index_res)
        {
            bool need_retry = resp.read_index() == 0;
            if (resp.has_region_error())
            {
                const auto & region_error = resp.region_error();
                if (region_error.has_region_not_found() || region_error.has_epoch_not_match())
                    need_retry = false;
            }
            if (!need_retry)
            {
                // if region is able to get latest commit-index from TiKV, we should make it available only after it has caught up.
                assert(resp.read_index() != 0);
                regions_to_check.emplace(region_id, resp.read_index());
                remain_regions.erase(region_id);
            }
            else
            {
                // retry in next round
            }
        }
        if (remain_regions.empty())
            break;

        LOG_FMT_INFO(log,
                     "{} regions need to fetch latest commit-index in next round, sleep for {:.3f}s",
                     remain_regions.size(),
                     wait_tick_time);
        std::this_thread::sleep_for(std::chrono::milliseconds(int64_t(wait_tick_time * 1000)));
        wait_tick_time = std::min(max_wait_tick_time, wait_tick_time * 2);
    }

    if (!remain_regions.empty())
    {
        FmtBuffer buffer;
        buffer.joinStr(
            remain_regions.begin(),
            remain_regions.end(),
            [&](const auto & e, FmtBuffer & b) { b.fmtAppend("{}", e); },
            " ");
        LOG_FMT_WARNING(
            log,
            "{} regions CANNOT fetch latest commit-index from TiKV, (region-id): {}",
            remain_regions.size(),
            buffer.toString());
    }
    do
    {
        for (auto it = regions_to_check.begin(); it != regions_to_check.end();)
        {
            auto [region_id, latest_index] = *it;
            if (auto region = tmt.getKVStore()->getRegion(region_id); region)
            {
                if (region->appliedIndex() >= latest_index)
                {
                    it = regions_to_check.erase(it);
                }
                else
                {
                    ++it;
                }
            }
            else
            {
                it = regions_to_check.erase(it);
            }
        }

        if (regions_to_check.empty())
            break;

        LOG_FMT_INFO(log,
                     "{} regions need to apply to latest index, sleep for {:.3f}s",
                     regions_to_check.size(),
                     wait_tick_time);
        std::this_thread::sleep_for(std::chrono::milliseconds(int64_t(wait_tick_time * 1000)));
        wait_tick_time = std::min(max_wait_tick_time, wait_tick_time * 2);
    } while (region_check_watch.elapsedSeconds() < get_wait_region_ready_timeout_sec
             && terminate_signals_counter.load(std::memory_order_relaxed) == 0);

    if (!regions_to_check.empty())
    {
        FmtBuffer buffer;
        buffer.joinStr(
            regions_to_check.begin(),
            regions_to_check.end(),
            [&](const auto & e, FmtBuffer & b) {
                if (auto r = tmt.getKVStore()->getRegion(e.first); r)
                {
                    b.fmtAppend("{},{},{}", e.first, e.second, r->appliedIndex());
                }
                else
                {
                    b.fmtAppend("{},{},none", e.first, e.second);
                }
            },
            " ");
        LOG_FMT_WARNING(log, "{} regions CANNOT catch up with latest index, (region-id,latest-index,apply-index): {}", regions_to_check.size(), buffer.toString());
    }

    LOG_FMT_INFO(log,
                 "finish to check {} regions, time cost {:.3f}s",
                 total_regions_cnt,
                 region_check_watch.elapsedSeconds());
}

void WaitCheckRegionReady(const TMTContext & tmt, const std::atomic_size_t & terminate_signals_counter)
{
    // wait interval to check region ready, not recommended to modify only if for tesing
    auto wait_region_ready_tick = tmt.getContext().getConfigRef().getUInt64("flash.wait_region_ready_tick", 0);
    auto wait_region_ready_timeout_sec = static_cast<double>(tmt.waitRegionReadyTimeout());
    const double max_wait_tick_time = 0 == wait_region_ready_tick ? 20.0 : wait_region_ready_timeout_sec;
    double min_wait_tick_time = 0 == wait_region_ready_tick ? 2.5 : static_cast<double>(wait_region_ready_tick); // default tick in TiKV is about 2s (without hibernate-region)
    return WaitCheckRegionReady(tmt, terminate_signals_counter, min_wait_tick_time, max_wait_tick_time, wait_region_ready_timeout_sec);
}

void KVStore::setStore(metapb::Store store_)
{
    getStore().update(std::move(store_));
    LOG_FMT_INFO(log, "Set store info {}", getStore().base.ShortDebugString());
}

uint64_t KVStore::getStoreID(std::memory_order memory_order) const
{
    return getStore().store_id.load(memory_order);
}

KVStore::StoreMeta & KVStore::getStore()
{
    return this->store;
}

const KVStore::StoreMeta & KVStore::getStore() const
{
    return this->store;
}

void KVStore::StoreMeta::update(Base && base_)
{
    base = std::move(base_);
    store_id = base.id();
}

KVStore::~KVStore()
{
    releaseReadIndexWorkers();
}

FileUsageStatistics KVStore::getFileUsageStatistics() const
{
    return region_persister->getFileUsageStatistics();
}

} // namespace DB<|MERGE_RESOLUTION|>--- conflicted
+++ resolved
@@ -418,27 +418,7 @@
         }
         else
         {
-<<<<<<< HEAD
-            auto [rows, size_bytes] = curr_region.getApproxMemCacheInfo();
-
-            LOG_FMT_DEBUG(log, "{} approx mem cache info: rows {}, bytes {}", curr_region.toString(false), rows, size_bytes);
-
-            if (rows >= region_compact_log_min_rows.load(std::memory_order_relaxed)
-                || size_bytes >= region_compact_log_min_bytes.load(std::memory_order_relaxed))
-            {
-                // if rows or bytes more than threshold, flush cache and perist mem data.
-                return true;
-            }
-            else
-            {
-                // if thhere is little data in mem, wait until time interval reached threshold.
-                // use random period so that lots of regions will not be persisted at same time.
-                auto compact_log_period = std::rand() % region_compact_log_period.load(std::memory_order_relaxed); // NOLINT
-                return !(curr_region.lastCompactLogTime() + Seconds{compact_log_period} > Clock::now());
-            }
-=======
             return canFlushRegionDataImpl(curr_region_ptr, true, /* try_until_succeed */ false, tmt, region_task_lock);
->>>>>>> d7fdbd46
         }
     };
 
