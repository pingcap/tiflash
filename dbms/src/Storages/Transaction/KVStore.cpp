--- conflicted
+++ resolved
@@ -1,13 +1,8 @@
 #include <chrono>
 
 #include <Interpreters/Context.h>
-<<<<<<< HEAD
-#include <Raft/RaftContext.h>
-#include <Raft/RaftService.h>
 #include <Storages/StorageDeltaMerge.h>
-=======
 #include <Storages/Transaction/BackgroundService.h>
->>>>>>> 100d9bfc
 #include <Storages/Transaction/KVStore.h>
 #include <Storages/Transaction/ProxyFFIType.h>
 #include <Storages/Transaction/RaftCommandResult.h>
@@ -178,18 +173,12 @@
     removeRegion(region_id, region_table, task_lock, region_lock);
 }
 
-<<<<<<< HEAD
-    std::vector<RegionPtr> dirty_regions;
-
-    for (auto && cmd : *cmds.mutable_requests())
-=======
 void KVStore::removeRegion(
     const RegionID region_id, RegionTable & region_table, const KVStoreTaskLock & task_lock, const RegionTaskLock & region_lock)
 {
     LOG_INFO(log, "Start to remove [region " << region_id << "]");
 
     RegionPtr region;
->>>>>>> 100d9bfc
     {
         auto manage_lock = genRegionManageLock();
         auto it = regions().find(region_id);
@@ -224,12 +213,23 @@
         LOG_WARNING(log, __PRETTY_FUNCTION__ << ": [region " << region_id << "] is not found, might be removed already");
         return TiFlashApplyRes::NotFound;
     }
-    auto ori_size = region->dataSize();
+    const auto ori_size = region->dataSize();
     region->handleWriteRaftCmd(std::move(request), index, term);
     {
         tmt.getRegionTable().updateRegion(*region);
         if (region->dataSize() != ori_size)
-            tmt.getBackgroundService().addRegionToDecode(region);
+        {
+            if (tmt.isBgFlushDisabled())
+            {
+                // Decode data in region and then flush
+                region->tryPreDecodeTiKVValue(tmt);
+                tmt.getRegionTable().tryFlushRegion(region, false);
+            }
+            else
+            {
+                tmt.getBackgroundService().addRegionToDecode(region);
+            }
+        }
     }
     return TiFlashApplyRes::None;
 }
@@ -248,14 +248,6 @@
     removeRegion(region_id, tmt.getRegionTable(), task_lock, region_manager.genRegionTaskLock(region_id));
 }
 
-<<<<<<< HEAD
-        if (tmt_context != nullptr && tmt_context->isBgFlushDisabled())
-        {
-            dirty_regions.push_back(curr_region_ptr);
-        }
-
-        const auto region_report = [&]() { *(responseBatch.add_responses()) = curr_region.toCommandResponse(); };
-=======
 TiFlashApplyRes KVStore::handleAdminRaftCmd(raft_cmdpb::AdminRequest && request,
     raft_cmdpb::AdminResponse && response,
     UInt64 curr_region_id,
@@ -264,7 +256,6 @@
     TMTContext & tmt)
 {
     RegionTable & region_table = tmt.getRegionTable();
->>>>>>> 100d9bfc
 
     auto task_lock = genTaskLock();
 
@@ -315,9 +306,17 @@
             LOG_INFO(log, "Persist " << region.toString(false) << " done");
         };
 
+        // After region split / merge, try to flush it
         const auto try_to_flush_region = [&tmt](const RegionPtr & region) {
-            if (region->writeCFCount() >= 8192)
-                tmt.getBackgroundService().addRegionToFlush(region);
+            if (tmt.isBgFlushDisabled())
+            {
+                tmt.getRegionTable().tryFlushRegion(region, false);
+            }
+            else
+            {
+                if (region->writeCFCount() >= 8192)
+                    tmt.getBackgroundService().addRegionToFlush(region);
+            }
         };
 
         const auto persist_and_sync = [&]() {
@@ -430,120 +429,8 @@
             default:
                 throw Exception("Unsupported RaftCommandResult", ErrorCodes::LOGICAL_ERROR);
         }
-<<<<<<< HEAD
-    }
-
-    if (tmt_context != nullptr && tmt_context->isBgFlushDisabled())
-    {
-        auto s_time = Clock::now();
-        for (auto region : dirty_regions)
-        {
-            region_table->tryFlushRegion(region, false);
-        }
-        auto e_time = Clock::now();
-        LOG_DEBUG(log, "[syncFlush], cost " << std::chrono::duration_cast<std::chrono::milliseconds>(e_time - s_time).count() << "ms");
-    }
-
-    if (responseBatch.responses_size())
-        raft_ctx.send(responseBatch);
-}
-
-void KVStore::report(RaftContext & raft_ctx)
-{
-    auto lock = genTaskLock();
-
-    enginepb::CommandResponseBatch responseBatch;
-    {
-        auto manage_lock = genRegionManageLock();
-
-        if (regions().empty())
-            return;
-
-        for (const auto & p : regions())
-            *(responseBatch.add_responses()) = p.second->toCommandResponse();
-    }
-
-    raft_ctx.send(responseBatch);
-
-    LOG_INFO(log, "Report status of " << responseBatch.responses_size() << " regions to proxy");
-}
-
-void KVStore::tryPersist(const RegionID region_id)
-{
-    auto region = getRegion(region_id);
-    if (region)
-    {
-        LOG_INFO(log, "Try to persist " << region->toString(false));
-        region_persister.persist(*region);
-        LOG_INFO(log, "After persisted " << region->toString(false) << ", cache " << region->dataSize() << " bytes");
-    }
-}
-
-bool KVStore::tryPersist(const Seconds kvstore_try_persist_period, const Seconds region_persist_period)
-{
-    Timepoint now = Clock::now();
-    if (now < (last_try_persist_time.load() + kvstore_try_persist_period))
-        return false;
-    last_try_persist_time = now;
-
-    RegionMap all_region_copy;
-    traverseRegions([&](const RegionID region_id, const RegionPtr & region) {
-        if (now < (region->lastPersistTime() + region_persist_period))
-            return;
-        if (region->dirtyFlag() == 0)
-            return;
-        all_region_copy[region_id] = region;
-    });
-
-    std::stringstream ss;
-    bool persist_job = false;
-
-    for (auto && [region_id, region] : all_region_copy)
-    {
-        persist_job = true;
-
-        region_persister.persist(*region);
-
-        ss << region_id << ",";
-    }
-=======
->>>>>>> 100d9bfc
 
         return sync_log ? TiFlashApplyRes::Persist : TiFlashApplyRes::None;
     }
 }
-<<<<<<< HEAD
-
-void KVStore::removeRegion(const RegionID region_id, RegionTable * region_table, const KVStoreTaskLock & task_lock)
-{
-    LOG_INFO(log, "Start to remove [region " << region_id << "]");
-
-    RegionPtr region;
-    {
-        auto manage_lock = genRegionManageLock();
-        auto it = regions().find(region_id);
-        region = it->second;
-        regionsMut().erase(it);
-    }
-    {
-        // remove index
-        region_range_index.remove(region->makeRaftCommandDelegate(task_lock).getRange().comparableKeys(), region_id);
-    }
-
-    region_persister.drop(region_id);
-
-    if (region_table)
-        region_table->removeRegion(region_id);
-
-
-    LOG_INFO(log, "Remove [region " << region_id << "] done");
-}
-
-KVStoreTaskLock KVStore::genTaskLock() const { return KVStoreTaskLock(task_mutex); }
-RegionMap & KVStore::regionsMut() { return region_manager.regions; }
-const RegionMap & KVStore::regions() const { return region_manager.regions; }
-KVStore::RegionManageLock KVStore::genRegionManageLock() const { return RegionManageLock(region_manager.mutex); }
-
-=======
->>>>>>> 100d9bfc
 } // namespace DB