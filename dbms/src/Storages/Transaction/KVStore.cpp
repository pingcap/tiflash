// Copyright 2022 PingCAP, Ltd.
//
// Licensed under the Apache License, Version 2.0 (the "License");
// you may not use this file except in compliance with the License.
// You may obtain a copy of the License at
//
//     http://www.apache.org/licenses/LICENSE-2.0
//
// Unless required by applicable law or agreed to in writing, software
// distributed under the License is distributed on an "AS IS" BASIS,
// WITHOUT WARRANTIES OR CONDITIONS OF ANY KIND, either express or implied.
// See the License for the specific language governing permissions and
// limitations under the License.

#include <Common/FmtUtils.h>
#include <Common/Stopwatch.h>
#include <Common/SyncPoint/SyncPoint.h>
#include <Common/TiFlashMetrics.h>
#include <Common/setThreadName.h>
#include <Interpreters/Context.h>
#include <Interpreters/SharedContexts/Disagg.h>
#include <Storages/StorageDeltaMerge.h>
#include <Storages/StorageDeltaMergeHelpers.h>
#include <Storages/Transaction/BackgroundService.h>
#include <Storages/Transaction/KVStore.h>
#include <Storages/Transaction/ProxyFFI.h>
#include <Storages/Transaction/ReadIndexWorker.h>
#include <Storages/Transaction/Region.h>
#include <Storages/Transaction/RegionExecutionResult.h>
#include <Storages/Transaction/RegionPersister.h>
#include <Storages/Transaction/RegionTable.h>
#include <Storages/Transaction/TMTContext.h>
#include <common/likely.h>

#include <tuple>
#include <variant>

namespace DB
{
namespace ErrorCodes
{
extern const int LOGICAL_ERROR;
extern const int TABLE_IS_DROPPED;
} // namespace ErrorCodes

namespace FailPoints
{
extern const char force_fail_in_flush_region_data[];
extern const char pause_passive_flush_before_persist_region[];
} // namespace FailPoints

KVStore::KVStore(Context & context)
    : region_persister(context.getSharedContextDisagg()->isDisaggregatedComputeMode()
                           ? nullptr
                           : std::make_unique<RegionPersister>(context, region_manager))
    , raft_cmd_res(std::make_unique<RaftCommandResult>())
    , log(Logger::get())
    , region_compact_log_period(120)
    , region_compact_log_min_rows(40 * 1024)
    , region_compact_log_min_bytes(32 * 1024 * 1024)
    , region_compact_log_gap(200)
{
    // default config about compact-log: period 120s, rows 40k, bytes 32MB.
    LOG_INFO(log, "KVStore inited");
}

void KVStore::restore(PathPool & path_pool, const TiFlashRaftProxyHelper * proxy_helper)
{
    if (!region_persister)
        return;

    auto task_lock = genTaskLock();
    auto manage_lock = genRegionMgrWriteLock(task_lock);

    this->proxy_helper = proxy_helper;
    manage_lock.regions = region_persister->restore(path_pool, proxy_helper);

    LOG_INFO(log, "Restored {} regions", manage_lock.regions.size());

    // init range index
    for (const auto & [id, region] : manage_lock.regions)
    {
        std::ignore = id;
        manage_lock.index.add(region);
    }

    {
        const size_t batch = 512;
        std::vector<std::stringstream> msgs;
        msgs.resize(batch);

        // init range index
        for (const auto & [id, region] : manage_lock.regions)
        {
            msgs[id % batch] << region->getDebugString() << ";";
        }

        for (const auto & msg : msgs)
        {
            auto str = msg.str();
            if (!str.empty())
                LOG_INFO(log, "{}", str);
        }
    }
}

RegionPtr KVStore::getRegion(RegionID region_id) const
{
    auto manage_lock = genRegionMgrReadLock();
    if (auto it = manage_lock.regions.find(region_id); it != manage_lock.regions.end())
        return it->second;
    return nullptr;
}
// TODO: may get regions not in segment?
RegionMap KVStore::getRegionsByRangeOverlap(const RegionRange & range) const
{
    auto manage_lock = genRegionMgrReadLock();
    return manage_lock.index.findByRangeOverlap(range);
}

RegionTaskLock RegionTaskCtrl::genRegionTaskLock(RegionID region_id) const
{
    RegionTaskElement * e = nullptr;
    {
        auto _ = genLockGuard();
        auto it = regions.try_emplace(region_id).first;
        e = &it->second;
    }
    return RegionTaskLock(e->mutex);
}

RegionTaskLock RegionManager::genRegionTaskLock(RegionID region_id) const
{
    return region_task_ctrl.genRegionTaskLock(region_id);
}

size_t KVStore::regionSize() const
{
    auto manage_lock = genRegionMgrReadLock();
    return manage_lock.regions.size();
}

void KVStore::traverseRegions(std::function<void(RegionID, const RegionPtr &)> && callback) const
{
    auto manage_lock = genRegionMgrReadLock();
    for (const auto & region : manage_lock.regions)
        callback(region.first, region.second);
}

bool KVStore::tryFlushRegionCacheInStorage(TMTContext & tmt, const Region & region, const LoggerPtr & log, bool try_until_succeed)
{
    fiu_do_on(FailPoints::force_fail_in_flush_region_data, { return false; });
    auto keyspace_id = region.getKeyspaceID();
    auto table_id = region.getMappedTableID();
    auto storage = tmt.getStorages().get(keyspace_id, table_id);
    if (unlikely(storage == nullptr))
    {
        LOG_WARNING(log,
                    "tryFlushRegionCacheInStorage can not get table for region{} with table_id={}, ignored",
                    region.toString(),
                    table_id);
        return true;
    }

    try
    {
        // Acquire `drop_lock` so that no other threads can drop the storage during `flushCache`. `alter_lock` is not required.
        auto storage_lock = storage->lockForShare(getThreadNameAndID());
        auto rowkey_range = DM::RowKeyRange::fromRegionRange(
            region.getRange(),
            region.getRange()->getMappedTableID(),
            storage->isCommonHandle(),
            storage->getRowKeyColumnSize());
        return storage->flushCache(tmt.getContext(), rowkey_range, try_until_succeed);
    }
    catch (DB::Exception & e)
    {
        // We can ignore if storage is already dropped.
        if (e.code() != ErrorCodes::TABLE_IS_DROPPED)
            throw;
    }
    return true;
}

<<<<<<< HEAD
void KVStore::tryPersistRegion(RegionID region_id)
{
    auto region = getRegion(region_id);
    if (region)
    {
        persistRegion(*region, std::nullopt, PersistRegionReason::Debug, "");
    }
}

=======
>>>>>>> 93984ea6
void KVStore::gcRegionPersistedCache(Seconds gc_persist_period)
{
    {
        decltype(bg_gc_region_data) tmp;
        std::lock_guard lock(bg_gc_region_data_mutex);
        tmp.swap(bg_gc_region_data);
    }
    Timepoint now = Clock::now();
    if (now < (last_gc_time.load() + gc_persist_period))
        return;
    last_gc_time = now;
    RUNTIME_CHECK_MSG(region_persister, "try access to region_persister without initialization, stack={}", StackTrace().toString());
    region_persister->gc();
}

void KVStore::removeRegion(RegionID region_id, bool remove_data, RegionTable & region_table, const KVStoreTaskLock & task_lock, const RegionTaskLock & region_lock)
{
    LOG_INFO(log, "Start to remove region_id={}", region_id);

    {
        auto manage_lock = genRegionMgrWriteLock(task_lock);
        auto it = manage_lock.regions.find(region_id);
        manage_lock.index.remove(it->second->makeRaftCommandDelegate(task_lock).getRange().comparableKeys(), region_id); // remove index
        manage_lock.regions.erase(it);
    }
    {
        if (read_index_worker_manager) //std::atomic_thread_fence will protect it
        {
            // remove cache & read-index task
            read_index_worker_manager->getWorkerByRegion(region_id).removeRegion(region_id);
        }
    }

    RUNTIME_CHECK_MSG(region_persister, "try access to region_persister without initialization, stack={}", StackTrace().toString());
    region_persister->drop(region_id, region_lock);
    LOG_INFO(log, "Persisted region_id={} deleted", region_id);

    region_table.removeRegion(region_id, remove_data, region_lock);

    LOG_INFO(log, "Remove region_id={} done", region_id);
}

KVStoreTaskLock KVStore::genTaskLock() const
{
    return KVStoreTaskLock(task_mutex);
}

RegionManager::RegionReadLock KVStore::genRegionMgrReadLock() const
{
    return region_manager.genReadLock();
}

RegionManager::RegionWriteLock KVStore::genRegionMgrWriteLock(const KVStoreTaskLock &)
{
    return region_manager.genWriteLock();
}

EngineStoreApplyRes KVStore::handleWriteRaftCmdInner(
    raft_cmdpb::RaftCmdRequest && request,
    UInt64 region_id,
    UInt64 index,
    UInt64 term,
    TMTContext & tmt,
    DM::WriteResult & write_result)
{
    std::vector<BaseBuffView> keys;
    std::vector<BaseBuffView> vals;
    std::vector<WriteCmdType> cmd_types;
    std::vector<ColumnFamilyType> cmd_cf;
    keys.reserve(request.requests_size());
    vals.reserve(request.requests_size());
    cmd_types.reserve(request.requests_size());
    cmd_cf.reserve(request.requests_size());

    for (const auto & req : request.requests())
    {
        auto type = req.cmd_type();

        switch (type)
        {
        case raft_cmdpb::CmdType::Put:
            keys.push_back({req.put().key().data(), req.put().key().size()});
            vals.push_back({req.put().value().data(), req.put().value().size()});
            cmd_types.push_back(WriteCmdType::Put);
            cmd_cf.push_back(NameToCF(req.put().cf()));
            break;
        case raft_cmdpb::CmdType::Delete:
            keys.push_back({req.delete_().key().data(), req.delete_().key().size()});
            vals.push_back({nullptr, 0});
            cmd_types.push_back(WriteCmdType::Del);
            cmd_cf.push_back(NameToCF(req.delete_().cf()));
            break;
        default:
            throw Exception(fmt::format("Unsupport raft cmd {}", raft_cmdpb::CmdType_Name(type)), ErrorCodes::LOGICAL_ERROR);
        }
    }
    return handleWriteRaftCmdInner(
        WriteCmdsView{.keys = keys.data(), .vals = vals.data(), .cmd_types = cmd_types.data(), .cmd_cf = cmd_cf.data(), .len = keys.size()},
        region_id,
        index,
        term,
        tmt,
        write_result);
}

EngineStoreApplyRes KVStore::handleWriteRaftCmdInner(const WriteCmdsView & cmds, UInt64 region_id, UInt64 index, UInt64 term, TMTContext & tmt, DM::WriteResult & write_result)
{
    EngineStoreApplyRes res;
    {
        auto region_persist_lock = region_manager.genRegionTaskLock(region_id);

        const RegionPtr region = getRegion(region_id);
        if (region == nullptr)
        {
            return EngineStoreApplyRes::NotFound;
        }

        auto && [r, w] = region->handleWriteRaftCmd(cmds, index, term, tmt);

        if (region->getClusterRaftstoreVer() == RaftstoreVer::V2)
        {
            region->orphanKeysInfo().advanceAppliedIndex(index);
        }
        write_result = std::move(w);
        res = r;
    }
    /// Safety:
    /// This call is from Proxy's applying thread of this region, so:
    /// 1. No other thread can write from raft to this region even if we unlocked here.
    /// 2. If `proactiveFlushCacheAndRegion` causes a write stall, it will be forwarded to raft layer.
    // TODO We will enable this once TiKV supports.
    // if (write_result)
    // {
    //     auto & inner = write_result.value();
    //     for (auto it = inner.pending_flush_ranges.begin(); it != inner.pending_flush_ranges.end(); it++)
    //     {
    //         proactiveFlushCacheAndRegion(tmt, *it, inner.keyspace_id, inner.table_id, false);
    //     }
    // }
    return res;
}

EngineStoreApplyRes KVStore::handleWriteRaftCmd(
    raft_cmdpb::RaftCmdRequest && request,
    UInt64 region_id,
    UInt64 index,
    UInt64 term,
    TMTContext & tmt)
{
    DM::WriteResult write_result;
    return handleWriteRaftCmdInner(std::move(request), region_id, index, term, tmt, write_result);
}

EngineStoreApplyRes KVStore::handleWriteRaftCmd(const WriteCmdsView & cmds, UInt64 region_id, UInt64 index, UInt64 term, TMTContext & tmt)
{
    DM::WriteResult write_result;
    return handleWriteRaftCmdInner(cmds, region_id, index, term, tmt, write_result);
}

EngineStoreApplyRes KVStore::handleWriteRaftCmdDebug(raft_cmdpb::RaftCmdRequest && request, UInt64 region_id, UInt64 index, UInt64 term, TMTContext & tmt, DM::WriteResult & write_result)
{
    return handleWriteRaftCmdInner(std::move(request), region_id, index, term, tmt, write_result);
}

void KVStore::handleDestroy(UInt64 region_id, TMTContext & tmt)
{
    handleDestroy(region_id, tmt, genTaskLock());
}

void KVStore::handleDestroy(UInt64 region_id, TMTContext & tmt, const KVStoreTaskLock & task_lock)
{
    const auto region = getRegion(region_id);
    if (region == nullptr)
    {
        LOG_INFO(log, "region_id={} not found, might be removed already", region_id);
        return;
    }
    LOG_INFO(log, "Handle destroy {}", region->toString());
    region->setPendingRemove();
    removeRegion(region_id, /* remove_data */ true, tmt.getRegionTable(), task_lock, region_manager.genRegionTaskLock(region_id));
}

void KVStore::setRegionCompactLogConfig(UInt64 sec, UInt64 rows, UInt64 bytes, UInt64 gap)
{
    region_compact_log_period = sec;
    region_compact_log_min_rows = rows;
    region_compact_log_min_bytes = bytes;
    region_compact_log_gap = gap;

    LOG_INFO(
        log,
        "threshold config: period {}, rows {}, bytes {}, gap {}",
        sec,
        rows,
        bytes,
        gap);
}

<<<<<<< HEAD
void KVStore::persistRegion(const Region & region, std::optional<const RegionTaskLock *> region_task_lock, PersistRegionReason reason, const char * extra_msg)
=======
void KVStore::persistRegion(const Region & region, std::optional<const RegionTaskLock *> region_task_lock, const char * caller) const
>>>>>>> 93984ea6
{
    RUNTIME_CHECK_MSG(region_persister, "try access to region_persister without initialization, stack={}", StackTrace().toString());
    if (region_task_lock.has_value())
    {
        auto reason_id = magic_enum::enum_underlying(reason);
        std::string caller = fmt::format("{} {}", PersistRegionReasonMap[reason_id], extra_msg);
        LOG_INFO(log, "Start to persist {}, cache size: {} bytes for `{}`", region.toString(true), region.dataSize(), caller);
        region_persister->persist(region, *region_task_lock.value());
        LOG_DEBUG(log, "Persist {} done", region.toString(false));
    }
    else
    {
        LOG_INFO(log, "Try to persist {}", region.toString(false));
        region_persister->persist(region);
        LOG_INFO(log, "After persisted {}, cache {} bytes", region.toString(false), region.dataSize());
    }
    switch (reason)
    {
    case PersistRegionReason::UselessAdminCommand:
        GET_METRIC(tiflash_raft_raft_events_count, type_flush_useless_admin).Increment(1);
        break;
    case PersistRegionReason::AdminCommand:
        GET_METRIC(tiflash_raft_raft_events_count, type_flush_useful_admin).Increment(1);
        break;
    case PersistRegionReason::Flush:
        GET_METRIC(tiflash_raft_raft_events_count, type_flush_passive).Increment(1);
        break;
    case PersistRegionReason::ProactiveFlush:
        GET_METRIC(tiflash_raft_raft_events_count, type_flush_proactive).Increment(1);
        break;
    case PersistRegionReason::ApplySnapshotPrevRegion:
    case PersistRegionReason::ApplySnapshotCurRegion:
        GET_METRIC(tiflash_raft_raft_events_count, type_flush_apply_snapshot).Increment(1);
        break;
    case PersistRegionReason::IngestSst:
        GET_METRIC(tiflash_raft_raft_events_count, type_flush_ingest_sst).Increment(1);
        break;
    default:
        break;
    }
}

bool KVStore::needFlushRegionData(UInt64 region_id, TMTContext & tmt)
{
    auto region_task_lock = region_manager.genRegionTaskLock(region_id);
    const RegionPtr curr_region_ptr = getRegion(region_id);
    // TODO Should handle when curr_region_ptr is null.
    return canFlushRegionDataImpl(curr_region_ptr, false, false, tmt, region_task_lock, 0, 0, 0, 0);
}

bool KVStore::tryFlushRegionData(UInt64 region_id, bool force_persist, bool try_until_succeed, TMTContext & tmt, UInt64 index, UInt64 term, uint64_t truncated_index, uint64_t truncated_term)
{
    auto region_task_lock = region_manager.genRegionTaskLock(region_id);
    const RegionPtr curr_region_ptr = getRegion(region_id);

    if (curr_region_ptr == nullptr)
    {
        /// If we can't find region here, we return true so proxy can trigger a CompactLog.
        /// The triggered CompactLog will be handled by `handleUselessAdminRaftCmd`,
        /// and result in a `EngineStoreApplyRes::NotFound`.
        /// Proxy will print this message and continue: `region not found in engine-store, maybe have exec `RemoveNode` first`.
        LOG_WARNING(log, "[region_id={} term={} index={}] not exist when flushing, maybe have exec `RemoveNode` first", region_id, term, index);
        return true;
    }

    FAIL_POINT_PAUSE(FailPoints::pause_passive_flush_before_persist_region);
    if (force_persist)
    {
        auto & curr_region = *curr_region_ptr;
        LOG_DEBUG(log, "flush region due to tryFlushRegionData by force, region_id={} term={} index={}", curr_region.id(), term, index);
        if (!forceFlushRegionDataImpl(curr_region, try_until_succeed, tmt, region_task_lock, index, term))
        {
            throw Exception(ErrorCodes::LOGICAL_ERROR, "Force flush region failed, region_id={}", region_id);
        }
        return true;
    }
    else
    {
        return canFlushRegionDataImpl(curr_region_ptr, true, try_until_succeed, tmt, region_task_lock, index, term, truncated_index, truncated_term);
    }
}

bool KVStore::canFlushRegionDataImpl(const RegionPtr & curr_region_ptr, UInt8 flush_if_possible, bool try_until_succeed, TMTContext & tmt, const RegionTaskLock & region_task_lock, UInt64 index, UInt64 term, UInt64 truncated_index, UInt64 truncated_term)
{
    if (curr_region_ptr == nullptr)
    {
        throw Exception("region not found when trying flush", ErrorCodes::LOGICAL_ERROR);
    }
    auto & curr_region = *curr_region_ptr;

    bool can_flush = false;
    auto [rows, size_bytes] = curr_region.getApproxMemCacheInfo();

    if (rows >= region_compact_log_min_rows.load(std::memory_order_relaxed))
    {
        GET_METRIC(tiflash_raft_raft_events_count, type_flush_rowcount).Increment(1);
        can_flush = true;
    }
    if (size_bytes >= region_compact_log_min_bytes.load(std::memory_order_relaxed))
    {
        GET_METRIC(tiflash_raft_raft_events_count, type_flush_size).Increment(1);
        can_flush = true;
    }
    auto gap_threshold = region_compact_log_gap.load();
    
    auto last_compact_log_applied = curr_region.lastCompactLogApplied();
    auto current_applied_gap = index > last_compact_log_applied ? index - last_compact_log_applied : 0;

    // TODO We will use truncated_index once Proxy/TiKV supports.
    if (index > last_compact_log_applied + gap_threshold)
    {
        GET_METRIC(tiflash_raft_raft_events_count, type_flush_log_gap).Increment(1);
        can_flush = true;
    }

    GET_METRIC(tiflash_raft_raft_events_count, type_pre_exec_compact).Increment(1);
    // GET_METRIC(tiflash_raft_raft_log_lag_count, type_compact_index).Observe(current_gap);
    GET_METRIC(tiflash_raft_raft_log_lag_count, type_applied_index).Observe(current_applied_gap);
    LOG_DEBUG(log, "{} approx mem cache info: rows {}, bytes {}, gap {}/{}", curr_region.toString(false), rows, size_bytes, current_applied_gap, gap_threshold);

    if (can_flush && flush_if_possible)
    {
<<<<<<< HEAD
        GET_METRIC(tiflash_raft_raft_events_count, type_exec_compact).Increment(1);
        // This rarely happens when there are too may raft logs, which don't trigger a proactive flush.
        LOG_INFO(log, "{} flush region due to tryFlushRegionData, index {} term {} truncated_index {} truncated_term {} gap {}/{}", curr_region.toString(false), index, term, truncated_index, truncated_term, current_applied_gap, gap_threshold);
        GET_METRIC(tiflash_raft_region_flush_size, type_flushed).Observe(size_bytes);
=======
        LOG_DEBUG(log, "flush region due to tryFlushRegionData, region_id={} term={} index={}", curr_region.id(), term, index);
>>>>>>> 93984ea6
        return forceFlushRegionDataImpl(curr_region, try_until_succeed, tmt, region_task_lock, index, term);
    }
    else
    {
        GET_METRIC(tiflash_raft_region_flush_size, type_unflushed).Observe(size_bytes);
    }
    return can_flush;
}

bool KVStore::forceFlushRegionDataImpl(Region & curr_region, bool try_until_succeed, TMTContext & tmt, const RegionTaskLock & region_task_lock, UInt64 index, UInt64 term) const
{
    Stopwatch watch;
    if (index)
    {
        // We set actual index when handling CompactLog.
        curr_region.handleWriteRaftCmd({}, index, term, tmt);
    }
    if (tryFlushRegionCacheInStorage(tmt, curr_region, log, try_until_succeed))
    {
        persistRegion(curr_region, &region_task_lock, PersistRegionReason::Flush, "");
        curr_region.markCompactLog();
        curr_region.cleanApproxMemCacheInfo();
        GET_METRIC(tiflash_raft_apply_write_command_duration_seconds, type_flush_region).Observe(watch.elapsedSeconds());
        return true;
    }
    else
    {
        return false;
    }
}

EngineStoreApplyRes KVStore::handleUselessAdminRaftCmd(
    raft_cmdpb::AdminCmdType cmd_type,
    UInt64 curr_region_id,
    UInt64 index,
    UInt64 term,
    TMTContext & tmt) const
{
    auto region_task_lock = region_manager.genRegionTaskLock(curr_region_id);
    const RegionPtr curr_region_ptr = getRegion(curr_region_id);
    if (curr_region_ptr == nullptr)
    {
        return EngineStoreApplyRes::NotFound;
    }

    auto & curr_region = *curr_region_ptr;

    LOG_DEBUG(log,
              "{} handle ignorable admin command {} at [term: {}, index: {}]",
              curr_region.toString(false),
              raft_cmdpb::AdminCmdType_Name(cmd_type),
              term,
              index);

    if (curr_region.getClusterRaftstoreVer() == RaftstoreVer::V2)
    {
        curr_region.orphanKeysInfo().advanceAppliedIndex(index);
    }

    if (cmd_type == raft_cmdpb::AdminCmdType::CompactLog)
    {
        // Before CompactLog, we ought to make sure all data of this region are persisted.
        // So proxy will firstly call an FFI `fn_try_flush_data` to trigger a attempt to flush data on TiFlash's side.
        // The advance of apply index aka `handleWriteRaftCmd` is executed in `fn_try_flush_data`.
        // If the attempt fails, Proxy will filter execution of this CompactLog, which means every CompactLog observed by TiFlash can ALWAYS succeed now.
        // ref. https://github.com/pingcap/tidb-engine-ext/blob/1253b471ae6204170fa3917e32e41bac1b4dc583/proxy_components/engine_store_ffi/src/core/forward_raft/command.rs#L162
        return EngineStoreApplyRes::Persist;
    }

    curr_region.handleWriteRaftCmd({}, index, term, tmt);
    if (cmd_type == raft_cmdpb::AdminCmdType::PrepareFlashback
        || cmd_type == raft_cmdpb::AdminCmdType::FinishFlashback
        || cmd_type == raft_cmdpb::AdminCmdType::BatchSwitchWitness)
    {
        tryFlushRegionCacheInStorage(tmt, curr_region, log);
        persistRegion(curr_region, &region_task_lock, PersistRegionReason::UselessAdminCommand, fmt::format("{}", cmd_type).c_str());
        return EngineStoreApplyRes::Persist;
    }
    return EngineStoreApplyRes::None;
}

EngineStoreApplyRes KVStore::handleAdminRaftCmd(
    raft_cmdpb::AdminRequest && request,
    raft_cmdpb::AdminResponse && response,
    UInt64 curr_region_id,
    UInt64 index,
    UInt64 term,
    TMTContext & tmt)
{
    Stopwatch watch;
    SCOPE_EXIT({
        GET_METRIC(tiflash_raft_apply_write_command_duration_seconds, type_admin).Observe(watch.elapsedSeconds());
    });
    auto type = request.cmd_type();
    switch (request.cmd_type())
    {
    // CompactLog | VerifyHash | ComputeHash won't change region meta, there is no need to occupy task lock of kvstore.
    case raft_cmdpb::AdminCmdType::CompactLog:
    case raft_cmdpb::AdminCmdType::VerifyHash:
    case raft_cmdpb::AdminCmdType::ComputeHash:
    case raft_cmdpb::AdminCmdType::PrepareFlashback:
    case raft_cmdpb::AdminCmdType::FinishFlashback:
    case raft_cmdpb::AdminCmdType::BatchSwitchWitness:
        return handleUselessAdminRaftCmd(type, curr_region_id, index, term, tmt);
    default:
        break;
    }

    RegionTable & region_table = tmt.getRegionTable();

    // Lock the whole kvstore.
    auto task_lock = genTaskLock();

    {
        auto region_task_lock = region_manager.genRegionTaskLock(curr_region_id);
        const RegionPtr curr_region_ptr = getRegion(curr_region_id);
        if (curr_region_ptr == nullptr)
        {
            LOG_WARNING(log,
                        "region not found, might be removed already, region_id={} term={} index={} cmd={}",
                        curr_region_id,
                        term,
                        index,
                        raft_cmdpb::AdminCmdType_Name(type));
            return EngineStoreApplyRes::NotFound;
        }

        auto & curr_region = *curr_region_ptr;

        // Admin cmd contains no normal data, we can advance orphan keys info just before handling.
        if (curr_region.getClusterRaftstoreVer() == RaftstoreVer::V2)
        {
            curr_region.orphanKeysInfo().advanceAppliedIndex(index);
        }

        curr_region.makeRaftCommandDelegate(task_lock).handleAdminRaftCmd(
            request,
            response,
            index,
            term,
            *this,
            region_table,
            *raft_cmd_res);
        RaftCommandResult & result = *raft_cmd_res;

        // After region split / merge, try to flush it
        const auto try_to_flush_region = [&tmt](const RegionPtr & region) {
            try
            {
                tmt.getRegionTable().tryWriteBlockByRegionAndFlush(region);
            }
            catch (...)
            {
                tryLogCurrentException(__PRETTY_FUNCTION__);
            }
        };

        const auto persist_and_sync = [&](const Region & region) {
            tryFlushRegionCacheInStorage(tmt, region, log);
            persistRegion(region, &region_task_lock, PersistRegionReason::AdminCommand, "");
        };

        const auto handle_batch_split = [&](Regions & split_regions) {
            {
                // `split_regions` doesn't include the derived region.
                auto manage_lock = genRegionMgrWriteLock(task_lock);

                for (auto & new_region : split_regions)
                {
                    auto [it, ok] = manage_lock.regions.emplace(new_region->id(), new_region);
                    if (!ok)
                    {
                        // definitely, any region's index is greater or equal than the initial one.

                        // if there is already a region with same id, it means program crashed while persisting.
                        // just use the previous one.
                        new_region = it->second;
                    }
                }

                manage_lock.index.remove(result.ori_region_range->comparableKeys(), curr_region_id);
                manage_lock.index.add(curr_region_ptr);

                for (auto & new_region : split_regions)
                    manage_lock.index.add(new_region);
            }

            {
                // update region_table first is safe, because the core rule is established: the range in RegionTable
                // is always >= range in KVStore.
                for (const auto & new_region : split_regions)
                    region_table.updateRegion(*new_region);
                region_table.shrinkRegionRange(curr_region);
            }

            {
                for (const auto & new_region : split_regions)
                    try_to_flush_region(new_region);
            }

            {
                // persist curr_region at last. if program crashed after split_region is persisted, curr_region can
                // continue to complete split operation.
                for (const auto & new_region : split_regions)
                {
                    // no need to lock those new regions, because they don't have middle state.
                    persist_and_sync(*new_region);
                }
                persist_and_sync(curr_region);
            }
        };

        const auto handle_change_peer = [&]() {
            if (curr_region.isPendingRemove())
            {
                // remove `curr_region` from this node, we can remove its data.
                removeRegion(curr_region_id, /* remove_data */ true, region_table, task_lock, region_task_lock);
            }
            else
                persist_and_sync(curr_region);
        };

        const auto handle_commit_merge = [&](const RegionID source_region_id) {
            region_table.shrinkRegionRange(curr_region);
            try_to_flush_region(curr_region_ptr);
            persist_and_sync(curr_region);
            {
                auto source_region = getRegion(source_region_id);
                // `source_region` is merged, don't remove its data in storage.
                removeRegion(
                    source_region_id,
                    /* remove_data */ false,
                    region_table,
                    task_lock,
                    region_manager.genRegionTaskLock(source_region_id));
            }
            {
                auto manage_lock = genRegionMgrWriteLock(task_lock);
                manage_lock.index.remove(result.ori_region_range->comparableKeys(), curr_region_id);
                manage_lock.index.add(curr_region_ptr);
            }
        };

        switch (result.type)
        {
        case RaftCommandResult::Type::IndexError:
        {
            if (type == raft_cmdpb::AdminCmdType::CommitMerge)
            {
                if (auto source_region = getRegion(request.commit_merge().source().id()); source_region)
                {
                    LOG_WARNING(log,
                                "Admin cmd {} has been applied, try to remove source {}",
                                raft_cmdpb::AdminCmdType_Name(type),
                                source_region->toString(false));
                    source_region->setPendingRemove();
                    // `source_region` is merged, don't remove its data in storage.
                    removeRegion(source_region->id(), /* remove_data */ false, region_table, task_lock, region_manager.genRegionTaskLock(source_region->id()));
                }
            }
            break;
        }
        case RaftCommandResult::Type::BatchSplit:
            handle_batch_split(result.split_regions);
            break;
        case RaftCommandResult::Type::Default:
            persist_and_sync(curr_region);
            break;
        case RaftCommandResult::Type::ChangePeer:
            handle_change_peer();
            break;
        case RaftCommandResult::Type::CommitMerge:
            handle_commit_merge(result.source_region_id);
            break;
        }

        return EngineStoreApplyRes::Persist;
    }
}

void WaitCheckRegionReady(
    const TMTContext & tmt,
    KVStore & kvstore,
    const std::atomic_size_t & terminate_signals_counter,
    double wait_tick_time,
    double max_wait_tick_time,
    double get_wait_region_ready_timeout_sec)
{
    constexpr double batch_read_index_time_rate = 0.2; // part of time for waiting shall be assigned to batch-read-index
    auto log = Logger::get(__FUNCTION__);

    LOG_INFO(log,
             "start to check regions ready, min-wait-tick {}s, max-wait-tick {}s, wait-region-ready-timeout {:.3f}s",
             wait_tick_time,
             max_wait_tick_time,
             get_wait_region_ready_timeout_sec);

    std::unordered_set<RegionID> remain_regions;
    std::unordered_map<RegionID, uint64_t> regions_to_check;
    Stopwatch region_check_watch;
    size_t total_regions_cnt = 0;
    {
        kvstore.traverseRegions([&remain_regions](RegionID region_id, const RegionPtr &) { remain_regions.emplace(region_id); });
        total_regions_cnt = remain_regions.size();
    }
    while (region_check_watch.elapsedSeconds() < get_wait_region_ready_timeout_sec * batch_read_index_time_rate
           && terminate_signals_counter.load(std::memory_order_relaxed) == 0)
    {
        std::vector<kvrpcpb::ReadIndexRequest> batch_read_index_req;
        for (auto it = remain_regions.begin(); it != remain_regions.end();)
        {
            auto region_id = *it;
            if (auto region = kvstore.getRegion(region_id); region)
            {
                batch_read_index_req.emplace_back(GenRegionReadIndexReq(*region));
                it++;
            }
            else
            {
                it = remain_regions.erase(it);
            }
        }
        auto read_index_res = kvstore.batchReadIndex(batch_read_index_req, tmt.batchReadIndexTimeout());
        for (auto && [resp, region_id] : read_index_res)
        {
            bool need_retry = resp.read_index() == 0;
            if (resp.has_region_error())
            {
                const auto & region_error = resp.region_error();
                if (region_error.has_region_not_found() || region_error.has_epoch_not_match())
                    need_retry = false;
                LOG_DEBUG(log,
                          "neglect error region_id={} not found {} epoch not match {}",
                          region_id,
                          region_error.has_region_not_found(),
                          region_error.has_epoch_not_match());
            }
            if (!need_retry)
            {
                // `read_index` can be zero if region error happens.
                // It is not worthy waiting applying and reading index again.
                // if region is able to get latest commit-index from TiKV, we should make it available only after it has caught up.
                regions_to_check.emplace(region_id, resp.read_index());
                remain_regions.erase(region_id);
            }
            else
            {
                // retry in next round
            }
        }
        if (remain_regions.empty())
            break;

        LOG_INFO(log,
                 "{} regions need to fetch latest commit-index in next round, sleep for {:.3f}s",
                 remain_regions.size(),
                 wait_tick_time);
        std::this_thread::sleep_for(std::chrono::milliseconds(static_cast<Int64>(wait_tick_time * 1000)));
        wait_tick_time = std::min(max_wait_tick_time, wait_tick_time * 2);
    }

    if (!remain_regions.empty())
    {
        FmtBuffer buffer;
        buffer.joinStr(
            remain_regions.begin(),
            remain_regions.end(),
            [&](const auto & e, FmtBuffer & b) { b.fmtAppend("{}", e); },
            " ");
        LOG_WARNING(
            log,
            "{} regions CANNOT fetch latest commit-index from TiKV, (region-id): {}",
            remain_regions.size(),
            buffer.toString());
    }
    do
    {
        for (auto it = regions_to_check.begin(); it != regions_to_check.end();)
        {
            auto [region_id, latest_index] = *it;
            if (auto region = kvstore.getRegion(region_id); region)
            {
                if (region->appliedIndex() >= latest_index)
                {
                    it = regions_to_check.erase(it);
                }
                else
                {
                    ++it;
                }
            }
            else
            {
                it = regions_to_check.erase(it);
            }
        }

        if (regions_to_check.empty())
            break;

        LOG_INFO(log,
                 "{} regions need to apply to latest index, sleep for {:.3f}s",
                 regions_to_check.size(),
                 wait_tick_time);
        std::this_thread::sleep_for(std::chrono::milliseconds(static_cast<Int64>(wait_tick_time * 1000)));
        wait_tick_time = std::min(max_wait_tick_time, wait_tick_time * 2);
    } while (region_check_watch.elapsedSeconds() < get_wait_region_ready_timeout_sec
             && terminate_signals_counter.load(std::memory_order_relaxed) == 0);

    if (!regions_to_check.empty())
    {
        FmtBuffer buffer;
        buffer.joinStr(
            regions_to_check.begin(),
            regions_to_check.end(),
            [&](const auto & e, FmtBuffer & b) {
                if (auto r = kvstore.getRegion(e.first); r)
                {
                    b.fmtAppend("{},{},{}", e.first, e.second, r->appliedIndex());
                }
                else
                {
                    b.fmtAppend("{},{},none", e.first, e.second);
                }
            },
            " ");
        LOG_WARNING(log, "{} regions CANNOT catch up with latest index, (region-id,latest-index,apply-index): {}", regions_to_check.size(), buffer.toString());
    }

    LOG_INFO(log,
             "finish to check {} regions, time cost {:.3f}s",
             total_regions_cnt,
             region_check_watch.elapsedSeconds());
}

void WaitCheckRegionReady(const TMTContext & tmt, KVStore & kvstore, const std::atomic_size_t & terminate_signals_counter)
{
    // wait interval to check region ready, not recommended to modify only if for tesing
    auto wait_region_ready_tick = tmt.getContext().getConfigRef().getUInt64("flash.wait_region_ready_tick", 0);
    auto wait_region_ready_timeout_sec = static_cast<double>(tmt.waitRegionReadyTimeout());
    const double max_wait_tick_time = 0 == wait_region_ready_tick ? 20.0 : wait_region_ready_timeout_sec;
    double min_wait_tick_time = 0 == wait_region_ready_tick ? 2.5 : static_cast<double>(wait_region_ready_tick); // default tick in TiKV is about 2s (without hibernate-region)
    return WaitCheckRegionReady(tmt, kvstore, terminate_signals_counter, min_wait_tick_time, max_wait_tick_time, wait_region_ready_timeout_sec);
}

void KVStore::setStore(metapb::Store store_)
{
    getStore().update(std::move(store_));
    LOG_INFO(log, "Set store info {}", getStore().base.ShortDebugString());
}

StoreID KVStore::getStoreID(std::memory_order memory_order) const
{
    return getStore().store_id.load(memory_order);
}

KVStore::StoreMeta::Base KVStore::StoreMeta::getMeta() const
{
    std::lock_guard lock(mu);
    return base;
}

metapb::Store KVStore::getStoreMeta() const
{
    return getStore().getMeta();
}

KVStore::StoreMeta & KVStore::getStore()
{
    return this->store;
}

const KVStore::StoreMeta & KVStore::getStore() const
{
    return this->store;
}

void KVStore::StoreMeta::update(Base && base_)
{
    std::lock_guard lock(mu);
    base = std::move(base_);
    store_id = base.id();
}

KVStore::~KVStore()
{
    releaseReadIndexWorkers();
}

FileUsageStatistics KVStore::getFileUsageStatistics() const
{
    if (!region_persister)
    {
        return {};
    }

    return region_persister->getFileUsageStatistics();
}

void KVStore::proactiveFlushCacheAndRegion(TMTContext & tmt, const DM::RowKeyRange & rowkey_range, KeyspaceID keyspace_id, TableID table_id, bool is_background)
{
    // TODO We will enable this once TiKV supports.
    UNUSED(tmt);
    UNUSED(rowkey_range);
    UNUSED(keyspace_id);
    UNUSED(table_id);
    UNUSED(is_background);
}
} // namespace DB<|MERGE_RESOLUTION|>--- conflicted
+++ resolved
@@ -182,18 +182,6 @@
     return true;
 }
 
-<<<<<<< HEAD
-void KVStore::tryPersistRegion(RegionID region_id)
-{
-    auto region = getRegion(region_id);
-    if (region)
-    {
-        persistRegion(*region, std::nullopt, PersistRegionReason::Debug, "");
-    }
-}
-
-=======
->>>>>>> 93984ea6
 void KVStore::gcRegionPersistedCache(Seconds gc_persist_period)
 {
     {
@@ -392,11 +380,7 @@
         gap);
 }
 
-<<<<<<< HEAD
 void KVStore::persistRegion(const Region & region, std::optional<const RegionTaskLock *> region_task_lock, PersistRegionReason reason, const char * extra_msg)
-=======
-void KVStore::persistRegion(const Region & region, std::optional<const RegionTaskLock *> region_task_lock, const char * caller) const
->>>>>>> 93984ea6
 {
     RUNTIME_CHECK_MSG(region_persister, "try access to region_persister without initialization, stack={}", StackTrace().toString());
     if (region_task_lock.has_value())
@@ -519,14 +503,10 @@
 
     if (can_flush && flush_if_possible)
     {
-<<<<<<< HEAD
         GET_METRIC(tiflash_raft_raft_events_count, type_exec_compact).Increment(1);
         // This rarely happens when there are too may raft logs, which don't trigger a proactive flush.
         LOG_INFO(log, "{} flush region due to tryFlushRegionData, index {} term {} truncated_index {} truncated_term {} gap {}/{}", curr_region.toString(false), index, term, truncated_index, truncated_term, current_applied_gap, gap_threshold);
         GET_METRIC(tiflash_raft_region_flush_size, type_flushed).Observe(size_bytes);
-=======
-        LOG_DEBUG(log, "flush region due to tryFlushRegionData, region_id={} term={} index={}", curr_region.id(), term, index);
->>>>>>> 93984ea6
         return forceFlushRegionDataImpl(curr_region, try_until_succeed, tmt, region_task_lock, index, term);
     }
     else
