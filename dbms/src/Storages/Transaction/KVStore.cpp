// Copyright 2022 PingCAP, Ltd.
//
// Licensed under the Apache License, Version 2.0 (the "License");
// you may not use this file except in compliance with the License.
// You may obtain a copy of the License at
//
//     http://www.apache.org/licenses/LICENSE-2.0
//
// Unless required by applicable law or agreed to in writing, software
// distributed under the License is distributed on an "AS IS" BASIS,
// WITHOUT WARRANTIES OR CONDITIONS OF ANY KIND, either express or implied.
// See the License for the specific language governing permissions and
// limitations under the License.

#include <Common/FmtUtils.h>
#include <Common/Stopwatch.h>
#include <Common/SyncPoint/SyncPoint.h>
#include <Common/TiFlashMetrics.h>
#include <Common/setThreadName.h>
#include <Interpreters/Context.h>
#include <Interpreters/SharedContexts/Disagg.h>
#include <Storages/StorageDeltaMerge.h>
#include <Storages/StorageDeltaMergeHelpers.h>
#include <Storages/Transaction/BackgroundService.h>
#include <Storages/Transaction/KVStore.h>
#include <Storages/Transaction/ProxyFFI.h>
#include <Storages/Transaction/ReadIndexWorker.h>
#include <Storages/Transaction/Region.h>
#include <Storages/Transaction/RegionExecutionResult.h>
#include <Storages/Transaction/RegionPersister.h>
#include <Storages/Transaction/RegionTable.h>
#include <Storages/Transaction/TMTContext.h>
#include <common/likely.h>

#include <tuple>
#include <variant>

namespace DB
{
namespace ErrorCodes
{
extern const int LOGICAL_ERROR;
extern const int TABLE_IS_DROPPED;
} // namespace ErrorCodes

namespace FailPoints
{
extern const char force_fail_in_flush_region_data[];
extern const char pause_passive_flush_before_persist_region[];
} // namespace FailPoints

KVStore::KVStore(Context & context)
    : region_persister(context.getSharedContextDisagg()->isDisaggregatedComputeMode()
                           ? nullptr
                           : std::make_unique<RegionPersister>(context, region_manager))
    , raft_cmd_res(std::make_unique<RaftCommandResult>())
    , log(Logger::get())
    , region_compact_log_period(120)
    , region_compact_log_min_rows(40 * 1024)
    , region_compact_log_min_bytes(32 * 1024 * 1024)
    , region_compact_log_gap(200)
{
    // default config about compact-log: period 120s, rows 40k, bytes 32MB.
    LOG_INFO(log, "KVStore inited");
}

void KVStore::restore(PathPool & path_pool, const TiFlashRaftProxyHelper * proxy_helper)
{
    if (!region_persister)
        return;

    auto task_lock = genTaskLock();
    auto manage_lock = genRegionMgrWriteLock(task_lock);

    this->proxy_helper = proxy_helper;
    manage_lock.regions = region_persister->restore(path_pool, proxy_helper);

    LOG_INFO(log, "Restored {} regions", manage_lock.regions.size());

    // init range index
    for (const auto & [id, region] : manage_lock.regions)
    {
        std::ignore = id;
        manage_lock.index.add(region);
    }

    {
        const size_t batch = 512;
        std::vector<std::stringstream> msgs;
        msgs.resize(batch);

        // init range index
        for (const auto & [id, region] : manage_lock.regions)
        {
            msgs[id % batch] << region->getDebugString() << ";";
        }

        for (const auto & msg : msgs)
        {
            auto str = msg.str();
            if (!str.empty())
                LOG_INFO(log, "{}", str);
        }
    }
}

RegionPtr KVStore::getRegion(RegionID region_id) const
{
    auto manage_lock = genRegionMgrReadLock();
    if (auto it = manage_lock.regions.find(region_id); it != manage_lock.regions.end())
        return it->second;
    return nullptr;
}
// TODO: may get regions not in segment?
RegionMap KVStore::getRegionsByRangeOverlap(const RegionRange & range) const
{
    auto manage_lock = genRegionMgrReadLock();
    return manage_lock.index.findByRangeOverlap(range);
}

RegionTaskLock RegionTaskCtrl::genRegionTaskLock(RegionID region_id) const
{
    RegionTaskElement * e = nullptr;
    {
        auto _ = genLockGuard();
        auto it = regions.try_emplace(region_id).first;
        e = &it->second;
    }
    return RegionTaskLock(e->mutex);
}

RegionTaskLock RegionManager::genRegionTaskLock(RegionID region_id) const
{
    return region_task_ctrl.genRegionTaskLock(region_id);
}

size_t KVStore::regionSize() const
{
    auto manage_lock = genRegionMgrReadLock();
    return manage_lock.regions.size();
}

void KVStore::traverseRegions(std::function<void(RegionID, const RegionPtr &)> && callback) const
{
    auto manage_lock = genRegionMgrReadLock();
    for (const auto & region : manage_lock.regions)
        callback(region.first, region.second);
}

bool KVStore::tryFlushRegionCacheInStorage(TMTContext & tmt, const Region & region, const LoggerPtr & log, bool try_until_succeed)
{
    fiu_do_on(FailPoints::force_fail_in_flush_region_data, { return false; });
    auto keyspace_id = region.getKeyspaceID();
    auto table_id = region.getMappedTableID();
    auto storage = tmt.getStorages().get(keyspace_id, table_id);
    if (unlikely(storage == nullptr))
    {
        LOG_WARNING(log,
                    "tryFlushRegionCacheInStorage can not get table, region {} table_id={}, ignored",
                    region.toString(),
                    table_id);
        return true;
    }

    try
    {
        // Acquire `drop_lock` so that no other threads can drop the storage during `flushCache`. `alter_lock` is not required.
        auto storage_lock = storage->lockForShare(getThreadNameAndID());
        auto rowkey_range = DM::RowKeyRange::fromRegionRange(
            region.getRange(),
            region.getRange()->getMappedTableID(),
            storage->isCommonHandle(),
            storage->getRowKeyColumnSize());
        return storage->flushCache(tmt.getContext(), rowkey_range, try_until_succeed);
    }
    catch (DB::Exception & e)
    {
        // We can ignore if storage is already dropped.
        if (e.code() == ErrorCodes::TABLE_IS_DROPPED)
            return true;
        else
            throw;
    }
}

void KVStore::gcPersistedRegion(Seconds gc_persist_period)
{
    {
        decltype(bg_gc_region_data) tmp;
        std::lock_guard lock(bg_gc_region_data_mutex);
        tmp.swap(bg_gc_region_data);
    }
    Timepoint now = Clock::now();
    if (now < (last_gc_time.load() + gc_persist_period))
        return;
    last_gc_time = now;
    RUNTIME_CHECK_MSG(region_persister, "try access to region_persister without initialization, stack={}", StackTrace().toString());
    region_persister->gc();
}

void KVStore::removeRegion(RegionID region_id, bool remove_data, RegionTable & region_table, const KVStoreTaskLock & task_lock, const RegionTaskLock & region_lock)
{
    LOG_INFO(log, "Start to remove region_id={}", region_id);

    {
        auto manage_lock = genRegionMgrWriteLock(task_lock);
        auto it = manage_lock.regions.find(region_id);
        manage_lock.index.remove(it->second->makeRaftCommandDelegate(task_lock).getRange().comparableKeys(), region_id); // remove index
        manage_lock.regions.erase(it);
    }
    {
        if (read_index_worker_manager) //std::atomic_thread_fence will protect it
        {
            // remove cache & read-index task
            read_index_worker_manager->getWorkerByRegion(region_id).removeRegion(region_id);
        }
    }

    RUNTIME_CHECK_MSG(region_persister, "try access to region_persister without initialization, stack={}", StackTrace().toString());
    region_persister->drop(region_id, region_lock);
    LOG_INFO(log, "Persisted region_id={} deleted", region_id);

    region_table.removeRegion(region_id, remove_data, region_lock);

    LOG_INFO(log, "Remove region_id={} done", region_id);
}

KVStoreTaskLock KVStore::genTaskLock() const
{
    return KVStoreTaskLock(task_mutex);
}

RegionManager::RegionReadLock KVStore::genRegionMgrReadLock() const
{
    return region_manager.genReadLock();
}

RegionManager::RegionWriteLock KVStore::genRegionMgrWriteLock(const KVStoreTaskLock &)
{
    return region_manager.genWriteLock();
}

<<<<<<< HEAD
EngineStoreApplyRes KVStore::handleWriteRaftCmdInner(
    raft_cmdpb::RaftCmdRequest && request,
=======
EngineStoreApplyRes KVStore::handleWriteRaftCmd(
    const WriteCmdsView & cmds,
>>>>>>> e6c1c64e
    UInt64 region_id,
    UInt64 index,
    UInt64 term,
    TMTContext & tmt,
    DM::WriteResult & write_result)
{
<<<<<<< HEAD
    std::vector<BaseBuffView> keys;
    std::vector<BaseBuffView> vals;
    std::vector<WriteCmdType> cmd_types;
    std::vector<ColumnFamilyType> cmd_cf;
    keys.reserve(request.requests_size());
    vals.reserve(request.requests_size());
    cmd_types.reserve(request.requests_size());
    cmd_cf.reserve(request.requests_size());

    for (const auto & req : request.requests())
    {
        auto type = req.cmd_type();

        switch (type)
        {
        case raft_cmdpb::CmdType::Put:
            keys.push_back({req.put().key().data(), req.put().key().size()});
            vals.push_back({req.put().value().data(), req.put().value().size()});
            cmd_types.push_back(WriteCmdType::Put);
            cmd_cf.push_back(NameToCF(req.put().cf()));
            break;
        case raft_cmdpb::CmdType::Delete:
            keys.push_back({req.delete_().key().data(), req.delete_().key().size()});
            vals.push_back({nullptr, 0});
            cmd_types.push_back(WriteCmdType::Del);
            cmd_cf.push_back(NameToCF(req.delete_().cf()));
            break;
        default:
            throw Exception(fmt::format("Unsupport raft cmd {}", raft_cmdpb::CmdType_Name(type)), ErrorCodes::LOGICAL_ERROR);
        }
    }
    return handleWriteRaftCmdInner(
        WriteCmdsView{.keys = keys.data(), .vals = vals.data(), .cmd_types = cmd_types.data(), .cmd_cf = cmd_cf.data(), .len = keys.size()},
        region_id,
        index,
        term,
        tmt,
        write_result);
}

EngineStoreApplyRes KVStore::handleWriteRaftCmdInner(const WriteCmdsView & cmds, UInt64 region_id, UInt64 index, UInt64 term, TMTContext & tmt, DM::WriteResult & write_result)
{
    EngineStoreApplyRes res;
=======
    auto region_persist_lock = region_manager.genRegionTaskLock(region_id);

    const RegionPtr region = getRegion(region_id);
    if (region == nullptr)
>>>>>>> e6c1c64e
    {
        auto region_persist_lock = region_manager.genRegionTaskLock(region_id);

        const RegionPtr region = getRegion(region_id);
        if (region == nullptr)
        {
            return EngineStoreApplyRes::NotFound;
        }

        auto && [r, w] = region->handleWriteRaftCmd(cmds, index, term, tmt);

        if (region->getClusterRaftstoreVer() == RaftstoreVer::V2)
        {
            region->orphanKeysInfo().advanceAppliedIndex(index);
        }
        write_result = std::move(w);
        res = r;
    }
    /// Safety:
    /// This call is from Proxy's applying thread of this region, so:
    /// 1. No other thread can write from raft to this region even if we unlocked here.
    /// 2. If `proactiveFlushCacheAndRegion` causes a write stall, it will be forwarded to raft layer.
    // TODO(proactive flush)
    return res;
}

EngineStoreApplyRes KVStore::handleWriteRaftCmd(
    raft_cmdpb::RaftCmdRequest && request,
    UInt64 region_id,
    UInt64 index,
    UInt64 term,
    TMTContext & tmt)
{
    DM::WriteResult write_result;
    return handleWriteRaftCmdInner(std::move(request), region_id, index, term, tmt, write_result);
}

EngineStoreApplyRes KVStore::handleWriteRaftCmd(const WriteCmdsView & cmds, UInt64 region_id, UInt64 index, UInt64 term, TMTContext & tmt)
{
    DM::WriteResult write_result;
    return handleWriteRaftCmdInner(cmds, region_id, index, term, tmt, write_result);
}

EngineStoreApplyRes KVStore::handleWriteRaftCmdDebug(raft_cmdpb::RaftCmdRequest && request, UInt64 region_id, UInt64 index, UInt64 term, TMTContext & tmt, DM::WriteResult & write_result)
{
    return handleWriteRaftCmdInner(std::move(request), region_id, index, term, tmt, write_result);
}

void KVStore::handleDestroy(UInt64 region_id, TMTContext & tmt)
{
    handleDestroy(region_id, tmt, genTaskLock());
}

void KVStore::handleDestroy(UInt64 region_id, TMTContext & tmt, const KVStoreTaskLock & task_lock)
{
    const auto region = getRegion(region_id);
    if (region == nullptr)
    {
        LOG_INFO(log, "region_id={} not found, might be removed already", region_id);
        return;
    }
    LOG_INFO(log, "Handle destroy {}", region->toString());
    region->setPendingRemove();
    removeRegion(region_id, /* remove_data */ true, tmt.getRegionTable(), task_lock, region_manager.genRegionTaskLock(region_id));
}

void KVStore::setRegionCompactLogConfig(UInt64 sec, UInt64 rows, UInt64 bytes, UInt64 gap)
{
    region_compact_log_period = sec;
    region_compact_log_min_rows = rows;
    region_compact_log_min_bytes = bytes;
    region_compact_log_gap = gap;

    LOG_INFO(
        log,
        "threshold config: period {}, rows {}, bytes {}, gap {}",
        sec,
        rows,
        bytes,
        gap);
}

void KVStore::persistRegion(const Region & region, std::optional<const RegionTaskLock *> region_task_lock, PersistRegionReason reason, const char * extra_msg) const
{
    RUNTIME_CHECK_MSG(region_persister, "try access to region_persister without initialization, stack={}", StackTrace().toString());
    if (region_task_lock.has_value())
    {
        auto reason_id = magic_enum::enum_underlying(reason);
        std::string caller = fmt::format("{} {}", PersistRegionReasonMap[reason_id], extra_msg);
        LOG_INFO(log, "Start to persist {}, cache size: {} bytes for `{}`", region.toString(true), region.dataSize(), caller);
        region_persister->persist(region, *region_task_lock.value());
        LOG_DEBUG(log, "Persist {} done", region.toString(false));
    }
    else
    {
        LOG_INFO(log, "Try to persist {}", region.toString(false));
        region_persister->persist(region);
        LOG_INFO(log, "After persisted {}, cache {} bytes", region.toString(false), region.dataSize());
    }

    switch (reason)
    {
    case PersistRegionReason::UselessAdminCommand:
        GET_METRIC(tiflash_raft_raft_events_count, type_flush_useless_admin).Increment(1);
        break;
    case PersistRegionReason::AdminCommand:
        GET_METRIC(tiflash_raft_raft_events_count, type_flush_useful_admin).Increment(1);
        break;
    case PersistRegionReason::Flush:
        GET_METRIC(tiflash_raft_raft_events_count, type_flush_passive).Increment(1);
        break;
    case PersistRegionReason::ProactiveFlush:
        GET_METRIC(tiflash_raft_raft_events_count, type_flush_proactive).Increment(1);
        break;
    case PersistRegionReason::ApplySnapshotPrevRegion:
    case PersistRegionReason::ApplySnapshotCurRegion:
        GET_METRIC(tiflash_raft_raft_events_count, type_flush_apply_snapshot).Increment(1);
        break;
    case PersistRegionReason::IngestSst:
        GET_METRIC(tiflash_raft_raft_events_count, type_flush_ingest_sst).Increment(1);
        break;
    default:
        break;
    }
}

bool KVStore::needFlushRegionData(UInt64 region_id, TMTContext & tmt)
{
    auto region_task_lock = region_manager.genRegionTaskLock(region_id);
    const RegionPtr curr_region_ptr = getRegion(region_id);
    // TODO Should handle when curr_region_ptr is null.
    return canFlushRegionDataImpl(curr_region_ptr, false, false, tmt, region_task_lock, 0, 0, 0, 0);
}

bool KVStore::tryFlushRegionData(UInt64 region_id, bool force_persist, bool try_until_succeed, TMTContext & tmt, UInt64 index, UInt64 term, uint64_t truncated_index, uint64_t truncated_term)
{
    auto region_task_lock = region_manager.genRegionTaskLock(region_id);
    const RegionPtr curr_region_ptr = getRegion(region_id);

    if (curr_region_ptr == nullptr)
    {
        /// If we can't find region here, we return true so proxy can trigger a CompactLog.
        /// The triggered CompactLog will be handled by `handleUselessAdminRaftCmd`,
        /// and result in a `EngineStoreApplyRes::NotFound`.
        /// Proxy will print this message and continue: `region not found in engine-store, maybe have exec `RemoveNode` first`.
        LOG_WARNING(log, "[region_id={} term={} index={}] not exist when flushing, maybe have exec `RemoveNode` first", region_id, term, index);
        return true;
    }

<<<<<<< HEAD
    FAIL_POINT_PAUSE(FailPoints::pause_passive_flush_before_persist_region);
    if (force_persist)
=======
    if (!force_persist)
>>>>>>> e6c1c64e
    {
        // try to flush RegionData according to the mem cache rows/bytes/interval
        return canFlushRegionDataImpl(curr_region_ptr, true, try_until_succeed, tmt, region_task_lock, index, term);
    }

    // force persist
    auto & curr_region = *curr_region_ptr;
    LOG_DEBUG(log, "flush region due to tryFlushRegionData by force, region_id={} term={} index={}", curr_region.id(), term, index);
    if (!forceFlushRegionDataImpl(curr_region, try_until_succeed, tmt, region_task_lock, index, term))
    {
<<<<<<< HEAD
        return canFlushRegionDataImpl(curr_region_ptr, true, try_until_succeed, tmt, region_task_lock, index, term, truncated_index, truncated_term);
=======
        throw Exception(ErrorCodes::LOGICAL_ERROR, "Force flush region failed, region_id={}", region_id);
>>>>>>> e6c1c64e
    }
    return true;
}

bool KVStore::canFlushRegionDataImpl(const RegionPtr & curr_region_ptr, UInt8 flush_if_possible, bool try_until_succeed, TMTContext & tmt, const RegionTaskLock & region_task_lock, UInt64 index, UInt64 term, UInt64 truncated_index, UInt64 truncated_term)
{
    if (curr_region_ptr == nullptr)
    {
        throw Exception("region not found when trying flush", ErrorCodes::LOGICAL_ERROR);
    }
    auto & curr_region = *curr_region_ptr;

    bool can_flush = false;
    auto [rows, size_bytes] = curr_region.getApproxMemCacheInfo();

    if (rows >= region_compact_log_min_rows.load(std::memory_order_relaxed))
    {
        GET_METRIC(tiflash_raft_raft_events_count, type_flush_rowcount).Increment(1);
        can_flush = true;
    }
    if (size_bytes >= region_compact_log_min_bytes.load(std::memory_order_relaxed))
    {
        GET_METRIC(tiflash_raft_raft_events_count, type_flush_size).Increment(1);
        can_flush = true;
    }
    auto gap_threshold = region_compact_log_gap.load();

    auto last_compact_log_applied = curr_region.lastCompactLogApplied();
    auto current_applied_gap = index > last_compact_log_applied ? index - last_compact_log_applied : 0;

    // TODO We will use truncated_index once Proxy/TiKV supports.
    // After restart, last_compact_log_applied is 0, we don't trigger immediately.
    if (last_compact_log_applied && index > last_compact_log_applied + gap_threshold)
    {
        GET_METRIC(tiflash_raft_raft_events_count, type_flush_log_gap).Increment(1);
        can_flush = true;
    }
    if (!last_compact_log_applied)
    {
<<<<<<< HEAD
        // If we just experienced a restart, we will set `last_compact_log_applied` to current applied_index.
        curr_region.setLastCompactLogApplied(index);
    }

    GET_METRIC(tiflash_raft_raft_events_count, type_pre_exec_compact).Increment(1);
    // GET_METRIC(tiflash_raft_raft_log_lag_count, type_compact_index).Observe(current_gap);
    LOG_DEBUG(log, "{} approx mem cache info: rows {}, bytes {}, gap {}/{}", curr_region.toString(false), rows, size_bytes, current_applied_gap, gap_threshold);

=======
        // If there is little data in mem, wait until time interval reached threshold.
        // Use random period so that lots of regions will not be persisted at same time.
        auto compact_log_period = std::rand() % region_compact_log_period.load(std::memory_order_relaxed); // NOLINT
        can_flush = !(curr_region.lastCompactLogTime() + Seconds{compact_log_period} > Clock::now());
    }
    // one of rows/bytes/interval satisfy
>>>>>>> e6c1c64e
    if (can_flush && flush_if_possible)
    {
        GET_METRIC(tiflash_raft_raft_events_count, type_exec_compact).Increment(1);
        // This rarely happens when there are too may raft logs, which don't trigger a proactive flush.
        LOG_INFO(log, "{} flush region due to tryFlushRegionData, index {} term {} truncated_index {} truncated_term {} gap {}/{}", curr_region.toString(false), index, term, truncated_index, truncated_term, current_applied_gap, gap_threshold);
        GET_METRIC(tiflash_raft_region_flush_size, type_flushed).Observe(size_bytes);
        return forceFlushRegionDataImpl(curr_region, try_until_succeed, tmt, region_task_lock, index, term);
    }
    else
    {
        GET_METRIC(tiflash_raft_region_flush_size, type_unflushed).Observe(size_bytes);
    }
    return can_flush;
}

bool KVStore::forceFlushRegionDataImpl(Region & curr_region, bool try_until_succeed, TMTContext & tmt, const RegionTaskLock & region_task_lock, UInt64 index, UInt64 term) const
{
    Stopwatch watch;
    if (index)
    {
        // We set actual index when handling CompactLog.
        curr_region.handleWriteRaftCmd({}, index, term, tmt);
    }
<<<<<<< HEAD
    if (tryFlushRegionCacheInStorage(tmt, curr_region, log, try_until_succeed))
    {
        persistRegion(curr_region, &region_task_lock, PersistRegionReason::Flush, "");
        curr_region.markCompactLog();
        curr_region.cleanApproxMemCacheInfo();
        GET_METRIC(tiflash_raft_apply_write_command_duration_seconds, type_flush_region).Observe(watch.elapsedSeconds());
        return true;
    }
    else
=======

    if (!tryFlushRegionCacheInStorage(tmt, curr_region, log, try_until_succeed))
>>>>>>> e6c1c64e
    {
        return false;
    }

    // flush cache in storage level is done, persist the region info
    persistRegion(curr_region, &region_task_lock, "tryFlushRegionData");
    curr_region.markCompactLog();
    curr_region.cleanApproxMemCacheInfo();
    GET_METRIC(tiflash_raft_apply_write_command_duration_seconds, type_flush_region).Observe(watch.elapsedSeconds());
    return true;
}

EngineStoreApplyRes KVStore::handleUselessAdminRaftCmd(
    raft_cmdpb::AdminCmdType cmd_type,
    UInt64 curr_region_id,
    UInt64 index,
    UInt64 term,
    TMTContext & tmt) const
{
    auto region_task_lock = region_manager.genRegionTaskLock(curr_region_id);
    const RegionPtr curr_region_ptr = getRegion(curr_region_id);
    if (curr_region_ptr == nullptr)
    {
        return EngineStoreApplyRes::NotFound;
    }

    auto & curr_region = *curr_region_ptr;

    LOG_DEBUG(log,
              "{} handle ignorable admin command {} at [term: {}, index: {}]",
              curr_region.toString(false),
              raft_cmdpb::AdminCmdType_Name(cmd_type),
              term,
              index);

    if (curr_region.getClusterRaftstoreVer() == RaftstoreVer::V2)
    {
        curr_region.orphanKeysInfo().advanceAppliedIndex(index);
    }

    if (cmd_type == raft_cmdpb::AdminCmdType::CompactLog)
    {
        // Before CompactLog, we ought to make sure all data of this region are persisted.
        // So proxy will firstly call an FFI `fn_try_flush_data` to trigger a attempt to flush data on TiFlash's side.
        // The advance of apply index aka `handleWriteRaftCmd` is executed in `fn_try_flush_data`.
        // If the attempt fails, Proxy will filter execution of this CompactLog, which means every CompactLog observed by TiFlash can ALWAYS succeed now.
        // ref. https://github.com/pingcap/tidb-engine-ext/blob/1253b471ae6204170fa3917e32e41bac1b4dc583/proxy_components/engine_store_ffi/src/core/forward_raft/command.rs#L162
        return EngineStoreApplyRes::Persist;
    }

    curr_region.handleWriteRaftCmd({}, index, term, tmt);
    if (cmd_type == raft_cmdpb::AdminCmdType::PrepareFlashback
        || cmd_type == raft_cmdpb::AdminCmdType::FinishFlashback
        || cmd_type == raft_cmdpb::AdminCmdType::BatchSwitchWitness)
    {
        tryFlushRegionCacheInStorage(tmt, curr_region, log);
        persistRegion(curr_region, &region_task_lock, PersistRegionReason::UselessAdminCommand, fmt::format("{}", cmd_type).c_str());
        return EngineStoreApplyRes::Persist;
    }
    return EngineStoreApplyRes::None;
}

EngineStoreApplyRes KVStore::handleAdminRaftCmd(
    raft_cmdpb::AdminRequest && request,
    raft_cmdpb::AdminResponse && response,
    UInt64 curr_region_id,
    UInt64 index,
    UInt64 term,
    TMTContext & tmt)
{
    Stopwatch watch;
    SCOPE_EXIT({
        GET_METRIC(tiflash_raft_apply_write_command_duration_seconds, type_admin).Observe(watch.elapsedSeconds());
    });
    auto type = request.cmd_type();
    switch (request.cmd_type())
    {
    // CompactLog | VerifyHash | ComputeHash won't change region meta, there is no need to occupy task lock of kvstore.
    case raft_cmdpb::AdminCmdType::CompactLog:
    case raft_cmdpb::AdminCmdType::VerifyHash:
    case raft_cmdpb::AdminCmdType::ComputeHash:
    case raft_cmdpb::AdminCmdType::PrepareFlashback:
    case raft_cmdpb::AdminCmdType::FinishFlashback:
    case raft_cmdpb::AdminCmdType::BatchSwitchWitness:
        return handleUselessAdminRaftCmd(type, curr_region_id, index, term, tmt);
    default:
        break;
    }

    RegionTable & region_table = tmt.getRegionTable();

    // Lock the whole kvstore.
    auto task_lock = genTaskLock();

    {
        auto region_task_lock = region_manager.genRegionTaskLock(curr_region_id);
        const RegionPtr curr_region_ptr = getRegion(curr_region_id);
        if (curr_region_ptr == nullptr)
        {
            LOG_WARNING(log,
                        "region not found, might be removed already, region_id={} term={} index={} cmd={}",
                        curr_region_id,
                        term,
                        index,
                        raft_cmdpb::AdminCmdType_Name(type));
            return EngineStoreApplyRes::NotFound;
        }

        auto & curr_region = *curr_region_ptr;

        // Admin cmd contains no normal data, we can advance orphan keys info just before handling.
        if (curr_region.getClusterRaftstoreVer() == RaftstoreVer::V2)
        {
            curr_region.orphanKeysInfo().advanceAppliedIndex(index);
        }

        curr_region.makeRaftCommandDelegate(task_lock).handleAdminRaftCmd(
            request,
            response,
            index,
            term,
            *this,
            region_table,
            *raft_cmd_res);
        RaftCommandResult & result = *raft_cmd_res;

        // After region split / merge, try to flush it
        const auto try_to_flush_region = [&tmt](const RegionPtr & region) {
            try
            {
                tmt.getRegionTable().tryWriteBlockByRegionAndFlush(region);
            }
            catch (...)
            {
                tryLogCurrentException(__PRETTY_FUNCTION__);
            }
        };

        const auto persist_and_sync = [&](const Region & region) {
            tryFlushRegionCacheInStorage(tmt, region, log);
            persistRegion(region, &region_task_lock, PersistRegionReason::AdminCommand, "");
        };

        const auto handle_batch_split = [&](Regions & split_regions) {
            {
                // `split_regions` doesn't include the derived region.
                auto manage_lock = genRegionMgrWriteLock(task_lock);

                for (auto & new_region : split_regions)
                {
                    auto [it, ok] = manage_lock.regions.emplace(new_region->id(), new_region);
                    if (!ok)
                    {
                        // definitely, any region's index is greater or equal than the initial one.

                        // if there is already a region with same id, it means program crashed while persisting.
                        // just use the previous one.
                        new_region = it->second;
                    }
                }

                manage_lock.index.remove(result.ori_region_range->comparableKeys(), curr_region_id);
                manage_lock.index.add(curr_region_ptr);

                for (auto & new_region : split_regions)
                    manage_lock.index.add(new_region);
            }

            {
                // update region_table first is safe, because the core rule is established: the range in RegionTable
                // is always >= range in KVStore.
                for (const auto & new_region : split_regions)
                    region_table.updateRegion(*new_region);
                region_table.shrinkRegionRange(curr_region);
            }

            {
                for (const auto & new_region : split_regions)
                    try_to_flush_region(new_region);
            }

            {
                // persist curr_region at last. if program crashed after split_region is persisted, curr_region can
                // continue to complete split operation.
                for (const auto & new_region : split_regions)
                {
                    // no need to lock those new regions, because they don't have middle state.
                    persist_and_sync(*new_region);
                }
                persist_and_sync(curr_region);
            }
        };

        const auto handle_change_peer = [&]() {
            if (curr_region.isPendingRemove())
            {
                // remove `curr_region` from this node, we can remove its data.
                removeRegion(curr_region_id, /* remove_data */ true, region_table, task_lock, region_task_lock);
            }
            else
                persist_and_sync(curr_region);
        };

        const auto handle_commit_merge = [&](const RegionID source_region_id) {
            region_table.shrinkRegionRange(curr_region);
            try_to_flush_region(curr_region_ptr);
            persist_and_sync(curr_region);
            {
                auto source_region = getRegion(source_region_id);
                // `source_region` is merged, don't remove its data in storage.
                removeRegion(
                    source_region_id,
                    /* remove_data */ false,
                    region_table,
                    task_lock,
                    region_manager.genRegionTaskLock(source_region_id));
            }
            {
                auto manage_lock = genRegionMgrWriteLock(task_lock);
                manage_lock.index.remove(result.ori_region_range->comparableKeys(), curr_region_id);
                manage_lock.index.add(curr_region_ptr);
            }
        };

        switch (result.type)
        {
        case RaftCommandResult::Type::IndexError:
        {
            if (type == raft_cmdpb::AdminCmdType::CommitMerge)
            {
                if (auto source_region = getRegion(request.commit_merge().source().id()); source_region)
                {
                    LOG_WARNING(log,
                                "Admin cmd {} has been applied, try to remove source {}",
                                raft_cmdpb::AdminCmdType_Name(type),
                                source_region->toString(false));
                    source_region->setPendingRemove();
                    // `source_region` is merged, don't remove its data in storage.
                    removeRegion(source_region->id(), /* remove_data */ false, region_table, task_lock, region_manager.genRegionTaskLock(source_region->id()));
                }
            }
            break;
        }
        case RaftCommandResult::Type::BatchSplit:
            handle_batch_split(result.split_regions);
            break;
        case RaftCommandResult::Type::Default:
            persist_and_sync(curr_region);
            break;
        case RaftCommandResult::Type::ChangePeer:
            handle_change_peer();
            break;
        case RaftCommandResult::Type::CommitMerge:
            handle_commit_merge(result.source_region_id);
            break;
        }

        return EngineStoreApplyRes::Persist;
    }
}

void WaitCheckRegionReady(
    const TMTContext & tmt,
    KVStore & kvstore,
    const std::atomic_size_t & terminate_signals_counter,
    double wait_tick_time,
    double max_wait_tick_time,
    double get_wait_region_ready_timeout_sec)
{
    constexpr double batch_read_index_time_rate = 0.2; // part of time for waiting shall be assigned to batch-read-index
    auto log = Logger::get(__FUNCTION__);

    LOG_INFO(log,
             "start to check regions ready, min-wait-tick {}s, max-wait-tick {}s, wait-region-ready-timeout {:.3f}s",
             wait_tick_time,
             max_wait_tick_time,
             get_wait_region_ready_timeout_sec);

    std::unordered_set<RegionID> remain_regions;
    std::unordered_map<RegionID, uint64_t> regions_to_check;
    Stopwatch region_check_watch;
    size_t total_regions_cnt = 0;
    {
        kvstore.traverseRegions([&remain_regions](RegionID region_id, const RegionPtr &) { remain_regions.emplace(region_id); });
        total_regions_cnt = remain_regions.size();
    }
    while (region_check_watch.elapsedSeconds() < get_wait_region_ready_timeout_sec * batch_read_index_time_rate
           && terminate_signals_counter.load(std::memory_order_relaxed) == 0)
    {
        std::vector<kvrpcpb::ReadIndexRequest> batch_read_index_req;
        for (auto it = remain_regions.begin(); it != remain_regions.end();)
        {
            auto region_id = *it;
            if (auto region = kvstore.getRegion(region_id); region)
            {
                batch_read_index_req.emplace_back(GenRegionReadIndexReq(*region));
                it++;
            }
            else
            {
                it = remain_regions.erase(it);
            }
        }
        auto read_index_res = kvstore.batchReadIndex(batch_read_index_req, tmt.batchReadIndexTimeout());
        for (auto && [resp, region_id] : read_index_res)
        {
            bool need_retry = resp.read_index() == 0;
            if (resp.has_region_error())
            {
                const auto & region_error = resp.region_error();
                if (region_error.has_region_not_found() || region_error.has_epoch_not_match())
                    need_retry = false;
                LOG_DEBUG(log,
                          "neglect error region_id={} not found {} epoch not match {}",
                          region_id,
                          region_error.has_region_not_found(),
                          region_error.has_epoch_not_match());
            }
            if (!need_retry)
            {
                // `read_index` can be zero if region error happens.
                // It is not worthy waiting applying and reading index again.
                // if region is able to get latest commit-index from TiKV, we should make it available only after it has caught up.
                regions_to_check.emplace(region_id, resp.read_index());
                remain_regions.erase(region_id);
            }
            else
            {
                // retry in next round
            }
        }
        if (remain_regions.empty())
            break;

        LOG_INFO(log,
                 "{} regions need to fetch latest commit-index in next round, sleep for {:.3f}s",
                 remain_regions.size(),
                 wait_tick_time);
        std::this_thread::sleep_for(std::chrono::milliseconds(static_cast<Int64>(wait_tick_time * 1000)));
        wait_tick_time = std::min(max_wait_tick_time, wait_tick_time * 2);
    }

    if (!remain_regions.empty())
    {
        FmtBuffer buffer;
        buffer.joinStr(
            remain_regions.begin(),
            remain_regions.end(),
            [&](const auto & e, FmtBuffer & b) { b.fmtAppend("{}", e); },
            " ");
        LOG_WARNING(
            log,
            "{} regions CANNOT fetch latest commit-index from TiKV, (region-id): {}",
            remain_regions.size(),
            buffer.toString());
    }
    do
    {
        for (auto it = regions_to_check.begin(); it != regions_to_check.end();)
        {
            auto [region_id, latest_index] = *it;
            if (auto region = kvstore.getRegion(region_id); region)
            {
                if (region->appliedIndex() >= latest_index)
                {
                    it = regions_to_check.erase(it);
                }
                else
                {
                    ++it;
                }
            }
            else
            {
                it = regions_to_check.erase(it);
            }
        }

        if (regions_to_check.empty())
            break;

        LOG_INFO(log,
                 "{} regions need to apply to latest index, sleep for {:.3f}s",
                 regions_to_check.size(),
                 wait_tick_time);
        std::this_thread::sleep_for(std::chrono::milliseconds(static_cast<Int64>(wait_tick_time * 1000)));
        wait_tick_time = std::min(max_wait_tick_time, wait_tick_time * 2);
    } while (region_check_watch.elapsedSeconds() < get_wait_region_ready_timeout_sec
             && terminate_signals_counter.load(std::memory_order_relaxed) == 0);

    if (!regions_to_check.empty())
    {
        FmtBuffer buffer;
        buffer.joinStr(
            regions_to_check.begin(),
            regions_to_check.end(),
            [&](const auto & e, FmtBuffer & b) {
                if (auto r = kvstore.getRegion(e.first); r)
                {
                    b.fmtAppend("{},{},{}", e.first, e.second, r->appliedIndex());
                }
                else
                {
                    b.fmtAppend("{},{},none", e.first, e.second);
                }
            },
            " ");
        LOG_WARNING(log, "{} regions CANNOT catch up with latest index, (region-id,latest-index,apply-index): {}", regions_to_check.size(), buffer.toString());
    }

    LOG_INFO(log,
             "finish to check {} regions, time cost {:.3f}s",
             total_regions_cnt,
             region_check_watch.elapsedSeconds());
}

void WaitCheckRegionReady(const TMTContext & tmt, KVStore & kvstore, const std::atomic_size_t & terminate_signals_counter)
{
    // wait interval to check region ready, not recommended to modify only if for tesing
    auto wait_region_ready_tick = tmt.getContext().getConfigRef().getUInt64("flash.wait_region_ready_tick", 0);
    auto wait_region_ready_timeout_sec = static_cast<double>(tmt.waitRegionReadyTimeout());
    const double max_wait_tick_time = 0 == wait_region_ready_tick ? 20.0 : wait_region_ready_timeout_sec;
    double min_wait_tick_time = 0 == wait_region_ready_tick ? 2.5 : static_cast<double>(wait_region_ready_tick); // default tick in TiKV is about 2s (without hibernate-region)
    return WaitCheckRegionReady(tmt, kvstore, terminate_signals_counter, min_wait_tick_time, max_wait_tick_time, wait_region_ready_timeout_sec);
}

void KVStore::setStore(metapb::Store store_)
{
    getStore().update(std::move(store_));
    LOG_INFO(log, "Set store info {}", getStore().base.ShortDebugString());
}

StoreID KVStore::getStoreID(std::memory_order memory_order) const
{
    return getStore().store_id.load(memory_order);
}

KVStore::StoreMeta::Base KVStore::StoreMeta::getMeta() const
{
    std::lock_guard lock(mu);
    return base;
}

metapb::Store KVStore::getStoreMeta() const
{
    return getStore().getMeta();
}

KVStore::StoreMeta & KVStore::getStore()
{
    return this->store;
}

const KVStore::StoreMeta & KVStore::getStore() const
{
    return this->store;
}

void KVStore::StoreMeta::update(Base && base_)
{
    std::lock_guard lock(mu);
    base = std::move(base_);
    store_id = base.id();
}

KVStore::~KVStore()
{
    releaseReadIndexWorkers();
}

FileUsageStatistics KVStore::getFileUsageStatistics() const
{
    if (!region_persister)
    {
        return {};
    }

    return region_persister->getFileUsageStatistics();
}
} // namespace DB<|MERGE_RESOLUTION|>--- conflicted
+++ resolved
@@ -240,69 +240,15 @@
     return region_manager.genWriteLock();
 }
 
-<<<<<<< HEAD
 EngineStoreApplyRes KVStore::handleWriteRaftCmdInner(
-    raft_cmdpb::RaftCmdRequest && request,
-=======
-EngineStoreApplyRes KVStore::handleWriteRaftCmd(
     const WriteCmdsView & cmds,
->>>>>>> e6c1c64e
     UInt64 region_id,
     UInt64 index,
     UInt64 term,
     TMTContext & tmt,
     DM::WriteResult & write_result)
 {
-<<<<<<< HEAD
-    std::vector<BaseBuffView> keys;
-    std::vector<BaseBuffView> vals;
-    std::vector<WriteCmdType> cmd_types;
-    std::vector<ColumnFamilyType> cmd_cf;
-    keys.reserve(request.requests_size());
-    vals.reserve(request.requests_size());
-    cmd_types.reserve(request.requests_size());
-    cmd_cf.reserve(request.requests_size());
-
-    for (const auto & req : request.requests())
-    {
-        auto type = req.cmd_type();
-
-        switch (type)
-        {
-        case raft_cmdpb::CmdType::Put:
-            keys.push_back({req.put().key().data(), req.put().key().size()});
-            vals.push_back({req.put().value().data(), req.put().value().size()});
-            cmd_types.push_back(WriteCmdType::Put);
-            cmd_cf.push_back(NameToCF(req.put().cf()));
-            break;
-        case raft_cmdpb::CmdType::Delete:
-            keys.push_back({req.delete_().key().data(), req.delete_().key().size()});
-            vals.push_back({nullptr, 0});
-            cmd_types.push_back(WriteCmdType::Del);
-            cmd_cf.push_back(NameToCF(req.delete_().cf()));
-            break;
-        default:
-            throw Exception(fmt::format("Unsupport raft cmd {}", raft_cmdpb::CmdType_Name(type)), ErrorCodes::LOGICAL_ERROR);
-        }
-    }
-    return handleWriteRaftCmdInner(
-        WriteCmdsView{.keys = keys.data(), .vals = vals.data(), .cmd_types = cmd_types.data(), .cmd_cf = cmd_cf.data(), .len = keys.size()},
-        region_id,
-        index,
-        term,
-        tmt,
-        write_result);
-}
-
-EngineStoreApplyRes KVStore::handleWriteRaftCmdInner(const WriteCmdsView & cmds, UInt64 region_id, UInt64 index, UInt64 term, TMTContext & tmt, DM::WriteResult & write_result)
-{
     EngineStoreApplyRes res;
-=======
-    auto region_persist_lock = region_manager.genRegionTaskLock(region_id);
-
-    const RegionPtr region = getRegion(region_id);
-    if (region == nullptr)
->>>>>>> e6c1c64e
     {
         auto region_persist_lock = region_manager.genRegionTaskLock(region_id);
 
@@ -329,26 +275,10 @@
     return res;
 }
 
-EngineStoreApplyRes KVStore::handleWriteRaftCmd(
-    raft_cmdpb::RaftCmdRequest && request,
-    UInt64 region_id,
-    UInt64 index,
-    UInt64 term,
-    TMTContext & tmt)
-{
-    DM::WriteResult write_result;
-    return handleWriteRaftCmdInner(std::move(request), region_id, index, term, tmt, write_result);
-}
-
 EngineStoreApplyRes KVStore::handleWriteRaftCmd(const WriteCmdsView & cmds, UInt64 region_id, UInt64 index, UInt64 term, TMTContext & tmt)
 {
     DM::WriteResult write_result;
     return handleWriteRaftCmdInner(cmds, region_id, index, term, tmt, write_result);
-}
-
-EngineStoreApplyRes KVStore::handleWriteRaftCmdDebug(raft_cmdpb::RaftCmdRequest && request, UInt64 region_id, UInt64 index, UInt64 term, TMTContext & tmt, DM::WriteResult & write_result)
-{
-    return handleWriteRaftCmdInner(std::move(request), region_id, index, term, tmt, write_result);
 }
 
 void KVStore::handleDestroy(UInt64 region_id, TMTContext & tmt)
@@ -452,15 +382,10 @@
         return true;
     }
 
-<<<<<<< HEAD
-    FAIL_POINT_PAUSE(FailPoints::pause_passive_flush_before_persist_region);
-    if (force_persist)
-=======
     if (!force_persist)
->>>>>>> e6c1c64e
     {
         // try to flush RegionData according to the mem cache rows/bytes/interval
-        return canFlushRegionDataImpl(curr_region_ptr, true, try_until_succeed, tmt, region_task_lock, index, term);
+        return canFlushRegionDataImpl(curr_region_ptr, true, try_until_succeed, tmt, region_task_lock, index, term, truncated_index, truncated_term);
     }
 
     // force persist
@@ -468,11 +393,7 @@
     LOG_DEBUG(log, "flush region due to tryFlushRegionData by force, region_id={} term={} index={}", curr_region.id(), term, index);
     if (!forceFlushRegionDataImpl(curr_region, try_until_succeed, tmt, region_task_lock, index, term))
     {
-<<<<<<< HEAD
-        return canFlushRegionDataImpl(curr_region_ptr, true, try_until_succeed, tmt, region_task_lock, index, term, truncated_index, truncated_term);
-=======
         throw Exception(ErrorCodes::LOGICAL_ERROR, "Force flush region failed, region_id={}", region_id);
->>>>>>> e6c1c64e
     }
     return true;
 }
@@ -512,8 +433,7 @@
     }
     if (!last_compact_log_applied)
     {
-<<<<<<< HEAD
-        // If we just experienced a restart, we will set `last_compact_log_applied` to current applied_index.
+        // We will set `last_compact_log_applied` to current applied_index if it is zero.
         curr_region.setLastCompactLogApplied(index);
     }
 
@@ -521,14 +441,6 @@
     // GET_METRIC(tiflash_raft_raft_log_lag_count, type_compact_index).Observe(current_gap);
     LOG_DEBUG(log, "{} approx mem cache info: rows {}, bytes {}, gap {}/{}", curr_region.toString(false), rows, size_bytes, current_applied_gap, gap_threshold);
 
-=======
-        // If there is little data in mem, wait until time interval reached threshold.
-        // Use random period so that lots of regions will not be persisted at same time.
-        auto compact_log_period = std::rand() % region_compact_log_period.load(std::memory_order_relaxed); // NOLINT
-        can_flush = !(curr_region.lastCompactLogTime() + Seconds{compact_log_period} > Clock::now());
-    }
-    // one of rows/bytes/interval satisfy
->>>>>>> e6c1c64e
     if (can_flush && flush_if_possible)
     {
         GET_METRIC(tiflash_raft_raft_events_count, type_exec_compact).Increment(1);
@@ -552,26 +464,14 @@
         // We set actual index when handling CompactLog.
         curr_region.handleWriteRaftCmd({}, index, term, tmt);
     }
-<<<<<<< HEAD
-    if (tryFlushRegionCacheInStorage(tmt, curr_region, log, try_until_succeed))
-    {
-        persistRegion(curr_region, &region_task_lock, PersistRegionReason::Flush, "");
-        curr_region.markCompactLog();
-        curr_region.cleanApproxMemCacheInfo();
-        GET_METRIC(tiflash_raft_apply_write_command_duration_seconds, type_flush_region).Observe(watch.elapsedSeconds());
-        return true;
-    }
-    else
-=======
 
     if (!tryFlushRegionCacheInStorage(tmt, curr_region, log, try_until_succeed))
->>>>>>> e6c1c64e
     {
         return false;
     }
 
     // flush cache in storage level is done, persist the region info
-    persistRegion(curr_region, &region_task_lock, "tryFlushRegionData");
+    persistRegion(curr_region, &region_task_lock, PersistRegionReason::Flush, "");
     curr_region.markCompactLog();
     curr_region.cleanApproxMemCacheInfo();
     GET_METRIC(tiflash_raft_apply_write_command_duration_seconds, type_flush_region).Observe(watch.elapsedSeconds());
