// Copyright 2023 PingCAP, Inc.
//
// Licensed under the Apache License, Version 2.0 (the "License");
// you may not use this file except in compliance with the License.
// You may obtain a copy of the License at
//
//     http://www.apache.org/licenses/LICENSE-2.0
//
// Unless required by applicable law or agreed to in writing, software
// distributed under the License is distributed on an "AS IS" BASIS,
// WITHOUT WARRANTIES OR CONDITIONS OF ANY KIND, either express or implied.
// See the License for the specific language governing permissions and
// limitations under the License.

#include <Common/FmtUtils.h>
#include <Common/Stopwatch.h>
#include <Common/SyncPoint/SyncPoint.h>
#include <Common/TiFlashMetrics.h>
#include <Common/setThreadName.h>
#include <Interpreters/Context.h>
#include <Interpreters/SharedContexts/Disagg.h>
#include <RaftStoreProxyFFI/ProxyFFI.h>
#include <Storages/StorageDeltaMerge.h>
#include <Storages/StorageDeltaMergeHelpers.h>
#include <Storages/Transaction/BackgroundService.h>
#include <Storages/Transaction/KVStore.h>
#include <Storages/Transaction/ProxyFFI.h>
#include <Storages/Transaction/ReadIndexWorker.h>
#include <Storages/Transaction/Region.h>
#include <Storages/Transaction/RegionExecutionResult.h>
#include <Storages/Transaction/RegionPersister.h>
#include <Storages/Transaction/RegionTable.h>
#include <Storages/Transaction/TMTContext.h>
#include <Storages/Transaction/Types.h>
#include <common/likely.h>

#include <mutex>
#include <tuple>
#include <variant>

namespace DB
{
namespace ErrorCodes
{
extern const int LOGICAL_ERROR;
extern const int TABLE_IS_DROPPED;
} // namespace ErrorCodes

namespace FailPoints
{
extern const char force_fail_in_flush_region_data[];
extern const char pause_passive_flush_before_persist_region[];
} // namespace FailPoints

KVStore::KVStore(Context & context)
    : region_persister(
        context.getSharedContextDisagg()->isDisaggregatedComputeMode()
            ? nullptr
            : std::make_unique<RegionPersister>(context, region_manager))
    , raft_cmd_res(std::make_unique<RaftCommandResult>())
    , log(Logger::get())
    , region_compact_log_min_rows(40 * 1024)
    , region_compact_log_min_bytes(32 * 1024 * 1024)
    , region_compact_log_gap(200)
    , region_eager_gc_log_gap(512)
    // Eager RaftLog GC is only enabled under UniPS
    , eager_raft_log_gc_enabled(context.getPageStorageRunMode() == PageStorageRunMode::UNI_PS)
{
    // default config about compact-log: rows 40k, bytes 32MB, gap 200.
    LOG_INFO(log, "KVStore inited, eager_raft_log_gc_enabled={}", eager_raft_log_gc_enabled);
}

void KVStore::restore(PathPool & path_pool, const TiFlashRaftProxyHelper * proxy_helper)
{
    if (!region_persister)
        return;

    auto task_lock = genTaskLock();
    auto manage_lock = genRegionMgrWriteLock(task_lock);

    this->proxy_helper = proxy_helper;
    manage_lock.regions = region_persister->restore(path_pool, proxy_helper);

    LOG_INFO(log, "Restored {} regions", manage_lock.regions.size());

    // init range index
    for (const auto & [id, region] : manage_lock.regions)
    {
        std::ignore = id;
        manage_lock.index.add(region);
    }

    {
        const size_t batch = 512;
        std::vector<std::stringstream> msgs;
        msgs.resize(batch);

        // init range index
        for (const auto & [id, region] : manage_lock.regions)
        {
            msgs[id % batch] << region->getDebugString() << ";";
        }

        for (const auto & msg : msgs)
        {
            auto str = msg.str();
            if (!str.empty())
                LOG_INFO(log, "{}", str);
        }
    }
}

RegionPtr KVStore::getRegion(RegionID region_id) const
{
    auto manage_lock = genRegionMgrReadLock();
    if (auto it = manage_lock.regions.find(region_id); it != manage_lock.regions.end())
        return it->second;
    return nullptr;
}
// TODO: may get regions not in segment?
RegionMap KVStore::getRegionsByRangeOverlap(const RegionRange & range) const
{
    auto manage_lock = genRegionMgrReadLock();
    return manage_lock.index.findByRangeOverlap(range);
}

RegionTaskLock RegionTaskCtrl::genRegionTaskLock(RegionID region_id) const
{
    RegionTaskElement * e = nullptr;
    {
        auto _ = genLockGuard();
        auto it = regions.try_emplace(region_id).first;
        e = &it->second;
    }
    return RegionTaskLock(e->mutex);
}

RegionTaskLock RegionManager::genRegionTaskLock(RegionID region_id) const
{
    return region_task_ctrl.genRegionTaskLock(region_id);
}

size_t KVStore::regionSize() const
{
    auto manage_lock = genRegionMgrReadLock();
    return manage_lock.regions.size();
}

void KVStore::traverseRegions(std::function<void(RegionID, const RegionPtr &)> && callback) const
{
    auto manage_lock = genRegionMgrReadLock();
    for (const auto & region : manage_lock.regions)
        callback(region.first, region.second);
}

bool KVStore::tryFlushRegionCacheInStorage(
    TMTContext & tmt,
    const Region & region,
    const LoggerPtr & log,
    bool try_until_succeed)
{
    fiu_do_on(FailPoints::force_fail_in_flush_region_data, { return false; });
    auto keyspace_id = region.getKeyspaceID();
    auto table_id = region.getMappedTableID();
    auto storage = tmt.getStorages().get(keyspace_id, table_id);
    if (unlikely(storage == nullptr))
    {
        LOG_WARNING(
            log,
            "tryFlushRegionCacheInStorage can not get table, region {} table_id={}, ignored",
            region.toString(),
            table_id);
        return true;
    }

    try
    {
        // Acquire `drop_lock` so that no other threads can drop the storage during `flushCache`. `alter_lock` is not required.
        auto storage_lock = storage->lockForShare(getThreadNameAndID());
        auto rowkey_range = DM::RowKeyRange::fromRegionRange(
            region.getRange(),
            region.getRange()->getMappedTableID(),
            storage->isCommonHandle(),
            storage->getRowKeyColumnSize());
        return storage->flushCache(tmt.getContext(), rowkey_range, try_until_succeed);
    }
    catch (DB::Exception & e)
    {
        // We can ignore if storage is already dropped.
        if (e.code() == ErrorCodes::TABLE_IS_DROPPED)
            return true;
        else
            throw;
    }
}

void KVStore::gcPersistedRegion(Seconds gc_persist_period)
{
    {
        decltype(bg_gc_region_data) tmp;
        std::lock_guard lock(bg_gc_region_data_mutex);
        tmp.swap(bg_gc_region_data);
    }
    Timepoint now = Clock::now();
    if (now < (last_gc_time.load() + gc_persist_period))
        return;
    last_gc_time = now;
    RUNTIME_CHECK_MSG(
        region_persister,
        "try access to region_persister without initialization, stack={}",
        StackTrace().toString());
    region_persister->gc();
}

void KVStore::removeRegion(
    RegionID region_id,
    bool remove_data,
    RegionTable & region_table,
    const KVStoreTaskLock & task_lock,
    const RegionTaskLock & region_lock)
{
    LOG_INFO(log, "Start to remove region_id={}", region_id);

    {
        auto manage_lock = genRegionMgrWriteLock(task_lock);
        auto it = manage_lock.regions.find(region_id);
        manage_lock.index.remove(
            it->second->makeRaftCommandDelegate(task_lock).getRange().comparableKeys(),
            region_id); // remove index
        manage_lock.regions.erase(it);
    }
    {
        if (read_index_worker_manager) //std::atomic_thread_fence will protect it
        {
            // remove cache & read-index task
            read_index_worker_manager->getWorkerByRegion(region_id).removeRegion(region_id);
        }
    }

    RUNTIME_CHECK_MSG(
        region_persister,
        "try access to region_persister without initialization, stack={}",
        StackTrace().toString());
    region_persister->drop(region_id, region_lock);
    LOG_INFO(log, "Persisted region_id={} deleted", region_id);

    region_table.removeRegion(region_id, remove_data, region_lock);

    LOG_INFO(log, "Remove region_id={} done", region_id);
}

KVStoreTaskLock KVStore::genTaskLock() const
{
    return KVStoreTaskLock(task_mutex);
}

RegionManager::RegionReadLock KVStore::genRegionMgrReadLock() const
{
    return region_manager.genReadLock();
}

RegionManager::RegionWriteLock KVStore::genRegionMgrWriteLock(const KVStoreTaskLock &)
{
    return region_manager.genWriteLock();
}

EngineStoreApplyRes KVStore::handleWriteRaftCmdInner(
    const WriteCmdsView & cmds,
    UInt64 region_id,
    UInt64 index,
    UInt64 term,
    TMTContext & tmt,
    DM::WriteResult & write_result)
{
    EngineStoreApplyRes apply_res;
    {
        auto region_persist_lock = region_manager.genRegionTaskLock(region_id);

        const RegionPtr region = getRegion(region_id);
        if (region == nullptr)
        {
            return EngineStoreApplyRes::NotFound;
        }

        std::tie(apply_res, write_result) = region->handleWriteRaftCmd(cmds, index, term, tmt);

        if (region->getClusterRaftstoreVer() == RaftstoreVer::V2)
        {
            region->orphanKeysInfo().advanceAppliedIndex(index);
        }

        if (tryRegisterEagerRaftLogGCTask(region, region_persist_lock))
        {
            /// We should execute eager RaftLog GC, persist the Region in both TiFlash and proxy
            // Persist RegionMeta on the storage engine
            tryFlushRegionCacheInStorage(tmt, *region, Logger::get());
            persistRegion(*region, &region_persist_lock, PersistRegionReason::EagerRaftGc, "");
            // return "Persist" to proxy for persisting the RegionMeta
            apply_res = EngineStoreApplyRes::Persist;
        }
    }
    /// Safety:
    /// This call is from Proxy's applying thread of this region, so:
    /// 1. No other thread can write from raft to this region even if we unlocked here.
    /// 2. If `proactiveFlushCacheAndRegion` causes a write stall, it will be forwarded to raft layer.
    // TODO(proactive flush)
    return apply_res;
}

bool KVStore::tryRegisterEagerRaftLogGCTask(const RegionPtr & region, RegionTaskLock & /*region_persist_lock*/)
{
    if (!eager_raft_log_gc_enabled)
        return false;
    const UInt64 threshold = region_eager_gc_log_gap.load();
    if (threshold == 0) // disabled
        return false;

    // When some peer is down, the TiKV compact log become quite slow and the truncated index
    // is advanced slowly. Under disagg arch, too many RaftLog are stored in UniPS and makes TiFlash OOM.
    // We apply eager RaftLog GC on TiFlash's UniPS.
    auto [last_eager_truncated_index, applied_index] = region->getRaftLogEagerGCRange();
    return raft_log_gc_hints.updateHint(region->id(), last_eager_truncated_index, applied_index, threshold);
}

RaftLogEagerGcTasks::Hints KVStore::getRaftLogGcHints()
{
    return raft_log_gc_hints.getAndClearHints();
}

void KVStore::applyRaftLogGcTaskRes(const RaftLogGcTasksRes & res) const
{
    for (const auto & [region_id, log_index] : res)
    {
        auto region = getRegion(region_id);
        if (!region)
            continue;
        region->updateRaftLogEagerIndex(log_index);
    }
}

EngineStoreApplyRes KVStore::handleWriteRaftCmd(
    const WriteCmdsView & cmds,
    UInt64 region_id,
    UInt64 index,
    UInt64 term,
    TMTContext & tmt)
{
    DM::WriteResult write_result;
    return handleWriteRaftCmdInner(cmds, region_id, index, term, tmt, write_result);
}

void KVStore::handleDestroy(UInt64 region_id, TMTContext & tmt)
{
    handleDestroy(region_id, tmt, genTaskLock());
}

void KVStore::handleDestroy(UInt64 region_id, TMTContext & tmt, const KVStoreTaskLock & task_lock)
{
    const auto region = getRegion(region_id);
    if (region == nullptr)
    {
        LOG_INFO(log, "region_id={} not found, might be removed already", region_id);
        return;
    }
    LOG_INFO(log, "Handle destroy {}", region->toString());
    region->setPendingRemove();
    removeRegion(
        region_id,
        /* remove_data */ true,
        tmt.getRegionTable(),
        task_lock,
        region_manager.genRegionTaskLock(region_id));
}

void KVStore::setRegionCompactLogConfig(UInt64 rows, UInt64 bytes, UInt64 gap, UInt64 eager_gc_gap)
{
    region_compact_log_min_rows = rows;
    region_compact_log_min_bytes = bytes;
    region_compact_log_gap = gap;
    region_eager_gc_log_gap = eager_gc_gap;

    LOG_INFO(
        log,
        "Region compact log thresholds, rows={} bytes={} gap={} eager_gc_gap={}",
        rows,
        bytes,
        gap,
        eager_gc_gap);
}

void KVStore::persistRegion(
    const Region & region,
    std::optional<const RegionTaskLock *> region_task_lock,
    PersistRegionReason reason,
    const char * extra_msg) const
{
    RUNTIME_CHECK_MSG(
        region_persister,
        "try access to region_persister without initialization, stack={}",
        StackTrace().toString());
    if (region_task_lock.has_value())
    {
        auto reason_id = magic_enum::enum_underlying(reason);
        std::string caller = fmt::format("{} {}", PersistRegionReasonMap[reason_id], extra_msg);
        LOG_INFO(
            log,
            "Start to persist {}, cache size: {} bytes for `{}`",
            region.toString(true),
            region.dataSize(),
            caller);
        region_persister->persist(region, *region_task_lock.value());
        LOG_DEBUG(log, "Persist {} done", region.toString(false));
    }
    else
    {
        LOG_INFO(log, "Try to persist {}", region.toString(false));
        region_persister->persist(region);
        LOG_INFO(log, "After persisted {}, cache {} bytes", region.toString(false), region.dataSize());
    }

    switch (reason)
    {
    case PersistRegionReason::UselessAdminCommand:
        GET_METRIC(tiflash_raft_raft_events_count, type_flush_useless_admin).Increment(1);
        break;
    case PersistRegionReason::AdminCommand:
        GET_METRIC(tiflash_raft_raft_events_count, type_flush_useful_admin).Increment(1);
        break;
    case PersistRegionReason::Flush:
        GET_METRIC(tiflash_raft_raft_events_count, type_flush_passive).Increment(1);
        break;
    case PersistRegionReason::ProactiveFlush:
        GET_METRIC(tiflash_raft_raft_events_count, type_flush_proactive).Increment(1);
        break;
    case PersistRegionReason::ApplySnapshotPrevRegion:
    case PersistRegionReason::ApplySnapshotCurRegion:
        GET_METRIC(tiflash_raft_raft_events_count, type_flush_apply_snapshot).Increment(1);
        break;
    case PersistRegionReason::IngestSst:
        GET_METRIC(tiflash_raft_raft_events_count, type_flush_ingest_sst).Increment(1);
        break;
    case PersistRegionReason::EagerRaftGc:
        GET_METRIC(tiflash_raft_raft_events_count, type_flush_eager_gc).Increment(1);
        break;
    case PersistRegionReason::Debug: // ignore
        break;
    }
}

bool KVStore::needFlushRegionData(UInt64 region_id, TMTContext & tmt)
{
    auto region_task_lock = region_manager.genRegionTaskLock(region_id);
    const RegionPtr curr_region_ptr = getRegion(region_id);
    // TODO Should handle when curr_region_ptr is null.
    return canFlushRegionDataImpl(curr_region_ptr, false, false, tmt, region_task_lock, 0, 0, 0, 0);
}

bool KVStore::tryFlushRegionData(
    UInt64 region_id,
    bool force_persist,
    bool try_until_succeed,
    TMTContext & tmt,
    UInt64 index,
    UInt64 term,
    uint64_t truncated_index,
    uint64_t truncated_term)
{
    auto region_task_lock = region_manager.genRegionTaskLock(region_id);
    const RegionPtr curr_region_ptr = getRegion(region_id);

    if (curr_region_ptr == nullptr)
    {
        /// If we can't find region here, we return true so proxy can trigger a CompactLog.
        /// The triggered CompactLog will be handled by `handleUselessAdminRaftCmd`,
        /// and result in a `EngineStoreApplyRes::NotFound`.
        /// Proxy will print this message and continue: `region not found in engine-store, maybe have exec `RemoveNode` first`.
        LOG_WARNING(
            log,
            "[region_id={} term={} index={}] not exist when flushing, maybe have exec `RemoveNode` first",
            region_id,
            term,
            index);
        return true;
    }

    GET_METRIC(tiflash_raft_raft_events_count, type_pre_exec_compact).Increment(1);

    if (!force_persist)
    {
        // try to flush RegionData according to the mem cache rows/bytes/interval
        return canFlushRegionDataImpl(
            curr_region_ptr,
            true,
            try_until_succeed,
            tmt,
            region_task_lock,
            index,
            term,
            truncated_index,
            truncated_term);
    }

    // force persist
    auto & curr_region = *curr_region_ptr;
    LOG_DEBUG(
        log,
        "flush region due to tryFlushRegionData by force, region_id={} term={} index={}",
        curr_region.id(),
        term,
        index);
    if (!forceFlushRegionDataImpl(curr_region, try_until_succeed, tmt, region_task_lock, index, term))
    {
        throw Exception(ErrorCodes::LOGICAL_ERROR, "Force flush region failed, region_id={}", region_id);
    }
    return true;
}

bool KVStore::canFlushRegionDataImpl(
    const RegionPtr & curr_region_ptr,
    UInt8 flush_if_possible,
    bool try_until_succeed,
    TMTContext & tmt,
    const RegionTaskLock & region_task_lock,
    UInt64 index,
    UInt64 term,
    UInt64 truncated_index,
    UInt64 truncated_term)
{
    if (curr_region_ptr == nullptr)
    {
        throw Exception("region not found when trying flush", ErrorCodes::LOGICAL_ERROR);
    }
    auto & curr_region = *curr_region_ptr;

    bool can_flush = false;
    auto [rows, size_bytes] = curr_region.getApproxMemCacheInfo();

    // flush caused by rows
    if (rows >= region_compact_log_min_rows.load(std::memory_order_relaxed))
    {
        GET_METRIC(tiflash_raft_raft_events_count, type_flush_rowcount).Increment(1);
        can_flush = true;
    }
    // flush caused by bytes
    if (size_bytes >= region_compact_log_min_bytes.load(std::memory_order_relaxed))
    {
        GET_METRIC(tiflash_raft_raft_events_count, type_flush_size).Increment(1);
        can_flush = true;
    }
    // flush caused by gap
    auto gap_threshold = region_compact_log_gap.load();
    const auto last_restart_log_applied = curr_region.lastRestartLogApplied();
    if (last_restart_log_applied + gap_threshold > index)
    {
        // Make it more likely to flush after restart to reduce memory consumption
        gap_threshold = std::max(gap_threshold / 2, 1);
    }
    const auto last_compact_log_applied = curr_region.lastCompactLogApplied();
    const auto current_applied_gap = index > last_compact_log_applied ? index - last_compact_log_applied : 0;

    // TODO We will use truncated_index once Proxy/TiKV supports.
    // When a Region is newly created in TiFlash, last_compact_log_applied is 0, we don't trigger immediately.
    if (last_compact_log_applied == 0)
    {
        // We will set `last_compact_log_applied` to current applied_index if it is zero.
        curr_region.setLastCompactLogApplied(index);
    }
    else if (last_compact_log_applied > 0 && index > last_compact_log_applied + gap_threshold)
    {
        GET_METRIC(tiflash_raft_raft_events_count, type_flush_log_gap).Increment(1);
        can_flush = true;
    }

<<<<<<< HEAD
    // GET_METRIC(tiflash_raft_raft_log_lag_count, type_compact_index).Observe(current_gap);
=======
    GET_METRIC(tiflash_raft_raft_events_count, type_pre_exec_compact).Increment(1);
>>>>>>> 8e0b7a80
    LOG_DEBUG(
        log,
        "{} approx mem cache info: rows {}, bytes {}, gap {}/{}",
        curr_region.toString(false),
        rows,
        size_bytes,
        current_applied_gap,
        gap_threshold);

    if (can_flush && flush_if_possible)
    {
        // This rarely happens when there are too may raft logs, which don't trigger a proactive flush.
        LOG_INFO(
            log,
            "{} flush region due to tryFlushRegionData, index {} term {} truncated_index {} truncated_term {}"
            " gap {}/{}",
            curr_region.toString(false),
            index,
            term,
            truncated_index,
            truncated_term,
            current_applied_gap,
            gap_threshold);
        GET_METRIC(tiflash_raft_region_flush_size, type_flushed).Observe(size_bytes);
        return forceFlushRegionDataImpl(curr_region, try_until_succeed, tmt, region_task_lock, index, term);
    }
    else
    {
        GET_METRIC(tiflash_raft_region_flush_size, type_unflushed).Observe(size_bytes);
        GET_METRIC(tiflash_raft_raft_log_gap_count, type_unflushed_applied_index).Observe(current_applied_gap);
    }
    return can_flush;
}

bool KVStore::forceFlushRegionDataImpl(
    Region & curr_region,
    bool try_until_succeed,
    TMTContext & tmt,
    const RegionTaskLock & region_task_lock,
    UInt64 index,
    UInt64 term) const
{
    Stopwatch watch;
    if (index)
    {
        // We set actual index when handling CompactLog.
        curr_region.handleWriteRaftCmd({}, index, term, tmt);
    }

    if (!tryFlushRegionCacheInStorage(tmt, curr_region, log, try_until_succeed))
    {
        return false;
    }

    // flush cache in storage level is done, persist the region info
    persistRegion(curr_region, &region_task_lock, PersistRegionReason::Flush, "");
    // CompactLog will be done in proxy soon, we advance the eager truncate index in TiFlash
    curr_region.updateRaftLogEagerIndex(index);
    curr_region.cleanApproxMemCacheInfo();
    GET_METRIC(tiflash_raft_apply_write_command_duration_seconds, type_flush_region).Observe(watch.elapsedSeconds());
    return true;
}

EngineStoreApplyRes KVStore::handleUselessAdminRaftCmd(
    raft_cmdpb::AdminCmdType cmd_type,
    UInt64 curr_region_id,
    UInt64 index,
    UInt64 term,
    TMTContext & tmt) const
{
    auto region_task_lock = region_manager.genRegionTaskLock(curr_region_id);
    const RegionPtr curr_region_ptr = getRegion(curr_region_id);
    if (curr_region_ptr == nullptr)
    {
        return EngineStoreApplyRes::NotFound;
    }

    auto & curr_region = *curr_region_ptr;

    LOG_DEBUG(
        log,
        "{} handle ignorable admin command {} at [term: {}, index: {}]",
        curr_region.toString(false),
        raft_cmdpb::AdminCmdType_Name(cmd_type),
        term,
        index);

    if (curr_region.getClusterRaftstoreVer() == RaftstoreVer::V2)
    {
        curr_region.orphanKeysInfo().advanceAppliedIndex(index);
    }

    if (cmd_type == raft_cmdpb::AdminCmdType::CompactLog)
    {
        // Relate to type_flush_passive.
        GET_METRIC(tiflash_raft_raft_events_count, type_exec_compact).Increment(1);
        // Before CompactLog, we ought to make sure all data of this region are persisted.
        // So proxy will firstly call an FFI `fn_try_flush_data` to trigger a attempt to flush data on TiFlash's side.
        // The advance of apply index aka `handleWriteRaftCmd` is executed in `fn_try_flush_data`.
        // If the attempt fails, Proxy will filter execution of this CompactLog, which means every CompactLog observed by TiFlash can ALWAYS succeed now.
        // ref. https://github.com/pingcap/tidb-engine-ext/blob/1253b471ae6204170fa3917e32e41bac1b4dc583/proxy_components/engine_store_ffi/src/core/forward_raft/command.rs#L162
        return EngineStoreApplyRes::Persist;
    }

    curr_region.handleWriteRaftCmd({}, index, term, tmt);
    if (cmd_type == raft_cmdpb::AdminCmdType::PrepareFlashback //
        || cmd_type == raft_cmdpb::AdminCmdType::FinishFlashback
        || cmd_type == raft_cmdpb::AdminCmdType::BatchSwitchWitness)
    {
        tryFlushRegionCacheInStorage(tmt, curr_region, log);
        persistRegion(
            curr_region,
            &region_task_lock,
            PersistRegionReason::UselessAdminCommand,
            fmt::format("{}", cmd_type).c_str());
        return EngineStoreApplyRes::Persist;
    }
    return EngineStoreApplyRes::None;
}

EngineStoreApplyRes KVStore::handleAdminRaftCmd(
    raft_cmdpb::AdminRequest && request,
    raft_cmdpb::AdminResponse && response,
    UInt64 curr_region_id,
    UInt64 index,
    UInt64 term,
    TMTContext & tmt)
{
    Stopwatch watch;
<<<<<<< HEAD
=======
    SCOPE_EXIT({ //
        GET_METRIC(tiflash_raft_apply_write_command_duration_seconds, type_admin).Observe(watch.elapsedSeconds());
    });
>>>>>>> 8e0b7a80
    auto type = request.cmd_type();
    SCOPE_EXIT({
        GET_METRIC(tiflash_raft_apply_write_command_duration_seconds, type_admin).Observe(watch.elapsedSeconds());
        switch (type)
        {
        case raft_cmdpb::AdminCmdType::ChangePeer:
        case raft_cmdpb::AdminCmdType::ChangePeerV2:
            GET_METRIC(tiflash_raft_apply_write_command_duration_seconds, type_admin_change_peer)
                .Observe(watch.elapsedSeconds());
            break;
        case raft_cmdpb::AdminCmdType::BatchSplit:
            GET_METRIC(tiflash_raft_apply_write_command_duration_seconds, type_admin_batch_split)
                .Observe(watch.elapsedSeconds());
            break;
        case raft_cmdpb::AdminCmdType::PrepareMerge:
            GET_METRIC(tiflash_raft_apply_write_command_duration_seconds, type_admin_prepare_merge)
                .Observe(watch.elapsedSeconds());
            break;
        case raft_cmdpb::AdminCmdType::CommitMerge:
            GET_METRIC(tiflash_raft_apply_write_command_duration_seconds, type_admin_commit_merge)
                .Observe(watch.elapsedSeconds());
            break;
        default:
            break;
        }
    });
    switch (type)
    {
    // CompactLog | VerifyHash | ComputeHash won't change region meta, there is no need to occupy task lock of kvstore.
    case raft_cmdpb::AdminCmdType::CompactLog:
    case raft_cmdpb::AdminCmdType::VerifyHash:
    case raft_cmdpb::AdminCmdType::ComputeHash:
    case raft_cmdpb::AdminCmdType::PrepareFlashback:
    case raft_cmdpb::AdminCmdType::FinishFlashback:
    case raft_cmdpb::AdminCmdType::BatchSwitchWitness:
        return handleUselessAdminRaftCmd(type, curr_region_id, index, term, tmt);
    default:
        break;
    }

    RegionTable & region_table = tmt.getRegionTable();

    // Lock the whole kvstore.
    auto task_lock = genTaskLock();

    {
        auto region_task_lock = region_manager.genRegionTaskLock(curr_region_id);
        const RegionPtr curr_region_ptr = getRegion(curr_region_id);
        if (curr_region_ptr == nullptr)
        {
            LOG_WARNING(
                log,
                "region not found, might be removed already, region_id={} term={} index={} cmd={}",
                curr_region_id,
                term,
                index,
                raft_cmdpb::AdminCmdType_Name(type));
            return EngineStoreApplyRes::NotFound;
        }

        auto & curr_region = *curr_region_ptr;

        // Admin cmd contains no normal data, we can advance orphan keys info just before handling.
        if (curr_region.getClusterRaftstoreVer() == RaftstoreVer::V2)
        {
            curr_region.orphanKeysInfo().advanceAppliedIndex(index);
        }

        curr_region.makeRaftCommandDelegate(task_lock)
            .handleAdminRaftCmd(request, response, index, term, *this, region_table, *raft_cmd_res);
        RaftCommandResult & result = *raft_cmd_res;

        // After region split / merge, try to flush it
        const auto try_to_flush_region = [&tmt](const RegionPtr & region) {
            try
            {
                tmt.getRegionTable().tryWriteBlockByRegionAndFlush(region);
            }
            catch (...)
            {
                tryLogCurrentException(__PRETTY_FUNCTION__);
            }
        };

        const auto persist_and_sync = [&](const Region & region) {
            tryFlushRegionCacheInStorage(tmt, region, log);
            persistRegion(region, &region_task_lock, PersistRegionReason::AdminCommand, "");
        };

        const auto handle_batch_split = [&](Regions & split_regions) {
            {
                // `split_regions` doesn't include the derived region.
                auto manage_lock = genRegionMgrWriteLock(task_lock);

                for (auto & new_region : split_regions)
                {
                    auto [it, ok] = manage_lock.regions.emplace(new_region->id(), new_region);
                    if (!ok)
                    {
                        // definitely, any region's index is greater or equal than the initial one.

                        // if there is already a region with same id, it means program crashed while persisting.
                        // just use the previous one.
                        new_region = it->second;
                    }
                }

                manage_lock.index.remove(result.ori_region_range->comparableKeys(), curr_region_id);
                manage_lock.index.add(curr_region_ptr);

                for (auto & new_region : split_regions)
                    manage_lock.index.add(new_region);
            }

            {
                // update region_table first is safe, because the core rule is established: the range in RegionTable
                // is always >= range in KVStore.
                for (const auto & new_region : split_regions)
                    region_table.updateRegion(*new_region);
                region_table.shrinkRegionRange(curr_region);
            }

            {
                for (const auto & new_region : split_regions)
                    try_to_flush_region(new_region);
            }

            {
                // persist curr_region at last. if program crashed after split_region is persisted, curr_region can
                // continue to complete split operation.
                for (const auto & new_region : split_regions)
                {
                    // no need to lock those new regions, because they don't have middle state.
                    persist_and_sync(*new_region);
                }
                persist_and_sync(curr_region);
            }
        };

        const auto handle_change_peer = [&]() {
            if (curr_region.isPendingRemove())
            {
                // remove `curr_region` from this node, we can remove its data.
                removeRegion(curr_region_id, /* remove_data */ true, region_table, task_lock, region_task_lock);
            }
            else
                persist_and_sync(curr_region);
        };

        const auto handle_commit_merge = [&](const RegionID source_region_id) {
            region_table.shrinkRegionRange(curr_region);
            try_to_flush_region(curr_region_ptr);
            persist_and_sync(curr_region);
            {
                auto source_region = getRegion(source_region_id);
                // `source_region` is merged, don't remove its data in storage.
                removeRegion(
                    source_region_id,
                    /* remove_data */ false,
                    region_table,
                    task_lock,
                    region_manager.genRegionTaskLock(source_region_id));
            }
            {
                auto manage_lock = genRegionMgrWriteLock(task_lock);
                manage_lock.index.remove(result.ori_region_range->comparableKeys(), curr_region_id);
                manage_lock.index.add(curr_region_ptr);
            }
        };

        switch (result.type)
        {
        case RaftCommandResult::Type::IndexError:
        {
            if (type == raft_cmdpb::AdminCmdType::CommitMerge)
            {
                if (auto source_region = getRegion(request.commit_merge().source().id()); source_region)
                {
                    LOG_WARNING(
                        log,
                        "Admin cmd {} has been applied, try to remove source {}",
                        raft_cmdpb::AdminCmdType_Name(type),
                        source_region->toString(false));
                    source_region->setPendingRemove();
                    // `source_region` is merged, don't remove its data in storage.
                    removeRegion(
                        source_region->id(),
                        /* remove_data */ false,
                        region_table,
                        task_lock,
                        region_manager.genRegionTaskLock(source_region->id()));
                }
            }
            break;
        }
        case RaftCommandResult::Type::BatchSplit:
            handle_batch_split(result.split_regions);
            break;
        case RaftCommandResult::Type::Default:
            persist_and_sync(curr_region);
            break;
        case RaftCommandResult::Type::ChangePeer:
            handle_change_peer();
            break;
        case RaftCommandResult::Type::CommitMerge:
            handle_commit_merge(result.source_region_id);
            break;
        }

        return EngineStoreApplyRes::Persist;
    }
}

void WaitCheckRegionReady(
    const TMTContext & tmt,
    KVStore & kvstore,
    const std::atomic_size_t & terminate_signals_counter,
    double wait_tick_time,
    double max_wait_tick_time,
    double get_wait_region_ready_timeout_sec)
{
    constexpr double batch_read_index_time_rate = 0.2; // part of time for waiting shall be assigned to batch-read-index
    auto log = Logger::get(__FUNCTION__);

    LOG_INFO(
        log,
        "start to check regions ready, min-wait-tick {}s, max-wait-tick {}s, wait-region-ready-timeout {:.3f}s",
        wait_tick_time,
        max_wait_tick_time,
        get_wait_region_ready_timeout_sec);

    std::unordered_set<RegionID> remain_regions;
    std::unordered_map<RegionID, uint64_t> regions_to_check;
    Stopwatch region_check_watch;
    size_t total_regions_cnt = 0;
    {
        kvstore.traverseRegions(
            [&remain_regions](RegionID region_id, const RegionPtr &) { remain_regions.emplace(region_id); });
        total_regions_cnt = remain_regions.size();
    }
    while (region_check_watch.elapsedSeconds() < get_wait_region_ready_timeout_sec * batch_read_index_time_rate
           && terminate_signals_counter.load(std::memory_order_relaxed) == 0)
    {
        std::vector<kvrpcpb::ReadIndexRequest> batch_read_index_req;
        for (auto it = remain_regions.begin(); it != remain_regions.end();)
        {
            auto region_id = *it;
            if (auto region = kvstore.getRegion(region_id); region)
            {
                batch_read_index_req.emplace_back(GenRegionReadIndexReq(*region));
                it++;
            }
            else
            {
                it = remain_regions.erase(it);
            }
        }
        auto read_index_res = kvstore.batchReadIndex(batch_read_index_req, tmt.batchReadIndexTimeout());
        for (auto && [resp, region_id] : read_index_res)
        {
            bool need_retry = resp.read_index() == 0;
            if (resp.has_region_error())
            {
                const auto & region_error = resp.region_error();
                if (region_error.has_region_not_found() || region_error.has_epoch_not_match())
                    need_retry = false;
                LOG_DEBUG(
                    log,
                    "neglect error region_id={} not found {} epoch not match {}",
                    region_id,
                    region_error.has_region_not_found(),
                    region_error.has_epoch_not_match());
            }
            if (!need_retry)
            {
                // `read_index` can be zero if region error happens.
                // It is not worthy waiting applying and reading index again.
                // if region is able to get latest commit-index from TiKV, we should make it available only after it has caught up.
                regions_to_check.emplace(region_id, resp.read_index());
                remain_regions.erase(region_id);
            }
            else
            {
                // retry in next round
            }
        }
        if (remain_regions.empty())
            break;

        LOG_INFO(
            log,
            "{} regions need to fetch latest commit-index in next round, sleep for {:.3f}s",
            remain_regions.size(),
            wait_tick_time);
        std::this_thread::sleep_for(std::chrono::milliseconds(static_cast<Int64>(wait_tick_time * 1000)));
        wait_tick_time = std::min(max_wait_tick_time, wait_tick_time * 2);
    }

    if (!remain_regions.empty())
    {
        FmtBuffer buffer;
        buffer.joinStr(
            remain_regions.begin(),
            remain_regions.end(),
            [&](const auto & e, FmtBuffer & b) { b.fmtAppend("{}", e); },
            " ");
        LOG_WARNING(
            log,
            "{} regions CANNOT fetch latest commit-index from TiKV, (region-id): {}",
            remain_regions.size(),
            buffer.toString());
    }
    do
    {
        for (auto it = regions_to_check.begin(); it != regions_to_check.end();)
        {
            auto [region_id, latest_index] = *it;
            if (auto region = kvstore.getRegion(region_id); region)
            {
                if (region->appliedIndex() >= latest_index)
                {
                    it = regions_to_check.erase(it);
                }
                else
                {
                    ++it;
                }
            }
            else
            {
                it = regions_to_check.erase(it);
            }
        }

        if (regions_to_check.empty())
            break;

        LOG_INFO(
            log,
            "{} regions need to apply to latest index, sleep for {:.3f}s",
            regions_to_check.size(),
            wait_tick_time);
        std::this_thread::sleep_for(std::chrono::milliseconds(static_cast<Int64>(wait_tick_time * 1000)));
        wait_tick_time = std::min(max_wait_tick_time, wait_tick_time * 2);
    } while (region_check_watch.elapsedSeconds() < get_wait_region_ready_timeout_sec
             && terminate_signals_counter.load(std::memory_order_relaxed) == 0);

    if (!regions_to_check.empty())
    {
        FmtBuffer buffer;
        buffer.joinStr(
            regions_to_check.begin(),
            regions_to_check.end(),
            [&](const auto & e, FmtBuffer & b) {
                if (auto r = kvstore.getRegion(e.first); r)
                {
                    b.fmtAppend("{},{},{}", e.first, e.second, r->appliedIndex());
                }
                else
                {
                    b.fmtAppend("{},{},none", e.first, e.second);
                }
            },
            " ");
        LOG_WARNING(
            log,
            "{} regions CANNOT catch up with latest index, (region-id,latest-index,apply-index): {}",
            regions_to_check.size(),
            buffer.toString());
    }

    LOG_INFO(
        log,
        "finish to check {} regions, time cost {:.3f}s",
        total_regions_cnt,
        region_check_watch.elapsedSeconds());
}

void WaitCheckRegionReady(
    const TMTContext & tmt,
    KVStore & kvstore,
    const std::atomic_size_t & terminate_signals_counter)
{
    // wait interval to check region ready, not recommended to modify only if for tesing
    auto wait_region_ready_tick = tmt.getContext().getConfigRef().getUInt64("flash.wait_region_ready_tick", 0);
    auto wait_region_ready_timeout_sec = static_cast<double>(tmt.waitRegionReadyTimeout());
    const double max_wait_tick_time = 0 == wait_region_ready_tick ? 20.0 : wait_region_ready_timeout_sec;
    double min_wait_tick_time = 0 == wait_region_ready_tick
        ? 2.5
        : static_cast<double>(wait_region_ready_tick); // default tick in TiKV is about 2s (without hibernate-region)
    return WaitCheckRegionReady(
        tmt,
        kvstore,
        terminate_signals_counter,
        min_wait_tick_time,
        max_wait_tick_time,
        wait_region_ready_timeout_sec);
}

void KVStore::setStore(metapb::Store store_)
{
    getStore().update(std::move(store_));
    LOG_INFO(log, "Set store info {}", getStore().base.ShortDebugString());
}

StoreID KVStore::getStoreID(std::memory_order memory_order) const
{
    return getStore().store_id.load(memory_order);
}

KVStore::StoreMeta::Base KVStore::StoreMeta::getMeta() const
{
    std::lock_guard lock(mu);
    return base;
}

metapb::Store KVStore::getStoreMeta() const
{
    return getStore().getMeta();
}

KVStore::StoreMeta & KVStore::getStore()
{
    return this->store;
}

const KVStore::StoreMeta & KVStore::getStore() const
{
    return this->store;
}

void KVStore::StoreMeta::update(Base && base_)
{
    std::lock_guard lock(mu);
    base = std::move(base_);
    store_id = base.id();
}

KVStore::~KVStore()
{
    releaseReadIndexWorkers();
}

FileUsageStatistics KVStore::getFileUsageStatistics() const
{
    if (!region_persister)
    {
        return {};
    }

    return region_persister->getFileUsageStatistics();
}
} // namespace DB<|MERGE_RESOLUTION|>--- conflicted
+++ resolved
@@ -571,11 +571,6 @@
         can_flush = true;
     }
 
-<<<<<<< HEAD
-    // GET_METRIC(tiflash_raft_raft_log_lag_count, type_compact_index).Observe(current_gap);
-=======
-    GET_METRIC(tiflash_raft_raft_events_count, type_pre_exec_compact).Increment(1);
->>>>>>> 8e0b7a80
     LOG_DEBUG(
         log,
         "{} approx mem cache info: rows {}, bytes {}, gap {}/{}",
@@ -705,12 +700,6 @@
     TMTContext & tmt)
 {
     Stopwatch watch;
-<<<<<<< HEAD
-=======
-    SCOPE_EXIT({ //
-        GET_METRIC(tiflash_raft_apply_write_command_duration_seconds, type_admin).Observe(watch.elapsedSeconds());
-    });
->>>>>>> 8e0b7a80
     auto type = request.cmd_type();
     SCOPE_EXIT({
         GET_METRIC(tiflash_raft_apply_write_command_duration_seconds, type_admin).Observe(watch.elapsedSeconds());
