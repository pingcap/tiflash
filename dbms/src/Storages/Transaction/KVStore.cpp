--- conflicted
+++ resolved
@@ -81,12 +81,8 @@
 
         if (new_region->isPendingRemove())
         {
-<<<<<<< HEAD
             // - REVIEW: here we remove the region in persister, then below the region is added to persister again
-            removeRegion(region_id, context);
-=======
             removeRegion(region_id, region_table);
->>>>>>> 7f84c5f3
             return;
         }
     }
@@ -183,21 +179,6 @@
                 region_persister.persist(curr_region);
             }
 
-<<<<<<< HEAD
-            // TODO REVIEW: if process crushed here ...
-
-            if (tmt_ctx)
-                tmt_ctx->region_table.splitRegion(curr_region, split_regions);
-
-            // TODO REVIEW: do region_table need to updateRegion of the splitted regions?
-        }
-        else
-        {
-            // TODO REVIEW: is the persisting order OK?
-
-            if (tmt_ctx)
-                tmt_ctx->region_table.updateRegion(curr_region, table_ids);
-=======
             if (region_table)
                 region_table->splitRegion(curr_region, split_regions);
         }
@@ -205,7 +186,6 @@
         {
             if (region_table)
                 region_table->updateRegion(curr_region, table_ids);
->>>>>>> 7f84c5f3
 
             if (sync)
                 region_persister.persist(curr_region);
@@ -295,15 +275,9 @@
 
     region_persister.drop(region_id);
 
-<<<<<<< HEAD
     // TODO REVIEW: if process crushed here, then when the process start again, the region_table will not find this region, is it OK?
-
-    if (context)
-        context->getTMTContext().region_table.removeRegion(region);
-=======
     if (region_table)
         region_table->removeRegion(region);
->>>>>>> 7f84c5f3
 }
 
 void KVStore::updateRegionTableBySnapshot(RegionTable & region_table)
