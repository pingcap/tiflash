#include <ext/scope_guard.h>

#include <Storages/Transaction/KVStore.h>
#include <Storages/Transaction/applySnapshot.h>
#include <Storages/Transaction/Region.h>
#include <Storages/Transaction/TiKVRecordFormat.h>
#include <Raft/RaftContext.h>

#include "region_helper.h"

using namespace DB;

const std::string dir_path = "./kvstore_tmp_/";

raft_serverpb::KeyValue lock_kv(TableID table_id, HandleID handle_id)
{
    raft_serverpb::KeyValue r;
    *(r.mutable_key())   = RecordKVFormat::genKey(table_id, handle_id).getStr();
    *(r.mutable_value()) = RecordKVFormat::encodeLockCfValue('P', "hehe", 0, 0).getStr();
    return r;
}

raft_serverpb::KeyValue default_kv(TableID table_id, HandleID handle_id, Timestamp ts, const String v)
{
    raft_serverpb::KeyValue r;
    *(r.mutable_key())   = RecordKVFormat::genKey(table_id, handle_id, ts).getStr();
    *(r.mutable_value()) = v;
    return r;
}

raft_serverpb::KeyValue write_kv(TableID table_id, HandleID handle_id, Timestamp ts, Timestamp pre_ts)
{
    raft_serverpb::KeyValue r;
    *(r.mutable_key())   = RecordKVFormat::genKey(table_id, handle_id, ts).getStr();
    *(r.mutable_value()) = RecordKVFormat::encodeWriteCfValue('P', pre_ts).getStr();
    return r;
}

int main(int, char **)
{
    bool suc = true;

    SCOPE_EXIT({
        // remove tmp dir
        Poco::File(dir_path).remove(true);
    });

    Poco::File dir(dir_path);
    if (dir.exists())
        dir.remove(true);
    dir.createDirectory();

    TableID table_id  = 100;
    UInt64 region_id = 33;
    UInt64 term      = 5;

    auto kvstore = std::make_shared<KVStore>(dir_path);
    {
        std::vector<enginepb::SnapshotRequest> reqs;
        {
            enginepb::SnapshotRequest r;
            *(r.mutable_state()->mutable_peer())        = createPeer(1, true);
            *(r.mutable_state()->mutable_region())      = createRegionInfo(region_id, //
                                                                      RecordKVFormat::genKey(table_id, 1).getStr(),
                                                                      RecordKVFormat::genKey(table_id, 100).getStr());
            *(r.mutable_state()->mutable_apply_state()) = initialApplyState();

            reqs.push_back(r);
        }

        {
            enginepb::SnapshotRequest r;
            *(r.mutable_data()->mutable_cf()) = "default";
            auto * kvs                        = r.mutable_data()->mutable_data();
            *(kvs->Add())                     = default_kv(table_id, 1, 1, "v1");
            *(kvs->Add())                     = default_kv(table_id, 2, 2, "v3");
            *(kvs->Add())                     = default_kv(table_id, 3, 3, "v3");

            reqs.push_back(r);
        }

        {
            enginepb::SnapshotRequest r;
            *(r.mutable_data()->mutable_cf()) = "lock";
            auto * kvs                        = r.mutable_data()->mutable_data();
            *(kvs->Add())                     = lock_kv(table_id, 111);
            *(kvs->Add())                     = lock_kv(table_id, 222);
            *(kvs->Add())                     = lock_kv(table_id, 333);

            reqs.push_back(r);
        }

        {
            enginepb::SnapshotRequest r;
            *(r.mutable_data()->mutable_cf()) = "write";
            auto * kvs                        = r.mutable_data()->mutable_data();
            *(kvs->Add())                     = write_kv(table_id, 1, 1, 1);
            *(kvs->Add())                     = write_kv(table_id, 2, 2, 2);
            *(kvs->Add())                     = write_kv(table_id, 3, 3, 3);

            reqs.push_back(r);
        }

        size_t index         = 0;
        auto   read_snapshot = [&](enginepb::SnapshotRequest * req) {
            if (index < reqs.size())
            {
                *req = reqs.at(index++);
                return true;
            }
            else
                return false;
        };

        applySnapshot(kvstore, read_snapshot);
    }

    {
        ASSERT_CHECK((bool)kvstore->getRegion(region_id), suc);
    }

    RaftContext context;
    UInt64      index = 6;

    {
        enginepb::CommandRequestBatch cmds;
        enginepb::CommandRequest &    cmd = *(cmds.mutable_requests()->Add());

        cmd.mutable_header()->set_region_id(region_id);
        cmd.mutable_header()->set_term(term);
        cmd.mutable_header()->set_index(index++);
        cmd.mutable_header()->set_sync_log(true);

        auto & req  = *(cmd.mutable_admin_request());
        auto & resp = *(cmd.mutable_admin_response());

        req.set_cmd_type(raft_cmdpb::AdminCmdType::ChangePeer);
        resp.set_cmd_type(raft_cmdpb::AdminCmdType::ChangePeer);

        auto & change_peer = *(req.mutable_change_peer());
        change_peer.set_change_type(eraftpb::ConfChangeType::AddLearnerNode);
        *(change_peer.mutable_peer()) = createPeer(1, true);

        *(resp.mutable_change_peer()->mutable_region()) = createRegionInfo(region_id, //
                                                                           RecordKVFormat::genKey(table_id, 1).getStr(),
                                                                           RecordKVFormat::genKey(table_id, 100).getStr());

        kvstore->onServiceCommand(cmds, context);
    }

    {
        enginepb::CommandRequestBatch cmds;
        enginepb::CommandRequest &    cmd = *(cmds.mutable_requests()->Add());

        cmd.mutable_header()->set_region_id(region_id);
        cmd.mutable_header()->set_term(term);
        cmd.mutable_header()->set_index(index++);
        cmd.mutable_header()->set_sync_log(true);

        auto & req  = *(cmd.mutable_admin_request());
        auto & resp = *(cmd.mutable_admin_response());

        req.set_cmd_type(raft_cmdpb::AdminCmdType::BatchSplit);
        resp.set_cmd_type(raft_cmdpb::AdminCmdType::BatchSplit);

        {
            auto & splits = *(req.mutable_splits());
            splits.set_right_derive(false);
            auto & split_reqs = *(splits.mutable_requests());

            auto & sr = *(split_reqs.Add());
            sr.set_split_key(RecordKVFormat::genKey(table_id, 3).getStr());
            sr.set_new_region_id(330);
            sr.add_new_peer_ids(1);
        }
        {
            auto & splits  = *(resp.mutable_splits());
            auto   region1 = createRegionInfo(region_id, //
                                            RecordKVFormat::genKey(table_id, 1).getStr(),
                                            RecordKVFormat::genKey(table_id, 3).getStr());
            auto   region2 = createRegionInfo(330, //
                                            RecordKVFormat::genKey(table_id, 3).getStr(),
                                            RecordKVFormat::genKey(table_id, 100).getStr());

            *(splits.mutable_regions()->Add()) = region1;
            *(splits.mutable_regions()->Add()) = region2;
        }

        kvstore->onServiceCommand(cmds, context);
    }

    {// snapshot
        {
            enginepb::SnapshotRequest request;
            enginepb::SnapshotState * state = request.mutable_state();
            state->mutable_region()->set_id(666);

            TiKVKey start_key = RecordKVFormat::genKey(table_id, 200);
            TiKVKey end_key = RecordKVFormat::genKey(table_id, 300);

            state->mutable_region()->set_start_key(start_key.getStr());
            state->mutable_region()->set_end_key(end_key.getStr());

            RegionMeta region_meta(state->peer(), state->region(), initialApplyState());
            region_meta.setApplied(index + 10, term);
            RegionPtr region = std::make_shared<Region>(std::move(region_meta));

            kvstore->onSnapshot(region, nullptr);
        }

        {
            enginepb::CommandRequestBatch cmds;
            enginepb::CommandRequest & cmd = *(cmds.mutable_requests()->Add());

            cmd.mutable_header()->set_region_id(region_id);
            cmd.mutable_header()->set_term(term);
            cmd.mutable_header()->set_index(index++);
            cmd.mutable_header()->set_sync_log(true);

            auto & req = *(cmd.mutable_admin_request());
            auto & resp = *(cmd.mutable_admin_response());

            req.set_cmd_type(raft_cmdpb::AdminCmdType::BatchSplit);
            resp.set_cmd_type(raft_cmdpb::AdminCmdType::BatchSplit);

            {
                auto & splits = *(req.mutable_splits());
                splits.set_right_derive(false);
                auto & split_reqs = *(splits.mutable_requests());

                auto & sr = *(split_reqs.Add());
                sr.set_split_key(RecordKVFormat::genKey(table_id, 200).getStr());
                sr.set_new_region_id(666);
                sr.add_new_peer_ids(111);
            }
            {
                auto & splits = *(resp.mutable_splits());
                auto region1 = createRegionInfo(region_id, //
                                                RecordKVFormat::genKey(table_id, 1).getStr(),
                                                RecordKVFormat::genKey(table_id, 3).getStr());
                auto region2 = createRegionInfo(666, //
                                                RecordKVFormat::genKey(table_id, 200).getStr(),
                                                RecordKVFormat::genKey(table_id, 300).getStr());

                *(splits.mutable_regions()->Add()) = region1;
                *(splits.mutable_regions()->Add()) = region2;
            }

            kvstore->onServiceCommand(cmds, context);
        }
    }

    {
        enginepb::CommandRequestBatch cmds;
        enginepb::CommandRequest &    cmd = *(cmds.mutable_requests()->Add());

        cmd.mutable_header()->set_region_id(region_id);
        cmd.mutable_header()->set_term(term);
        cmd.mutable_header()->set_index(index++);
        cmd.mutable_header()->set_sync_log(true);
        auto & requests = *cmd.mutable_requests();

        {
            auto & req = *(requests.Add());
            req.set_cmd_type(raft_cmdpb::CmdType::Put);
            req.mutable_put()->set_cf("default");
            req.mutable_put()->set_key(RecordKVFormat::genKey(table_id, 1, 4).getStr());
            req.mutable_put()->set_value("");
        }
        {
            auto & req = *(requests.Add());
            req.set_cmd_type(raft_cmdpb::CmdType::Put);
            req.mutable_put()->set_cf("lock");
            req.mutable_put()->set_key(RecordKVFormat::genKey(table_id, 1, 4).getStr());
            req.mutable_put()->set_value(RecordKVFormat::encodeLockCfValue(Region::PutFlag, "primary key", 4, 0,
                "value").getStr());
        }
        {
            auto & req = *(requests.Add());
            req.set_cmd_type(raft_cmdpb::CmdType::Put);
            req.mutable_put()->set_cf("write");
            req.mutable_put()->set_key(RecordKVFormat::genKey(table_id, 1, 5).getStr());
            req.mutable_put()->set_value(RecordKVFormat::encodeWriteCfValue(Region::PutFlag, 4, "value").getStr());
        }
        {
            auto & req = *(requests.Add());
            req.set_cmd_type(raft_cmdpb::CmdType::Delete);
            req.mutable_delete_()->set_cf("lock");
            req.mutable_delete_()->set_key(RecordKVFormat::genKey(table_id, 1, 4).getStr());
        }

        kvstore->onServiceCommand(cmds, context);
    }

    {
        enginepb::CommandRequestBatch cmds;
        enginepb::CommandRequest &    cmd = *(cmds.mutable_requests()->Add());

        cmd.mutable_header()->set_region_id(region_id);
        cmd.mutable_header()->set_term(term);
        cmd.mutable_header()->set_index(index++);
        cmd.mutable_header()->set_sync_log(true);

        cmd.mutable_header()->set_context("context");

        auto & req  = *(cmd.mutable_admin_request());
        auto & resp = *(cmd.mutable_admin_response());

        req.set_cmd_type(raft_cmdpb::AdminCmdType::ComputeHash);
        resp.set_cmd_type(raft_cmdpb::AdminCmdType::ComputeHash);

        kvstore->onServiceCommand(cmds, context);
    }

    if (false) // It cause panic!
    {
        enginepb::CommandRequestBatch cmds;
        enginepb::CommandRequest &    cmd = *(cmds.mutable_requests()->Add());

        cmd.mutable_header()->set_region_id(region_id);
        cmd.mutable_header()->set_term(term);
        cmd.mutable_header()->set_index(index++);
        cmd.mutable_header()->set_sync_log(true);

        auto & req  = *(cmd.mutable_admin_request());
        auto & resp = *(cmd.mutable_admin_response());

        req.set_cmd_type(raft_cmdpb::AdminCmdType::VerifyHash);
        resp.set_cmd_type(raft_cmdpb::AdminCmdType::VerifyHash);

        auto & verify_req = *(req.mutable_verify_hash());
        verify_req.set_index(index - 2);
        verify_req.set_hash("fake hash");

        kvstore->onServiceCommand(cmds, context);
    }

    {
<<<<<<< HEAD
        kvstore->tryPersist(context, Seconds(0), Seconds(0));
=======
        kvstore->tryPersist(Seconds(0), Seconds(0));
>>>>>>> e859d1aa

        auto kvstore2 = std::make_shared<KVStore>(dir_path);

        kvstore2->restore([&](pingcap::kv::RegionVerID) -> pingcap::kv::RegionClientPtr {
            return nullptr;
        }, nullptr);

        kvstore->traverseRegions([&](const RegionID region_id, const RegionPtr & region1){
            auto region2 = kvstore2->getRegion(region_id);
            ASSERT_CHECK(region2 != nullptr, suc);
            ASSERT_CHECK_EQUAL(*region2, *region1, suc);
        });

        kvstore2->traverseRegions([&](const RegionID region_id, const RegionPtr & region2){
            auto region1 = kvstore->getRegion(region_id);
            ASSERT_CHECK(region1 != nullptr, suc);
            ASSERT_CHECK_EQUAL(*region2, *region1, suc);
        });
    }

    {
        enginepb::CommandRequestBatch cmds;
        enginepb::CommandRequest &    cmd = *(cmds.mutable_requests()->Add());

        cmd.mutable_header()->set_region_id(region_id);
        cmd.mutable_header()->set_term(term);
        cmd.mutable_header()->set_index(index++);
        cmd.mutable_header()->set_sync_log(true);

        auto & req  = *(cmd.mutable_admin_request());
        auto & resp = *(cmd.mutable_admin_response());

        req.set_cmd_type(raft_cmdpb::AdminCmdType::ChangePeer);
        resp.set_cmd_type(raft_cmdpb::AdminCmdType::ChangePeer);

        resp.mutable_change_peer()->mutable_region()->set_id(region_id);

        auto & change_peer = *(req.mutable_change_peer());
        change_peer.set_change_type(eraftpb::ConfChangeType::RemoveNode);
        *(change_peer.mutable_peer()) = createPeer(1, true);

        kvstore->onServiceCommand(cmds, context);

        ASSERT_CHECK_EQUAL(2, kvstore->regionSize(), suc);

<<<<<<< HEAD
        kvstore->tryPersist(context, Seconds(0), Seconds(0));
=======
        kvstore->tryPersist(Seconds(0), Seconds(0));
>>>>>>> e859d1aa
    }

    return suc ? 0 : 1;
}<|MERGE_RESOLUTION|>--- conflicted
+++ resolved
@@ -336,11 +336,7 @@
     }
 
     {
-<<<<<<< HEAD
-        kvstore->tryPersist(context, Seconds(0), Seconds(0));
-=======
         kvstore->tryPersist(Seconds(0), Seconds(0));
->>>>>>> e859d1aa
 
         auto kvstore2 = std::make_shared<KVStore>(dir_path);
 
@@ -386,11 +382,7 @@
 
         ASSERT_CHECK_EQUAL(2, kvstore->regionSize(), suc);
 
-<<<<<<< HEAD
-        kvstore->tryPersist(context, Seconds(0), Seconds(0));
-=======
         kvstore->tryPersist(Seconds(0), Seconds(0));
->>>>>>> e859d1aa
     }
 
     return suc ? 0 : 1;
