--- conflicted
+++ resolved
@@ -202,17 +202,7 @@
     ASSERT_TRUE(::DB::tests::TiFlashTestEnv::createBucketIfNotExist(*s3_client));
     dumpCheckpoint();
 
-<<<<<<< HEAD
     auto fap_context = global_context.getSharedContextDisagg()->fap_context;
-=======
-    std::optional<CheckpointInfoPtr> checkpoint_info;
-    const auto manifests = S3::CheckpointManifestS3Set::getFromS3(*s3_client, store_id);
-    ASSERT_TRUE(!manifests.empty());
-    const auto & latest_manifest_key = manifests.latestManifestKey();
-    auto temp_ps_wrapper = reuseOrCreateTempPageStorage(global_context, latest_manifest_key);
-
-    RaftApplyState apply_state;
->>>>>>> c2340e59
     {
         auto [data_seq, checkpoint_data_holder] = fap_context->getNewerCheckpointData(global_context, store_id, 0);
         ASSERT_GT(data_seq, 0);
