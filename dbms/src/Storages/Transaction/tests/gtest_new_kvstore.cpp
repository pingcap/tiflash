// Copyright 2022 PingCAP, Ltd.
//
// Licensed under the Apache License, Version 2.0 (the "License");
// you may not use this file except in compliance with the License.
// You may obtain a copy of the License at
//
//     http://www.apache.org/licenses/LICENSE-2.0
//
// Unless required by applicable law or agreed to in writing, software
// distributed under the License is distributed on an "AS IS" BASIS,
// WITHOUT WARRANTIES OR CONDITIONS OF ANY KIND, either express or implied.
// See the License for the specific language governing permissions and
// limitations under the License.

#include <Storages/Transaction/LearnerRead.h>

#include "kvstore_helper.h"

namespace DB
{
namespace tests
{
TEST_F(RegionKVStoreTest, KVStoreFailRecovery)
try
{
    auto & ctx = TiFlashTestEnv::getGlobalContext();
    KVStore & kvs = getKVS();
    {
        auto applied_index = 0;
        auto region_id = 1;
        {
            MockRaftStoreProxy::FailCond cond;

            proxy_instance->debugAddRegions(kvs, ctx.getTMTContext(), {1}, {{{RecordKVFormat::genKey(1, 0), RecordKVFormat::genKey(1, 10)}}});
            auto kvr1 = kvs.getRegion(region_id);
            auto r1 = proxy_instance->getRegion(region_id);
            ASSERT_NE(r1, nullptr);
            ASSERT_NE(kvr1, nullptr);
            applied_index = r1->getLatestAppliedIndex();
            ASSERT_EQ(r1->getLatestAppliedIndex(), kvr1->appliedIndex());
            auto [index, term] = proxy_instance->normalWrite(region_id, {33}, {"v1"}, {WriteCmdType::Put}, {ColumnFamilyType::Default});
            proxy_instance->doApply(kvs, ctx.getTMTContext(), cond, region_id, index);
            ASSERT_EQ(r1->getLatestAppliedIndex(), applied_index + 1);
            ASSERT_EQ(kvr1->appliedIndex(), applied_index + 1);
            kvs.tryPersistRegion(region_id);
        }
        {
            const KVStore & kvs = reloadKVSFromDisk();
            auto kvr1 = kvs.getRegion(region_id);
            auto r1 = proxy_instance->getRegion(region_id);
            ASSERT_EQ(r1->getLatestAppliedIndex(), applied_index + 1);
            ASSERT_EQ(kvr1->appliedIndex(), applied_index + 1);
            ASSERT_EQ(kvr1->appliedIndex(), r1->getLatestCommitIndex());
        }
    }

    {
        auto applied_index = 0;
        auto region_id = 2;
        {
            proxy_instance->debugAddRegions(kvs, ctx.getTMTContext(), {2}, {{{RecordKVFormat::genKey(1, 10), RecordKVFormat::genKey(1, 20)}}});
            MockRaftStoreProxy::FailCond cond;
            cond.type = MockRaftStoreProxy::FailCond::Type::BEFORE_KVSTORE_WRITE;

            auto kvr1 = kvs.getRegion(region_id);
            auto r1 = proxy_instance->getRegion(region_id);
            applied_index = r1->getLatestAppliedIndex();
            ASSERT_EQ(r1->getLatestAppliedIndex(), kvr1->appliedIndex());
            auto [index, term] = proxy_instance->normalWrite(region_id, {34}, {"v1"}, {WriteCmdType::Put}, {ColumnFamilyType::Default});
            // KVStore failed before write and advance.
            proxy_instance->doApply(kvs, ctx.getTMTContext(), cond, region_id, index);
            ASSERT_EQ(r1->getLatestAppliedIndex(), applied_index);
            ASSERT_EQ(kvr1->appliedIndex(), applied_index);
            kvs.tryPersistRegion(region_id);
        }
        {
            KVStore & kvs = reloadKVSFromDisk();
            auto kvr1 = kvs.getRegion(region_id);
            auto r1 = proxy_instance->getRegion(region_id);
            ASSERT_EQ(r1->getLatestAppliedIndex(), applied_index);
            ASSERT_EQ(kvr1->appliedIndex(), applied_index);
            ASSERT_EQ(kvr1->appliedIndex(), r1->getLatestCommitIndex() - 1);
            proxy_instance->replay(kvs, ctx.getTMTContext(), region_id, r1->getLatestCommitIndex());
            ASSERT_EQ(r1->getLatestAppliedIndex(), applied_index + 1);
            ASSERT_EQ(kvr1->appliedIndex(), applied_index + 1);
        }
    }

    {
        auto applied_index = 0;
        auto region_id = 3;
        {
            proxy_instance->debugAddRegions(kvs, ctx.getTMTContext(), {3}, {{{RecordKVFormat::genKey(1, 30), RecordKVFormat::genKey(1, 40)}}});
            MockRaftStoreProxy::FailCond cond;
            cond.type = MockRaftStoreProxy::FailCond::Type::BEFORE_KVSTORE_ADVANCE;

            auto kvr1 = kvs.getRegion(region_id);
            auto r1 = proxy_instance->getRegion(region_id);
            applied_index = r1->getLatestAppliedIndex();
            ASSERT_EQ(r1->getLatestAppliedIndex(), kvr1->appliedIndex());
            auto [index, term] = proxy_instance->normalWrite(region_id, {34}, {"v1"}, {WriteCmdType::Put}, {ColumnFamilyType::Default});
            // KVStore failed before advance.
            proxy_instance->doApply(kvs, ctx.getTMTContext(), cond, region_id, index);
            ASSERT_EQ(r1->getLatestAppliedIndex(), applied_index);
            ASSERT_EQ(kvr1->appliedIndex(), applied_index);
            kvs.tryPersistRegion(region_id);
        }
        {
            KVStore & kvs = reloadKVSFromDisk();
            auto kvr1 = kvs.getRegion(region_id);
            auto r1 = proxy_instance->getRegion(region_id);
            ASSERT_EQ(r1->getLatestAppliedIndex(), applied_index);
            ASSERT_EQ(kvr1->appliedIndex(), applied_index);
            ASSERT_EQ(kvr1->appliedIndex(), r1->getLatestCommitIndex() - 1);
            EXPECT_THROW(proxy_instance->replay(kvs, ctx.getTMTContext(), region_id, r1->getLatestCommitIndex()), Exception);
        }
    }

    {
        auto applied_index = 0;
        auto region_id = 4;
        {
            proxy_instance->debugAddRegions(kvs, ctx.getTMTContext(), {4}, {{{RecordKVFormat::genKey(1, 50), RecordKVFormat::genKey(1, 60)}}});
            MockRaftStoreProxy::FailCond cond;
            cond.type = MockRaftStoreProxy::FailCond::Type::BEFORE_PROXY_ADVANCE;

            auto kvr1 = kvs.getRegion(region_id);
            auto r1 = proxy_instance->getRegion(region_id);
            applied_index = r1->getLatestAppliedIndex();
            ASSERT_EQ(r1->getLatestAppliedIndex(), kvr1->appliedIndex());
            LOG_INFO(Logger::get(), "applied_index {}", applied_index);
            auto [index, term] = proxy_instance->normalWrite(region_id, {35}, {"v1"}, {WriteCmdType::Put}, {ColumnFamilyType::Default});
            // KVStore succeed. Proxy failed before advance.
            proxy_instance->doApply(kvs, ctx.getTMTContext(), cond, region_id, index);
            ASSERT_EQ(r1->getLatestAppliedIndex(), applied_index);
            ASSERT_EQ(kvr1->appliedIndex(), applied_index + 1);
            kvs.tryPersistRegion(region_id);
        }
        {
            MockRaftStoreProxy::FailCond cond;
            KVStore & kvs = reloadKVSFromDisk();
            auto kvr1 = kvs.getRegion(region_id);
            auto r1 = proxy_instance->getRegion(region_id);
            ASSERT_EQ(r1->getLatestAppliedIndex(), applied_index);
            ASSERT_EQ(kvr1->appliedIndex(), applied_index + 1);
            ASSERT_EQ(kvr1->appliedIndex(), r1->getLatestCommitIndex());
            // Proxy shall replay from handle 35.
            proxy_instance->replay(kvs, ctx.getTMTContext(), region_id, r1->getLatestCommitIndex());
            ASSERT_EQ(r1->getLatestAppliedIndex(), applied_index + 1);
            auto [index, term] = proxy_instance->normalWrite(region_id, {36}, {"v2"}, {WriteCmdType::Put}, {ColumnFamilyType::Default});
            proxy_instance->doApply(kvs, ctx.getTMTContext(), cond, region_id, index);
            ASSERT_EQ(r1->getLatestAppliedIndex(), applied_index + 2);
        }
    }
}
CATCH

TEST_F(RegionKVStoreTest, KVStoreInvalidWrites)
try
{
    auto & ctx = TiFlashTestEnv::getGlobalContext();
    {
        auto region_id = 1;
        {
            initStorages();
            KVStore & kvs = getKVS();
            proxy_instance->bootstrapTable(ctx, kvs, ctx.getTMTContext());
            proxy_instance->bootstrapWithRegion(kvs, ctx.getTMTContext(), region_id, std::nullopt);

            MockRaftStoreProxy::FailCond cond;

            auto kvr1 = kvs.getRegion(region_id);
            auto r1 = proxy_instance->getRegion(region_id);
            ASSERT_NE(r1, nullptr);
            ASSERT_NE(kvr1, nullptr);
            ASSERT_EQ(r1->getLatestAppliedIndex(), kvr1->appliedIndex());
            {
                r1->getLatestAppliedIndex();
                // This key has empty PK which is actually truncated.
                std::string k = "7480000000000001FFBD5F720000000000FAF9ECEFDC3207FFFC";
                std::string v = "4486809092ACFEC38906";
                auto strKey = Redact::hexStringToKey(k.data(), k.size());
                auto strVal = Redact::hexStringToKey(v.data(), v.size());

                auto [index, term] = proxy_instance->rawWrite(region_id, {strKey}, {strVal}, {WriteCmdType::Put}, {ColumnFamilyType::Write});
                EXPECT_THROW(proxy_instance->doApply(kvs, ctx.getTMTContext(), cond, region_id, index), Exception);
                UNUSED(term);
                EXPECT_THROW(ReadRegionCommitCache(kvr1, true), Exception);
            }
        }
    }
}
CATCH

TEST_F(RegionKVStoreTest, KVStoreAdminCommands)
try
{
    auto & ctx = TiFlashTestEnv::getGlobalContext();
    // CompactLog and passive persistence
    {
        KVStore & kvs = getKVS();
        UInt64 region_id = 1;
        {
            auto applied_index = 0;
            proxy_instance->bootstrapWithRegion(kvs, ctx.getTMTContext(), region_id, std::nullopt);
            MockRaftStoreProxy::FailCond cond;

            auto kvr1 = kvs.getRegion(region_id);
            auto r1 = proxy_instance->getRegion(region_id);
            ASSERT_NE(r1, nullptr);
            ASSERT_NE(kvr1, nullptr);
            applied_index = r1->getLatestAppliedIndex();
            ASSERT_EQ(r1->getLatestAppliedIndex(), kvr1->appliedIndex());
            auto [index, term] = proxy_instance->normalWrite(region_id, {33}, {"v1"}, {WriteCmdType::Put}, {ColumnFamilyType::Default});
            proxy_instance->doApply(kvs, ctx.getTMTContext(), cond, region_id, index);
            ASSERT_EQ(r1->getLatestAppliedIndex(), applied_index + 1);
            ASSERT_EQ(kvr1->appliedIndex(), applied_index + 1);

            kvr1->markCompactLog();
<<<<<<< HEAD
            kvs.setRegionCompactLogConfig(0, 0, 0, 0);
            auto [index2, term2] = proxy_instance->compactLog(region_id, index);
=======
            kvs.setRegionCompactLogConfig(0, 0, 0);
            auto && [request, response] = MockRaftStoreProxy::composeCompactLog(r1, index);
            auto && [index2, term2] = proxy_instance->adminCommand(region_id, std::move(request), std::move(response));
>>>>>>> 53c5beba
            // In tryFlushRegionData we will call handleWriteRaftCmd, which will already cause an advance.
            // Notice kvs is not tmt->getKVStore(), so we can't use the ProxyFFI version.
            ASSERT_TRUE(kvs.tryFlushRegionData(region_id, false, true, ctx.getTMTContext(), index2, term, 0, 0));
            proxy_instance->doApply(kvs, ctx.getTMTContext(), cond, region_id, index2);
            ASSERT_EQ(r1->getLatestAppliedIndex(), applied_index + 2);
            ASSERT_EQ(kvr1->appliedIndex(), applied_index + 2);
        }
        {
            proxy_instance->normalWrite(region_id, {34}, {"v2"}, {WriteCmdType::Put}, {ColumnFamilyType::Default});
            // There shall be data to flush.
            ASSERT_EQ(kvs.needFlushRegionData(region_id, ctx.getTMTContext()), true);
            // If flush fails, and we don't insist a success.
            FailPointHelper::enableFailPoint(FailPoints::force_fail_in_flush_region_data);
            ASSERT_EQ(kvs.tryFlushRegionData(region_id, false, false, ctx.getTMTContext(), 0, 0, 0, 0), false);
            FailPointHelper::disableFailPoint(FailPoints::force_fail_in_flush_region_data);
            // Force flush until succeed only for testing.
            ASSERT_EQ(kvs.tryFlushRegionData(region_id, false, true, ctx.getTMTContext(), 0, 0, 0, 0), true);
            // Non existing region.
            // Flush and CompactLog will not panic.
            ASSERT_EQ(kvs.tryFlushRegionData(1999, false, true, ctx.getTMTContext(), 0, 0, 0, 0), true);
            raft_cmdpb::AdminRequest request;
            raft_cmdpb::AdminResponse response;
            request.mutable_compact_log();
            request.set_cmd_type(::raft_cmdpb::AdminCmdType::CompactLog);
            ASSERT_EQ(kvs.handleAdminRaftCmd(raft_cmdpb::AdminRequest{request}, std::move(response), 1999, 22, 6, ctx.getTMTContext()), EngineStoreApplyRes::NotFound);
        }
    }
    {
        KVStore & kvs = getKVS();
        UInt64 region_id = 2;
        proxy_instance->debugAddRegions(kvs, ctx.getTMTContext(), {region_id}, {{{RecordKVFormat::genKey(1, 10), RecordKVFormat::genKey(1, 20)}}});

        // InvalidAdmin
        raft_cmdpb::AdminRequest request;
        raft_cmdpb::AdminResponse response;

        request.set_cmd_type(::raft_cmdpb::AdminCmdType::InvalidAdmin);
        try
        {
            kvs.handleAdminRaftCmd(std::move(request), std::move(response), region_id, 110, 6, ctx.getTMTContext());
            ASSERT_TRUE(false);
        }
        catch (Exception & e)
        {
            ASSERT_EQ(e.message(), "unsupported admin command type InvalidAdmin");
        }
    }
    {
        // All "useless" commands.
        KVStore & kvs = getKVS();
        UInt64 region_id = 3;
        proxy_instance->debugAddRegions(kvs, ctx.getTMTContext(), {region_id}, {{{RecordKVFormat::genKey(1, 20), RecordKVFormat::genKey(1, 30)}}});
        raft_cmdpb::AdminRequest request;
        raft_cmdpb::AdminResponse response2;
        raft_cmdpb::AdminResponse response;

        request.mutable_compact_log();
        request.set_cmd_type(::raft_cmdpb::AdminCmdType::CompactLog);
        response = response2;
        ASSERT_EQ(kvs.handleAdminRaftCmd(raft_cmdpb::AdminRequest{request}, std::move(response), region_id, 22, 6, ctx.getTMTContext()), EngineStoreApplyRes::Persist);

        response = response2;
        ASSERT_EQ(kvs.handleAdminRaftCmd(raft_cmdpb::AdminRequest{request}, std::move(response), region_id, 23, 6, ctx.getTMTContext()), EngineStoreApplyRes::Persist);

        response = response2;
        ASSERT_EQ(kvs.handleAdminRaftCmd(raft_cmdpb::AdminRequest{request}, std::move(response), 8192, 5, 6, ctx.getTMTContext()), EngineStoreApplyRes::NotFound);

        request.set_cmd_type(::raft_cmdpb::AdminCmdType::ComputeHash);
        response = response2;
        ASSERT_EQ(kvs.handleAdminRaftCmd(raft_cmdpb::AdminRequest{request}, std::move(response), region_id, 24, 6, ctx.getTMTContext()), EngineStoreApplyRes::None);

        request.set_cmd_type(::raft_cmdpb::AdminCmdType::VerifyHash);
        response = response2;
        ASSERT_EQ(kvs.handleAdminRaftCmd(raft_cmdpb::AdminRequest{request}, std::move(response), region_id, 25, 6, ctx.getTMTContext()), EngineStoreApplyRes::None);

        {
            kvs.setRegionCompactLogConfig(0, 0, 0, 0);
            request.set_cmd_type(::raft_cmdpb::AdminCmdType::CompactLog);
            ASSERT_EQ(kvs.handleAdminRaftCmd(std::move(request), std::move(response2), region_id, 26, 6, ctx.getTMTContext()), EngineStoreApplyRes::Persist);
        }
    }
}
CATCH

static void validate(KVStore & kvs, std::unique_ptr<MockRaftStoreProxy> & proxy_instance, UInt64 region_id, MockRaftStoreProxy::Cf & cf_data, ColumnFamilyType cf, int sst_size, int key_count)
{
    auto kvr1 = kvs.getRegion(region_id);
    auto r1 = proxy_instance->getRegion(region_id);
    auto proxy_helper = proxy_instance->generateProxyHelper();
    auto ssts = cf_data.ssts();
    ASSERT_EQ(ssts.size(), sst_size);
    auto make_inner_func = [](const TiFlashRaftProxyHelper * proxy_helper, SSTView snap, SSTReader::RegionRangeFilter range) -> std::unique_ptr<MonoSSTReader> {
        auto parsedKind = MockRaftStoreProxy::parseSSTViewKind(buffToStrView(snap.path));
        auto reader = std::make_unique<MonoSSTReader>(proxy_helper, snap, range);
        assert(reader->sst_format_kind() == parsedKind);
        return reader;
    };
    MultiSSTReader<MonoSSTReader, SSTView> reader{proxy_helper.get(), cf, make_inner_func, ssts, Logger::get(), kvr1->getRange()};

    size_t counter = 0;
    while (reader.remained())
    {
        // repeatedly remained are called.
        reader.remained();
        reader.remained();
        counter++;
        auto v = std::string(reader.valueView().data);
        ASSERT_EQ(v, "v" + std::to_string(counter));
        reader.next();
    }
    ASSERT_EQ(counter, key_count);
}

TEST_F(RegionKVStoreTest, KVStoreSnapshotV1)
try
{
<<<<<<< HEAD
    auto & ctx = TiFlashTestEnv::getGlobalContext();
=======
    auto ctx = TiFlashTestEnv::getGlobalContext();
    ASSERT_NE(proxy_helper->sst_reader_interfaces.fn_key, nullptr);
>>>>>>> 53c5beba
    {
        UInt64 region_id = 1;
        TableID table_id;
        {
            initStorages();
            KVStore & kvs = getKVS();
            table_id = proxy_instance->bootstrapTable(ctx, kvs, ctx.getTMTContext());
            LOG_INFO(&Poco::Logger::get("Test"), "generated table_id {}", table_id);
            proxy_instance->bootstrapWithRegion(kvs, ctx.getTMTContext(), region_id, std::nullopt);
            auto kvr1 = kvs.getRegion(region_id);
            auto r1 = proxy_instance->getRegion(region_id);
            ctx.getTMTContext().getRegionTable().updateRegion(*kvr1);
            {
                // Only one file
                MockSSTReader::getMockSSTData().clear();
                MockRaftStoreProxy::Cf default_cf{900, 800, ColumnFamilyType::Default};
                default_cf.insert(1, "v1");
                default_cf.insert(2, "v2");
                default_cf.finish_file();
                default_cf.freeze();
                validate(kvs, proxy_instance, region_id, default_cf, ColumnFamilyType::Default, 1, 2);
            }
            {
                // Empty
                MockSSTReader::getMockSSTData().clear();
                MockRaftStoreProxy::Cf default_cf{901, 800, ColumnFamilyType::Default};
                default_cf.finish_file();
                default_cf.freeze();
                validate(kvs, proxy_instance, region_id, default_cf, ColumnFamilyType::Default, 1, 0);
            }
            {
                // Multiple files
                MockSSTReader::getMockSSTData().clear();
                MockRaftStoreProxy::Cf default_cf{902, 800, ColumnFamilyType::Default};
                default_cf.insert(1, "v1");
                default_cf.finish_file();
                default_cf.insert(2, "v2");
                default_cf.finish_file();
                default_cf.insert(3, "v3");
                default_cf.insert(4, "v4");
                default_cf.finish_file();
                default_cf.insert(5, "v5");
                default_cf.insert(6, "v6");
                default_cf.finish_file();
                default_cf.insert(7, "v7");
                default_cf.finish_file();
                default_cf.freeze();
                validate(kvs, proxy_instance, region_id, default_cf, ColumnFamilyType::Default, 5, 7);
            }

            {
                // Test of ingesting multiple files with MultiSSTReader.
                MockSSTReader::getMockSSTData().clear();
                MockRaftStoreProxy::Cf default_cf{region_id, table_id, ColumnFamilyType::Default};
                default_cf.insert(1, "v1");
                default_cf.insert(2, "v2");
                default_cf.finish_file();
                default_cf.insert(3, "v3");
                default_cf.insert(4, "v4");
                default_cf.insert(5, "v5");
                default_cf.finish_file();
                default_cf.insert(6, "v6");
                default_cf.finish_file();
                default_cf.freeze();
                validate(kvs, proxy_instance, region_id, default_cf, ColumnFamilyType::Default, 3, 6);

                kvs.mutProxyHelperUnsafe()->sst_reader_interfaces = make_mock_sst_reader_interface();
                proxy_instance->snapshot(kvs, ctx.getTMTContext(), region_id, {default_cf}, 0, 0, std::nullopt);

                MockRaftStoreProxy::FailCond cond;
                {
                    auto [index, term] = proxy_instance->normalWrite(region_id, {9}, {"v9"}, {WriteCmdType::Put}, {ColumnFamilyType::Default});
                    proxy_instance->doApply(kvs, ctx.getTMTContext(), cond, region_id, index);
                }
                {
                    // Test if write succeed.
                    auto [index, term] = proxy_instance->normalWrite(region_id, {1}, {"fv1"}, {WriteCmdType::Put}, {ColumnFamilyType::Default});
                    EXPECT_THROW(proxy_instance->doApply(kvs, ctx.getTMTContext(), cond, region_id, index), Exception);
                }
            }
            {
                // Test of ingesting single file with MultiSSTReader.
                MockSSTReader::getMockSSTData().clear();
                MockRaftStoreProxy::Cf default_cf{region_id, table_id, ColumnFamilyType::Default};
                default_cf.insert(10, "v10");
                default_cf.insert(11, "v11");
                default_cf.finish_file();
                default_cf.freeze();

                kvs.mutProxyHelperUnsafe()->sst_reader_interfaces = make_mock_sst_reader_interface();
                proxy_instance->snapshot(kvs, ctx.getTMTContext(), region_id, {default_cf}, 0, 0, std::nullopt);

                MockRaftStoreProxy::FailCond cond;
                {
                    auto [index, term] = proxy_instance->normalWrite(region_id, {19}, {"v19"}, {WriteCmdType::Put}, {ColumnFamilyType::Default});
                    proxy_instance->doApply(kvs, ctx.getTMTContext(), cond, region_id, index);
                }
                {
                    // Test if write succeed.
                    auto [index, term] = proxy_instance->normalWrite(region_id, {10}, {"v10"}, {WriteCmdType::Put}, {ColumnFamilyType::Default});
                    EXPECT_THROW(proxy_instance->doApply(kvs, ctx.getTMTContext(), cond, region_id, index), Exception);
                }
            }
            {
                // Test of ingesting multiple cfs with MultiSSTReader.
                MockSSTReader::getMockSSTData().clear();
                MockRaftStoreProxy::Cf default_cf{region_id, table_id, ColumnFamilyType::Default};
                default_cf.insert(20, "v20");
                default_cf.insert(21, "v21");
                default_cf.finish_file();
                default_cf.freeze();
                MockRaftStoreProxy::Cf write_cf{region_id, table_id, ColumnFamilyType::Write};
                write_cf.insert(20, "v20");
                write_cf.insert(21, "v21");
                write_cf.finish_file();
                write_cf.freeze();

                kvs.mutProxyHelperUnsafe()->sst_reader_interfaces = make_mock_sst_reader_interface();
                proxy_instance->snapshot(kvs, ctx.getTMTContext(), region_id, {default_cf, write_cf}, 0, 0, std::nullopt);

                MockRaftStoreProxy::FailCond cond;
                {
                    // Test if write succeed.
                    auto [index, term] = proxy_instance->normalWrite(region_id, {20}, {"v20"}, {WriteCmdType::Put}, {ColumnFamilyType::Default});
                    // Found existing key ...
                    EXPECT_THROW(proxy_instance->doApply(kvs, ctx.getTMTContext(), cond, region_id, index), Exception);
                }
            }
            {
                // Test of ingesting duplicated key with the same value.
                MockSSTReader::getMockSSTData().clear();
                MockRaftStoreProxy::Cf default_cf{region_id, table_id, ColumnFamilyType::Default};
                default_cf.insert(21, "v21");
                default_cf.insert(21, "v21");
                default_cf.finish_file();
                default_cf.freeze();
                MockRaftStoreProxy::Cf write_cf{region_id, table_id, ColumnFamilyType::Write};
                write_cf.insert(21, "v21");
                write_cf.insert(21, "v21");
                write_cf.finish_file();
                write_cf.freeze();

                kvs.mutProxyHelperUnsafe()->sst_reader_interfaces = make_mock_sst_reader_interface();
                // Shall not panic.
                proxy_instance->snapshot(kvs, ctx.getTMTContext(), region_id, {default_cf, write_cf}, 0, 0, std::nullopt);
            }
            {
                // Test of ingesting duplicated key with different values.
                MockSSTReader::getMockSSTData().clear();
                MockRaftStoreProxy::Cf default_cf{region_id, table_id, ColumnFamilyType::Default};
                default_cf.insert(21, "v21");
                default_cf.insert(21, "v22");
                default_cf.finish_file();
                default_cf.freeze();
                MockRaftStoreProxy::Cf write_cf{region_id, table_id, ColumnFamilyType::Write};
                write_cf.insert(21, "v21");
                write_cf.insert(21, "v21");
                write_cf.finish_file();
                write_cf.freeze();

                kvs.mutProxyHelperUnsafe()->sst_reader_interfaces = make_mock_sst_reader_interface();
                // Found existing key ...
                EXPECT_THROW(proxy_instance->snapshot(kvs, ctx.getTMTContext(), region_id, {default_cf, write_cf}, 0, 0, std::nullopt), Exception);
            }
        }
    }
}
CATCH


TEST_F(RegionKVStoreTest, KVStoreSnapshotV2Extra)
try
{
<<<<<<< HEAD
    auto & ctx = TiFlashTestEnv::getGlobalContext();
=======
    auto ctx = TiFlashTestEnv::getGlobalContext();
    ASSERT_NE(proxy_helper->sst_reader_interfaces.fn_key, nullptr);
    UInt64 region_id = 2;
    TableID table_id;
    {
        std::string start_str = "7480000000000000FF795F720000000000FA";
        std::string end_str = "7480000000000000FF795F720380000000FF0000004003800000FF0000017FCC000000FC";
        auto start = Redact::hexStringToKey(start_str.data(), start_str.size());
        auto end = Redact::hexStringToKey(end_str.data(), end_str.size());

        initStorages();
        KVStore & kvs = getKVS();
        table_id = proxy_instance->bootstrapTable(ctx, kvs, ctx.getTMTContext());
        proxy_instance->bootstrapWithRegion(kvs, ctx.getTMTContext(), region_id, std::make_pair(start, end));
        auto kvr1 = kvs.getRegion(region_id);
        auto r1 = proxy_instance->getRegion(region_id);
    }
    KVStore & kvs = getKVS();
    {
        std::string k = "7480000000000000FF795F720380000000FF0000026303800000FF0000017801000000FCF9DE534E2797FB83";
        MockRaftStoreProxy::Cf write_cf{region_id, table_id, ColumnFamilyType::Write};
        write_cf.insert_raw(Redact::hexStringToKey(k.data(), k.size()), "v1");
        write_cf.finish_file(SSTFormatKind::KIND_TABLET);
        write_cf.freeze();
        validate(kvs, proxy_instance, region_id, write_cf, ColumnFamilyType::Write, 1, 0);
    }
}
CATCH

TEST_F(RegionKVStoreTest, KVStoreSnapshotV2Basic)
try
{
    auto ctx = TiFlashTestEnv::getGlobalContext();
    ASSERT_NE(proxy_helper->sst_reader_interfaces.fn_key, nullptr);
>>>>>>> 53c5beba
    UInt64 region_id = 1;
    TableID table_id;
    {
        region_id = 2;
        initStorages();
        KVStore & kvs = getKVS();
        table_id = proxy_instance->bootstrapTable(ctx, kvs, ctx.getTMTContext());
        proxy_instance->bootstrapWithRegion(kvs, ctx.getTMTContext(), region_id, std::nullopt);
        auto kvr1 = kvs.getRegion(region_id);
        auto r1 = proxy_instance->getRegion(region_id);
        {
            // Shall filter out of range kvs.
            // RegionDefaultCFDataTrait will "reconstruct" TiKVKey, without table_id, it is correct since different tables ares in different regions.
            // so we may find conflict if we set the same handle_id here.
            // Shall we remove this constraint?
            auto klo = RecordKVFormat::genKey(table_id - 1, 1, 111);
            auto klo2 = RecordKVFormat::genKey(table_id - 1, 9999, 222);
            auto kro = RecordKVFormat::genKey(table_id + 1, 0, 333);
            auto kro2 = RecordKVFormat::genKey(table_id + 1, 2, 444);
            auto kin1 = RecordKVFormat::genKey(table_id, 0, 0);
            auto kin2 = RecordKVFormat::genKey(table_id, 5, 0);
            MockSSTReader::getMockSSTData().clear();
            MockRaftStoreProxy::Cf default_cf{region_id, table_id, ColumnFamilyType::Default};
            default_cf.insert_raw(klo, "v1");
            default_cf.insert_raw(klo2, "v1");
            default_cf.insert_raw(kin1, "v1");
            default_cf.insert_raw(kin2, "v2");
            default_cf.insert_raw(kro, "v1");
            default_cf.insert_raw(kro2, "v1");
            default_cf.finish_file(SSTFormatKind::KIND_TABLET);
            default_cf.freeze();
            MockRaftStoreProxy::Cf write_cf{region_id, table_id, ColumnFamilyType::Write};
            write_cf.insert_raw(klo, "v1");
            write_cf.insert_raw(klo2, "v1");
            write_cf.insert_raw(kro, "v1");
            write_cf.insert_raw(kro2, "v1");
            write_cf.finish_file(SSTFormatKind::KIND_TABLET);
            write_cf.freeze();
            validate(kvs, proxy_instance, region_id, default_cf, ColumnFamilyType::Default, 1, 2);
            validate(kvs, proxy_instance, region_id, write_cf, ColumnFamilyType::Write, 1, 0);

            proxy_helper->sst_reader_interfaces = make_mock_sst_reader_interface();
            proxy_instance->snapshot(kvs, ctx.getTMTContext(), region_id, {default_cf, write_cf}, 0, 0, std::nullopt);
            MockRaftStoreProxy::FailCond cond;
            {
                auto [index, term] = proxy_instance->rawWrite(region_id, {klo}, {"v1"}, {WriteCmdType::Put}, {ColumnFamilyType::Default});
                proxy_instance->doApply(kvs, ctx.getTMTContext(), cond, region_id, index);
            }
            {
                auto [index, term] = proxy_instance->rawWrite(region_id, {klo2}, {"v1"}, {WriteCmdType::Put}, {ColumnFamilyType::Default});
                proxy_instance->doApply(kvs, ctx.getTMTContext(), cond, region_id, index);
            }
            {
                auto [index, term] = proxy_instance->rawWrite(region_id, {kro}, {"v1"}, {WriteCmdType::Put}, {ColumnFamilyType::Default});
                proxy_instance->doApply(kvs, ctx.getTMTContext(), cond, region_id, index);
            }
            {
                auto [index, term] = proxy_instance->rawWrite(region_id, {kro2}, {"v1"}, {WriteCmdType::Put}, {ColumnFamilyType::Default});
                proxy_instance->doApply(kvs, ctx.getTMTContext(), cond, region_id, index);
            }
        }
    }
}
CATCH

TEST_F(RegionKVStoreTest, LearnerRead)
try
{
    auto ctx = TiFlashTestEnv::getGlobalContext();
    auto region_id = 1;
    KVStore & kvs = getKVS();
    ctx.getTMTContext().debugSetKVStore(kvstore);
    initStorages();

    ctx.getTMTContext().debugSetWaitIndexTimeout(1);

    startReadIndexUtils(ctx);
    SCOPE_EXIT({
        stopReadIndexUtils();
    });

    auto table_id = proxy_instance->bootstrapTable(ctx, kvs, ctx.getTMTContext());
    proxy_instance->bootstrapWithRegion(kvs, ctx.getTMTContext(), region_id, std::nullopt);
    auto kvr1 = kvs.getRegion(region_id);
    ctx.getTMTContext().getRegionTable().updateRegion(*kvr1);

    std::vector<std::string> keys{RecordKVFormat::genKey(table_id, 3).toString(), RecordKVFormat::genKey(table_id, 3, 5).toString(), RecordKVFormat::genKey(table_id, 3, 8).toString()};
    std::vector<std::string> vals({RecordKVFormat::encodeLockCfValue(RecordKVFormat::CFModifyFlag::PutFlag, "PK", 3, 20).toString(), TiKVValue("value1").toString(), RecordKVFormat::encodeWriteCfValue(RecordKVFormat::CFModifyFlag::PutFlag, 5).toString()});
    auto ops = std::vector<ColumnFamilyType>{
        ColumnFamilyType::Lock,
        ColumnFamilyType::Default,
        ColumnFamilyType::Write,
    };
    auto [index, term] = proxy_instance->rawWrite(region_id, std::move(keys), std::move(vals), {WriteCmdType::Put, WriteCmdType::Put, WriteCmdType::Put}, std::move(ops));
    ASSERT_EQ(index, 6);
    ASSERT_EQ(kvr1->appliedIndex(), 5);
    ASSERT_EQ(term, 5);

    auto mvcc_query_info = MvccQueryInfo(false, 10);
    auto f = [&] {
        auto discard = doLearnerRead(
            table_id,
            mvcc_query_info,
            false,
            ctx,
            log);
        UNUSED(discard);
    };
    EXPECT_THROW(f(), RegionException);

    // We can't `doApply`, since the TiKVValue is not valid.
    auto r1 = proxy_instance->getRegion(region_id);
    r1->updateAppliedIndex(index);
    kvr1->setApplied(index, term);
    auto regions_snapshot = doLearnerRead(
        table_id,
        mvcc_query_info,
        false,
        ctx,
        log);
    // 0 unavailable regions
    ASSERT_EQ(regions_snapshot.size(), 1);

    // No throw
    auto mvcc_query_info2 = MvccQueryInfo(false, 10);
    mvcc_query_info2.regions_query_info.emplace_back(1, kvr1->version(), kvr1->confVer(), table_id, kvr1->getRange()->rawKeys());
    validateQueryInfo(mvcc_query_info2, regions_snapshot, ctx.getTMTContext(), log);
}
CATCH

TEST_F(RegionKVStoreTest, KVStoreExtraDataSnapshot1)
try
{
    auto ctx = TiFlashTestEnv::getGlobalContext();
    proxy_instance->cluster_ver = RaftstoreVer::V2;
    ASSERT_NE(proxy_helper->sst_reader_interfaces.fn_key, nullptr);
    UInt64 region_id = 1;
    TableID table_id;
    {
        region_id = 2;
        initStorages();
        KVStore & kvs = getKVS();
        // ctx.getTMTContext().debugSetKVStore(kvstore);
        table_id = proxy_instance->bootstrapTable(ctx, kvs, ctx.getTMTContext());
        auto start = RecordKVFormat::genKey(table_id, 0);
        auto end = RecordKVFormat::genKey(table_id, 10);
        proxy_instance->bootstrapWithRegion(kvs, ctx.getTMTContext(), region_id, std::make_pair(start.toString(), end.toString()));
        auto r1 = proxy_instance->getRegion(region_id);

        // See `decodeWriteCfValue`.
        auto [value_write, value_default] = proxy_instance->generateTiKVKeyValue(111, 999);

        {
            auto k1 = RecordKVFormat::genKey(table_id, 1, 111);
            auto k2 = RecordKVFormat::genKey(table_id, 2, 111);
            MockSSTReader::getMockSSTData().clear();
            MockRaftStoreProxy::Cf default_cf{region_id, table_id, ColumnFamilyType::Default};
            default_cf.insert_raw(k1, value_default);
            default_cf.finish_file(SSTFormatKind::KIND_TABLET);
            default_cf.freeze();
            MockRaftStoreProxy::Cf write_cf{region_id, table_id, ColumnFamilyType::Write};
            write_cf.insert_raw(k1, value_write);
            write_cf.insert_raw(k2, value_write);
            write_cf.finish_file(SSTFormatKind::KIND_TABLET);
            write_cf.freeze();

            auto kvr1 = proxy_instance->snapshot(kvs, ctx.getTMTContext(), region_id, {default_cf, write_cf}, 0, 0, std::nullopt);
            ASSERT_EQ(kvr1->orphanKeysInfo().remainedKeyCount(), 1);
            ASSERT_EQ(kvr1->writeCFCount(), 1); // k2
        }
        MockRaftStoreProxy::FailCond cond;
        {
            // Add a new key to trigger another row2col transform.
            auto kvr1 = kvs.getRegion(region_id);
            auto k = RecordKVFormat::genKey(table_id, 3, 111);
            auto [index, term] = proxy_instance->rawWrite(region_id, {k}, {value_default}, {WriteCmdType::Put}, {ColumnFamilyType::Default});
            auto [index2, term2] = proxy_instance->rawWrite(region_id, {k}, {value_write}, {WriteCmdType::Put}, {ColumnFamilyType::Write});
            proxy_instance->doApply(kvs, ctx.getTMTContext(), cond, region_id, index);
            proxy_instance->doApply(kvs, ctx.getTMTContext(), cond, region_id, index2);
            ASSERT_EQ(kvr1->orphanKeysInfo().remainedKeyCount(), 1);
            ASSERT_EQ(kvr1->writeCFCount(), 1); // k2
            UNUSED(term);
            UNUSED(term2);
        }
        {
            // A normal write to "save" the orphan key.
            auto k2 = RecordKVFormat::genKey(table_id, 2, 111);
            auto kvr1 = kvs.getRegion(region_id);
            auto [index, term] = proxy_instance->rawWrite(region_id, {k2}, {value_default}, {WriteCmdType::Put}, {ColumnFamilyType::Default});
            proxy_instance->doApply(kvs, ctx.getTMTContext(), cond, region_id, index);
            // After applied this log, the write record is not orphan any more.
            ASSERT_EQ(kvr1->writeCFCount(), 0);
            auto [index2, term2] = proxy_instance->rawWrite(region_id, {k2}, {value_write}, {WriteCmdType::Put}, {ColumnFamilyType::Write});
            proxy_instance->doApply(kvs, ctx.getTMTContext(), cond, region_id, index2);
            ASSERT_EQ(kvr1->writeCFCount(), 0);
            ASSERT_EQ(kvr1->orphanKeysInfo().remainedKeyCount(), 0);
            UNUSED(term);
            UNUSED(term2);
        }
        {
            // An orphan key in normal write will still trigger a hard error.
            auto k = RecordKVFormat::genKey(table_id, 4, 111);
            auto [index, term2] = proxy_instance->rawWrite(region_id, {k}, {value_write}, {WriteCmdType::Put}, {ColumnFamilyType::Write});
            UNUSED(term2);
            EXPECT_THROW(proxy_instance->doApply(kvs, ctx.getTMTContext(), cond, region_id, index), Exception);
        }
    }
}
CATCH

TEST_F(RegionKVStoreTest, KVStoreExtraDataSnapshot2)
try
{
    auto ctx = TiFlashTestEnv::getGlobalContext();
    proxy_instance->cluster_ver = RaftstoreVer::V2;
    UInt64 region_id = 1;
    TableID table_id;
    {
        region_id = 2;
        initStorages();
        KVStore & kvs = getKVS();
        table_id = proxy_instance->bootstrapTable(ctx, kvs, ctx.getTMTContext());
        auto start = RecordKVFormat::genKey(table_id, 0);
        auto end = RecordKVFormat::genKey(table_id, 10);
        proxy_instance->bootstrapWithRegion(kvs, ctx.getTMTContext(), region_id, std::make_pair(start.toString(), end.toString()));
        auto r1 = proxy_instance->getRegion(region_id);

        // See `decodeWriteCfValue`.
        auto && [value_write, value_default] = proxy_instance->generateTiKVKeyValue(111, 999);

        {
            auto k1 = RecordKVFormat::genKey(table_id, 1, 111);
            MockSSTReader::getMockSSTData().clear();
            MockRaftStoreProxy::Cf default_cf{region_id, table_id, ColumnFamilyType::Default};
            default_cf.finish_file(SSTFormatKind::KIND_TABLET);
            default_cf.freeze();
            MockRaftStoreProxy::Cf write_cf{region_id, table_id, ColumnFamilyType::Write};
            write_cf.insert_raw(k1, value_write);
            write_cf.finish_file(SSTFormatKind::KIND_TABLET);
            write_cf.freeze();

            auto kvr1 = proxy_instance->snapshot(kvs, ctx.getTMTContext(), region_id, {default_cf, write_cf}, 0, 0, std::nullopt);
            ASSERT_EQ(kvr1->orphanKeysInfo().remainedKeyCount(), 1);
        }
        {
            auto k2 = RecordKVFormat::genKey(table_id, 2, 111);
            MockSSTReader::getMockSSTData().clear();
            MockRaftStoreProxy::Cf default_cf{region_id, table_id, ColumnFamilyType::Default};
            default_cf.finish_file(SSTFormatKind::KIND_TABLET);
            default_cf.freeze();
            MockRaftStoreProxy::Cf write_cf{region_id, table_id, ColumnFamilyType::Write};
            write_cf.insert_raw(k2, value_write);
            write_cf.finish_file(SSTFormatKind::KIND_TABLET);
            write_cf.freeze();

            auto kvr1 = proxy_instance->snapshot(kvs, ctx.getTMTContext(), region_id, {default_cf, write_cf}, 0, 0, 10);
            // Every snapshot contains a full copy of this region. So we will drop all orphan keys in the previous region.
            ASSERT_EQ(kvr1->orphanKeysInfo().remainedKeyCount(), 1);
        }
        MockRaftStoreProxy::FailCond cond;
        {
            auto k3 = RecordKVFormat::genKey(table_id, 3, 111);
            auto kvr1 = kvs.getRegion(region_id);
            proxy_instance->rawWrite(region_id, {k3, k3}, {value_default, value_write}, {WriteCmdType::Put, WriteCmdType::Put}, {ColumnFamilyType::Default, ColumnFamilyType::Write}, 8);
            proxy_instance->doApply(kvs, ctx.getTMTContext(), cond, region_id, 8);

            auto k4 = RecordKVFormat::genKey(table_id, 4, 111);
            proxy_instance->rawWrite(region_id, {k4, k4}, {value_default, value_write}, {WriteCmdType::Put, WriteCmdType::Put}, {ColumnFamilyType::Default, ColumnFamilyType::Write}, 10);
            // Remaining orphan keys of k2.
            EXPECT_THROW(proxy_instance->doApply(kvs, ctx.getTMTContext(), cond, region_id, 10), Exception);
        }
        {
            auto k5 = RecordKVFormat::genKey(table_id, 5, 111);
            MockSSTReader::getMockSSTData().clear();
            MockRaftStoreProxy::Cf default_cf{region_id, table_id, ColumnFamilyType::Default};
            default_cf.finish_file(SSTFormatKind::KIND_TABLET);
            default_cf.freeze();
            MockRaftStoreProxy::Cf write_cf{region_id, table_id, ColumnFamilyType::Write};
            write_cf.insert_raw(k5, value_write);
            write_cf.finish_file(SSTFormatKind::KIND_TABLET);
            write_cf.freeze();

            auto kvr1 = proxy_instance->snapshot(kvs, ctx.getTMTContext(), region_id, {default_cf, write_cf}, 15, 0, 20);
            ASSERT_EQ(kvr1->orphanKeysInfo().remainedKeyCount(), 1);
        }
        {
            auto k6 = RecordKVFormat::genKey(table_id, 6, 111);
            auto kvr1 = kvs.getRegion(region_id);
            auto r1 = proxy_instance->getRegion(region_id);

            auto && [req, res] = MockRaftStoreProxy::composeCompactLog(r1, 10);
            proxy_instance->adminCommand(region_id, std::move(req), std::move(res), 20);
            EXPECT_THROW(proxy_instance->doApply(kvs, ctx.getTMTContext(), cond, region_id, 20), Exception);
        }
    }
}
CATCH

} // namespace tests
} // namespace DB<|MERGE_RESOLUTION|>--- conflicted
+++ resolved
@@ -217,14 +217,9 @@
             ASSERT_EQ(kvr1->appliedIndex(), applied_index + 1);
 
             kvr1->markCompactLog();
-<<<<<<< HEAD
             kvs.setRegionCompactLogConfig(0, 0, 0, 0);
-            auto [index2, term2] = proxy_instance->compactLog(region_id, index);
-=======
-            kvs.setRegionCompactLogConfig(0, 0, 0);
             auto && [request, response] = MockRaftStoreProxy::composeCompactLog(r1, index);
             auto && [index2, term2] = proxy_instance->adminCommand(region_id, std::move(request), std::move(response));
->>>>>>> 53c5beba
             // In tryFlushRegionData we will call handleWriteRaftCmd, which will already cause an advance.
             // Notice kvs is not tmt->getKVStore(), so we can't use the ProxyFFI version.
             ASSERT_TRUE(kvs.tryFlushRegionData(region_id, false, true, ctx.getTMTContext(), index2, term, 0, 0));
@@ -341,12 +336,8 @@
 TEST_F(RegionKVStoreTest, KVStoreSnapshotV1)
 try
 {
-<<<<<<< HEAD
     auto & ctx = TiFlashTestEnv::getGlobalContext();
-=======
-    auto ctx = TiFlashTestEnv::getGlobalContext();
     ASSERT_NE(proxy_helper->sst_reader_interfaces.fn_key, nullptr);
->>>>>>> 53c5beba
     {
         UInt64 region_id = 1;
         TableID table_id;
@@ -520,10 +511,7 @@
 TEST_F(RegionKVStoreTest, KVStoreSnapshotV2Extra)
 try
 {
-<<<<<<< HEAD
     auto & ctx = TiFlashTestEnv::getGlobalContext();
-=======
-    auto ctx = TiFlashTestEnv::getGlobalContext();
     ASSERT_NE(proxy_helper->sst_reader_interfaces.fn_key, nullptr);
     UInt64 region_id = 2;
     TableID table_id;
@@ -555,9 +543,8 @@
 TEST_F(RegionKVStoreTest, KVStoreSnapshotV2Basic)
 try
 {
-    auto ctx = TiFlashTestEnv::getGlobalContext();
+    auto & ctx = TiFlashTestEnv::getGlobalContext();
     ASSERT_NE(proxy_helper->sst_reader_interfaces.fn_key, nullptr);
->>>>>>> 53c5beba
     UInt64 region_id = 1;
     TableID table_id;
     {
