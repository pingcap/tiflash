--- conflicted
+++ resolved
@@ -103,13 +103,9 @@
             proxy_instance->doApply(kvs, ctx.getTMTContext(), cond, region_id, index);
             ASSERT_EQ(r1->getLatestAppliedIndex(), applied_index);
             ASSERT_EQ(kvr1->appliedIndex(), applied_index);
-<<<<<<< HEAD
             ASSERT_NE(kvr1->appliedIndex(), index);
             // The persisted applied_index is `applied_index`.
             kvs.tryPersistRegion(region_id);
-=======
-            tryPersistRegion(kvs, region_id);
->>>>>>> 93984ea6
         }
         {
             KVStore & kvs = reloadKVSFromDisk();
