// Copyright 2022 PingCAP, Ltd.
//
// Licensed under the Apache License, Version 2.0 (the "License");
// you may not use this file except in compliance with the License.
// You may obtain a copy of the License at
//
//     http://www.apache.org/licenses/LICENSE-2.0
//
// Unless required by applicable law or agreed to in writing, software
// distributed under the License is distributed on an "AS IS" BASIS,
// WITHOUT WARRANTIES OR CONDITIONS OF ANY KIND, either express or implied.
// See the License for the specific language governing permissions and
// limitations under the License.

<<<<<<< HEAD
#include <Common/hex.h>
#include <Core/Field.h>
#include <RaftStoreProxyFFI/ColumnFamily.h>
#include <Storages/DeltaMerge/DeltaMergeDefines.h>
#include <Storages/Transaction/DatumCodec.h>
#include <Storages/Transaction/DecodingStorageSchemaSnapshot.h>
#include <Storages/Transaction/PartitionStreams.h>
#include <Storages/Transaction/Region.h>
#include <Storages/Transaction/RegionBlockReader.h>
#include <Storages/Transaction/TiDB.h>
#include <Storages/Transaction/TiKVKeyValue.h>
#include <Storages/Transaction/tests/RowCodecTestUtils.h>
#include <Storages/Transaction/tests/region_helper.h>
#include <TestUtils/FunctionTestUtils.h>
#include <TestUtils/TiFlashTestBasic.h>
#include <common/defines.h>
#include <common/logger_useful.h>
=======
#include <Core/Field.h>
#include <Storages/DeltaMerge/DeltaMergeDefines.h>
#include <Storages/Transaction/DatumCodec.h>
#include <Storages/Transaction/DecodingStorageSchemaSnapshot.h>
#include <Storages/Transaction/RegionBlockReader.h>
#include <Storages/Transaction/tests/RowCodecTestUtils.h>
#include <TestUtils/FunctionTestUtils.h>
#include <TestUtils/TiFlashTestBasic.h>
#include <common/defines.h>
>>>>>>> aae88b12

using TableInfo = TiDB::TableInfo;

namespace DB::tests
{
using ColumnIDs = std::vector<ColumnID>;
class RegionBlockReaderTest : public ::testing::Test
{
public:
    RegionBlockReaderTest()
        : logger(Logger::get("RegionBlockReaderTest"))
    {}

protected:
    Int64 handle_value = 100;
    UInt8 del_mark_value = 0;
    UInt64 version_value = 100;
    size_t rows = 3;

    RegionDataReadInfoList data_list_read;
    std::unordered_map<ColumnID, Field> fields_map;

    LoggerPtr logger;

    enum RowEncodeVersion
    {
        RowV1,
        RowV2
    };

protected:
    void SetUp() override
    {
        data_list_read.clear();
        fields_map.clear();
    }

    void TearDown() override {}

    void encodeColumns(const TableInfo & table_info, const std::vector<Field> & fields, RowEncodeVersion row_version)
    {
        // for later check
        std::unordered_map<String, size_t> column_name_columns_index_map;
        for (size_t i = 0; i < table_info.columns.size(); i++)
        {
            fields_map.emplace(table_info.columns[i].id, fields[i]);
            column_name_columns_index_map.emplace(table_info.columns[i].name, i);
        }

        std::vector<Field> value_encode_fields;
        std::vector<Field> key_encode_fields;
        for (size_t i = 0; i < table_info.columns.size(); i++)
        {
            if (table_info.is_common_handle || table_info.pk_is_handle)
            {
<<<<<<< HEAD
                if (table_info.columns[i].hasPriKeyFlag())
                    key_encode_fields.emplace_back(fields[i]);
                else
                    value_encode_fields.emplace_back(fields[i]);
=======
                if (!table_info.columns[i].hasPriKeyFlag())
                    value_encode_fields.emplace_back(fields[i]);
                else
                    key_encode_fields.emplace_back(fields[i]);
>>>>>>> aae88b12
            }
            else
            {
                value_encode_fields.emplace_back(fields[i]);
            }
        }

        // create the RawTiDBPK section of encoded key
        WriteBufferFromOwnString pk_buf;
        if (table_info.is_common_handle)
        {
            const auto & primary_index_info = table_info.getPrimaryIndexInfo();
            for (size_t i = 0; i < primary_index_info.idx_cols.size(); i++)
            {
                auto idx = column_name_columns_index_map[primary_index_info.idx_cols[i].name];
                EncodeDatum(key_encode_fields[i], table_info.columns[idx].getCodecFlag(), pk_buf);
            }
        }
        else
        {
            DB::EncodeInt64(handle_value, pk_buf);
        }
        RawTiDBPK pk{std::make_shared<String>(pk_buf.releaseStr())};

        // create encoded value
        WriteBufferFromOwnString value_buf;
        if (row_version == RowEncodeVersion::RowV1)
        {
            encodeRowV1(table_info, value_encode_fields, value_buf);
        }
        else if (row_version == RowEncodeVersion::RowV2)
        {
            encodeRowV2(table_info, value_encode_fields, value_buf);
        }
        else
        {
            throw Exception("Unknown row format " + std::to_string(row_version), ErrorCodes::LOGICAL_ERROR);
        }
        auto row_value = std::make_shared<const TiKVValue>(value_buf.releaseStr());
        for (size_t i = 0; i < rows; i++)
            data_list_read.emplace_back(pk, del_mark_value, version_value, row_value);
    }

    void checkBlock(DecodingStorageSchemaSnapshotConstPtr decoding_schema, const Block & block) const
    {
        ASSERT_EQ(block.columns(), decoding_schema->column_defines->size());
        for (size_t row = 0; row < rows; row++)
        {
            for (size_t pos = 0; pos < block.columns(); pos++)
            {
                const auto & column_element = block.getByPosition(pos);
                auto gen_error_log = [&]() {
                    return fmt::format(
                        "  when checking column\n    id={}, name={}, nrow={}\n  decoded block is:\n{}\n",
                        column_element.column_id,
                        column_element.name,
                        row,
                        getColumnsContent(block.getColumnsWithTypeAndName()));
                };
                if (row == 0)
                {
                    ASSERT_EQ(column_element.column->size(), rows);
                }
                if (column_element.name == EXTRA_HANDLE_COLUMN_NAME)
                {
                    if (decoding_schema->is_common_handle)
                    {
                        ASSERT_FIELD_EQ((*column_element.column)[row], Field(*std::get<0>(data_list_read[row]))) << gen_error_log();
                    }
                    else
                    {
                        ASSERT_FIELD_EQ((*column_element.column)[row], Field(handle_value)) << gen_error_log();
                    }
                }
                else if (column_element.name == VERSION_COLUMN_NAME)
                {
                    ASSERT_FIELD_EQ((*column_element.column)[row], Field(version_value)) << gen_error_log();
                }
                else if (column_element.name == TAG_COLUMN_NAME)
                {
                    ASSERT_FIELD_EQ((*column_element.column)[row], Field(NearestFieldType<UInt8>::Type(del_mark_value))) << gen_error_log();
                }
                else
                {
<<<<<<< HEAD
                    if (fields_map.count(column_element.column_id) > 0)
                        ASSERT_FIELD_EQ((*column_element.column)[row], fields_map.at(column_element.column_id)) << gen_error_log();
                    else
                        LOG_INFO(logger, "ignore value check for new added column, id={}, name={}", column_element.column_id, column_element.name);
=======
                    ASSERT_FIELD_EQ((*column_element.column)[row], fields_map.at(column_element.column_id)) << gen_error_log();
>>>>>>> aae88b12
                }
            }
        }
    }

    bool decodeAndCheckColumns(DecodingStorageSchemaSnapshotConstPtr decoding_schema, bool force_decode) const
    {
        RegionBlockReader reader{decoding_schema};
        Block block = createBlockSortByColumnID(decoding_schema);
        if (!reader.read(block, data_list_read, force_decode))
            return false;

        checkBlock(decoding_schema, block);
        return true;
    }

    std::pair<TableInfo, std::vector<Field>> getNormalTableInfoFields(const ColumnIDs & pk_col_ids, bool is_common_handle) const
    {
        return getTableInfoAndFields(
            pk_col_ids,
            is_common_handle,
            ColumnIDValue(2, handle_value),
            ColumnIDValue(3, std::numeric_limits<UInt64>::max()),
            ColumnIDValue(4, std::numeric_limits<Float32>::min()),
            ColumnIDValue(9, String("aaa")),
            ColumnIDValue(10, DecimalField(ToDecimal<UInt64, Decimal64>(12345678910ULL, 4), 4)),
            ColumnIDValueNull<UInt64>(11));
    }

    TableInfo getTableInfoWithMoreColumns(const ColumnIDs & handle_ids, bool is_common_handle)
    {
        TableInfo table_info;
        std::tie(table_info, std::ignore) = getTableInfoAndFields(
            handle_ids,
            is_common_handle,
            ColumnIDValue(1, String("")),
            ColumnIDValue(2, handle_value),
            ColumnIDValue(3, std::numeric_limits<UInt64>::max()),
            ColumnIDValue(4, std::numeric_limits<Float32>::min()),
            ColumnIDValue(8, String("")),
            ColumnIDValue(9, String("aaa")),
            ColumnIDValue(10, DecimalField(ToDecimal<UInt64, Decimal64>(12345678910ULL, 4), 4)),
            ColumnIDValueNull<UInt64>(11),
            ColumnIDValue(13, String("")));

        // add default value for missing column
        std::vector<ColumnID> missing_column_ids{1, 8, 13};
        String missing_column_default_value = String("default");
        for (auto & column : table_info.columns)
        {
            if (std::find(missing_column_ids.begin(), missing_column_ids.end(), column.id) != missing_column_ids.end())
            {
                column.origin_default_value = missing_column_default_value;
                fields_map.emplace(column.id, Field(missing_column_default_value));
            }
        }
        return table_info;
    }

    TableInfo getTableInfoWithLessColumns(const ColumnIDs & handle_ids, bool is_common_handle) const
    {
        TableInfo table_info;
        std::tie(table_info, std::ignore) = getTableInfoAndFields(
            handle_ids,
            is_common_handle,
            ColumnIDValue(2, handle_value),
            ColumnIDValue(4, std::numeric_limits<Float32>::min()),
            ColumnIDValue(9, String("aaa")),
            ColumnIDValue(10, DecimalField(ToDecimal<UInt64, Decimal64>(12345678910ULL, 4), 4)));
        return table_info;
    }

    TableInfo getTableInfoWithMoreNarrowIntType(const ColumnIDs & handle_ids, bool is_common_handle) const
    {
        TableInfo table_info;
        std::tie(table_info, std::ignore) = getTableInfoAndFields(
            handle_ids,
            is_common_handle,
            ColumnIDValue(2, handle_value),
            ColumnIDValue(3, std::numeric_limits<UInt8>::max()),
            ColumnIDValue(4, std::numeric_limits<Float32>::min()),
            ColumnIDValue(9, String("aaa")),
            ColumnIDValue(10, DecimalField(ToDecimal<UInt64, Decimal64>(12345678910ULL, 4), 4)),
            ColumnIDValueNull<UInt64>(11));
        return table_info;
    }

    TableInfo getTableInfoFieldsForInvalidNULLTest(const ColumnIDs & handle_ids, bool is_common_handle) const
    {
        TableInfo table_info;
        std::tie(table_info, std::ignore) = getTableInfoAndFields(
            handle_ids,
            is_common_handle,
            ColumnIDValue(2, handle_value),
            ColumnIDValue(3, std::numeric_limits<UInt64>::max()),
            ColumnIDValue(4, std::numeric_limits<Float32>::min()),
            ColumnIDValue(9, String("aaa")),
            ColumnIDValue(10, DecimalField(ToDecimal<UInt64, Decimal64>(12345678910ULL, 4), 4)),
            ColumnIDValue(11, std::numeric_limits<UInt64>::min()));
        return table_info;
    }
};

<<<<<<< HEAD
String bytesFromHexString(std::string_view hex_str)
{
    assert(hex_str.size() % 2 == 0);
    String bytes(hex_str.size() / 2, '\x00');
    for (size_t i = 0; i < bytes.size(); ++i)
    {
        bytes[i] = unhex2(hex_str.data() + i * 2);
    }
    return bytes;
}

=======
>>>>>>> aae88b12
TEST_F(RegionBlockReaderTest, PKIsNotHandle)
{
    auto [table_info, fields] = getNormalTableInfoFields({EXTRA_HANDLE_COLUMN_ID}, false);
    ASSERT_EQ(table_info.is_common_handle, false);
    ASSERT_EQ(table_info.pk_is_handle, false);
    ASSERT_FALSE(table_info.getColumnInfo(2).hasPriKeyFlag());

    encodeColumns(table_info, fields, RowEncodeVersion::RowV2);
    auto decoding_schema = getDecodingStorageSchemaSnapshot(table_info);
    ASSERT_TRUE(decodeAndCheckColumns(decoding_schema, true));
}

TEST_F(RegionBlockReaderTest, PKIsHandle)
{
    auto [table_info, fields] = getNormalTableInfoFields({2}, false);
    ASSERT_EQ(table_info.is_common_handle, false);
    ASSERT_EQ(table_info.pk_is_handle, true);
    ASSERT_TRUE(table_info.getColumnInfo(2).hasPriKeyFlag());

    encodeColumns(table_info, fields, RowEncodeVersion::RowV2);
    auto decoding_schema = getDecodingStorageSchemaSnapshot(table_info);
    ASSERT_TRUE(decodeAndCheckColumns(decoding_schema, true));
}

TEST_F(RegionBlockReaderTest, CommonHandle)
{
    auto [table_info, fields] = getNormalTableInfoFields({2, 3, 4}, true);
    ASSERT_EQ(table_info.is_common_handle, true);
    ASSERT_EQ(table_info.pk_is_handle, false);
    ASSERT_TRUE(table_info.getColumnInfo(2).hasPriKeyFlag());
    ASSERT_TRUE(table_info.getColumnInfo(3).hasPriKeyFlag());
    ASSERT_TRUE(table_info.getColumnInfo(4).hasPriKeyFlag());

    encodeColumns(table_info, fields, RowEncodeVersion::RowV2);
    auto decoding_schema = getDecodingStorageSchemaSnapshot(table_info);
    ASSERT_TRUE(decodeAndCheckColumns(decoding_schema, true));
}

TEST_F(RegionBlockReaderTest, MissingColumnRowV2)
{
    auto [table_info, fields] = getNormalTableInfoFields({EXTRA_HANDLE_COLUMN_ID}, false);
    encodeColumns(table_info, fields, RowEncodeVersion::RowV2);
    auto new_table_info = getTableInfoWithMoreColumns({EXTRA_HANDLE_COLUMN_ID}, false);
    auto new_decoding_schema = getDecodingStorageSchemaSnapshot(new_table_info);
    ASSERT_TRUE(decodeAndCheckColumns(new_decoding_schema, false));
}

TEST_F(RegionBlockReaderTest, MissingColumnRowV1)
{
    auto [table_info, fields] = getNormalTableInfoFields({EXTRA_HANDLE_COLUMN_ID}, false);
    encodeColumns(table_info, fields, RowEncodeVersion::RowV1);
    auto new_table_info = getTableInfoWithMoreColumns({EXTRA_HANDLE_COLUMN_ID}, false);
    auto new_decoding_schema = getDecodingStorageSchemaSnapshot(new_table_info);
    ASSERT_TRUE(decodeAndCheckColumns(new_decoding_schema, false));
}

TEST_F(RegionBlockReaderTest, ExtraColumnRowV2)
{
    auto [table_info, fields] = getNormalTableInfoFields({EXTRA_HANDLE_COLUMN_ID}, false);
    encodeColumns(table_info, fields, RowEncodeVersion::RowV2);
    auto new_table_info = getTableInfoWithLessColumns({EXTRA_HANDLE_COLUMN_ID}, false);
    auto new_decoding_schema = getDecodingStorageSchemaSnapshot(new_table_info);
    ASSERT_FALSE(decodeAndCheckColumns(new_decoding_schema, false));
    ASSERT_TRUE(decodeAndCheckColumns(new_decoding_schema, true));
}

TEST_F(RegionBlockReaderTest, ExtraColumnRowV1)
{
    auto [table_info, fields] = getNormalTableInfoFields({EXTRA_HANDLE_COLUMN_ID}, false);
    encodeColumns(table_info, fields, RowEncodeVersion::RowV1);
    auto new_table_info = getTableInfoWithLessColumns({EXTRA_HANDLE_COLUMN_ID}, false);
    auto new_decoding_schema = getDecodingStorageSchemaSnapshot(new_table_info);
    ASSERT_FALSE(decodeAndCheckColumns(new_decoding_schema, false));
    ASSERT_TRUE(decodeAndCheckColumns(new_decoding_schema, true));
}

TEST_F(RegionBlockReaderTest, OverflowColumnRowV2)
{
    auto [table_info, fields] = getNormalTableInfoFields({EXTRA_HANDLE_COLUMN_ID}, false);
    encodeColumns(table_info, fields, RowEncodeVersion::RowV2);
    auto new_table_info = getTableInfoWithMoreNarrowIntType({EXTRA_HANDLE_COLUMN_ID}, false);
    auto new_decoding_schema = getDecodingStorageSchemaSnapshot(new_table_info);
    ASSERT_FALSE(decodeAndCheckColumns(new_decoding_schema, false));
    ASSERT_ANY_THROW(decodeAndCheckColumns(new_decoding_schema, true));

    auto decoding_schema = getDecodingStorageSchemaSnapshot(table_info);
    ASSERT_TRUE(decodeAndCheckColumns(decoding_schema, true));
}

TEST_F(RegionBlockReaderTest, OverflowColumnRowV1)
{
    auto [table_info, fields] = getNormalTableInfoFields({EXTRA_HANDLE_COLUMN_ID}, false);
    encodeColumns(table_info, fields, RowEncodeVersion::RowV1);
    auto new_table_info = getTableInfoWithMoreNarrowIntType({EXTRA_HANDLE_COLUMN_ID}, false);
    auto new_decoding_schema = getDecodingStorageSchemaSnapshot(new_table_info);
    ASSERT_FALSE(decodeAndCheckColumns(new_decoding_schema, false));
    ASSERT_ANY_THROW(decodeAndCheckColumns(new_decoding_schema, true));

    auto decoding_schema = getDecodingStorageSchemaSnapshot(table_info);
    ASSERT_TRUE(decodeAndCheckColumns(decoding_schema, true));
}

TEST_F(RegionBlockReaderTest, InvalidNULLRowV2)
try
{
    auto [table_info, fields] = getNormalTableInfoFields({EXTRA_HANDLE_COLUMN_ID}, false);
    ASSERT_FALSE(table_info.getColumnInfo(11).hasNotNullFlag()); // col 11 is nullable

    encodeColumns(table_info, fields, RowEncodeVersion::RowV2);

    auto new_table_info = getTableInfoFieldsForInvalidNULLTest({EXTRA_HANDLE_COLUMN_ID}, false);
    ASSERT_TRUE(new_table_info.getColumnInfo(11).hasNotNullFlag()); // col 11 is not null

    auto new_decoding_schema = getDecodingStorageSchemaSnapshot(new_table_info);
    ASSERT_FALSE(decodeAndCheckColumns(new_decoding_schema, false));
    ASSERT_ANY_THROW(decodeAndCheckColumns(new_decoding_schema, true));
}
CATCH

TEST_F(RegionBlockReaderTest, InvalidNULLRowV1)
{
    auto [table_info, fields] = getNormalTableInfoFields({EXTRA_HANDLE_COLUMN_ID}, false);
    encodeColumns(table_info, fields, RowEncodeVersion::RowV1);
    auto new_table_info = getTableInfoFieldsForInvalidNULLTest({EXTRA_HANDLE_COLUMN_ID}, false);
    auto new_decoding_schema = getDecodingStorageSchemaSnapshot(new_table_info);
    ASSERT_FALSE(decodeAndCheckColumns(new_decoding_schema, false));
    ASSERT_ANY_THROW(decodeAndCheckColumns(new_decoding_schema, true));
}


TEST_F(RegionBlockReaderTest, MissingPrimaryKeyColumnRowV2)
try
{
    // Mock a table
    // `t_case` {
    //    column3 varchar(32) NOT NULL,
    //    column4 varchar(20) DEFAULT NULL,
    //    primary key (`column3`) /*T![clustered_index] NONCLUSTERED */
    //    -- _tidb_rowid bigint, // hidden handle
    // }
    auto [table_info, fields] = getTableInfoAndFields(/*pk_col_ids*/ {3}, false, ColumnIDValue<String>(3, "hello"), ColumnIDValueNull<String>(4));
    ASSERT_EQ(table_info.is_common_handle, false);
    ASSERT_EQ(table_info.pk_is_handle, false);
    ASSERT_TRUE(table_info.getColumnInfo(3).hasPriKeyFlag());
    ASSERT_FALSE(table_info.getColumnInfo(4).hasPriKeyFlag());

    // FIXME: actually TiDB won't encode the "NULL" for column4 into value
    // but now the `RowEncoderV2` does not support this, we use `RegionBlockReaderTest::ReadFromRegion`
    // to test that.
    encodeColumns(table_info, fields, RowEncodeVersion::RowV2);

    // Mock re-create the primary key index with "column4" that contains `NULL` value
    // `t_case` {
    //    column3 varchar(32) NOT NULL,
    //    column4 varchar(20) NOT NULL,
    //    primary key (`column3`, `column4`) /*T![clustered_index] NONCLUSTERED */
    //    -- _tidb_rowid bigint, // hidden handle
    // }
    TableInfo new_table_info;
    std::tie(new_table_info, std::ignore) = getTableInfoAndFields(/*pk_col_ids*/ {3, 4}, false, ColumnIDValueNull<String>(3), ColumnIDValueNull<String>(4));
    ASSERT_EQ(new_table_info.is_common_handle, false);
    ASSERT_EQ(new_table_info.pk_is_handle, false);
    ASSERT_TRUE(new_table_info.getColumnInfo(3).hasPriKeyFlag());
    ASSERT_TRUE(new_table_info.getColumnInfo(4).hasPriKeyFlag());

    auto new_decoding_schema = getDecodingStorageSchemaSnapshot(new_table_info);
    // FIXME: actually we need to decode the block with force_decode=true, see the
    // comments before `encodeColumns`
    EXPECT_TRUE(decodeAndCheckColumns(new_decoding_schema, true));
    // // force_decode=false can not decode because there are
    // // missing value for column with primary key flag.
    // EXPECT_FALSE(decodeAndCheckColumns(new_decoding_schema, false));
    // // force_decode=true, decode ok.
    // EXPECT_TRUE(decodeAndCheckColumns(new_decoding_schema, true));
}
CATCH

TEST_F(RegionBlockReaderTest, MissingPrimaryKeyColumnRowV1)
try
{
    // Mock a table
    // `t_case` {
    //    column3 varchar(32) NOT NULL,
    //    column4 varchar(20) DEFAULT NULL,
    //    primary key (`column3`) /*T![clustered_index] NONCLUSTERED */
    //    -- _tidb_rowid bigint, // hidden handle
    // }
    auto [table_info, fields] = getTableInfoAndFields(/*pk_col_ids*/ {3}, false, ColumnIDValue<String>(3, "hello"), ColumnIDValueNull<String>(4));
    ASSERT_EQ(table_info.is_common_handle, false);
    ASSERT_EQ(table_info.pk_is_handle, false);
    ASSERT_TRUE(table_info.getColumnInfo(3).hasPriKeyFlag());
    ASSERT_FALSE(table_info.getColumnInfo(4).hasPriKeyFlag());

    encodeColumns(table_info, fields, RowEncodeVersion::RowV1);

    // Mock re-create the primary key index with "column4" that contains `NULL` value
    // `t_case` {
    //    column3 varchar(32) NOT NULL,
    //    column4 varchar(20) NOT NULL,
    //    primary key (`column3`, `column4`) /*T![clustered_index] NONCLUSTERED */
    //    -- _tidb_rowid bigint, // hidden handle
    // }
    TableInfo new_table_info;
    std::tie(new_table_info, std::ignore) = getTableInfoAndFields(/*pk_col_ids*/ {3, 4}, false, ColumnIDValueNull<String>(3), ColumnIDValueNull<String>(4));
    ASSERT_EQ(new_table_info.is_common_handle, false);
    ASSERT_EQ(new_table_info.pk_is_handle, false);
    ASSERT_TRUE(new_table_info.getColumnInfo(3).hasPriKeyFlag());
    ASSERT_TRUE(new_table_info.getColumnInfo(4).hasPriKeyFlag());

    auto new_decoding_schema = getDecodingStorageSchemaSnapshot(new_table_info);
    EXPECT_TRUE(decodeAndCheckColumns(new_decoding_schema, false));
}
CATCH

TEST_F(RegionBlockReaderTest, NewMissingPrimaryKeyColumnRowV2)
try
{
    // Mock a table
    // `t_case` {
    //    column3 varchar(32) NOT NULL,
    //    primary key (`column3`) /*T![clustered_index] NONCLUSTERED */
    //    -- _tidb_rowid bigint, // hidden handle
    // }
    auto [table_info, fields] = getTableInfoAndFields(/*pk_col_ids*/ {3}, false, ColumnIDValue<String>(3, "hello"));
    ASSERT_EQ(table_info.is_common_handle, false);
    ASSERT_EQ(table_info.pk_is_handle, false);
    ASSERT_TRUE(table_info.getColumnInfo(3).hasPriKeyFlag());
    ASSERT_ANY_THROW(table_info.getColumnInfo(4)); // not exist

    encodeColumns(table_info, fields, RowEncodeVersion::RowV2);

    // Mock re-create the primary key index with new-added "column4"
    // `t_case` {
    //    column3 varchar(32) NOT NULL,
    //    column4 varchar(20) NOT NULL,
    //    primary key (`column3`, `column4`) /*T![clustered_index] NONCLUSTERED */
    //    -- _tidb_rowid bigint, // hidden handle
    // }
    TableInfo new_table_info;
    std::tie(new_table_info, std::ignore) = getTableInfoAndFields(/*pk_col_ids*/ {3, 4}, false, ColumnIDValueNull<String>(3), ColumnIDValueNull<String>(4));
    ASSERT_EQ(new_table_info.is_common_handle, false);
    ASSERT_EQ(new_table_info.pk_is_handle, false);
    ASSERT_TRUE(new_table_info.getColumnInfo(3).hasPriKeyFlag());
    ASSERT_TRUE(new_table_info.getColumnInfo(4).hasPriKeyFlag());

    auto new_decoding_schema = getDecodingStorageSchemaSnapshot(new_table_info);
    // force_decode=false can not decode because there are
    // missing value for column with primary key flag.
    EXPECT_FALSE(decodeAndCheckColumns(new_decoding_schema, false));
    // force_decode=true, decode ok.
    EXPECT_TRUE(decodeAndCheckColumns(new_decoding_schema, true));
}
CATCH

TEST_F(RegionBlockReaderTest, NewMissingPrimaryKeyColumnRowV1)
try
{
    // Mock a table
    // `t_case` {
    //    column3 varchar(32) NOT NULL,
    //    primary key (`column3`) /*T![clustered_index] NONCLUSTERED */
    //    -- _tidb_rowid bigint, // hidden handle
    // }
    auto [table_info, fields] = getTableInfoAndFields(/*pk_col_ids*/ {3}, false, ColumnIDValue<String>(3, "hello"));
    ASSERT_EQ(table_info.is_common_handle, false);
    ASSERT_EQ(table_info.pk_is_handle, false);
    ASSERT_TRUE(table_info.getColumnInfo(3).hasPriKeyFlag());
    ASSERT_ANY_THROW(table_info.getColumnInfo(4)); // not exist

    encodeColumns(table_info, fields, RowEncodeVersion::RowV1);

    // Mock re-create the primary key index with new-added "column4"
    // `t_case` {
    //    column3 varchar(32) NOT NULL,
    //    column4 varchar(20) NOT NULL,
    //    primary key (`column3`, `column4`) /*T![clustered_index] NONCLUSTERED */
    //    -- _tidb_rowid bigint, // hidden handle
    // }
    TableInfo new_table_info;
    std::tie(new_table_info, std::ignore) = getTableInfoAndFields(/*pk_col_ids*/ {3, 4}, false, ColumnIDValueNull<String>(3), ColumnIDValueNull<String>(4));
    ASSERT_EQ(new_table_info.is_common_handle, false);
    ASSERT_EQ(new_table_info.pk_is_handle, false);
    ASSERT_TRUE(new_table_info.getColumnInfo(3).hasPriKeyFlag());
    ASSERT_TRUE(new_table_info.getColumnInfo(4).hasPriKeyFlag());

    auto new_decoding_schema = getDecodingStorageSchemaSnapshot(new_table_info);
    // force_decode=false can not decode because there are
    // missing value for column with primary key flag.
    EXPECT_FALSE(decodeAndCheckColumns(new_decoding_schema, false));
    // force_decode=true, decode ok.
    EXPECT_TRUE(decodeAndCheckColumns(new_decoding_schema, true));
}
CATCH

TEST_F(RegionBlockReaderTest, ReadFromRegion)
try
{
    TableInfo table_info(R"({"cols":[
        {"comment":"","default":null,"default_bit":null,"id":1,"name":{"L":"case_no","O":"case_no"},"offset":0,"origin_default":null,"state":5,"type":{"Charset":"utf8mb4","Collate":"utf8mb4_bin","Decimal":0,"Elems":null,"Flag":4099,"Flen":32,"Tp":15}},
        {"comment":"","default":null,"default_bit":null,"id":2,"name":{"L":"p","O":"p"},"offset":1,"origin_default":null,"state":5,"type":{"Charset":"utf8mb4","Collate":"utf8mb4_bin","Decimal":0,"Elems":null,"Flag":0,"Flen":12,"Tp":15}},
        {"comment":"","default":null,"default_bit":null,"id":3,"name":{"L":"source","O":"source"},"offset":2,"origin_default":"","state":5,"type":{"Charset":"utf8mb4","Collate":"utf8mb4_bin","Decimal":0,"Elems":null,"Flag":4099,"Flen":20,"Tp":15}}
    ],"comment":"","id":77,"index_info":[],"is_common_handle":false,"name":{"L":"t_case","O":"t_case"},"partition":null,"pk_is_handle":false,"schema_version":62,"state":5,"tiflash_replica":{"Count":1},"update_timestamp":435984541435559947})");

    RegionID region_id = 4;
    String region_start_key(bytesFromHexString("7480000000000000FF445F720000000000FA"));
    String region_end_key(bytesFromHexString("7480000000000000FF4500000000000000F8"));
    auto region = makeRegion(region_id, region_start_key, region_end_key);
    // the hex kv dump from SSTFile
    std::vector<std::tuple<std::string_view, std::string_view>> kvs = {
        {"7480000000000000FF4D5F728000000000FF0000010000000000FAF9F3125EFCF3FFFE", "4C8280809290B4BB8606"},
        {"7480000000000000FF4D5F728000000000FF0000010000000000FAF9F3126548ABFFFC", "508180D0BAABB3BB8606760A80000100000001010031"},
        {"7480000000000000FF4D5F728000000000FF0000020000000000FAF9F3125EFCF3FFFE", "4C8280809290B4BB8606"},
        {"7480000000000000FF4D5F728000000000FF0000020000000000FAF9F3126548ABFFFC", "508180D0BAABB3BB8606760A80000100000001010032"},
        {"7480000000000000FF4D5F728000000000FF0000030000000000FAF9F3125EFCF3FFFE", "4C8280809290B4BB8606"},
        {"7480000000000000FF4D5F728000000000FF0000030000000000FAF9F3126548ABFFFC", "508180D0BAABB3BB8606760A80000100000001010033"},
        {"7480000000000000FF4D5F728000000000FF0000040000000000FAF9F3125EFCF3FFFE", "4C8280809290B4BB8606"},
        {"7480000000000000FF4D5F728000000000FF0000040000000000FAF9F3126548ABFFFC", "508180D0BAABB3BB8606760A80000100000001010034"},
    };
    for (const auto & [k, v] : kvs)
    {
        region->insert(ColumnFamilyType::Write, TiKVKey(bytesFromHexString(k)), TiKVValue(bytesFromHexString(v)));
    }

    auto data_list_read = ReadRegionCommitCache(region, true);
    ASSERT_TRUE(data_list_read.has_value());

    auto decoding_schema = getDecodingStorageSchemaSnapshot(table_info);
    {
        // force_decode=false can not decode because there are
        // missing value for column with primary key flag.
        auto reader = RegionBlockReader(decoding_schema);
        Block res_block = createBlockSortByColumnID(decoding_schema);
        EXPECT_FALSE(reader.read(res_block, *data_list_read, false));
    }
    {
        // force_decode=true can decode the block
        auto reader = RegionBlockReader(decoding_schema);
        Block res_block = createBlockSortByColumnID(decoding_schema);
        EXPECT_TRUE(reader.read(res_block, *data_list_read, true));
        res_block.checkNumberOfRows();
        EXPECT_EQ(res_block.rows(), 4);
        ASSERT_COLUMN_EQ(res_block.getByName("case_no"), createColumn<String>({"1", "2", "3", "4"}));
    }
}
CATCH


} // namespace DB::tests<|MERGE_RESOLUTION|>--- conflicted
+++ resolved
@@ -12,7 +12,6 @@
 // See the License for the specific language governing permissions and
 // limitations under the License.
 
-<<<<<<< HEAD
 #include <Common/hex.h>
 #include <Core/Field.h>
 #include <RaftStoreProxyFFI/ColumnFamily.h>
@@ -30,7 +29,6 @@
 #include <TestUtils/TiFlashTestBasic.h>
 #include <common/defines.h>
 #include <common/logger_useful.h>
-=======
 #include <Core/Field.h>
 #include <Storages/DeltaMerge/DeltaMergeDefines.h>
 #include <Storages/Transaction/DatumCodec.h>
@@ -40,7 +38,6 @@
 #include <TestUtils/FunctionTestUtils.h>
 #include <TestUtils/TiFlashTestBasic.h>
 #include <common/defines.h>
->>>>>>> aae88b12
 
 using TableInfo = TiDB::TableInfo;
 
@@ -96,17 +93,10 @@
         {
             if (table_info.is_common_handle || table_info.pk_is_handle)
             {
-<<<<<<< HEAD
                 if (table_info.columns[i].hasPriKeyFlag())
                     key_encode_fields.emplace_back(fields[i]);
                 else
                     value_encode_fields.emplace_back(fields[i]);
-=======
-                if (!table_info.columns[i].hasPriKeyFlag())
-                    value_encode_fields.emplace_back(fields[i]);
-                else
-                    key_encode_fields.emplace_back(fields[i]);
->>>>>>> aae88b12
             }
             else
             {
@@ -191,14 +181,10 @@
                 }
                 else
                 {
-<<<<<<< HEAD
                     if (fields_map.count(column_element.column_id) > 0)
                         ASSERT_FIELD_EQ((*column_element.column)[row], fields_map.at(column_element.column_id)) << gen_error_log();
                     else
                         LOG_INFO(logger, "ignore value check for new added column, id={}, name={}", column_element.column_id, column_element.name);
-=======
-                    ASSERT_FIELD_EQ((*column_element.column)[row], fields_map.at(column_element.column_id)) << gen_error_log();
->>>>>>> aae88b12
                 }
             }
         }
@@ -302,7 +288,6 @@
     }
 };
 
-<<<<<<< HEAD
 String bytesFromHexString(std::string_view hex_str)
 {
     assert(hex_str.size() % 2 == 0);
@@ -314,8 +299,6 @@
     return bytes;
 }
 
-=======
->>>>>>> aae88b12
 TEST_F(RegionBlockReaderTest, PKIsNotHandle)
 {
     auto [table_info, fields] = getNormalTableInfoFields({EXTRA_HANDLE_COLUMN_ID}, false);
