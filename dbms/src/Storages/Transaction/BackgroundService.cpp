--- conflicted
+++ resolved
@@ -72,14 +72,10 @@
     else
     {
         LOG_INFO(log, "Configuration raft.disable_bg_flush is set to true, background flush tasks are disabled.");
-<<<<<<< HEAD
-        storage_gc_handle = background_pool.addTask([this] { return tmt.getGCManager().work(); }, false, /*interval_ms=*/5 * 60 * 1000);
-=======
         auto & global_settings = tmt.getContext().getSettingsRef();
         storage_gc_handle = background_pool.addTask(
             [this] { return tmt.getGCManager().work(); }, false, /*interval_ms=*/global_settings.dt_bg_gc_check_interval * 1000);
         LOG_INFO(log, "Start background storage gc worker with interval " << global_settings.dt_bg_gc_check_interval << " seconds.");
->>>>>>> e3c6efa0
     }
 }
 
