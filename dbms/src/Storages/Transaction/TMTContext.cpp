--- conflicted
+++ resolved
@@ -13,12 +13,8 @@
 {
 
 TMTContext::TMTContext(Context & context_, const std::vector<std::string> & addrs, const std::string & learner_key,
-<<<<<<< HEAD
     const std::string & learner_value, const std::unordered_set<std::string> & ignore_databases_, const std::string & kvstore_path,
-    const std::string & flash_service_address_, ::TiDB::StorageEngine engine_, bool disable_bg_flush_)
-=======
-    const std::string & learner_value, const std::unordered_set<std::string> & ignore_databases_, const std::string & kvstore_path)
->>>>>>> 02ebe5e2
+    ::TiDB::StorageEngine engine_, bool disable_bg_flush_)
     : context(context_),
       kvstore(std::make_shared<KVStore>(kvstore_path)),
       region_table(context),
@@ -27,14 +23,9 @@
                                 : std::make_shared<pingcap::kv::Cluster>(addrs, learner_key, learner_value)),
       ignore_databases(ignore_databases_),
       schema_syncer(addrs.size() == 0 ? std::static_pointer_cast<SchemaSyncer>(std::make_shared<TiDBSchemaSyncer<true>>(cluster))
-<<<<<<< HEAD
                                       : std::static_pointer_cast<SchemaSyncer>(std::make_shared<TiDBSchemaSyncer<false>>(cluster))),
-      flash_service_address(flash_service_address_),
       engine(engine_),
       disable_bg_flush(disable_bg_flush_)
-=======
-                                      : std::static_pointer_cast<SchemaSyncer>(std::make_shared<TiDBSchemaSyncer<false>>(cluster)))
->>>>>>> 02ebe5e2
 {}
 
 void TMTContext::restore()
