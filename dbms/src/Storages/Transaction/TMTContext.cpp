--- conflicted
+++ resolved
@@ -21,18 +21,11 @@
       cluster(addrs.size() == 0 ? std::make_shared<pingcap::kv::Cluster>()
                                 : std::make_shared<pingcap::kv::Cluster>(addrs, learner_key, learner_value)),
       ignore_databases(ignore_databases_),
-<<<<<<< HEAD
-      schema_syncer(addrs.size() == 0
-              ? std::static_pointer_cast<SchemaSyncer>(std::make_shared<TiDBSchemaSyncer<true>>(pd_client, region_cache, rpc_client))
-              : std::static_pointer_cast<SchemaSyncer>(std::make_shared<TiDBSchemaSyncer<false>>(pd_client, region_cache, rpc_client))),
+      schema_syncer(addrs.size() == 0 ? std::static_pointer_cast<SchemaSyncer>(std::make_shared<TiDBSchemaSyncer<true>>(cluster))
+                                      : std::static_pointer_cast<SchemaSyncer>(std::make_shared<TiDBSchemaSyncer<false>>(cluster))),
       flash_service_address(flash_service_address_),
       engine(engine_),
       disable_bg_flush(disable_bg_flush_)
-=======
-      schema_syncer(addrs.size() == 0 ? std::static_pointer_cast<SchemaSyncer>(std::make_shared<TiDBSchemaSyncer<true>>(cluster))
-                                      : std::static_pointer_cast<SchemaSyncer>(std::make_shared<TiDBSchemaSyncer<false>>(cluster))),
-      flash_service_address(flash_service_address_)
->>>>>>> e34da167
 {}
 
 void TMTContext::restore()
