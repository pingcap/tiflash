// Copyright 2022 PingCAP, Ltd.
//
// Licensed under the Apache License, Version 2.0 (the "License");
// you may not use this file except in compliance with the License.
// You may obtain a copy of the License at
//
//     http://www.apache.org/licenses/LICENSE-2.0
//
// Unless required by applicable law or agreed to in writing, software
// distributed under the License is distributed on an "AS IS" BASIS,
// WITHOUT WARRANTIES OR CONDITIONS OF ANY KIND, either express or implied.
// See the License for the specific language governing permissions and
// limitations under the License.

#include <Flash/Disaggregated/S3LockClient.h>
#include <Flash/Mpp/MPPHandler.h>
#include <Flash/Mpp/MPPTaskManager.h>
#include <Flash/Mpp/MinTSOScheduler.h>
#include <Interpreters/Context.h>
#include <Interpreters/SharedContexts/Disagg.h>
#include <Server/RaftConfigParser.h>
#include <Storages/S3/S3Common.h>
#include <Storages/S3/S3GCManager.h>
#include <Storages/Transaction/BackgroundService.h>
#include <Storages/Transaction/KVStore.h>
#include <Storages/Transaction/RegionExecutionResult.h>
#include <Storages/Transaction/TMTContext.h>
#include <TiDB/Etcd/Client.h>
#include <TiDB/OwnerInfo.h>
#include <TiDB/OwnerManager.h>
#include <TiDB/Schema/SchemaSyncer.h>
#include <TiDB/Schema/TiDBSchemaManager.h>
#include <TiDB/Schema/TiDBSchemaSyncer.h>
#include <common/logger_useful.h>
#include <pingcap/pd/MockPDClient.h>

#include <magic_enum.hpp>
#include <memory>

namespace DB
{
// default batch-read-index timeout is 10_000ms.
extern const uint64_t DEFAULT_BATCH_READ_INDEX_TIMEOUT_MS = 10 * 1000;
// default wait-index timeout is 5 * 60_000ms.
extern const uint64_t DEFAULT_WAIT_INDEX_TIMEOUT_MS = 5 * 60 * 1000;

const int64_t DEFAULT_WAIT_REGION_READY_TIMEOUT_SEC = 20 * 60;

const int64_t DEFAULT_READ_INDEX_WORKER_TICK_MS = 10;

namespace
{
std::shared_ptr<TiDBSchemaSyncerManager> createSchemaSyncer(
    bool exist_pd_addr,
    bool for_unit_test,
    const KVClusterPtr & cluster,
    bool disaggregated_compute_mode)
{
    // Doesn't need SchemaSyncer for tiflash_compute mode.
    if (disaggregated_compute_mode)
        return nullptr;
    if (exist_pd_addr)
    {
        // product env
        // Get DBInfo/TableInfo from TiKV, and create table with names `t_${table_id}`
        return std::make_shared<TiDBSchemaSyncerManager>(cluster, /*mock_getter*/ false, /*mock_mapper*/ false);
    }
    else if (!for_unit_test)
    {
        // mock test
        // Get DBInfo/TableInfo from MockTiDB, and create table with its display names
        return std::make_shared<TiDBSchemaSyncerManager>(cluster, /*mock_getter*/ true, /*mock_mapper*/ true);
    }
    // unit test.
    // Get DBInfo/TableInfo from MockTiDB, but create table with names `t_${table_id}`
    return std::make_shared<TiDBSchemaSyncerManager>(cluster, /*mock_getter*/ true, /*mock_mapper*/ false);
}

// Print log for MPPTask which hasn't been removed for over 25 minutes.
void checkLongLiveMPPTasks(const std::unordered_map<String, Stopwatch> & monitored_tasks, const LoggerPtr & log)
{
    String log_info;
    double longest_live_time = 0;
    for (const auto & iter : monitored_tasks)
    {
        auto alive_time = iter.second.elapsedSeconds();
        if (alive_time > longest_live_time)
            longest_live_time = alive_time;
        if (alive_time >= 1500)
            log_info = fmt::format("{} <MPPTask is alive for {} secs, {}>", log_info, alive_time, iter.first);
    }

    if (!log_info.empty())
        LOG_INFO(log, log_info);
    GET_METRIC(tiflash_mpp_task_monitor, type_longest_live_time).Set(longest_live_time);
}

void monitorMPPTasks(std::shared_ptr<MPPTaskMonitor> monitor)
{
    std::unique_lock lock(monitor->mu, std::defer_lock);
    while (true)
    {
        lock.lock();

        // Check MPPTasks every 25 minutes
        monitor->cv.wait_for(lock, std::chrono::seconds(1500));

        auto snapshot = monitor->monitored_tasks;
        if (monitor->is_shutdown)
        {
            lock.unlock();
            checkLongLiveMPPTasks(snapshot, monitor->log);
            return;
        }

        lock.unlock();
        checkLongLiveMPPTasks(snapshot, monitor->log);
    }
}

void startMonitorMPPTaskThread(const MPPTaskManagerPtr & manager)
{
    newThreadManager()->scheduleThenDetach(false, "MPPTask-Moniter", [monitor = manager->getMPPTaskMonitor()] {
        monitorMPPTasks(monitor);
    });
}
} // namespace

TMTContext::TMTContext(
    Context & context_,
    const TiFlashRaftConfig & raft_config,
    const pingcap::ClusterConfig & cluster_config)
    : context(context_)
    , kvstore(
          context_.getSharedContextDisagg()->isDisaggregatedComputeMode()
                  && context_.getSharedContextDisagg()->use_autoscaler
              ? nullptr
              : std::make_shared<KVStore>(context))
    , region_table(context)
    , background_service(nullptr)
    , gc_manager(context)
    , cluster(
          raft_config.pd_addrs.empty() ? std::make_shared<pingcap::kv::Cluster>()
                                       : std::make_shared<pingcap::kv::Cluster>(raft_config.pd_addrs, cluster_config))
    , ignore_databases(raft_config.ignore_databases)
    , schema_sync_manager(createSchemaSyncer(
          !raft_config.pd_addrs.empty(),
          raft_config.for_unit_test,
          cluster,
          context_.getSharedContextDisagg()->isDisaggregatedComputeMode()))
<<<<<<< HEAD
    , mpp_task_manager(std::make_shared<MPPTaskManager>(
          std::make_unique<MinTSOScheduler>(
              context.getSettingsRef().task_scheduler_thread_soft_limit,
              context.getSettingsRef().task_scheduler_thread_hard_limit,
              context.getSettingsRef().task_scheduler_active_set_soft_limit),
          context.getSettingsRef().resource_control_mpptask_hard_limit))
=======
    , mpp_task_manager(std::make_shared<MPPTaskManager>(std::make_unique<MinTSOScheduler>(
          context.getSettingsRef().task_scheduler_thread_soft_limit,
          context.getSettingsRef().task_scheduler_thread_hard_limit,
          context.getSettingsRef().task_scheduler_active_set_soft_limit)))
>>>>>>> df28a9c5
    , engine(raft_config.engine)
    , batch_read_index_timeout_ms(DEFAULT_BATCH_READ_INDEX_TIMEOUT_MS)
    , wait_index_timeout_ms(DEFAULT_WAIT_INDEX_TIMEOUT_MS)
    , read_index_worker_tick_ms(DEFAULT_READ_INDEX_WORKER_TICK_MS)
    , wait_region_ready_timeout_sec(DEFAULT_WAIT_REGION_READY_TIMEOUT_SEC)
{
    startMonitorMPPTaskThread(mpp_task_manager);

    if (!raft_config.pd_addrs.empty() && S3::ClientFactory::instance().isEnabled()
        && !context.getSharedContextDisagg()->isDisaggregatedComputeMode())
    {
        etcd_client = Etcd::Client::create(cluster->pd_client, cluster_config);
        s3gc_owner = OwnerManager::createS3GCOwner(context, /*id*/ raft_config.advertise_engine_addr, etcd_client);
        s3gc_owner->campaignOwner(); // start campaign
        s3lock_client = std::make_shared<S3::S3LockClient>(cluster.get(), s3gc_owner);

        S3::S3GCConfig remote_gc_config;
        {
            Int64 gc_method_int = context.getSettingsRef().remote_gc_method;
            if (gc_method_int == 1)
            {
                remote_gc_config.method = S3::S3GCMethod::Lifecycle;
                LOG_INFO(Logger::get(), "Using remote_gc_method={}", magic_enum::enum_name(remote_gc_config.method));
            }
            else if (gc_method_int == 2)
            {
                remote_gc_config.method = S3::S3GCMethod::ScanThenDelete;
                LOG_INFO(Logger::get(), "Using remote_gc_method={}", magic_enum::enum_name(remote_gc_config.method));
            }
            else
            {
                LOG_WARNING(
                    Logger::get(),
                    "Unknown remote gc method from settings, using default method, value={} remote_gc_method={}",
                    gc_method_int,
                    magic_enum::enum_name(remote_gc_config.method));
            }
        }
        remote_gc_config.interval_seconds
            = context.getSettingsRef().remote_gc_interval_seconds; // TODO: make it reloadable
        remote_gc_config.verify_locks = context.getSettingsRef().remote_gc_verify_consistency > 0;
        // set the gc_method so that S3LockService can set tagging when create delmark
        S3::ClientFactory::instance().gc_method = remote_gc_config.method;
        s3gc_manager = std::make_unique<S3::S3GCManagerService>(
            context,
            cluster->pd_client,
            s3gc_owner,
            s3lock_client,
            remote_gc_config);
    }
}

TMTContext::~TMTContext() = default;

void TMTContext::updateSecurityConfig(
    const TiFlashRaftConfig & raft_config,
    const pingcap::ClusterConfig & cluster_config)
{
    if (!raft_config.pd_addrs.empty())
    {
        // update the client config including pd_client
        cluster->update(raft_config.pd_addrs, cluster_config);
        if (etcd_client)
        {
            // update the etcd_client after pd_client get updated
            etcd_client->update(cluster_config);
        }
    }
}

void TMTContext::restore(PathPool & path_pool, const TiFlashRaftProxyHelper * proxy_helper)
{
    // For tiflash_compute mode, kvstore should be nullptr, no need to restore region_table.
    if (context.getSharedContextDisagg()->isDisaggregatedComputeMode()
        && context.getSharedContextDisagg()->use_autoscaler)
        return;

    kvstore->restore(path_pool, proxy_helper);
    region_table.restore();
    store_status = StoreStatus::Ready;

    if (proxy_helper != nullptr)
    {
        // Only create when running with Raft threads
        background_service = std::make_unique<BackgroundService>(*this);
    }
}

void TMTContext::shutdown()
{
    if (s3gc_owner)
    {
        // stop the campaign loop, so the S3LockService will
        // let client retry
        s3gc_owner->cancel();
        s3gc_owner = nullptr;
    }

    if (s3gc_manager)
    {
        s3gc_manager->shutdown();
        s3gc_manager = nullptr;
    }

    if (s3lock_client)
    {
        s3lock_client = nullptr;
    }

    if (background_service)
    {
        background_service->shutdown();
        background_service = nullptr;
    }
}

KVStorePtr & TMTContext::getKVStore()
{
    return kvstore;
}

const KVStorePtr & TMTContext::getKVStore() const
{
    return kvstore;
}

ManagedStorages & TMTContext::getStorages()
{
    return storages;
}

const ManagedStorages & TMTContext::getStorages() const
{
    return storages;
}

RegionTable & TMTContext::getRegionTable()
{
    return region_table;
}

const RegionTable & TMTContext::getRegionTable() const
{
    return region_table;
}

BackgroundService & TMTContext::getBackgroundService()
{
    return *background_service;
}

const BackgroundService & TMTContext::getBackgroundService() const
{
    return *background_service;
}

GCManager & TMTContext::getGCManager()
{
    return gc_manager;
}

Context & TMTContext::getContext()
{
    return context;
}

const Context & TMTContext::getContext() const
{
    return context;
}

bool TMTContext::isInitialized() const
{
    return getStoreStatus() != StoreStatus::Idle;
}

void TMTContext::setStatusRunning()
{
    store_status = StoreStatus::Running;
}

TMTContext::StoreStatus TMTContext::getStoreStatus(std::memory_order memory_order) const
{
    return store_status.load(memory_order);
}

std::shared_ptr<TiDBSchemaSyncerManager> TMTContext::getSchemaSyncerManager() const
{
    std::lock_guard lock(mutex);
    return schema_sync_manager;
}

pingcap::pd::ClientPtr TMTContext::getPDClient() const
{
    return cluster->pd_client;
}

const OwnerManagerPtr & TMTContext::getS3GCOwnerManager() const
{
    return s3gc_owner;
}

MPPTaskManagerPtr TMTContext::getMPPTaskManager()
{
    return mpp_task_manager;
}

const std::unordered_set<std::string> & TMTContext::getIgnoreDatabases() const
{
    return ignore_databases;
}

void TMTContext::reloadConfig(const Poco::Util::AbstractConfiguration & config)
{
    if (context.getSharedContextDisagg()->isDisaggregatedComputeMode()
        && context.getSharedContextDisagg()->use_autoscaler)
        return;

    static constexpr const char * COMPACT_LOG_MIN_PERIOD = "flash.compact_log_min_period";
    static constexpr const char * COMPACT_LOG_MIN_ROWS = "flash.compact_log_min_rows";
    static constexpr const char * COMPACT_LOG_MIN_BYTES = "flash.compact_log_min_bytes";
    static constexpr const char * COMPACT_LOG_MIN_GAP = "flash.compact_log_min_gap";
    static constexpr const char * BATCH_READ_INDEX_TIMEOUT_MS = "flash.batch_read_index_timeout_ms";
    static constexpr const char * WAIT_INDEX_TIMEOUT_MS = "flash.wait_index_timeout_ms";
    static constexpr const char * WAIT_REGION_READY_TIMEOUT_SEC = "flash.wait_region_ready_timeout_sec";
    static constexpr const char * READ_INDEX_WORKER_TICK_MS = "flash.read_index_worker_tick_ms";

    // default config about compact-log: period 120s, rows 40k, bytes 32MB.
    getKVStore()->setRegionCompactLogConfig(
        std::max(config.getUInt64(COMPACT_LOG_MIN_PERIOD, 120), 1),
        std::max(config.getUInt64(COMPACT_LOG_MIN_ROWS, 40 * 1024), 1),
<<<<<<< HEAD
        std::max(config.getUInt64(COMPACT_LOG_MIN_BYTES, 32 * 1024 * 1024), 1));
=======
        std::max(config.getUInt64(COMPACT_LOG_MIN_BYTES, 32 * 1024 * 1024), 1),
        std::max(config.getUInt64(COMPACT_LOG_MIN_GAP, 200), 1));
>>>>>>> df28a9c5
    {
        batch_read_index_timeout_ms
            = config.getUInt64(BATCH_READ_INDEX_TIMEOUT_MS, DEFAULT_BATCH_READ_INDEX_TIMEOUT_MS);
        wait_index_timeout_ms = config.getUInt64(WAIT_INDEX_TIMEOUT_MS, DEFAULT_WAIT_INDEX_TIMEOUT_MS);
        wait_region_ready_timeout_sec = ({
            int64_t t = config.getInt64(WAIT_REGION_READY_TIMEOUT_SEC, /*20min*/ DEFAULT_WAIT_REGION_READY_TIMEOUT_SEC);
            t = t >= 0 ? t : std::numeric_limits<int64_t>::max(); // set -1 to wait infinitely
            t;
        });
        read_index_worker_tick_ms = config.getUInt64(READ_INDEX_WORKER_TICK_MS, DEFAULT_READ_INDEX_WORKER_TICK_MS);
    }
    {
        LOG_INFO(
            Logger::get(),
            "read-index timeout: {}ms; wait-index timeout: {}ms; wait-region-ready timeout: {}s; "
            "read-index-worker-tick: {}ms",
            batchReadIndexTimeout(),
            waitIndexTimeout(),
            waitRegionReadyTimeout(),
            readIndexWorkerTick());
    }
}

bool TMTContext::checkShuttingDown(std::memory_order memory_order) const
{
    return getStoreStatus(memory_order) >= StoreStatus::Stopping;
}
bool TMTContext::checkTerminated(std::memory_order memory_order) const
{
    return getStoreStatus(memory_order) == StoreStatus::Terminated;
}
bool TMTContext::checkRunning(std::memory_order memory_order) const
{
    return getStoreStatus(memory_order) == StoreStatus::Running;
}

void TMTContext::setStatusStopping()
{
    store_status = StoreStatus::Stopping;
    // notify all region to stop learner read.
    kvstore->traverseRegions([](const RegionID, const RegionPtr & region) { region->notifyApplied(); });
}

void TMTContext::setStatusTerminated()
{
    store_status = StoreStatus::Terminated;
}

UInt64 TMTContext::batchReadIndexTimeout() const
{
    return batch_read_index_timeout_ms.load(std::memory_order_relaxed);
}
UInt64 TMTContext::waitIndexTimeout() const
{
    return wait_index_timeout_ms.load(std::memory_order_relaxed);
}
void TMTContext::debugSetWaitIndexTimeout(UInt64 timeout)
{
    return wait_index_timeout_ms.store(timeout, std::memory_order_relaxed);
}
Int64 TMTContext::waitRegionReadyTimeout() const
{
    return wait_region_ready_timeout_sec.load(std::memory_order_relaxed);
}
uint64_t TMTContext::readIndexWorkerTick() const
{
    return read_index_worker_tick_ms.load(std::memory_order_relaxed);
}

const std::string & IntoStoreStatusName(TMTContext::StoreStatus status)
{
    static const std::string StoreStatusName[] = {
        "Idle",
        "Ready",
        "Running",
        "Stopping",
        "Terminated",
    };
    static const std::string Unknown = "Unknown";
    auto idx = static_cast<uint8_t>(status);
    return idx > static_cast<uint8_t>(TMTContext::StoreStatus::_MIN)
            && idx < static_cast<uint8_t>(TMTContext::StoreStatus::_MAX)
        ? StoreStatusName[idx - 1]
        : Unknown;
}

} // namespace DB<|MERGE_RESOLUTION|>--- conflicted
+++ resolved
@@ -148,19 +148,11 @@
           raft_config.for_unit_test,
           cluster,
           context_.getSharedContextDisagg()->isDisaggregatedComputeMode()))
-<<<<<<< HEAD
-    , mpp_task_manager(std::make_shared<MPPTaskManager>(
-          std::make_unique<MinTSOScheduler>(
-              context.getSettingsRef().task_scheduler_thread_soft_limit,
-              context.getSettingsRef().task_scheduler_thread_hard_limit,
-              context.getSettingsRef().task_scheduler_active_set_soft_limit),
-          context.getSettingsRef().resource_control_mpptask_hard_limit))
-=======
     , mpp_task_manager(std::make_shared<MPPTaskManager>(std::make_unique<MinTSOScheduler>(
           context.getSettingsRef().task_scheduler_thread_soft_limit,
           context.getSettingsRef().task_scheduler_thread_hard_limit,
-          context.getSettingsRef().task_scheduler_active_set_soft_limit)))
->>>>>>> df28a9c5
+          context.getSettingsRef().task_scheduler_active_set_soft_limit),
+          context.getSettingsRef().resource_control_mpptask_hard_limit))
     , engine(raft_config.engine)
     , batch_read_index_timeout_ms(DEFAULT_BATCH_READ_INDEX_TIMEOUT_MS)
     , wait_index_timeout_ms(DEFAULT_WAIT_INDEX_TIMEOUT_MS)
@@ -392,12 +384,8 @@
     getKVStore()->setRegionCompactLogConfig(
         std::max(config.getUInt64(COMPACT_LOG_MIN_PERIOD, 120), 1),
         std::max(config.getUInt64(COMPACT_LOG_MIN_ROWS, 40 * 1024), 1),
-<<<<<<< HEAD
-        std::max(config.getUInt64(COMPACT_LOG_MIN_BYTES, 32 * 1024 * 1024), 1));
-=======
         std::max(config.getUInt64(COMPACT_LOG_MIN_BYTES, 32 * 1024 * 1024), 1),
         std::max(config.getUInt64(COMPACT_LOG_MIN_GAP, 200), 1));
->>>>>>> df28a9c5
     {
         batch_read_index_timeout_ms
             = config.getUInt64(BATCH_READ_INDEX_TIMEOUT_MS, DEFAULT_BATCH_READ_INDEX_TIMEOUT_MS);
