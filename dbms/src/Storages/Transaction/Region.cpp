--- conflicted
+++ resolved
@@ -653,9 +653,6 @@
     return data.deleteRange(type, start_key, end_key);
 }
 
-<<<<<<< HEAD
-=======
 std::tuple<RegionVersion, RegionVersion, RegionRange> Region::dumpVersionRange() const { return meta.dumpVersionRange(); }
 
->>>>>>> 2f8ee1b2
 } // namespace DB