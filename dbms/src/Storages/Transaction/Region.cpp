--- conflicted
+++ resolved
@@ -405,16 +405,12 @@
     meta.notifyAll();
 }
 
-<<<<<<< HEAD
+namespace RegionPersistFormat
+{
+static constexpr UInt32 HAS_EAGER_TRUNCATE_INDEX = 0x01;
+}
+
 std::tuple<size_t, UInt64> Region::serialize(WriteBuffer & buf, const PersistRegionState * state) const
-=======
-namespace RegionPersistFormat
-{
-static constexpr UInt32 HAS_EAGER_TRUNCATE_INDEX = 0x01;
-}
-
-std::tuple<size_t, UInt64> Region::serialize(WriteBuffer & buf) const
->>>>>>> 630d1078
 {
     auto binary_version = Region::CURRENT_VERSION;
     fiu_do_on(FailPoints::force_region_persist_version, {
@@ -434,23 +430,17 @@
         std::shared_lock<std::shared_mutex> lock(mutex);
 
         // serialize meta
-        const auto [meta_size, index] = meta.serialize(buf);
+        const auto [meta_size, index] = meta.serialize(buf, state);
         total_size += meta_size;
         applied_index = index;
 
         // try serialize extra flags
         if (binary_version >= 2)
         {
-<<<<<<< HEAD
-            auto [size, index] = meta.serialize(buf, state);
-            total_size += size;
-            applied_index = index;
-=======
             static_assert(sizeof(eager_truncated_index) == sizeof(UInt64));
             UInt32 flags = RegionPersistFormat::HAS_EAGER_TRUNCATE_INDEX;
             total_size += writeBinary2(flags, buf);
             total_size += writeBinary2(eager_truncated_index, buf);
->>>>>>> 630d1078
         }
 
         // serialize data
@@ -594,7 +584,6 @@
     return last_restart_log_applied;
 }
 
-<<<<<<< HEAD
 UInt64 Region::unreplayableIndex() const
 {
     if (!lastCompactLogApplied())
@@ -606,10 +595,7 @@
     return index;
 }
 
-void Region::setLastCompactLogApplied(UInt64 new_value) const
-=======
 UInt64 Region::lastCompactLogApplied() const
->>>>>>> 630d1078
 {
     return last_compact_log_applied;
 }
