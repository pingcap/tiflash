--- conflicted
+++ resolved
@@ -436,7 +436,6 @@
     throw DB::Exception(std::string(__PRETTY_FUNCTION__) + ": Unknown column name " + name, DB::ErrorCodes::LOGICAL_ERROR);
 }
 
-<<<<<<< HEAD
 String TableInfo::getColumnName(const ColumnID id) const
 {
     for (auto & col : columns)
@@ -452,7 +451,6 @@
         DB::ErrorCodes::LOGICAL_ERROR);
 }
 
-=======
 TableInfo TableInfo::producePartitionTableInfo(TableID table_or_partition_id) const
 {
     // Some sanity checks for partition table.
@@ -480,5 +478,4 @@
 
 String TableInfo::getPartitionTableName(TableID part_id) const { return name + "_" + std::to_string(part_id); }
 
->>>>>>> df58ef08
 } // namespace TiDB