--- conflicted
+++ resolved
@@ -25,10 +25,7 @@
 #include <Storages/Transaction/Collator.h>
 #include <Storages/Transaction/TiDB.h>
 #include <TiDB/Schema/SchemaNameMapper.h>
-<<<<<<< HEAD
-=======
 #include <common/logger_useful.h>
->>>>>>> 4619605b
 
 #include <cmath>
 
@@ -635,13 +632,8 @@
 ///////////////////////
 
 IndexColumnInfo::IndexColumnInfo(Poco::JSON::Object::Ptr json)
-<<<<<<< HEAD
-    : offset(0)
-    , length(0)
-=======
     : length(0)
     , offset(0)
->>>>>>> 4619605b
 {
     deserialize(json);
 }
