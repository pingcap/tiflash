#include <IO/ReadBufferFromString.h>
#include <Storages/Transaction/TiDB.h>

namespace JsonSer
{

using DB::WriteBuffer;

template<typename T = bool>
void serValue(WriteBuffer & buf, const bool & b)
{
    writeString(b ? "true" : "false", buf);
}

template<typename T>
typename std::enable_if_t<std::is_integral<T>::value || std::is_enum<T>::value> serValue(WriteBuffer & buf, T i)
{
    writeIntText(static_cast<Int64>(i), buf);
}

template<typename T>
typename std::enable_if_t<std::is_floating_point<T>::value> serValue(WriteBuffer & buf, T f)
{
    writeFloadText(f, buf);
}

// String that has been already encoded as JSON.
struct JsonString : public std::string {};

template<typename T = JsonString>
void serValue(WriteBuffer & buf, const JsonString & qs)
{
    writeString(qs, buf);
}

template<typename T = std::string>
void serValue(WriteBuffer & buf, const std::string & s)
{
    writeJSONString(s, buf);
}

template<typename T>
void serValue(WriteBuffer & buf, const std::vector<T> & v)
{
    writeString("[", buf);
    bool first = true;
    for (auto & e : v)
    {
        first = first ? false : (writeString(",", buf), false);
        serValue(buf, e);
    }
    writeString("]", buf);
}

template<typename T = std::function<void(WriteBuffer &)>>
void serValue(WriteBuffer & buf, const std::function<void(WriteBuffer &)> & s)
{
    s(buf);
}

template<typename T>
std::function<void(WriteBuffer &)> Nullable(const T & value, bool is_null)
{
    return [value, is_null](WriteBuffer & buf) {
        is_null ? writeString("null", buf) : serValue(buf, value);
    };
}

template<typename T>
struct Field
{
<<<<<<< HEAD
    // TODO REVIEW: `std::string name` -> `std::string && name`
    Field(std::string name_, T value_) : name(std::move(name_)), value(std::move(value_)) {}
=======
    Field(std::string name_, T value_, bool skip_ = false)
        : name(std::move(name_)), value(std::move(value_)), skip(skip_) {}
>>>>>>> 7f84c5f3
    std::string name;
    T value;
    bool skip;
};

template<typename T>
void serField(WriteBuffer & buf, const Field<T> & field)
{
    writeJSONString(field.name, buf);
    writeString(":", buf);
    serValue(buf, field.value);
}

template<typename T>
void serFields(WriteBuffer & buf, const T & last)
{
    if (!last.skip)
        serField(buf, last);
}

template<typename T, typename... Rest>
void serFields(WriteBuffer & buf, const T & first, const Rest & ... rest)
{
    if (!first.skip)
    {
        serField(buf, first);
        writeString(",", buf);
    }
    serFields(buf, rest...);
}

template<typename... T>
void serValue(WriteBuffer & buf, const T & ... fields)
{
    writeString("{", buf);
    serFields(buf, fields...);
    writeString("}", buf);
}

template<typename... T>
std::function<void(WriteBuffer &)> Struct(const T & ... fields)
{
    return [fields...](WriteBuffer & buf) {
        serValue(buf, fields...);
    };
}

}

namespace TiDB
{

using DB::ReadBufferFromString;
using DB::WriteBuffer;
using DB::WriteBufferFromOwnString;

ColumnInfo::ColumnInfo(const JSON & json)
{
    deserialize(json);
}

String ColumnInfo::serialize() const
{
    WriteBufferFromOwnString buf;

    JsonSer::serValue(buf,
        JsonSer::Struct(
            JsonSer::Field("id", id),
            JsonSer::Field("name",
                JsonSer::Struct(
                    JsonSer::Field("O", name),
                    JsonSer::Field("L", name))),
            JsonSer::Field("offset", offset),
            JsonSer::Field("origin_default", JsonSer::Nullable(origin_default_value, has_origin_default_value)),
            JsonSer::Field("default", JsonSer::Nullable(default_value, has_default_value)),
            JsonSer::Field("type",
                JsonSer::Struct(
                    // TODO: serialize elems.
                    JsonSer::Field("Tp", tp),
                    JsonSer::Field("Flag", flag),
                    JsonSer::Field("Flen", flen),
                    JsonSer::Field("Decimal", decimal))),
            JsonSer::Field("state", state),
            JsonSer::Field("comment", comment)));

    return buf.str();
}

void ColumnInfo::deserialize(const JSON & json) try
{
    id = json["id"].getInt();
    name = json["name"]["L"].getString();
    offset = static_cast<Int32>(json["offset"].getInt());
    has_origin_default_value = json["origin_default"].isNull();
    origin_default_value = has_origin_default_value ? "" : json["origin_default"].getString();
    has_default_value = json["default"].isNull();
    default_value = has_default_value ? "" : json["default"].getString();
    tp = static_cast<TP>(json["type"]["Tp"].getInt());
    flag = static_cast<UInt32>(json["type"]["Flag"].getInt());
    flen = static_cast<Int32>(json["type"]["Flen"].getInt());
    decimal = static_cast<Int32>(json["type"]["Decimal"].getInt());
    // TODO: deserialize elems.
    state = static_cast<UInt8>(json["state"].getInt());
    comment = json.getWithDefault<String>("comment", "");
}
catch (const JSONException & e)
{
    throw DB::Exception("Parse TiDB schema JSON failed (ColumnInfo): " + e.displayText(), DB::Exception(e));
}

PartitionDefinition::PartitionDefinition(const JSON & json)
{
    deserialize(json);
}

String PartitionDefinition::serialize() const
{
    WriteBufferFromOwnString buf;

    JsonSer::serValue(buf,
        JsonSer::Struct(
            JsonSer::Field("id", id),
            JsonSer::Field("name",
                JsonSer::Struct(
                    JsonSer::Field("O", name),
                    JsonSer::Field("L", name))),
            JsonSer::Field("comment", comment)));

    return buf.str();
}

void PartitionDefinition::deserialize(const JSON & json) try
{
    id = json["id"].getInt();
    name = json["name"]["L"].getString();
    comment = json.getWithDefault<String>("comment", "");
}
catch (const JSONException & e)
{
    throw DB::Exception("Parse TiDB schema JSON failed (PartitionDefinition): " + e.displayText(), DB::Exception(e));
}

PartitionInfo::PartitionInfo(const JSON & json)
{
    deserialize(json);
}

String PartitionInfo::serialize() const
{
    WriteBufferFromOwnString buf;

    JsonSer::serValue(buf,
        JsonSer::Struct(
            JsonSer::Field("type", type),
            JsonSer::Field("expr", expr),
            JsonSer::Field("enable", enable),
            JsonSer::Field("definitions", [this]() {
                std::vector<JsonSer::JsonString> v(definitions.size());
                std::transform(definitions.begin(), definitions.end(), v.begin(), [](const PartitionDefinition & definition) {
                    return JsonSer::JsonString{definition.serialize()};
                });
                return v;
            }()),
            JsonSer::Field("num", num)));

    return buf.str();
}

void PartitionInfo::deserialize(const JSON & json) try
{
    type = static_cast<PartitionType>(json["type"].getInt());
    expr = json["expr"].getString();
    enable = json["enable"].getBool();

    JSON defs_json = json["definitions"];
    definitions.clear();
    for (const auto & def_json : defs_json)
    {
        PartitionDefinition definition(def_json);
        definitions.emplace_back(definition);
    }

    num = static_cast<UInt64>(json["num"].getInt());
}
catch (const JSONException & e)
{
    throw DB::Exception("Parse TiDB schema JSON failed (PartitionInfo): " + e.displayText(), DB::Exception(e));
}

TableInfo::TableInfo(const String & table_info_json, bool escaped)
{
    deserialize(table_info_json, escaped);
}

String TableInfo::serialize(bool escaped) const
{
    WriteBufferFromOwnString buf;

    JsonSer::serValue(buf,
        JsonSer::Struct(
            JsonSer::Field("db_info",
                JsonSer::Struct(
                    JsonSer::Field("id", db_id),
                    JsonSer::Field("db_name",
                        JsonSer::Struct(
                            JsonSer::Field("O", db_name),
                            JsonSer::Field("L", db_name))))),
            JsonSer::Field("table_info",
                JsonSer::Struct(
                    JsonSer::Field("id", id),
                    JsonSer::Field("name",
                        JsonSer::Struct(
                            JsonSer::Field("O", name),
                            JsonSer::Field("L", name))),
                    JsonSer::Field("cols", [this]() {
                        std::vector<JsonSer::JsonString> v(columns.size());
                        std::transform(columns.begin(), columns.end(), v.begin(), [](const ColumnInfo & column) {
                            return JsonSer::JsonString{column.serialize()};
                        });
                        return v;
                    }()),
                    JsonSer::Field("state", state),
                    JsonSer::Field("pk_is_handle", pk_is_handle),
                    JsonSer::Field("comment", comment),
                    JsonSer::Field("belonging_table_id", belonging_table_id, !is_partition_table),
                    // TODO: Hack to tell Spark this table is a physical/sub table of a partition.
                    JsonSer::Field("is_partition_sub_table", "true", !(is_partition_table && belonging_table_id != -1)),
                    JsonSer::Field("partition",
                        // lazy serializing partition as it could be null.
                        JsonSer::Nullable(std::function<void(WriteBuffer &)>([this](WriteBuffer & buf) {
                            JsonSer::serValue(buf, JsonSer::JsonString{partition.serialize()});
                        }), !is_partition_table)))),
            JsonSer::Field("schema_version", schema_version)));

    if (!escaped)
    {
        return buf.str();
    }
    else
    {
        WriteBufferFromOwnString escaped_buf;
        writeEscapedString(buf.str(), escaped_buf);
        return escaped_buf.str();
    }
}

void TableInfo::deserialize(const String & json_str, bool escaped) try
{
    if (json_str.empty())
    {
        id = DB::InvalidTableID;
        return;
    }

    String unescaped_json_str;
    if (escaped)
    {
        ReadBufferFromString buf(json_str);
        readEscapedString(unescaped_json_str, buf);
    }
    else
    {
        unescaped_json_str = json_str;
    }

    /// The JSON library does not support whitespace. We delete them. Inefficient.
    // TODO: This may mis-delete innocent spaces/newlines enclosed by quotes, consider using some lexical way.
    ReadBufferFromString in(unescaped_json_str);
    WriteBufferFromOwnString out;
    while (!in.eof())
    {
        char c;
        readChar(c, in);
        if (!isspace(c))
            writeChar(c, out);
    }

    JSON json(out.str());

    JSON db_json = json["db_info"];
    db_id = db_json["id"].getInt();
    db_name = db_json["db_name"]["L"].getString();

    JSON table_json = json["table_info"];
    id = table_json["id"].getInt();
    name = table_json["name"]["L"].getString();
    JSON cols_json = table_json["cols"];
    columns.clear();
    for (const auto & col_json : cols_json)
    {
        ColumnInfo column_info(col_json);
        columns.emplace_back(column_info);
    }
    state = static_cast<UInt8>(table_json["state"].getInt());
    pk_is_handle = table_json["pk_is_handle"].getBool();
    comment = table_json["comment"].getString();
    is_partition_table = !table_json["partition"].isNull();
    if (is_partition_table)
    {
        if (table_json.has("belonging_table_id"))
            belonging_table_id = table_json["belonging_table_id"].getInt();
        partition.deserialize(table_json["partition"]);
    }

    JSON schema_json = json["schema_version"];
    schema_version = schema_json.getInt();
}
catch (const JSONException & e)
{
    throw DB::Exception("Parse TiDB schema JSON failed (TableInfo): " + e.displayText() + ", json: " + json_str, DB::Exception(e));
}

}<|MERGE_RESOLUTION|>--- conflicted
+++ resolved
@@ -69,13 +69,9 @@
 template<typename T>
 struct Field
 {
-<<<<<<< HEAD
     // TODO REVIEW: `std::string name` -> `std::string && name`
-    Field(std::string name_, T value_) : name(std::move(name_)), value(std::move(value_)) {}
-=======
     Field(std::string name_, T value_, bool skip_ = false)
         : name(std::move(name_)), value(std::move(value_)), skip(skip_) {}
->>>>>>> 7f84c5f3
     std::string name;
     T value;
     bool skip;
