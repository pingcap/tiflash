--- conflicted
+++ resolved
@@ -347,16 +347,12 @@
 
 void EncodeDatum(const Field & field, TiDB::CodecFlag flag, std::stringstream & ss)
 {
-<<<<<<< HEAD
     if (field.isNull())
     {
-        EncodeNumber(UInt8(TiDB::CodecFlagNil), ss);
+        ss << UInt8(TiDB::CodecFlagNil);
         return;
     }
-    EncodeNumber(UInt8(flag), ss);
-=======
     ss << UInt8(flag);
->>>>>>> ee197cbc
     switch (flag)
     {
         case TiDB::CodecFlagDecimal:
