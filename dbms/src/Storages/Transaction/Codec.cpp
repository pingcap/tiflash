#include <Storages/Transaction/Codec.h>

#include <DataTypes/DataTypeDecimal.h>
#include <Storages/Transaction/TiDB.h>
#include <Storages/Transaction/TiKVVarInt.h>
#include <Storages/Transaction/JSONCodec.h>

namespace DB
{

namespace ErrorCodes
{
extern const int LOGICAL_ERROR;
}

using TiDB::Datum;

constexpr int digitsPerWord = 9;
constexpr int wordSize = 4;
constexpr int dig2Bytes[10] = {0, 1, 1, 2, 2, 3, 3, 4, 4, 4};
constexpr int powers10[10] = {1, 10, 100, 1000, 10000, 100000, 1000000, 10000000, 100000000, 1000000000};

template <typename B, typename A>
inline B enforce_cast(A a)
{
    if constexpr (std::is_same_v<A, B>)
    {
        return a;
    }
    else if constexpr (sizeof(B) == sizeof(A))
    {
        B b;
        memcpy(&b, &a, sizeof(A));
        return b;
    }
    else
    {
        throw Exception("Cannot cast! (enforce_cast)", ErrorCodes::LOGICAL_ERROR);
    }
}

Float64 DecodeFloat64(size_t & cursor, const String & raw_value)
{
    UInt64 num = DecodeUInt<UInt64>(cursor, raw_value);
    if (num & SIGN_MASK)
        num ^= SIGN_MASK;
    else
        num = ~num;
    return enforce_cast<Float64>(num);
}

template <typename StringStream>
void DecodeBytes(size_t & cursor, const String & raw_value, StringStream & ss)
{
    while (true)
    {
        size_t next_cursor = cursor + 9;
        if (next_cursor > raw_value.size())
            throw Exception("Wrong format, cursor over buffer size. (DecodeBytes)", ErrorCodes::LOGICAL_ERROR);
        UInt8 marker = (UInt8)raw_value[cursor + 8];
        UInt8 pad_size = ENC_MARKER - marker;

        if (pad_size > 8)
            throw Exception("Wrong format, too many padding bytes. (DecodeBytes)", ErrorCodes::LOGICAL_ERROR);
        ss.write(&raw_value[cursor], 8 - pad_size);
        cursor = next_cursor;
        if (pad_size != 0)
            break;
    }
}

String DecodeBytes(size_t & cursor, const String & raw_value)
{
    std::stringstream ss;
    DecodeBytes(cursor, raw_value, ss);
    return ss.str();
}

struct NullStringStream
{
    void write(const char *, size_t) {}
};

void SkipBytes(size_t & cursor, const String & raw_value)
{
    NullStringStream ss;
    DecodeBytes(cursor, raw_value, ss);
}

String DecodeCompactBytes(size_t & cursor, const String & raw_value)
{
    size_t size = DecodeVarInt(cursor, raw_value);
    String res(&raw_value[cursor], size);
    cursor += size;
    return res;
}

void SkipCompactBytes(size_t & cursor, const String & raw_value)
{
    size_t size = DecodeVarInt(cursor, raw_value);
    cursor += size;
}

Int64 DecodeVarInt(size_t & cursor, const String & raw_value)
{
    UInt64 v = DecodeVarUInt(cursor, raw_value);
    Int64 vx = v >> 1;
    return (v & 1) ? ~vx : vx;
}

void SkipVarInt(size_t & cursor, const String & raw_value) { SkipVarUInt(cursor, raw_value); }

UInt64 DecodeVarUInt(size_t & cursor, const String & raw_value)
{
    UInt64 res = 0;
    int s = 0;
    for (int i = 0; cursor < raw_value.size(); i++)
    {
        UInt64 v = raw_value[cursor++];
        if (v < 0x80)
        {
            if (i > 9 || (i == 9 && v > 1))
                throw Exception("Overflow when DecodeVarUInt", ErrorCodes::LOGICAL_ERROR);
            return res | v << s;
        }
        res |= (v & 0x7f) << s;
        s += 7;
    }
    throw Exception("Wrong format. (DecodeVarUInt)", ErrorCodes::LOGICAL_ERROR);
}

void SkipVarUInt(size_t & cursor, const String & raw_value) { std::ignore = DecodeVarUInt(cursor, raw_value); }

inline Int8 getWords(PrecType prec, ScaleType scale)
{
    Int8 scale_word = scale / 9 + (scale % 9 > 0);
    Int8 int_word = (prec - scale) / 9 + ((prec - scale) % 9 > 0);
    return scale_word + int_word;
}

inline int getBytes(PrecType prec, ScaleType scale)
{
    int digitsInt = prec - scale;
    int wordsInt = digitsInt / digitsPerWord;
    int wordsFrac = scale / digitsPerWord;
    int xInt = digitsInt - wordsInt * digitsPerWord; // leading digits.
    int xFrac = scale - wordsFrac * digitsPerWord;   // traling digits.
    return wordsInt * wordSize + dig2Bytes[xInt] + wordsFrac * wordSize + dig2Bytes[xFrac];
}

inline UInt32 readWord(int binIdx, const String & dec, int size)
{
    UInt32 v = 0;
    switch (size)
    {
        case 1:
            v = Int32(Int8(dec[binIdx]));
            break;
        case 2:
            if ((dec[binIdx] & 128) > 0)
                v = (255 << 24) | (255 << 16) | (UInt8(dec[binIdx]) << 8) | UInt8(dec[binIdx + 1]);
            else
                v = (UInt8(dec[binIdx]) << 8) | UInt8(dec[binIdx + 1]);
            break;
        case 3:
            if ((dec[binIdx] & 128) > 0)
            {
                v = (255 << 24) | (UInt8(dec[binIdx]) << 16) | (UInt8(dec[binIdx + 1]) << 8) | UInt8(dec[binIdx + 2]);
            }
            else
            {
                v = (UInt8(dec[binIdx]) << 16) | (UInt8(dec[binIdx + 1]) << 8) | UInt8(dec[binIdx + 2]);
            }
            break;
        case 4:
            v = (UInt8(dec[binIdx]) << 24) | (UInt8(dec[binIdx + 1]) << 16) | (UInt8(dec[binIdx + 2]) << 8) | UInt8(dec[binIdx + 3]);
            break;
    }
    return v;
}

template <typename T>
inline T DecodeDecimalImpl(size_t & cursor, const String & raw_value, PrecType prec, ScaleType frac)
{
    static_assert(IsDecimal<T>);

    int digitsInt = prec - frac;
    int wordsInt = digitsInt / digitsPerWord;
    int leadingDigits = digitsInt - wordsInt * digitsPerWord;
    int wordsFrac = frac / digitsPerWord;
    int trailingDigits = frac - wordsFrac * digitsPerWord;
    //    int wordsIntTo = wordsInt + (leadingDigits > 0);
    //    int wordsFracTo = wordsFrac + (trailingDigits > 0);

    int binSize = getBytes(prec, frac);
    String dec = raw_value.substr(cursor, binSize);
    cursor += binSize;
    int mask = -1;
    int binIdx = 0;
    if (dec[binIdx] & 0x80)
    {
        mask = 0;
    }
    dec[0] ^= 0x80;

    typename T::NativeType value = 0;

    if (leadingDigits)
    {
        int i = dig2Bytes[leadingDigits];
        UInt32 x = readWord(binIdx, dec, i);
        binIdx += i;
        value = x ^ mask;
    }
    const int wordMax = int(1e9);
    for (int stop = binIdx + wordsInt * wordSize + wordsFrac * wordSize; binIdx < stop; binIdx += wordSize)
    {
        UInt32 v = readWord(binIdx, dec, 4) ^ mask;
        if (v >= wordMax)
        {
            throw Exception("bad number: " + std::to_string(v));
        }
        value *= wordMax;
        value += v;
    }
    if (trailingDigits)
    {
        int len = dig2Bytes[trailingDigits];
        UInt32 x = readWord(binIdx, dec, len);
        for (int i = 0; i < trailingDigits; i++)
            value *= 10;
        value += x ^ mask;
    }
    if (mask)
        value = -value;
    return value;
}

Field DecodeDecimal(size_t & cursor, const String & raw_value)
{
    PrecType prec = raw_value[cursor++];
    ScaleType scale = raw_value[cursor++];
    auto type = createDecimal(prec, scale);
    if (checkDecimal<Decimal32>(*type))
    {
        auto res = DecodeDecimalImpl<Decimal32>(cursor, raw_value, prec, scale);
        return DecimalField<Decimal32>(res, scale);
    }
    else if (checkDecimal<Decimal64>(*type))
    {
        auto res = DecodeDecimalImpl<Decimal64>(cursor, raw_value, prec, scale);
        return DecimalField<Decimal64>(res, scale);
    }
    else if (checkDecimal<Decimal128>(*type))
    {
        auto res = DecodeDecimalImpl<Decimal128>(cursor, raw_value, prec, scale);
        return DecimalField<Decimal128>(res, scale);
    }
    else
    {
        auto res = DecodeDecimalImpl<Decimal256>(cursor, raw_value, prec, scale);
        return DecimalField<Decimal256>(res, scale);
    }
}

void SkipDecimal(size_t & cursor, const String & raw_value)
{
    PrecType prec = raw_value[cursor++];
    ScaleType frac = raw_value[cursor++];

    int binSize = getBytes(prec, frac);
    cursor += binSize;
}

Datum<true> DecodeDatum(size_t & cursor, const String & raw_value)
{
    switch (raw_value[cursor++])
    {
        case TiDB::CodecFlagNil:
            return Datum<true>();
        case TiDB::CodecFlagInt:
            return DecodeInt64(cursor, raw_value);
        case TiDB::CodecFlagUInt:
            return DecodeUInt<UInt64>(cursor, raw_value);
        case TiDB::CodecFlagBytes:
            return DecodeBytes(cursor, raw_value);
        case TiDB::CodecFlagCompactBytes:
            return DecodeCompactBytes(cursor, raw_value);
        case TiDB::CodecFlagFloat:
            return DecodeFloat64(cursor, raw_value);
        case TiDB::CodecFlagVarUInt:
            return DecodeVarUInt(cursor, raw_value);
        case TiDB::CodecFlagVarInt:
            return DecodeVarInt(cursor, raw_value);
        case TiDB::CodecFlagDuration:
            throw Exception("Not implemented yet. DecodeDatum: CodecFlagDuration", ErrorCodes::LOGICAL_ERROR);
        case TiDB::CodecFlagDecimal:
            return DecodeDecimal(cursor, raw_value);
        case TiDB::CodecFlagJson:
            return DecodeJsonAsBinary(cursor, raw_value);
        default:
            throw Exception("Unknown Type:" + std::to_string(raw_value[cursor - 1]), ErrorCodes::LOGICAL_ERROR);
    }
}

void SkipDatum(size_t & cursor, const String & raw_value)
{
    switch (raw_value[cursor++])
    {
        case TiDB::CodecFlagNil:
            return;
        case TiDB::CodecFlagInt:
            cursor += sizeof(Int64);
            return;
        case TiDB::CodecFlagUInt:
            cursor += sizeof(UInt64);
            return;
        case TiDB::CodecFlagBytes:
            SkipBytes(cursor, raw_value);
            return;
        case TiDB::CodecFlagCompactBytes:
            SkipCompactBytes(cursor, raw_value);
            return;
        case TiDB::CodecFlagFloat:
            cursor += sizeof(UInt64);
            return;
        case TiDB::CodecFlagVarUInt:
            SkipVarUInt(cursor, raw_value);
            return;
        case TiDB::CodecFlagVarInt:
            SkipVarInt(cursor, raw_value);
            return;
        case TiDB::CodecFlagDuration:
            throw Exception("Not implented yet. DecodeDatum: CodecFlagDuration", ErrorCodes::LOGICAL_ERROR);
        case TiDB::CodecFlagDecimal:
            SkipDecimal(cursor, raw_value);
            return;
        case TiDB::CodecFlagJson:
            SkipJson(cursor, raw_value);
            return;
        default:
            throw Exception("Unknown Type:" + std::to_string(raw_value[cursor - 1]), ErrorCodes::LOGICAL_ERROR);
    }
}

void EncodeFloat64(Float64 num, std::stringstream & ss)
{
    UInt64 u = enforce_cast<UInt64>(num);
    if (u & SIGN_MASK)
        u = ~u;
    else
        u |= SIGN_MASK;
    return EncodeUInt<UInt64>(u, ss);
}

void EncodeBytes(const String & ori_str, std::stringstream & ss)
{
    size_t len = ori_str.size();
    size_t index = 0;
    while (index <= len)
    {
        size_t remain = len - index;
        size_t pad = 0;
        if (remain >= ENC_GROUP_SIZE)
        {
            ss.write(ori_str.data() + index, ENC_GROUP_SIZE);
        }
        else
        {
            pad = ENC_GROUP_SIZE - remain;
            ss.write(ori_str.data() + index, remain);
            ss.write(ENC_ASC_PADDING, pad);
        }
        ss.put(static_cast<char>(ENC_MARKER - (UInt8)pad));
        index += ENC_GROUP_SIZE;
    }
}

void EncodeCompactBytes(const String & str, std::stringstream & ss)
{
    TiKV::writeVarInt(Int64(str.size()), ss);
    ss.write(str.c_str(), str.size());
}

void EncodeVarInt(Int64 num, std::stringstream & ss) { TiKV::writeVarInt(num, ss); }

void EncodeVarUInt(UInt64 num, std::stringstream & ss) { TiKV::writeVarUInt(num, ss); }

inline void writeWord(String & buf, Int32 word, int size)
{
    switch (size)
    {
        case 1:
            buf.push_back(char(word));
            break;
        case 2:
            buf.push_back(char(word >> 8));
            buf.push_back(char(word));
            break;
        case 3:
            buf.push_back(char(word >> 16));
            buf.push_back(char(word >> 8));
            buf.push_back(char(word));
            break;
        case 4:
            buf.push_back(char(word >> 24));
            buf.push_back(char(word >> 16));
            buf.push_back(char(word >> 8));
            buf.push_back(char(word));
            break;
    }
}

template <typename T>
void EncodeDecimal(const T & dec, PrecType prec, ScaleType frac, std::stringstream & ss)
{
    static_assert(IsDecimal<T>);

    constexpr Int32 decimal_mod = powers10[digitsPerWord];
    ss << UInt8(prec) << UInt8(frac);

    int digitsInt = prec - frac;
    int wordsInt = digitsInt / digitsPerWord;
    int leadingDigits = digitsInt - wordsInt * digitsPerWord;
    int wordsFrac = frac / digitsPerWord;
    int trailingDigits = frac - wordsFrac * digitsPerWord;
    int words = getWords(prec, frac);

    Int256 value = dec.value;
    Int32 mask = 0;
    if (value < 0)
    {
        value = -value;
        mask = -1;
    }

    std::vector<Int32> v;

    for (int i = 0; i < words; i++)
    {
        if (i == 0 && trailingDigits > 0)
        {
            v.push_back(static_cast<Int32>(value % powers10[trailingDigits]));
            value /= powers10[trailingDigits];
        }
        else
        {
            v.push_back(static_cast<Int32>(value % decimal_mod));
            value /= decimal_mod;
        }
    }

    reverse(v.begin(), v.end());

    if (value > 0)
        throw Exception("Value is overflow! (EncodeDecimal)", ErrorCodes::LOGICAL_ERROR);

    String buf;
    for (int i = 0; i < words; i++)
    {
        v[i] ^= mask;
        if (i == 0 && leadingDigits > 0)
        {
            int size = dig2Bytes[leadingDigits];
            writeWord(buf, v[i], size);
        }
        else if (i + 1 == words && trailingDigits > 0)
        {
            int size = dig2Bytes[trailingDigits];
            writeWord(buf, v[i], size);
        }
        else
        {
            writeWord(buf, v[i], 4);
        }
    }
    buf[0] ^= 0x80;
    ss.write(buf.c_str(), buf.size());
}

<<<<<<< HEAD
//template <typename T>
//inline T getFieldValue(const Field & field)
//{
//    switch (field.getType())
//    {
//        case Field::Types::UInt64:
//            return static_cast<T>(field.get<UInt64>());
//        case Field::Types::Int64:
//            return static_cast<T>(field.get<Int64>());
//        case Field::Types::Float64:
//            return static_cast<T>(field.get<Float64>());
//        case Field::Types::Decimal:
//            return static_cast<T>(field.get<Decimal>());
//        default:
//            throw Exception("Unsupport (getFieldValue): " + std::string(field.getTypeName()), ErrorCodes::LOGICAL_ERROR);
//    }
//}

void EncodeDatum(const Datum<false> & datum, TiDB::CodecFlag flag, std::stringstream & ss)
=======
template <typename T>
inline T getFieldValue(const Field & field)
{
    switch (field.getType())
    {
        case Field::Types::UInt64:
            return static_cast<T>(field.get<UInt64>());
        case Field::Types::Int64:
            return static_cast<T>(field.get<Int64>());
        case Field::Types::Float64:
            return static_cast<T>(field.get<Float64>());
        default:
            throw Exception("Unsupport (getFieldValue): " + std::string(field.getTypeName()), ErrorCodes::LOGICAL_ERROR);
    }
}

void EncodeDatum(const Field & field, TiDB::CodecFlag flag, std::stringstream & ss)
>>>>>>> e712f05e
{
    ss << UInt8(flag);
    switch (flag)
    {
        case TiDB::CodecFlagDecimal:
<<<<<<< HEAD
            return EncodeDecimal(datum.safeGet<Decimal>(), ss);
=======
            if (field.getType() == Field::Types::Decimal32)
            {
                auto decimal_field = field.get<DecimalField<Decimal32>>();
                return EncodeDecimal(decimal_field.getValue(), decimal_field.getPrec(), decimal_field.getScale(), ss);
            }
            else if (field.getType() == Field::Types::Decimal64)
            {
                auto decimal_field = field.get<DecimalField<Decimal64>>();
                return EncodeDecimal(decimal_field.getValue(), decimal_field.getPrec(), decimal_field.getScale(), ss);
            }
            else if (field.getType() == Field::Types::Decimal128)
            {
                auto decimal_field = field.get<DecimalField<Decimal128>>();
                return EncodeDecimal(decimal_field.getValue(), decimal_field.getPrec(), decimal_field.getScale(), ss);
            }
            else
            {
                auto decimal_field = field.get<DecimalField<Decimal256>>();
                return EncodeDecimal(decimal_field.getValue(), decimal_field.getPrec(), decimal_field.getScale(), ss);
            }
>>>>>>> e712f05e
        case TiDB::CodecFlagCompactBytes:
            return EncodeCompactBytes(datum.safeGet<String>(), ss);
        case TiDB::CodecFlagFloat:
            return EncodeFloat64(datum.safeGet<Float64>(), ss);
        case TiDB::CodecFlagUInt:
            return EncodeUInt<UInt64>(datum.safeGet<UInt64>(), ss);
        case TiDB::CodecFlagInt:
            return EncodeInt64(datum.safeGet<Int64>(), ss);
        case TiDB::CodecFlagVarInt:
            return EncodeVarInt(datum.safeGet<Int64>(), ss);
        case TiDB::CodecFlagVarUInt:
            return EncodeVarUInt(datum.safeGet<UInt64>(), ss);
        default:
            throw Exception("Unimplemented codec flag: " + std::to_string(flag), ErrorCodes::LOGICAL_ERROR);
    }
}

template void EncodeDecimal<Decimal32>(const Decimal32 &, PrecType, ScaleType, std::stringstream & ss);
template void EncodeDecimal<Decimal64>(const Decimal64 &, PrecType, ScaleType, std::stringstream & ss);
template void EncodeDecimal<Decimal128>(const Decimal128 &, PrecType, ScaleType, std::stringstream & ss);
template void EncodeDecimal<Decimal256>(const Decimal256 &, PrecType, ScaleType, std::stringstream & ss);

} // namespace DB<|MERGE_RESOLUTION|>--- conflicted
+++ resolved
@@ -478,7 +478,6 @@
     ss.write(buf.c_str(), buf.size());
 }
 
-<<<<<<< HEAD
 //template <typename T>
 //inline T getFieldValue(const Field & field)
 //{
@@ -497,34 +496,12 @@
 //    }
 //}
 
-void EncodeDatum(const Datum<false> & datum, TiDB::CodecFlag flag, std::stringstream & ss)
-=======
-template <typename T>
-inline T getFieldValue(const Field & field)
-{
-    switch (field.getType())
-    {
-        case Field::Types::UInt64:
-            return static_cast<T>(field.get<UInt64>());
-        case Field::Types::Int64:
-            return static_cast<T>(field.get<Int64>());
-        case Field::Types::Float64:
-            return static_cast<T>(field.get<Float64>());
-        default:
-            throw Exception("Unsupport (getFieldValue): " + std::string(field.getTypeName()), ErrorCodes::LOGICAL_ERROR);
-    }
-}
-
 void EncodeDatum(const Field & field, TiDB::CodecFlag flag, std::stringstream & ss)
->>>>>>> e712f05e
 {
     ss << UInt8(flag);
     switch (flag)
     {
         case TiDB::CodecFlagDecimal:
-<<<<<<< HEAD
-            return EncodeDecimal(datum.safeGet<Decimal>(), ss);
-=======
             if (field.getType() == Field::Types::Decimal32)
             {
                 auto decimal_field = field.get<DecimalField<Decimal32>>();
@@ -545,7 +522,6 @@
                 auto decimal_field = field.get<DecimalField<Decimal256>>();
                 return EncodeDecimal(decimal_field.getValue(), decimal_field.getPrec(), decimal_field.getScale(), ss);
             }
->>>>>>> e712f05e
         case TiDB::CodecFlagCompactBytes:
             return EncodeCompactBytes(datum.safeGet<String>(), ss);
         case TiDB::CodecFlagFloat:
