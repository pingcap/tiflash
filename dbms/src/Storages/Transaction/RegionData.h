--- conflicted
+++ resolved
@@ -331,12 +331,7 @@
     using WriteCFIter = RegionWriteCFData::Map::iterator;
     using ConstWriteCFIter = RegionWriteCFData::Map::const_iterator;
 
-<<<<<<< HEAD
-    using LockInfoPtr = std::unique_ptr<LockInfo>;
-
     // TODO REVIEW: maybe use 3 insert methods to elimate the `switch`? cause we hava already done the cf name matching.
-=======
->>>>>>> 7f84c5f3
     TableID insert(ColumnFamilyType cf, const TiKVKey & key, const String & raw_key, const TiKVValue & value)
     {
         switch(cf)
