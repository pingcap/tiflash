--- conflicted
+++ resolved
@@ -83,7 +83,6 @@
             new_region->setPendingRemove();
     }
 
-<<<<<<< HEAD
     if (context)
     {
         auto & tmt = context->getTMTContext();
@@ -91,16 +90,12 @@
 
         auto old_region_cache_data = old_region->dumpWriteCFTableHandleVersion();
 
-        for (auto [table_id, storage] : tmt.storages.getAllStorage())
+        for (auto [table_id, storage] : tmt.getStorages().getAllStorage())
         {
             const auto handle_range = new_region->getHandleRangeByTable(table_id);
             if (handle_range.first >= handle_range.second)
                 continue;
             HandleMap handle_map;
-=======
-    // context may be null in test cases.
-    kvstore->onSnapshot(region, context ? &context->getTMTContext().getRegionTableMut() : nullptr);
->>>>>>> 2ee8a17c
 
             {
                 auto merge_tree = std::dynamic_pointer_cast<StorageMergeTree>(storage);
@@ -153,7 +148,7 @@
     }
 
     // context may be null in test cases.
-    if (kvstore->onSnapshot(new_region, context ? &context->getTMTContext().region_table : nullptr, expect_old_index))
+    if (kvstore->onSnapshot(new_region, context ? &context->getTMTContext().getRegionTableMut() : nullptr, expect_old_index))
         LOG_INFO(log, "Region " << new_region->id() << " apply snapshot success");
 }
 
