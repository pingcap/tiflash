#include <Storages/Transaction/KVStore.h>
#include <Storages/Transaction/Region.h>
#include <Storages/Transaction/TMTContext.h>
#include <Storages/Transaction/applySnapshot.h>

namespace DB
{

namespace ErrorCodes
{
extern const int LOGICAL_ERROR;
}

void applySnapshot(KVStorePtr kvstore, RequestReader read, Context * context)
{
    Logger * log = &Logger::get("RegionSnapshot");

    enginepb::SnapshotRequest request;
    auto ok = read(&request);
    // TODO REVIEW: use two 'throw' here, 'not ok' and 'no state'
    if (!ok || !request.has_state())
        throw Exception("Failed to read snapshot state", ErrorCodes::LOGICAL_ERROR);

    const auto & state = request.state();
    pingcap::kv::RegionClientPtr region_client = nullptr;
    auto meta = RegionMeta(state.peer(), state.region(), state.apply_state());
<<<<<<< HEAD

    Region::RegionClientCreateFunc region_client_create = [&](pingcap::kv::RegionVerID id) -> pingcap::kv::RegionClientPtr {
        // context may be null in test cases.
=======
    RegionClientCreateFunc region_client_create = [&](pingcap::kv::RegionVerID id) -> pingcap::kv::RegionClientPtr {
>>>>>>> 7f84c5f3
        if (context)
        {
            auto & tmt_ctx = context->getTMTContext();
            return tmt_ctx.createRegionClient(id);
        }
        return nullptr;
    };
    auto region = std::make_shared<Region>(meta, region_client_create);

    LOG_INFO(log, "Region " << region->id() << " apply snapshot " << region->toString(true));

    // TODO REVIEW: this snapshot may be a big one, in that case, we should not hold all data of this region in memory
    while (read(&request))
    {
        if (!request.has_data())
            throw Exception("Failed to read snapshot data", ErrorCodes::LOGICAL_ERROR);
        const auto & data = request.data();

        {
            auto cf_data = data.data();
            auto it = cf_data.begin();
            auto cf_name = data.cf();
            auto key = TiKVKey();
            auto value = TiKVValue();
            // - REVIEW: the batch inserting logic is OK, but the calling stack is weird.
            //   May be we should just do lock action on each node-inserting, it's also fast when lock contention is low.
            region->batchInsert([&](Region::BatchInsertNode & node) -> bool {
                if (it == cf_data.end())
                    return false;
                key = TiKVKey(it->key());
                value = TiKVValue(it->value());
                node = Region::BatchInsertNode(&key, &value, &cf_name);
                ++it;
                return true;
            });
        }
    }

    {
        if (region->isPeerRemoved())
            region->setPendingRemove();
    }

    // context may be null in test cases.
    kvstore->onSnapshot(region, context ? &context->getTMTContext().region_table : nullptr);

    LOG_INFO(log, "Region " << region->id() << " apply snapshot done.");
}

} // namespace DB<|MERGE_RESOLUTION|>--- conflicted
+++ resolved
@@ -24,13 +24,7 @@
     const auto & state = request.state();
     pingcap::kv::RegionClientPtr region_client = nullptr;
     auto meta = RegionMeta(state.peer(), state.region(), state.apply_state());
-<<<<<<< HEAD
-
-    Region::RegionClientCreateFunc region_client_create = [&](pingcap::kv::RegionVerID id) -> pingcap::kv::RegionClientPtr {
-        // context may be null in test cases.
-=======
     RegionClientCreateFunc region_client_create = [&](pingcap::kv::RegionVerID id) -> pingcap::kv::RegionClientPtr {
->>>>>>> 7f84c5f3
         if (context)
         {
             auto & tmt_ctx = context->getTMTContext();
