// Copyright 2023 PingCAP, Inc.
//
// Licensed under the Apache License, Version 2.0 (the "License");
// you may not use this file except in compliance with the License.
// You may obtain a copy of the License at
//
//     http://www.apache.org/licenses/LICENSE-2.0
//
// Unless required by applicable law or agreed to in writing, software
// distributed under the License is distributed on an "AS IS" BASIS,
// WITHOUT WARRANTIES OR CONDITIONS OF ANY KIND, either express or implied.
// See the License for the specific language governing permissions and
// limitations under the License.

#pragma once

#include <Storages/Transaction/KVStoreCommon.h>
#include <Storages/Transaction/RegionState.h>

#include <condition_variable>

namespace pingcap::kv
{
struct RegionVerID;
}

namespace DB
{
namespace tests
{
class RegionKVStoreTest;
}

struct RegionMergeResult;
class Region;
class MetaRaftCommandDelegate;
class RegionRaftCommandDelegate;
enum class WaitIndexResult
{
    Finished,
    Terminated,
    Timeout,
};

struct RegionMetaSnapshot
{
    RegionVersion ver;
    RegionVersion conf_ver;
    ImutRegionRangePtr range;
    metapb::Peer peer;
};

class RegionMeta
{
public:
    RegionMeta(
        metapb::Peer peer_,
        raft_serverpb::RaftApplyState apply_state_,
        UInt64 applied_term_,
        raft_serverpb::RegionLocalState region_state_);

    RegionMeta(metapb::Peer peer_, metapb::Region region, raft_serverpb::RaftApplyState apply_state_);

    RegionMeta(RegionMeta && rhs);

    RegionID regionId() const;
    UInt64 peerId() const;
    UInt64 storeId() const;

    UInt64 appliedIndex() const;
    UInt64 appliedIndexTerm() const;
    UInt64 truncateIndex() const;

    ImutRegionRangePtr getRange() const;

    metapb::Peer getPeer() const;
    void setPeer(metapb::Peer &&);

    UInt64 version() const;

    UInt64 confVer() const;

    raft_serverpb::RaftApplyState clonedApplyState() const;

    void setApplied(UInt64 index, UInt64 term);
    void notifyAll() const;

    std::string toString(bool dump_status = true) const;

<<<<<<< HEAD
    std::tuple<size_t, UInt64> serialize(WriteBuffer & buf, const PersistRegionState * state) const;

=======
    std::tuple<size_t, UInt64> serialize(WriteBuffer & buf) const;
>>>>>>> 630d1078
    static RegionMeta deserialize(ReadBuffer & buf);

    raft_serverpb::PeerState peerState() const;
    void setPeerState(const raft_serverpb::PeerState & peer_state_);

    void assignRegionMeta(RegionMeta && rhs);

    friend bool operator==(const RegionMeta & meta1, const RegionMeta & meta2);

    // Wait until the applied index reach `index` and return WaitIndexResult::Finished.
    // If `timeout_ms` == 0, it waits infinite except `check_running` return false.
    //    `timeout_ms` != 0 and not reaching `index` after waiting for `timeout_ms`, Return WaitIndexResult::Timeout.
    // If `check_running` return false, returns WaitIndexResult::Terminated
    WaitIndexResult waitIndex(UInt64 index, const UInt64 timeout_ms, std::function<bool(void)> && check_running) const;
    bool checkIndex(UInt64 index) const;

    RegionMetaSnapshot dumpRegionMetaSnapshot() const;
    MetaRaftCommandDelegate & makeRaftCommandDelegate();

    const metapb::Region & getMetaRegion() const;
    metapb::Region cloneMetaRegion() const;
    const raft_serverpb::MergeState & getMergeState() const;
    raft_serverpb::MergeState cloneMergeState() const;
    const RegionState & getRegionState() const;

    RegionMeta() = delete;

private:
    friend class MetaRaftCommandDelegate;
    friend class tests::RegionKVStoreTest;

    void doSetRegion(const metapb::Region & region);
    void doSetApplied(UInt64 index, UInt64 term);
    bool doCheckIndex(UInt64 index) const;
    bool doCheckPeerRemoved() const;

private:
    metapb::Peer peer;

    // raft_serverpb::RaftApplyState contains applied_index_ and it's truncated_state_ can be used for CompactLog.
    raft_serverpb::RaftApplyState apply_state;
    UInt64 applied_term;

    RegionState region_state;

    mutable std::mutex mutex;
    mutable std::condition_variable cv;
    const RegionID region_id;
};

// TODO: Integrate initialApplyState to MockTiKV

// When we create a region peer, we should initialize its log term/index > 0,
// so that we can force the follower peer to sync the snapshot first.
static constexpr UInt64 RAFT_INIT_LOG_TERM = 5;
static constexpr UInt64 RAFT_INIT_LOG_INDEX = 5;

inline raft_serverpb::RaftApplyState initialApplyState()
{
    raft_serverpb::RaftApplyState state;
    state.set_applied_index(RAFT_INIT_LOG_INDEX);
    state.mutable_truncated_state()->set_index(RAFT_INIT_LOG_INDEX);
    state.mutable_truncated_state()->set_term(RAFT_INIT_LOG_TERM);
    return state;
}

class MetaRaftCommandDelegate
    : public RegionMeta
    , private boost::noncopyable
{
    friend class RegionRaftCommandDelegate;
    friend class tests::RegionKVStoreTest;

    const metapb::Peer & getPeer() const;
    const raft_serverpb::RaftApplyState & applyState() const;
    const RegionState & regionState() const;

    void execChangePeer(
        const raft_cmdpb::AdminRequest & request,
        const raft_cmdpb::AdminResponse & response,
        UInt64 index,
        UInt64 term);
    void execPrepareMerge(
        const raft_cmdpb::AdminRequest & request,
        const raft_cmdpb::AdminResponse & response,
        UInt64 index,
        UInt64 term);
    void execCommitMerge(
        const RegionMergeResult & result,
        UInt64 index,
        UInt64 term,
        const MetaRaftCommandDelegate & source_meta,
        const raft_cmdpb::AdminResponse & response);
    RegionMergeResult checkBeforeCommitMerge(
        const raft_cmdpb::AdminRequest & request,
        const MetaRaftCommandDelegate & source_meta) const;
    void execRollbackMerge(
        const raft_cmdpb::AdminRequest & request,
        const raft_cmdpb::AdminResponse & response,
        UInt64 index,
        UInt64 term);

public:
    static RegionMergeResult computeRegionMergeResult(
        const metapb::Region & source_region,
        const metapb::Region & target_region);

    MetaRaftCommandDelegate() = delete;
};

} // namespace DB<|MERGE_RESOLUTION|>--- conflicted
+++ resolved
@@ -87,12 +87,8 @@
 
     std::string toString(bool dump_status = true) const;
 
-<<<<<<< HEAD
     std::tuple<size_t, UInt64> serialize(WriteBuffer & buf, const PersistRegionState * state) const;
 
-=======
-    std::tuple<size_t, UInt64> serialize(WriteBuffer & buf) const;
->>>>>>> 630d1078
     static RegionMeta deserialize(ReadBuffer & buf);
 
     raft_serverpb::PeerState peerState() const;
