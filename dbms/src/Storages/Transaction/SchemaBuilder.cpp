// Copyright 2022 PingCAP, Ltd.
//
// Licensed under the Apache License, Version 2.0 (the "License");
// you may not use this file except in compliance with the License.
// You may obtain a copy of the License at
//
//     http://www.apache.org/licenses/LICENSE-2.0
//
// Unless required by applicable law or agreed to in writing, software
// distributed under the License is distributed on an "AS IS" BASIS,
// WITHOUT WARRANTIES OR CONDITIONS OF ANY KIND, either express or implied.
// See the License for the specific language governing permissions and
// limitations under the License.

#include <Common/FailPoint.h>
#include <Common/TiFlashException.h>
#include <Common/TiFlashMetrics.h>
#include <Common/setThreadName.h>
#include <Core/NamesAndTypes.h>
#include <DataTypes/DataTypeString.h>
#include <Databases/DatabaseTiFlash.h>
#include <Debug/MockSchemaGetter.h>
#include <Debug/MockSchemaNameMapper.h>
#include <IO/WriteHelpers.h>
#include <Interpreters/InterpreterAlterQuery.h>
#include <Interpreters/InterpreterCreateQuery.h>
#include <Interpreters/InterpreterDropQuery.h>
#include <Interpreters/InterpreterRenameQuery.h>
#include <Parsers/ASTCreateQuery.h>
#include <Parsers/ASTDropQuery.h>
#include <Parsers/ASTLiteral.h>
#include <Parsers/ASTRenameQuery.h>
#include <Parsers/ParserCreateQuery.h>
#include <Parsers/parseQuery.h>
#include <Storages/IManageableStorage.h>
#include <Storages/MutableSupport.h>
#include <Storages/Transaction/SchemaBuilder-internal.h>
#include <Storages/Transaction/SchemaBuilder.h>
#include <Storages/Transaction/SchemaNameMapper.h>
#include <Storages/Transaction/TMTContext.h>
#include <Storages/Transaction/TypeMapping.h>
#include <common/logger_useful.h>

#include <boost/algorithm/string/join.hpp>
#include <tuple>

namespace DB
{
using namespace TiDB;

namespace ErrorCodes
{
extern const int DDL_ERROR;
extern const int SYNTAX_ERROR;
} // namespace ErrorCodes
namespace FailPoints
{
extern const char exception_after_step_1_in_exchange_partition[];
extern const char exception_before_step_2_rename_in_exchange_partition[];
extern const char exception_after_step_2_in_exchange_partition[];
extern const char exception_before_step_3_rename_in_exchange_partition[];
extern const char exception_after_step_3_in_exchange_partition[];
} // namespace FailPoints

bool isReservedDatabase(Context & context, const String & database_name)
{
    return context.getTMTContext().getIgnoreDatabases().count(database_name) > 0;
}


inline void setAlterCommandColumn(Poco::Logger * log, AlterCommand & command, const ColumnInfo & column_info)
{
    command.column_name = column_info.name;
    command.column_id = column_info.id;
    command.data_type = getDataTypeByColumnInfo(column_info);
    if (!column_info.origin_default_value.isEmpty())
    {
        LOG_FMT_DEBUG(log, "add default value for column: {}", column_info.name);
        ASTPtr arg0;
        // If it's date time types, we should use string literal to generate default value.
        if (column_info.tp == TypeDatetime || column_info.tp == TypeTimestamp || column_info.tp == TypeDate)
            arg0 = std::make_shared<ASTLiteral>(Field(column_info.origin_default_value.convert<String>()));
        else
            arg0 = std::make_shared<ASTLiteral>(column_info.defaultValueToField());
        auto arg1 = std::make_shared<ASTLiteral>(command.data_type->getName());
        auto args = std::make_shared<ASTExpressionList>();
        args->children.emplace_back(arg0);
        args->children.emplace_back(arg1);
        auto func = std::make_shared<ASTFunction>();
        func->name = "CAST";
        func->arguments = args;
        command.default_expression = func;
    }
}

AlterCommand newRenameColCommand(const String & old_col, const String & new_col, ColumnID new_col_id, const TableInfo & orig_table_info)
{
    AlterCommand command;
    command.type = AlterCommand::RENAME_COLUMN;
    command.column_name = old_col;
    command.new_column_name = new_col;
    command.column_id = new_col_id;
    if (auto pk = orig_table_info.getPKHandleColumn())
    {
        if (pk->get().name == old_col)
        {
            auto list = std::make_shared<ASTExpressionList>();
            auto new_pk = std::make_shared<ASTIdentifier>(new_col);
            list->children.push_back(new_pk);
            command.primary_key = list;
        }
    }
    return command;
}

using TableInfoModifier = std::function<void(TableInfo & table_info)>;
using SchemaChange = std::pair<AlterCommands, TableInfoModifier>;
using SchemaChanges = std::vector<SchemaChange>;

bool typeDiffers(const TiDB::ColumnInfo & a, const TiDB::ColumnInfo & b)
{
    if (a.tp != b.tp || a.hasNotNullFlag() != b.hasNotNullFlag() || a.hasUnsignedFlag() != b.hasUnsignedFlag())
        return true;
    if (a.tp == TypeEnum || a.tp == TypeSet)
    {
        if (a.elems.size() != b.elems.size())
            return true;
        for (size_t i = 0; i < a.elems.size(); i++)
        {
            if (a.elems[i].first != b.elems[i].first)
                return true;
        }
        return false;
    }
    else if (a.tp == TypeNewDecimal)
    {
        return a.flen != b.flen || a.decimal != b.decimal;
    }
    return false;
}

/// When schema change detected, the modification to original table info must be preserved as well.
/// With the preserved table info modifications, table info changes along with applying alter commands.
/// In other words, table info and storage structure (altered by applied alter commands) are always identical,
/// and intermediate failure won't hide the outstanding alter commands.
inline SchemaChanges detectSchemaChanges(
    Poco::Logger * log,
    const TableInfo & table_info,
    const TableInfo & orig_table_info)
{
    SchemaChanges result;

    // add drop commands
    {
        AlterCommands drop_commands;
        std::unordered_set<ColumnID> column_ids_to_drop;
        /// Detect dropped columns.
        for (const auto & orig_column_info : orig_table_info.columns)
        {
            const auto & column_info = std::find_if(table_info.columns.begin(),
                                                    table_info.columns.end(),
                                                    [&](const TiDB::ColumnInfo & column_info_) { return column_info_.id == orig_column_info.id; });

            if (column_info == table_info.columns.end())
            {
                AlterCommand command;
                // Dropped column.
                command.type = AlterCommand::DROP_COLUMN;
                // Drop column with old name.
                command.column_name = orig_column_info.name;
                command.column_id = orig_column_info.id;
                drop_commands.emplace_back(std::move(command));
                column_ids_to_drop.emplace(orig_column_info.id);
                GET_METRIC(tiflash_schema_internal_ddl_count, type_drop_column).Increment();
            }
        }
        if (!drop_commands.empty())
        {
            result.emplace_back(std::move(drop_commands), [column_ids_to_drop{std::move(column_ids_to_drop)}](TableInfo & table_info) {
                auto & column_infos = table_info.columns;
                column_infos.erase(std::remove_if(column_infos.begin(),
                                                  column_infos.end(),
                                                  [&](const auto & column_info) { return column_ids_to_drop.count(column_info.id) > 0; }),
                                   column_infos.end());
            });
        }
    }

    {
        /// rename columns.
        /// Note that if new column data type has changed at the same time, this do not apply data type change.
        /// We will apply another alter command later to apply data type change.
        using Resolver = CyclicRenameResolver<ColumnNameWithID, TmpColNameWithIDGenerator>;
        typename Resolver::NameMap rename_map;
        for (const auto & orig_column_info : orig_table_info.columns)
        {
            const auto & column_info
                = std::find_if(table_info.columns.begin(), table_info.columns.end(), [&](const ColumnInfo & column_info_) {
                      return (column_info_.id == orig_column_info.id && column_info_.name != orig_column_info.name);
                  });

            if (column_info != table_info.columns.end())
            {
                rename_map[ColumnNameWithID{orig_column_info.name, orig_column_info.id}]
                    = ColumnNameWithID{column_info->name, column_info->id};
            }
        }

        typename Resolver::NamePairs rename_result = Resolver().resolve(std::move(rename_map));
        for (const auto & rename_pair : rename_result)
        {
            AlterCommands rename_commands;
            auto rename_command
                = newRenameColCommand(rename_pair.first.name, rename_pair.second.name, rename_pair.second.id, orig_table_info);
            auto rename_modifier
                = [column_id = rename_command.column_id, old_name = rename_command.column_name, new_name = rename_command.new_column_name](
                      TableInfo & table_info) {
                      auto & column_infos = table_info.columns;
                      auto it = std::find_if(column_infos.begin(), column_infos.end(), [&](const auto & column_info) {
                          return column_info.id == column_id && column_info.name == old_name;
                      });
                      if (it != column_infos.end())
                          it->name = new_name;
                      if (table_info.is_common_handle)
                      {
                          /// TiDB only saves column name(not column id) in index info, so have to update primary
                          /// index info when rename column
                          auto & index_info = table_info.getPrimaryIndexInfo();
                          for (auto & col : index_info.idx_cols)
                          {
                              if (col.name == old_name)
                              {
                                  col.name = new_name;
                                  break;
                              }
                          }
                      }
                  };
            rename_commands.emplace_back(std::move(rename_command));
            result.emplace_back(std::move(rename_commands), rename_modifier);
            GET_METRIC(tiflash_schema_internal_ddl_count, type_rename_column).Increment();
        }
    }

    // alter commands
    {
        AlterCommands alter_commands;
        std::unordered_map<ColumnID, ColumnInfo> alter_map;
        /// Detect type changed columns.
        for (const auto & orig_column_info : orig_table_info.columns)
        {
            const auto & column_info
                = std::find_if(table_info.columns.begin(), table_info.columns.end(), [&](const ColumnInfo & column_info_) {
                      if (column_info_.id == orig_column_info.id && column_info_.name != orig_column_info.name)
                          LOG_FMT_INFO(log, "detect column {} rename to {}", orig_column_info.name, column_info_.name);

                      return column_info_.id == orig_column_info.id && typeDiffers(column_info_, orig_column_info);
                  });

            if (column_info != table_info.columns.end())
            {
                AlterCommand command;
                // Type changed column.
                command.type = AlterCommand::MODIFY_COLUMN;
                // Alter column with new column info
                setAlterCommandColumn(log, command, *column_info);
                alter_commands.emplace_back(std::move(command));
                alter_map.emplace(column_info->id, *column_info);
                GET_METRIC(tiflash_schema_internal_ddl_count, type_alter_column_tp).Increment();
            }
        }
        if (!alter_commands.empty())
        {
            result.emplace_back(std::move(alter_commands), [alter_map{std::move(alter_map)}](TableInfo & table_info) {
                auto & column_infos = table_info.columns;
                std::for_each(column_infos.begin(), column_infos.end(), [&](auto & column_info) {
                    if (auto it = alter_map.find(column_info.id); it != alter_map.end())
                        column_info = it->second;
                });
            });
        }
    }

    {
        AlterCommands add_commands;
        std::vector<ColumnInfo> new_column_infos;
        /// Detect new columns.
        for (const auto & column_info : table_info.columns)
        {
            const auto & orig_column_info = std::find_if(orig_table_info.columns.begin(),
                                                         orig_table_info.columns.end(),
                                                         [&](const TiDB::ColumnInfo & orig_column_info_) { return orig_column_info_.id == column_info.id; });

            if (orig_column_info == orig_table_info.columns.end())
            {
                AlterCommand command;
                // New column.
                command.type = AlterCommand::ADD_COLUMN;
                setAlterCommandColumn(log, command, column_info);

                add_commands.emplace_back(std::move(command));
                new_column_infos.emplace_back(column_info);
                GET_METRIC(tiflash_schema_internal_ddl_count, type_add_column).Increment();
            }
        }
        if (!add_commands.empty())
        {
            result.emplace_back(std::move(add_commands), [new_column_infos{std::move(new_column_infos)}](TableInfo & table_info) {
                auto & column_infos = table_info.columns;
                std::for_each(new_column_infos.begin(), new_column_infos.end(), [&](auto & new_column_info) {
                    column_infos.emplace_back(std::move(new_column_info));
                });
            });
        }
    }

    return result;
}

template <typename Getter, typename NameMapper>
void SchemaBuilder<Getter, NameMapper>::applyAlterPhysicalTable(DBInfoPtr db_info, TableInfoPtr table_info, ManageableStoragePtr storage)
{
    LOG_FMT_INFO(log, "Altering table {}", name_mapper.debugCanonicalName(*db_info, *table_info));

    /// Detect schema changes.
    auto orig_table_info = storage->getTableInfo();
    auto schema_changes = detectSchemaChanges(log, *table_info, orig_table_info);
    if (schema_changes.empty())
    {
        LOG_FMT_INFO(log, "No schema change detected for table {}, not altering", name_mapper.debugCanonicalName(*db_info, *table_info));
        return;
    }

    std::stringstream ss;
    ss << "Detected schema changes: " << name_mapper.debugCanonicalName(*db_info, *table_info) << ": ";
    for (const auto & schema_change : schema_changes)
        for (const auto & command : schema_change.first)
        {
            if (command.type == AlterCommand::ADD_COLUMN)
                ss << "ADD COLUMN " << command.column_name << " " << command.data_type->getName() << ", ";
            else if (command.type == AlterCommand::DROP_COLUMN)
                ss << "DROP COLUMN " << command.column_name << ", ";
            else if (command.type == AlterCommand::MODIFY_COLUMN)
                ss << "MODIFY COLUMN " << command.column_name << " " << command.data_type->getName() << ", ";
            else if (command.type == AlterCommand::RENAME_COLUMN)
                ss << "RENAME COLUMN from " << command.column_name << " to " << command.new_column_name << ", ";
        }

    LOG_FMT_DEBUG(log, "{} : {}", __PRETTY_FUNCTION__, ss.str());

    /// Update metadata, through calling alterFromTiDB.
    // Using original table info with updated columns instead of using new_table_info directly,
    // so that other changes (RENAME commands) won't be saved.
    // Also, updating schema_version as altering column is structural.
    for (const auto & schema_change : schema_changes)
    {
        /// Update column infos by applying schema change in this step.
        schema_change.second(orig_table_info);
        /// Update schema version aggressively for the sake of correctness.
        orig_table_info.schema_version = target_version;
        auto alter_lock = storage->lockForAlter(getThreadName());
        storage->alterFromTiDB(
            alter_lock,
            schema_change.first,
            name_mapper.mapDatabaseName(*db_info),
            orig_table_info,
            name_mapper,
            context);
    }

    LOG_FMT_INFO(log, "Altered table {}", name_mapper.debugCanonicalName(*db_info, *table_info));
}

template <typename Getter, typename NameMapper>
void SchemaBuilder<Getter, NameMapper>::applyAlterTable(DBInfoPtr db_info, TableID table_id)
{
    auto table_info = getter.getTableInfo(db_info->id, table_id);
    if (table_info == nullptr)
    {
        throw TiFlashException(fmt::format("miss table in TiKV : {}", table_id), Errors::DDL::StaleSchema);
    }
    auto & tmt_context = context.getTMTContext();
    auto storage = tmt_context.getStorages().get(table_info->id);
    if (storage == nullptr)
    {
        throw TiFlashException(fmt::format("miss table in TiFlash : {}", name_mapper.debugCanonicalName(*db_info, *table_info)),
                               Errors::DDL::MissingTable);
    }

    applyAlterLogicalTable(db_info, table_info, storage);
}

template <typename Getter, typename NameMapper>
void SchemaBuilder<Getter, NameMapper>::applyAlterLogicalTable(DBInfoPtr db_info, TableInfoPtr table_info, ManageableStoragePtr storage)
{
    // Alter logical table first.
    applyAlterPhysicalTable(db_info, table_info, storage);

    if (table_info->isLogicalPartitionTable())
    {
        auto & tmt_context = context.getTMTContext();

        // Alter physical tables of a partition table.
        for (const auto & part_def : table_info->partition.definitions)
        {
            auto part_table_info = table_info->producePartitionTableInfo(part_def.id, name_mapper);
            auto part_storage = tmt_context.getStorages().get(part_def.id);
            if (part_storage == nullptr)
            {
                throw TiFlashException(fmt::format("miss table in TiFlash : {},  partition: {}.", name_mapper.debugCanonicalName(*db_info, *table_info), part_def.id),
                                       Errors::DDL::MissingTable);
            }
            applyAlterPhysicalTable(db_info, part_table_info, part_storage);
        }
    }
}

template <typename Getter, typename NameMapper>
void SchemaBuilder<Getter, NameMapper>::applyDiff(const SchemaDiff & diff)
{
    if (diff.type == SchemaActionType::CreateSchema)
    {
        applyCreateSchema(diff.schema_id);
        return;
    }

    if (diff.type == SchemaActionType::DropSchema)
    {
        applyDropSchema(diff.schema_id);
        return;
    }

<<<<<<< HEAD
    if (diff.type == SchemaActionType::CreateTables) {
        for (auto && opt : diff.affected_opts) {
            AffectedOption aff;
            aff.schema_id = opt.schema_id;
            aff.table_id = opt.table_id;
            aff.old_schema_id = opt.old_schema_id;
            aff.old_table_id = opt.old_table_id;
            applyDiff(diff);
=======
    if (diff.type == SchemaActionType::CreateTables)
    {
        for (auto && opt : diff.affected_opts)
        {
            SchemaDiff new_diff;
            new_diff.type = SchemaActionType::CreateTable;
            new_diff.version = diff.version;
            new_diff.schema_id = opt.schema_id;
            new_diff.table_id = opt.table_id;
            new_diff.old_schema_id = opt.old_schema_id;
            new_diff.old_table_id = opt.old_table_id;
            applyDiff(new_diff);
        }
        return;
    }

    if (diff.type == SchemaActionType::RenameTables)
    {
        for (auto && opt : diff.affected_opts)
        {
            auto db_info = getter.getDatabase(opt.schema_id);
            if (db_info == nullptr)
                throw TiFlashException("miss database: " + std::to_string(diff.schema_id), Errors::DDL::StaleSchema);
            applyRenameTable(db_info, opt.table_id);
>>>>>>> 1c42c131
        }
        return;
    }

    auto db_info = getter.getDatabase(diff.schema_id);
    if (db_info == nullptr)
    {
        throw TiFlashException(fmt::format("miss database: {}", diff.schema_id), Errors::DDL::StaleSchema);
    }

    TableID old_table_id = 0, new_table_id = 0;

    switch (diff.type)
    {
    case SchemaActionType::CreateTable:
    case SchemaActionType::RecoverTable:
    {
        new_table_id = diff.table_id;
        break;
    }
    case SchemaActionType::DropTable:
    case SchemaActionType::DropView:
    {
        old_table_id = diff.table_id;
        break;
    }
    case SchemaActionType::TruncateTable:
    {
        new_table_id = diff.table_id;
        old_table_id = diff.old_table_id;
        break;
    }
    case SchemaActionType::AddColumn:
    case SchemaActionType::AddColumns:
    case SchemaActionType::DropColumn:
    case SchemaActionType::DropColumns:
    case SchemaActionType::ModifyColumn:
    case SchemaActionType::SetDefaultValue:
    // Add primary key change primary keys to not null, so it's equal to alter table for tiflash.
    case SchemaActionType::AddPrimaryKey:
    {
        applyAlterTable(db_info, diff.table_id);
        break;
    }
    case SchemaActionType::RenameTable:
    {
        applyRenameTable(db_info, diff.table_id);
        break;
    }
    case SchemaActionType::AddTablePartition:
    case SchemaActionType::DropTablePartition:
    case SchemaActionType::TruncateTablePartition:
    {
        applyPartitionDiff(db_info, diff.table_id);
        break;
    }
    case SchemaActionType::ExchangeTablePartition:
    {
        applyExchangeTablePartition(diff);
        break;
    }
    case SchemaActionType::SetTiFlashReplica:
    {
        applySetTiFlashReplica(db_info, diff.table_id);
        break;
    }
    default:
    {
        if (diff.type < SchemaActionType::MaxRecognizedType)
        {
            LOG_FMT_INFO(log, "Ignore change type: {}", int(diff.type));
        }
        else
        { // >= SchemaActionType::MaxRecognizedType
            LOG_FMT_ERROR(log, "Unsupported change type: {}", int(diff.type));
        }

        break;
    }
    }

    if (old_table_id)
    {
        applyDropTable(db_info, old_table_id);
    }

    if (new_table_id)
    {
        applyCreateTable(db_info, new_table_id);
    }
}

template <typename Getter, typename NameMapper>
void SchemaBuilder<Getter, NameMapper>::applyPartitionDiff(TiDB::DBInfoPtr db_info, TableID table_id)
{
    auto table_info = getter.getTableInfo(db_info->id, table_id);
    if (table_info == nullptr)
    {
        throw TiFlashException(fmt::format("miss old table id in TiKV {}", table_id), Errors::DDL::StaleSchema);
    }
    if (!table_info->isLogicalPartitionTable())
    {
        throw TiFlashException(fmt::format("new table in TiKV not partition table {}", name_mapper.debugCanonicalName(*db_info, *table_info)),
                               Errors::DDL::TableTypeNotMatch);
    }

    auto & tmt_context = context.getTMTContext();
    auto storage = tmt_context.getStorages().get(table_info->id);
    if (storage == nullptr)
    {
        throw TiFlashException(fmt::format("miss table in TiFlash {}", table_id), Errors::DDL::MissingTable);
    }

    applyPartitionDiff(db_info, table_info, storage);
}

template <typename Getter, typename NameMapper>
void SchemaBuilder<Getter, NameMapper>::applyPartitionDiff(TiDB::DBInfoPtr db_info, TableInfoPtr table_info, ManageableStoragePtr storage)
{
    const auto & orig_table_info = storage->getTableInfo();
    if (!orig_table_info.isLogicalPartitionTable())
    {
        throw TiFlashException(fmt::format("old table in TiFlash not partition table {}", name_mapper.debugCanonicalName(*db_info, orig_table_info)),
                               Errors::DDL::TableTypeNotMatch);
    }

    const auto & orig_defs = orig_table_info.partition.definitions;
    const auto & new_defs = table_info->partition.definitions;

    std::unordered_set<TableID> orig_part_id_set, new_part_id_set;
    std::vector<String> orig_part_ids, new_part_ids;
    std::for_each(orig_defs.begin(), orig_defs.end(), [&orig_part_id_set, &orig_part_ids](const auto & def) {
        orig_part_id_set.emplace(def.id);
        orig_part_ids.emplace_back(std::to_string(def.id));
    });
    std::for_each(new_defs.begin(), new_defs.end(), [&new_part_id_set, &new_part_ids](const auto & def) {
        new_part_id_set.emplace(def.id);
        new_part_ids.emplace_back(std::to_string(def.id));
    });

    auto orig_part_ids_str = boost::algorithm::join(orig_part_ids, ", ");
    auto new_part_ids_str = boost::algorithm::join(new_part_ids, ", ");

    LOG_FMT_INFO(log, "Applying partition changes {}, old: {}, new: {}", name_mapper.debugCanonicalName(*db_info, *table_info), orig_part_ids_str, new_part_ids_str);

    if (orig_part_id_set == new_part_id_set)
    {
        LOG_FMT_INFO(log, "No partition changes {}", name_mapper.debugCanonicalName(*db_info, *table_info));
        return;
    }

    /// Create new table info based on original table info.
    // Using copy of original table info with updated table name instead of using new_table_info directly,
    // so that other changes (ALTER/RENAME commands) won't be saved.
    // Besides, no need to update schema_version as partition change is not structural.
    auto updated_table_info = orig_table_info;
    updated_table_info.partition = table_info->partition;

    /// Apply changes to physical tables.
    for (const auto & orig_def : orig_defs)
    {
        if (new_part_id_set.count(orig_def.id) == 0)
        {
            applyDropPhysicalTable(name_mapper.mapDatabaseName(*db_info), orig_def.id);
        }
    }
    for (const auto & new_def : new_defs)
    {
        if (orig_part_id_set.count(new_def.id) == 0)
        {
            auto part_table_info = updated_table_info.producePartitionTableInfo(new_def.id, name_mapper);
            applyCreatePhysicalTable(db_info, part_table_info);
        }
    }

    /// Apply new table info to logical table.
    auto alter_lock = storage->lockForAlter(getThreadName());
    storage->alterFromTiDB(alter_lock, AlterCommands{}, name_mapper.mapDatabaseName(*db_info), updated_table_info, name_mapper, context);

    LOG_FMT_INFO(log, "Applied partition changes {}", name_mapper.debugCanonicalName(*db_info, *table_info));
}

template <typename Getter, typename NameMapper>
void SchemaBuilder<Getter, NameMapper>::applyRenameTable(DBInfoPtr new_db_info, TableID table_id)
{
    auto new_table_info = getter.getTableInfo(new_db_info->id, table_id);
    if (new_table_info == nullptr)
    {
        throw Exception(fmt::format("miss table id in TiKV {}", table_id));
    }

    auto & tmt_context = context.getTMTContext();
    auto storage = tmt_context.getStorages().get(table_id);
    if (storage == nullptr)
    {
        throw Exception(fmt::format("miss table id in Flash {}", table_id));
    }

    applyRenameLogicalTable(new_db_info, new_table_info, storage);
}

template <typename Getter, typename NameMapper>
void SchemaBuilder<Getter, NameMapper>::applyRenameLogicalTable(
    DBInfoPtr new_db_info,
    TableInfoPtr new_table_info,
    ManageableStoragePtr storage)
{
    applyRenamePhysicalTable(new_db_info, *new_table_info, storage);

    if (new_table_info->isLogicalPartitionTable())
    {
        auto & tmt_context = context.getTMTContext();
        for (const auto & part_def : new_table_info->partition.definitions)
        {
            auto part_storage = tmt_context.getStorages().get(part_def.id);
            if (part_storage == nullptr)
            {
                throw Exception(fmt::format("miss old table id in Flash {}", part_def.id));
            }
            auto part_table_info = new_table_info->producePartitionTableInfo(part_def.id, name_mapper);
            applyRenamePhysicalTable(new_db_info, *part_table_info, part_storage);
        }
    }
}

template <typename Getter, typename NameMapper>
void SchemaBuilder<Getter, NameMapper>::applyRenamePhysicalTable(
    DBInfoPtr new_db_info,
    TableInfo & new_table_info,
    ManageableStoragePtr storage)
{
    const auto old_mapped_db_name = storage->getDatabaseName();
    const auto new_mapped_db_name = name_mapper.mapDatabaseName(*new_db_info);
    const auto old_display_table_name = name_mapper.displayTableName(storage->getTableInfo());
    const auto new_display_table_name = name_mapper.displayTableName(new_table_info);
    if (old_mapped_db_name == new_mapped_db_name && old_display_table_name == new_display_table_name)
    {
        LOG_FMT_DEBUG(log, "Table {} name identical, not renaming.", name_mapper.debugCanonicalName(*new_db_info, new_table_info));
        return;
    }

    const auto old_mapped_tbl_name = storage->getTableName();
    GET_METRIC(tiflash_schema_internal_ddl_count, type_rename_column).Increment();
    LOG_FMT_INFO(
        log,
        "Renaming table {}.{} (display name: {}) to {}.",
        old_mapped_db_name,
        old_mapped_tbl_name,
        old_display_table_name,
        name_mapper.debugCanonicalName(*new_db_info, new_table_info));

    // Note that rename will update table info in table create statement by modifying original table info
    // with "tidb_display.table" instead of using new_table_info directly, so that other changes
    // (ALTER commands) won't be saved. Besides, no need to update schema_version as table name is not structural.
    auto rename = std::make_shared<ASTRenameQuery>();
    ASTRenameQuery::Table from{old_mapped_db_name, old_mapped_tbl_name};
    ASTRenameQuery::Table to{new_mapped_db_name, name_mapper.mapTableName(new_table_info)};
    ASTRenameQuery::Table display{name_mapper.displayDatabaseName(*new_db_info), new_display_table_name};
    ASTRenameQuery::Element elem{.from = std::move(from), .to = std::move(to), .tidb_display = std::move(display)};
    rename->elements.emplace_back(std::move(elem));

    InterpreterRenameQuery(rename, context, getThreadName()).execute();

    LOG_FMT_INFO(
        log,
        "Renamed table {}.{} (display name: {}) to {}",
        old_mapped_db_name,
        old_mapped_tbl_name,
        old_display_table_name,
        name_mapper.debugCanonicalName(*new_db_info, new_table_info));
}

template <typename Getter, typename NameMapper>
void SchemaBuilder<Getter, NameMapper>::applyExchangeTablePartition(const SchemaDiff & diff)
{
    /// Exchange table partition is used for ddl:
    /// alter table partition_table exchange partition partition_name with table non_partition_table
    /// It involves three table/partition: partition_table, partition_name and non_partition_table
    /// The table id/schema id for the 3 table/partition are stored in SchemaDiff as follows:
    /// Table_id in diff is the partition id of which will be exchanged,
    /// Schema_id in diff is the non-partition table's schema id
    /// Old_table_id in diff is the non-partition table's table id
    /// Table_id in diff.affected_opts[0] is the table id of the partition table
    /// Schema_id in diff.affected_opts[0] is the schema id of the partition table
    GET_METRIC(tiflash_schema_internal_ddl_count, type_exchange_partition).Increment();
    if (diff.affected_opts.empty())
        throw Exception("Incorrect schema diff, no affected_opts for alter table exchange partition schema diff", ErrorCodes::DDL_ERROR);
    auto npt_db_info = getter.getDatabase(diff.schema_id);
    if (npt_db_info == nullptr)
        throw TiFlashException(fmt::format("miss database: {}", diff.schema_id), Errors::DDL::StaleSchema);
    auto pt_db_info = getter.getDatabase(diff.affected_opts[0].schema_id);
    if (pt_db_info == nullptr)
        throw TiFlashException(fmt::format("miss database: {}", diff.affected_opts[0].schema_id), Errors::DDL::StaleSchema);
    auto npt_table_id = diff.old_table_id;
    auto pt_partition_id = diff.table_id;
    auto pt_table_info = diff.affected_opts[0].table_id;
    /// step 1 change the mete data of partition table
    auto table_info = getter.getTableInfo(pt_db_info->id, pt_table_info);
    if (table_info == nullptr)
        throw TiFlashException(fmt::format("miss table in TiKV : {}", pt_table_info), Errors::DDL::StaleSchema);
    auto & tmt_context = context.getTMTContext();
    auto storage = tmt_context.getStorages().get(table_info->id);
    if (storage == nullptr)
        throw TiFlashException(
            fmt::format("miss table in TiFlash : {}", name_mapper.debugCanonicalName(*pt_db_info, *table_info)),
            Errors::DDL::MissingTable);

    LOG_FMT_INFO(log, "Exchange partition for table {}", name_mapper.debugCanonicalName(*pt_db_info, *table_info));
    auto orig_table_info = storage->getTableInfo();
    orig_table_info.partition = table_info->partition;
    {
        auto alter_lock = storage->lockForAlter(getThreadName());
        storage->alterFromTiDB(
            alter_lock,
            AlterCommands{},
            name_mapper.mapDatabaseName(*pt_db_info),
            orig_table_info,
            name_mapper,
            context);
    }
    FAIL_POINT_TRIGGER_EXCEPTION(FailPoints::exception_after_step_1_in_exchange_partition);

    /// step 2 change non partition table to a partition of the partition table
    storage = tmt_context.getStorages().get(npt_table_id);
    if (storage == nullptr)
        throw TiFlashException(fmt::format("miss table in TiFlash : {}", name_mapper.debugCanonicalName(*npt_db_info, *table_info)),
                               Errors::DDL::MissingTable);
    orig_table_info = storage->getTableInfo();
    orig_table_info.belonging_table_id = pt_table_info;
    orig_table_info.is_partition_table = true;
    /// partition does not have explicit name, so use default name here
    orig_table_info.name = name_mapper.mapTableName(orig_table_info);
    {
        auto alter_lock = storage->lockForAlter(getThreadName());
        storage->alterFromTiDB(
            alter_lock,
            AlterCommands{},
            name_mapper.mapDatabaseName(*npt_db_info),
            orig_table_info,
            name_mapper,
            context);
    }
    FAIL_POINT_TRIGGER_EXCEPTION(FailPoints::exception_before_step_2_rename_in_exchange_partition);

    if (npt_db_info->id != pt_db_info->id)
        applyRenamePhysicalTable(pt_db_info, orig_table_info, storage);
    FAIL_POINT_TRIGGER_EXCEPTION(FailPoints::exception_after_step_2_in_exchange_partition);

    /// step 3 change partition of the partition table to non partition table
    table_info = getter.getTableInfo(npt_db_info->id, pt_partition_id);
    if (table_info == nullptr)
        throw TiFlashException(fmt::format("miss table in TiKV : {}", pt_partition_id), Errors::DDL::StaleSchema);
    storage = tmt_context.getStorages().get(table_info->id);
    if (storage == nullptr)
        throw TiFlashException(
            fmt::format("miss table in TiFlash : {}", name_mapper.debugCanonicalName(*pt_db_info, *table_info)),
            Errors::DDL::MissingTable);
    orig_table_info = storage->getTableInfo();
    orig_table_info.belonging_table_id = DB::InvalidTableID;
    orig_table_info.is_partition_table = false;
    orig_table_info.name = table_info->name;
    {
        auto alter_lock = storage->lockForAlter(getThreadName());
        storage->alterFromTiDB(
            alter_lock,
            AlterCommands{},
            name_mapper.mapDatabaseName(*pt_db_info),
            orig_table_info,
            name_mapper,
            context);
    }
    FAIL_POINT_TRIGGER_EXCEPTION(FailPoints::exception_before_step_3_rename_in_exchange_partition);

    if (npt_db_info->id != pt_db_info->id)
        applyRenamePhysicalTable(npt_db_info, orig_table_info, storage);
    FAIL_POINT_TRIGGER_EXCEPTION(FailPoints::exception_after_step_3_in_exchange_partition);
}

template <typename Getter, typename NameMapper>
bool SchemaBuilder<Getter, NameMapper>::applyCreateSchema(DatabaseID schema_id)
{
    auto db = getter.getDatabase(schema_id);
    if (db == nullptr)
    {
        return false;
    }
    applyCreateSchema(db);
    return true;
}

static ASTPtr parseCreateStatement(const String & statement)
{
    ParserCreateQuery parser;
    const char * pos = statement.data();
    std::string error_msg;
    auto ast = tryParseQuery(parser,
                             pos,
                             pos + statement.size(),
                             error_msg,
                             /*hilite=*/false,
                             String("in ") + __PRETTY_FUNCTION__,
                             /*allow_multi_statements=*/false,
                             0);
    if (!ast)
        throw Exception(error_msg, ErrorCodes::SYNTAX_ERROR);
    return ast;
}

String createDatabaseStmt(Context & context, const DBInfo & db_info, const SchemaNameMapper & name_mapper)
{
    auto mapped = name_mapper.mapDatabaseName(db_info);
    if (isReservedDatabase(context, mapped))
        throw TiFlashException(fmt::format("Database {} is reserved", name_mapper.debugDatabaseName(db_info)), Errors::DDL::Internal);

    // R"raw(
    // CREATE DATABASE IF NOT EXISTS `db_xx`
    // ENGINE = TiFlash('<json-db-info>', <format-version>)
    // )raw";

    String stmt;
    WriteBufferFromString stmt_buf(stmt);
    writeString("CREATE DATABASE IF NOT EXISTS ", stmt_buf);
    writeBackQuotedString(mapped, stmt_buf);
    writeString(" ENGINE = TiFlash('", stmt_buf);
    writeEscapedString(db_info.serialize(), stmt_buf); // must escaped for json-encoded text
    writeString("', ", stmt_buf);
    writeIntText(DatabaseTiFlash::CURRENT_VERSION, stmt_buf);
    writeString(")", stmt_buf);
    return stmt;
}

template <typename Getter, typename NameMapper>
void SchemaBuilder<Getter, NameMapper>::applyCreateSchema(TiDB::DBInfoPtr db_info)
{
    GET_METRIC(tiflash_schema_internal_ddl_count, type_create_db).Increment();
    LOG_FMT_INFO(log, "Creating database {}", name_mapper.debugDatabaseName(*db_info));

    auto statement = createDatabaseStmt(context, *db_info, name_mapper);

    ASTPtr ast = parseCreateStatement(statement);

    InterpreterCreateQuery interpreter(ast, context);
    interpreter.setInternal(true);
    interpreter.setForceRestoreData(false);
    interpreter.execute();

    databases[db_info->id] = db_info;
    LOG_FMT_INFO(log, "Created database {}", name_mapper.debugDatabaseName(*db_info));
}

template <typename Getter, typename NameMapper>
void SchemaBuilder<Getter, NameMapper>::applyDropSchema(DatabaseID schema_id)
{
    auto it = databases.find(schema_id);
    if (unlikely(it == databases.end()))
    {
        LOG_FMT_INFO(
            log,
            "Syncer wants to drop database [id={}], but database is not found, may has been dropped.",
            schema_id);
        return;
    }
    applyDropSchema(name_mapper.mapDatabaseName(*it->second));
    databases.erase(schema_id);
}

template <typename Getter, typename NameMapper>
void SchemaBuilder<Getter, NameMapper>::applyDropSchema(const String & db_name)
{
    GET_METRIC(tiflash_schema_internal_ddl_count, type_drop_db).Increment();
    LOG_FMT_INFO(log, "Tombstoning database {}", db_name);
    auto db = context.tryGetDatabase(db_name);
    if (db == nullptr)
    {
        LOG_FMT_INFO(log, "Database {} does not exists", db_name);
        return;
    }

    /// In order not to acquire `drop_lock` on storages, we tombstone the database in
    /// this thread and physically remove data in another thread. So that applying
    /// drop DDL from TiDB won't block or be blocked by read / write to the storages.

    // Instead of getting a precise time that TiDB drops this database, use a more
    // relaxing GC strategy:
    // 1. Use current timestamp, which is after TiDB's drop time, to be the tombstone of this database;
    // 2. Use the same GC safe point as TiDB.
    // In such way our database (and its belonging tables) will be GC-ed later than TiDB, which is safe and correct.
    auto & tmt_context = context.getTMTContext();
    auto tombstone = tmt_context.getPDClient()->getTS();
    db->alterTombstone(context, tombstone);

    LOG_FMT_INFO(log, "Tombstoned database {}", db_name);
}

std::tuple<NamesAndTypes, Strings>
parseColumnsFromTableInfo(const TiDB::TableInfo & table_info, Poco::Logger * log)
{
    NamesAndTypes columns;
    std::vector<String> primary_keys;
    for (const auto & column : table_info.columns)
    {
        LOG_FMT_DEBUG(log, "Analyzing column: {}, type: {}", column.name, static_cast<int>(column.tp));
        DataTypePtr type = getDataTypeByColumnInfo(column);
        columns.emplace_back(column.name, type);
        if (column.hasPriKeyFlag())
        {
            primary_keys.emplace_back(column.name);
        }
    }

    if (!table_info.pk_is_handle)
    {
        // Make primary key as a column, and make the handle column as the primary key.
        if (table_info.is_common_handle)
            columns.emplace_back(MutableSupport::tidb_pk_column_name, std::make_shared<DataTypeString>());
        else
            columns.emplace_back(MutableSupport::tidb_pk_column_name, std::make_shared<DataTypeInt64>());
        primary_keys.clear();
        primary_keys.emplace_back(MutableSupport::tidb_pk_column_name);
    }

    return std::make_tuple(std::move(columns), std::move(primary_keys));
}

String createTableStmt(
    const DBInfo & db_info,
    const TableInfo & table_info,
    const SchemaNameMapper & name_mapper,
    Poco::Logger * log)
{
    LOG_FMT_DEBUG(log, "Analyzing table info : {}", table_info.serialize());
    auto [columns, pks] = parseColumnsFromTableInfo(table_info, log);

    String stmt;
    WriteBufferFromString stmt_buf(stmt);
    writeString("CREATE TABLE ", stmt_buf);
    writeBackQuotedString(name_mapper.mapDatabaseName(db_info), stmt_buf);
    writeString(".", stmt_buf);
    writeBackQuotedString(name_mapper.mapTableName(table_info), stmt_buf);
    writeString("(", stmt_buf);
    for (size_t i = 0; i < columns.size(); i++)
    {
        if (i > 0)
            writeString(", ", stmt_buf);
        writeBackQuotedString(columns[i].name, stmt_buf);
        writeString(" ", stmt_buf);
        writeString(columns[i].type->getName(), stmt_buf);
    }

    // storage engine type
    if (table_info.engine_type == TiDB::StorageEngine::DT)
    {
        writeString(") Engine = DeltaMerge((", stmt_buf);
        for (size_t i = 0; i < pks.size(); i++)
        {
            if (i > 0)
                writeString(", ", stmt_buf);
            writeBackQuotedString(pks[i], stmt_buf);
        }
        writeString("), '", stmt_buf);
        writeEscapedString(table_info.serialize(), stmt_buf);
        writeString("')", stmt_buf);
    }
    else
    {
        throw TiFlashException(fmt::format("Unknown engine type : {}", static_cast<int32_t>(table_info.engine_type)), Errors::DDL::Internal);
    }

    return stmt;
}

template <typename Getter, typename NameMapper>
void SchemaBuilder<Getter, NameMapper>::applyCreatePhysicalTable(DBInfoPtr db_info, TableInfoPtr table_info)
{
    GET_METRIC(tiflash_schema_internal_ddl_count, type_create_table).Increment();
    LOG_FMT_INFO(log, "Creating table {}", name_mapper.debugCanonicalName(*db_info, *table_info));

    /// Update schema version.
    table_info->schema_version = target_version;

    /// Check if this is a RECOVER table.
    {
        auto & tmt_context = context.getTMTContext();
        if (auto * storage = tmt_context.getStorages().get(table_info->id).get(); storage)
        {
            if (!storage->isTombstone())
            {
                LOG_FMT_DEBUG(log,
                              "Trying to create table {} but it already exists and is not marked as tombstone",
                              name_mapper.debugCanonicalName(*db_info, *table_info));
                return;
            }

            LOG_FMT_DEBUG(log, "Recovering table {}", name_mapper.debugCanonicalName(*db_info, *table_info));
            AlterCommands commands;
            {
                AlterCommand command;
                command.type = AlterCommand::RECOVER;
                commands.emplace_back(std::move(command));
            }
            auto alter_lock = storage->lockForAlter(getThreadName());
            storage->alterFromTiDB(alter_lock, commands, name_mapper.mapDatabaseName(*db_info), *table_info, name_mapper, context);
            LOG_FMT_INFO(log, "Created table {}", name_mapper.debugCanonicalName(*db_info, *table_info));
            return;
        }
    }

    /// Normal CREATE table.
    if (table_info->engine_type == StorageEngine::UNSPECIFIED)
    {
        auto & tmt_context = context.getTMTContext();
        table_info->engine_type = tmt_context.getEngineType();
    }

    String stmt = createTableStmt(*db_info, *table_info, name_mapper, log);

    LOG_FMT_INFO(log, "Creating table {} with statement: {}", name_mapper.debugCanonicalName(*db_info, *table_info), stmt);

    ParserCreateQuery parser;
    ASTPtr ast = parseQuery(parser, stmt.data(), stmt.data() + stmt.size(), "from syncSchema " + table_info->name, 0);

    ASTCreateQuery * ast_create_query = typeid_cast<ASTCreateQuery *>(ast.get());
    ast_create_query->attach = true;
    ast_create_query->if_not_exists = true;
    ast_create_query->database = name_mapper.mapDatabaseName(*db_info);

    InterpreterCreateQuery interpreter(ast, context);
    interpreter.setInternal(true);
    interpreter.setForceRestoreData(false);
    interpreter.execute();
    LOG_FMT_INFO(log, "Created table {}", name_mapper.debugCanonicalName(*db_info, *table_info));
}

template <typename Getter, typename NameMapper>
void SchemaBuilder<Getter, NameMapper>::applyCreateTable(TiDB::DBInfoPtr db_info, TableID table_id)
{
    auto table_info = getter.getTableInfo(db_info->id, table_id);
    if (table_info == nullptr)
    {
        // this table is dropped.
        LOG_FMT_DEBUG(log, "Table {} not found, may have been dropped.", table_id);
        return;
    }

    applyCreateLogicalTable(db_info, table_info);
}

template <typename Getter, typename NameMapper>
void SchemaBuilder<Getter, NameMapper>::applyCreateLogicalTable(TiDB::DBInfoPtr db_info, TableInfoPtr table_info)
{
    if (table_info->isLogicalPartitionTable())
    {
        for (const auto & part_def : table_info->partition.definitions)
        {
            auto new_table_info = table_info->producePartitionTableInfo(part_def.id, name_mapper);
            applyCreatePhysicalTable(db_info, new_table_info);
        }
    }

    // Create logical table at last, only logical table creation will be treated as "complete".
    // Intermediate failure will hide the logical table creation so that schema syncing when restart will re-create all (despite some physical tables may have created).
    applyCreatePhysicalTable(db_info, table_info);
}

template <typename Getter, typename NameMapper>
void SchemaBuilder<Getter, NameMapper>::applyDropPhysicalTable(const String & db_name, TableID table_id)
{
    auto & tmt_context = context.getTMTContext();
    auto storage = tmt_context.getStorages().get(table_id);
    if (storage == nullptr)
    {
        LOG_FMT_DEBUG(log, "table {} does not exist.", table_id);
        return;
    }
    GET_METRIC(tiflash_schema_internal_ddl_count, type_drop_table).Increment();
    LOG_FMT_INFO(log, "Tombstoning table {}.{}", db_name, name_mapper.debugTableName(storage->getTableInfo()));
    AlterCommands commands;
    {
        AlterCommand command;
        command.type = AlterCommand::TOMBSTONE;
        // We don't try to get a precise time that TiDB drops this table.
        // We use a more relaxing GC strategy:
        // 1. Use current timestamp, which is after TiDB's drop time, to be the tombstone of this table;
        // 2. Use the same GC safe point as TiDB.
        // In such way our table will be GC-ed later than TiDB, which is safe and correct.
        command.tombstone = tmt_context.getPDClient()->getTS();
        commands.emplace_back(std::move(command));
    }
    auto alter_lock = storage->lockForAlter(getThreadName());
    storage->alterFromTiDB(alter_lock, commands, db_name, storage->getTableInfo(), name_mapper, context);
    LOG_FMT_INFO(log, "Tombstoned table {}.{}", db_name, name_mapper.debugTableName(storage->getTableInfo()));
}

template <typename Getter, typename NameMapper>
void SchemaBuilder<Getter, NameMapper>::applyDropTable(DBInfoPtr db_info, TableID table_id)
{
    auto & tmt_context = context.getTMTContext();
    auto * storage = tmt_context.getStorages().get(table_id).get();
    if (storage == nullptr)
    {
        LOG_FMT_DEBUG(log, "table {} does not exist.", table_id);
        return;
    }
    const auto & table_info = storage->getTableInfo();
    if (table_info.isLogicalPartitionTable())
    {
        for (const auto & part_def : table_info.partition.definitions)
        {
            applyDropPhysicalTable(name_mapper.mapDatabaseName(*db_info), part_def.id);
        }
    }

    // Drop logical table at last, only logical table drop will be treated as "complete".
    // Intermediate failure will hide the logical table drop so that schema syncing when restart will re-drop all (despite some physical tables may have dropped).
    applyDropPhysicalTable(name_mapper.mapDatabaseName(*db_info), table_info.id);
}

template <typename Getter, typename NameMapper>
void SchemaBuilder<Getter, NameMapper>::applySetTiFlashReplica(TiDB::DBInfoPtr db_info, TableID table_id)
{
    auto latest_table_info = getter.getTableInfo(db_info->id, table_id);
    if (unlikely(latest_table_info == nullptr))
    {
        throw TiFlashException(fmt::format("miss table in TiKV : {}", table_id), Errors::DDL::StaleSchema);
    }
    auto & tmt_context = context.getTMTContext();
    auto storage = tmt_context.getStorages().get(latest_table_info->id);
    if (unlikely(storage == nullptr))
    {
        throw TiFlashException(fmt::format("miss table in TiFlash : {}", name_mapper.debugCanonicalName(*db_info, *latest_table_info)),
                               Errors::DDL::MissingTable);
    }

    auto managed_storage = std::dynamic_pointer_cast<IManageableStorage>(storage);
    if (unlikely(!managed_storage))
        throw Exception(fmt::format("{} is not a ManageableStorage", name_mapper.debugCanonicalName(*db_info, *latest_table_info)));

    applySetTiFlashReplica(db_info, latest_table_info, managed_storage);
}

template <typename Getter, typename NameMapper>
void SchemaBuilder<Getter, NameMapper>::applySetTiFlashReplica(
    TiDB::DBInfoPtr db_info,
    TiDB::TableInfoPtr latest_table_info,
    ManageableStoragePtr storage)
{
    if (storage->getTableInfo().replica_info.count == latest_table_info->replica_info.count)
        return;

    // Get a copy of old table info and update replica info
    TiDB::TableInfo table_info = storage->getTableInfo();
    table_info.replica_info = latest_table_info->replica_info;

    AlterCommands commands;
    LOG_FMT_INFO(log, "Updating replica info for {}", name_mapper.debugCanonicalName(*db_info, table_info));
    // Note that update replica info will update table info in table create statement by modifying
    // original table info with new replica info instead of using latest_table_info directly, so that
    // other changes (ALTER commands) won't be saved.
    auto alter_lock = storage->lockForAlter(getThreadName());
    storage->alterFromTiDB(alter_lock, commands, name_mapper.mapDatabaseName(*db_info), table_info, name_mapper, context);
    LOG_FMT_INFO(log, "Updated replica info for {}", name_mapper.debugCanonicalName(*db_info, table_info));
}

template <typename Getter, typename NameMapper>
void SchemaBuilder<Getter, NameMapper>::syncAllSchema()
{
    LOG_INFO(log, "Syncing all schemas.");

    auto & tmt_context = context.getTMTContext();

    /// Create all databases.
    std::unordered_set<String> db_set;
    std::vector<DBInfoPtr> all_schemas = getter.listDBs();
    for (const auto & db : all_schemas)
    {
        db_set.emplace(name_mapper.mapDatabaseName(*db));
        if (databases.find(db->id) == databases.end())
        {
            applyCreateSchema(db);
            LOG_FMT_DEBUG(log, "Database {} created during sync all schemas", name_mapper.debugDatabaseName(*db));
        }
    }

    /// Load all tables in each database.
    std::unordered_set<TableID> table_set;
    for (const auto & db : all_schemas)
    {
        std::vector<TableInfoPtr> tables = getter.listTables(db->id);
        for (auto & table : tables)
        {
            LOG_FMT_DEBUG(log, "Table {} syncing during sync all schemas", name_mapper.debugCanonicalName(*db, *table));

            /// Ignore view and sequence.
            if (table->is_view || table->is_sequence)
            {
                LOG_FMT_INFO(log, "Table {} is a view or sequence, ignoring.", name_mapper.debugCanonicalName(*db, *table));
                continue;
            }

            /// Record for further detecting tables to drop.
            table_set.emplace(table->id);
            if (table->isLogicalPartitionTable())
            {
                std::for_each(table->partition.definitions.begin(), table->partition.definitions.end(), [&table_set](const auto & def) {
                    table_set.emplace(def.id);
                });
            }

            auto storage = tmt_context.getStorages().get(table->id);
            if (storage == nullptr)
            {
                /// Create if not exists.
                applyCreateLogicalTable(db, table);
                storage = tmt_context.getStorages().get(table->id);
                if (storage == nullptr)
                {
                    /// This is abnormal as the storage shouldn't be null after creation, the underlying table must already be existing for unknown reason.
                    LOG_FMT_WARNING(log,
                                    "Table {} not synced because may have been dropped during sync all schemas",
                                    name_mapper.debugCanonicalName(*db, *table));
                    continue;
                }
            }
            if (table->isLogicalPartitionTable())
            {
                /// Apply partition diff if needed.
                applyPartitionDiff(db, table, storage);
            }
            /// Rename if needed.
            applyRenameLogicalTable(db, table, storage);
            /// Update replica info if needed.
            applySetTiFlashReplica(db, table, storage);
            /// Alter if needed.
            applyAlterLogicalTable(db, table, storage);
            LOG_FMT_DEBUG(log, "Table {} synced during sync all schemas", name_mapper.debugCanonicalName(*db, *table));
        }
        LOG_FMT_DEBUG(log, "Database {} synced during sync all schemas", name_mapper.debugDatabaseName(*db));
    }

    /// Drop all unmapped tables.
    auto storage_map = tmt_context.getStorages().getAllStorage();
    for (auto it = storage_map.begin(); it != storage_map.end(); it++)
    {
        if (table_set.count(it->first) == 0)
        {
            applyDropPhysicalTable(it->second->getDatabaseName(), it->first);
            LOG_FMT_DEBUG(log, "Table {}.{} dropped during sync all schemas", it->second->getDatabaseName(), name_mapper.debugTableName(it->second->getTableInfo()));
        }
    }

    /// Drop all unmapped dbs.
    const auto & dbs = context.getDatabases();
    for (auto it = dbs.begin(); it != dbs.end(); it++)
    {
        if (db_set.count(it->first) == 0 && !isReservedDatabase(context, it->first))
        {
            applyDropSchema(it->first);
            LOG_FMT_DEBUG(log, "DB {} dropped during sync all schemas", it->first);
        }
    }

    LOG_INFO(log, "Loaded all schemas.");
}

template struct SchemaBuilder<SchemaGetter, SchemaNameMapper>;
template struct SchemaBuilder<MockSchemaGetter, MockSchemaNameMapper>;

// end namespace
} // namespace DB<|MERGE_RESOLUTION|>--- conflicted
+++ resolved
@@ -430,16 +430,6 @@
         return;
     }
 
-<<<<<<< HEAD
-    if (diff.type == SchemaActionType::CreateTables) {
-        for (auto && opt : diff.affected_opts) {
-            AffectedOption aff;
-            aff.schema_id = opt.schema_id;
-            aff.table_id = opt.table_id;
-            aff.old_schema_id = opt.old_schema_id;
-            aff.old_table_id = opt.old_table_id;
-            applyDiff(diff);
-=======
     if (diff.type == SchemaActionType::CreateTables)
     {
         for (auto && opt : diff.affected_opts)
@@ -464,7 +454,6 @@
             if (db_info == nullptr)
                 throw TiFlashException("miss database: " + std::to_string(diff.schema_id), Errors::DDL::StaleSchema);
             applyRenameTable(db_info, opt.table_id);
->>>>>>> 1c42c131
         }
         return;
     }
