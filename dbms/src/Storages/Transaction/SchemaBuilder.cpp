#include <Common/TiFlashMetrics.h>
#include <Debug/MockSchemaGetter.h>
#include <Debug/MockSchemaNameMapper.h>
#include <IO/WriteHelpers.h>
#include <Interpreters/InterpreterAlterQuery.h>
#include <Interpreters/InterpreterCreateQuery.h>
#include <Interpreters/InterpreterDropQuery.h>
#include <Interpreters/InterpreterRenameQuery.h>
#include <Parsers/ASTCreateQuery.h>
#include <Parsers/ASTDropQuery.h>
#include <Parsers/ASTLiteral.h>
#include <Parsers/ASTRenameQuery.h>
#include <Parsers/ParserCreateQuery.h>
#include <Parsers/parseQuery.h>
#include <Storages/IManageableStorage.h>
#include <Storages/MutableSupport.h>
#include <Storages/Transaction/SchemaBuilder-internal.h>
#include <Storages/Transaction/SchemaBuilder.h>
#include <Storages/Transaction/SchemaNameMapper.h>
#include <Storages/Transaction/TMTContext.h>
#include <Storages/Transaction/TypeMapping.h>

#include <boost/algorithm/string/join.hpp>

namespace DB
{

using namespace TiDB;

namespace ErrorCodes
{
extern const int DDL_ERROR;
}

bool isReservedDatabase(Context & context, const String & database_name)
{
    return context.getTMTContext().getIgnoreDatabases().count(database_name) > 0;
}

inline void setAlterCommandColumn(Logger * log, AlterCommand & command, const ColumnInfo & column_info)
{
    command.column_name = column_info.name;
    command.column_id = column_info.id;
    command.data_type = getDataTypeByColumnInfo(column_info);
    if (!column_info.origin_default_value.isEmpty())
    {
        LOG_DEBUG(log, "add default value for column: " << column_info.name);
        ASTPtr arg0;
        // If it's date time types, we should use string literal to generate default value.
        if (column_info.tp == TypeDatetime || column_info.tp == TypeTimestamp || column_info.tp == TypeDate)
            arg0 = std::make_shared<ASTLiteral>(Field(column_info.origin_default_value.convert<String>()));
        else
            arg0 = std::make_shared<ASTLiteral>(column_info.defaultValueToField());
        auto arg1 = std::make_shared<ASTLiteral>(command.data_type->getName());
        auto args = std::make_shared<ASTExpressionList>();
        args->children.emplace_back(arg0);
        args->children.emplace_back(arg1);
        auto func = std::make_shared<ASTFunction>();
        func->name = "CAST";
        func->arguments = args;
        command.default_expression = func;
    }
}

AlterCommand newRenameColCommand(const String & old_col, const String & new_col, ColumnID new_col_id, const TableInfo & orig_table_info)
{
    AlterCommand command;
    command.type = AlterCommand::RENAME_COLUMN;
    command.column_name = old_col;
    command.new_column_name = new_col;
    command.column_id = new_col_id;
    if (auto pk = orig_table_info.getPKHandleColumn())
    {
        if (pk->get().name == old_col)
        {
            auto list = std::make_shared<ASTExpressionList>();
            auto new_pk = std::make_shared<ASTIdentifier>(new_col);
            list->children.push_back(new_pk);
            command.primary_key = list;
        }
    }
    return command;
}

using ColumnInfos = std::vector<ColumnInfo>;
using ColumnInfosModifier = std::function<void(ColumnInfos & column_infos)>;
using SchemaChange = std::pair<AlterCommands, ColumnInfosModifier>;
using SchemaChanges = std::vector<SchemaChange>;

/// When schema change detected, the modification to original table info must be preserved as well.
/// With the preserved table info modifications, table info changes along with applying alter commands.
/// In other words, table info and storage structure (altered by applied alter commands) are always identical,
/// and intermediate failure won't hide the remaining alter commands.
inline SchemaChanges detectSchemaChanges(Logger * log, Context & context, const TableInfo & table_info, const TableInfo & orig_table_info)
{
    SchemaChanges result;

    // add drop commands
    {
        AlterCommands drop_commands;
        std::unordered_set<ColumnID> column_ids_to_drop;
        /// Detect dropped columns.
        for (const auto & orig_column_info : orig_table_info.columns)
        {
            const auto & column_info = std::find_if(table_info.columns.begin(),
                table_info.columns.end(),
                [&](const TiDB::ColumnInfo & column_info_) { return column_info_.id == orig_column_info.id; });

            if (column_info == table_info.columns.end())
            {
                AlterCommand command;
                // Dropped column.
                command.type = AlterCommand::DROP_COLUMN;
                // Drop column with old name.
                command.column_name = orig_column_info.name;
                command.column_id = orig_column_info.id;
                drop_commands.emplace_back(std::move(command));
                column_ids_to_drop.emplace(orig_column_info.id);
                GET_METRIC(context.getTiFlashMetrics(), tiflash_schema_internal_ddl_count, type_drop_column).Increment();
            }
        }
        if (!drop_commands.empty())
        {
            result.emplace_back(std::move(drop_commands), [column_ids_to_drop{std::move(column_ids_to_drop)}](ColumnInfos & column_infos) {
                column_infos.erase(std::remove_if(column_infos.begin(),
                                       column_infos.end(),
                                       [&](const auto & column_info) { return column_ids_to_drop.count(column_info.id) > 0; }),
                    column_infos.end());
            });
        }
    }

    {
        /// rename columns.
        /// Note that if new column data type has changed at the same time, this do not apply data type change.
        /// We will apply another alter command later to apply data type change.
        using Resolver = CyclicRenameResolver<ColumnNameWithID, TmpColNameWithIDGenerator>;
        typename Resolver::NameMap rename_map;
        for (const auto & orig_column_info : orig_table_info.columns)
        {
            const auto & column_info
                = std::find_if(table_info.columns.begin(), table_info.columns.end(), [&](const ColumnInfo & column_info_) {
                      return (column_info_.id == orig_column_info.id && column_info_.name != orig_column_info.name);
                  });

            if (column_info != table_info.columns.end())
            {
                rename_map[ColumnNameWithID{orig_column_info.name, orig_column_info.id}]
                    = ColumnNameWithID{column_info->name, column_info->id};
            }
        }

        typename Resolver::NamePairs rename_result = Resolver().resolve(std::move(rename_map));
        for (const auto & rename_pair : rename_result)
        {
            AlterCommands rename_commands;
            auto rename_command
                = newRenameColCommand(rename_pair.first.name, rename_pair.second.name, rename_pair.second.id, orig_table_info);
            auto rename_modifier = [/* column_id = rename_command.column_id, */ old_name = rename_command.column_name,
                                       new_name = rename_command.new_column_name](ColumnInfos & column_infos) {
                auto it = std::find_if(column_infos.begin(), column_infos.end(), [&](const auto & column_info) {
                    return
                        // I don't know why the column_id is somehow of the "new" column, for example:
                        // (1,col_1)->(1,col_2), (2,col_2)->(2,col_1)
                        // will be resolved to:
                        // (2,col_1)->(2,_tiflash_tmp_col_1), (2,col_2)->(2,col_1), (2,_tiflash_tmp_col_1)(1,col_2)
                        // So confusing that I dare no use id equal check.
                        /* column_info.id == column_id && */
                        column_info.name == old_name;
                });
                if (it != column_infos.end())
                    it->name = new_name;
            };
            rename_commands.emplace_back(std::move(rename_command));
            result.emplace_back(std::move(rename_commands), rename_modifier);
            GET_METRIC(context.getTiFlashMetrics(), tiflash_schema_internal_ddl_count, type_rename_column).Increment();
        }
    }

    // alter commands
    {
        AlterCommands alter_commands;
        std::unordered_map<ColumnID, ColumnInfo> alter_map;
        /// Detect type changed columns.
        for (const auto & orig_column_info : orig_table_info.columns)
        {
            const auto & column_info
                = std::find_if(table_info.columns.begin(), table_info.columns.end(), [&](const ColumnInfo & column_info_) {
                      if (column_info_.id == orig_column_info.id && column_info_.name != orig_column_info.name)
                          LOG_INFO(log, "detect column " << orig_column_info.name << " rename to " << column_info_.name);

                      // TODO: Shouldn't we detect default value change as well???
                      return column_info_.id == orig_column_info.id
                          && (column_info_.tp != orig_column_info.tp || column_info_.hasNotNullFlag() != orig_column_info.hasNotNullFlag());
                  });

            if (column_info != table_info.columns.end())
            {
                AlterCommand command;
                // Type changed column.
                command.type = AlterCommand::MODIFY_COLUMN;
                // Alter column with new column info
                setAlterCommandColumn(log, command, *column_info);
                alter_commands.emplace_back(std::move(command));
                alter_map.emplace(column_info->id, *column_info);
                GET_METRIC(context.getTiFlashMetrics(), tiflash_schema_internal_ddl_count, type_alter_column_tp).Increment();
            }
        }
        if (!alter_commands.empty())
        {
            result.emplace_back(std::move(alter_commands), [alter_map{std::move(alter_map)}](ColumnInfos & column_infos) {
                std::for_each(column_infos.begin(), column_infos.end(), [&](auto & column_info) {
                    if (auto it = alter_map.find(column_info.id); it != alter_map.end())
                        column_info = it->second;
                });
            });
        }
    }

    {
        AlterCommands add_commands;
        std::vector<ColumnInfo> new_column_infos;
        /// Detect new columns.
        for (const auto & column_info : table_info.columns)
        {
            const auto & orig_column_info = std::find_if(orig_table_info.columns.begin(),
                orig_table_info.columns.end(),
                [&](const TiDB::ColumnInfo & orig_column_info_) { return orig_column_info_.id == column_info.id; });

            if (orig_column_info == orig_table_info.columns.end())
            {
                AlterCommand command;
                // New column.
                command.type = AlterCommand::ADD_COLUMN;
                setAlterCommandColumn(log, command, column_info);

                add_commands.emplace_back(std::move(command));
                new_column_infos.emplace_back(column_info);
                GET_METRIC(context.getTiFlashMetrics(), tiflash_schema_internal_ddl_count, type_add_column).Increment();
            }
        }
        if (!add_commands.empty())
        {
            result.emplace_back(std::move(add_commands), [new_column_infos{std::move(new_column_infos)}](ColumnInfos & column_infos) {
                std::for_each(new_column_infos.begin(), new_column_infos.end(), [&](auto & new_column_info) {
                    column_infos.emplace_back(std::move(new_column_info));
                });
            });
        }
    }

    return result;
}

template <typename Getter, typename NameMapper>
void SchemaBuilder<Getter, NameMapper>::applyAlterPhysicalTable(DBInfoPtr db_info, TableInfoPtr table_info, ManageableStoragePtr storage)
{
    LOG_INFO(log, "Altering table " << name_mapper.displayCanonicalName(*db_info, *table_info));

    /// Detect schema changes.
    auto orig_table_info = storage->getTableInfo();
    auto schema_changes = detectSchemaChanges(log, context, *table_info, orig_table_info);
    if (schema_changes.empty())
    {
        LOG_INFO(
            log, "No schema change detected for table " << name_mapper.displayCanonicalName(*db_info, *table_info) << ", not altering");
        return;
    }

    std::stringstream ss;
    ss << "Detected schema changes: " << name_mapper.displayCanonicalName(*db_info, *table_info) << "\n";
    for (const auto & schema_change : schema_changes)
        for (const auto & command : schema_change.first)
        {
            if (command.type == AlterCommand::ADD_COLUMN)
                ss << "ADD COLUMN " << command.column_name << " " << command.data_type->getName() << ", ";
            else if (command.type == AlterCommand::DROP_COLUMN)
                ss << "DROP COLUMN " << command.column_name << ", ";
            else if (command.type == AlterCommand::MODIFY_COLUMN)
                ss << "MODIFY COLUMN " << command.column_name << " " << command.data_type->getName() << ", ";
            else if (command.type == AlterCommand::RENAME_COLUMN)
                ss << "RENAME COLUMN from " << command.column_name << " to " << command.new_column_name << ", ";
        }

    LOG_DEBUG(log, __PRETTY_FUNCTION__ << ": " << ss.str());

    /// Update metadata, through calling alterFromTiDB.
    // Using original table info with updated columns instead of using new_table_info directly,
    // so that other changes (RENAME commands) won't be saved.
    // Also, updating schema_version as altering column is structural.
    for (const auto & schema_change : schema_changes)
    {
        /// Update column infos by applying schema change in this step.
        schema_change.second(orig_table_info.columns);
        /// Update schema version aggressively for the sake of correctness.
        orig_table_info.schema_version = target_version;
        storage->alterFromTiDB(schema_change.first, name_mapper.mapDatabaseName(*db_info), orig_table_info, name_mapper, context);
    }

    LOG_INFO(log, "Altered table " << name_mapper.displayCanonicalName(*db_info, *table_info));
}

template <typename Getter, typename NameMapper>
void SchemaBuilder<Getter, NameMapper>::applyAlterTable(DBInfoPtr db_info, TableID table_id)
{
    auto table_info = getter.getTableInfo(db_info->id, table_id);
    if (table_info == nullptr)
    {
        throw Exception("miss table in TiKV : " + std::to_string(table_id), ErrorCodes::DDL_ERROR);
    }
    auto & tmt_context = context.getTMTContext();
    auto storage = tmt_context.getStorages().get(table_info->id);
    if (storage == nullptr)
    {
        throw Exception("miss table in TiFlash : " + name_mapper.displayCanonicalName(*db_info, *table_info), ErrorCodes::DDL_ERROR);
    }

    applyAlterLogicalTable(db_info, table_info, storage);
}

template <typename Getter, typename NameMapper>
void SchemaBuilder<Getter, NameMapper>::applyAlterLogicalTable(DBInfoPtr db_info, TableInfoPtr table_info, ManageableStoragePtr storage)
{
    // Alter logical table first.
    applyAlterPhysicalTable(db_info, table_info, storage);

    if (table_info->isLogicalPartitionTable())
    {
        auto & tmt_context = context.getTMTContext();

        // Alter physical tables of a partition table.
        for (const auto & part_def : table_info->partition.definitions)
        {
            auto part_table_info = table_info->producePartitionTableInfo(part_def.id, name_mapper);
            auto part_storage = tmt_context.getStorages().get(part_def.id);
            if (part_storage == nullptr)
            {
                throw Exception("miss table in TiFlash : " + name_mapper.displayCanonicalName(*db_info, *table_info)
                        + " partition: " + std::to_string(part_def.id),
                    ErrorCodes::DDL_ERROR);
            }
            applyAlterPhysicalTable(db_info, part_table_info, part_storage);
        }
    }
}

template <typename Getter, typename NameMapper>
void SchemaBuilder<Getter, NameMapper>::applyDiff(const SchemaDiff & diff)
{
    if (diff.type == SchemaActionCreateSchema)
    {
        applyCreateSchema(diff.schema_id);
        return;
    }

    if (diff.type == SchemaActionDropSchema)
    {
        applyDropSchema(diff.schema_id);
        return;
    }

    auto di = getter.getDatabase(diff.schema_id);

    if (di == nullptr)
        throw Exception("miss database: " + std::to_string(diff.schema_id), ErrorCodes::DDL_ERROR);

    TableID old_table_id = 0, new_table_id = 0;

    switch (diff.type)
    {
        case SchemaActionCreateTable:
        case SchemaActionRecoverTable:
        {
            new_table_id = diff.table_id;
            break;
        }
        case SchemaActionDropTable:
        case SchemaActionDropView:
        {
            old_table_id = diff.table_id;
            break;
        }
        case SchemaActionTruncateTable:
        {
            new_table_id = diff.table_id;
            old_table_id = diff.old_table_id;
            break;
        }
        case SchemaActionAddColumn:
        case SchemaActionDropColumn:
        case SchemaActionModifyColumn:
        case SchemaActionSetDefaultValue:
        // Add primary key change primary keys to not null, so it's equal to alter table for tiflash.
        case SchemaActionAddPrimaryKey:
        {
            applyAlterTable(di, diff.table_id);
            break;
        }
        case SchemaActionRenameTable:
        {
            applyRenameTable(di, diff.table_id);
            break;
        }
        case SchemaActionAddTablePartition:
        case SchemaActionDropTablePartition:
        case SchemaActionTruncateTablePartition:
        {
            applyPartitionDiff(di, diff.table_id);
            break;
        }
        default:
        {
            LOG_INFO(log, "ignore change type: " << int(diff.type));
            break;
        }
    }

    if (old_table_id)
    {
        applyDropTable(di, old_table_id);
    }

    if (new_table_id)
    {
        applyCreateTable(di, new_table_id);
    }
}

template <typename Getter, typename NameMapper>
void SchemaBuilder<Getter, NameMapper>::applyPartitionDiff(TiDB::DBInfoPtr db_info, TableID table_id)
{
    auto table_info = getter.getTableInfo(db_info->id, table_id);
    if (table_info == nullptr)
    {
        throw Exception("miss old table id in TiKV " + std::to_string(table_id), ErrorCodes::DDL_ERROR);
    }
    if (!table_info->isLogicalPartitionTable())
    {
        throw Exception(
            "new table in TiKV not partition table " + name_mapper.displayCanonicalName(*db_info, *table_info), ErrorCodes::DDL_ERROR);
    }

    auto & tmt_context = context.getTMTContext();
    auto storage = tmt_context.getStorages().get(table_info->id);
    if (storage == nullptr)
    {
        throw Exception("miss table in TiFlash " + std::to_string(table_id), ErrorCodes::DDL_ERROR);
    }

    applyPartitionDiff(db_info, table_info, storage);
}

template <typename Getter, typename NameMapper>
void SchemaBuilder<Getter, NameMapper>::applyPartitionDiff(TiDB::DBInfoPtr db_info, TableInfoPtr table_info, ManageableStoragePtr storage)
{
    const auto & orig_table_info = storage->getTableInfo();
    if (!orig_table_info.isLogicalPartitionTable())
    {
        throw Exception("old table in TiFlash not partition table " + name_mapper.displayCanonicalName(*db_info, orig_table_info),
            ErrorCodes::DDL_ERROR);
    }

    const auto & orig_defs = orig_table_info.partition.definitions;
    const auto & new_defs = table_info->partition.definitions;

    std::unordered_set<TableID> orig_part_id_set, new_part_id_set;
    std::vector<String> orig_part_ids, new_part_ids;
    std::for_each(orig_defs.begin(), orig_defs.end(), [&orig_part_id_set, &orig_part_ids](const auto & def) {
        orig_part_id_set.emplace(def.id);
        orig_part_ids.emplace_back(std::to_string(def.id));
    });
    std::for_each(new_defs.begin(), new_defs.end(), [&new_part_id_set, &new_part_ids](const auto & def) {
        new_part_id_set.emplace(def.id);
        new_part_ids.emplace_back(std::to_string(def.id));
    });

    auto orig_part_ids_str = boost::algorithm::join(orig_part_ids, ", ");
    auto new_part_ids_str = boost::algorithm::join(new_part_ids, ", ");

    LOG_INFO(log,
        "Applying partition changes " << name_mapper.displayCanonicalName(*db_info, *table_info) << " old: " << orig_part_ids_str
                                      << " new: " << new_part_ids_str);

    if (orig_part_id_set == new_part_id_set)
    {
        LOG_INFO(log, "No partition changes " << name_mapper.displayCanonicalName(*db_info, *table_info));
        return;
    }

    /// Create new table info based on original table info.
    // Using copy of original table info with updated table name instead of using new_table_info directly,
    // so that other changes (ALTER/RENAME commands) won't be saved.
    // Besides, no need to update schema_version as partition change is not structural.
    auto updated_table_info = orig_table_info;
    updated_table_info.partition = table_info->partition;

    /// Apply changes to physical tables.
    for (auto orig_def : orig_defs)
    {
        if (new_part_id_set.count(orig_def.id) == 0)
        {
            applyDropPhysicalTable(name_mapper.mapDatabaseName(*db_info), orig_def.id);
        }
    }
    for (auto new_def : new_defs)
    {
        if (orig_part_id_set.count(new_def.id) == 0)
        {
            auto part_table_info = updated_table_info.producePartitionTableInfo(new_def.id, name_mapper);
            applyCreatePhysicalTable(db_info, part_table_info);
        }
    }

    /// Apply new table info to logical table.
    storage->alterFromTiDB(AlterCommands{}, name_mapper.mapDatabaseName(*db_info), updated_table_info, name_mapper, context);

    LOG_INFO(log, "Applied partition changes " << name_mapper.displayCanonicalName(*db_info, *table_info));
}

template <typename Getter, typename NameMapper>
void SchemaBuilder<Getter, NameMapper>::applyRenameTable(DBInfoPtr new_db_info, TableID table_id)
{
    auto new_table_info = getter.getTableInfo(new_db_info->id, table_id);
    if (new_table_info == nullptr)
    {
        throw Exception("miss table id in TiKV " + std::to_string(table_id));
    }

    auto & tmt_context = context.getTMTContext();
    auto storage = tmt_context.getStorages().get(table_id);
    if (storage == nullptr)
    {
        throw Exception("miss table id in Flash " + std::to_string(table_id));
    }

    applyRenameLogicalTable(new_db_info, new_table_info, storage);
}

template <typename Getter, typename NameMapper>
void SchemaBuilder<Getter, NameMapper>::applyRenameLogicalTable(
    DBInfoPtr new_db_info, TableInfoPtr new_table_info, ManageableStoragePtr storage)
{
    applyRenamePhysicalTable(new_db_info, new_table_info, storage);

    if (new_table_info->isLogicalPartitionTable())
    {
        auto & tmt_context = context.getTMTContext();
        for (const auto & part_def : new_table_info->partition.definitions)
        {
            auto part_storage = tmt_context.getStorages().get(part_def.id);
            if (part_storage == nullptr)
            {
                throw Exception("miss old table id in Flash " + std::to_string(part_def.id));
            }
            auto part_table_info = new_table_info->producePartitionTableInfo(part_def.id, name_mapper);
            applyRenamePhysicalTable(new_db_info, part_table_info, part_storage);
        }
    }
}

template <typename Getter, typename NameMapper>
void SchemaBuilder<Getter, NameMapper>::applyRenamePhysicalTable(
    DBInfoPtr new_db_info, TableInfoPtr new_table_info, ManageableStoragePtr storage)
{
    auto old_db_name = storage->getDatabaseName();
    const auto & old_table_name = storage->getTableInfo().name;
    if (old_db_name == name_mapper.mapDatabaseName(*new_db_info) && old_table_name == new_table_info->name)
    {
        LOG_DEBUG(log, "Table " << name_mapper.displayCanonicalName(*new_db_info, *new_table_info) << " name identical, not renaming.");
        return;
    }

    GET_METRIC(context.getTiFlashMetrics(), tiflash_schema_internal_ddl_count, type_rename_column).Increment();
    LOG_INFO(log,
        "Renaming table " << old_db_name << "." << old_table_name << " to "
                          << name_mapper.displayCanonicalName(*new_db_info, *new_table_info));

    if (old_db_name != name_mapper.mapDatabaseName(*new_db_info)
        || storage->getTableName() != name_mapper.mapTableName(*new_table_info) /* this condition only holds for mock tests */)
    {
        /// Renaming table across databases (or renaming for mock tests), we issue a RENAME query to move data around.
        // TODO: This whole if branch won't be needed once we flattened the data path.
        auto rename = std::make_shared<ASTRenameQuery>();

        ASTRenameQuery::Table from;
        from.database = old_db_name;
        from.table = old_table_name;

        ASTRenameQuery::Table to;
        to.database = name_mapper.mapDatabaseName(*new_db_info);
        to.table = name_mapper.mapTableName(*new_table_info);

        ASTRenameQuery::Element elem;
        elem.from = from;
        elem.to = to;

        rename->elements.emplace_back(elem);

        InterpreterRenameQuery(rename, context).execute();
    }

    /// Update metadata, through calling alterFromTiDB.
    // Using copy of original table info with updated table name instead of using new_table_info directly,
    // so that other changes (ALTER commands) won't be saved.
    // Besides, no need to update schema_version as table name is not structural.
    auto updated_table_info = storage->getTableInfo();
    updated_table_info.name = new_table_info->name;
    storage->alterFromTiDB(AlterCommands{}, name_mapper.mapDatabaseName(*new_db_info), updated_table_info, name_mapper, context);

    LOG_INFO(log,
        "Renamed table " << old_db_name << "." << old_table_name << " to "
                         << name_mapper.displayCanonicalName(*new_db_info, *new_table_info));
}

template <typename Getter, typename NameMapper>
bool SchemaBuilder<Getter, NameMapper>::applyCreateSchema(DatabaseID schema_id)
{
    auto db = getter.getDatabase(schema_id);
    if (db == nullptr)
    {
        return false;
    }
    applyCreateSchema(db);
    return true;
}

template <typename Getter, typename NameMapper>
void SchemaBuilder<Getter, NameMapper>::applyCreateSchema(TiDB::DBInfoPtr db_info)
{
    GET_METRIC(context.getTiFlashMetrics(), tiflash_schema_internal_ddl_count, type_create_db).Increment();
    LOG_INFO(log, "Creating database " << name_mapper.displayDatabaseName(*db_info));
    auto mapped = name_mapper.mapDatabaseName(*db_info);
    if (isReservedDatabase(context, mapped))
        throw Exception("Database " + name_mapper.displayDatabaseName(*db_info) + " is reserved", ErrorCodes::DDL_ERROR);
    ASTCreateQuery * create_query = new ASTCreateQuery();
    create_query->database = std::move(mapped);
    create_query->if_not_exists = true;
    ASTPtr ast = ASTPtr(create_query);
    InterpreterCreateQuery interpreter(ast, context);
    interpreter.setInternal(true);
    interpreter.setForceRestoreData(false);
    interpreter.execute();

    databases[db_info->id] = db_info;
    LOG_INFO(log, "Created database " << name_mapper.displayDatabaseName(*db_info));
}

template <typename Getter, typename NameMapper>
void SchemaBuilder<Getter, NameMapper>::applyDropSchema(DatabaseID schema_id)
{
    auto it = databases.find(schema_id);
    if (unlikely(it == databases.end()))
    {
        LOG_INFO(
            log, "Syncer wants to drop database: " << std::to_string(schema_id) << " . But database is not found, may has been dropped.");
        return;
    }
    applyDropSchema(name_mapper.mapDatabaseName(*it->second));
    databases.erase(schema_id);
}

template <typename Getter, typename NameMapper>
void SchemaBuilder<Getter, NameMapper>::applyDropSchema(const String & schema_name)
{
    GET_METRIC(context.getTiFlashMetrics(), tiflash_schema_internal_ddl_count, type_drop_db).Increment();
    LOG_INFO(log, "Dropping database " << schema_name);
    auto drop_query = std::make_shared<ASTDropQuery>();
    drop_query->database = schema_name;
    drop_query->if_exists = true;
    ASTPtr ast_drop_query = drop_query;
    // It will drop all tables in this database.
    InterpreterDropQuery drop_interpreter(ast_drop_query, context);
    drop_interpreter.execute();
    LOG_INFO(log, "Dropped database " << schema_name);
}

String createTableStmt(const DBInfo & db_info, const TableInfo & table_info, const SchemaNameMapper & name_mapper, Logger * log)
{
    LOG_DEBUG(log, "Analyzing table info :" << table_info.serialize());
    NamesAndTypes columns;
    std::vector<String> pks;
    for (const auto & column : table_info.columns)
    {
        LOG_DEBUG(log, "Analyzing column :" + column.name + " type " + std::to_string((int)column.tp));
        DataTypePtr type = getDataTypeByColumnInfo(column);
        columns.emplace_back(NameAndTypePair(column.name, type));

        if (column.hasPriKeyFlag())
        {
            pks.emplace_back(column.name);
        }
    }

    if (pks.size() != 1 || !table_info.pk_is_handle)
    {
        columns.emplace_back(NameAndTypePair(MutableSupport::tidb_pk_column_name, std::make_shared<DataTypeInt64>()));
        pks.clear();
        pks.emplace_back(MutableSupport::tidb_pk_column_name);
    }

    String stmt;
    WriteBufferFromString stmt_buf(stmt);
    writeString("CREATE TABLE ", stmt_buf);
    writeBackQuotedString(name_mapper.mapDatabaseName(db_info), stmt_buf);
    writeString(".", stmt_buf);
    writeBackQuotedString(name_mapper.mapTableName(table_info), stmt_buf);
    writeString("(", stmt_buf);
    for (size_t i = 0; i < columns.size(); i++)
    {
        if (i > 0)
            writeString(", ", stmt_buf);
        writeBackQuotedString(columns[i].name, stmt_buf);
        writeString(" ", stmt_buf);
        writeString(columns[i].type->getName(), stmt_buf);
    }

    // storage engine type
    if (table_info.engine_type == TiDB::StorageEngine::TMT)
    {
        writeString(") Engine = TxnMergeTree((", stmt_buf);
        for (size_t i = 0; i < pks.size(); i++)
        {
            if (i > 0)
                writeString(", ", stmt_buf);
            writeBackQuotedString(pks[i], stmt_buf);
        }
        writeString("), 8192, '", stmt_buf);
        writeEscapedString(table_info.serialize(), stmt_buf);
        writeString("')", stmt_buf);
    }
    else if (table_info.engine_type == TiDB::StorageEngine::DT)
    {
        writeString(") Engine = DeltaMerge((", stmt_buf);
        for (size_t i = 0; i < pks.size(); i++)
        {
            if (i > 0)
                writeString(", ", stmt_buf);
            writeBackQuotedString(pks[i], stmt_buf);
        }
        writeString("), '", stmt_buf);
        writeEscapedString(table_info.serialize(), stmt_buf);
        writeString("')", stmt_buf);
    }
    else if (table_info.engine_type == TiDB::StorageEngine::DEBUGGING_MEMORY)
    {
        writeString(") Engine = Debugging('", stmt_buf);
        writeEscapedString(table_info.serialize(), stmt_buf);
        writeString("')", stmt_buf);
    }
    else
    {
        throw Exception("Unknown engine type : " + toString(static_cast<int32_t>(table_info.engine_type)), ErrorCodes::DDL_ERROR);
    }

    return stmt;
}

template <typename Getter, typename NameMapper>
void SchemaBuilder<Getter, NameMapper>::applyCreatePhysicalTable(DBInfoPtr db_info, TableInfoPtr table_info)
{
<<<<<<< HEAD
    GET_METRIC(context.getTiFlashMetrics(), tiflash_schema_internal_ddl_count, type_create_table).Increment();
    LOG_INFO(log, "Creating table " << name_mapper.displayCanonicalName(*db_info, *table_info));

    /// Update schema version.
    table_info->schema_version = target_version;

    /// Check if this is a RECOVER table.
    {
        auto & tmt_context = context.getTMTContext();
        if (auto storage = tmt_context.getStorages().get(table_info->id).get(); storage)
        {
            if (!storage->isTombstone())
            {
                LOG_DEBUG(log,
                    "Trying to create table " << name_mapper.displayCanonicalName(*db_info, *table_info)
                                              << " but it already exists and is not marked as tombstone");
                return;
            }
=======
    if (table_info.is_view || table_info.is_sequence)
    {
        LOG_INFO(log, "Table " << table_info.name << " is a view or sequence, ignoring it.");
        return;
    }
>>>>>>> 63d85e4a

            LOG_DEBUG(log, "Recovering table " << name_mapper.displayCanonicalName(*db_info, *table_info));
            AlterCommands commands;
            {
                AlterCommand command;
                command.type = AlterCommand::RECOVER;
                commands.emplace_back(std::move(command));
            }
            storage->alterFromTiDB(commands, name_mapper.mapDatabaseName(*db_info), *table_info, name_mapper, context);
            LOG_INFO(log, "Created table " << name_mapper.displayCanonicalName(*db_info, *table_info));
            return;
        }
    }

    /// Normal CREATE table.
    if (table_info->engine_type == StorageEngine::UNSPECIFIED)
    {
        auto & tmt_context = context.getTMTContext();
        table_info->engine_type = tmt_context.getEngineType();
    }

    String stmt = createTableStmt(*db_info, *table_info, name_mapper, log);

    LOG_INFO(log, "Creating table " << name_mapper.displayCanonicalName(*db_info, *table_info) << " with statement: " << stmt);

    ParserCreateQuery parser;
    ASTPtr ast = parseQuery(parser, stmt.data(), stmt.data() + stmt.size(), "from syncSchema " + table_info->name, 0);

    ASTCreateQuery * ast_create_query = typeid_cast<ASTCreateQuery *>(ast.get());
    ast_create_query->attach = true;
    ast_create_query->if_not_exists = true;
    ast_create_query->database = name_mapper.mapDatabaseName(*db_info);

    InterpreterCreateQuery interpreter(ast, context);
    interpreter.setInternal(true);
    interpreter.setForceRestoreData(false);
    interpreter.execute();
    LOG_INFO(log, "Created table " << name_mapper.displayCanonicalName(*db_info, *table_info));
}

template <typename Getter, typename NameMapper>
void SchemaBuilder<Getter, NameMapper>::applyCreateTable(TiDB::DBInfoPtr db_info, TableID table_id)
{
    auto table_info = getter.getTableInfo(db_info->id, table_id);
    if (table_info == nullptr)
    {
        // this table is dropped.
        LOG_DEBUG(log, "Table " << table_id << " not found, may have been dropped.");
        return;
    }

    applyCreateLogicalTable(db_info, table_info);
}

template <typename Getter, typename NameMapper>
void SchemaBuilder<Getter, NameMapper>::applyCreateLogicalTable(TiDB::DBInfoPtr db_info, TableInfoPtr table_info)
{
    if (table_info->isLogicalPartitionTable())
    {
        for (const auto & part_def : table_info->partition.definitions)
        {
            auto new_table_info = table_info->producePartitionTableInfo(part_def.id, name_mapper);
            applyCreatePhysicalTable(db_info, new_table_info);
        }
    }

    // Create logical table at last, only logical table creation will be treated as "complete".
    // Intermediate failure will hide the logical table creation so that schema syncing when restart will re-create all (despite some physical tables may have created).
    applyCreatePhysicalTable(db_info, table_info);
}

template <typename Getter, typename NameMapper>
void SchemaBuilder<Getter, NameMapper>::applyDropPhysicalTable(const String & db_name, TableID table_id)
{
    auto & tmt_context = context.getTMTContext();
    auto storage = tmt_context.getStorages().get(table_id);
    if (storage == nullptr)
    {
        LOG_DEBUG(log, "table " << table_id << " does not exist.");
        return;
    }
    GET_METRIC(context.getTiFlashMetrics(), tiflash_schema_internal_ddl_count, type_drop_table).Increment();
    LOG_INFO(log, "Tombstoning table " << db_name << "." << name_mapper.displayTableName(storage->getTableInfo()));
    AlterCommands commands;
    {
        AlterCommand command;
        command.type = AlterCommand::TOMBSTONE;
        // We don't try to get a precise time that TiDB drops this table.
        // We use a more relaxing GC strategy:
        // 1. Use current timestamp, which is after TiDB's drop time, to be the tombstone of this table;
        // 2. Use the same GC safe point as TiDB.
        // In such way our table will be GC-ed later than TiDB, which is safe and correct.
        command.tombstone = tmt_context.getPDClient()->getTS();
        commands.emplace_back(std::move(command));
    }
    storage->alterFromTiDB(commands, db_name, storage->getTableInfo(), name_mapper, context);
    LOG_INFO(log, "Tombstoned table " << db_name << "." << name_mapper.displayTableName(storage->getTableInfo()));
}

template <typename Getter, typename NameMapper>
void SchemaBuilder<Getter, NameMapper>::applyDropTable(DBInfoPtr db_info, TableID table_id)
{
    auto & tmt_context = context.getTMTContext();
    auto storage = tmt_context.getStorages().get(table_id).get();
    if (storage == nullptr)
    {
        LOG_DEBUG(log, "table " << table_id << " does not exist.");
        return;
    }
    const auto & table_info = storage->getTableInfo();
    if (table_info.isLogicalPartitionTable())
    {
        for (const auto & part_def : table_info.partition.definitions)
        {
            applyDropPhysicalTable(name_mapper.mapDatabaseName(*db_info), part_def.id);
        }
    }

    // Drop logical table at last, only logical table drop will be treated as "complete".
    // Intermediate failure will hide the logical table drop so that schema syncing when restart will re-drop all (despite some physical tables may have dropped).
    applyDropPhysicalTable(name_mapper.mapDatabaseName(*db_info), table_info.id);
}

template <typename Getter, typename NameMapper>
void SchemaBuilder<Getter, NameMapper>::syncAllSchema()
{
    LOG_INFO(log, "Syncing all schemas.");

    auto & tmt_context = context.getTMTContext();

    /// Create all databases.
    std::unordered_set<String> db_set;
    std::vector<DBInfoPtr> all_schemas = getter.listDBs();
    for (const auto & db : all_schemas)
    {
        db_set.emplace(name_mapper.mapDatabaseName(*db));
        if (databases.find(db->id) == databases.end())
        {
            applyCreateSchema(db);
            LOG_DEBUG(log, "Database " << name_mapper.displayDatabaseName(*db) << " created during sync all schemas");
        }
    }

    /// Load all tables in each database.
    std::unordered_set<TableID> table_set;
    for (const auto & db : all_schemas)
    {
        std::vector<TableInfoPtr> tables = getter.listTables(db->id);
        for (auto & table : tables)
        {
            LOG_DEBUG(log, "Table " << name_mapper.displayCanonicalName(*db, *table) << " syncing during sync all schemas");

            /// Ignore view and sequence.
            if (table->is_view /* || table->is_sequence*/)
            {
                LOG_INFO(log, "Table " << name_mapper.displayCanonicalName(*db, *table) << " is a view or sequence, ignoring.");
                continue;
            }

            /// Record for further detecting tables to drop.
            table_set.emplace(table->id);
            if (table->isLogicalPartitionTable())
            {
                std::for_each(table->partition.definitions.begin(), table->partition.definitions.end(), [&table_set](const auto & def) {
                    table_set.emplace(def.id);
                });
            }

            auto storage = tmt_context.getStorages().get(table->id);
            if (storage == nullptr)
            {
                /// Create if not exists.
                applyCreateLogicalTable(db, table);
                storage = tmt_context.getStorages().get(table->id);
                if (storage == nullptr)
                {
                    /// This is abnormal as the storage shouldn't be null after creation, the underlying table must already be existing for unknown reason.
                    LOG_WARNING(log,
                        "Table " << name_mapper.displayCanonicalName(*db, *table)
                                 << " not synced because may have been dropped during sync all schemas");
                    continue;
                }
            }
            if (table->isLogicalPartitionTable())
            {
                /// Apply partition diff if needed.
                applyPartitionDiff(db, table, storage);
            }
            /// Rename if needed.
            applyRenameLogicalTable(db, table, storage);
            /// Alter if needed.
            applyAlterLogicalTable(db, table, storage);
            LOG_DEBUG(log, "Table " << name_mapper.displayCanonicalName(*db, *table) << " synced during sync all schemas");
        }
        LOG_DEBUG(log, "Database " << name_mapper.displayDatabaseName(*db) << " synced during sync all schemas");
    }

    /// Drop all unmapped tables.
    auto storage_map = tmt_context.getStorages().getAllStorage();
    for (auto it = storage_map.begin(); it != storage_map.end(); it++)
    {
        if (table_set.count(it->first) == 0)
        {
            applyDropPhysicalTable(it->second->getDatabaseName(), it->first);
            LOG_DEBUG(log,
                "Table " << it->second->getDatabaseName() << "." << name_mapper.displayTableName(it->second->getTableInfo())
                         << " dropped during sync all schemas");
        }
    }

    /// Drop all unmapped dbs.
    const auto & dbs = context.getDatabases();
    for (auto it = dbs.begin(); it != dbs.end(); it++)
    {
        if (db_set.count(it->first) == 0 && !isReservedDatabase(context, it->first))
        {
            applyDropSchema(it->first);
            LOG_DEBUG(log, "DB " << it->first << " dropped during sync all schemas");
        }
    }

    LOG_INFO(log, "Loaded all schemas.");
}

template struct SchemaBuilder<SchemaGetter, SchemaNameMapper>;
template struct SchemaBuilder<MockSchemaGetter, MockSchemaNameMapper>;

// end namespace
} // namespace DB<|MERGE_RESOLUTION|>--- conflicted
+++ resolved
@@ -758,7 +758,6 @@
 template <typename Getter, typename NameMapper>
 void SchemaBuilder<Getter, NameMapper>::applyCreatePhysicalTable(DBInfoPtr db_info, TableInfoPtr table_info)
 {
-<<<<<<< HEAD
     GET_METRIC(context.getTiFlashMetrics(), tiflash_schema_internal_ddl_count, type_create_table).Increment();
     LOG_INFO(log, "Creating table " << name_mapper.displayCanonicalName(*db_info, *table_info));
 
@@ -777,13 +776,6 @@
                                               << " but it already exists and is not marked as tombstone");
                 return;
             }
-=======
-    if (table_info.is_view || table_info.is_sequence)
-    {
-        LOG_INFO(log, "Table " << table_info.name << " is a view or sequence, ignoring it.");
-        return;
-    }
->>>>>>> 63d85e4a
 
             LOG_DEBUG(log, "Recovering table " << name_mapper.displayCanonicalName(*db_info, *table_info));
             AlterCommands commands;
@@ -937,7 +929,7 @@
             LOG_DEBUG(log, "Table " << name_mapper.displayCanonicalName(*db, *table) << " syncing during sync all schemas");
 
             /// Ignore view and sequence.
-            if (table->is_view /* || table->is_sequence*/)
+            if (table->is_view || table->is_sequence)
             {
                 LOG_INFO(log, "Table " << name_mapper.displayCanonicalName(*db, *table) << " is a view or sequence, ignoring.");
                 continue;
