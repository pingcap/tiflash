--- conflicted
+++ resolved
@@ -32,8 +32,7 @@
     command.data_type = getDataTypeByColumnInfo(column_info);
     if (!column_info.origin_default_value.isEmpty())
     {
-<<<<<<< HEAD
-        LOG_DEBUG(log, "add default value for column: " + column_info.name);
+        LOG_DEBUG(log, "add default value for column: " << column_info.name);
         auto arg0 = std::make_shared<ASTLiteral>(column_info.defaultValueToField());
         auto arg1 = std::make_shared<ASTLiteral>(command.data_type->getName());
         auto args = std::make_shared<ASTExpressionList>();
@@ -43,10 +42,6 @@
         func->name = "CAST";
         func->arguments = args;
         command.default_expression = func;
-=======
-        LOG_DEBUG(log, "add default value for column: " << column_info.name);
-        command.default_expression = ASTPtr(new ASTLiteral(column_info.defaultValueToField()));
->>>>>>> 8920d894
     }
 }
 
