--- conflicted
+++ resolved
@@ -70,11 +70,7 @@
     {
         auto && r = range->comparableKeys();
         auto start = r.first.key.toString();
-<<<<<<< HEAD
         LOG_DEBUG(log, "Seek cf {} to {}", magic_enum::enum_name(type), Redact::keyToDebugString(start.data(), start.size()));
-=======
-        LOG_DEBUG(log, "Seek cf {} to {}", getDebugCfType(), Redact::keyToDebugString(start.data(), start.size()));
->>>>>>> b9899e9e
         if (!start.empty())
         {
             proxy_helper->sst_reader_interfaces.fn_seek(inner, view.type, EngineIteratorSeekType::Key, BaseBuffView{start.data(), start.size()});
