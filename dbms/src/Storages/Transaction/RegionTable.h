#pragma once

#include <functional>
#include <optional>
#include <vector>

#include <Core/Names.h>
#include <Storages/Transaction/RegionDataRead.h>
#include <Storages/Transaction/TiKVHandle.h>
#include <common/logger_useful.h>

namespace TiDB
{
struct TableInfo;
};

namespace DB
{

class Region;
using RegionPtr = std::shared_ptr<Region>;
struct ColumnsDescription;
class Context;
class IStorage;
using StoragePtr = std::shared_ptr<IStorage>;
class TMTContext;
class IBlockInputStream;
using BlockInputStreamPtr = std::shared_ptr<IBlockInputStream>;
class Block;
// for debug
struct MockTiDBTable;
using RegionMap = std::unordered_map<RegionID, RegionPtr>;

class RegionTable : private boost::noncopyable
{
public:
    struct InternalRegion
    {
        InternalRegion(const InternalRegion & p) : region_id(p.region_id), range_in_table(p.range_in_table) {}
        InternalRegion(const RegionID region_id_, const HandleRange<HandleID> & range_in_table_ = {0, 0})
            : region_id(region_id_), range_in_table(range_in_table_)
        {}

        RegionID region_id;
        HandleRange<HandleID> range_in_table;
        bool pause_flush = false;
        bool must_flush = false;
        bool updated = false;
        Int64 cache_bytes = 0;
        Timepoint last_flush_time = Clock::now();
    };

    using InternalRegions = std::unordered_map<RegionID, InternalRegion>;

    struct Table
    {
        Table(const TableID table_id_) : table_id(table_id_) {}
        TableID table_id;
        InternalRegions regions;
    };

    enum RegionReadStatus : UInt8
    {
        OK,
        NOT_FOUND,
        VERSION_ERROR,
        PENDING_REMOVE,
    };

    static const char * RegionReadStatusString(RegionReadStatus s)
    {
        switch (s)
        {
            case OK:
                return "OK";
            case NOT_FOUND:
                return "NOT_FOUND";
            case VERSION_ERROR:
                return "VERSION_ERROR";
            case PENDING_REMOVE:
                return "PENDING_REMOVE";
        }
        return "Unknown";
    };

    using RegionInfo = std::unordered_set<TableID>;
    using TableMap = std::unordered_map<TableID, Table>;
    using RegionInfoMap = std::unordered_map<RegionID, RegionInfo>;

    struct FlushThresholds
    {
        using FlushThresholdsData = std::vector<std::pair<Int64, Seconds>>;

        FlushThresholdsData data;
        mutable std::mutex mutex;

        FlushThresholds(const FlushThresholdsData & data_) { data = data_; }
        FlushThresholds(FlushThresholdsData && data_) { data = std::move(data_); }

        void setFlushThresholds(const FlushThresholdsData & flush_thresholds_)
        {
            std::lock_guard<std::mutex> lock(mutex);
            data = flush_thresholds_;
        }

        const FlushThresholdsData & getData() const
        {
            std::lock_guard<std::mutex> lock(mutex);
            return data;
        }

        template <typename T>
        T traverse(std::function<T(const FlushThresholdsData & data)> && f) const
        {
            std::lock_guard<std::mutex> lock(mutex);
            return f(data);
        }
    };

private:
    const std::string parent_path;

    TableMap tables;
    RegionInfoMap regions;

    FlushThresholds flush_thresholds;

    Context & context;

    mutable std::mutex mutex;
    Logger * log;

private:
<<<<<<< HEAD
    Table & getOrCreateTable(TableID table_id);
=======
    Table & getOrCreateTable(const TableID table_id);
    StoragePtr getOrCreateStorage(TableID table_id);
>>>>>>> 1a3e8276

    InternalRegion & insertRegion(Table & table, const Region & region);
    InternalRegion & getOrInsertRegion(TableID table_id, const Region & region);

    bool shouldFlush(const InternalRegion & region) const;

    void flushRegion(TableID table_id, RegionID partition_id, size_t & cache_size, const bool try_persist = true);

    // For debug
    friend struct MockTiDBTable;

    void mockDropRegionsInTable(TableID table_id);
    void doShrinkRegionRange(const Region & region);

public:
    RegionTable(Context & context_, const std::string & parent_path_);
    void restore();

    void setFlushThresholds(const FlushThresholds::FlushThresholdsData & flush_thresholds_);

    /// Remove a table and associated regions.
    void removeTable(TableID table_id);

    /// After the region is updated (insert or delete KVs).
    void updateRegion(const Region & region, const TableIDSet & relative_table_ids);
    /// A new region arrived by apply snapshot command, this function store the region into selected partitions.
    void applySnapshotRegion(const Region & region);
    void applySnapshotRegions(const RegionMap & regions);

    void updateRegionForSplit(const Region & split_region, const RegionID source_region);

    /// This functional only shrink the table range of this region_id
    void shrinkRegionRange(const Region & region);

    void removeRegion(const RegionID region_id);

    /// Try pick some regions and flush.
    /// Note that flush is organized by partition. i.e. if a regions is selected to be flushed, all regions belong to its partition will also flushed.
    /// This function will be called constantly by background threads.
    /// Returns whether this function has done any meaningful job.
    bool tryFlushRegions();

    void tryFlushRegion(RegionID region_id);

    void traverseInternalRegions(std::function<void(TableID, InternalRegion &)> && callback);
    void traverseInternalRegionsByTable(const TableID table_id, std::function<void(const InternalRegion &)> && callback);
    std::vector<std::pair<RegionID, RegionPtr>> getRegionsByTable(const TableID table_id);

    /// Write the data of the given region into the table with the given table ID, fill the data list for outer to remove.
    /// Will trigger schema sync on read error for only once,
    /// assuming that newer schema can always apply to older data by setting force_decode to true in readRegionBlock.
    /// Note that table schema must be keep unchanged throughout the process of read then write, we take good care of the lock.
    static void writeBlockByRegion(Context & context, TableID table_id, RegionPtr region, RegionDataReadInfoList & data_list_for_remove);

    /// Read the data of the given region into block, take good care of learner read and locks.
    /// Assuming that the schema has been properly synced by outer, i.e. being new enough to decode data before start_ts,
    /// we directly ask readRegionBlock to perform a read with the given start_ts and force_decode being true.
    static std::tuple<std::optional<Block>, RegionReadStatus> getBlockByRegion(const TiDB::TableInfo & table_info,
        const ColumnsDescription & columns,
        const Names & column_names_to_read,
        const RegionPtr & region,
        RegionVersion region_version,
        RegionVersion conf_version,
        bool resolve_locks,
<<<<<<< HEAD
        Timestamp start_ts);
=======
        Timestamp start_ts,
        RegionDataReadInfoList * data_list_for_remove = nullptr);

    TableIDSet getAllMappedTables(const RegionID region_id) const;
>>>>>>> 1a3e8276
};

using RegionPartitionPtr = std::shared_ptr<RegionTable>;

} // namespace DB<|MERGE_RESOLUTION|>--- conflicted
+++ resolved
@@ -131,12 +131,7 @@
     Logger * log;
 
 private:
-<<<<<<< HEAD
-    Table & getOrCreateTable(TableID table_id);
-=======
     Table & getOrCreateTable(const TableID table_id);
-    StoragePtr getOrCreateStorage(TableID table_id);
->>>>>>> 1a3e8276
 
     InternalRegion & insertRegion(Table & table, const Region & region);
     InternalRegion & getOrInsertRegion(TableID table_id, const Region & region);
@@ -201,14 +196,9 @@
         RegionVersion region_version,
         RegionVersion conf_version,
         bool resolve_locks,
-<<<<<<< HEAD
         Timestamp start_ts);
-=======
-        Timestamp start_ts,
-        RegionDataReadInfoList * data_list_for_remove = nullptr);
 
     TableIDSet getAllMappedTables(const RegionID region_id) const;
->>>>>>> 1a3e8276
 };
 
 using RegionPartitionPtr = std::shared_ptr<RegionTable>;
