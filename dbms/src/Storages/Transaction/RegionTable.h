--- conflicted
+++ resolved
@@ -188,31 +188,18 @@
     static void writeBlockByRegion(
         Context & context, TableID table_id, RegionPtr region, RegionDataReadInfoList & data_list_to_remove, Logger * log);
 
-<<<<<<< HEAD
-    using BlockOption = std::optional<Block>;
-
-    /// Read the data of the given region into block, take good care of learner read and locks.
-    /// Assuming that the schema has been properly synced by outer, i.e. being new enough to decode data before start_ts,
-    /// we directly ask readRegionBlock to perform a read with the given start_ts and force_decode being true.
-    static std::tuple<BlockOption, RegionReadStatus> readBlockByRegion(const TiDB::TableInfo & table_info,
-=======
     /// Read the data of the given region into block, take good care of learner read and locks.
     /// Assuming that the schema has been properly synced by outer, i.e. being new enough to decode data before start_ts,
     /// we directly ask readRegionBlock to perform a read with the given start_ts and force_decode being true.
     static std::tuple<Block, RegionReadStatus> readBlockByRegion(const TiDB::TableInfo & table_info,
->>>>>>> 2f8ee1b2
         const ColumnsDescription & columns,
         const Names & column_names_to_read,
         const RegionPtr & region,
         RegionVersion region_version,
         RegionVersion conf_version,
         bool resolve_locks,
-<<<<<<< HEAD
-        Timestamp start_ts);
-=======
         Timestamp start_ts,
         DB::HandleRange<HandleID> & handle_range);
->>>>>>> 2f8ee1b2
 
     TableIDSet getAllMappedTables(const RegionID region_id) const;
 };
