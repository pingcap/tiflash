// Copyright 2023 PingCAP, Inc.
//
// Licensed under the Apache License, Version 2.0 (the "License");
// you may not use this file except in compliance with the License.
// You may obtain a copy of the License at
//
//     http://www.apache.org/licenses/LICENSE-2.0
//
// Unless required by applicable law or agreed to in writing, software
// distributed under the License is distributed on an "AS IS" BASIS,
// WITHOUT WARRANTIES OR CONDITIONS OF ANY KIND, either express or implied.
// See the License for the specific language governing permissions and
// limitations under the License.

#pragma once

#include <RaftStoreProxyFFI/ProxyFFI.h>
#include <Storages/DeltaMerge/DeltaMergeInterfaces.h>
#include <Storages/Transaction/RegionData.h>
#include <Storages/Transaction/RegionMeta.h>
#include <Storages/Transaction/TiKVKeyValue.h>
#include <common/logger_useful.h>

#include <shared_mutex>

namespace kvrpcpb
{
class ReadIndexResponse;
class ReadIndexRequest;
} // namespace kvrpcpb

namespace DB
{
namespace tests
{
class RegionKVStoreTest;
}

class Region;
using RegionPtr = std::shared_ptr<Region>;
using Regions = std::vector<RegionPtr>;

struct RaftCommandResult;
class KVStore;
class RegionTable;
class RegionRaftCommandDelegate;
class KVStoreTaskLock;
class Context;
class TMTContext;
struct WriteCmdsView;
enum class EngineStoreApplyRes : uint32_t;
struct SSTViewVec;
struct TiFlashRaftProxyHelper;
class RegionMockTest;
struct ReadIndexResult;
enum class RaftstoreVer : uint8_t;
class RegionTaskLock;

/// Store all kv data of one region. Including 'write', 'data' and 'lock' column families.
class Region : public std::enable_shared_from_this<Region>
{
public:
    const static UInt32 CURRENT_VERSION;

    static const auto PutFlag = RecordKVFormat::CFModifyFlag::PutFlag;
    static const auto DelFlag = RecordKVFormat::CFModifyFlag::DelFlag;

    class CommittedScanner : private boost::noncopyable
    {
    public:
        explicit CommittedScanner(const RegionPtr & region_, bool use_lock, bool need_value);

        bool hasNext();
        RegionDataReadInfo next();

        DecodedLockCFValuePtr getLockInfo(const RegionLockReadQuery & query) { return region->getLockInfo(query); }

        size_t writeMapSize() const { return write_map_size; }

    private:
        bool tryNext();

    private:
        RegionPtr region;
        std::shared_lock<std::shared_mutex> lock; // A shared_lock so that we can concurrently read committed data.
        std::optional<RegionDataReadInfo> peeked;
        bool need_val;
        // In raftstore v2, snapshot sent to TiFlash may contains extra keys which are from newer raft log entries than the snapshot claimed `snapshot_index`.
        // We treat this as a soft error. Some validations may be performed elsewhere instead of blocking the main process.
        bool hard_error;

        size_t write_map_size = 0;
        RegionData::ConstWriteCFIter write_map_it;
        RegionData::ConstWriteCFIter write_map_it_end;
    };

    class CommittedRemover : private boost::noncopyable
    {
    public:
        explicit CommittedRemover(const RegionPtr & region_, bool use_lock = true)
            : region(region_)
        {
            if (use_lock)
                lock = std::unique_lock<std::shared_mutex>(region_->mutex);
        }

        void remove(const RegionWriteCFData::Key & key)
        {
            auto & write_cf_data = region->data.writeCF().getDataMut();
            if (auto it = write_cf_data.find(key); it != write_cf_data.end())
                region->removeDataByWriteIt(it);
        }

    private:
        RegionPtr region;
        std::unique_lock<std::shared_mutex> lock; // A unique_lock so that we can safely remove committed data.
    };

public:
    explicit Region(RegionMeta && meta_);
    explicit Region(RegionMeta && meta_, const TiFlashRaftProxyHelper *);

    void insert(const std::string & cf, TiKVKey && key, TiKVValue && value, DupCheck mode = DupCheck::Deny);
    void insert(ColumnFamilyType type, TiKVKey && key, TiKVValue && value, DupCheck mode = DupCheck::Deny);
    void remove(const std::string & cf, const TiKVKey & key);

    // Directly drop all data in this Region object.
    void clearAllData();

    CommittedScanner createCommittedScanner(bool use_lock, bool need_value);
    CommittedRemover createCommittedRemover(bool use_lock = true);

    std::tuple<size_t, UInt64> serialize(WriteBuffer & buf, const PersistRegionState * state) const;
    static RegionPtr deserialize(ReadBuffer & buf, const TiFlashRaftProxyHelper * proxy_helper = nullptr);

    RegionID id() const;
    ImutRegionRangePtr getRange() const;

    std::string getDebugString() const;
    std::string toString(bool dump_status = true) const;

    bool isPendingRemove() const;
    void setPendingRemove();
    raft_serverpb::PeerState peerState() const;

    bool isMerging() const;
    void setStateApplying();

    size_t dataSize() const;
    size_t writeCFCount() const;
    std::string dataInfo() const;

    UInt64 lastRestartLogApplied() const;
    UInt64 lastCompactLogApplied() const;
    void setLastCompactLogApplied(UInt64 new_value) const;
<<<<<<< HEAD
    void setLastRestartLogApplied(UInt64 new_value) const;
    // Must hold region lock.
    void updateLastCompactLogApplied() const;
    // An async persist region operation can't be performed with a index before some unreplayable index.
    // In v1, all unreplayable index will cause a flush, which means there is no unreplayable cmd between [lastCompactLogApplied, appliedIndex].
    // In eager gc mode, all entries prior to `eager_truncate_index` is not replayable.
    // TODO(raftstore-v2)
    UInt64 unreplayableIndex() const;
=======
    void updateLastCompactLogApplied(const RegionTaskLock &) const;

    // Return <last_eager_truncated_index, applied_index> of this Region
    std::pair<UInt64, UInt64> getRaftLogEagerGCRange() const;
    void updateRaftLogEagerIndex(UInt64 new_truncate_index);
>>>>>>> 630d1078

    friend bool operator==(const Region & region1, const Region & region2)
    {
        std::shared_lock<std::shared_mutex> lock1(region1.mutex);
        std::shared_lock<std::shared_mutex> lock2(region2.mutex);

        return region1.meta == region2.meta && region1.data == region2.data;
    }

    // Check if we can read by this index.
    bool checkIndex(UInt64 index) const;

    // Return <WaitIndexResult, time cost(seconds)> for wait-index.
    std::tuple<WaitIndexResult, double> waitIndex(
        UInt64 index,
        UInt64 timeout_ms,
        std::function<bool(void)> && check_running);

    // Requires RegionMeta's lock
    UInt64 appliedIndex() const;
    // Requires RegionMeta's lock
    UInt64 appliedIndexTerm() const;

    void notifyApplied() { meta.notifyAll(); }
    // Export for tests.
    void setApplied(UInt64 index, UInt64 term);

    RegionVersion version() const;
    RegionVersion confVer() const;

    RegionMetaSnapshot dumpRegionMetaSnapshot() const;

    // Assign data and meta by moving from `new_region`.
    void assignRegion(Region && new_region);

    void tryCompactionFilter(Timestamp safe_point);

    RegionRaftCommandDelegate & makeRaftCommandDelegate(const KVStoreTaskLock &);
    metapb::Region cloneMetaRegion() const;
    const metapb::Region & getMetaRegion() const;
    raft_serverpb::MergeState cloneMergeState() const;
    const raft_serverpb::MergeState & getMergeState() const;

    TableID getMappedTableID() const;
    KeyspaceID getKeyspaceID() const;
    std::pair<EngineStoreApplyRes, DM::WriteResult> handleWriteRaftCmd(
        const WriteCmdsView & cmds,
        UInt64 index,
        UInt64 term,
        TMTContext & tmt);

    /// get approx rows, bytes info about mem cache.
    std::pair<size_t, size_t> getApproxMemCacheInfo() const;
    void cleanApproxMemCacheInfo() const;

    RegionMeta & mutMeta() { return meta; }

    UInt64 getSnapshotEventFlag() const { return snapshot_event_flag; }

    // IngestSST will first be applied to the `temp_region`, then we need to
    // copy the key-values from `temp_region` and move forward the `index` and `term`
    void finishIngestSSTByDTFile(RegionPtr && temp_region, UInt64 index, UInt64 term);

    /// methods to handle orphan keys under raftstore v2
    RaftstoreVer getClusterRaftstoreVer();
    void beforePrehandleSnapshot(uint64_t region_id, std::optional<uint64_t> deadline_index);
    void afterPrehandleSnapshot();
    RegionData::OrphanKeysInfo & orphanKeysInfo() { return data.orphan_keys_info; }
    const RegionData::OrphanKeysInfo & orphanKeysInfo() const { return data.orphan_keys_info; }

    Region() = delete;

private:
    friend class RegionRaftCommandDelegate;
    friend class RegionMockTest;
    friend class tests::RegionKVStoreTest;

    // Private methods no need to lock mutex, normally

    void doInsert(ColumnFamilyType type, TiKVKey && key, TiKVValue && value, DupCheck mode);
    void doCheckTable(const DecodedTiKVKey & key) const;
    void doRemove(ColumnFamilyType type, const TiKVKey & key);

    std::optional<RegionDataReadInfo> readDataByWriteIt(
        const RegionData::ConstWriteCFIter & write_it,
        bool need_value,
        bool hard_error);
    RegionData::WriteCFIter removeDataByWriteIt(const RegionData::WriteCFIter & write_it);

    DecodedLockCFValuePtr getLockInfo(const RegionLockReadQuery & query) const;

    RegionPtr splitInto(RegionMeta && meta);
    void setPeerState(raft_serverpb::PeerState state);

private:
    // Modification to data or meta requires this mutex.
    mutable std::shared_mutex mutex;
    RegionData data;
    RegionMeta meta;
    // Eager truncated index that is used for eager RaftLog GC Task
    UInt64 eager_truncated_index;

    LoggerPtr log;

    // As the placement-rules created for TiFlash, the Region peers
    // in TiFlash must and only response to one <keyspace, table_id>
    // The keyspace_id, table_id this region is belong to
    const KeyspaceID keyspace_id;
    const TableID mapped_table_id;

    std::atomic<UInt64> snapshot_event_flag{1};
    const TiFlashRaftProxyHelper * proxy_helper{nullptr};
    // Applied index since last persistence. Including all admin cmd.
    mutable std::atomic<UInt64> last_compact_log_applied{0};
    // Applied index since last restart. Should only be set after restart.
    UInt64 last_restart_log_applied{0};
    mutable std::atomic<size_t> approx_mem_cache_rows{0};
    mutable std::atomic<size_t> approx_mem_cache_bytes{0};
};

class RegionRaftCommandDelegate
    : public Region
    , private boost::noncopyable
{
public:
    /// Only after the task mutex of KVStore is locked, region can apply raft command.
    void handleAdminRaftCmd(
        const raft_cmdpb::AdminRequest &,
        const raft_cmdpb::AdminResponse &,
        UInt64,
        UInt64,
        const KVStore &,
        RegionTable &,
        RaftCommandResult &);
    const RegionRangeKeys & getRange();
    UInt64 appliedIndex();

    RegionRaftCommandDelegate() = delete;

private:
    friend class tests::RegionKVStoreTest;

    Regions execBatchSplit(
        const raft_cmdpb::AdminRequest & request,
        const raft_cmdpb::AdminResponse & response,
        UInt64 index,
        UInt64 term);
    void execChangePeer(
        const raft_cmdpb::AdminRequest & request,
        const raft_cmdpb::AdminResponse & response,
        UInt64 index,
        UInt64 term);
    void execPrepareMerge(
        const raft_cmdpb::AdminRequest & request,
        const raft_cmdpb::AdminResponse & response,
        UInt64 index,
        UInt64 term);
    RegionID execCommitMerge(
        const raft_cmdpb::AdminRequest & request,
        const raft_cmdpb::AdminResponse & response,
        UInt64 index,
        UInt64 term,
        const KVStore & kvstore,
        RegionTable & region_table);
    void execRollbackMerge(
        const raft_cmdpb::AdminRequest & request,
        const raft_cmdpb::AdminResponse & response,
        UInt64 index,
        UInt64 term);
};

kvrpcpb::ReadIndexRequest GenRegionReadIndexReq(const Region & region, UInt64 start_ts = 0);

} // namespace DB<|MERGE_RESOLUTION|>--- conflicted
+++ resolved
@@ -153,22 +153,16 @@
     UInt64 lastRestartLogApplied() const;
     UInt64 lastCompactLogApplied() const;
     void setLastCompactLogApplied(UInt64 new_value) const;
-<<<<<<< HEAD
-    void setLastRestartLogApplied(UInt64 new_value) const;
-    // Must hold region lock.
-    void updateLastCompactLogApplied() const;
+    void updateLastCompactLogApplied(const RegionTaskLock &) const;
     // An async persist region operation can't be performed with a index before some unreplayable index.
     // In v1, all unreplayable index will cause a flush, which means there is no unreplayable cmd between [lastCompactLogApplied, appliedIndex].
     // In eager gc mode, all entries prior to `eager_truncate_index` is not replayable.
     // TODO(raftstore-v2)
     UInt64 unreplayableIndex() const;
-=======
-    void updateLastCompactLogApplied(const RegionTaskLock &) const;
 
     // Return <last_eager_truncated_index, applied_index> of this Region
     std::pair<UInt64, UInt64> getRaftLogEagerGCRange() const;
     void updateRaftLogEagerIndex(UInt64 new_truncate_index);
->>>>>>> 630d1078
 
     friend bool operator==(const Region & region1, const Region & region2)
     {
