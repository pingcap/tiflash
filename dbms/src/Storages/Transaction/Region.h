--- conflicted
+++ resolved
@@ -195,12 +195,8 @@
         const TableID & table_id, const RegionData::ConstWriteCFIter & write_it, RegionWriteCFDataTrait::Keys * keys = nullptr) const;
     RegionData::WriteCFIter removeDataByWriteIt(const TableID & table_id, const RegionData::WriteCFIter & write_it);
 
-<<<<<<< HEAD
     // REVIEW: scanLockInfos? get all lock infos instead of get one lock info
-    LockInfoPtr getLockInfo(TableID expected_table_id, UInt64 start_ts);
-=======
     LockInfoPtr getLockInfo(TableID expected_table_id, UInt64 start_ts) const;
->>>>>>> 21980997
 
     RegionPtr splitInto(const RegionMeta & meta);
     Regions execBatchSplit(const raft_cmdpb::AdminRequest & request, const raft_cmdpb::AdminResponse & response, UInt64 index, UInt64 term);
