// Copyright 2022 PingCAP, Ltd.
//
// Licensed under the Apache License, Version 2.0 (the "License");
// you may not use this file except in compliance with the License.
// You may obtain a copy of the License at
//
//     http://www.apache.org/licenses/LICENSE-2.0
//
// Unless required by applicable law or agreed to in writing, software
// distributed under the License is distributed on an "AS IS" BASIS,
// WITHOUT WARRANTIES OR CONDITIONS OF ANY KIND, either express or implied.
// See the License for the specific language governing permissions and
// limitations under the License.

#pragma once

#include <RaftStoreProxyFFI/ProxyFFI.h>
#include <Storages/DeltaMerge/DeltaMergeInterfaces.h>
#include <Storages/Transaction/RegionData.h>
#include <Storages/Transaction/RegionMeta.h>
#include <Storages/Transaction/TiKVKeyValue.h>
#include <common/logger_useful.h>

#include <shared_mutex>

namespace kvrpcpb
{
class ReadIndexResponse;
class ReadIndexRequest;
} // namespace kvrpcpb

namespace DB
{
namespace tests
{
class RegionKVStoreTest;
}

class Region;
using RegionPtr = std::shared_ptr<Region>;
using Regions = std::vector<RegionPtr>;

struct RaftCommandResult;
class KVStore;
class RegionTable;
class RegionRaftCommandDelegate;
class KVStoreTaskLock;
class Context;
class TMTContext;
struct WriteCmdsView;
enum class EngineStoreApplyRes : uint32_t;
struct SSTViewVec;
struct TiFlashRaftProxyHelper;
class RegionMockTest;
struct ReadIndexResult;
enum class RaftstoreVer : uint8_t;

/// Store all kv data of one region. Including 'write', 'data' and 'lock' column families.
class Region : public std::enable_shared_from_this<Region>
{
public:
    const static UInt32 CURRENT_VERSION;

    static const auto PutFlag = RecordKVFormat::CFModifyFlag::PutFlag;
    static const auto DelFlag = RecordKVFormat::CFModifyFlag::DelFlag;

    class CommittedScanner : private boost::noncopyable
    {
    public:
        explicit CommittedScanner(const RegionPtr & region_, bool use_lock, bool need_value);

        bool hasNext();
        RegionDataReadInfo next();

        DecodedLockCFValuePtr getLockInfo(const RegionLockReadQuery & query) { return region->getLockInfo(query); }

        size_t writeMapSize() const { return write_map_size; }

    private:
        bool tryNext();

    private:
        RegionPtr region;
        std::shared_lock<std::shared_mutex> lock; // A shared_lock so that we can concurrently read committed data.
        std::optional<RegionDataReadInfo> peeked;
        bool need_val;
        // In raftstore v2, snapshot sent to TiFlash may contains extra keys which are from newer raft log entries than the snapshot claimed `snapshot_index`.
        // We treat this as a soft error. Some validations may be performed elsewhere instead of blocking the main process.
        bool hard_error;

        size_t write_map_size = 0;
        RegionData::ConstWriteCFIter write_map_it;
        RegionData::ConstWriteCFIter write_map_it_end;
    };

    class CommittedRemover : private boost::noncopyable
    {
    public:
        explicit CommittedRemover(const RegionPtr & region_, bool use_lock = true)
            : region(region_)
        {
            if (use_lock)
                lock = std::unique_lock<std::shared_mutex>(region_->mutex);
        }

        void remove(const RegionWriteCFData::Key & key)
        {
            auto & write_cf_data = region->data.writeCF().getDataMut();
            if (auto it = write_cf_data.find(key); it != write_cf_data.end())
                region->removeDataByWriteIt(it);
        }

    private:
        RegionPtr region;
        std::unique_lock<std::shared_mutex> lock; // A unique_lock so that we can safely remove committed data.
    };

public:
    explicit Region(RegionMeta && meta_);
    explicit Region(RegionMeta && meta_, const TiFlashRaftProxyHelper *);

    void insert(const std::string & cf, TiKVKey && key, TiKVValue && value, DupCheck mode = DupCheck::Deny);
    void insert(ColumnFamilyType type, TiKVKey && key, TiKVValue && value, DupCheck mode = DupCheck::Deny);
    void remove(const std::string & cf, const TiKVKey & key);

    // Directly drop all data in this Region object.
    void clearAllData();

    CommittedScanner createCommittedScanner(bool use_lock, bool need_value);
    CommittedRemover createCommittedRemover(bool use_lock = true);

    std::tuple<size_t, UInt64> serialize(WriteBuffer & buf) const;
    static RegionPtr deserialize(ReadBuffer & buf, const TiFlashRaftProxyHelper * proxy_helper = nullptr);

    RegionID id() const;
    ImutRegionRangePtr getRange() const;

    std::string getDebugString() const;
    std::string toString(bool dump_status = true) const;

    bool isPendingRemove() const;
    void setPendingRemove();
    raft_serverpb::PeerState peerState() const;

    bool isMerging() const;
    void setStateApplying();

    size_t dataSize() const;
    size_t writeCFCount() const;
    std::string dataInfo() const;

    void markCompactLog();
    Timepoint lastCompactLogTime() const;
    UInt64 lastCompactLogApplied() const;
    void setLastCompactLogApplied(UInt64 new_value) const;
    // Must hold region lock.
    void updateLastCompactLogApplied() const;

    friend bool operator==(const Region & region1, const Region & region2)
    {
        std::shared_lock<std::shared_mutex> lock1(region1.mutex);
        std::shared_lock<std::shared_mutex> lock2(region2.mutex);

        return region1.meta == region2.meta && region1.data == region2.data;
    }

    // Check if we can read by this index.
    bool checkIndex(UInt64 index) const;

    // Return <WaitIndexResult, time cost(seconds)> for wait-index.
    std::tuple<WaitIndexResult, double> waitIndex(UInt64 index, UInt64 timeout_ms, std::function<bool(void)> && check_running);

    // Requires RegionMeta's lock
    UInt64 appliedIndex() const;
    // Requires RegionMeta's lock
    UInt64 appliedIndexTerm() const;

    void notifyApplied() { meta.notifyAll(); }
    // Export for tests.
    void setApplied(UInt64 index, UInt64 term);

    RegionVersion version() const;
    RegionVersion confVer() const;

    RegionMetaSnapshot dumpRegionMetaSnapshot() const;

    // Assign data and meta by moving from `new_region`.
    void assignRegion(Region && new_region);

    void tryCompactionFilter(Timestamp safe_point);

    RegionRaftCommandDelegate & makeRaftCommandDelegate(const KVStoreTaskLock &);
    metapb::Region cloneMetaRegion() const;
    const metapb::Region & getMetaRegion() const;
    raft_serverpb::MergeState cloneMergeState() const;
    const raft_serverpb::MergeState & getMergeState() const;

    TableID getMappedTableID() const;
    KeyspaceID getKeyspaceID() const;
<<<<<<< HEAD
    std::pair<EngineStoreApplyRes, DM::WriteResult> handleWriteRaftCmd(const WriteCmdsView & cmds, UInt64 index, UInt64 term, TMTContext & tmt);
    void finishIngestSSTByDTFile(RegionPtr && rhs, UInt64 index, UInt64 term);

    UInt64 getSnapshotEventFlag() const { return snapshot_event_flag; }
=======
    EngineStoreApplyRes handleWriteRaftCmd(const WriteCmdsView & cmds, UInt64 index, UInt64 term, TMTContext & tmt);
>>>>>>> e6c1c64e

    /// get approx rows, bytes info about mem cache.
    std::pair<size_t, size_t> getApproxMemCacheInfo() const;
    void cleanApproxMemCacheInfo() const;

    RegionMeta & mutMeta() { return meta; }

    UInt64 getSnapshotEventFlag() const { return snapshot_event_flag; }

    // IngestSST will first be applied to the `temp_region`, then we need to
    // copy the key-values from `temp_region` and move forward the `index` and `term`
    void finishIngestSSTByDTFile(RegionPtr && temp_region, UInt64 index, UInt64 term);

    /// methods to handle orphan keys under raftstore v2
    RaftstoreVer getClusterRaftstoreVer();
    void beforePrehandleSnapshot(uint64_t region_id, std::optional<uint64_t> deadline_index);
    void afterPrehandleSnapshot();
    RegionData::OrphanKeysInfo & orphanKeysInfo() { return data.orphan_keys_info; }
    const RegionData::OrphanKeysInfo & orphanKeysInfo() const { return data.orphan_keys_info; }

    Region() = delete;

private:
    friend class RegionRaftCommandDelegate;
    friend class RegionMockTest;
    friend class tests::RegionKVStoreTest;

    // Private methods no need to lock mutex, normally

    void doInsert(ColumnFamilyType type, TiKVKey && key, TiKVValue && value, DupCheck mode);
    void doCheckTable(const DecodedTiKVKey & key) const;
    void doRemove(ColumnFamilyType type, const TiKVKey & key);

    std::optional<RegionDataReadInfo> readDataByWriteIt(const RegionData::ConstWriteCFIter & write_it, bool need_value, bool hard_error);
    RegionData::WriteCFIter removeDataByWriteIt(const RegionData::WriteCFIter & write_it);

    DecodedLockCFValuePtr getLockInfo(const RegionLockReadQuery & query) const;

    RegionPtr splitInto(RegionMeta && meta);
    void setPeerState(raft_serverpb::PeerState state);

private:
    // Modification to data or meta requires this mutex.
    mutable std::shared_mutex mutex;
    RegionData data;
    RegionMeta meta;

    LoggerPtr log;

    // As the placement-rules created for TiFlash, the Region peers
    // in TiFlash must and only response to one <keyspace, table_id>
    // The keyspace_id, table_id this region is belong to
    const KeyspaceID keyspace_id;
    const TableID mapped_table_id;

    std::atomic<UInt64> snapshot_event_flag{1};
    const TiFlashRaftProxyHelper * proxy_helper{nullptr};
    mutable std::atomic<Timepoint> last_compact_log_time{Timepoint::min()};
    mutable std::atomic<uint64_t> last_compact_log_applied{0};
    mutable std::atomic<size_t> approx_mem_cache_rows{0};
    mutable std::atomic<size_t> approx_mem_cache_bytes{0};
};

class RegionRaftCommandDelegate : public Region
    , private boost::noncopyable
{
public:
    /// Only after the task mutex of KVStore is locked, region can apply raft command.
    void handleAdminRaftCmd(const raft_cmdpb::AdminRequest &, const raft_cmdpb::AdminResponse &, UInt64, UInt64, const KVStore &, RegionTable &, RaftCommandResult &);
    const RegionRangeKeys & getRange();
    UInt64 appliedIndex();

    RegionRaftCommandDelegate() = delete;

private:
    friend class tests::RegionKVStoreTest;

    Regions execBatchSplit(
        const raft_cmdpb::AdminRequest & request,
        const raft_cmdpb::AdminResponse & response,
        UInt64 index,
        UInt64 term);
    void execChangePeer(
        const raft_cmdpb::AdminRequest & request,
        const raft_cmdpb::AdminResponse & response,
        UInt64 index,
        UInt64 term);
    void execPrepareMerge(
        const raft_cmdpb::AdminRequest & request,
        const raft_cmdpb::AdminResponse & response,
        UInt64 index,
        UInt64 term);
    RegionID execCommitMerge(
        const raft_cmdpb::AdminRequest & request,
        const raft_cmdpb::AdminResponse & response,
        UInt64 index,
        UInt64 term,
        const KVStore & kvstore,
        RegionTable & region_table);
    void execRollbackMerge(
        const raft_cmdpb::AdminRequest & request,
        const raft_cmdpb::AdminResponse & response,
        UInt64 index,
        UInt64 term);
};

kvrpcpb::ReadIndexRequest GenRegionReadIndexReq(const Region & region, UInt64 start_ts = 0);

} // namespace DB<|MERGE_RESOLUTION|>--- conflicted
+++ resolved
@@ -197,14 +197,7 @@
 
     TableID getMappedTableID() const;
     KeyspaceID getKeyspaceID() const;
-<<<<<<< HEAD
     std::pair<EngineStoreApplyRes, DM::WriteResult> handleWriteRaftCmd(const WriteCmdsView & cmds, UInt64 index, UInt64 term, TMTContext & tmt);
-    void finishIngestSSTByDTFile(RegionPtr && rhs, UInt64 index, UInt64 term);
-
-    UInt64 getSnapshotEventFlag() const { return snapshot_event_flag; }
-=======
-    EngineStoreApplyRes handleWriteRaftCmd(const WriteCmdsView & cmds, UInt64 index, UInt64 term, TMTContext & tmt);
->>>>>>> e6c1c64e
 
     /// get approx rows, bytes info about mem cache.
     std::pair<size_t, size_t> getApproxMemCacheInfo() const;
