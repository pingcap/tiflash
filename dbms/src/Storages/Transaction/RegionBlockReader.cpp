--- conflicted
+++ resolved
@@ -45,8 +45,6 @@
     }
 }
 
-<<<<<<< HEAD
-=======
 inline void ReorderRegionDataReadList(RegionDataReadInfoList & data_list)
 {
     // resort the data_list
@@ -114,7 +112,6 @@
     }
 }
 
->>>>>>> 2f8ee1b2
 std::tuple<Block, bool> readRegionBlock(const TiDB::TableInfo & table_info,
     const ColumnsDescription & columns,
     const Names & column_names_to_read,
@@ -175,29 +172,8 @@
 
     const size_t target_col_size = (!table_info.pk_is_handle ? table_info.columns.size() : table_info.columns.size() - 1) * 2;
 
-<<<<<<< HEAD
-    for (const auto & [handle, write_type, commit_ts, value] : data_list)
-    {
-        std::ignore = value;
-
-        // Ignore data after the start_ts.
-        if (commit_ts > start_ts)
-            continue;
-
-        delmark_data.emplace_back(write_type == Region::DelFlag);
-        version_data.emplace_back(commit_ts);
-        if (pk_is_uint64)
-            column_map[handle_col_id].first->insert(Field(static_cast<UInt64>(handle)));
-        else
-            column_map[handle_col_id].first->insert(Field(static_cast<Int64>(handle)));
-    }
-
     Block block;
 
-=======
-    Block block;
-
->>>>>>> 2f8ee1b2
     // optimize for only need handle, tso, delmark.
     if (column_names_to_read.size() > 3)
     {
