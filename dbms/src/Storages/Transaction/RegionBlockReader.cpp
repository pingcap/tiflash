#include <Columns/ColumnsNumber.h>
#include <Core/TMTPKType.h>
#include <Storages/ColumnsDescription.h>
#include <Storages/MutableSupport.h>
#include <Storages/Transaction/Codec.h>
#include <Storages/Transaction/Datum.h>
#include <Storages/Transaction/Region.h>
#include <Storages/Transaction/RegionBlockReader.h>
#include <Storages/Transaction/TiDB.h>
#include <Storages/Transaction/RegionBlockReaderHelper.hpp>

namespace DB
{

namespace ErrorCodes
{
extern const int LOGICAL_ERROR;
}

using TiDB::ColumnInfo;
using TiDB::DatumFlat;
using TiDB::TableInfo;

static Field GenDecodeRow(const ColumnInfo & col_info)
{
    switch (col_info.getCodecFlag())
    {
        case TiDB::CodecFlagNil:
            return Field();
        case TiDB::CodecFlagBytes:
            return Field(String());
        case TiDB::CodecFlagDecimal:
        {
            auto type = createDecimal(col_info.flen, col_info.decimal);
            if (checkDecimal<Decimal32>(*type))
                return Field(DecimalField<Decimal32>(Decimal32(), col_info.decimal));
            else if (checkDecimal<Decimal64>(*type))
                return Field(DecimalField<Decimal64>(Decimal64(), col_info.decimal));
            else if (checkDecimal<Decimal128>(*type))
                return Field(DecimalField<Decimal128>(Decimal128(), col_info.decimal));
            else
                return Field(DecimalField<Decimal256>(Decimal256(), col_info.decimal));
        }
        break;
        case TiDB::CodecFlagCompactBytes:
            return Field(String());
        case TiDB::CodecFlagFloat:
            return Field(Float64(0));
        case TiDB::CodecFlagUInt:
            return Field(UInt64(0));
        case TiDB::CodecFlagInt:
            return Field(Int64(0));
        case TiDB::CodecFlagVarInt:
            return Field(Int64(0));
        case TiDB::CodecFlagVarUInt:
            return Field(UInt64(0));
        case TiDB::CodecFlagJson:
            return TiDB::genJsonNull();
        case TiDB::CodecFlagDuration:
            return Field(Int64(0));
        default:
            throw Exception("Not implemented codec flag: " + std::to_string(col_info.getCodecFlag()), ErrorCodes::LOGICAL_ERROR);
    }
}

inline void ReorderRegionDataReadList(RegionDataReadInfoList & data_list)
{
    // resort the data_list
    // if the order in int64 is like -3 -1 0 1 2 3, the real order in uint64 is 0 1 2 3 -3 -1
    if (data_list.size() > 2)
    {
        bool need_check = false;
        {
            const auto h1 = std::get<0>(data_list.front());
            const auto h2 = std::get<0>(data_list.back());
            if ((h1 ^ h2) & SIGN_MASK)
                need_check = true;
        }

        if (need_check)
        {
            auto it = data_list.begin();
            for (; it != data_list.end();)
            {
                const auto handle = std::get<0>(*it);

                if (handle & SIGN_MASK)
                    ++it;
                else
                    break;
            }

            std::reverse(it, data_list.end());
            std::reverse(data_list.begin(), it);
            std::reverse(data_list.begin(), data_list.end());
        }
    }
}

template <TMTPKType pk_type>
void setPKVersionDel(ColumnUInt8 & delmark_col,
    ColumnUInt64 & version_col,
    MutableColumnPtr & pk_column,
    const RegionDataReadInfoList & data_list,
    const Timestamp tso)
{
    ColumnUInt8::Container & delmark_data = delmark_col.getData();
    ColumnUInt64::Container & version_data = version_col.getData();

    delmark_data.reserve(data_list.size());
    version_data.reserve(data_list.size());

    for (const auto & [handle, write_type, commit_ts, value] : data_list)
    {
        std::ignore = value;

        // Ignore data after the start_ts.
        if (commit_ts > tso)
            continue;

        delmark_data.emplace_back(write_type == Region::DelFlag);
        version_data.emplace_back(commit_ts);

        if constexpr (pk_type == TMTPKType::INT64)
            typeid_cast<ColumnVector<Int64> &>(*pk_column).insert(static_cast<Int64>(handle));
        else if constexpr (pk_type == TMTPKType::UINT64)
            typeid_cast<ColumnVector<UInt64> &>(*pk_column).insert(static_cast<UInt64>(handle));
        else
            pk_column->insert(Field(static_cast<Int64>(handle)));
    }
}

using ColumnIdToInfoIndexMap = google::dense_hash_map<ColumnID, size_t>;
using SchemaAllColumnIds = google::dense_hash_set<ColumnID>;

/// DecodeRowSkip function will try to jump over unnecessary field.
bool DecodeRowSkip(const TiKVValue & value, const ColumnIdToInfoIndexMap & column_id_to_info_index,
    const SchemaAllColumnIds & schema_all_column_ids, DecodedRecordData & decoded_data, const bool force_decode)
{
    const String & raw_value = value.getStr();
    size_t cursor = 0;
    bool schema_matches = true;
    size_t column_cnt = 0;
    while (cursor < raw_value.size())
    {
        Field f = DecodeDatum(cursor, raw_value);
        if (f.isNull())
            break;

        ColumnID col_id = f.get<ColumnID>();

        column_cnt++;

        if (schema_matches && !schema_all_column_ids.count(col_id))
        {
            schema_matches = false;
            if (!force_decode)
                return schema_matches;
        }

        if (!column_id_to_info_index.count(col_id))
        {
            SkipDatum(cursor, raw_value);
        }
        else
        {
            decoded_data.emplace_back(col_id, DecodeDatum(cursor, raw_value));
        }
    }

    if (column_cnt != schema_all_column_ids.size())
    {
        schema_matches = false;
    }

    if (cursor != raw_value.size())
        throw Exception("DecodeRow cursor is not end", ErrorCodes::LOGICAL_ERROR);
    return schema_matches;
}

/// DecodeRow function will try to get pre-decoded fields from value, if is none, just decode its str.
bool DecodeRow(const TiKVValue & value, const ColumnIdToInfoIndexMap & column_id_to_info_index,
    const SchemaAllColumnIds & schema_all_column_ids, DecodedRecordData & decoded_data, const bool force_decode)
{
    auto & decoded_row_info = value.extraInfo();
    const DecodedRow * id_fields_ptr = decoded_row_info.load();
    if (id_fields_ptr)
    {
        bool schema_matches = true;

        const DecodedRow & id_fields = *id_fields_ptr;

        for (auto it = id_fields.cbegin(); it != id_fields.cend(); ++it)
        {
            const auto & ele = *it;
            const auto & col_id = ele.col_id;

            if (schema_matches && !schema_all_column_ids.count(col_id))
            {
                schema_matches = false;
                if (!force_decode)
                    return schema_matches;
            }

            if (column_id_to_info_index.count(col_id))
            {
                decoded_data.push_back(it);
            }
        }

        if (id_fields.size() != schema_all_column_ids.size())
            schema_matches = false;

        return schema_matches;
    }
    else
    {
        return DecodeRowSkip(value, column_id_to_info_index, schema_all_column_ids, decoded_data, force_decode);
    }
}


std::tuple<Block, bool> readRegionBlock(const TableInfo & table_info,
    const ColumnsDescription & columns,
    const Names & column_names_to_read,
    RegionDataReadInfoList & data_list,
    Timestamp start_ts,
    bool force_decode)
{
    auto delmark_col = ColumnUInt8::create();
    auto version_col = ColumnUInt64::create();

    ColumnID handle_col_id = TiDBPkColumnID;

    constexpr size_t MustHaveColCnt = 3; // pk, del, version
<<<<<<< HEAD
    constexpr ColumnID EmptyColumnID = TiDBPkColumnID - 1;
=======
    constexpr ColumnID EmptyColumnID = InvalidColumnID - 1;
    constexpr ColumnID DeleteColumnID = EmptyColumnID - 1;
>>>>>>> 03429e1e

    // column_map contains columns in column_names_to_read exclude del and version.
    ColumnDataInfoMap column_map(column_names_to_read.size() - MustHaveColCnt + 1, EmptyColumnID);

    // column_id_to_info_index contains columns in column_names_to_read exclude pk, del and version
    ColumnIdToInfoIndexMap column_id_to_info_index;
    column_id_to_info_index.set_empty_key(EmptyColumnID);

    SchemaAllColumnIds schema_all_column_ids;
    schema_all_column_ids.set_empty_key(EmptyColumnID);
    schema_all_column_ids.set_deleted_key(DeleteColumnID);

    for (size_t i = 0; i < table_info.columns.size(); i++)
    {
        auto & column_info = table_info.columns[i];
        ColumnID col_id = column_info.id;
        const String & col_name = column_info.name;
        schema_all_column_ids.insert(col_id);
        if (std::find(column_names_to_read.begin(), column_names_to_read.end(), col_name) == column_names_to_read.end())
        {
            continue;
        }

        {
            auto ch_col = columns.getPhysical(col_name);
            auto mut_col = ch_col.type->createColumn();
            column_map.insert(col_id, std::move(mut_col), std::move(ch_col), i, data_list.size());
        }

        if (table_info.pk_is_handle && column_info.hasPriKeyFlag())
            handle_col_id = col_id;
        else
            column_id_to_info_index.insert(std::make_pair(col_id, i));
    }

    if (column_names_to_read.size() - MustHaveColCnt != column_id_to_info_index.size())
        throw Exception("schema doesn't contain needed columns.", ErrorCodes::LOGICAL_ERROR);

    if (!table_info.pk_is_handle)
    {
        auto ch_col = columns.getPhysical(MutableSupport::tidb_pk_column_name);
        auto mut_col = ch_col.type->createColumn();
        column_map.insert(handle_col_id, std::move(mut_col), std::move(ch_col), -1, data_list.size());
    }
    else
    {
        // should not contain pk, which may lead to schema not match.
        schema_all_column_ids.erase(handle_col_id);
    }

    const TMTPKType pk_type = getTMTPKType(*column_map.getNameAndTypePair(handle_col_id).type);

    if (pk_type == TMTPKType::UINT64)
        ReorderRegionDataReadList(data_list);

    {
        auto func = setPKVersionDel<TMTPKType::UNSPECIFIED>;

        switch (pk_type)
        {
            case TMTPKType::INT64:
                func = setPKVersionDel<TMTPKType::INT64>;
                break;
            case TMTPKType::UINT64:
                func = setPKVersionDel<TMTPKType::UINT64>;
                break;
            default:
                break;
        }

        func(*delmark_col, *version_col, column_map.getMutableColumnPtr(handle_col_id), data_list, start_ts);
    }

    const size_t target_col_size = column_names_to_read.size() - MustHaveColCnt;

    // optimize for only need handle, tso, delmark.
    if (column_names_to_read.size() > MustHaveColCnt)
    {
        google::dense_hash_set<ColumnID> decoded_col_ids_set;
        decoded_col_ids_set.set_empty_key(EmptyColumnID);
        DecodedRecordData decoded_data(column_id_to_info_index.size());

        // TODO: optimize columns' insertion, use better implementation rather than Field, it's terrible.

        for (const auto & [handle, write_type, commit_ts, value_ptr] : data_list)
        {
            std::ignore = handle;

            // Ignore data after the start_ts.
            if (commit_ts > start_ts)
                continue;

            decoded_data.clear();

            if (write_type == Region::DelFlag)
            {
                for (const auto & item : column_id_to_info_index)
                {
                    const auto & column = table_info.columns[item.second];
                    decoded_data.emplace_back(column.id, (column.hasNotNullFlag() ? GenDecodeRow(column) : Field()));
                }
            }
            else
            {
                bool schema_matches = DecodeRow(*value_ptr, column_id_to_info_index, schema_all_column_ids, decoded_data, force_decode);
                if (!schema_matches && !force_decode)
                    return std::make_tuple(Block(), false);
            }

            /// Modify `row` by adding missing column values or removing useless column values.
            if (unlikely(decoded_data.size() > column_id_to_info_index.size()))
            {
                throw Exception("read unexpected columns.", ErrorCodes::LOGICAL_ERROR);
            }

            // redundant column values (column id not in current schema) has been dropped when decoding row
            // this branch handles the case when the row doesn't contain all the needed column
            if (decoded_data.size() < column_id_to_info_index.size())
            {
                decoded_col_ids_set.clear_no_resize();
                for (size_t i = 0; i < decoded_data.size(); ++i)
                    decoded_col_ids_set.insert(decoded_data[i].col_id);

                for (const auto & item : column_id_to_info_index)
                {
                    if (decoded_col_ids_set.count(item.first))
                        continue;

                    const auto & column = table_info.columns[item.second];

                    decoded_data.emplace_back(column.id,
                        column.hasNoDefaultValueFlag() ? (column.hasNotNullFlag() ? GenDecodeRow(column) : Field())
                                                       : column.defaultValueToField());
                }
            }

            if (decoded_data.size() != target_col_size)
                throw Exception("decode row error.", ErrorCodes::LOGICAL_ERROR);

            /// Transform `row` to columnar format.
            for (size_t data_idx = 0; data_idx < decoded_data.size(); ++data_idx)
            {
                const ColumnID & col_id = decoded_data[data_idx].col_id;
                const Field & field = decoded_data[data_idx].field;

                auto & col_info = column_map[col_id];
                const ColumnInfo & column_info = table_info.columns[ColumnDataInfoMap::getIndex(col_info)];

                DatumFlat datum(field, column_info.tp);
                const Field & unflattened = datum.field();
                if (datum.overflow(column_info))
                {
                    // Overflow detected, fatal if force_decode is true,
                    // as schema being newer and narrow shouldn't happen.
                    // Otherwise return false to outer, outer should sync schema and try again.
                    if (force_decode)
                    {
                        const auto & data_type = ColumnDataInfoMap::getNameAndTypePair(col_info).type;
                        throw Exception("Detected overflow when decoding data " + std::to_string(unflattened.get<UInt64>()) + " of column "
                                + column_info.name + " with type " + data_type->getName(),
                            ErrorCodes::LOGICAL_ERROR);
                    }

                    return std::make_tuple(Block(), false);
                }
                if (datum.invalidNull(column_info))
                {
                    // Null value with non-null type detected, fatal if force_decode is true,
                    // as schema being newer and with invalid null shouldn't happen.
                    // Otherwise return false to outer, outer should sync schema and try again.
                    if (force_decode)
                    {
                        const auto & data_type = ColumnDataInfoMap::getNameAndTypePair(col_info).type;
                        throw Exception("Detected invalid null when decoding data " + std::to_string(unflattened.get<UInt64>())
                                + " of column " + column_info.name + " with type " + data_type->getName(),
                            ErrorCodes::LOGICAL_ERROR);
                    }

                    return std::make_tuple(Block(), false);
                }
                auto & mut_col = ColumnDataInfoMap::getMutableColumnPtr(col_info);
                mut_col->insert(unflattened);
            }
        }

        decoded_data.checkValid();
    }

    Block block;
    for (const auto & name : column_names_to_read)
    {
        if (name == MutableSupport::delmark_column_name)
        {
            block.insert({std::move(delmark_col), MutableSupport::delmark_column_type, MutableSupport::delmark_column_name});
        }
        else if (name == MutableSupport::version_column_name)
        {
            block.insert({std::move(version_col), MutableSupport::version_column_type, MutableSupport::version_column_name});
        }
        else
        {
            ColumnID col_id = table_info.getColumnID(name);
            block.insert({std::move(column_map.getMutableColumnPtr(col_id)), column_map.getNameAndTypePair(col_id).type, name});
        }
    }

    column_map.checkValid();
    return std::make_tuple(std::move(block), true);
}

} // namespace DB<|MERGE_RESOLUTION|>--- conflicted
+++ resolved
@@ -233,12 +233,8 @@
     ColumnID handle_col_id = TiDBPkColumnID;
 
     constexpr size_t MustHaveColCnt = 3; // pk, del, version
-<<<<<<< HEAD
     constexpr ColumnID EmptyColumnID = TiDBPkColumnID - 1;
-=======
-    constexpr ColumnID EmptyColumnID = InvalidColumnID - 1;
     constexpr ColumnID DeleteColumnID = EmptyColumnID - 1;
->>>>>>> 03429e1e
 
     // column_map contains columns in column_names_to_read exclude del and version.
     ColumnDataInfoMap column_map(column_names_to_read.size() - MustHaveColCnt + 1, EmptyColumnID);
