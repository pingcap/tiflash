#include <Columns/ColumnsNumber.h>
#include <Core/TMTPKType.h>
#include <Storages/ColumnsDescription.h>
#include <Storages/IManageableStorage.h>
#include <Storages/MutableSupport.h>
#include <Storages/Transaction/Datum.h>
#include <Storages/Transaction/DatumCodec.h>
#include <Storages/Transaction/Region.h>
#include <Storages/Transaction/RegionBlockReader.h>
#include <Storages/Transaction/RowCodec.h>
#include <Storages/Transaction/TiDB.h>

namespace DB
{
namespace ErrorCodes
{
extern const int LOGICAL_ERROR;
}

using TiDB::DatumFlat;
using TiDB::TableInfo;

Field GenDefaultField(const ColumnInfo & col_info)
{
    switch (col_info.getCodecFlag())
    {
    case TiDB::CodecFlagNil:
        return Field();
    case TiDB::CodecFlagBytes:
        return Field(String());
    case TiDB::CodecFlagDecimal:
    {
        auto type = createDecimal(col_info.flen, col_info.decimal);
        if (checkDecimal<Decimal32>(*type))
            return Field(DecimalField<Decimal32>(Decimal32(), col_info.decimal));
        else if (checkDecimal<Decimal64>(*type))
            return Field(DecimalField<Decimal64>(Decimal64(), col_info.decimal));
        else if (checkDecimal<Decimal128>(*type))
            return Field(DecimalField<Decimal128>(Decimal128(), col_info.decimal));
        else
            return Field(DecimalField<Decimal256>(Decimal256(), col_info.decimal));
    }
    break;
    case TiDB::CodecFlagCompactBytes:
        return Field(String());
    case TiDB::CodecFlagFloat:
        return Field(Float64(0));
    case TiDB::CodecFlagUInt:
        return Field(UInt64(0));
    case TiDB::CodecFlagInt:
        return Field(Int64(0));
    case TiDB::CodecFlagVarInt:
        return Field(Int64(0));
    case TiDB::CodecFlagVarUInt:
        return Field(UInt64(0));
    case TiDB::CodecFlagJson:
        return TiDB::genJsonNull();
    case TiDB::CodecFlagDuration:
        return Field(Int64(0));
    default:
        throw Exception("Not implemented codec flag: " + std::to_string(col_info.getCodecFlag()), ErrorCodes::LOGICAL_ERROR);
    }
}

RegionBlockReader::RegionBlockReader(DecodingStorageSchemaSnapshotConstPtr schema_snapshot_)
    : schema_snapshot{std::move(schema_snapshot_)}
{}

bool RegionBlockReader::read(Block & block, RegionDataReadInfoList & data_list, bool force_decode)
{
    switch (schema_snapshot->pk_type)
    {
    case TMTPKType::INT64:
        return readImpl<TMTPKType::INT64>(block, data_list, force_decode);
    case TMTPKType::UINT64:
        return readImpl<TMTPKType::UINT64>(block, data_list, force_decode);
    case TMTPKType::STRING:
        return readImpl<TMTPKType::STRING>(block, data_list, force_decode);
    default:
        return readImpl<TMTPKType::UNSPECIFIED>(block, data_list, force_decode);
    }
}

template <TMTPKType pk_type>
<<<<<<< HEAD
bool RegionBlockReader::readImpl(Block & block, RegionDataReadInfoList & data_list, bool force_decode)
=======
void setPKVersionDel(ColumnUInt8 & delmark_col,
                     ColumnUInt64 & version_col,
                     std::vector<ColumnID> & pk_column_ids,
                     ColumnDataInfoMap & column_map,
                     const RegionDataReadInfoList & data_list,
                     const Timestamp tso,
                     RegionScanFilterPtr scan_filter)
>>>>>>> 53c6fe53
{
    const auto & read_column_ids = schema_snapshot->sorted_column_id_with_pos;
    const auto & pk_column_ids = schema_snapshot->pk_column_ids;
    const auto & pk_pos_map = schema_snapshot->pk_pos_map;

    SortedColumnIDWithPosConstIter column_ids_iter = read_column_ids.begin();
    size_t next_column_pos = 0;

    /// every table in tiflash must have an extra handle column, it either
    ///   1. sync from tidb (when the table doesn't have a primary key of int kind type and cluster index is not enabled)
    ///   2. copy (and cast if need) from the pk column (when the table have a primary key of int kind type)
    ///   3. encoded from the pk columns (when the table doesn't have a primary key of int kind type when cluster index is enabled)
    ///
    /// extra handle, del, version column is with column id smaller than other visible column id,
    /// so they must exists before all other columns, and we can get them before decoding other columns
    ColumnUInt8 *raw_delmark_col = nullptr;
    ColumnUInt64 *raw_version_col = nullptr;
    const size_t invalid_column_pos = reinterpret_cast<size_t>(std::numeric_limits<size_t>::max);
    // we cannot figure out extra_handle's column type now, so we just remember it's pos here
    size_t extra_handle_column_pos = invalid_column_pos;
    while (raw_delmark_col == nullptr || raw_version_col == nullptr || extra_handle_column_pos == invalid_column_pos)
    {
        if (column_ids_iter->first == DelMarkColumnID)
        {
            raw_delmark_col = static_cast<ColumnUInt8 *>(const_cast<IColumn *>(block.getByPosition(next_column_pos).column.get()));
        }
        else if (column_ids_iter->first == VersionColumnID)
        {
            raw_version_col = static_cast<ColumnUInt64 *>(const_cast<IColumn *>(block.getByPosition(next_column_pos).column.get()));
        }
        else if (column_ids_iter->first == TiDBPkColumnID)
        {
            extra_handle_column_pos = next_column_pos;
        }
        next_column_pos++;
        column_ids_iter++;
    }
<<<<<<< HEAD
    constexpr size_t MustHaveColCnt = 3; // extra handle, del, version
    if (unlikely(next_column_pos != MustHaveColCnt))
        throw Exception("del, version column must exist before all other visible columns.", ErrorCodes::LOGICAL_ERROR);
=======
}

template <TMTPKType pk_type>
bool setColumnValues(ColumnUInt8 & delmark_col,
                     ColumnUInt64 & version_col,
                     std::vector<ColumnID> & pk_column_ids,
                     const std::vector<std::pair<ColumnID, size_t>> & visible_column_to_read_lut,
                     ColumnIdToIndex & column_lut,
                     ColumnDataInfoMap & column_map,
                     const RegionDataReadInfoList & data_list,
                     const Timestamp tso,
                     bool need_decode_value,
                     const TableInfo & table_info,
                     bool force_decode,
                     RegionScanFilterPtr scan_filter)
{
    ColumnUInt8::Container & delmark_data = delmark_col.getData();
    ColumnUInt64::Container & version_data = version_col.getData();
>>>>>>> 53c6fe53

    ColumnUInt8::Container & delmark_data = raw_delmark_col->getData();
    ColumnUInt64::Container & version_data = raw_version_col->getData();
    delmark_data.reserve(data_list.size());
    version_data.reserve(data_list.size());
    bool need_decode_value = block.columns() > MustHaveColCnt;
    size_t index = 0;
    // TODO: reserve data_list.size() in every column
    for (const auto & [pk, write_type, commit_ts, value_ptr] : data_list)
    {
        // Ignore data after the start_ts.
        if (commit_ts > start_ts)
            continue;

        bool should_skip = false;
        if constexpr (pk_type != TMTPKType::STRING)
        {
            if constexpr (pk_type == TMTPKType::UINT64)
            {
                should_skip = scan_filter != nullptr && scan_filter->filter(static_cast<UInt64>(pk));
            }
            else
            {
                should_skip = scan_filter != nullptr && scan_filter->filter(static_cast<Int64>(pk));
            }
        }
        if (should_skip)
            continue;

        /// set delmark and version column
        delmark_data.emplace_back(write_type == Region::DelFlag);
        version_data.emplace_back(commit_ts);

        if (need_decode_value)
        {
            if (write_type == Region::DelFlag)
            {
                auto column_ids_iter_copy = column_ids_iter;
                auto next_column_pos_copy = next_column_pos;
                while (column_ids_iter_copy != read_column_ids.end())
                {
<<<<<<< HEAD
                    const auto * ci = schema_snapshot->column_infos[column_ids_iter_copy->second];
                    // !pk_pos_map.empty() means the table is common index, or pk is handle, so we can decode the pk from the key
                    if (pk_pos_map.empty() || !ci->hasPriKeyFlag())
=======
                    const auto & column = table_info.columns[item.second];
                    decoded_data.emplace_back(column.id, (column.hasNotNullFlag() ? GenDefaultField(column) : Field()));
                }
            }
            else
            {
                const TiKVValue & value = *value_ptr;
                const DecodedRow * row = nullptr;
                {
                    // not like old logic, do not store Field cache with value in order to reduce memory cost.
                    tmp_row.reset(decodeRow(value.getStr(), table_info, column_lut));
                    row = tmp_row.get();
                }

                const DecodedFields & decoded_fields = row->decoded_fields;
                const DecodedFields & unknown_fields = row->unknown_fields.fields;

                if (!force_decode)
                {
                    if (row->has_missing_columns || !unknown_fields.empty())
                        return false;
                }

                auto fields_search_it = decoded_fields.begin();
                for (const auto & id_to_idx : visible_column_to_read_lut)
                {
                    if (fields_search_it = std::find_if(fields_search_it,
                                                        decoded_fields.end(),
                                                        [&id_to_idx](const DecodedField & e) { return e.col_id >= id_to_idx.first; });
                        fields_search_it != decoded_fields.end() && fields_search_it->col_id == id_to_idx.first)
                    {
                        decoded_data.push_back(fields_search_it++);
                        continue;
                    }

                    const auto & column_info = table_info.columns[id_to_idx.second];

                    if (auto it = findByColumnID(id_to_idx.first, unknown_fields); it != unknown_fields.end())
>>>>>>> 53c6fe53
                    {
                        auto * raw_column = const_cast<IColumn *>((block.getByPosition(next_column_pos_copy)).column.get());
                        raw_column->insert(GenDefaultField(*ci));
                    }
                    column_ids_iter_copy++;
                    next_column_pos_copy++;
                }
            }
            else
            {
<<<<<<< HEAD
                if (!appendRowToBlock(*value_ptr, column_ids_iter, read_column_ids.end(), block, next_column_pos, schema_snapshot->column_infos, force_decode))
=======
                const ColumnID & col_id = decoded_data[data_idx].col_id;
                const Field & field = decoded_data[data_idx].field;

                auto & col_info = column_map[col_id];
                const ColumnInfo & column_info = table_info.columns[ColumnDataInfoMap::getIndex(col_info)];

                DatumFlat datum(field, column_info.tp);
                const Field & unflattened = datum.field();
                if (datum.overflow(column_info))
                {
                    // Overflow detected, fatal if force_decode is true,
                    // as schema being newer and narrow shouldn't happen.
                    // Otherwise return false to outer, outer should sync schema and try again.
                    if (force_decode)
                    {
                        const auto & data_type = ColumnDataInfoMap::getNameAndTypePair(col_info).type;
                        throw Exception("Detected overflow when decoding data " + std::to_string(unflattened.get<UInt64>()) + " of column "
                                            + column_info.name + " with type " + data_type->getName(),
                                        ErrorCodes::LOGICAL_ERROR);
                    }

                    return false;
                }
                if (datum.invalidNull(column_info))
                {
                    // Null value with non-null type detected, fatal if force_decode is true,
                    // as schema being newer and with invalid null shouldn't happen.
                    // Otherwise return false to outer, outer should sync schema and try again.
                    if (force_decode)
                    {
                        const auto & data_type = ColumnDataInfoMap::getNameAndTypePair(col_info).type;
                        throw Exception("Detected invalid null when decoding data " + std::to_string(unflattened.get<UInt64>())
                                            + " of column " + column_info.name + " with type " + data_type->getName(),
                                        ErrorCodes::LOGICAL_ERROR);
                    }

>>>>>>> 53c6fe53
                    return false;
            }
        }

        /// set extra handle column and pk columns if need
        if constexpr (pk_type != TMTPKType::STRING)
        {
            // extra handle column's type is always Int64
            auto * raw_extra_column = const_cast<IColumn *>((block.getByPosition(extra_handle_column_pos)).column.get());
            raw_extra_column->insert(Field(static_cast<Int64>(pk)));
            if (!pk_column_ids.empty())
            {
                auto * raw_pk_column = const_cast<IColumn *>((block.getByPosition(pk_pos_map.at(pk_column_ids[0]))).column.get());
                if constexpr (pk_type == TMTPKType::INT64)
                    raw_pk_column->insert(static_cast<Int64>(pk));
                else if constexpr (pk_type == TMTPKType::UINT64)
                    raw_pk_column->insert(static_cast<UInt64>(pk));
                else
                    raw_pk_column->insert(static_cast<Int64>(pk));
            }
        }
        else
<<<<<<< HEAD
        {
            auto * raw_extra_column = const_cast<IColumn *>((block.getByPosition(extra_handle_column_pos)).column.get());
            raw_extra_column->insertData(pk->data(), pk->size());
            /// decode key and insert pk columns if needed
            size_t cursor = 0, pos = 0;
            while (cursor < pk->size() && pos < pk_column_ids.size())
            {
                Field value = DecodeDatum(cursor, *pk);
                if (pk_pos_map.find(pk_column_ids[pos]) != pk_pos_map.end())
                {
                    /// for a pk col, if it does not exist in the value, then decode it from the key
                    auto * raw_pk_column = const_cast<IColumn *>(block.getByPosition(pk_pos_map.at(pk_column_ids[pos])).column.get());
                    if (raw_pk_column->size() == index)
                        raw_pk_column->insert(value);
                }
                pos++;
            }
        }
        index++;
=======
            column_map.getMutableColumnPtr(pk_column_ids[0])->insert(Field(static_cast<Int64>(pk)));
        index++;
    }
    decoded_data.checkValid();
    return true;
}

RegionBlockReader::RegionBlockReader(const ManageableStoragePtr & storage)
    : RegionBlockReader(storage->getTableInfo(), storage->getColumns())
{
    // For delta-tree, we don't need to reorder for uint64_pk
    do_reorder_for_uint64_pk = (storage->engineType() != TiDB::StorageEngine::DT);
}

RegionBlockReader::RegionBlockReader(const TiDB::TableInfo & table_info_, const ColumnsDescription & columns_)
    : table_info(table_info_)
    , columns(columns_)
    , scan_filter(nullptr)
{}

std::tuple<Block, bool> RegionBlockReader::read(const Names & column_names_to_read, RegionDataReadInfoList & data_list, bool force_decode)
{
    auto delmark_col = ColumnUInt8::create();
    auto version_col = ColumnUInt64::create();

    /// use map to avoid linear search
    std::unordered_map<String, DataTypePtr> column_type_map;
    for (const auto & p : columns.getAllPhysical())
        column_type_map[p.name] = p.type;

    /// use map to avoid linear search
    std::unordered_map<String, ColumnID> read_column_name_and_ids;
    for (const auto & name : column_names_to_read)
        read_column_name_and_ids[name] = InvalidColumnID;
    if (read_column_name_and_ids.find(MutableSupport::tidb_pk_column_name) != read_column_name_and_ids.end())
        read_column_name_and_ids[MutableSupport::tidb_pk_column_name] = TiDBPkColumnID;


    ColumnID handle_col_id = TiDBPkColumnID;

    constexpr size_t must_have_col_cnt = 3; // pk, del, version

    // column_map contains required columns except del and version.
    /// column_id => NameAndType/MutableColumnPtr
    ColumnDataInfoMap column_map(column_names_to_read.size() - must_have_col_cnt + 1, EmptyColumnID);

    // visible_column_to_read_lut contains required columns except pk, del and version.
    std::vector<std::pair<ColumnID, size_t>> visible_column_to_read_lut;
    visible_column_to_read_lut.reserve(table_info.columns.size());

    // column_lut contains all columns in the table except pk, del and version.
    /// column_id => column pos in table_info
    ColumnIdToIndex column_lut;
    column_lut.set_empty_key(EmptyColumnID);
    column_lut.set_deleted_key(DeleteColumnID);

    std::vector<ColumnID> readed_primary_key_column_ids;
    /// column name => primary key offset
    std::unordered_map<String, size_t> primary_key_column_pos_map;
    if (table_info.is_common_handle)
    {
        const auto & primary_index_info = table_info.getPrimaryIndexInfo();
        readed_primary_key_column_ids.resize(primary_index_info.idx_cols.size(), EmptyColumnID);
        for (size_t i = 0; i < primary_index_info.idx_cols.size(); i++)
        {
            const auto & col = primary_index_info.idx_cols[i];
            primary_key_column_pos_map[col.name] = i;
        }
    }

    for (size_t i = 0; i < table_info.columns.size(); i++)
    {
        const auto & column_info = table_info.columns[i];
        ColumnID col_id = column_info.id;
        const String & col_name = column_info.name;
        if (!(table_info.pk_is_handle && column_info.hasPriKeyFlag()))
        {
            column_lut.insert({col_id, i});
        }
        if (read_column_name_and_ids.find(col_name) == read_column_name_and_ids.end())
        {
            continue;
        }
        read_column_name_and_ids[col_name] = col_id;
        const auto & it = primary_key_column_pos_map.find(col_name);
        if (it != primary_key_column_pos_map.end())
        {
            readed_primary_key_column_ids[it->second] = col_id;
        }

        {
            auto ch_col = NameAndTypePair(col_name, column_type_map[col_name]);
            auto mut_col = ch_col.type->createColumn();
            column_map.insert(col_id, std::move(mut_col), std::move(ch_col), i, data_list.size());
        }

        if (table_info.pk_is_handle && column_info.hasPriKeyFlag())
            handle_col_id = col_id;
        else
            visible_column_to_read_lut.emplace_back(col_id, i);
    }

    if (column_names_to_read.size() - must_have_col_cnt != visible_column_to_read_lut.size())
        throw Exception("schema doesn't contain needed columns.", ErrorCodes::LOGICAL_ERROR);

    std::sort(visible_column_to_read_lut.begin(), visible_column_to_read_lut.end());

    if (!table_info.pk_is_handle)
    {
        auto ch_col = NameAndTypePair(MutableSupport::tidb_pk_column_name,
                                      table_info.is_common_handle ? MutableSupport::tidb_pk_column_string_type : MutableSupport::tidb_pk_column_int_type);
        auto mut_col = ch_col.type->createColumn();
        column_map.insert(handle_col_id, std::move(mut_col), std::move(ch_col), -1, data_list.size());
    }

    const TMTPKType pk_type = getTMTPKType(*column_map.getNameAndTypePair(handle_col_id).type);

    if (do_reorder_for_uint64_pk && pk_type == TMTPKType::UINT64)
        ReorderRegionDataReadList(data_list);

    {
        auto func = setColumnValues<TMTPKType::UNSPECIFIED>;

        switch (pk_type)
        {
        case TMTPKType::INT64:
            func = setColumnValues<TMTPKType::INT64>;
            break;
        case TMTPKType::UINT64:
            func = setColumnValues<TMTPKType::UINT64>;
            break;
        case TMTPKType::STRING:
            func = setColumnValues<TMTPKType::STRING>;
            break;
        default:
            break;
        }

        std::vector<ColumnID> pk_column_ids;
        pk_column_ids.emplace_back(handle_col_id);
        if (table_info.is_common_handle)
        {
            for (const auto & readed_primary_key_column_id : readed_primary_key_column_ids)
            {
                pk_column_ids.emplace_back(readed_primary_key_column_id);
            }
        }
        if (!func(
                *delmark_col,
                *version_col,
                pk_column_ids,
                visible_column_to_read_lut,
                column_lut,
                column_map,
                data_list,
                start_ts,
                column_names_to_read.size() > must_have_col_cnt,
                table_info,
                force_decode,
                scan_filter))
            return std::make_tuple<Block, bool>({}, false);
>>>>>>> 53c6fe53
    }
    // TODO: remove it
    size_t expected_rows = block.rows();
    for (size_t i = 0; i < block.columns(); i++)
    {
<<<<<<< HEAD
        auto & ch_column = block.getByPosition(i);
        if (ch_column.column->size() != expected_rows)
            throw Exception("column " + ch_column.name + " rows " + std::to_string(ch_column.column->size()) + " but block rows " + std::to_string(expected_rows), ErrorCodes::LOGICAL_ERROR);
=======
        if (name == MutableSupport::delmark_column_name)
        {
            block.insert(
                {std::move(delmark_col), MutableSupport::delmark_column_type, MutableSupport::delmark_column_name, DelMarkColumnID}); // NOLINT
        }
        else if (name == MutableSupport::version_column_name)
        {
            block.insert(
                {std::move(version_col), MutableSupport::version_column_type, MutableSupport::version_column_name, VersionColumnID}); // NOLINT
        }
        else
        {
            ColumnID col_id = read_column_name_and_ids[name];
            block.insert({std::move(column_map.getMutableColumnPtr(col_id)), column_map.getNameAndTypePair(col_id).type, name, col_id});
        }
>>>>>>> 53c6fe53
    }
    return true;
}

} // namespace DB<|MERGE_RESOLUTION|>--- conflicted
+++ resolved
@@ -82,17 +82,7 @@
 }
 
 template <TMTPKType pk_type>
-<<<<<<< HEAD
 bool RegionBlockReader::readImpl(Block & block, RegionDataReadInfoList & data_list, bool force_decode)
-=======
-void setPKVersionDel(ColumnUInt8 & delmark_col,
-                     ColumnUInt64 & version_col,
-                     std::vector<ColumnID> & pk_column_ids,
-                     ColumnDataInfoMap & column_map,
-                     const RegionDataReadInfoList & data_list,
-                     const Timestamp tso,
-                     RegionScanFilterPtr scan_filter)
->>>>>>> 53c6fe53
 {
     const auto & read_column_ids = schema_snapshot->sorted_column_id_with_pos;
     const auto & pk_column_ids = schema_snapshot->pk_column_ids;
@@ -130,30 +120,9 @@
         next_column_pos++;
         column_ids_iter++;
     }
-<<<<<<< HEAD
     constexpr size_t MustHaveColCnt = 3; // extra handle, del, version
     if (unlikely(next_column_pos != MustHaveColCnt))
         throw Exception("del, version column must exist before all other visible columns.", ErrorCodes::LOGICAL_ERROR);
-=======
-}
-
-template <TMTPKType pk_type>
-bool setColumnValues(ColumnUInt8 & delmark_col,
-                     ColumnUInt64 & version_col,
-                     std::vector<ColumnID> & pk_column_ids,
-                     const std::vector<std::pair<ColumnID, size_t>> & visible_column_to_read_lut,
-                     ColumnIdToIndex & column_lut,
-                     ColumnDataInfoMap & column_map,
-                     const RegionDataReadInfoList & data_list,
-                     const Timestamp tso,
-                     bool need_decode_value,
-                     const TableInfo & table_info,
-                     bool force_decode,
-                     RegionScanFilterPtr scan_filter)
-{
-    ColumnUInt8::Container & delmark_data = delmark_col.getData();
-    ColumnUInt64::Container & version_data = version_col.getData();
->>>>>>> 53c6fe53
 
     ColumnUInt8::Container & delmark_data = raw_delmark_col->getData();
     ColumnUInt64::Container & version_data = raw_version_col->getData();
@@ -195,50 +164,9 @@
                 auto next_column_pos_copy = next_column_pos;
                 while (column_ids_iter_copy != read_column_ids.end())
                 {
-<<<<<<< HEAD
                     const auto * ci = schema_snapshot->column_infos[column_ids_iter_copy->second];
                     // !pk_pos_map.empty() means the table is common index, or pk is handle, so we can decode the pk from the key
                     if (pk_pos_map.empty() || !ci->hasPriKeyFlag())
-=======
-                    const auto & column = table_info.columns[item.second];
-                    decoded_data.emplace_back(column.id, (column.hasNotNullFlag() ? GenDefaultField(column) : Field()));
-                }
-            }
-            else
-            {
-                const TiKVValue & value = *value_ptr;
-                const DecodedRow * row = nullptr;
-                {
-                    // not like old logic, do not store Field cache with value in order to reduce memory cost.
-                    tmp_row.reset(decodeRow(value.getStr(), table_info, column_lut));
-                    row = tmp_row.get();
-                }
-
-                const DecodedFields & decoded_fields = row->decoded_fields;
-                const DecodedFields & unknown_fields = row->unknown_fields.fields;
-
-                if (!force_decode)
-                {
-                    if (row->has_missing_columns || !unknown_fields.empty())
-                        return false;
-                }
-
-                auto fields_search_it = decoded_fields.begin();
-                for (const auto & id_to_idx : visible_column_to_read_lut)
-                {
-                    if (fields_search_it = std::find_if(fields_search_it,
-                                                        decoded_fields.end(),
-                                                        [&id_to_idx](const DecodedField & e) { return e.col_id >= id_to_idx.first; });
-                        fields_search_it != decoded_fields.end() && fields_search_it->col_id == id_to_idx.first)
-                    {
-                        decoded_data.push_back(fields_search_it++);
-                        continue;
-                    }
-
-                    const auto & column_info = table_info.columns[id_to_idx.second];
-
-                    if (auto it = findByColumnID(id_to_idx.first, unknown_fields); it != unknown_fields.end())
->>>>>>> 53c6fe53
                     {
                         auto * raw_column = const_cast<IColumn *>((block.getByPosition(next_column_pos_copy)).column.get());
                         raw_column->insert(GenDefaultField(*ci));
@@ -249,46 +177,7 @@
             }
             else
             {
-<<<<<<< HEAD
                 if (!appendRowToBlock(*value_ptr, column_ids_iter, read_column_ids.end(), block, next_column_pos, schema_snapshot->column_infos, force_decode))
-=======
-                const ColumnID & col_id = decoded_data[data_idx].col_id;
-                const Field & field = decoded_data[data_idx].field;
-
-                auto & col_info = column_map[col_id];
-                const ColumnInfo & column_info = table_info.columns[ColumnDataInfoMap::getIndex(col_info)];
-
-                DatumFlat datum(field, column_info.tp);
-                const Field & unflattened = datum.field();
-                if (datum.overflow(column_info))
-                {
-                    // Overflow detected, fatal if force_decode is true,
-                    // as schema being newer and narrow shouldn't happen.
-                    // Otherwise return false to outer, outer should sync schema and try again.
-                    if (force_decode)
-                    {
-                        const auto & data_type = ColumnDataInfoMap::getNameAndTypePair(col_info).type;
-                        throw Exception("Detected overflow when decoding data " + std::to_string(unflattened.get<UInt64>()) + " of column "
-                                            + column_info.name + " with type " + data_type->getName(),
-                                        ErrorCodes::LOGICAL_ERROR);
-                    }
-
-                    return false;
-                }
-                if (datum.invalidNull(column_info))
-                {
-                    // Null value with non-null type detected, fatal if force_decode is true,
-                    // as schema being newer and with invalid null shouldn't happen.
-                    // Otherwise return false to outer, outer should sync schema and try again.
-                    if (force_decode)
-                    {
-                        const auto & data_type = ColumnDataInfoMap::getNameAndTypePair(col_info).type;
-                        throw Exception("Detected invalid null when decoding data " + std::to_string(unflattened.get<UInt64>())
-                                            + " of column " + column_info.name + " with type " + data_type->getName(),
-                                        ErrorCodes::LOGICAL_ERROR);
-                    }
-
->>>>>>> 53c6fe53
                     return false;
             }
         }
@@ -311,7 +200,6 @@
             }
         }
         else
-<<<<<<< HEAD
         {
             auto * raw_extra_column = const_cast<IColumn *>((block.getByPosition(extra_handle_column_pos)).column.get());
             raw_extra_column->insertData(pk->data(), pk->size());
@@ -331,195 +219,14 @@
             }
         }
         index++;
-=======
-            column_map.getMutableColumnPtr(pk_column_ids[0])->insert(Field(static_cast<Int64>(pk)));
-        index++;
-    }
-    decoded_data.checkValid();
-    return true;
-}
-
-RegionBlockReader::RegionBlockReader(const ManageableStoragePtr & storage)
-    : RegionBlockReader(storage->getTableInfo(), storage->getColumns())
-{
-    // For delta-tree, we don't need to reorder for uint64_pk
-    do_reorder_for_uint64_pk = (storage->engineType() != TiDB::StorageEngine::DT);
-}
-
-RegionBlockReader::RegionBlockReader(const TiDB::TableInfo & table_info_, const ColumnsDescription & columns_)
-    : table_info(table_info_)
-    , columns(columns_)
-    , scan_filter(nullptr)
-{}
-
-std::tuple<Block, bool> RegionBlockReader::read(const Names & column_names_to_read, RegionDataReadInfoList & data_list, bool force_decode)
-{
-    auto delmark_col = ColumnUInt8::create();
-    auto version_col = ColumnUInt64::create();
-
-    /// use map to avoid linear search
-    std::unordered_map<String, DataTypePtr> column_type_map;
-    for (const auto & p : columns.getAllPhysical())
-        column_type_map[p.name] = p.type;
-
-    /// use map to avoid linear search
-    std::unordered_map<String, ColumnID> read_column_name_and_ids;
-    for (const auto & name : column_names_to_read)
-        read_column_name_and_ids[name] = InvalidColumnID;
-    if (read_column_name_and_ids.find(MutableSupport::tidb_pk_column_name) != read_column_name_and_ids.end())
-        read_column_name_and_ids[MutableSupport::tidb_pk_column_name] = TiDBPkColumnID;
-
-
-    ColumnID handle_col_id = TiDBPkColumnID;
-
-    constexpr size_t must_have_col_cnt = 3; // pk, del, version
-
-    // column_map contains required columns except del and version.
-    /// column_id => NameAndType/MutableColumnPtr
-    ColumnDataInfoMap column_map(column_names_to_read.size() - must_have_col_cnt + 1, EmptyColumnID);
-
-    // visible_column_to_read_lut contains required columns except pk, del and version.
-    std::vector<std::pair<ColumnID, size_t>> visible_column_to_read_lut;
-    visible_column_to_read_lut.reserve(table_info.columns.size());
-
-    // column_lut contains all columns in the table except pk, del and version.
-    /// column_id => column pos in table_info
-    ColumnIdToIndex column_lut;
-    column_lut.set_empty_key(EmptyColumnID);
-    column_lut.set_deleted_key(DeleteColumnID);
-
-    std::vector<ColumnID> readed_primary_key_column_ids;
-    /// column name => primary key offset
-    std::unordered_map<String, size_t> primary_key_column_pos_map;
-    if (table_info.is_common_handle)
-    {
-        const auto & primary_index_info = table_info.getPrimaryIndexInfo();
-        readed_primary_key_column_ids.resize(primary_index_info.idx_cols.size(), EmptyColumnID);
-        for (size_t i = 0; i < primary_index_info.idx_cols.size(); i++)
-        {
-            const auto & col = primary_index_info.idx_cols[i];
-            primary_key_column_pos_map[col.name] = i;
-        }
-    }
-
-    for (size_t i = 0; i < table_info.columns.size(); i++)
-    {
-        const auto & column_info = table_info.columns[i];
-        ColumnID col_id = column_info.id;
-        const String & col_name = column_info.name;
-        if (!(table_info.pk_is_handle && column_info.hasPriKeyFlag()))
-        {
-            column_lut.insert({col_id, i});
-        }
-        if (read_column_name_and_ids.find(col_name) == read_column_name_and_ids.end())
-        {
-            continue;
-        }
-        read_column_name_and_ids[col_name] = col_id;
-        const auto & it = primary_key_column_pos_map.find(col_name);
-        if (it != primary_key_column_pos_map.end())
-        {
-            readed_primary_key_column_ids[it->second] = col_id;
-        }
-
-        {
-            auto ch_col = NameAndTypePair(col_name, column_type_map[col_name]);
-            auto mut_col = ch_col.type->createColumn();
-            column_map.insert(col_id, std::move(mut_col), std::move(ch_col), i, data_list.size());
-        }
-
-        if (table_info.pk_is_handle && column_info.hasPriKeyFlag())
-            handle_col_id = col_id;
-        else
-            visible_column_to_read_lut.emplace_back(col_id, i);
-    }
-
-    if (column_names_to_read.size() - must_have_col_cnt != visible_column_to_read_lut.size())
-        throw Exception("schema doesn't contain needed columns.", ErrorCodes::LOGICAL_ERROR);
-
-    std::sort(visible_column_to_read_lut.begin(), visible_column_to_read_lut.end());
-
-    if (!table_info.pk_is_handle)
-    {
-        auto ch_col = NameAndTypePair(MutableSupport::tidb_pk_column_name,
-                                      table_info.is_common_handle ? MutableSupport::tidb_pk_column_string_type : MutableSupport::tidb_pk_column_int_type);
-        auto mut_col = ch_col.type->createColumn();
-        column_map.insert(handle_col_id, std::move(mut_col), std::move(ch_col), -1, data_list.size());
-    }
-
-    const TMTPKType pk_type = getTMTPKType(*column_map.getNameAndTypePair(handle_col_id).type);
-
-    if (do_reorder_for_uint64_pk && pk_type == TMTPKType::UINT64)
-        ReorderRegionDataReadList(data_list);
-
-    {
-        auto func = setColumnValues<TMTPKType::UNSPECIFIED>;
-
-        switch (pk_type)
-        {
-        case TMTPKType::INT64:
-            func = setColumnValues<TMTPKType::INT64>;
-            break;
-        case TMTPKType::UINT64:
-            func = setColumnValues<TMTPKType::UINT64>;
-            break;
-        case TMTPKType::STRING:
-            func = setColumnValues<TMTPKType::STRING>;
-            break;
-        default:
-            break;
-        }
-
-        std::vector<ColumnID> pk_column_ids;
-        pk_column_ids.emplace_back(handle_col_id);
-        if (table_info.is_common_handle)
-        {
-            for (const auto & readed_primary_key_column_id : readed_primary_key_column_ids)
-            {
-                pk_column_ids.emplace_back(readed_primary_key_column_id);
-            }
-        }
-        if (!func(
-                *delmark_col,
-                *version_col,
-                pk_column_ids,
-                visible_column_to_read_lut,
-                column_lut,
-                column_map,
-                data_list,
-                start_ts,
-                column_names_to_read.size() > must_have_col_cnt,
-                table_info,
-                force_decode,
-                scan_filter))
-            return std::make_tuple<Block, bool>({}, false);
->>>>>>> 53c6fe53
     }
     // TODO: remove it
     size_t expected_rows = block.rows();
     for (size_t i = 0; i < block.columns(); i++)
     {
-<<<<<<< HEAD
         auto & ch_column = block.getByPosition(i);
         if (ch_column.column->size() != expected_rows)
             throw Exception("column " + ch_column.name + " rows " + std::to_string(ch_column.column->size()) + " but block rows " + std::to_string(expected_rows), ErrorCodes::LOGICAL_ERROR);
-=======
-        if (name == MutableSupport::delmark_column_name)
-        {
-            block.insert(
-                {std::move(delmark_col), MutableSupport::delmark_column_type, MutableSupport::delmark_column_name, DelMarkColumnID}); // NOLINT
-        }
-        else if (name == MutableSupport::version_column_name)
-        {
-            block.insert(
-                {std::move(version_col), MutableSupport::version_column_type, MutableSupport::version_column_name, VersionColumnID}); // NOLINT
-        }
-        else
-        {
-            ColumnID col_id = read_column_name_and_ids[name];
-            block.insert({std::move(column_map.getMutableColumnPtr(col_id)), column_map.getNameAndTypePair(col_id).type, name, col_id});
-        }
->>>>>>> 53c6fe53
     }
     return true;
 }
