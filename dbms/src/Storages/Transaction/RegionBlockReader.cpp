#include <Columns/ColumnNullable.h>
#include <Columns/ColumnsNumber.h>
#include <Core/TMTPKType.h>
#include <DataTypes/DataTypeDateTime.h>
#include <DataTypes/DataTypeNullable.h>
#include <Storages/ColumnsDescription.h>
#include <Storages/MutableSupport.h>
#include <Storages/Transaction/Codec.h>
#include <Storages/Transaction/Region.h>
#include <Storages/Transaction/RegionBlockReader.h>
#include <Storages/Transaction/TiDB.h>

namespace DB
{

namespace ErrorCodes
{
extern const int LOGICAL_ERROR;
}

static const Field GenDecodeRow(TiDB::CodecFlag flag)
{
    switch (flag)
    {
        case TiDB::CodecFlagNil:
            return Field();
        case TiDB::CodecFlagBytes:
            return Field(String());
        case TiDB::CodecFlagDecimal:
            return Field(Decimal(0));
        case TiDB::CodecFlagCompactBytes:
            return Field(String());
        case TiDB::CodecFlagFloat:
            return Field(Float64(0));
        case TiDB::CodecFlagUInt:
            return Field(UInt64(0));
        case TiDB::CodecFlagInt:
            return Field(Int64(0));
        case TiDB::CodecFlagVarInt:
            return Field(Int64(0));
        case TiDB::CodecFlagVarUInt:
            return Field(UInt64(0));
        default:
            throw Exception("Not implented codec flag: " + std::to_string(flag), ErrorCodes::LOGICAL_ERROR);
    }
}

<<<<<<< HEAD
std::tuple<Block, bool> readRegionBlock(const TiDB::TableInfo & table_info,
    const ColumnsDescription & columns,
    const Names & column_names_to_read,
    RegionDataReadInfoList & data_list,
    Timestamp start_ts,
    bool force_decode)
=======
inline void ReorderRegionDataReadList(RegionDataReadInfoList & data_list)
{
    // resort the data_list
    // if the order in int64 is like -3 -1 0 1 2 3, the real order in uint64 is 0 1 2 3 -3 -1
    if (data_list.size() > 2)
    {
        bool need_check = false;
        {
            const auto h1 = std::get<0>(data_list.front());
            const auto h2 = std::get<0>(data_list.back());
            if ((h1 ^ h2) & RecordKVFormat::SIGN_MARK)
                need_check = true;
        }

        if (need_check)
        {
            auto it = data_list.begin();
            for (; it != data_list.end();)
            {
                const auto handle = std::get<0>(*it);

                if (handle & RecordKVFormat::SIGN_MARK)
                    ++it;
                else
                    break;
            }

            std::reverse(it, data_list.end());
            std::reverse(data_list.begin(), it);
            std::reverse(data_list.begin(), data_list.end());
        }
    }
}

Block RegionBlockRead(const TiDB::TableInfo & table_info, const ColumnsDescription & columns, const Names & ordered_columns,
    RegionDataReadInfoList & data_list)
>>>>>>> e9af1d8a
{
    auto delmark_col = ColumnUInt8::create();
    auto version_col = ColumnUInt64::create();

    ColumnID handle_col_id = InvalidColumnID;

    std::unordered_map<ColumnID, std::pair<MutableColumnPtr, NameAndTypePair>> column_map;
    for (const auto & column_info : table_info.columns)
    {
        ColumnID col_id = column_info.id;
        String col_name = column_info.name;
        auto ch_col = columns.getPhysical(col_name);
        column_map[col_id] = std::make_pair(ch_col.type->createColumn(), ch_col);
        column_map[col_id].first->reserve(data_list.size());
        if (table_info.pk_is_handle && column_info.hasPriKeyFlag())
            handle_col_id = col_id;
    }

    if (!table_info.pk_is_handle)
    {
        auto ch_col = columns.getPhysical(MutableSupport::tidb_pk_column_name);
        column_map[handle_col_id] = std::make_pair(ch_col.type->createColumn(), ch_col);
        column_map[handle_col_id].first->reserve(data_list.size());
    }

    const bool pk_is_uint64 = getTMTPKType(*column_map[handle_col_id].second.type) == TMTPKType::UINT64;

    if (pk_is_uint64)
        ReorderRegionDataReadList(data_list);

    const auto & date_lut = DateLUT::instance();

    ColumnUInt8::Container & delmark_data = delmark_col->getData();
    ColumnUInt64::Container & version_data = version_col->getData();

    delmark_data.reserve(data_list.size());
    version_data.reserve(data_list.size());

    std::unordered_set<ColumnID> col_id_included;

    const size_t target_row_size = (!table_info.pk_is_handle ? table_info.columns.size() : table_info.columns.size() - 1) * 2;

    for (const auto & [handle, write_type, commit_ts, value] : data_list)
    {
        std::ignore = value;

        // Ignore data after the start_ts.
        if (commit_ts > start_ts)
            continue;

        delmark_data.emplace_back(write_type == Region::DelFlag);
        version_data.emplace_back(commit_ts);
        if (pk_is_uint64)
            column_map[handle_col_id].first->insert(Field(static_cast<UInt64>(handle)));
        else
            column_map[handle_col_id].first->insert(Field(static_cast<Int64>(handle)));
    }

    Block block;

    // optimize for only need handle, tso, delmark.
    if (column_names_to_read.size() > 3)
    {
        for (const auto & [handle, write_type, commit_ts, value_ptr] : data_list)
        {
            std::ignore = handle;

            // Ignore data after the start_ts.
            if (commit_ts > start_ts)
                continue;

            // TODO: optimize columns' insertion, use better implementation rather than Field, it's terrible.

            std::vector<Field> row;

            if (write_type == Region::DelFlag)
            {
                row.reserve(table_info.columns.size() * 2);
                for (const TiDB::ColumnInfo & column : table_info.columns)
                {
                    if (handle_col_id == column.id)
                        continue;

                    row.push_back(Field(column.id));
                    row.push_back(GenDecodeRow(column.getCodecFlag()));
                }
            }
            else
                row = RecordKVFormat::DecodeRow(*value_ptr);

            if (row.size() == 1 && row[0].isNull())
            {
                // all field is null
                row.clear();
            }

            if (row.size() & 1)
                throw Exception("row size is wrong.", ErrorCodes::LOGICAL_ERROR);

            /// Modify `row` by adding missing column values or removing useless column values.

            col_id_included.clear();
            for (size_t i = 0; i < row.size(); i += 2)
                col_id_included.emplace(row[i].get<ColumnID>());

            // Fill in missing column values.
            for (const TiDB::ColumnInfo & column : table_info.columns)
            {
                if (handle_col_id == column.id)
                    continue;
                if (col_id_included.count(column.id))
                    continue;

                if (!force_decode)
                    return std::make_tuple(block, false);

                row.emplace_back(Field(column.id));
                if (column.hasNoDefaultValueFlag())
                    // Fill `zero` value if NOT NULL specified or else NULL.
                    row.push_back(column.hasNotNullFlag() ? GenDecodeRow(column.getCodecFlag()) : Field());
                else
                    // Fill default value.
                    row.push_back(column.defaultValueToField());
            }

            // Remove values of non-existing columns, which could be data inserted (but not flushed) before DDLs that drop some columns.
            // TODO: May need to log this.
            for (int i = int(row.size()) - 2; i >= 0; i -= 2)
            {
                Field & col_id = row[i];
                if (column_map.find(col_id.get<ColumnID>()) == column_map.end())
                {
                    if (!force_decode)
                        return std::make_tuple(block, false);

                    row.erase(row.begin() + i, row.begin() + i + 2);
                }
            }

            if (row.size() != target_row_size)
                throw Exception("decode row error.", ErrorCodes::LOGICAL_ERROR);

            /// Transform `row` to columnar format.

            for (size_t i = 0; i < row.size(); i += 2)
            {
                Field & col_id = row[i];
                auto it = column_map.find(col_id.get<ColumnID>());
                if (it == column_map.end())
                    throw Exception("col_id not found in column_map", ErrorCodes::LOGICAL_ERROR);

                const auto & tp = it->second.second.type;
                if (tp->isDateOrDateTime()
                    || (tp->isNullable() && dynamic_cast<const DataTypeNullable *>(tp.get())->getNestedType()->isDateOrDateTime()))
                {
                    Field & field = row[i + 1];
                    if (field.isNull())
                    {
                        it->second.first->insert(row[i + 1]);
                        continue;
                    }
                    UInt64 packed = field.get<UInt64>();
                    UInt64 ymdhms = packed >> 24;
                    UInt64 ymd = ymdhms >> 17;
                    int day = int(ymd & ((1 << 5) - 1));
                    int ym = ymd >> 5;
                    int month = int(ym % 13);
                    int year = int(ym / 13);

                    UInt64 hms = ymdhms & ((1 << 17) - 1);
                    int second = int(hms & ((1 << 6) - 1));
                    int minute = int((hms >> 6) & ((1 << 6) - 1));
                    int hour = int(hms >> 12);

                    if (typeid_cast<const DataTypeDateTime *>(tp.get())
                        || (tp->isNullable()
                               && typeid_cast<const DataTypeDateTime *>(
                                      dynamic_cast<const DataTypeNullable *>(tp.get())->getNestedType().get())))
                    {
                        time_t datetime;
                        if (unlikely(year == 0))
                            datetime = 0;
                        else
                        {
                            if (unlikely(month == 0 || day == 0))
                            {
                                throw Exception("wrong datetime format: " + std::to_string(year) + " " + std::to_string(month) + " "
                                        + std::to_string(day) + ".",
                                    ErrorCodes::LOGICAL_ERROR);
                            }
                            datetime = date_lut.makeDateTime(year, month, day, hour, minute, second);
                        }
                        it->second.first->insert(static_cast<Int64>(datetime));
                    }
                    else
                    {
                        auto date = date_lut.makeDayNum(year, month, day);
                        Field date_field(static_cast<Int64>(date));
                        it->second.first->insert(date_field);
                    }
                }
                else
                {
                    it->second.first->insert(row[i + 1]);

                    // Check overflow for potential un-synced data type widen,
                    // i.e. schema is old and narrow, meanwhile data is new and wide.
                    // So far only integers is possible of overflow.
                    auto nested_tp = tp->isNullable() ? dynamic_cast<const DataTypeNullable *>(tp.get())->getNestedType() : tp;
                    auto & orig_column = *it->second.first;
                    auto & nested_column = it->second.first->isColumnNullable()
                        ? dynamic_cast<ColumnNullable &>(*it->second.first).getNestedColumn()
                        : *it->second.first;
                    auto inserted_index = orig_column.size() - 1;
                    if (!orig_column.isNullAt(inserted_index) && nested_tp->isInteger())
                    {
                        bool overflow = false;
                        if (nested_tp->isUnsignedInteger())
                        {
                            // Unsigned checking by bitwise compare.
                            UInt64 inserted = nested_column.get64(inserted_index);
                            UInt64 orig = row[i + 1].get<UInt64>();
                            overflow = inserted != orig;
                        }
                        else
                        {
                            // Singed checking by arithmetical cast.
                            Int64 inserted = nested_column.getInt(inserted_index);
                            Int64 orig = row[i + 1].get<Int64>();
                            overflow = inserted != orig;
                        }
                        if (overflow)
                        {
                            // Overflow detected, fatal if force_decode is true,
                            // as schema being newer and narrow shouldn't happen.
                            // Otherwise return false to outer, outer should sync schema and try again.
                            if (force_decode)
                                throw Exception(
                                    "Detected overflow for data " + std::to_string(row[i + 1].get<UInt64>()) + " of type " + tp->getName(),
                                    ErrorCodes::LOGICAL_ERROR);

                            return std::make_tuple(block, false);
                        }
                    }
                    // TODO: Consider other kind of type change? I.e. arbitrary type change.
                }
            }
        }
    }

    for (const auto & name : column_names_to_read)
    {
        if (name == MutableSupport::delmark_column_name)
        {
            block.insert({std::move(delmark_col), std::make_shared<DataTypeUInt8>(), MutableSupport::delmark_column_name});
        }
        else if (name == MutableSupport::version_column_name)
        {
            block.insert({std::move(version_col), std::make_shared<DataTypeUInt64>(), MutableSupport::version_column_name});
        }
        else
        {
            Int64 col_id = table_info.getColumnID(name);
            block.insert({std::move(column_map[col_id].first), column_map[col_id].second.type, name});
        }
    }

    return std::make_tuple(std::move(block), true);
}

} // namespace DB<|MERGE_RESOLUTION|>--- conflicted
+++ resolved
@@ -45,51 +45,46 @@
     }
 }
 
-<<<<<<< HEAD
+inline void ReorderRegionDataReadList(RegionDataReadInfoList & data_list)
+{
+    // resort the data_list
+    // if the order in int64 is like -3 -1 0 1 2 3, the real order in uint64 is 0 1 2 3 -3 -1
+    if (data_list.size() > 2)
+    {
+        bool need_check = false;
+        {
+            const auto h1 = std::get<0>(data_list.front());
+            const auto h2 = std::get<0>(data_list.back());
+            if ((h1 ^ h2) & RecordKVFormat::SIGN_MARK)
+                need_check = true;
+        }
+
+        if (need_check)
+        {
+            auto it = data_list.begin();
+            for (; it != data_list.end();)
+            {
+                const auto handle = std::get<0>(*it);
+
+                if (handle & RecordKVFormat::SIGN_MARK)
+                    ++it;
+                else
+                    break;
+            }
+
+            std::reverse(it, data_list.end());
+            std::reverse(data_list.begin(), it);
+            std::reverse(data_list.begin(), data_list.end());
+        }
+    }
+}
+
 std::tuple<Block, bool> readRegionBlock(const TiDB::TableInfo & table_info,
     const ColumnsDescription & columns,
     const Names & column_names_to_read,
     RegionDataReadInfoList & data_list,
     Timestamp start_ts,
     bool force_decode)
-=======
-inline void ReorderRegionDataReadList(RegionDataReadInfoList & data_list)
-{
-    // resort the data_list
-    // if the order in int64 is like -3 -1 0 1 2 3, the real order in uint64 is 0 1 2 3 -3 -1
-    if (data_list.size() > 2)
-    {
-        bool need_check = false;
-        {
-            const auto h1 = std::get<0>(data_list.front());
-            const auto h2 = std::get<0>(data_list.back());
-            if ((h1 ^ h2) & RecordKVFormat::SIGN_MARK)
-                need_check = true;
-        }
-
-        if (need_check)
-        {
-            auto it = data_list.begin();
-            for (; it != data_list.end();)
-            {
-                const auto handle = std::get<0>(*it);
-
-                if (handle & RecordKVFormat::SIGN_MARK)
-                    ++it;
-                else
-                    break;
-            }
-
-            std::reverse(it, data_list.end());
-            std::reverse(data_list.begin(), it);
-            std::reverse(data_list.begin(), data_list.end());
-        }
-    }
-}
-
-Block RegionBlockRead(const TiDB::TableInfo & table_info, const ColumnsDescription & columns, const Names & ordered_columns,
-    RegionDataReadInfoList & data_list)
->>>>>>> e9af1d8a
 {
     auto delmark_col = ColumnUInt8::create();
     auto version_col = ColumnUInt64::create();
