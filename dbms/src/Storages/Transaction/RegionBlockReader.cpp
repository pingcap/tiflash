#include <Columns/ColumnsNumber.h>
#include <Storages/ColumnsDescription.h>
#include <Storages/MutableSupport.h>
#include <Storages/Transaction/Codec.h>
#include <Storages/Transaction/Region.h>
#include <Storages/Transaction/RegionBlockReader.h>
#include <Storages/Transaction/TiDB.h>

namespace DB
{

namespace ErrorCodes
{
extern const int LOGICAL_ERROR;
}

static const Field GenDecodeRow(TiDB::CodecFlag flag)
{
    switch (flag)
    {
        case TiDB::CodecFlagNil:
            return Field();
        case TiDB::CodecFlagBytes:
            return Field(String());
        case TiDB::CodecFlagDecimal:
            return Field(Decimal(0));
        case TiDB::CodecFlagCompactBytes:
            return Field(String());
        case TiDB::CodecFlagFloat:
            return Field(Float64(0));
        case TiDB::CodecFlagUInt:
            return Field(UInt64(0));
        case TiDB::CodecFlagInt:
            return Field(Int64(0));
        case TiDB::CodecFlagVarInt:
            return Field(Int64(0));
        case TiDB::CodecFlagVarUInt:
            return Field(UInt64(0));
        default:
            throw Exception("Not implented codec flag: " + std::to_string(flag), ErrorCodes::LOGICAL_ERROR);
    }
}

Block RegionBlockRead(const TiDB::TableInfo & table_info, const ColumnsDescription & columns, const Names & ordered_columns_,
    RegionDataReadInfoList & data_list)
{
    // Note: this code below is mostly ported from RegionBlockInputStream.
    Names ordered_columns = ordered_columns_;
    if (ordered_columns_.empty())
    {
        for (const auto & col : columns.ordinary)
            ordered_columns.push_back(col.name);
    }

    auto delmark_col = ColumnUInt8::create();
    auto version_col = ColumnUInt64::create();

    // TODO: move this value to setting.
    ColumnID handle_col_id = -1;

    std::map<ColumnID, std::pair<MutableColumnPtr, NameAndTypePair>> column_map;
    for (const auto & column_info : table_info.columns)
    {
        ColumnID col_id = column_info.id;
        String col_name = column_info.name;
        auto ch_col = columns.getPhysical(col_name);
        column_map[col_id] = std::make_pair(ch_col.type->createColumn(), ch_col);
        column_map[col_id].first->reserve(data_list.size());
        if (table_info.pk_is_handle && column_info.hasPriKeyFlag())
            handle_col_id = col_id;
    }

    if (!table_info.pk_is_handle)
    {
        auto ch_col = columns.getPhysical(MutableSupport::tidb_pk_column_name);
        column_map[handle_col_id] = std::make_pair(ch_col.type->createColumn(), ch_col);
        column_map[handle_col_id].first->reserve(data_list.size());
    }

    bool pk_is_uint64 = false;

    const auto pk_type = column_map[handle_col_id].second.type->getFamilyName();

<<<<<<< HEAD
    // - REVIEW: one more call of scanner.hasNext wouldn't hurt
    // Because the first check of scanner.hasNext() already been done outside of this function.
    do
=======
    if (std::strcmp(pk_type, TypeName<UInt64>::get()) == 0)
        pk_is_uint64 = true;

    if (pk_is_uint64)
>>>>>>> 7f84c5f3
    {
        size_t ori_size = data_list.size();
        std::ignore = ori_size;

        // resort the data_list;
        auto it = data_list.begin();
        for (; it != data_list.end();)
        {
            const auto handle = std::get<0>(*it);

            if (handle & RecordKVFormat::SIGN_MARK)
                ++it;
            else
                break;
        }
        data_list.splice(data_list.end(), data_list, data_list.begin(), it);

        assert(ori_size == data_list.size());
    }

    const auto & date_lut = DateLUT::instance();

    ColumnUInt8::Container & delmark_data = delmark_col->getData();
    ColumnUInt64::Container & version_data = version_col->getData();

    delmark_data.reserve(data_list.size());
    version_data.reserve(data_list.size());

    std::unordered_set<ColumnID> col_id_included;

    const size_t target_row_size = (!table_info.pk_is_handle ? table_info.columns.size() : table_info.columns.size() - 1) * 2;

    for (const auto & [handle, write_type, commit_ts, value] : data_list)
    {
        if (write_type == Region::PutFlag || write_type == Region::DelFlag)
        {

            // TODO: optimize columns' insertion, use better implementation rather than Field, it's terrible.

            delmark_data.emplace_back(write_type == Region::DelFlag);
            version_data.emplace_back(commit_ts);

            // TODO REVIEW: use two rows, one is values, another one is mock values
            std::vector<Field> row;

            // TODO REVIEW: `filed` is slow, any optimization?
            if (write_type == Region::DelFlag)
            {
                row.reserve(table_info.columns.size() * 2);
                for (const TiDB::ColumnInfo & column : table_info.columns)
                {
                    if (handle_col_id == column.id)
                        continue;

                    row.push_back(Field(column.id));
                    row.push_back(GenDecodeRow(column.getCodecFlag()));
                }
            }
            else
                row = RecordKVFormat::DecodeRow(value);

<<<<<<< HEAD
            // - REVIEW: not sure about this
            if (row.size() % 2 != 0)
                throw Exception("The number of columns is not right!", ErrorCodes::LOGICAL_ERROR);
=======
            if (row.size() == 1 && row[0].isNull())
            {
                // all field is null
                row.clear();
            }

            if (row.size() & 1)
                throw Exception("row size is wrong.", ErrorCodes::LOGICAL_ERROR);

            if (row.size() != target_row_size)
            {
                col_id_included.clear();

                for (size_t i = 0; i < row.size(); i += 2)
                    col_id_included.emplace(row[i].get<ColumnID>());

                for (const TiDB::ColumnInfo & column : table_info.columns)
                {
                    if (handle_col_id == column.id)
                        continue;
                    if (col_id_included.count(column.id))
                        continue;

                    row.push_back(Field(column.id));
                    row.push_back(Field());
                }

                if (row.size() != target_row_size)
                    throw Exception("decode row error.", ErrorCodes::LOGICAL_ERROR);
            }
>>>>>>> 7f84c5f3

            for (size_t i = 0; i < row.size(); i += 2)
            {
                Field & col_id = row[i];
                auto it = column_map.find(col_id.get<ColumnID>());
                if (it == column_map.end())
                    throw Exception("col_id not found in column_map", ErrorCodes::LOGICAL_ERROR);

                const auto & tp = it->second.second.type->getName();
                // TODO REVIEW: a new function about date/time handling
                if (tp == "Nullable(DateTime)" || tp == "Nullable(Date)" || tp == "DateTime" || tp == "Date")
                {
                    Field & field = row[i + 1];
                    UInt64 packed = field.get<Int64>();
                    UInt64 ymdhms = packed >> 24;
                    UInt64 ymd = ymdhms >> 17;
                    int day = int(ymd & ((1 << 5) - 1));
                    int ym = ymd >> 5;
                    int month = int(ym % 13);
                    int year = int(ym / 13);

                    UInt64 hms = ymdhms & ((1 << 17) - 1);
                    int second = int(hms & ((1 << 6) - 1));
                    int minute = int((hms >> 6) & ((1 << 6) - 1));
                    int hour = int(hms >> 12);

                    if (tp == "Nullable(DateTime)" || tp == "DataTime")
                    {
                        time_t datetime;
                        if (unlikely(year == 0))
                            datetime = 0;
                        else
                            datetime = date_lut.makeDateTime(year, month, day, hour, minute, second);
                        it->second.first->insert(static_cast<Int64>(datetime));
                    }
                    else
                    {
                        auto date = date_lut.makeDayNum(year, month, day);
                        Field date_field(static_cast<Int64>(date));
                        it->second.first->insert(date_field);
                    }
                }
                else
                {
                    it->second.first->insert(row[i + 1]);
                }
            }

            if (pk_is_uint64)
                column_map[handle_col_id].first->insert(Field(static_cast<UInt64>(handle)));
            else
                column_map[handle_col_id].first->insert(Field(static_cast<Int64>(handle)));
        }
    }

    Block block;
    for (const auto & name : ordered_columns)
    {
        if (name == MutableSupport::delmark_column_name)
        {
            block.insert({std::move(delmark_col), std::make_shared<DataTypeUInt8>(), MutableSupport::delmark_column_name});
        }
        else if (name == MutableSupport::version_column_name)
        {
            block.insert({std::move(version_col), std::make_shared<DataTypeUInt64>(), MutableSupport::version_column_name});
        }
        else
        {
            Int64 col_id = table_info.getColumnID(name);
            block.insert({std::move(column_map[col_id].first), column_map[col_id].second.type, name});
        }
    }

    return block;
}

} // namespace DB<|MERGE_RESOLUTION|>--- conflicted
+++ resolved
@@ -81,16 +81,10 @@
 
     const auto pk_type = column_map[handle_col_id].second.type->getFamilyName();
 
-<<<<<<< HEAD
-    // - REVIEW: one more call of scanner.hasNext wouldn't hurt
-    // Because the first check of scanner.hasNext() already been done outside of this function.
-    do
-=======
     if (std::strcmp(pk_type, TypeName<UInt64>::get()) == 0)
         pk_is_uint64 = true;
 
     if (pk_is_uint64)
->>>>>>> 7f84c5f3
     {
         size_t ori_size = data_list.size();
         std::ignore = ori_size;
@@ -152,11 +146,6 @@
             else
                 row = RecordKVFormat::DecodeRow(value);
 
-<<<<<<< HEAD
-            // - REVIEW: not sure about this
-            if (row.size() % 2 != 0)
-                throw Exception("The number of columns is not right!", ErrorCodes::LOGICAL_ERROR);
-=======
             if (row.size() == 1 && row[0].isNull())
             {
                 // all field is null
@@ -187,7 +176,6 @@
                 if (row.size() != target_row_size)
                     throw Exception("decode row error.", ErrorCodes::LOGICAL_ERROR);
             }
->>>>>>> 7f84c5f3
 
             for (size_t i = 0; i < row.size(); i += 2)
             {
