#include <Columns/ColumnsNumber.h>
#include <DataTypes/DataTypeString.h>
#include <Storages/ColumnsDescription.h>
#include <Storages/IManageableStorage.h>
#include <Storages/Transaction/Datum.h>
#include <Storages/Transaction/DatumCodec.h>
#include <Storages/Transaction/Region.h>
#include <Storages/Transaction/RegionBlockReader.h>
#include <Storages/Transaction/RowCodec.h>
#include <Storages/Transaction/TiDB.h>

namespace DB
{
namespace ErrorCodes
{
extern const int LOGICAL_ERROR;
}

using TiDB::DatumFlat;
using TiDB::TableInfo;

<<<<<<< HEAD
RegionBlockReader::RegionBlockReader(DecodingStorageSchemaSnapshotConstPtr schema_snapshot_)
    : schema_snapshot{std::move(schema_snapshot_)}
{}

bool RegionBlockReader::read(Block & block, const RegionDataReadInfoList & data_list, bool force_decode)
=======
namespace
{
enum TMTPKType
{
    INT64,
    UINT64,
    STRING,
    UNSPECIFIED,
};

TMTPKType getTMTPKType(const IDataType & rhs)
{
    static const DataTypeInt64 & dataTypeInt64 = {};
    static const DataTypeUInt64 & dataTypeUInt64 = {};
    static const DataTypeString & dataTypeString = {};

    if (rhs.equals(dataTypeInt64))
        return TMTPKType::INT64;
    else if (rhs.equals(dataTypeUInt64))
        return TMTPKType::UINT64;
    else if (rhs.equals(dataTypeString))
        return TMTPKType::STRING;
    return TMTPKType::UNSPECIFIED;
}
} // namespace

Field GenDefaultField(const ColumnInfo & col_info)
>>>>>>> 830c1062
{
    switch (schema_snapshot->pk_type)
    {
    case TMTPKType::INT64:
        return readImpl<TMTPKType::INT64>(block, data_list, force_decode);
    case TMTPKType::UINT64:
        return readImpl<TMTPKType::UINT64>(block, data_list, force_decode);
    case TMTPKType::STRING:
        return readImpl<TMTPKType::STRING>(block, data_list, force_decode);
    default:
        return readImpl<TMTPKType::UNSPECIFIED>(block, data_list, force_decode);
    }
}

template <TMTPKType pk_type>
bool RegionBlockReader::readImpl(Block & block, const RegionDataReadInfoList & data_list, bool force_decode)
{
    if (unlikely(block.columns() != schema_snapshot->column_defines->size()))
        throw Exception("block structure doesn't match schema_snapshot.", ErrorCodes::LOGICAL_ERROR);

    const auto & read_column_ids = schema_snapshot->sorted_column_id_with_pos;
    const auto & pk_column_ids = schema_snapshot->pk_column_ids;
    const auto & pk_pos_map = schema_snapshot->pk_pos_map;

    SortedColumnIDWithPosConstIter column_ids_iter = read_column_ids.begin();
    size_t next_column_pos = 0;

    /// every table in tiflash must have an extra handle column, it either
    ///   1. sync from tidb (when the table doesn't have a primary key of int kind type and cluster index is not enabled)
    ///   2. copy (and cast if need) from the pk column (when the table have a primary key of int kind type)
    ///   3. encoded from the pk columns (when the table doesn't have a primary key of int kind type when cluster index is enabled)
    ///
    /// extra handle, del, version column is with column id smaller than other visible column id,
    /// so they must exists before all other columns, and we can get them before decoding other columns
    ColumnUInt8 * raw_delmark_col = nullptr;
    ColumnUInt64 * raw_version_col = nullptr;
    const size_t invalid_column_pos = std::numeric_limits<size_t>::max();
    // we cannot figure out extra_handle's column type now, so we just remember it's pos here
    size_t extra_handle_column_pos = invalid_column_pos;
    while (raw_delmark_col == nullptr || raw_version_col == nullptr || extra_handle_column_pos == invalid_column_pos)
    {
        if (column_ids_iter->first == DelMarkColumnID)
        {
            raw_delmark_col = static_cast<ColumnUInt8 *>(const_cast<IColumn *>(block.getByPosition(next_column_pos).column.get()));
        }
        else if (column_ids_iter->first == VersionColumnID)
        {
            raw_version_col = static_cast<ColumnUInt64 *>(const_cast<IColumn *>(block.getByPosition(next_column_pos).column.get()));
        }
        else if (column_ids_iter->first == TiDBPkColumnID)
        {
            extra_handle_column_pos = next_column_pos;
        }
        next_column_pos++;
        column_ids_iter++;
    }
    constexpr size_t MustHaveColCnt = 3; // extra handle, del, version
    if (unlikely(next_column_pos != MustHaveColCnt))
        throw Exception("del, version column must exist before all other visible columns.", ErrorCodes::LOGICAL_ERROR);

    ColumnUInt8::Container & delmark_data = raw_delmark_col->getData();
    ColumnUInt64::Container & version_data = raw_version_col->getData();
    delmark_data.reserve(data_list.size());
    version_data.reserve(data_list.size());
    bool need_decode_value = block.columns() > MustHaveColCnt;
    if (need_decode_value)
    {
        size_t expected_rows = data_list.size();
        for (size_t pos = next_column_pos; pos < block.columns(); pos++)
        {
            auto * raw_column = const_cast<IColumn *>((block.getByPosition(pos)).column.get());
            raw_column->reserve(expected_rows);
        }
    }
    size_t index = 0;
    for (const auto & [pk, write_type, commit_ts, value_ptr] : data_list)
    {
        // Ignore data after the start_ts.
        if (commit_ts > start_ts)
            continue;

        bool should_skip = false;
        if constexpr (pk_type != TMTPKType::STRING)
        {
            if constexpr (pk_type == TMTPKType::UINT64)
            {
                should_skip = scan_filter != nullptr && scan_filter->filter(static_cast<UInt64>(pk));
            }
            else
            {
                should_skip = scan_filter != nullptr && scan_filter->filter(static_cast<Int64>(pk));
            }
        }
        if (should_skip)
            continue;

        /// set delmark and version column
        delmark_data.emplace_back(write_type == Region::DelFlag);
        version_data.emplace_back(commit_ts);

        if (need_decode_value)
        {
            if (write_type == Region::DelFlag)
            {
                auto column_ids_iter_copy = column_ids_iter;
                auto next_column_pos_copy = next_column_pos;
                while (column_ids_iter_copy != read_column_ids.end())
                {
                    const auto * ci = schema_snapshot->column_infos[column_ids_iter_copy->second];
                    // when pk is handle, we can decode the pk from the key
                    if (!(schema_snapshot->pk_is_handle && ci->hasPriKeyFlag()))
                    {
                        auto * raw_column = const_cast<IColumn *>((block.getByPosition(next_column_pos_copy)).column.get());
                        raw_column->insertDefault();
                    }
                    column_ids_iter_copy++;
                    next_column_pos_copy++;
                }
            }
            else
            {
                if (schema_snapshot->pk_is_handle)
                {
                    if (!appendRowToBlock(*value_ptr, column_ids_iter, read_column_ids.end(), block, next_column_pos, schema_snapshot->column_infos, schema_snapshot->pk_column_ids[0], force_decode))
                        return false;
                }
                else
                {
                    if (!appendRowToBlock(*value_ptr, column_ids_iter, read_column_ids.end(), block, next_column_pos, schema_snapshot->column_infos, InvalidColumnID, force_decode))
                        return false;
                }
            }
        }

        /// set extra handle column and pk columns if need
        if constexpr (pk_type != TMTPKType::STRING)
        {
            // extra handle column's type is always Int64
            auto * raw_extra_column = const_cast<IColumn *>((block.getByPosition(extra_handle_column_pos)).column.get());
            static_cast<ColumnInt64 *>(raw_extra_column)->getData().push_back(Int64(pk));
            if (!pk_column_ids.empty())
            {
                auto * raw_pk_column = const_cast<IColumn *>((block.getByPosition(pk_pos_map.at(pk_column_ids[0]))).column.get());
                if constexpr (pk_type == TMTPKType::INT64)
                    static_cast<ColumnInt64 *>(raw_pk_column)->getData().push_back(Int64(pk));
                else if constexpr (pk_type == TMTPKType::UINT64)
                    static_cast<ColumnUInt64 *>(raw_pk_column)->getData().push_back(UInt64(pk));
                else
                {
                    // The pk_type must be Int32/Uint32 or more narrow type
                    // so cannot tell its' exact type here, just use `insert(Field)`
                    HandleID handle_value(static_cast<Int64>(pk));
                    raw_pk_column->insert(Field(handle_value));
                    if (unlikely(raw_pk_column->getInt(index) != handle_value))
                    {
                        if (!force_decode)
                        {
                            return false;
                        }
                        else
                        {
                            throw Exception("Detected overflow value when decoding pk column of type " + raw_pk_column->getName(),
                                            ErrorCodes::LOGICAL_ERROR);
                        }
                    }
                }
            }
        }
        else
        {
            auto * raw_extra_column = const_cast<IColumn *>((block.getByPosition(extra_handle_column_pos)).column.get());
            raw_extra_column->insertData(pk->data(), pk->size());
            /// decode key and insert pk columns if needed
            size_t cursor = 0, pos = 0;
            while (cursor < pk->size() && pos < pk_column_ids.size())
            {
                Field value = DecodeDatum(cursor, *pk);
                /// for a pk col, if it does not exist in the value, then decode it from the key
                /// some examples that we must decode column value from value part
                ///   1) if collation is enabled, the extra key may be a transformation of the original value of pk cols
                ///   2) the primary key may just be a prefix of a column
                auto * raw_pk_column = const_cast<IColumn *>(block.getByPosition(pk_pos_map.at(pk_column_ids[pos])).column.get());
                if (raw_pk_column->size() == index)
                {
                    raw_pk_column->insert(value);
                }
                pos++;
            }
        }
<<<<<<< HEAD
=======
        else
        {
            // The pk_type must be Int32/Uint32 or more narrow type
            // so cannot tell its' exact type here, just use `insert(Field)`
            HandleID handle_value(static_cast<Int64>(pk));
            auto & pk_column = column_map.getMutableColumnPtr(pk_column_ids[0]);
            pk_column->insert(Field(handle_value));
            if (unlikely(pk_column->getInt(index) != handle_value))
            {
                if (!force_decode)
                {
                    return false;
                }
                else
                {
                    throw Exception("Detected overflow value when decoding pk column of type " + pk_column->getName(),
                                    ErrorCodes::LOGICAL_ERROR);
                }
            }
        }
>>>>>>> 830c1062
        index++;
    }
    return true;
}

} // namespace DB<|MERGE_RESOLUTION|>--- conflicted
+++ resolved
@@ -1,5 +1,4 @@
 #include <Columns/ColumnsNumber.h>
-#include <DataTypes/DataTypeString.h>
 #include <Storages/ColumnsDescription.h>
 #include <Storages/IManageableStorage.h>
 #include <Storages/Transaction/Datum.h>
@@ -19,41 +18,11 @@
 using TiDB::DatumFlat;
 using TiDB::TableInfo;
 
-<<<<<<< HEAD
 RegionBlockReader::RegionBlockReader(DecodingStorageSchemaSnapshotConstPtr schema_snapshot_)
     : schema_snapshot{std::move(schema_snapshot_)}
 {}
 
 bool RegionBlockReader::read(Block & block, const RegionDataReadInfoList & data_list, bool force_decode)
-=======
-namespace
-{
-enum TMTPKType
-{
-    INT64,
-    UINT64,
-    STRING,
-    UNSPECIFIED,
-};
-
-TMTPKType getTMTPKType(const IDataType & rhs)
-{
-    static const DataTypeInt64 & dataTypeInt64 = {};
-    static const DataTypeUInt64 & dataTypeUInt64 = {};
-    static const DataTypeString & dataTypeString = {};
-
-    if (rhs.equals(dataTypeInt64))
-        return TMTPKType::INT64;
-    else if (rhs.equals(dataTypeUInt64))
-        return TMTPKType::UINT64;
-    else if (rhs.equals(dataTypeString))
-        return TMTPKType::STRING;
-    return TMTPKType::UNSPECIFIED;
-}
-} // namespace
-
-Field GenDefaultField(const ColumnInfo & col_info)
->>>>>>> 830c1062
 {
     switch (schema_snapshot->pk_type)
     {
@@ -243,29 +212,6 @@
                 pos++;
             }
         }
-<<<<<<< HEAD
-=======
-        else
-        {
-            // The pk_type must be Int32/Uint32 or more narrow type
-            // so cannot tell its' exact type here, just use `insert(Field)`
-            HandleID handle_value(static_cast<Int64>(pk));
-            auto & pk_column = column_map.getMutableColumnPtr(pk_column_ids[0]);
-            pk_column->insert(Field(handle_value));
-            if (unlikely(pk_column->getInt(index) != handle_value))
-            {
-                if (!force_decode)
-                {
-                    return false;
-                }
-                else
-                {
-                    throw Exception("Detected overflow value when decoding pk column of type " + pk_column->getName(),
-                                    ErrorCodes::LOGICAL_ERROR);
-                }
-            }
-        }
->>>>>>> 830c1062
         index++;
     }
     return true;
