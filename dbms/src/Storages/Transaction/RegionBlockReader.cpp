#include <Columns/ColumnNullable.h>
#include <Columns/ColumnsNumber.h>
#include <Core/TMTPKType.h>
#include <DataTypes/DataTypeDateTime.h>
#include <DataTypes/DataTypeNullable.h>
#include <Storages/ColumnsDescription.h>
#include <Storages/MutableSupport.h>
#include <Storages/Transaction/Codec.h>
#include <Storages/Transaction/Region.h>
#include <Storages/Transaction/RegionBlockReader.h>
#include <Storages/Transaction/TiDB.h>
#include <DataTypes/DataTypeDecimal.h>
#include <sparsehash/dense_hash_map>
#include <sparsehash/dense_hash_set>

namespace DB
{

namespace ErrorCodes
{
extern const int LOGICAL_ERROR;
}

<<<<<<< HEAD
static Field GenDecodeRow(TiDB::CodecFlag flag)
=======
static const Field GenDecodeRow(const TiDB::ColumnInfo & col_info)
>>>>>>> a4bb94d2
{
    switch (col_info.getCodecFlag())
    {
        case TiDB::CodecFlagNil:
            return Field();
        case TiDB::CodecFlagBytes:
            return Field(String());
        case TiDB::CodecFlagDecimal:
            {
                auto type = createDecimal(col_info.flen, col_info.decimal);
                if (checkDecimal<Decimal32>(*type))
                    return Field(DecimalField<Decimal32>(Decimal32(), col_info.decimal));
                else if (checkDecimal<Decimal64>(*type))
                    return Field(DecimalField<Decimal64>(Decimal64(), col_info.decimal));
                else if (checkDecimal<Decimal128>(*type))
                    return Field(DecimalField<Decimal128>(Decimal128(), col_info.decimal));
                else
                    return Field(DecimalField<Decimal256>(Decimal256(), col_info.decimal));
            }
            break;
        case TiDB::CodecFlagCompactBytes:
            return Field(String());
        case TiDB::CodecFlagFloat:
            return Field(Float64(0));
        case TiDB::CodecFlagUInt:
            return Field(UInt64(0));
        case TiDB::CodecFlagInt:
            return Field(Int64(0));
        case TiDB::CodecFlagVarInt:
            return Field(Int64(0));
        case TiDB::CodecFlagVarUInt:
            return Field(UInt64(0));
        default:
            throw Exception("Not implemented codec flag: " + std::to_string(col_info.flag), ErrorCodes::LOGICAL_ERROR);
    }
}

inline void ReorderRegionDataReadList(RegionDataReadInfoList & data_list)
{
    // resort the data_list
    // if the order in int64 is like -3 -1 0 1 2 3, the real order in uint64 is 0 1 2 3 -3 -1
    if (data_list.size() > 2)
    {
        bool need_check = false;
        {
            const auto h1 = std::get<0>(data_list.front());
            const auto h2 = std::get<0>(data_list.back());
            if ((h1 ^ h2) & SIGN_MASK)
                need_check = true;
        }

        if (need_check)
        {
            auto it = data_list.begin();
            for (; it != data_list.end();)
            {
                const auto handle = std::get<0>(*it);

                if (handle & SIGN_MASK)
                    ++it;
                else
                    break;
            }

            std::reverse(it, data_list.end());
            std::reverse(data_list.begin(), it);
            std::reverse(data_list.begin(), data_list.end());
        }
    }
}

template <TMTPKType pk_type>
void setPKVersionDel(ColumnUInt8 & delmark_col,
    ColumnUInt64 & version_col,
    MutableColumnPtr & pk_column,
    const RegionDataReadInfoList & data_list,
    const Timestamp tso)
{
    ColumnUInt8::Container & delmark_data = delmark_col.getData();
    ColumnUInt64::Container & version_data = version_col.getData();

    delmark_data.reserve(data_list.size());
    version_data.reserve(data_list.size());

    for (const auto & [handle, write_type, commit_ts, value] : data_list)
    {
        std::ignore = value;

        // Ignore data after the start_ts.
        if (commit_ts > tso)
            continue;

        delmark_data.emplace_back(write_type == Region::DelFlag);
        version_data.emplace_back(commit_ts);

        if constexpr (pk_type == TMTPKType::INT64)
            typeid_cast<ColumnVector<Int64> &>(*pk_column).insert(static_cast<Int64>(handle));
        else if constexpr (pk_type == TMTPKType::UINT64)
            typeid_cast<ColumnVector<UInt64> &>(*pk_column).insert(static_cast<UInt64>(handle));
        else
            pk_column->insert(Field(static_cast<Int64>(handle)));
    }
}

inline bool DecodeRowSkip(const TiKVValue & value, const google::dense_hash_set<ColumnID> & column_ids_to_read,
    const google::dense_hash_set<ColumnID> & schema_all_column_ids, DecodedRow & cur_decoded_row,
    std::vector<DecodedRow::const_iterator> & decoded_col_iter)
{
    const String & raw_value = value.getStr();
    size_t cursor = 0;
    bool schema_matches = true;
    size_t column_cnt = 0;
    while (cursor < raw_value.size())
    {
        Field f = DecodeDatum(cursor, raw_value);
        if (f.isNull())
            break;

        ColumnID col_id = f.get<ColumnID>();
        column_cnt++;
        if (!schema_all_column_ids.count(col_id))
        {
            schema_matches = false;
        }
        if (!column_ids_to_read.count(col_id))
        {
            SkipDatum(cursor, raw_value);
        }
        else
        {
            cur_decoded_row.emplace_back(col_id, DecodeDatum(cursor, raw_value));
            decoded_col_iter.emplace_back(cur_decoded_row.cend() - 1);
        }
    }
    if (column_cnt != schema_all_column_ids.size())
    {
        schema_matches = false;
    }

    if (cursor != raw_value.size())
        throw Exception("DecodeRow cursor is not end", ErrorCodes::LOGICAL_ERROR);
    return schema_matches;
}

bool DecodeRow(const TiKVValue & value, const google::dense_hash_set<ColumnID> & column_ids_to_read,
    const google::dense_hash_set<ColumnID> & schema_all_column_ids, DecodedRow & cur_decoded_row,
    std::vector<DecodedRow::const_iterator> & decoded_col_iter)
{
    auto & decoded_row_info = value.extraInfo();
    const DecodedRow * id_fields_ptr = decoded_row_info.load();
    if (id_fields_ptr)
    {
        bool schema_matches = true;

        const DecodedRow & id_fields = *id_fields_ptr;

        for (auto it = id_fields.begin(); it != id_fields.end(); ++it)
        {
            const auto & ele = *it;
            const auto & col_id = ele.col_id;
            if (!schema_all_column_ids.count(col_id))
            {
                schema_matches = false;
            }
            if (column_ids_to_read.count(col_id))
            {
                decoded_col_iter.emplace_back(it);
            }
        }
        return schema_matches;
    }
    else
    {
        return DecodeRowSkip(value, column_ids_to_read, schema_all_column_ids, cur_decoded_row, decoded_col_iter);
    }
}


std::tuple<Block, bool> readRegionBlock(const TiDB::TableInfo & table_info,
    const ColumnsDescription & columns,
    const Names & column_names_to_read,
    RegionDataReadInfoList & data_list,
    Timestamp start_ts,
    bool force_decode)
{
    auto delmark_col = ColumnUInt8::create();
    auto version_col = ColumnUInt64::create();

    ColumnID handle_col_id = InvalidColumnID;

    constexpr ColumnID EmptyColumnID = InvalidColumnID - 1;

    using ColTypePair = std::pair<MutableColumnPtr, NameAndTypePair>;
    google::dense_hash_map<ColumnID, std::shared_ptr<ColTypePair>> column_map;
    column_map.set_empty_key(EmptyColumnID);

    google::dense_hash_map<ColumnID, size_t> column_id_to_info_index_map;
    column_id_to_info_index_map.set_empty_key(EmptyColumnID);

    google::dense_hash_set<ColumnID> column_ids_to_read;
    column_ids_to_read.set_empty_key(EmptyColumnID);

    google::dense_hash_set<ColumnID> schema_all_column_ids;
    schema_all_column_ids.set_empty_key(EmptyColumnID);

    for (size_t i = 0; i < table_info.columns.size(); i++)
    {
        auto & column_info = table_info.columns[i];
        ColumnID col_id = column_info.id;
        String col_name = column_info.name;
        schema_all_column_ids.insert(col_id);
        if (std::find(column_names_to_read.begin(), column_names_to_read.end(), col_name) == column_names_to_read.end())
        {
            continue;
        }
        auto ch_col = columns.getPhysical(col_name);
        column_map.insert(std::make_pair(col_id, std::make_shared<ColTypePair>(ch_col.type->createColumn(), ch_col)));
        column_map[col_id]->first->reserve(data_list.size());
        if (table_info.pk_is_handle && column_info.hasPriKeyFlag())
            handle_col_id = col_id;
        else
        {
            column_ids_to_read.insert(col_id);
            column_id_to_info_index_map.insert(std::make_pair(col_id, i));
        }
    }
    if (column_names_to_read.size() - 3 != column_ids_to_read.size())
        throw Exception("schema doesn't contain needed columns.", ErrorCodes::LOGICAL_ERROR);

    if (!table_info.pk_is_handle)
    {
        auto ch_col = columns.getPhysical(MutableSupport::tidb_pk_column_name);
        column_map.insert(std::make_pair(handle_col_id, std::make_shared<ColTypePair>(ch_col.type->createColumn(), ch_col)));
        column_map[handle_col_id]->first->reserve(data_list.size());
    }

    const TMTPKType pk_type = getTMTPKType(*column_map[handle_col_id]->second.type);

    if (pk_type == TMTPKType::UINT64)
        ReorderRegionDataReadList(data_list);

    {
        auto func = setPKVersionDel<TMTPKType::UNSPECIFIED>;

        switch (pk_type)
        {
            case TMTPKType::INT64:
                func = setPKVersionDel<TMTPKType::INT64>;
                break;
            case TMTPKType::UINT64:
                func = setPKVersionDel<TMTPKType::UINT64>;
                break;
            default:
                break;
        }

        func(*delmark_col, *version_col, column_map[handle_col_id]->first, data_list, start_ts);
    }

    const auto & date_lut = DateLUT::instance();

    const size_t target_col_size = column_names_to_read.size() - 3;

    Block block;

    // optimize for only need handle, tso, delmark.
    if (column_names_to_read.size() > 3)
    {
        google::dense_hash_set<ColumnID> decoded_col_ids_set;
        decoded_col_ids_set.set_empty_key(EmptyColumnID);

        // TODO: optimize columns' insertion, use better implementation rather than Field, it's terrible.
        DecodedRow cur_decoded_row;
        std::vector<DecodedRow::const_iterator> decoded_col_iter;

        for (const auto & [handle, write_type, commit_ts, value_ptr] : data_list)
        {
            std::ignore = handle;

            // Ignore data after the start_ts.
            if (commit_ts > start_ts)
                continue;

            decoded_col_iter.clear();
            cur_decoded_row.clear();

            if (write_type == Region::DelFlag)
            {
                for (auto col_id : column_ids_to_read)
                {
                    const auto & column = table_info.columns[column_id_to_info_index_map[col_id]];

<<<<<<< HEAD
                    cur_decoded_row.emplace_back(column.id, GenDecodeRow(column.getCodecFlag()));
                    decoded_col_iter.emplace_back(cur_decoded_row.cend() - 1);
=======
                    decoded_col_ids.push_back(column.id);
                    decoded_fields.emplace_back(GenDecodeRow(column));
>>>>>>> a4bb94d2
                }
            }
            else
            {
                bool schema_matches = DecodeRow(*value_ptr, column_ids_to_read, schema_all_column_ids, cur_decoded_row, decoded_col_iter);
                if (!schema_matches && !force_decode)
                    return std::make_tuple(block, false);
            }

            /// Modify `row` by adding missing column values or removing useless column values.
            if (unlikely(decoded_col_iter.size() > column_ids_to_read.size()))
            {
                throw Exception("read unexpected columns.", ErrorCodes::LOGICAL_ERROR);
            }

            // redundant column values (column id not in current schema) has been dropped when decoding row
            // this branch handles the case when the row doesn't contain all the needed column
            if (decoded_col_iter.size() < column_ids_to_read.size())
            {
                decoded_col_ids_set.clear();
                for (const auto & e : decoded_col_iter)
                    decoded_col_ids_set.insert(e->col_id);

                for (auto col_id : column_ids_to_read)
                {
                    if (decoded_col_ids_set.count(col_id))
                        continue;

                    const auto & column = table_info.columns[column_id_to_info_index_map[col_id]];
<<<<<<< HEAD

                    cur_decoded_row.emplace_back(column.id,
                        column.hasNoDefaultValueFlag() ? (column.hasNotNullFlag() ? GenDecodeRow(column.getCodecFlag()) : Field())
                                                       : column.defaultValueToField());
                    decoded_col_iter.emplace_back(cur_decoded_row.cend() - 1);
=======
                    decoded_col_ids.push_back(column.id);
                    if (column.hasNoDefaultValueFlag())
                        // Fill `zero` value if NOT NULL specified or else NULL.
                        decoded_fields.push_back(column.hasNotNullFlag() ? GenDecodeRow(column) : Field());
                    else
                        // Fill default value.
                        decoded_fields.push_back(column.defaultValueToField());
>>>>>>> a4bb94d2
                }
            }

            if (decoded_col_iter.size() != target_col_size)
                throw Exception("decode row error.", ErrorCodes::LOGICAL_ERROR);

            /// Transform `row` to columnar format.
            for (const auto & iter : decoded_col_iter)
            {
                const ColumnID & col_id = iter->col_id;
                const Field & field = iter->field;

                auto it = column_map.find(col_id);
                if (it == column_map.end())
                    throw Exception("col_id not found in column_map", ErrorCodes::LOGICAL_ERROR);

                auto & name_type = it->second->second;
                auto & mut_col = it->second->first;
                const auto & tp = name_type.type;
                if (tp->isDateOrDateTime()
                    || (tp->isNullable() && dynamic_cast<const DataTypeNullable *>(tp.get())->getNestedType()->isDateOrDateTime()))
                {
                    if (field.isNull())
                    {
                        mut_col->insert(field);
                        continue;
                    }
                    UInt64 packed = field.get<UInt64>();
                    UInt64 ymdhms = packed >> 24;
                    UInt64 ymd = ymdhms >> 17;
                    int day = int(ymd & ((1 << 5) - 1));
                    int ym = ymd >> 5;
                    int month = int(ym % 13);
                    int year = int(ym / 13);

                    UInt64 hms = ymdhms & ((1 << 17) - 1);
                    int second = int(hms & ((1 << 6) - 1));
                    int minute = int((hms >> 6) & ((1 << 6) - 1));
                    int hour = int(hms >> 12);

                    if (typeid_cast<const DataTypeDateTime *>(tp.get())
                        || (tp->isNullable()
                               && typeid_cast<const DataTypeDateTime *>(
                                      dynamic_cast<const DataTypeNullable *>(tp.get())->getNestedType().get())))
                    {
                        time_t datetime;
                        if (unlikely(year == 0))
                            datetime = 0;
                        else
                        {
                            if (unlikely(month == 0 || day == 0))
                            {
                                throw Exception("wrong datetime format: " + std::to_string(year) + " " + std::to_string(month) + " "
                                        + std::to_string(day) + ".",
                                    ErrorCodes::LOGICAL_ERROR);
                            }
                            datetime = date_lut.makeDateTime(year, month, day, hour, minute, second);
                        }
                        mut_col->insert(static_cast<Int64>(datetime));
                    }
                    else
                    {
                        auto date = date_lut.makeDayNum(year, month, day);
                        Field date_field(static_cast<Int64>(date));
                        mut_col->insert(date_field);
                    }
                }
                else
                {
                    mut_col->insert(field);

                    // Check overflow for potential un-synced data type widen,
                    // i.e. schema is old and narrow, meanwhile data is new and wide.
                    // So far only integers is possible of overflow.
                    auto & nested_tp = tp->isNullable() ? dynamic_cast<const DataTypeNullable *>(tp.get())->getNestedType() : tp;
                    auto & orig_column = *mut_col;
                    auto & nested_column
                        = mut_col->isColumnNullable() ? dynamic_cast<ColumnNullable &>(*mut_col).getNestedColumn() : *mut_col;
                    auto inserted_index = orig_column.size() - 1;
                    if (!orig_column.isNullAt(inserted_index) && nested_tp->isInteger())
                    {
                        bool overflow = false;
                        if (nested_tp->isUnsignedInteger())
                        {
                            // Unsigned checking by bitwise compare.
                            UInt64 inserted = nested_column.get64(inserted_index);
                            UInt64 orig = field.get<UInt64>();
                            overflow = inserted != orig;
                        }
                        else
                        {
                            // Singed checking by arithmetical cast.
                            Int64 inserted = nested_column.getInt(inserted_index);
                            Int64 orig = field.get<Int64>();
                            overflow = inserted != orig;
                        }
                        if (overflow)
                        {
                            // Overflow detected, fatal if force_decode is true,
                            // as schema being newer and narrow shouldn't happen.
                            // Otherwise return false to outer, outer should sync schema and try again.
                            if (force_decode)
                                throw Exception(
                                    "Detected overflow for data " + std::to_string(field.get<UInt64>()) + " of type " + tp->getName(),
                                    ErrorCodes::LOGICAL_ERROR);

                            return std::make_tuple(block, false);
                        }
                    }
                    // TODO: Consider other kind of type change? I.e. arbitrary type change.
                }
            }
        }
    }


    for (const auto & name : column_names_to_read)
    {
        if (name == MutableSupport::delmark_column_name)
        {
            block.insert({std::move(delmark_col), std::make_shared<DataTypeUInt8>(), MutableSupport::delmark_column_name});
        }
        else if (name == MutableSupport::version_column_name)
        {
            block.insert({std::move(version_col), std::make_shared<DataTypeUInt64>(), MutableSupport::version_column_name});
        }
        else
        {
            Int64 col_id = table_info.getColumnID(name);
            block.insert({std::move(column_map[col_id]->first), column_map[col_id]->second.type, name});
        }
    }

    return std::make_tuple(std::move(block), true);
}

} // namespace DB<|MERGE_RESOLUTION|>--- conflicted
+++ resolved
@@ -21,11 +21,7 @@
 extern const int LOGICAL_ERROR;
 }
 
-<<<<<<< HEAD
-static Field GenDecodeRow(TiDB::CodecFlag flag)
-=======
-static const Field GenDecodeRow(const TiDB::ColumnInfo & col_info)
->>>>>>> a4bb94d2
+static Field GenDecodeRow(const TiDB::ColumnInfo & col_info)
 {
     switch (col_info.getCodecFlag())
     {
@@ -318,13 +314,8 @@
                 {
                     const auto & column = table_info.columns[column_id_to_info_index_map[col_id]];
 
-<<<<<<< HEAD
-                    cur_decoded_row.emplace_back(column.id, GenDecodeRow(column.getCodecFlag()));
+                    cur_decoded_row.emplace_back(column.id, GenDecodeRow(column));
                     decoded_col_iter.emplace_back(cur_decoded_row.cend() - 1);
-=======
-                    decoded_col_ids.push_back(column.id);
-                    decoded_fields.emplace_back(GenDecodeRow(column));
->>>>>>> a4bb94d2
                 }
             }
             else
@@ -354,21 +345,11 @@
                         continue;
 
                     const auto & column = table_info.columns[column_id_to_info_index_map[col_id]];
-<<<<<<< HEAD
 
                     cur_decoded_row.emplace_back(column.id,
-                        column.hasNoDefaultValueFlag() ? (column.hasNotNullFlag() ? GenDecodeRow(column.getCodecFlag()) : Field())
+                        column.hasNoDefaultValueFlag() ? (column.hasNotNullFlag() ? GenDecodeRow(column) : Field())
                                                        : column.defaultValueToField());
                     decoded_col_iter.emplace_back(cur_decoded_row.cend() - 1);
-=======
-                    decoded_col_ids.push_back(column.id);
-                    if (column.hasNoDefaultValueFlag())
-                        // Fill `zero` value if NOT NULL specified or else NULL.
-                        decoded_fields.push_back(column.hasNotNullFlag() ? GenDecodeRow(column) : Field());
-                    else
-                        // Fill default value.
-                        decoded_fields.push_back(column.defaultValueToField());
->>>>>>> a4bb94d2
                 }
             }
 
