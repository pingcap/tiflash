--- conflicted
+++ resolved
@@ -53,11 +53,7 @@
         case TiDB::CodecFlagVarUInt:
             return Field(UInt64(0));
         default:
-<<<<<<< HEAD
-            throw Exception("Not implented codec flag: " + std::to_string(col_info.flag), ErrorCodes::LOGICAL_ERROR);
-=======
-            throw Exception("Not implemented codec flag: " + std::to_string(flag), ErrorCodes::LOGICAL_ERROR);
->>>>>>> a1956bc0
+            throw Exception("Not implemented codec flag: " + std::to_string(col_info.flag), ErrorCodes::LOGICAL_ERROR);
     }
 }
 
@@ -243,22 +239,16 @@
                 if (col_id_included.count(column.id))
                     continue;
 
-<<<<<<< HEAD
-                row.push_back(Field(column.id));
-                // TODO: Fill `zero` value if NOT NULL specified or else NULL. Need checking DEFAULT VALUE too.
-                row.push_back(column.hasNotNullFlag() ? GenDecodeRow(column) : Field());
-=======
                 if (!force_decode)
                     return std::make_tuple(block, false);
 
                 row.emplace_back(Field(column.id));
                 if (column.hasNoDefaultValueFlag())
                     // Fill `zero` value if NOT NULL specified or else NULL.
-                    row.push_back(column.hasNotNullFlag() ? GenDecodeRow(column.getCodecFlag()) : Field());
+                    row.push_back(column.hasNotNullFlag() ? GenDecodeRow(column) : Field());
                 else
                     // Fill default value.
                     row.push_back(column.defaultValueToField());
->>>>>>> a1956bc0
             }
 
             // Remove values of non-existing columns, which could be data inserted (but not flushed) before DDLs that drop some columns.
