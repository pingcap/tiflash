--- conflicted
+++ resolved
@@ -119,21 +119,21 @@
 {
     const String & raw_value = value.getStr();
     size_t cursor = 0;
-    bool schema_is_match = true;
+    bool schema_matches = true;
     size_t column_cnt = 0;
     while (cursor < raw_value.size())
     {
         Field f = DecodeDatum(cursor, raw_value);
         if (f.isNull())
         {
-            fields.push_back(std::move(f));
+            fields.emplace_back(std::move(f));
             break;
         }
         ColumnID col_id = f.get<ColumnID>();
         column_cnt++;
         if (!schema_all_column_ids.count(col_id))
         {
-            schema_is_match = false;
+            schema_matches = false;
         }
         if (!column_ids_to_read.count(col_id))
         {
@@ -142,17 +142,17 @@
         else
         {
             col_ids.push_back(col_id);
-            fields.push_back(DecodeDatum(cursor, raw_value));
+            fields.emplace_back(DecodeDatum(cursor, raw_value));
         }
     }
     if (column_cnt != schema_all_column_ids.size())
     {
-        schema_is_match = false;
+        schema_matches = false;
     }
 
     if (cursor != raw_value.size())
         throw Exception("DecodeRow cursor is not end", ErrorCodes::LOGICAL_ERROR);
-    return schema_is_match;
+    return schema_matches;
 }
 
 
@@ -244,12 +244,9 @@
     // optimize for only need handle, tso, delmark.
     if (column_names_to_read.size() > 3)
     {
-<<<<<<< HEAD
-        google::dense_hash_set<ColumnID> col_id_included;
-        col_id_included.set_empty_key(EmptyColumnID);
-
-=======
->>>>>>> 8b2e2565
+        google::dense_hash_set<ColumnID> decoded_col_ids_set;
+        decoded_col_ids_set.set_empty_key(EmptyColumnID);
+
         // TODO: optimize columns' insertion, use better implementation rather than Field, it's terrible.
         std::vector<ColumnID> decoded_col_ids;
         std::vector<Field> decoded_fields;
@@ -280,13 +277,9 @@
             }
             else
             {
-<<<<<<< HEAD
-                bool schema_is_match = DecodeRow(*value_ptr, column_ids_to_read, col_ids, fields, schema_all_column_ids);
-                if (!schema_is_match && !force_decode)
-=======
-                bool schema_matches = RecordKVFormat::DecodeRow(*value_ptr, column_ids_to_read, decoded_col_ids, decoded_fields, schema_all_column_ids);
+                bool schema_matches
+                    = DecodeRow(*value_ptr, column_ids_to_read, decoded_col_ids, decoded_fields, schema_all_column_ids);
                 if (!schema_matches && !force_decode)
->>>>>>> 8b2e2565
                 {
                     return std::make_tuple(block, false);
                 }
@@ -310,13 +303,8 @@
             // this branch handles the case when the row doesn't contain all the needed column
             if (decoded_col_ids.size() < column_ids_to_read.size())
             {
-<<<<<<< HEAD
-                col_id_included.clear();
-                for (size_t i = 0; i < col_ids.size(); i++)
-                    col_id_included.insert(col_ids[i]);
-=======
-                std::unordered_set<ColumnID> decoded_col_ids_set(decoded_col_ids.begin(), decoded_col_ids.end());
->>>>>>> 8b2e2565
+                decoded_col_ids_set.clear();
+                decoded_col_ids_set.insert(decoded_col_ids.begin(), decoded_col_ids.end());
 
                 // Fill in missing column values.
                 for (auto col_id : column_ids_to_read)
@@ -432,8 +420,8 @@
                             // as schema being newer and narrow shouldn't happen.
                             // Otherwise return false to outer, outer should sync schema and try again.
                             if (force_decode)
-                                throw Exception(
-                                    "Detected overflow for data " + std::to_string(decoded_fields[i].get<UInt64>()) + " of type " + tp->getName(),
+                                throw Exception("Detected overflow for data " + std::to_string(decoded_fields[i].get<UInt64>())
+                                        + " of type " + tp->getName(),
                                     ErrorCodes::LOGICAL_ERROR);
 
                             return std::make_tuple(block, false);
