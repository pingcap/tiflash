--- conflicted
+++ resolved
@@ -22,89 +22,7 @@
     static bool overflow(const Field &, const ColumnInfo &) { return false; }
 };
 
-<<<<<<< HEAD
-/// Specialized for Date/Datetime/Timestamp, actual does unflatten/flatten.
-template <TP tp>
-struct DatumOp<tp, typename std::enable_if<tp == TypeDate || tp == TypeDatetime || tp == TypeTimestamp>::type>
-{
-    static void unflatten(const Field & orig, std::optional<Field> & copy)
-    {
-        if (orig.isNull())
-            return;
-
-        UInt64 packed = orig.get<UInt64>();
-        UInt64 ymdhms = packed >> 24;
-        UInt64 ymd = ymdhms >> 17;
-        UInt8 day = UInt8(ymd & ((1 << 5) - 1));
-        UInt64 ym = ymd >> 5;
-        UInt8 month = UInt8(ym % 13);
-        UInt16 year = UInt16(ym / 13);
-
-        const auto & date_lut = DateLUT::instance();
-
-        if constexpr (tp == TypeDate)
-        {
-            auto date = date_lut.makeDayNum(year, month, day);
-            copy = static_cast<UInt64>(date);
-        }
-        else
-        {
-            time_t date_time;
-            // TODO: Temporary hack invalid date time to zero.
-            if (unlikely(year == 0))
-                date_time = 0;
-            else
-            {
-                if (unlikely(month == 0 || day == 0))
-                {
-                    throw Exception(
-                        "wrong datetime format: " + std::to_string(year) + " " + std::to_string(month) + " " + std::to_string(day) + ".",
-                        DB::ErrorCodes::LOGICAL_ERROR);
-                }
-                UInt64 hms = ymdhms & ((1 << 17) - 1);
-                UInt8 second = UInt8(hms & ((1 << 6) - 1));
-                UInt8 minute = UInt8((hms >> 6) & ((1 << 6) - 1));
-                UInt8 hour = UInt8(hms >> 12);
-
-                date_time = date_lut.makeDateTime(year, month, day, hour, minute, second);
-            }
-            copy = static_cast<Int64>(date_time);
-        }
-    }
-
-    static void flatten(const Field & orig, std::optional<Field> & copy)
-    {
-        if (orig.isNull())
-            return;
-
-        DateLUTImpl::Values values;
-        UInt8 hour = 0, minute = 0, second = 0;
-        const auto & date_lut = DateLUT::instance();
-        if constexpr (tp == TypeDate)
-        {
-            DayNum_t day_num(static_cast<UInt32>(orig.get<UInt64>()));
-            values = date_lut.getValues(day_num);
-        }
-        else
-        {
-            time_t date_time(orig.get<Int64>());
-            values = date_lut.getValues(date_time);
-            hour = date_lut.toHour(date_time);
-            minute = date_lut.toMinute(date_time);
-            second = date_lut.toSecond(date_time);
-        }
-        UInt64 ymd = ((UInt64)values.year * 13 + values.month) << 5 | values.day_of_month;
-        UInt64 hms = (UInt64)hour << 12 | minute << 6 | second;
-        copy = (ymd << 17 | hms) << 24;
-    }
-
-    static bool overflow(const Field &, const ColumnInfo &) { return false; }
-};
-
 /// Specialized for integer types less than 64 bit, checks overflow.
-=======
-/// Specialized for integer types less than 64b, checks overflow.
->>>>>>> d8c631f7
 template <TP tp>
 struct DatumOp<tp, typename std::enable_if<tp == TypeTiny || tp == TypeShort || tp == TypeLong || tp == TypeInt24>::type>
 {
