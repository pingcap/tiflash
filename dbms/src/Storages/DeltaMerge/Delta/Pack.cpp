--- conflicted
+++ resolved
@@ -214,27 +214,8 @@
         }
         else
         {
-<<<<<<< HEAD
             ColumnPtr column = createColumnWithDefaultValue(cd, pack->rows - pack->cache_offset);
             columns.emplace_back(std::move(column));
-=======
-            auto   col_offset = it->second;
-            auto   col_data   = col.type->createColumn();
-            auto & cache_col  = cache_block.getByPosition(col_offset).column;
-            if (unlikely(col_offset >= cache_block.columns() || !cache_col))
-            {
-                String msg = "read column at " + DB::toString(col_offset)             //
-                    + ", cache block: columns=" + DB::toString(cache_block.columns()) //
-                    + ", rows=" + DB::toString(cache_block.rows())                    //
-                    + ", read col_id: " + DB::toString(col.id)                        //
-                    + ", pack: " + pack->toString();
-                LOG_ERROR(&Logger::get(__FUNCTION__), msg);
-                throw Exception(msg);
-            }
-
-            col_data->insertRangeFrom(*cache_col, pack->cache_offset, pack->rows);
-            columns.push_back(std::move(col_data));
->>>>>>> a3915209
         }
     }
     return columns;
