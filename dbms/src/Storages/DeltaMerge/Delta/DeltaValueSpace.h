// Copyright 2022 PingCAP, Ltd.
//
// Licensed under the Apache License, Version 2.0 (the "License");
// you may not use this file except in compliance with the License.
// You may obtain a copy of the License at
//
//     http://www.apache.org/licenses/LICENSE-2.0
//
// Unless required by applicable law or agreed to in writing, software
// distributed under the License is distributed on an "AS IS" BASIS,
// WITHOUT WARRANTIES OR CONDITIONS OF ANY KIND, either express or implied.
// See the License for the specific language governing permissions and
// limitations under the License.

#pragma once

#include <Common/CurrentMetrics.h>
#include <Common/Exception.h>
#include <Core/Block.h>
#include <IO/WriteHelpers.h>
#include <Storages/DeltaMerge/ColumnFile/ColumnFile.h>
#include <Storages/DeltaMerge/ColumnFile/ColumnFileBig.h>
#include <Storages/DeltaMerge/ColumnFile/ColumnFileDeleteRange.h>
#include <Storages/DeltaMerge/ColumnFile/ColumnFileInMemory.h>
#include <Storages/DeltaMerge/ColumnFile/ColumnFileTiny.h>
#include <Storages/DeltaMerge/Delta/ColumnFilePersistedSet.h>
#include <Storages/DeltaMerge/Delta/MemTableSet.h>
#include <Storages/DeltaMerge/DeltaIndex.h>
#include <Storages/DeltaMerge/DeltaMergeDefines.h>
#include <Storages/DeltaMerge/DeltaMergeHelpers.h>
#include <Storages/DeltaMerge/DeltaTree.h>
#include <Storages/DeltaMerge/RowKeyRange.h>
#include <Storages/DeltaMerge/StoragePool.h>
#include <Storages/Page/PageDefines.h>

namespace DB
{
namespace DM
{
using GenPageId = std::function<PageId()>;
class DeltaValueSpace;
class DeltaValueSnapshot;

using DeltaValueSpacePtr = std::shared_ptr<DeltaValueSpace>;
using DeltaSnapshotPtr = std::shared_ptr<DeltaValueSnapshot>;

class DeltaValueReader;
using DeltaValueReaderPtr = std::shared_ptr<DeltaValueReader>;

using DeltaIndexCompacted = DefaultDeltaTree::CompactedEntries;
using DeltaIndexCompactedPtr = DefaultDeltaTree::CompactedEntriesPtr;
using DeltaIndexIterator = DeltaIndexCompacted::Iterator;

struct DMContext;
struct WriteBatches;
class StoragePool;

class DeltaValueSpace
    : public std::enable_shared_from_this<DeltaValueSpace>
    , private boost::noncopyable
{
public:
    using Lock = std::unique_lock<std::mutex>;

private:
    /// column files in `persisted_file_set` are all persisted in disks and can be restored after restart.
    /// column files in `mem_table_set` just resides in memory.
    ///
    /// Note that `persisted_file_set` and `mem_table_set` also forms a one-dimensional space
    /// Specifically, files in `persisted_file_set` precedes files in `mem_table_set`.
    ColumnFilePersistedSetPtr persisted_file_set;
    MemTableSetPtr mem_table_set;

    /// This instance has been abandoned. Like after merge delta, split/merge.
    std::atomic_bool abandoned = false;
    /// Current segment is being compacted, split, merged or merged delta.
    /// Note that those things can not be done at the same time.
    std::atomic_bool is_updating = false;

    std::atomic<size_t> last_try_flush_rows = 0;
    std::atomic<size_t> last_try_flush_bytes = 0;
    std::atomic<size_t> last_try_compact_column_files = 0;
    std::atomic<size_t> last_try_merge_delta_rows = 0;
    std::atomic<size_t> last_try_merge_delta_bytes = 0;
    std::atomic<size_t> last_try_split_rows = 0;
    std::atomic<size_t> last_try_split_bytes = 0;
    std::atomic<size_t> last_try_place_delta_index_rows = 0;

    DeltaIndexPtr delta_index;

    // Protects the operations in this instance.
    mutable std::mutex mutex;

    Poco::Logger * log;

public:
    explicit DeltaValueSpace(PageId id_, const ColumnFilePersisteds & persisted_files = {}, const ColumnFiles & in_memory_files = {});

    explicit DeltaValueSpace(ColumnFilePersistedSetPtr && persisted_file_set_);

    /// Restore the metadata of this instance.
    /// Only called after reboot.
    static DeltaValueSpacePtr restore(DMContext & context, const RowKeyRange & segment_range, PageId id);

    /// The following two methods are just for test purposes
    MemTableSetPtr getMemTableSet() const { return mem_table_set; }
    ColumnFilePersistedSetPtr getPersistedFileSet() const { return persisted_file_set; }

    String simpleInfo() const { return "Delta [" + DB::toString(persisted_file_set->getId()) + "]"; }
    String info() const
    {
        return fmt::format("{}. {}", mem_table_set->info(), persisted_file_set->info());
    }

    bool getLock(Lock & lock) const
    {
        Lock my_lock(mutex);
        if (abandoned)
            return false;
        lock = std::move(my_lock);
        return true;
    }

    /// Abandon this instance.
    void abandon(DMContext & context);

    bool hasAbandoned() const { return abandoned.load(std::memory_order_relaxed); }

    void saveMeta(WriteBatches & wbs) const;

    void recordRemoveColumnFilesPages(WriteBatches & wbs) const;

    /// First check whether 'head_column_files' is exactly the head of column files in this instance.
    ///   If yes, then clone the tail of column files, using ref pages.
    ///   Otherwise, throw an exception.
    ///
    /// Note that this method is expected to be called by some one who already have lock on this instance.
    /// And the `head_column_files` must just reside in `persisted_file_set`.
    std::pair<ColumnFilePersisteds, ColumnFiles>
    checkHeadAndCloneTail(DMContext & context, const RowKeyRange & target_range, const ColumnFiles & head_column_files, WriteBatches & wbs) const;

    PageId getId() const { return persisted_file_set->getId(); }

    size_t getColumnFileCount() const { return persisted_file_set->getColumnFileCount() + mem_table_set->getColumnFileCount(); }
    size_t getRows(bool use_unsaved = true) const
    {
        return use_unsaved ? persisted_file_set->getRows() + mem_table_set->getRows() : persisted_file_set->getRows();
    }
    size_t getBytes(bool use_unsaved = true) const
    {
        return use_unsaved ? persisted_file_set->getBytes() + mem_table_set->getBytes() : persisted_file_set->getBytes();
    }
    size_t getDeletes() const { return persisted_file_set->getDeletes() + mem_table_set->getDeletes(); }

    size_t getUnsavedRows() const { return mem_table_set->getRows(); }
    size_t getUnsavedBytes() const { return mem_table_set->getBytes(); }

    size_t getTotalCacheRows() const;
    size_t getTotalCacheBytes() const;
    size_t getValidCacheRows() const;

    bool isUpdating() const { return is_updating; }

    bool tryLockUpdating()
    {
        bool v = false;
        // Other thread is doing structure update, just return.
        if (!is_updating.compare_exchange_strong(v, true))
        {
            LOG_FMT_DEBUG(log, "{} Stop create snapshot because updating", simpleInfo());
            return false;
        }
        return true;
    }

    bool releaseUpdating()
    {
        bool v = true;
        if (!is_updating.compare_exchange_strong(v, false))
        {
<<<<<<< HEAD
            LOG_FMT_ERROR(log, "!!!=========================delta [{}] is expected to be updating=========================!!!", getId());
=======
            LOG_FMT_ERROR(log, "!!!=========================delta [ {}] is expected to be updating=========================!!!", getId());
>>>>>>> 5c21a375
            return false;
        }
        else
            return true;
    }

    std::atomic<size_t> & getLastTryFlushRows() { return last_try_flush_rows; }
    std::atomic<size_t> & getLastTryFlushBytes() { return last_try_flush_bytes; }
    std::atomic<size_t> & getLastTryCompactColumnFiles() { return last_try_compact_column_files; }
    std::atomic<size_t> & getLastTryMergeDeltaRows() { return last_try_merge_delta_rows; }
    std::atomic<size_t> & getLastTryMergeDeltaBytes() { return last_try_merge_delta_bytes; }
    std::atomic<size_t> & getLastTrySplitRows() { return last_try_split_rows; }
    std::atomic<size_t> & getLastTrySplitBytes() { return last_try_split_bytes; }
    std::atomic<size_t> & getLastTryPlaceDeltaIndexRows() { return last_try_place_delta_index_rows; }

    size_t getDeltaIndexBytes()
    {
        std::scoped_lock lock(mutex);
        return delta_index->getDeltaTree()->getBytes();
    }
    size_t getPlacedDeltaRows() const
    {
        std::scoped_lock lock(mutex);
        return delta_index->getPlacedStatus().first;
    }
    size_t getPlacedDeltaDeletes() const
    {
        std::scoped_lock lock(mutex);
        return delta_index->getPlacedStatus().second;
    }

    size_t updatesInDeltaTree() const
    {
        std::scoped_lock lock(mutex);

        auto delta_tree = delta_index->getDeltaTree();
        return delta_tree->numInserts() + delta_tree->numDeletes();
    }

public:
    /// The following methods returning false means this operation failed, caused by other threads could have done
    /// some updates on this instance. E.g. this instance have been abandoned.
    /// Caller should try again from the beginning.

    bool appendColumnFile(DMContext & context, const ColumnFilePtr & column_file);

    bool appendToCache(DMContext & context, const Block & block, size_t offset, size_t limit);

    bool appendDeleteRange(DMContext & context, const RowKeyRange & delete_range);

    bool ingestColumnFiles(DMContext & context, const RowKeyRange & range, const ColumnFiles & column_files, bool clear_data_in_range);

    /// Flush the data of column files which haven't write to disk yet, and also save the metadata of column files.
    bool flush(DMContext & context);

    /// Compacts fragment column files into bigger one, to save some IOPS during reading.
    bool compact(DMContext & context);

    /// Create a constant snapshot for read.
    /// Returns empty if this instance is abandoned, you should try again.
    /// for_update: true means this snapshot is created for Segment split/merge, delta merge, or flush.
    DeltaSnapshotPtr createSnapshot(const DMContext & context, bool for_update, CurrentMetrics::Metric type);
};

class DeltaValueSnapshot
    : public std::enable_shared_from_this<DeltaValueSnapshot>
    , private boost::noncopyable
{
    friend class DeltaValueSpace;

private:
    bool is_update;

    // The delta index of cached.
    DeltaIndexPtr shared_delta_index;

    ColumnFileSetSnapshotPtr mem_table_snap;

    ColumnFileSetSnapshotPtr persisted_files_snap;

    // We need a reference to original delta object, to release the "is_updating" lock.
    DeltaValueSpacePtr _delta;

    const CurrentMetrics::Metric type;

public:
    DeltaSnapshotPtr clone()
    {
        if (unlikely(is_update))
            throw Exception("Should not call this method when is_update is true", ErrorCodes::LOGICAL_ERROR);

        auto c = std::make_shared<DeltaValueSnapshot>(type);
        c->is_update = is_update;
        c->shared_delta_index = shared_delta_index;
        c->mem_table_snap = mem_table_snap->clone();
        c->persisted_files_snap = persisted_files_snap->clone();

        c->_delta = _delta;

        return c;
    }

    explicit DeltaValueSnapshot(CurrentMetrics::Metric type_)
        : type(type_)
    {
        CurrentMetrics::add(type);
    }

    ~DeltaValueSnapshot()
    {
        if (is_update)
            _delta->releaseUpdating();
        CurrentMetrics::sub(type);
    }

    // Only used when `is_update` is true
    ColumnFiles & getColumnFilesInSnapshot() const
    {
        if (unlikely(!is_update))
            throw Exception("Should not call this method when is_update is true", ErrorCodes::LOGICAL_ERROR);
        /// when `is_update` is true, we just create snapshot for saved files,
        /// so `mem_table_snap` must be nullptr.
        return persisted_files_snap->getColumnFiles();
    }

    ColumnFileSetSnapshotPtr getMemTableSetSnapshot() const { return mem_table_snap; }
    ColumnFileSetSnapshotPtr getPersistedFileSetSnapshot() const { return persisted_files_snap; }

    size_t getColumnFileCount() const { return (mem_table_snap ? mem_table_snap->getColumnFileCount() : 0) + persisted_files_snap->getColumnFileCount(); }
    size_t getRows() const { return (mem_table_snap ? mem_table_snap->getRows() : 0) + persisted_files_snap->getRows(); }
    size_t getBytes() const { return (mem_table_snap ? mem_table_snap->getBytes() : 0) + persisted_files_snap->getBytes(); }
    size_t getDeletes() const { return (mem_table_snap ? mem_table_snap->getDeletes() : 0) + persisted_files_snap->getDeletes(); }

    size_t getMemTableSetRowsOffset() const { return persisted_files_snap->getRows(); }
    size_t getMemTableSetDeletesOffset() const { return persisted_files_snap->getDeletes(); }

    RowKeyRange getSquashDeleteRange() const;

    const auto & getSharedDeltaIndex() { return shared_delta_index; }
};

class DeltaValueReader
{
    friend class DeltaValueInputStream;

private:
    DeltaSnapshotPtr delta_snap;
    // The delta index which we actually use. Could be cloned from shared_delta_index with some updates and compacts.
    // We only keep this member here to prevent it from being released.
    DeltaIndexCompactedPtr _compacted_delta_index;

    ColumnFileSetReaderPtr mem_table_reader;

    ColumnFileSetReaderPtr persisted_files_reader;

    // The columns expected to read. Note that we will do reading exactly in this column order.
    ColumnDefinesPtr col_defs;
    RowKeyRange segment_range;

private:
    DeltaValueReader() = default;

public:
    DeltaValueReader(const DMContext & context_,
                     const DeltaSnapshotPtr & delta_snap_,
                     const ColumnDefinesPtr & col_defs_,
                     const RowKeyRange & segment_range_);

    // If we need to read columns besides pk and version, a DeltaValueReader can NOT be used more than once.
    // This method create a new reader based on then current one. It will reuse some caches in the current reader.
    DeltaValueReaderPtr createNewReader(const ColumnDefinesPtr & new_col_defs);

    void setDeltaIndex(const DeltaIndexCompactedPtr & delta_index_) { _compacted_delta_index = delta_index_; }

    const auto & getDeltaSnap() { return delta_snap; }

    // Use for DeltaMergeBlockInputStream to read delta rows, and merge with stable rows.
    // This method will check whether offset and limit are valid. It only return those valid rows.
    size_t readRows(MutableColumns & output_cols, size_t offset, size_t limit, const RowKeyRange * range);

    // Get blocks or delete_ranges of `ExtraHandleColumn` and `VersionColumn`.
    // If there are continuous blocks, they will be squashed into one block.
    // We use the result to update DeltaTree.
    BlockOrDeletes getPlaceItems(size_t rows_begin, size_t deletes_begin, size_t rows_end, size_t deletes_end);

    bool shouldPlace(const DMContext & context,
                     DeltaIndexPtr my_delta_index,
                     const RowKeyRange & segment_range,
                     const RowKeyRange & relevant_range,
                     UInt64 max_version);
};

class DeltaValueInputStream : public IBlockInputStream
{
private:
    ColumnFileSetInputStream mem_table_input_stream;
    ColumnFileSetInputStream persisted_files_input_stream;

    bool persisted_files_done = false;

public:
    DeltaValueInputStream(const DMContext & context_,
                          const DeltaSnapshotPtr & delta_snap_,
                          const ColumnDefinesPtr & col_defs_,
                          const RowKeyRange & segment_range_)
        : mem_table_input_stream(context_, delta_snap_->getMemTableSetSnapshot(), col_defs_, segment_range_)
        , persisted_files_input_stream(context_, delta_snap_->getPersistedFileSetSnapshot(), col_defs_, segment_range_)
    {}

    String getName() const override { return "DeltaValue"; }
    Block getHeader() const override { return persisted_files_input_stream.getHeader(); }

    Block read() override
    {
        if (persisted_files_done)
            return mem_table_input_stream.read();

        Block block = persisted_files_input_stream.read();
        if (block)
            return block;
        else
        {
            persisted_files_done = true;
            return mem_table_input_stream.read();
        }
    }
};

} // namespace DM
} // namespace DB<|MERGE_RESOLUTION|>--- conflicted
+++ resolved
@@ -178,11 +178,7 @@
         bool v = true;
         if (!is_updating.compare_exchange_strong(v, false))
         {
-<<<<<<< HEAD
             LOG_FMT_ERROR(log, "!!!=========================delta [{}] is expected to be updating=========================!!!", getId());
-=======
-            LOG_FMT_ERROR(log, "!!!=========================delta [ {}] is expected to be updating=========================!!!", getId());
->>>>>>> 5c21a375
             return false;
         }
         else
