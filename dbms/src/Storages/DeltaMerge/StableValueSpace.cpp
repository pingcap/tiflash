// Copyright 2022 PingCAP, Ltd.
//
// Licensed under the Apache License, Version 2.0 (the "License");
// you may not use this file except in compliance with the License.
// You may obtain a copy of the License at
//
//     http://www.apache.org/licenses/LICENSE-2.0
//
// Unless required by applicable law or agreed to in writing, software
// distributed under the License is distributed on an "AS IS" BASIS,
// WITHOUT WARRANTIES OR CONDITIONS OF ANY KIND, either express or implied.
// See the License for the specific language governing permissions and
// limitations under the License.

#include <Storages/DeltaMerge/DMContext.h>
#include <Storages/DeltaMerge/DMVersionFilterBlockInputStream.h>
#include <Storages/DeltaMerge/File/DMFile.h>
#include <Storages/DeltaMerge/File/DMFileBlockInputStream.h>
#include <Storages/DeltaMerge/Filter/FilterHelper.h>
#include <Storages/DeltaMerge/Remote/Manager.h>
#include <Storages/DeltaMerge/Remote/ObjectId.h>
#include <Storages/DeltaMerge/RowKeyFilter.h>
#include <Storages/DeltaMerge/RowKeyRange.h>
#include <Storages/DeltaMerge/StableValueSpace.h>
#include <Storages/DeltaMerge/StoragePool.h>
#include <Storages/DeltaMerge/WriteBatches.h>
#include <Storages/PathPool.h>

namespace DB
{
namespace ErrorCodes
{
extern const int LOGICAL_ERROR;
}

namespace DM
{
void StableValueSpace::setFiles(const DMFiles & files_, const RowKeyRange & range, DMContext * dm_context)
{
    UInt64 rows = 0;
    UInt64 bytes = 0;

    if (range.all())
    {
        for (const auto & file : files_)
        {
            rows += file->getRows();
            bytes += file->getBytes();
        }
    }
    else
    {
        auto index_cache = dm_context->db_context.getGlobalContext().getMinMaxIndexCache();
        for (const auto & file : files_)
        {
            auto pack_filter = DMFilePackFilter::loadFrom(
                file,
                index_cache,
                /*set_cache_if_miss*/ true,
                {range},
                EMPTY_FILTER,
                {},
                dm_context->db_context.getFileProvider(),
                dm_context->getReadLimiter(),
                dm_context->scan_context,
                dm_context->tracing_id);
            auto [file_valid_rows, file_valid_bytes] = pack_filter.validRowsAndBytes();
            rows += file_valid_rows;
            bytes += file_valid_bytes;
        }
    }

    this->valid_rows = rows;
    this->valid_bytes = bytes;
    this->files = files_;
}

void StableValueSpace::saveMeta(WriteBatch & meta_wb)
{
    MemoryWriteBuffer buf(0, 8192);
    writeIntBinary(STORAGE_FORMAT_CURRENT.stable, buf);
    writeIntBinary(valid_rows, buf);
    writeIntBinary(valid_bytes, buf);
    writeIntBinary(static_cast<UInt64>(files.size()), buf);
    for (auto & f : files)
        writeIntBinary(f->pageId(), buf);

    auto data_size = buf.count(); // Must be called before tryGetReadBuffer.
    meta_wb.putPage(id, 0, buf.tryGetReadBuffer(), data_size);
}

StableValueSpacePtr StableValueSpace::restore(DMContext & context, PageId id)
{
    auto stable = std::make_shared<StableValueSpace>(id);

    Page page = context.storage_pool.metaReader()->read(id); // not limit restore
    ReadBufferFromMemory buf(page.data.begin(), page.data.size());
    UInt64 version, valid_rows, valid_bytes, size;
    readIntBinary(version, buf);
    if (version != StableFormat::V1)
        throw Exception("Unexpected version: " + DB::toString(version));

    readIntBinary(valid_rows, buf);
    readIntBinary(valid_bytes, buf);
    readIntBinary(size, buf);
    UInt64 page_id;
    for (size_t i = 0; i < size; ++i)
    {
        readIntBinary(page_id, buf);

        auto file_id = context.storage_pool.dataReader()->getNormalPageId(page_id);
        auto file_parent_path = context.path_pool.getStableDiskDelegator().getDTFilePath(file_id);

        auto dmfile = DMFile::restore(context.db_context.getFileProvider(), file_id, page_id, file_parent_path, DMFile::ReadMetaMode::all());
        stable->files.push_back(dmfile);
    }

    stable->valid_rows = valid_rows;
    stable->valid_bytes = valid_bytes;

    return stable;
}

size_t StableValueSpace::getRows() const
{
    return valid_rows;
}

size_t StableValueSpace::getBytes() const
{
    return valid_bytes;
}

size_t StableValueSpace::getDMFilesBytesOnDisk() const
{
    size_t bytes = 0;
    for (const auto & file : files)
        bytes += file->getBytesOnDisk();
    return bytes;
}

size_t StableValueSpace::getDMFilesPacks() const
{
    size_t packs = 0;
    for (const auto & file : files)
        packs += file->getPacks();
    return packs;
}

size_t StableValueSpace::getDMFilesRows() const
{
    size_t rows = 0;
    for (const auto & file : files)
        rows += file->getRows();
    return rows;
}

size_t StableValueSpace::getDMFilesBytes() const
{
    size_t bytes = 0;
    for (const auto & file : files)
        bytes += file->getBytes();
    return bytes;
}

String StableValueSpace::getDMFilesString()
{
    String s;
    for (auto & file : files)
        s += "dmf_" + DB::toString(file->fileId()) + ",";
    if (!s.empty())
        s.erase(s.length() - 1);
    return s;
}

void StableValueSpace::enableDMFilesGC()
{
    for (auto & file : files)
        file->enableGC();
}

void StableValueSpace::recordRemovePacksPages(WriteBatches & wbs) const
{
    for (const auto & file : files)
    {
        // Here we should remove the ref id instead of file_id.
        // Because a dmfile could be used by several segments, and only after all ref_ids are removed, then the file_id removed.
        wbs.removed_data.delPage(file->pageId());
    }
}

void StableValueSpace::calculateStableProperty(const DMContext & context, const RowKeyRange & rowkey_range, bool is_common_handle)
{
    property.gc_hint_version = std::numeric_limits<UInt64>::max();
    property.num_versions = 0;
    property.num_puts = 0;
    property.num_rows = 0;
    for (auto & file : files)
    {
        const auto & pack_stats = file->getPackStats();
        const auto & pack_properties = file->getPackProperties();
        if (pack_stats.empty())
            continue;
        // if PackProperties of this DMFile is empty, this must be an old format file generated by previous version.
        // so we need to create file property for this file.
        // but to keep dmfile immutable, we just cache the result in memory.
        //
        // `new_pack_properties` is the temporary container for the calculation result of this StableValueSpace's pack property.
        // Note that `pack_stats` stores the stat of the whole underlying DTFile,
        // and this Segment may share this DTFile with other Segment. So `pack_stats` may be larger than `new_pack_properties`.
        DMFile::PackProperties new_pack_properties;
        if (pack_properties.property_size() == 0)
        {
            LOG_DEBUG(log, "Try to calculate StableProperty from column data for stable {}", id);
            ColumnDefines read_columns;
            read_columns.emplace_back(getExtraHandleColumnDefine(is_common_handle));
            read_columns.emplace_back(getVersionColumnDefine());
            read_columns.emplace_back(getTagColumnDefine());
            // Note we `RowKeyRange::newAll` instead of `segment_range`,
            // because we need to calculate StableProperty based on the whole DTFile,
            // and then use related info for this StableValueSpace.
            //
            // If we pass `segment_range` instead,
            // then the returned stream is a `SkippableBlockInputStream` which will complicate the implementation
            DMFileBlockInputStreamBuilder builder(context.db_context);
            BlockInputStreamPtr data_stream = builder
                                                  .setRowsThreshold(std::numeric_limits<UInt64>::max()) // because we just read one pack at a time
                                                  .onlyReadOnePackEveryTime()
                                                  .setTracingID(fmt::format("{}-calculateStableProperty", context.tracing_id))
                                                  .build(file, read_columns, RowKeyRanges{rowkey_range}, context.scan_context);
            auto mvcc_stream = std::make_shared<DMVersionFilterBlockInputStream<DM_VERSION_FILTER_MODE_COMPACT>>(
                data_stream,
                read_columns,
                0,
                is_common_handle);
            mvcc_stream->readPrefix();
            while (true)
            {
                size_t last_effective_num_rows = mvcc_stream->getEffectiveNumRows();

                Block block = mvcc_stream->read();
                if (!block)
                    break;
                if (!block.rows())
                    continue;

                size_t cur_effective_num_rows = mvcc_stream->getEffectiveNumRows();
                size_t gc_hint_version = mvcc_stream->getGCHintVersion();
                auto * pack_property = new_pack_properties.add_property();
                pack_property->set_num_rows(cur_effective_num_rows - last_effective_num_rows);
                pack_property->set_gc_hint_version(gc_hint_version);
                pack_property->set_deleted_rows(mvcc_stream->getDeletedRows());
            }
            mvcc_stream->readSuffix();
        }
        auto pack_filter = DMFilePackFilter::loadFrom(
            file,
            context.db_context.getGlobalContext().getMinMaxIndexCache(),
            /*set_cache_if_miss*/ false,
            {rowkey_range},
            EMPTY_FILTER,
            {},
            context.db_context.getFileProvider(),
            context.getReadLimiter(),
            context.scan_context,
            context.tracing_id);
        const auto & use_packs = pack_filter.getUsePacks();
        size_t new_pack_properties_index = 0;
        bool use_new_pack_properties = pack_properties.property_size() == 0;
        if (use_new_pack_properties)
        {
            size_t use_packs_count = 0;
            for (auto is_used : use_packs)
            {
                if (is_used)
                    use_packs_count += 1;
            }
            if (unlikely((size_t)new_pack_properties.property_size() != use_packs_count))
            {
                throw Exception(
                    fmt::format("size doesn't match [new_pack_properties_size={}] [use_packs_size={}]", new_pack_properties.property_size(), use_packs_count),
                    ErrorCodes::LOGICAL_ERROR);
            }
        }
        for (size_t pack_id = 0; pack_id < use_packs.size(); pack_id++)
        {
            if (!use_packs[pack_id])
                continue;
            property.num_versions += pack_stats[pack_id].rows;
            property.num_puts += pack_stats[pack_id].rows - pack_stats[pack_id].not_clean;
            if (use_new_pack_properties)
            {
                const auto & pack_property = new_pack_properties.property(new_pack_properties_index);
                property.num_rows += pack_property.num_rows();
                property.gc_hint_version = std::min(property.gc_hint_version, pack_property.gc_hint_version());
                new_pack_properties_index += 1;
            }
            else
            {
                const auto & pack_property = pack_properties.property(pack_id);
                property.num_rows += pack_property.num_rows();
                property.gc_hint_version = std::min(property.gc_hint_version, pack_property.gc_hint_version());
            }
        }
    }
    is_property_cached.store(true, std::memory_order_release);
}


// ================================================
// StableValueSpace::Snapshot
// ================================================

using Snapshot = StableValueSpace::Snapshot;
using SnapshotPtr = std::shared_ptr<Snapshot>;

// FIXME: This function doesn't make sense. It simply builds a "remote" snapshot, based on
//        own data. In real world, read node doesn't know anything about the stable, so we
//        need to reassemble this function to something else.
SnapshotPtr StableValueSpace::createSnapshotFromRemote(const DMContext & context, const RowKeyRange & seg_range)
{
    auto stable = std::make_shared<StableValueSpace>(id);
    auto data_store = context.db_context.getDMRemoteManager()->getDataStore();
    DMFiles dmfiles;
    for (const auto & file : files)
    {
        auto oid = Remote::DMFileOID{
            .write_node_id = 0,
            .table_id = context.table_id,
            .file_id = file->fileId(),
        };
        auto prepared = data_store->prepareDMFile(oid);
        auto dmfile = prepared->restore(DMFile::ReadMetaMode::all());
        dmfiles.emplace_back(std::move(dmfile));
    }
    stable->setFiles(dmfiles, seg_range);
    return stable->createSnapshot();
}

SnapshotPtr StableValueSpace::createSnapshot()
{
    auto snap = std::make_shared<Snapshot>(this->shared_from_this());
    snap->id = id;
    snap->valid_rows = valid_rows;
    snap->valid_bytes = valid_bytes;

    for (size_t i = 0; i < files.size(); i++)
    {
        auto column_cache = std::make_shared<ColumnCache>();
        snap->column_caches.emplace_back(column_cache);
    }

    return snap;
}

void StableValueSpace::drop(const FileProviderPtr & file_provider)
{
    for (auto & file : files)
    {
        file->remove(file_provider);
    }
}

SkippableBlockInputStreamPtr
StableValueSpace::Snapshot::getInputStream(
    const DMContext & context,
    const ColumnDefines & read_columns,
    const RowKeyRanges & rowkey_ranges,
    const RSOperatorPtr & filter,
    UInt64 max_data_version,
    size_t expected_block_size,
    bool enable_handle_clean_read,
    bool is_fast_scan,
    bool enable_del_clean_read)
{
    LOG_DEBUG(log, "max_data_version: {}, enable_handle_clean_read: {}, is_fast_mode: {}, enable_del_clean_read: {}", max_data_version, enable_handle_clean_read, is_fast_scan, enable_del_clean_read);

    SkippableBlockInputStreams streams;
    for (size_t i = 0; i < stable->files.size(); i++)
    {
        DMFileBlockInputStreamBuilder builder(context.db_context);
        builder
            .enableCleanRead(enable_handle_clean_read, is_fast_scan, enable_del_clean_read, max_data_version)
            .setRSOperator(filter)
            .setColumnCache(column_caches[i])
            .setTracingID(context.tracing_id)
            .setRowsThreshold(expected_block_size);
<<<<<<< HEAD
        streams.emplace_back(builder.build(stable->files[i], read_columns, rowkey_ranges));
=======
        streams.push_back(builder.build(stable->files[i], read_columns, rowkey_ranges, context.scan_context));
>>>>>>> 87d7c9b1
    }
    return std::make_shared<ConcatSkippableBlockInputStream>(streams);
}

RowsAndBytes StableValueSpace::Snapshot::getApproxRowsAndBytes(const DMContext & context, const RowKeyRange & range) const
{
    // Avoid unnecessary reading IO
    if (valid_rows == 0 || range.none())
        return {0, 0};

    size_t match_packs = 0;
    size_t total_match_rows = 0;
    size_t total_match_bytes = 0;
    // Usually, this method will be called for some "cold" key ranges.
    // Loading the index into cache may pollute the cache and make the hot index cache invalid.
    // So don't refill the cache if the index does not exist.
    for (auto & f : stable->files)
    {
        auto filter = DMFilePackFilter::loadFrom(
            f,
            context.db_context.getGlobalContext().getMinMaxIndexCache(),
            /*set_cache_if_miss*/ false,
            {range},
            RSOperatorPtr{},
            IdSetPtr{},
            context.db_context.getFileProvider(),
            context.getReadLimiter(),
            context.scan_context,
            context.tracing_id);
        const auto & pack_stats = f->getPackStats();
        const auto & use_packs = filter.getUsePacks();
        for (size_t i = 0; i < pack_stats.size(); ++i)
        {
            if (use_packs[i])
            {
                ++match_packs;
                total_match_rows += pack_stats[i].rows;
                total_match_bytes += pack_stats[i].bytes;
            }
        }
    }
    if (!total_match_rows || !match_packs)
        return {0, 0};
    Float64 avg_pack_rows = static_cast<Float64>(total_match_rows) / match_packs;
    Float64 avg_pack_bytes = static_cast<Float64>(total_match_bytes) / match_packs;
    // By average, the first and last pack are only half covered by the range.
    // And if this range only covers one pack, then return the pack's stat.
    size_t approx_rows = std::max(avg_pack_rows, total_match_rows - avg_pack_rows / 2);
    size_t approx_bytes = std::max(avg_pack_bytes, total_match_bytes - avg_pack_bytes / 2);
    return {approx_rows, approx_bytes};
}

StableValueSpace::Snapshot::AtLeastRowsAndBytesResult //
StableValueSpace::Snapshot::getAtLeastRowsAndBytes(const DMContext & context, const RowKeyRange & range) const
{
    AtLeastRowsAndBytesResult ret{};

    // Usually, this method will be called for some "cold" key ranges.
    // Loading the index into cache may pollute the cache and make the hot index cache invalid.
    // So don't refill the cache if the index does not exist.
    for (size_t file_idx = 0; file_idx < stable->files.size(); ++file_idx)
    {
        const auto & file = stable->files[file_idx];
        auto filter = DMFilePackFilter::loadFrom(
            file,
            context.db_context.getGlobalContext().getMinMaxIndexCache(),
            /*set_cache_if_miss*/ false,
            {range},
            RSOperatorPtr{},
            IdSetPtr{},
            context.db_context.getFileProvider(),
            context.getReadLimiter(),
            context.scan_context,
            context.tracing_id);
        const auto & handle_filter_result = filter.getHandleRes();
        if (file_idx == 0)
        {
            // TODO: this check may not be correct when support multiple files in a stable, let's just keep it now for simplicity
            if (handle_filter_result.empty())
                ret.first_pack_intersection = RSResult::None;
            else
                ret.first_pack_intersection = handle_filter_result.front();
        }
        if (file_idx == stable->files.size() - 1)
        {
            // TODO: this check may not be correct when support multiple files in a stable, let's just keep it now for simplicity
            if (handle_filter_result.empty())
                ret.last_pack_intersection = RSResult::None;
            else
                ret.last_pack_intersection = handle_filter_result.back();
        }

        const auto & pack_stats = file->getPackStats();
        for (size_t pack_idx = 0; pack_idx < pack_stats.size(); ++pack_idx)
        {
            // Only count packs that are fully contained by the range.
            if (handle_filter_result[pack_idx] == RSResult::All)
            {
                ret.rows += pack_stats[pack_idx].rows;
                ret.bytes += pack_stats[pack_idx].bytes;
            }
        }
    }

    return ret;
}

} // namespace DM
} // namespace DB<|MERGE_RESOLUTION|>--- conflicted
+++ resolved
@@ -385,11 +385,7 @@
             .setColumnCache(column_caches[i])
             .setTracingID(context.tracing_id)
             .setRowsThreshold(expected_block_size);
-<<<<<<< HEAD
-        streams.emplace_back(builder.build(stable->files[i], read_columns, rowkey_ranges));
-=======
-        streams.push_back(builder.build(stable->files[i], read_columns, rowkey_ranges, context.scan_context));
->>>>>>> 87d7c9b1
+        streams.emplace_back(builder.build(stable->files[i], read_columns, rowkey_ranges, context.scan_context));
     }
     return std::make_shared<ConcatSkippableBlockInputStream>(streams);
 }
