--- conflicted
+++ resolved
@@ -154,20 +154,13 @@
 
 SnapshotPtr StableValueSpace::createSnapshot()
 {
-<<<<<<< HEAD
     auto snap                = std::make_shared<Snapshot>();
     snap->id                 = id;
     snap->valid_rows         = valid_rows;
+    snap->valid_bytes        = valid_bytes;
     snap->stable             = this->shared_from_this();
     snap->is_common_handle   = is_common_handle;
     snap->rowkey_column_size = rowkey_column_size;
-=======
-    auto snap         = std::make_shared<Snapshot>();
-    snap->id          = id;
-    snap->valid_rows  = valid_rows;
-    snap->valid_bytes = valid_bytes;
-    snap->stable      = this->shared_from_this();
->>>>>>> 42a008fd
 
     for (size_t i = 0; i < files.size(); i++)
     {
