--- conflicted
+++ resolved
@@ -1081,7 +1081,7 @@
         physical_table_id,
         extra_table_id_index,
         dm_context,
-        columns_to_read,
+        filter && filter->extra_cast ? *filter->columns_after_cast : columns_to_read,
         filter,
         max_version,
         expected_block_size,
@@ -1101,16 +1101,8 @@
         BlockInputStreamPtr stream;
         if (enable_read_thread)
         {
-<<<<<<< HEAD
             stream = std::make_shared<ResultChannelInputStream>(
                 read_task_pool->getResultChannel(),
-=======
-            stream = std::make_shared<UnorderedInputStream>(
-                read_task_pool,
-                filter && filter->extra_cast ? *filter->columns_after_cast : columns_to_read,
-                extra_table_id_index,
-                physical_table_id,
->>>>>>> 0d09036d
                 log_tracing_id);
         }
         else
