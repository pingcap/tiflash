--- conflicted
+++ resolved
@@ -158,11 +158,7 @@
       original_table_handle_define(handle),
       background_pool(db_context.getBackgroundPool()),
       blockable_background_pool(db_context.getBlockableBackgroundPool()),
-<<<<<<< HEAD
       next_gc_check_key(is_common_handle ? RowKeyValue::COMMON_HANDLE_MIN_KEY : RowKeyValue::INT_HANDLE_MIN_KEY),
-      hash_salt(++DELTA_MERGE_STORE_HASH_SALT),
-=======
->>>>>>> bbce0502
       log(&Logger::get("DeltaMergeStore[" + db_name + "." + table_name + "]"))
 {
     LOG_INFO(log, "Restore DeltaMerge Store start [" << db_name << "." << table_name << "]");
@@ -357,12 +353,7 @@
     auto * ctx = new DMContext(db_context.getGlobalContext(),
                                path_pool,
                                storage_pool,
-<<<<<<< HEAD
-                               hash_salt,
                                latest_gc_safe_point.load(std::memory_order_acquire),
-=======
-                               latest_gc_safe_point,
->>>>>>> bbce0502
                                settings.not_compress_columns,
                                is_common_handle,
                                rowkey_column_size,
