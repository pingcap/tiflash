// Copyright 2022 PingCAP, Ltd.
//
// Licensed under the Apache License, Version 2.0 (the "License");
// you may not use this file except in compliance with the License.
// You may obtain a copy of the License at
//
//     http://www.apache.org/licenses/LICENSE-2.0
//
// Unless required by applicable law or agreed to in writing, software
// distributed under the License is distributed on an "AS IS" BASIS,
// WITHOUT WARRANTIES OR CONDITIONS OF ANY KIND, either express or implied.
// See the License for the specific language governing permissions and
// limitations under the License.

#include <Common/Exception.h>
#include <Common/FailPoint.h>
#include <Common/FmtUtils.h>
#include <Common/Logger.h>
#include <Common/SyncPoint/SyncPoint.h>
#include <Common/TiFlashMetrics.h>
#include <Common/assert_cast.h>
#include <Core/SortDescription.h>
#include <Functions/FunctionsConversion.h>
#include <Interpreters/sortBlock.h>
#include <Poco/Exception.h>
#include <Storages/DeltaMerge/DMContext.h>
#include <Storages/DeltaMerge/DMSegmentThreadInputStream.h>
#include <Storages/DeltaMerge/DeltaMergeHelpers.h>
#include <Storages/DeltaMerge/DeltaMergeStore.h>
#include <Storages/DeltaMerge/File/DMFile.h>
#include <Storages/DeltaMerge/Filter/RSOperator.h>
#include <Storages/DeltaMerge/ReadThread/SegmentReadTaskScheduler.h>
#include <Storages/DeltaMerge/ReadThread/UnorderedInputStream.h>
#include <Storages/DeltaMerge/SchemaUpdate.h>
#include <Storages/DeltaMerge/Segment.h>
#include <Storages/DeltaMerge/SegmentReadTaskPool.h>
#include <Storages/DeltaMerge/WriteBatches.h>
#include <Storages/Page/PageStorage.h>
#include <Storages/Page/V2/VersionSet/PageEntriesVersionSetWithDelta.h>
#include <Storages/PathPool.h>
#include <Storages/Transaction/TMTContext.h>
#include <common/logger_useful.h>

#include <atomic>
#include <ext/scope_guard.h>
#include <magic_enum.hpp>
#include <memory>

namespace ProfileEvents
{
extern const Event DMWriteBlock;
extern const Event DMWriteBlockNS;
extern const Event DMWriteFile;
extern const Event DMWriteFileNS;
extern const Event DMDeleteRange;
extern const Event DMDeleteRangeNS;
extern const Event DMAppendDeltaCommitDisk;
extern const Event DMAppendDeltaCommitDiskNS;
extern const Event DMAppendDeltaCleanUp;
extern const Event DMAppendDeltaCleanUpNS;

} // namespace ProfileEvents

namespace CurrentMetrics
{
extern const Metric DT_DeltaMergeTotalBytes;
extern const Metric DT_DeltaMergeTotalRows;
extern const Metric DT_SnapshotOfRead;
extern const Metric DT_SnapshotOfReadRaw;
extern const Metric DT_SnapshotOfPlaceIndex;
} // namespace CurrentMetrics

namespace DB
{
namespace ErrorCodes
{
extern const int LOGICAL_ERROR;
} // namespace ErrorCodes

namespace FailPoints
{
extern const char skip_check_segment_update[];
extern const char pause_when_writing_to_dt_store[];
extern const char pause_when_altering_dt_store[];
extern const char force_triggle_background_merge_delta[];
extern const char force_triggle_foreground_flush[];
extern const char random_exception_after_dt_write_done[];
extern const char force_slow_page_storage_snapshot_release[];
extern const char exception_before_drop_segment[];
extern const char exception_after_drop_segment[];
} // namespace FailPoints

namespace DM
{
// ================================================
//   MergeDeltaTaskPool
// ================================================

std::pair<bool, bool> DeltaMergeStore::MergeDeltaTaskPool::tryAddTask(const BackgroundTask & task, const ThreadType & whom, const size_t max_task_num, const LoggerPtr & log_)
{
    std::scoped_lock lock(mutex);
    if (light_tasks.size() + heavy_tasks.size() >= max_task_num)
        return std::make_pair(false, false);

    bool is_heavy = false;
    switch (task.type)
    {
    case TaskType::Split:
    case TaskType::MergeDelta:
        is_heavy = true;
        // reserve some task space for light tasks
        if (max_task_num > 1 && heavy_tasks.size() >= static_cast<size_t>(max_task_num * 0.9))
            return std::make_pair(false, is_heavy);
        heavy_tasks.push(task);
        break;
    case TaskType::Compact:
    case TaskType::Flush:
    case TaskType::PlaceIndex:
        is_heavy = false;
        // reserve some task space for heavy tasks
        if (max_task_num > 1 && light_tasks.size() >= static_cast<size_t>(max_task_num * 0.9))
            return std::make_pair(false, is_heavy);
        light_tasks.push(task);
        break;
    default:
        throw Exception(fmt::format("Unsupported task type: {}", magic_enum::enum_name(task.type)));
    }

    LOG_DEBUG(
        log_,
        "Segment task add to background task pool, segment={} task={} by_whom={}",
        task.segment->simpleInfo(),
        magic_enum::enum_name(task.type),
        magic_enum::enum_name(whom));
    return std::make_pair(true, is_heavy);
}

DeltaMergeStore::BackgroundTask DeltaMergeStore::MergeDeltaTaskPool::nextTask(bool is_heavy, const LoggerPtr & log_)
{
    std::scoped_lock lock(mutex);

    auto & tasks = is_heavy ? heavy_tasks : light_tasks;
    if (tasks.empty())
        return {};
    auto task = tasks.front();
    tasks.pop();

    LOG_DEBUG(log_, "Segment task pop from background task pool, segment={} task={}", task.segment->simpleInfo(), magic_enum::enum_name(task.type));

    return task;
}

// ================================================
//   DeltaMergeStore
// ================================================

namespace
{
// Actually we will always store a column of `_tidb_rowid`, no matter it
// exist in `table_columns` or not.
ColumnDefinesPtr generateStoreColumns(const ColumnDefines & table_columns, bool is_common_handle)
{
    auto columns = std::make_shared<ColumnDefines>();
    // First three columns are always _tidb_rowid, _INTERNAL_VERSION, _INTERNAL_DELMARK
    columns->emplace_back(getExtraHandleColumnDefine(is_common_handle));
    columns->emplace_back(getVersionColumnDefine());
    columns->emplace_back(getTagColumnDefine());
    // Add other columns
    for (const auto & col : table_columns)
    {
        if (col.name != EXTRA_HANDLE_COLUMN_NAME && col.name != VERSION_COLUMN_NAME && col.name != TAG_COLUMN_NAME)
            columns->emplace_back(col);
    }
    return columns;
}
} // namespace

DeltaMergeStore::Settings DeltaMergeStore::EMPTY_SETTINGS = DeltaMergeStore::Settings{.not_compress_columns = NotCompress{}};

DeltaMergeStore::DeltaMergeStore(Context & db_context,
                                 bool data_path_contains_database_name,
                                 const String & db_name_,
                                 const String & table_name_,
                                 TableID physical_table_id_,
                                 bool has_replica,
                                 const ColumnDefines & columns,
                                 const ColumnDefine & handle,
                                 bool is_common_handle_,
                                 size_t rowkey_column_size_,
                                 const Settings & settings_)
    : global_context(db_context.getGlobalContext())
    , path_pool(std::make_shared<StoragePathPool>(global_context.getPathPool().withTable(db_name_, table_name_, data_path_contains_database_name)))
    , settings(settings_)
    , db_name(db_name_)
    , table_name(table_name_)
    , physical_table_id(physical_table_id_)
    , is_common_handle(is_common_handle_)
    , rowkey_column_size(rowkey_column_size_)
    , original_table_handle_define(handle)
    , background_pool(db_context.getBackgroundPool())
    , blockable_background_pool(db_context.getBlockableBackgroundPool())
    , next_gc_check_key(is_common_handle ? RowKeyValue::COMMON_HANDLE_MIN_KEY : RowKeyValue::INT_HANDLE_MIN_KEY)
    , log(Logger::get(fmt::format("table_id={}", physical_table_id_)))
{
    replica_exist.store(has_replica);
    // for mock test, table_id_ should be DB::InvalidTableID
    NamespaceId ns_id = physical_table_id == DB::InvalidTableID ? TEST_NAMESPACE_ID : physical_table_id;

    LOG_INFO(log, "Restore DeltaMerge Store start");

    storage_pool = std::make_shared<StoragePool>(global_context,
                                                 ns_id,
                                                 *path_pool,
                                                 db_name_ + "." + table_name_);

    // Restore existing dm files and set capacity for path_pool.
    // Should be done before any background task setup.
    restoreStableFiles();

    original_table_columns.emplace_back(original_table_handle_define);
    original_table_columns.emplace_back(getVersionColumnDefine());
    original_table_columns.emplace_back(getTagColumnDefine());
    for (const auto & col : columns)
    {
        if (col.id != original_table_handle_define.id && col.id != VERSION_COLUMN_ID && col.id != TAG_COLUMN_ID)
            original_table_columns.emplace_back(col);
    }

    original_table_header = std::make_shared<Block>(toEmptyBlock(original_table_columns));
    store_columns = generateStoreColumns(original_table_columns, is_common_handle);

    auto dm_context = newDMContext(db_context, db_context.getSettingsRef());
    PageStorageRunMode page_storage_run_mode;
    try
    {
        page_storage_run_mode = storage_pool->restore(); // restore from disk
        if (const auto first_segment_entry = storage_pool->metaReader()->getPageEntry(DELTA_MERGE_FIRST_SEGMENT_ID);
            !first_segment_entry.isValid())
        {
            auto segment_id = storage_pool->newMetaPageId();
            if (segment_id != DELTA_MERGE_FIRST_SEGMENT_ID)
            {
                if (page_storage_run_mode == PageStorageRunMode::ONLY_V2)
                {
                    throw Exception(fmt::format("The first segment id should be {}", DELTA_MERGE_FIRST_SEGMENT_ID), ErrorCodes::LOGICAL_ERROR);
                }

                // In ONLY_V3 or MIX_MODE, If create a new DeltaMergeStore
                // Should used fixed DELTA_MERGE_FIRST_SEGMENT_ID to create first segment
                segment_id = DELTA_MERGE_FIRST_SEGMENT_ID;
            }

            auto first_segment = Segment::newSegment( //
                log,
                *dm_context,
                store_columns,
                RowKeyRange::newAll(is_common_handle, rowkey_column_size),
                segment_id,
                0);
            segments.emplace(first_segment->getRowKeyRange().getEnd(), first_segment);
            id_to_segment.emplace(segment_id, first_segment);
        }
        else
        {
            auto segment_id = DELTA_MERGE_FIRST_SEGMENT_ID;
            while (segment_id)
            {
                auto segment = Segment::restoreSegment(log, *dm_context, segment_id);
                segments.emplace(segment->getRowKeyRange().getEnd(), segment);
                id_to_segment.emplace(segment_id, segment);

                segment_id = segment->nextSegmentId();
            }
        }
    }
    catch (...)
    {
        tryLogCurrentException(__PRETTY_FUNCTION__);
        throw;
    }

    setUpBackgroundTask(dm_context);

    LOG_INFO(log, "Restore DeltaMerge Store end, ps_run_mode={}", static_cast<UInt8>(page_storage_run_mode));
}

DeltaMergeStore::~DeltaMergeStore()
{
    LOG_INFO(log, "Release DeltaMerge Store start");

    shutdown();

    LOG_INFO(log, "Release DeltaMerge Store end");
}

void DeltaMergeStore::rename(String /*new_path*/, String new_database_name, String new_table_name)
{
    path_pool->rename(new_database_name, new_table_name);

    // TODO: replacing these two variables is not atomic, but could be good enough?
    table_name.swap(new_table_name);
    db_name.swap(new_database_name);
}

void DeltaMergeStore::dropAllSegments(bool keep_first_segment)
{
    auto dm_context = newDMContext(global_context, global_context.getSettingsRef());
    {
        std::unique_lock lock(read_write_mutex);
        auto segment_id = DELTA_MERGE_FIRST_SEGMENT_ID;
        std::stack<PageId> segment_ids;
        while (segment_id != 0)
        {
            segment_ids.push(segment_id);
            auto segment = id_to_segment[segment_id];
            segment_id = segment->nextSegmentId();
        }
        WriteBatches wbs(*storage_pool, dm_context->getWriteLimiter());
        while (!segment_ids.empty())
        {
            auto segment_id_to_drop = segment_ids.top();
            if (keep_first_segment && (segment_id_to_drop == DELTA_MERGE_FIRST_SEGMENT_ID))
            {
                // This must be the last segment to drop
                assert(segment_ids.size() == 1);
                break;
            }
            auto segment_to_drop = id_to_segment[segment_id_to_drop];
            segment_ids.pop();
            SegmentPtr previous_segment;
            SegmentPtr new_previous_segment;
            if (!segment_ids.empty())
            {
                // This is not the last segment, so we need to set previous segment's next_segment_id to 0 to indicate that this segment has been dropped
                auto previous_segment_id = segment_ids.top();
                previous_segment = id_to_segment[previous_segment_id];
                assert(previous_segment->nextSegmentId() == segment_id_to_drop);
                auto previous_lock = previous_segment->mustGetUpdateLock();

                FAIL_POINT_TRIGGER_EXCEPTION(FailPoints::exception_before_drop_segment);
                // No need to abandon previous_segment, because it's delta and stable is managed by the new_previous_segment.
                // Abandon previous_segment will actually abandon new_previous_segment
                //
                // And we need to use the previous_segment to manage the dropped segment's range,
                // because if tiflash crash in the middle of the drop table process, and when restoring this table at restart,
                // there are some possibilities that this table will trigger some background tasks,
                // and in these background tasks, it may check that all ranges of this table should be managed by some segment.
                new_previous_segment = previous_segment->dropNextSegment(wbs, segment_to_drop->getRowKeyRange());
                FAIL_POINT_TRIGGER_EXCEPTION(FailPoints::exception_after_drop_segment);
            }
            // The order to drop the meta and data of this segment doesn't matter,
            // Because there is no segment pointing to this segment,
            // so it won't be restored again even the drop process was interrupted by restart
            segments.erase(segment_to_drop->getRowKeyRange().getEnd());
            id_to_segment.erase(segment_id_to_drop);
            if (previous_segment)
            {
                assert(new_previous_segment);
                assert(previous_segment->segmentId() == new_previous_segment->segmentId());
                segments.erase(previous_segment->getRowKeyRange().getEnd());
                segments.emplace(new_previous_segment->getRowKeyRange().getEnd(), new_previous_segment);
                id_to_segment.erase(previous_segment->segmentId());
                id_to_segment.emplace(new_previous_segment->segmentId(), new_previous_segment);
            }
            auto drop_lock = segment_to_drop->mustGetUpdateLock();
            segment_to_drop->abandon(*dm_context);
            segment_to_drop->drop(global_context.getFileProvider(), wbs);
        }
    }
}

void DeltaMergeStore::clearData()
{
    // Remove all background task first
    shutdown();
    LOG_INFO(log, "Clear DeltaMerge segments data");
    // We don't drop the first segment in clearData, because if we drop it and tiflash crashes before drop the table's metadata,
    // when restart the table will try to restore the first segment but failed to do it which cause tiflash crash again.
    // The reason this happens is that even we delete all data in a PageStorage instance,
    // the call to PageStorage::getMaxId is still not 0 so tiflash treat it as an old table and will try to restore it's first segment.
    dropAllSegments(true);
    LOG_INFO(log, "Clear DeltaMerge segments data done");
}

void DeltaMergeStore::drop()
{
    // Remove all background task first
    shutdown();

    LOG_INFO(log, "Drop DeltaMerge removing data from filesystem");
    dropAllSegments(false);
    storage_pool->drop();

    // Drop data in storage path pool
    path_pool->drop(/*recursive=*/true, /*must_success=*/false);
    LOG_INFO(log, "Drop DeltaMerge done");
}

void DeltaMergeStore::shutdown()
{
    bool v = false;
    if (!shutdown_called.compare_exchange_strong(v, true))
        return;

    LOG_TRACE(log, "Shutdown DeltaMerge start");
    // shutdown before unregister to avoid conflict between this thread and background gc thread on the `ExternalPagesCallbacks`
    // because PageStorage V2 doesn't have any lock protection on the `ExternalPagesCallbacks`.(The order doesn't matter for V3)
    storage_pool->shutdown();
    storage_pool->dataUnregisterExternalPagesCallbacks(storage_pool->getNamespaceId());

    background_pool.removeTask(background_task_handle);
    blockable_background_pool.removeTask(blockable_background_pool_handle);
    background_task_handle = nullptr;
    blockable_background_pool_handle = nullptr;
    LOG_TRACE(log, "Shutdown DeltaMerge end");
}

DMContextPtr DeltaMergeStore::newDMContext(const Context & db_context, const DB::Settings & db_settings, const String & tracing_id, const ScanContextPtr & scan_context_)
{
    std::shared_lock lock(read_write_mutex);

    // Here we use global context from db_context, instead of db_context directly.
    // Because db_context could be a temporary object and won't last long enough during the query process.
    // Like the context created by InterpreterSelectWithUnionQuery.
    auto * ctx = new DMContext(db_context.getGlobalContext(),
                               *path_pool,
                               *storage_pool,
                               latest_gc_safe_point.load(std::memory_order_acquire),
                               settings.not_compress_columns,
                               is_common_handle,
                               rowkey_column_size,
                               db_settings,
                               scan_context_,
                               tracing_id);
    return DMContextPtr(ctx);
}

inline Block getSubBlock(const Block & block, size_t offset, size_t limit)
{
    if (!offset && limit == block.rows())
    {
        return block;
    }
    else
    {
        Block sub_block;
        for (const auto & c : block)
        {
            auto column = c.column->cloneEmpty();
            column->insertRangeFrom(*c.column, offset, limit);

            auto sub_col = c.cloneEmpty();
            sub_col.column = std::move(column);
            sub_col.column_id = c.column_id;
            sub_block.insert(std::move(sub_col));
        }
        return sub_block;
    }
}

// Add an extra handle column if the `handle_define` is used as the primary key
// TODO: consider merging it into `RegionBlockReader`?
Block DeltaMergeStore::addExtraColumnIfNeed(const Context & db_context, const ColumnDefine & handle_define, Block && block)
{
    if (pkIsHandle(handle_define))
    {
        if (!EXTRA_HANDLE_COLUMN_INT_TYPE->equals(*handle_define.type))
        {
            auto handle_pos = getPosByColumnId(block, handle_define.id);
            addColumnToBlock(block, //
                             EXTRA_HANDLE_COLUMN_ID,
                             EXTRA_HANDLE_COLUMN_NAME,
                             EXTRA_HANDLE_COLUMN_INT_TYPE,
                             EXTRA_HANDLE_COLUMN_INT_TYPE->createColumn());
            // Fill the new handle column with data in column[handle_pos] by applying cast.
            DefaultExecutable(FunctionToInt64::create(db_context)).execute(block, {handle_pos}, block.columns() - 1);
        }
        else
        {
            // If types are identical, `FunctionToInt64` just take reference to the original column.
            // We need a deep copy for the pk column or it will make trobule for later processing.
            auto pk_col_with_name = getByColumnId(block, handle_define.id);
            auto pk_column = pk_col_with_name.column;
            ColumnPtr handle_column = pk_column->cloneResized(pk_column->size());
            addColumnToBlock(block, //
                             EXTRA_HANDLE_COLUMN_ID,
                             EXTRA_HANDLE_COLUMN_NAME,
                             EXTRA_HANDLE_COLUMN_INT_TYPE,
                             handle_column);
        }
    }
    return std::move(block);
}

void DeltaMergeStore::write(const Context & db_context, const DB::Settings & db_settings, Block & block)
{
    LOG_TRACE(log, "Table write block, rows={} bytes={}", block.rows(), block.bytes());

    EventRecorder write_block_recorder(ProfileEvents::DMWriteBlock, ProfileEvents::DMWriteBlockNS);

    const auto rows = block.rows();
    if (rows == 0)
        return;

    auto dm_context = newDMContext(db_context, db_settings, "write");

    const auto bytes = block.bytes();

    {
        // Sort the block by handle & version in ascending order.
        SortDescription sort;
        sort.emplace_back(EXTRA_HANDLE_COLUMN_NAME, 1, 0);
        sort.emplace_back(VERSION_COLUMN_NAME, 1, 0);

        if (rows > 1 && !isAlreadySorted(block, sort))
            stableSortBlock(block, sort);
    }

    Segments updated_segments;

    size_t offset = 0;
    size_t limit;
    const auto handle_column = block.getByName(EXTRA_HANDLE_COLUMN_NAME).column;
    auto rowkey_column = RowKeyColumnContainer(handle_column, is_common_handle);

    // Write block by segments
    while (offset != rows)
    {
        RowKeyValueRef start_key = rowkey_column.getRowKeyValue(offset);
        WriteBatches wbs(*storage_pool, db_context.getWriteLimiter());
        ColumnFilePtr write_column_file;
        RowKeyRange write_range;

        // Keep trying until succeeded.
        while (true)
        {
            // Find the segment according to current start_key
            SegmentPtr segment;
            {
                std::shared_lock lock(read_write_mutex);

                auto segment_it = segments.upper_bound(start_key);
                if (segment_it == segments.end())
                {
                    // todo print meaningful start row key
                    throw Exception(fmt::format("Failed to locate segment begin with start: {}", start_key.toDebugString()), ErrorCodes::LOGICAL_ERROR);
                }
                segment = segment_it->second;
            }

            FAIL_POINT_PAUSE(FailPoints::pause_when_writing_to_dt_store);

            // Do force merge or stop write if necessary.
            waitForWrite(dm_context, segment);
            if (segment->hasAbandoned())
                continue;

            const auto & rowkey_range = segment->getRowKeyRange();

            // The [offset, rows - offset] can be exceeding the Segment's rowkey_range. Cut the range
            // to fit the segment.
            auto [cur_offset, cur_limit] = rowkey_range.getPosRange(handle_column, offset, rows - offset);
            if (unlikely(cur_offset != offset))
                throw Exception("cur_offset does not equal to offset", ErrorCodes::LOGICAL_ERROR);

            limit = cur_limit;
            auto alloc_bytes = block.bytes(offset, limit);

            bool is_small = limit < dm_context->delta_cache_limit_rows / 4 && alloc_bytes < dm_context->delta_cache_limit_bytes / 4;
            // For small column files, data is appended to MemTableSet, then flushed later.
            // For large column files, data is directly written to PageStorage, while the ColumnFile entry is appended to MemTableSet.
            if (is_small)
            {
                if (segment->writeToCache(*dm_context, block, offset, limit))
                {
                    updated_segments.push_back(segment);
                    break;
                }
            }
            else
            {
                // If column file haven't been written, or the pk range has changed since last write, then write it and
                // delete former written column file.
                if (!write_column_file || (write_column_file && write_range != rowkey_range))
                {
                    wbs.rollbackWrittenLogAndData();
                    wbs.clear();

                    // In this case we will construct a ColumnFile that does not contain block data in the memory.
                    // The block data has been written to PageStorage in wbs.
                    write_column_file = ColumnFileTiny::writeColumnFile(*dm_context, block, offset, limit, wbs);
                    wbs.writeLogAndData();
                    write_range = rowkey_range;
                }

                // Write could fail, because other threads could already updated the instance. Like split/merge, merge delta.
                if (segment->writeToDisk(*dm_context, write_column_file))
                {
                    updated_segments.push_back(segment);
                    break;
                }
            }
        }

        offset += limit;
    }

    GET_METRIC(tiflash_storage_throughput_bytes, type_write).Increment(bytes);
    GET_METRIC(tiflash_storage_throughput_rows, type_write).Increment(rows);

    if (db_settings.dt_flush_after_write)
    {
        RowKeyRange merge_range = RowKeyRange::newNone(is_common_handle, rowkey_column_size);
        for (auto & segment : updated_segments)
            merge_range = merge_range.merge(segment->getRowKeyRange());
        flushCache(dm_context, merge_range);
    }

    fiu_do_on(FailPoints::random_exception_after_dt_write_done, {
        static int num_call = 0;
        if (num_call++ % 10 == 7)
            throw Exception("Fail point random_exception_after_dt_write_done is triggered.", ErrorCodes::FAIL_POINT_ERROR);
    });

    // TODO: Update the tracing_id before checkSegmentUpdate
    for (auto & segment : updated_segments)
        checkSegmentUpdate(dm_context, segment, ThreadType::Write);
}

void DeltaMergeStore::deleteRange(const Context & db_context, const DB::Settings & db_settings, const RowKeyRange & delete_range)
{
    LOG_INFO(log, "Table delete range, range={}", delete_range.toDebugString());

    EventRecorder write_block_recorder(ProfileEvents::DMDeleteRange, ProfileEvents::DMDeleteRangeNS);

    if (delete_range.none())
        return;

    auto dm_context = newDMContext(db_context, db_settings, "delete_range");

    Segments updated_segments;

    RowKeyRange cur_range = delete_range;

    while (!cur_range.none())
    {
        RowKeyRange segment_range;

        // Keep trying until succeeded.
        while (true)
        {
            SegmentPtr segment;
            {
                std::shared_lock lock(read_write_mutex);

                auto segment_it = segments.upper_bound(cur_range.getStart());
                if (segment_it == segments.end())
                {
                    throw Exception(
                        fmt::format("Failed to locate segment begin with start in range: {}", cur_range.toDebugString()),
                        ErrorCodes::LOGICAL_ERROR);
                }
                segment = segment_it->second;
            }

            waitForDeleteRange(dm_context, segment);
            if (segment->hasAbandoned())
                continue;

            segment_range = segment->getRowKeyRange();

            // Write could fail, because other threads could already updated the instance. Like split/merge, merge delta.
            if (segment->write(*dm_context, delete_range.shrink(segment_range)))
            {
                updated_segments.push_back(segment);
                break;
            }
        }

        cur_range.setStart(segment_range.end);
        cur_range.setEnd(delete_range.end);
    }

    // TODO: Update the tracing_id before checkSegmentUpdate?
    for (auto & segment : updated_segments)
        checkSegmentUpdate(dm_context, segment, ThreadType::Write);
}

bool DeltaMergeStore::flushCache(const DMContextPtr & dm_context, const RowKeyRange & range, bool try_until_succeed)
{
    size_t sleep_ms = 5;

    RowKeyRange cur_range = range;
    while (!cur_range.none())
    {
        RowKeyRange segment_range;

        // Keep trying until succeeded if needed.
        while (true)
        {
            SegmentPtr segment;
            {
                std::shared_lock lock(read_write_mutex);

                auto segment_it = segments.upper_bound(cur_range.getStart());
                if (segment_it == segments.end())
                {
                    throw Exception(
                        fmt::format("Failed to locate segment begin with start in range: {}", cur_range.toDebugString()),
                        ErrorCodes::LOGICAL_ERROR);
                }
                segment = segment_it->second;
            }
            segment_range = segment->getRowKeyRange();

            if (segment->flushCache(*dm_context))
            {
                break;
            }
            else if (!try_until_succeed)
            {
                return false;
            }

            // Flush could fail. Typical cases:
            // #1. The segment is abandoned (due to an update is finished)
            // #2. There is another flush in progress, for example, triggered in background
            // Let's sleep 5ms ~ 100ms and then retry flush again.
            std::this_thread::sleep_for(std::chrono::milliseconds(sleep_ms));
            sleep_ms = std::min(sleep_ms * 2, 100);
        }

        cur_range.setStart(segment_range.end);
    }
    return true;
}

bool DeltaMergeStore::mergeDeltaAll(const Context & context)
{
    LOG_INFO(log, "Begin table mergeDeltaAll");

    auto dm_context = newDMContext(context, context.getSettingsRef(), /*tracing_id*/ "mergeDeltaAll");

    std::vector<SegmentPtr> all_segments;
    {
        std::shared_lock lock(read_write_mutex);
        for (auto & [range_end, segment] : segments)
        {
            (void)range_end;
            all_segments.push_back(segment);
        }
    }

    bool all_succ = true;
    for (auto & segment : all_segments)
    {
        bool succ = segmentMergeDelta(*dm_context, segment, MergeDeltaReason::Manual) != nullptr;
        all_succ = all_succ && succ;
    }

    LOG_INFO(log, "Finish table mergeDeltaAll: {}", all_succ);
    return all_succ;
}

std::optional<DM::RowKeyRange> DeltaMergeStore::mergeDeltaBySegment(const Context & context, const RowKeyValue & start_key)
{
    LOG_INFO(log, "Table mergeDeltaBySegment, start={}", start_key.toDebugString());

    SYNC_FOR("before_DeltaMergeStore::mergeDeltaBySegment");

    updateGCSafePoint();
    auto dm_context = newDMContext(context, context.getSettingsRef(),
                                   /*tracing_id*/ fmt::format("mergeDeltaBySegment_{}", latest_gc_safe_point.load(std::memory_order_relaxed)));

    size_t sleep_ms = 50;

    while (true)
    {
        SegmentPtr segment;
        {
            std::shared_lock lock(read_write_mutex);
            const auto segment_it = segments.upper_bound(start_key.toRowKeyValueRef());
            if (segment_it == segments.end())
            {
                return std::nullopt;
            }
            segment = segment_it->second;
        }

        if (segment->flushCache(*dm_context))
        {
            const auto new_segment = segmentMergeDelta(*dm_context, segment, MergeDeltaReason::Manual);
            if (new_segment)
            {
                const auto segment_end = new_segment->getRowKeyRange().end;
                if (unlikely(*segment_end.value <= *start_key.value))
                {
                    // The next start key must be > current start key
                    LOG_ERROR(log, "Assert new_segment.end {} > start {} failed", segment_end.toDebugString(), start_key.toDebugString());
                    throw Exception("Assert segment range failed", ErrorCodes::LOGICAL_ERROR);
                }
                return new_segment->getRowKeyRange();
            } // else: sleep and retry
        } // else: sleep and retry

        SYNC_FOR("before_DeltaMergeStore::mergeDeltaBySegment|retry_segment");

        // Typical cases:
        // #1. flushCache failed
        //    - The segment is abandoned (due to segment updated)
        //    - There is another flush in progress (e.g. triggered in background)
        // #2. segmentMergeDelta failed
        //    - The segment is abandoned (due to segment updated)
        //    - The segment is updating (e.g. a split-preparation is working, which occupies a for-write snapshot).
        // It could be possible to take seconds to finish the segment updating, so let's sleep for a short time
        // (50ms ~ 1000ms) and then retry.
        std::this_thread::sleep_for(std::chrono::milliseconds(sleep_ms));
        sleep_ms = std::min(sleep_ms * 2, 1000);
    }
}

void DeltaMergeStore::compact(const Context & db_context, const RowKeyRange & range)
{
    auto dm_context = newDMContext(db_context, db_context.getSettingsRef(), /*tracing_id*/ "compact");

    RowKeyRange cur_range = range;
    while (!cur_range.none())
    {
        RowKeyRange segment_range;
        // Keep trying until succeeded.
        while (true)
        {
            SegmentPtr segment;
            {
                std::shared_lock lock(read_write_mutex);

                auto segment_it = segments.upper_bound(cur_range.getStart());
                if (segment_it == segments.end())
                {
                    throw Exception(
                        fmt::format("Failed to locate segment begin with start in range: {}", cur_range.toDebugString()),
                        ErrorCodes::LOGICAL_ERROR);
                }
                segment = segment_it->second;
            }
            segment_range = segment->getRowKeyRange();

            // compact could fail.
            if (segment->compactDelta(*dm_context))
            {
                break;
            }
        }

        cur_range.setStart(segment_range.end);
    }
}

// Read data without mvcc filtering.
// just for debug
// readRaw is called under 'selraw  xxxx'
BlockInputStreams DeltaMergeStore::readRaw(const Context & db_context,
                                           const DB::Settings & db_settings,
                                           const ColumnDefines & columns_to_read,
                                           size_t num_streams,
                                           bool keep_order,
                                           const SegmentIdSet & read_segments,
                                           size_t extra_table_id_index)
{
    SegmentReadTasks tasks;

    auto dm_context = newDMContext(db_context, db_settings, fmt::format("read_raw_{}", db_context.getCurrentQueryId()));
    // If keep order is required, disable read thread.
    auto enable_read_thread = db_context.getSettingsRef().dt_enable_read_thread && !keep_order;
    {
        std::shared_lock lock(read_write_mutex);

        for (const auto & [handle, segment] : segments)
        {
            (void)handle;
            if (read_segments.empty() || read_segments.count(segment->segmentId()))
            {
                auto segment_snap = segment->createSnapshot(*dm_context, false, CurrentMetrics::DT_SnapshotOfReadRaw);
                if (unlikely(!segment_snap))
                    throw Exception("Failed to get segment snap", ErrorCodes::LOGICAL_ERROR);

                tasks.push_back(std::make_shared<SegmentReadTask>(segment, segment_snap, RowKeyRanges{segment->getRowKeyRange()}));
            }
        }
    }

    fiu_do_on(FailPoints::force_slow_page_storage_snapshot_release, {
        std::thread thread_hold_snapshots([this, tasks]() {
            LOG_WARNING(log, "failpoint force_slow_page_storage_snapshot_release begin");
            std::this_thread::sleep_for(std::chrono::seconds(5 * 60));
            (void)tasks;
            LOG_WARNING(log, "failpoint force_slow_page_storage_snapshot_release end");
        });
        thread_hold_snapshots.detach();
    });

    auto after_segment_read = [&](const DMContextPtr & dm_context_, const SegmentPtr & segment_) {
        this->checkSegmentUpdate(dm_context_, segment_, ThreadType::Read);
    };
    size_t final_num_stream = std::min(num_streams, tasks.size());
    String req_info;
<<<<<<< HEAD
    if (db_context.getDagContext() != nullptr && db_context.getDagContext()->isMPPTask())
        req_info = db_context.getDagContext()->getMPPTaskId().toString();
    // We can use num_streams as parallelism when read thread is enabled.
    size_t final_num_stream = enable_read_thread ? num_streams : std::min(num_streams, tasks.size());
=======
    if (db_context.getDAGContext() != nullptr && db_context.getDAGContext()->isMPPTask())
        req_info = db_context.getDAGContext()->getMPPTaskId().toString();
>>>>>>> f3832a18
    auto read_task_pool = std::make_shared<SegmentReadTaskPool>(
        physical_table_id,
        dm_context,
        columns_to_read,
        EMPTY_FILTER,
        std::numeric_limits<UInt64>::max(),
        DEFAULT_BLOCK_SIZE,
        /* read_mode */ ReadMode::Raw,
        std::move(tasks),
        after_segment_read,
        req_info,
        enable_read_thread);

    BlockInputStreams res;
    for (size_t i = 0; i < final_num_stream; ++i)
    {
        BlockInputStreamPtr stream;
        if (enable_read_thread)
        {
            stream = std::make_shared<UnorderedInputStream>(
                read_task_pool,
                columns_to_read,
                extra_table_id_index,
                physical_table_id,
                req_info);
        }
        else
        {
            stream = std::make_shared<DMSegmentThreadInputStream>(
                dm_context,
                read_task_pool,
                after_segment_read,
                columns_to_read,
                EMPTY_FILTER,
                std::numeric_limits<UInt64>::max(),
                DEFAULT_BLOCK_SIZE,
                /* read_mode */ ReadMode::Raw,
                extra_table_id_index,
                physical_table_id,
                req_info);
        }
        res.push_back(stream);
    }
    return res;
}

BlockInputStreams DeltaMergeStore::read(const Context & db_context,
                                        const DB::Settings & db_settings,
                                        const ColumnDefines & columns_to_read,
                                        const RowKeyRanges & sorted_ranges,
                                        size_t num_streams,
                                        UInt64 max_version,
                                        const RSOperatorPtr & filter,
                                        const String & tracing_id,
                                        bool keep_order,
                                        bool is_fast_scan,
                                        size_t expected_block_size,
                                        const SegmentIdSet & read_segments,
                                        size_t extra_table_id_index,
                                        const ScanContextPtr & scan_context)
{
    // Use the id from MPP/Coprocessor level as tracing_id
    auto dm_context = newDMContext(db_context, db_settings, tracing_id, scan_context);

    // If keep order is required, disable read thread.
    auto enable_read_thread = db_context.getSettingsRef().dt_enable_read_thread && !keep_order;
    // SegmentReadTaskScheduler and SegmentReadTaskPool use table_id + segment id as unique ID when read thread is enabled.
    // 'try_split_task' can result in several read tasks with the same id that can cause some trouble.
    // Also, too many read tasks of a segment with different small ranges is not good for data sharing cache.
    SegmentReadTasks tasks = getReadTasksByRanges(*dm_context, sorted_ranges, num_streams, read_segments, /*try_split_task =*/!enable_read_thread);
    auto log_tracing_id = getLogTracingId(*dm_context);
    auto tracing_logger = log->getChild(log_tracing_id);
    LOG_DEBUG(tracing_logger,
              "Read create segment snapshot done, keep_order={} dt_enable_read_thread={} enable_read_thread={}",
              keep_order,
              db_context.getSettingsRef().dt_enable_read_thread,
              enable_read_thread);

    auto after_segment_read = [&](const DMContextPtr & dm_context_, const SegmentPtr & segment_) {
        // TODO: Update the tracing_id before checkSegmentUpdate?
        this->checkSegmentUpdate(dm_context_, segment_, ThreadType::Read);
    };

    GET_METRIC(tiflash_storage_read_tasks_count).Increment(tasks.size());
    size_t final_num_stream = std::max(1, std::min(num_streams, tasks.size()));
    auto read_task_pool = std::make_shared<SegmentReadTaskPool>(
        physical_table_id,
        dm_context,
        columns_to_read,
        filter,
        max_version,
        expected_block_size,
        /* read_mode = */ is_fast_scan ? ReadMode::Fast : ReadMode::Normal,
        std::move(tasks),
        after_segment_read,
        log_tracing_id,
        enable_read_thread);

    BlockInputStreams res;
    for (size_t i = 0; i < final_num_stream; ++i)
    {
        BlockInputStreamPtr stream;
        if (enable_read_thread)
        {
            stream = std::make_shared<UnorderedInputStream>(
                read_task_pool,
                columns_to_read,
                extra_table_id_index,
                physical_table_id,
                log_tracing_id);
        }
        else
        {
            stream = std::make_shared<DMSegmentThreadInputStream>(
                dm_context,
                read_task_pool,
                after_segment_read,
                columns_to_read,
                filter,
                max_version,
                expected_block_size,
                /* read_mode = */ is_fast_scan ? ReadMode::Fast : ReadMode::Normal,
                extra_table_id_index,
                physical_table_id,
                log_tracing_id);
        }
        res.push_back(stream);
    }
    LOG_DEBUG(tracing_logger, "Read create stream done");

    return res;
}

size_t forceMergeDeltaRows(const DMContextPtr & dm_context)
{
    return dm_context->db_context.getSettingsRef().dt_segment_force_merge_delta_rows;
}

size_t forceMergeDeltaBytes(const DMContextPtr & dm_context)
{
    return dm_context->db_context.getSettingsRef().dt_segment_force_merge_delta_size;
}

size_t forceMergeDeltaDeletes(const DMContextPtr & dm_context)
{
    return dm_context->db_context.getSettingsRef().dt_segment_force_merge_delta_deletes;
}

void DeltaMergeStore::waitForWrite(const DMContextPtr & dm_context, const SegmentPtr & segment)
{
    size_t delta_rows = segment->getDelta()->getRows();
    size_t delta_bytes = segment->getDelta()->getBytes();

    // No need to stall the write stall if not exceeding the threshold of force merge.
    if (delta_rows < forceMergeDeltaRows(dm_context) && delta_bytes < forceMergeDeltaBytes(dm_context))
        return;

    // FIXME: checkSegmentUpdate will also count write stalls at each call.
    Stopwatch watch;
    SCOPE_EXIT({ GET_METRIC(tiflash_storage_write_stall_duration_seconds, type_write).Observe(watch.elapsedSeconds()); });

    size_t segment_bytes = segment->getEstimatedBytes();
    // The speed of delta merge in a very bad situation we assume. It should be a very conservative value.
    const size_t k10mb = 10 << 20;

    size_t stop_write_delta_rows = dm_context->db_context.getSettingsRef().dt_segment_stop_write_delta_rows;
    size_t stop_write_delta_bytes = dm_context->db_context.getSettingsRef().dt_segment_stop_write_delta_size;
    size_t wait_duration_factor = dm_context->db_context.getSettingsRef().dt_segment_wait_duration_factor;

    size_t sleep_ms;
    if (delta_rows >= stop_write_delta_rows || delta_bytes >= stop_write_delta_bytes)
    {
        // For stop write (hard limit), wait until segment is updated (e.g. delta is merged).
        sleep_ms = std::numeric_limits<size_t>::max();
    }
    else
    {
        // For force merge (soft limit), wait for a reasonable amount of time.
        // It is possible that the segment is still not updated after the wait.
        sleep_ms = static_cast<double>(segment_bytes) / k10mb * 1000 * wait_duration_factor;
    }

    // checkSegmentUpdate could do foreground merge delta, so call it before sleep.
    checkSegmentUpdate(dm_context, segment, ThreadType::Write);

    size_t sleep_step = 50;
    // Wait at most `sleep_ms` until the delta is merged.
    // Merge delta will replace the segment instance, causing `segment->hasAbandoned() == true`.
    while (!segment->hasAbandoned() && sleep_ms > 0)
    {
        size_t ms = std::min(sleep_ms, sleep_step);
        std::this_thread::sleep_for(std::chrono::milliseconds(ms));
        sleep_ms -= ms;
        checkSegmentUpdate(dm_context, segment, ThreadType::Write);
    }
}

void DeltaMergeStore::waitForDeleteRange(const DB::DM::DMContextPtr &, const DB::DM::SegmentPtr &)
{
    // TODO: maybe we should wait, if there are too many delete ranges?
}

void DeltaMergeStore::checkSegmentUpdate(const DMContextPtr & dm_context, const SegmentPtr & segment, ThreadType thread_type)
{
    fiu_do_on(FailPoints::skip_check_segment_update, { return; });

    if (segment->hasAbandoned())
        return;
    const auto & delta = segment->getDelta();

    size_t delta_saved_rows = delta->getRows(/* use_unsaved */ false);
    size_t delta_saved_bytes = delta->getBytes(/* use_unsaved */ false);
    size_t delta_check_rows = std::max(delta->updatesInDeltaTree(), delta_saved_rows);
    size_t delta_check_bytes = delta_saved_bytes;

    size_t delta_deletes = delta->getDeletes();

    size_t unsaved_rows = delta->getUnsavedRows();
    size_t unsaved_bytes = delta->getUnsavedBytes();

    size_t delta_rows = delta_saved_rows + unsaved_rows;
    size_t delta_bytes = delta_saved_bytes + unsaved_bytes;
    size_t segment_rows = segment->getEstimatedRows();
    size_t segment_bytes = segment->getEstimatedBytes();
    size_t column_file_count = delta->getColumnFileCount();

    size_t placed_delta_rows = delta->getPlacedDeltaRows();

    auto & delta_last_try_flush_rows = delta->getLastTryFlushRows();
    auto & delta_last_try_flush_bytes = delta->getLastTryFlushBytes();
    auto & delta_last_try_compact_column_files = delta->getLastTryCompactColumnFiles();
    auto & delta_last_try_merge_delta_rows = delta->getLastTryMergeDeltaRows();
    auto & delta_last_try_merge_delta_bytes = delta->getLastTryMergeDeltaBytes();
    auto & delta_last_try_split_rows = delta->getLastTrySplitRows();
    auto & delta_last_try_split_bytes = delta->getLastTrySplitBytes();
    auto & delta_last_try_place_delta_index_rows = delta->getLastTryPlaceDeltaIndexRows();

    auto segment_limit_rows = dm_context->segment_limit_rows;
    auto segment_limit_bytes = dm_context->segment_limit_bytes;
    auto delta_limit_rows = dm_context->delta_limit_rows;
    auto delta_limit_bytes = dm_context->delta_limit_bytes;
    auto delta_cache_limit_rows = dm_context->delta_cache_limit_rows;
    auto delta_cache_limit_bytes = dm_context->delta_cache_limit_bytes;

    bool should_background_flush = (unsaved_rows >= delta_cache_limit_rows || unsaved_bytes >= delta_cache_limit_bytes) //
        && (delta_rows - delta_last_try_flush_rows >= delta_cache_limit_rows
            || delta_bytes - delta_last_try_flush_bytes >= delta_cache_limit_bytes);
    bool should_foreground_flush = unsaved_rows >= delta_cache_limit_rows * 3 || unsaved_bytes >= delta_cache_limit_bytes * 3;
    /// For write thread, we want to avoid foreground flush to block the process of apply raft command.
    /// So we increase the threshold of foreground flush for write thread.
    if (thread_type == ThreadType::Write)
    {
        should_foreground_flush = unsaved_rows >= delta_cache_limit_rows * 10 || unsaved_bytes >= delta_cache_limit_bytes * 10;
    }

    bool should_background_merge_delta = ((delta_check_rows >= delta_limit_rows || delta_check_bytes >= delta_limit_bytes) //
                                          && (delta_rows - delta_last_try_merge_delta_rows >= delta_cache_limit_rows
                                              || delta_bytes - delta_last_try_merge_delta_bytes >= delta_cache_limit_bytes));
    bool should_foreground_merge_delta_by_rows_or_bytes
        = delta_check_rows >= forceMergeDeltaRows(dm_context) || delta_check_bytes >= forceMergeDeltaBytes(dm_context);
    bool should_foreground_merge_delta_by_deletes = delta_deletes >= forceMergeDeltaDeletes(dm_context);

    // Note that, we must use || to combine rows and bytes checks in split check, and use && in merge check.
    // Otherwise, segments could be split and merged over and over again.
    // Do background split in the following two cases:
    //   1. The segment is large enough, and there are some data in the delta layer. (A hot segment which is large enough)
    //   2. The segment is too large. (A segment which is too large, although it is cold)
    bool should_bg_split = ((segment_rows >= segment_limit_rows * 2 || segment_bytes >= segment_limit_bytes * 2)
                            && (delta_rows - delta_last_try_split_rows >= delta_cache_limit_rows
                                || delta_bytes - delta_last_try_split_bytes >= delta_cache_limit_bytes))
        || (segment_rows >= segment_limit_rows * 3 || segment_bytes >= segment_limit_bytes * 3);

    // Don't do compact on starting up.
    bool should_compact = (thread_type != ThreadType::Init) && std::max(static_cast<Int64>(column_file_count) - delta_last_try_compact_column_files, 0) >= 10;

    // Don't do background place index if we limit DeltaIndex cache.
    bool should_place_delta_index = !dm_context->db_context.isDeltaIndexLimited()
        && (delta_rows - placed_delta_rows >= delta_cache_limit_rows * 3
            && delta_rows - delta_last_try_place_delta_index_rows >= delta_cache_limit_rows);

    fiu_do_on(FailPoints::force_triggle_background_merge_delta, { should_background_merge_delta = true; });
    fiu_do_on(FailPoints::force_triggle_foreground_flush, { should_foreground_flush = true; });

    auto try_add_background_task = [&](const BackgroundTask & task) {
        if (shutdown_called.load(std::memory_order_relaxed))
            return;

        auto [added, heavy] = background_tasks.tryAddTask(task, thread_type, std::max(id_to_segment.size() * 2, background_pool.getNumberOfThreads() * 3), log);
        // Prevent too many tasks.
        if (!added)
            return;
        if (heavy)
            blockable_background_pool_handle->wake();
        else
            background_task_handle->wake();
    };

    /// Flush is always try first.
    if (thread_type != ThreadType::Read)
    {
        if (should_foreground_flush)
        {
            Stopwatch watch;
            SCOPE_EXIT({
                // We may be flushing in BG threads. Do not count them as write stalls.
                if (thread_type == ThreadType::Write)
                {
                    // FIXME: We'd better count write stall duration for per-write, instead of per-call,
                    //   in order to produce a meaningful value.
                    GET_METRIC(tiflash_storage_write_stall_duration_seconds, type_flush).Observe(watch.elapsedSeconds());
                }
            });

            delta_last_try_flush_rows = delta_rows;
            delta_last_try_flush_bytes = delta_bytes;
            LOG_DEBUG(log, "Foreground flush cache in checkSegmentUpdate, thread={} segment={}", thread_type, segment->info());
            segment->flushCache(*dm_context);
        }
        else if (should_background_flush)
        {
            /// It's meaningless to add more flush tasks if the segment is flushing.
            /// Because only one flush task can proceed at any time.
            /// And after the current flush task finished,
            /// it will call `checkSegmentUpdate` again to check whether there is more flush task to do.
            if (!segment->isFlushing())
            {
                delta_last_try_flush_rows = delta_rows;
                delta_last_try_flush_bytes = delta_bytes;
                try_add_background_task(BackgroundTask{TaskType::Flush, dm_context, segment});
            }
        }
    }

    // Need to check the latest delta (maybe updated after foreground flush). If it is updating by another thread,
    // give up adding more tasks on this version of delta.
    if (segment->getDelta()->isUpdating())
        return;

    auto try_fg_merge_delta = [&]() -> SegmentPtr {
        // If the table is already dropped, don't trigger foreground merge delta when executing `remove region peer`,
        // or the raft-log apply threads may be blocked.
        if ((should_foreground_merge_delta_by_rows_or_bytes || should_foreground_merge_delta_by_deletes) && replica_exist.load())
        {
            delta_last_try_merge_delta_rows = delta_rows;

            assert(thread_type == ThreadType::Write);

            Stopwatch watch;
            SCOPE_EXIT({
                // FIXME: We'd better count write stall duration for per-write, instead of per-call,
                //   in order to produce a meaningful value.
                if (should_foreground_merge_delta_by_rows_or_bytes)
                    GET_METRIC(tiflash_storage_write_stall_duration_seconds, type_delta_merge_by_write).Observe(watch.elapsedSeconds());
                if (should_foreground_merge_delta_by_deletes)
                    GET_METRIC(tiflash_storage_write_stall_duration_seconds, type_delta_merge_by_delete_range).Observe(watch.elapsedSeconds());
            });

            return segmentMergeDelta(*dm_context, segment, MergeDeltaReason::ForegroundWrite);
        }
        return {};
    };
    auto try_bg_merge_delta = [&]() {
        if (should_background_merge_delta)
        {
            delta_last_try_merge_delta_rows = delta_rows;
            try_add_background_task(BackgroundTask{TaskType::MergeDelta, dm_context, segment});
            return true;
        }
        return false;
    };
    auto try_bg_split = [&](const SegmentPtr & seg) {
        if (should_bg_split && !seg->isSplitForbidden())
        {
            delta_last_try_split_rows = delta_rows;
            delta_last_try_split_bytes = delta_bytes;
            try_add_background_task(BackgroundTask{TaskType::Split, dm_context, seg});
            return true;
        }
        return false;
    };
    auto try_fg_split = [&](const SegmentPtr & my_segment) {
        auto my_segment_size = my_segment->getEstimatedBytes();
        auto my_should_split = my_segment_size >= dm_context->segment_force_split_bytes;
        if (my_should_split && !my_segment->isSplitForbidden())
        {
            Stopwatch watch;
            SCOPE_EXIT({
                // FIXME: We'd better count write stall duration for per-write, instead of per-call,
                //   in order to produce a meaningful value.
                GET_METRIC(tiflash_storage_write_stall_duration_seconds, type_split).Observe(watch.elapsedSeconds());
            });

            return segmentSplit(*dm_context, my_segment, SegmentSplitReason::ForegroundWrite).first != nullptr;
        }
        return false;
    };
    auto try_bg_compact = [&]() {
        /// Compact task should be a really low priority task.
        /// And if the segment is flushing,
        /// we should avoid adding background compact task to reduce lock contention on the segment and save disk throughput.
        /// And after the current flush task complete,
        /// it will call `checkSegmentUpdate` again to check whether there is other kinds of task to do.
        if (should_compact && !segment->isFlushing())
        {
            delta_last_try_compact_column_files = column_file_count;
            try_add_background_task(BackgroundTask{TaskType::Compact, dm_context, segment});
            return true;
        }
        return false;
    };
    auto try_place_delta_index = [&]() {
        if (should_place_delta_index)
        {
            delta_last_try_place_delta_index_rows = delta_rows;
            try_add_background_task(BackgroundTask{TaskType::PlaceIndex, dm_context, segment});
            return true;
        }
        return false;
    };

    /// If current thread is write thread, check foreground merge delta.
    /// If current thread is background merge delta thread, then try split first.
    /// For other threads, try in order: background merge delta -> background split -> background merge -> background compact.

    if (thread_type == ThreadType::Write)
    {
        if (try_fg_split(segment))
            return;

        if (SegmentPtr new_segment = try_fg_merge_delta(); new_segment)
        {
            // After merge delta, we better check split immediately.
            if (try_bg_split(new_segment))
                return;
        }
    }
    else if (thread_type == ThreadType::BG_MergeDelta)
    {
        if (try_bg_split(segment))
            return;
    }

    if (dm_context->enable_logical_split)
    {
        // Logical split point is calculated based on stable. Always try to merge delta into the stable
        // before logical split is good for calculating the split point.
        if (try_bg_merge_delta())
            return;
        if (try_bg_split(segment))
            return;
    }
    else
    {
        // During the physical split delta will be merged, so we prefer physical split over merge delta.
        if (try_bg_split(segment))
            return;
        if (try_bg_merge_delta())
            return;
    }
    if (try_bg_compact())
        return;
    if (try_place_delta_index())
        return;

    // The segment does not need any updates for now.
}

void DeltaMergeStore::check(const Context & /*db_context*/)
{
    std::shared_lock lock(read_write_mutex);

    UInt64 next_segment_id = DELTA_MERGE_FIRST_SEGMENT_ID;
    RowKeyRange last_range = RowKeyRange::newAll(is_common_handle, rowkey_column_size);
    RowKeyValueRef last_end = last_range.getStart();
    for (const auto & [end, segment] : segments)
    {
        (void)end;

        auto segment_id = segment->segmentId();
        auto range = segment->getRowKeyRange();

        if (next_segment_id != segment_id)
        {
            FmtBuffer fmt_buf;
            fmt_buf.append("Check failed. Segments: ");
            fmt_buf.joinStr(
                segments.begin(),
                segments.end(),
                [](const auto & id_seg, FmtBuffer & fb) { fb.append(id_seg.second->info()); },
                ",");
            LOG_ERROR(log, fmt_buf.toString());

            throw Exception(fmt::format("Segment [{}] is expected to have id [{}]", segment_id, next_segment_id));
        }
        if (compare(last_end.data, last_end.size, range.getStart().data, range.getStart().size) != 0)
            throw Exception(
                fmt::format("Segment [{}:{}] is expected to have the same start edge value like the end edge value in {}",
                            segment_id,
                            range.toDebugString(),
                            last_range.toDebugString()));

        last_range = range;
        last_end = last_range.getEnd();
        next_segment_id = segment->nextSegmentId();
    }
    if (!last_range.isEndInfinite())
        throw Exception(fmt::format("Last range {} is expected to have infinite end edge", last_range.toDebugString()));
}

BlockPtr DeltaMergeStore::getHeader() const
{
    return std::atomic_load<Block>(&original_table_header);
}

void DeltaMergeStore::applyAlters(
    const AlterCommands & commands,
    const OptionTableInfoConstRef table_info,
    ColumnID & max_column_id_used,
    const Context & /* context */)
{
    std::unique_lock lock(read_write_mutex);

    FAIL_POINT_PAUSE(FailPoints::pause_when_altering_dt_store);

    ColumnDefines new_original_table_columns(original_table_columns.begin(), original_table_columns.end());
    for (const auto & command : commands)
    {
        applyAlter(new_original_table_columns, command, table_info, max_column_id_used);
    }

    if (table_info)
    {
        // Update primary keys from TiDB::TableInfo when pk_is_handle = true
        // todo update the column name in rowkey_columns
        std::vector<String> pk_names;
        for (const auto & col : table_info->get().columns)
        {
            if (col.hasPriKeyFlag())
            {
                pk_names.emplace_back(col.name);
            }
        }
        if (table_info->get().pk_is_handle && pk_names.size() == 1)
        {
            // Only update primary key name if pk is handle and there is only one column with
            // primary key flag
            original_table_handle_define.name = pk_names[0];
        }
        if (table_info.value().get().replica_info.count == 0)
        {
            replica_exist.store(false);
        }
    }

    auto new_store_columns = generateStoreColumns(new_original_table_columns, is_common_handle);

    original_table_columns.swap(new_original_table_columns);
    store_columns.swap(new_store_columns);

    std::atomic_store(&original_table_header, std::make_shared<Block>(toEmptyBlock(original_table_columns)));
}


SortDescription DeltaMergeStore::getPrimarySortDescription() const
{
    std::shared_lock lock(read_write_mutex);

    SortDescription desc;
    desc.emplace_back(original_table_handle_define.name, /* direction_= */ 1, /* nulls_direction_= */ 1);
    return desc;
}

void DeltaMergeStore::restoreStableFiles()
{
    LOG_DEBUG(log, "Loading dt files");

    DMFile::ListOptions options;
    options.only_list_can_gc = false; // We need all files to restore the bytes on disk
    options.clean_up = true;
    auto file_provider = global_context.getFileProvider();
    auto path_delegate = path_pool->getStableDiskDelegator();
    for (const auto & root_path : path_delegate.listPaths())
    {
        for (const auto & file_id : DMFile::listAllInPath(file_provider, root_path, options))
        {
            auto dmfile = DMFile::restore(file_provider, file_id, /* page_id= */ 0, root_path, DMFile::ReadMetaMode::diskSizeOnly());
            path_delegate.addDTFile(file_id, dmfile->getBytesOnDisk(), root_path);
        }
    }
}

SegmentReadTasks DeltaMergeStore::getReadTasksByRanges(
    DMContext & dm_context,
    const RowKeyRanges & sorted_ranges,
    size_t expected_tasks_count,
    const SegmentIdSet & read_segments,
    bool try_split_task)
{
    SegmentReadTasks tasks;

    std::shared_lock lock(read_write_mutex);

    auto range_it = sorted_ranges.begin();
    auto seg_it = segments.upper_bound(range_it->getStart());

    if (seg_it == segments.end())
    {
        throw Exception(
            fmt::format("Failed to locate segment begin with start in range: {}", range_it->toDebugString()),
            ErrorCodes::LOGICAL_ERROR);
    }

    while (range_it != sorted_ranges.end() && seg_it != segments.end())
    {
        const auto & req_range = *range_it;
        const auto & seg_range = seg_it->second->getRowKeyRange();
        if (req_range.intersect(seg_range) && (read_segments.empty() || read_segments.count(seg_it->second->segmentId())))
        {
            if (tasks.empty() || tasks.back()->segment != seg_it->second)
            {
                auto segment = seg_it->second;
                auto segment_snap = segment->createSnapshot(dm_context, false, CurrentMetrics::DT_SnapshotOfRead);
                if (unlikely(!segment_snap))
                    throw Exception("Failed to get segment snap", ErrorCodes::LOGICAL_ERROR);
                tasks.push_back(std::make_shared<SegmentReadTask>(segment, segment_snap));
            }

            tasks.back()->addRange(req_range);

            if (req_range.getEnd() < seg_range.getEnd())
            {
                ++range_it;
            }
            else if (seg_range.getEnd() < req_range.getEnd())
            {
                ++seg_it;
            }
            else
            {
                ++range_it;
                ++seg_it;
            }
        }
        else
        {
            if (req_range.getEnd() < seg_range.getStart())
                ++range_it;
            else
                ++seg_it;
        }
    }
    auto tasks_before_split = tasks.size();
    if (try_split_task)
    {
        /// Try to make task number larger or equal to expected_tasks_count.
        tasks = SegmentReadTask::trySplitReadTasks(tasks, expected_tasks_count);
    }

    size_t total_ranges = 0;
    for (auto & task : tasks)
    {
        /// Merge continuously ranges.
        task->mergeRanges();
        total_ranges += task->ranges.size();
    }

    auto tracing_logger = log->getChild(getLogTracingId(dm_context));
    LOG_DEBUG(
        tracing_logger,
        "[sorted_ranges: {}] [tasks before split: {}] [tasks final: {}] [ranges final: {}]",
        sorted_ranges.size(),
        tasks_before_split,
        tasks.size(),
        total_ranges);

    return tasks;
}

String DeltaMergeStore::getLogTracingId(const DMContext & dm_ctx)
{
    if (likely(!dm_ctx.tracing_id.empty()))
    {
        return dm_ctx.tracing_id;
    }
    else
    {
        return fmt::format("table_id={}", physical_table_id);
    }
}
} // namespace DM
} // namespace DB<|MERGE_RESOLUTION|>--- conflicted
+++ resolved
@@ -904,15 +904,8 @@
     };
     size_t final_num_stream = std::min(num_streams, tasks.size());
     String req_info;
-<<<<<<< HEAD
     if (db_context.getDagContext() != nullptr && db_context.getDagContext()->isMPPTask())
-        req_info = db_context.getDagContext()->getMPPTaskId().toString();
-    // We can use num_streams as parallelism when read thread is enabled.
-    size_t final_num_stream = enable_read_thread ? num_streams : std::min(num_streams, tasks.size());
-=======
-    if (db_context.getDAGContext() != nullptr && db_context.getDAGContext()->isMPPTask())
         req_info = db_context.getDAGContext()->getMPPTaskId().toString();
->>>>>>> f3832a18
     auto read_task_pool = std::make_shared<SegmentReadTaskPool>(
         physical_table_id,
         dm_context,
