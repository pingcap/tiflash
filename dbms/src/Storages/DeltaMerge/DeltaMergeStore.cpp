--- conflicted
+++ resolved
@@ -970,21 +970,12 @@
     // Also, too many read tasks of a segment with different small ranges is not good for data sharing cache.
     SegmentReadTasks tasks = getReadTasksByRanges(*dm_context, sorted_ranges, num_streams, read_segments, /*try_split_task =*/!enable_read_thread);
     auto log_tracing_id = getLogTracingId(*dm_context);
-<<<<<<< HEAD
     auto tracing_logger = log->getChild(log_tracing_id);
-    LOG_FMT_DEBUG(tracing_logger,
-                  "Read create segment snapshot done, keep_order={} dt_enable_read_thread={} enable_read_thread={}",
-                  keep_order,
-                  db_context.getSettingsRef().dt_enable_read_thread,
-                  enable_read_thread);
-=======
-    auto tracing_logger = Logger::get(log->name(), log_tracing_id);
     LOG_DEBUG(tracing_logger,
               "Read create segment snapshot done, keep_order={} dt_enable_read_thread={} enable_read_thread={}",
               keep_order,
               db_context.getSettingsRef().dt_enable_read_thread,
               enable_read_thread);
->>>>>>> f4098e25
 
     auto after_segment_read = [&](const DMContextPtr & dm_context_, const SegmentPtr & segment_) {
         // TODO: Update the tracing_id before checkSegmentUpdate?
@@ -1575,13 +1566,8 @@
         total_ranges += task->ranges.size();
     }
 
-<<<<<<< HEAD
     auto tracing_logger = log->getChild(getLogTracingId(dm_context));
-    LOG_FMT_DEBUG(
-=======
-    auto tracing_logger = Logger::get(log->name(), getLogTracingId(dm_context));
     LOG_DEBUG(
->>>>>>> f4098e25
         tracing_logger,
         "[sorted_ranges: {}] [tasks before split: {}] [tasks final: {}] [ranges final: {}]",
         sorted_ranges.size(),
