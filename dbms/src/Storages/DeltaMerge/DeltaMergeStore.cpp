#include <Columns/ColumnVector.h>
#include <Common/FailPoint.h>
#include <Common/TiFlashMetrics.h>
#include <Common/typeid_cast.h>
#include <Core/SortDescription.h>
#include <Functions/FunctionsConversion.h>
#include <Interpreters/sortBlock.h>
#include <Storages/DeltaMerge/DMContext.h>
#include <Storages/DeltaMerge/DMSegmentThreadInputStream.h>
#include <Storages/DeltaMerge/DeltaMergeHelpers.h>
#include <Storages/DeltaMerge/DeltaMergeStore.h>
#include <Storages/DeltaMerge/File/DMFilePackFilter.h>
#include <Storages/DeltaMerge/Filter/RSOperator.h>
#include <Storages/DeltaMerge/SchemaUpdate.h>
#include <Storages/DeltaMerge/Segment.h>
#include <Storages/DeltaMerge/SegmentReadTaskPool.h>
#include <Storages/DeltaMerge/StableValueSpace.h>
#include <Storages/DeltaMerge/WriteBatches.h>
#include <Storages/PathPool.h>
#include <Storages/Transaction/TMTContext.h>

#include <atomic>
#include <ext/scope_guard.h>

#if USE_TCMALLOC
#include <gperftools/malloc_extension.h>
#endif

namespace ProfileEvents
{
extern const Event DMWriteBlock;
extern const Event DMWriteBlockNS;
extern const Event DMWriteFile;
extern const Event DMWriteFileNS;
extern const Event DMDeleteRange;
extern const Event DMDeleteRangeNS;
extern const Event DMAppendDeltaCommitDisk;
extern const Event DMAppendDeltaCommitDiskNS;
extern const Event DMAppendDeltaCleanUp;
extern const Event DMAppendDeltaCleanUpNS;

} // namespace ProfileEvents

namespace CurrentMetrics
{
extern const Metric DT_DeltaMerge;
extern const Metric DT_SegmentSplit;
extern const Metric DT_SegmentMerge;
extern const Metric DT_DeltaMergeTotalBytes;
extern const Metric DT_DeltaMergeTotalRows;
extern const Metric DT_SnapshotOfRead;
extern const Metric DT_SnapshotOfReadRaw;
extern const Metric DT_SnapshotOfSegmentSplit;
extern const Metric DT_SnapshotOfSegmentMerge;
extern const Metric DT_SnapshotOfDeltaMerge;
extern const Metric DT_SnapshotOfPlaceIndex;
} // namespace CurrentMetrics

namespace DB
{

namespace ErrorCodes
{
extern const int LOGICAL_ERROR;
} // namespace ErrorCodes

namespace FailPoints
{
extern const char pause_before_dt_background_delta_merge[];
extern const char pause_until_dt_background_delta_merge[];
extern const char pause_when_writing_to_dt_store[];
extern const char pause_when_ingesting_to_dt_store[];
extern const char pause_when_altering_dt_store[];
extern const char force_triggle_background_merge_delta[];
extern const char force_triggle_foreground_flush[];
extern const char force_set_segment_ingest_packs_fail[];
extern const char segment_merge_after_ingest_packs[];
extern const char random_exception_after_dt_write_done[];
} // namespace FailPoints

namespace DM
{

// ================================================
//   MergeDeltaTaskPool
// ================================================

bool DeltaMergeStore::MergeDeltaTaskPool::addTask(const BackgroundTask & task, const ThreadType & whom, Logger * log_)
{
    LOG_DEBUG(log_,
              "Segment [" << task.segment->segmentId() << "] task [" << toString(task.type) << "] add to background task pool by ["
                          << toString(whom) << "]");

    std::scoped_lock lock(mutex);
    switch (task.type)
    {
    case TaskType::Split:
    case TaskType::Merge:
    case TaskType::MergeDelta:
        heavy_tasks.push(task);
        return true;
    case TaskType::Compact:
    case TaskType::Flush:
    case TaskType::PlaceIndex:
        light_tasks.push(task);
        return false;
    default:
        throw Exception("Unsupported task type: " + DeltaMergeStore::toString(task.type));
    }
}

DeltaMergeStore::BackgroundTask DeltaMergeStore::MergeDeltaTaskPool::nextTask(bool is_heavy, Logger * log_)
{
    std::scoped_lock lock(mutex);

    auto & tasks = is_heavy ? heavy_tasks : light_tasks;
    if (tasks.empty())
        return {};
    auto task = tasks.front();
    tasks.pop();

    LOG_DEBUG(log_, "Segment [" << task.segment->segmentId() << "] task [" << toString(task.type) << "] pop from background task pool");

    return task;
}

// ================================================
//   DeltaMergeStore
// ================================================

namespace
{
// Actually we will always store a column of `_tidb_rowid`, no matter it
// exist in `table_columns` or not.
ColumnDefinesPtr generateStoreColumns(const ColumnDefines & table_columns, bool is_common_handle)
{
    auto columns = std::make_shared<ColumnDefines>();
    // First three columns are always _tidb_rowid, _INTERNAL_VERSION, _INTERNAL_DELMARK
    columns->emplace_back(getExtraHandleColumnDefine(is_common_handle));
    columns->emplace_back(getVersionColumnDefine());
    columns->emplace_back(getTagColumnDefine());
    // Add other columns
    for (const auto & col : table_columns)
    {
        if (col.name != EXTRA_HANDLE_COLUMN_NAME && col.name != VERSION_COLUMN_NAME && col.name != TAG_COLUMN_NAME)
            columns->emplace_back(col);
    }
    return columns;
}
} // namespace

DeltaMergeStore::Settings DeltaMergeStore::EMPTY_SETTINGS = DeltaMergeStore::Settings{.not_compress_columns = NotCompress{}};

DeltaMergeStore::DeltaMergeStore(Context &             db_context,
                                 bool                  data_path_contains_database_name,
                                 const String &        db_name_,
                                 const String &        table_name_,
                                 const ColumnDefines & columns,
                                 const ColumnDefine &  handle,
                                 bool                  is_common_handle_,
                                 size_t                rowkey_column_size_,
                                 const Settings &      settings_)
    : global_context(db_context.getGlobalContext()),
      path_pool(global_context.getPathPool().withTable(db_name_, table_name_, data_path_contains_database_name)),
      settings(settings_),
      storage_pool(db_name_ + "." + table_name_, path_pool, global_context, db_context.getSettingsRef()),
      db_name(db_name_),
      table_name(table_name_),
      is_common_handle(is_common_handle_),
      rowkey_column_size(rowkey_column_size_),
      original_table_handle_define(handle),
      background_pool(db_context.getBackgroundPool()),
      blockable_background_pool(db_context.getBlockableBackgroundPool()),
      next_gc_check_key(is_common_handle ? RowKeyValue::COMMON_HANDLE_MIN_KEY : RowKeyValue::INT_HANDLE_MIN_KEY),
      hash_salt(++DELTA_MERGE_STORE_HASH_SALT),
      log(&Logger::get("DeltaMergeStore[" + db_name + "." + table_name + "]"))
{
    LOG_INFO(log, "Restore DeltaMerge Store start [" << db_name << "." << table_name << "]");

    // Restore existing dm files and set capacity for path_pool.
    // Should be done before any background task setup.
    restoreStableFiles();

    original_table_columns.emplace_back(original_table_handle_define);
    original_table_columns.emplace_back(getVersionColumnDefine());
    original_table_columns.emplace_back(getTagColumnDefine());
    for (const auto & col : columns)
    {
        if (col.id != original_table_handle_define.id && col.id != VERSION_COLUMN_ID && col.id != TAG_COLUMN_ID)
            original_table_columns.emplace_back(col);
    }

    original_table_header = std::make_shared<Block>(toEmptyBlock(original_table_columns));
    store_columns         = generateStoreColumns(original_table_columns, is_common_handle);

    auto dm_context = newDMContext(db_context, db_context.getSettingsRef());

    try
    {
        storage_pool.restore(); // restore from disk
        if (!storage_pool.maxMetaPageId())
        {
            // Create the first segment.
            auto segment_id = storage_pool.newMetaPageId();
            if (segment_id != DELTA_MERGE_FIRST_SEGMENT_ID)
                throw Exception("The first segment id should be " + DB::toString(DELTA_MERGE_FIRST_SEGMENT_ID), ErrorCodes::LOGICAL_ERROR);
            auto first_segment
                = Segment::newSegment(*dm_context, store_columns, RowKeyRange::newAll(is_common_handle, rowkey_column_size), segment_id, 0);
            segments.emplace(first_segment->getRowKeyRange().getEnd(), first_segment);
            id_to_segment.emplace(segment_id, first_segment);
        }
        else
        {
            auto segment_id = DELTA_MERGE_FIRST_SEGMENT_ID;
            while (segment_id)
            {
                auto segment = Segment::restoreSegment(*dm_context, segment_id);
                segments.emplace(segment->getRowKeyRange().getEnd(), segment);
                id_to_segment.emplace(segment_id, segment);

                segment_id = segment->nextSegmentId();
            }
        }
    }
    catch (...)
    {
        tryLogCurrentException(__PRETTY_FUNCTION__);
        throw;
    }

    setUpBackgroundTask(dm_context);

    LOG_INFO(log, "Restore DeltaMerge Store end [" << db_name << "." << table_name << "]");
}

DeltaMergeStore::~DeltaMergeStore()
{
    LOG_INFO(log, "Release DeltaMerge Store start [" << db_name << "." << table_name << "]");

    shutdown();

    LOG_INFO(log, "Release DeltaMerge Store end [" << db_name << "." << table_name << "]");
}

void DeltaMergeStore::setUpBackgroundTask(const DMContextPtr & dm_context)
{
    auto dmfile_scanner = [=]() {
        PageStorage::PathAndIdsVec path_and_ids_vec;
        auto                       delegate = path_pool.getStableDiskDelegator();
        DMFile::ListOptions        options;
        options.only_list_can_gc = true;
        for (auto & root_path : delegate.listPaths())
        {
            auto & path_and_ids           = path_and_ids_vec.emplace_back();
            path_and_ids.first            = root_path;
            auto file_ids_in_current_path = DMFile::listAllInPath(global_context.getFileProvider(), root_path, options);
            for (auto id : file_ids_in_current_path)
                path_and_ids.second.insert(id);
        }
        return path_and_ids_vec;
    };
    auto dmfile_remover = [&](const PageStorage::PathAndIdsVec & path_and_ids_vec, const std::set<PageId> & valid_ids) {
        auto delegate = path_pool.getStableDiskDelegator();
        for (auto & [path, ids] : path_and_ids_vec)
        {
            for (auto id : ids)
            {
                if (valid_ids.count(id))
                    continue;

                // Note that ref_id is useless here.
                auto dmfile = DMFile::restore(global_context.getFileProvider(), id, /* ref_id= */ 0, path, false);
                if (dmfile->canGC())
                {
                    delegate.removeDTFile(dmfile->fileId());
                    dmfile->remove(global_context.getFileProvider());
                }

                LOG_DEBUG(log, "GC removed useless dmfile: " << dmfile->path());
            }
        }
    };
    storage_pool.data().registerExternalPagesCallbacks(dmfile_scanner, dmfile_remover);

    gc_handle              = background_pool.addTask([this] { return storage_pool.gc(global_context.getSettingsRef()); });
    background_task_handle = background_pool.addTask([this] { return handleBackgroundTask(false); });

    blockable_background_pool_handle = blockable_background_pool.addTask([this] { return handleBackgroundTask(true); });

    // Do place delta index.
    for (auto & [end, segment] : segments)
    {
        (void)end;
        checkSegmentUpdate(dm_context, segment, ThreadType::Init);
    }

    // Wake up to do place delta index tasks.
    background_task_handle->wake();
    blockable_background_pool_handle->wake();
}

void DeltaMergeStore::rename(String /*new_path*/, bool clean_rename, String new_database_name, String new_table_name)
{
    if (clean_rename)
    {
        path_pool.rename(new_database_name, new_table_name, clean_rename);
    }
    else
    {
        LOG_WARNING(log,
                    "Applying heavy renaming for table " << db_name << "." << table_name //
                                                         << " to " << new_database_name << "." << new_table_name);

        // Remove all background task first
        shutdown();
        path_pool.rename(new_database_name, new_table_name, clean_rename); // rename for multi-disk
    }

    // TODO: replacing these two variables is not atomic, but could be good enough?
    table_name.swap(new_table_name);
    db_name.swap(new_database_name);
}

void DeltaMergeStore::drop()
{
    // Remove all background task first
    shutdown();

    LOG_INFO(log, "Drop DeltaMerge removing data from filesystem [" << db_name << "." << table_name << "]");
    storage_pool.drop();
    for (auto & [end, segment] : segments)
    {
        (void)end;
        segment->drop(global_context.getFileProvider());
    }
    // Drop data in storage path pool
    path_pool.drop(/*recursive=*/true, /*must_success=*/false);
    LOG_INFO(log, "Drop DeltaMerge done [" << db_name << "." << table_name << "]");

#if USE_TCMALLOC
    // Reclaim memory.
    MallocExtension::instance()->ReleaseFreeMemory();
#endif
}

void DeltaMergeStore::shutdown()
{
    bool v = false;
    if (!shutdown_called.compare_exchange_strong(v, true))
        return;

    LOG_TRACE(log, "Shutdown DeltaMerge start [" << db_name << "." << table_name << "]");
    background_pool.removeTask(gc_handle);
    gc_handle = nullptr;

    background_pool.removeTask(background_task_handle);
    blockable_background_pool.removeTask(blockable_background_pool_handle);
    background_task_handle           = nullptr;
    blockable_background_pool_handle = nullptr;
    LOG_TRACE(log, "Shutdown DeltaMerge end [" << db_name << "." << table_name << "]");
}

DMContextPtr DeltaMergeStore::newDMContext(const Context & db_context, const DB::Settings & db_settings, const String & query_id)
{
    std::shared_lock lock(read_write_mutex);

    // Here we use global context from db_context, instead of db_context directly.
    // Because db_context could be a temporary object and won't last long enough during the query process.
    // Like the context created by InterpreterSelectWithUnionQuery.
    auto * ctx = new DMContext(db_context.getGlobalContext(),
                               path_pool,
                               storage_pool,
                               hash_salt,
                               latest_gc_safe_point.load(std::memory_order_acquire),
                               settings.not_compress_columns,
                               is_common_handle,
                               rowkey_column_size,
                               db_settings,
                               query_id);
    return DMContextPtr(ctx);
}

inline Block getSubBlock(const Block & block, size_t offset, size_t limit)
{
    if (!offset && limit == block.rows())
    {
        return block;
    }
    else
    {
        Block sub_block;
        for (const auto & c : block)
        {
            auto column = c.column->cloneEmpty();
            column->insertRangeFrom(*c.column, offset, limit);

            auto sub_col      = c.cloneEmpty();
            sub_col.column    = std::move(column);
            sub_col.column_id = c.column_id;
            sub_block.insert(std::move(sub_col));
        }
        return sub_block;
    }
}

// Add an extra handle column if the `handle_define` is used as the primary key
// TODO: consider merging it into `RegionBlockReader`?
Block DeltaMergeStore::addExtraColumnIfNeed(const Context & db_context, const ColumnDefine & handle_define, Block && block)
{
    if (pkIsHandle(handle_define))
    {
        if (!EXTRA_HANDLE_COLUMN_INT_TYPE->equals(*handle_define.type))
        {
            auto handle_pos = getPosByColumnId(block, handle_define.id);
            addColumnToBlock(block, //
                             EXTRA_HANDLE_COLUMN_ID,
                             EXTRA_HANDLE_COLUMN_NAME,
                             EXTRA_HANDLE_COLUMN_INT_TYPE,
                             EXTRA_HANDLE_COLUMN_INT_TYPE->createColumn());
            // Fill the new handle column with data in column[handle_pos] by applying cast.
            FunctionToInt64::create(db_context)->execute(block, {handle_pos}, block.columns() - 1);
        }
        else
        {
            // If types are identical, `FunctionToInt64` just take reference to the original column.
            // We need a deep copy for the pk column or it will make trobule for later processing.
            auto      pk_col_with_name = getByColumnId(block, handle_define.id);
            auto      pk_column        = pk_col_with_name.column;
            ColumnPtr handle_column    = pk_column->cloneResized(pk_column->size());
            addColumnToBlock(block, //
                             EXTRA_HANDLE_COLUMN_ID,
                             EXTRA_HANDLE_COLUMN_NAME,
                             EXTRA_HANDLE_COLUMN_INT_TYPE,
                             handle_column);
        }
    }
    return std::move(block);
}

void DeltaMergeStore::write(const Context & db_context, const DB::Settings & db_settings, Block && to_write)
{
    LOG_TRACE(log, __FUNCTION__ << " table: " << db_name << "." << table_name << ", rows: " << to_write.rows());

    EventRecorder write_block_recorder(ProfileEvents::DMWriteBlock, ProfileEvents::DMWriteBlockNS);

    const auto rows = to_write.rows();
    if (rows == 0)
        return;

    auto  dm_context = newDMContext(db_context, db_settings);
    Block block      = addExtraColumnIfNeed(db_context, original_table_handle_define, std::move(to_write));

    const auto bytes = block.bytes();

    {
        // Sort by handle & version in ascending order.
        SortDescription sort;
        sort.emplace_back(EXTRA_HANDLE_COLUMN_NAME, 1, 0);
        sort.emplace_back(VERSION_COLUMN_NAME, 1, 0);

        if (rows > 1 && !isAlreadySorted(block, sort))
            stableSortBlock(block, sort);
    }

    Segments updated_segments;

    size_t     offset = 0;
    size_t     limit;
    const auto handle_column = block.getByName(EXTRA_HANDLE_COLUMN_NAME).column;
    auto       rowkey_column = RowKeyColumnContainer(handle_column, is_common_handle);

    while (offset != rows)
    {
        RowKeyValueRef start_key = rowkey_column.getRowKeyValue(offset);
        WriteBatches   wbs(storage_pool, db_context.getWriteLimiter());
        DeltaPackPtr   write_pack;
        RowKeyRange    write_range;

        // Keep trying until succeeded.
        while (true)
        {
            SegmentPtr segment;
            {
                std::shared_lock lock(read_write_mutex);

                auto segment_it = segments.upper_bound(start_key);
                if (segment_it == segments.end())
                {
                    // todo print meaningful start row key
                    throw Exception("Failed to locate segment begin with start: " + start_key.toDebugString(), ErrorCodes::LOGICAL_ERROR);
                }
                segment = segment_it->second;
            }

            FAIL_POINT_PAUSE(FailPoints::pause_when_writing_to_dt_store);
            waitForWrite(dm_context, segment);
            if (segment->hasAbandoned())
                continue;

            auto & rowkey_range = segment->getRowKeyRange();

            auto [cur_offset, cur_limit] = rowkey_range.getPosRange(handle_column, offset, rows - offset);
            if (unlikely(cur_offset != offset))
                throw Exception("cur_offset does not equal to offset", ErrorCodes::LOGICAL_ERROR);

            limit      = cur_limit;
            auto bytes = block.bytes(offset, limit);

            bool small_pack = limit < dm_context->delta_cache_limit_rows / 4 && bytes < dm_context->delta_cache_limit_bytes / 4;
            // Small packs are appended to Delta Cache, the flushed later.
            // While large packs are directly written to PageStorage.
            if (small_pack)
            {
                if (segment->writeToCache(*dm_context, block, offset, limit))
                {
                    updated_segments.push_back(segment);
                    break;
                }
            }
            else
            {
                // If pack haven't been written, or the pk range has changed since last write, then write it and
                // delete former written pack.
                if (!write_pack || (write_pack && write_range != rowkey_range))
                {
                    wbs.rollbackWrittenLogAndData();
                    wbs.clear();

                    write_pack = DeltaPackBlock::writePack(*dm_context, block, offset, limit, wbs);
                    wbs.writeLogAndData();
                    write_range = rowkey_range;
                }

                // Write could fail, because other threads could already updated the instance. Like split/merge, merge delta.
                if (segment->writeToDisk(*dm_context, write_pack))
                {
                    updated_segments.push_back(segment);
                    break;
                }
            }
        }

        offset += limit;
    }

    GET_METRIC(tiflash_storage_throughput_bytes, type_write).Increment(bytes);
    GET_METRIC(tiflash_storage_throughput_rows, type_write).Increment(rows);

    if (db_settings.dt_flush_after_write)
    {
        RowKeyRange merge_range = RowKeyRange::newNone(is_common_handle, rowkey_column_size);
        for (auto & segment : updated_segments)
            merge_range = merge_range.merge(segment->getRowKeyRange());
        flushCache(dm_context, merge_range);
    }

    fiu_do_on(FailPoints::random_exception_after_dt_write_done, {
        static int num_call = 0;
        if (num_call++ % 10 == 7)
            throw Exception("Fail point random_exception_after_dt_write_done is triggered.", ErrorCodes::FAIL_POINT_ERROR);
    });

    for (auto & segment : updated_segments)
        checkSegmentUpdate(dm_context, segment, ThreadType::Write);
}

std::tuple<String, PageId> DeltaMergeStore::preAllocateIngestFile()
{
    if (shutdown_called.load(std::memory_order_relaxed))
        return {};

    auto delegator   = path_pool.getStableDiskDelegator();
    auto parent_path = delegator.choosePath();
    auto new_id      = storage_pool.newDataPageId();
    return {parent_path, new_id};
}

void DeltaMergeStore::preIngestFile(const String & parent_path, const PageId file_id, size_t file_size)
{
    if (shutdown_called.load(std::memory_order_relaxed))
        return;

    auto delegator = path_pool.getStableDiskDelegator();
    delegator.addDTFile(file_id, file_size, parent_path);
}

void DeltaMergeStore::ingestFiles(const DMContextPtr &        dm_context,
                                  const RowKeyRange &         range,
                                  const std::vector<PageId> & file_ids,
                                  bool                        clear_data_in_range)
{
    if (unlikely(shutdown_called.load(std::memory_order_relaxed)))
    {
        std::stringstream stream;
        stream << " try to ingest files into a shutdown table: " << db_name << "." << table_name;
        auto msg = stream.str();
        LOG_WARNING(log, __FUNCTION__ << msg);
        throw Exception(msg);
    }

    EventRecorder write_block_recorder(ProfileEvents::DMWriteFile, ProfileEvents::DMWriteFileNS);

    auto delegate      = dm_context->path_pool.getStableDiskDelegator();
    auto file_provider = dm_context->db_context.getFileProvider();

    size_t rows          = 0;
    size_t bytes         = 0;
    size_t bytes_on_disk = 0;

    DMFiles files;
    for (auto file_id : file_ids)
    {
        auto file_parent_path = delegate.getDTFilePath(file_id);

        auto file = DMFile::restore(file_provider, file_id, file_id, file_parent_path);
        rows += file->getRows();
        bytes += file->getBytes();
        bytes_on_disk += file->getBytesOnDisk();

        files.emplace_back(std::move(file));
    }

    LOG_INFO(log,
             __FUNCTION__ << " table: " << db_name << "." << table_name << ", rows: " << rows << ", bytes: " << bytes << ", bytes on disk: "
                          << bytes_on_disk << ", region range: " << range.toDebugString() << ", clear_data: " << clear_data_in_range);

    Segments    updated_segments;
    RowKeyRange cur_range = range;

    // Put the ingest file ids into `storage_pool` and use ref id in each segments to ensure the atomic
    // of ingesting.
    // Check https://github.com/pingcap/tics/issues/2040 for more details.
    // TODO: If tiflash crash during the middle of ingesting, we may leave some DTFiles on disk and
    // they can not be deleted. We should find a way to cleanup those files.
    WriteBatches ingest_wbs(storage_pool, dm_context->getWriteLimiter());
    if (files.size() > 0)
    {
        for (const auto & file : files)
        {
            ingest_wbs.data.putExternal(file->fileId(), 0);
        }
        ingest_wbs.writeLogAndData();
        ingest_wbs.setRollback(); // rollback if exception thrown
    }

    while (!cur_range.none())
    {
        RowKeyRange segment_range;

        // Keep trying until succeeded.
        while (true)
        {
            SegmentPtr segment;
            {
                std::shared_lock lock(read_write_mutex);

                auto segment_it = segments.upper_bound(cur_range.getStart());
                if (segment_it == segments.end())
                {
                    throw Exception("Failed to locate segment begin with start in range: " + cur_range.toDebugString(),
                                    ErrorCodes::LOGICAL_ERROR);
                }
                segment = segment_it->second;
            }

            FAIL_POINT_PAUSE(FailPoints::pause_when_ingesting_to_dt_store);
            waitForWrite(dm_context, segment);
            if (segment->hasAbandoned())
                continue;

            segment_range = segment->getRowKeyRange();

            // Write could fail, because other threads could already updated the instance. Like split/merge, merge delta.
            DeltaPacks   packs;
            WriteBatches wbs(storage_pool, dm_context->getWriteLimiter());

            for (const auto & file : files)
            {
                /// Generate DMFile instance with a new ref_id pointed to the file_id.
                auto   file_id          = file->fileId();
                auto & file_parent_path = file->parentPath();
                auto   ref_id           = storage_pool.newDataPageId();

                auto ref_file = DMFile::restore(file_provider, file_id, ref_id, file_parent_path);
                auto pack     = std::make_shared<DeltaPackFile>(*dm_context, ref_file, segment_range);
                if (pack->getRows() != 0)
                {
                    packs.emplace_back(std::move(pack));
                    wbs.data.putRefPage(ref_id, file_id);
                }
            }

            // We have to commit those file_ids to PageStorage, because as soon as packs are written into segments,
            // they are visible for readers who require file_ids to be found in PageStorage.
            wbs.writeLogAndData();

            bool ingest_success = segment->ingestPacks(*dm_context, range.shrink(segment_range), packs, clear_data_in_range);
            fiu_do_on(FailPoints::force_set_segment_ingest_packs_fail, { ingest_success = false; });
            if (ingest_success)
            {
                updated_segments.push_back(segment);
                fiu_do_on(FailPoints::segment_merge_after_ingest_packs, {
                    segment->flushCache(*dm_context);
                    segmentMergeDelta(*dm_context, segment, TaskRunThread::BackgroundThreadPool);
                    storage_pool.gc(global_context.getSettingsRef(), StoragePool::Seconds(0));
                });
                break;
            }
            else
            {
                wbs.rollbackWrittenLogAndData();
            }
        }

        cur_range.setStart(segment_range.end);
        cur_range.setEnd(range.end);
    }

    // Enable gc for DTFile after all segment applied.
    // Note that we can not enable gc for them once they have applied to any segments.
    // Assume that one segment get compacted after file ingested, `gc_handle` gc the
    // DTFiles before they get applied to all segments. Then we will apply some
    // deleted DTFiles to other segments.
    for (const auto & file : files)
        file->enableGC();
    // After the ingest DTFiles applied, remove the original page
    ingest_wbs.rollbackWrittenLogAndData();

    {
        // Add some logging about the ingested file ids and updated segments
        std::stringstream ss;
        // Example: "ingest dmf_1001,1002,1003 into segment [1,3]"
        //          "ingest <empty> into segment [1,3]"
        if (file_ids.empty())
        {
            ss << "ingest <empty>";
        }
        else
        {
            ss << "ingest dmf_";
            for (size_t i = 0; i < file_ids.size(); ++i)
            {
                if (i != 0)
                    ss << ",";
                ss << file_ids[i];
            }
        }
        ss << " into segment [";
        for (size_t i = 0; i < updated_segments.size(); ++i)
        {
            if (i != 0)
                ss << ",";
            ss << updated_segments[i]->segmentId();
        }
        ss << "]";
        LOG_INFO(log,
                 __FUNCTION__ << " table: " << db_name << "." << table_name << ", clear_data: " << clear_data_in_range << ", " << ss.str());
    }

    GET_METRIC(tiflash_storage_throughput_bytes, type_ingest).Increment(bytes);
    GET_METRIC(tiflash_storage_throughput_rows, type_ingest).Increment(rows);

    flushCache(dm_context, range);

    for (auto & segment : updated_segments)
        checkSegmentUpdate(dm_context, segment, ThreadType::Write);
}

void DeltaMergeStore::deleteRange(const Context & db_context, const DB::Settings & db_settings, const RowKeyRange & delete_range)
{
    LOG_INFO(log, __FUNCTION__ << " table: " << db_name << "." << table_name << " delete range " << delete_range.toDebugString());

    EventRecorder write_block_recorder(ProfileEvents::DMDeleteRange, ProfileEvents::DMDeleteRangeNS);

    if (delete_range.none())
        return;

    auto dm_context = newDMContext(db_context, db_settings);

    Segments updated_segments;

    RowKeyRange cur_range = delete_range;

    while (!cur_range.none())
    {
        RowKeyRange segment_range;

        // Keep trying until succeeded.
        while (true)
        {
            SegmentPtr segment;
            {
                std::shared_lock lock(read_write_mutex);

                auto segment_it = segments.upper_bound(cur_range.getStart());
                if (segment_it == segments.end())
                {
                    throw Exception("Failed to locate segment begin with start in range: " + cur_range.toDebugString(),
                                    ErrorCodes::LOGICAL_ERROR);
                }
                segment = segment_it->second;
            }

            waitForDeleteRange(dm_context, segment);
            if (segment->hasAbandoned())
                continue;

            segment_range = segment->getRowKeyRange();

            // Write could fail, because other threads could already updated the instance. Like split/merge, merge delta.
            if (segment->write(*dm_context, delete_range.shrink(segment_range)))
            {
                updated_segments.push_back(segment);
                break;
            }
        }

        cur_range.setStart(segment_range.end);
        cur_range.setEnd(delete_range.end);
    }

    for (auto & segment : updated_segments)
        checkSegmentUpdate(dm_context, segment, ThreadType::Write);
}

void DeltaMergeStore::flushCache(const DMContextPtr & dm_context, const RowKeyRange & range)
{
    RowKeyRange cur_range = range;
    while (!cur_range.none())
    {
        RowKeyRange segment_range;

        // Keep trying until succeeded.
        while (true)
        {
            SegmentPtr segment;
            {
                std::shared_lock lock(read_write_mutex);

                auto segment_it = segments.upper_bound(cur_range.getStart());
                if (segment_it == segments.end())
                {
                    throw Exception("Failed to locate segment begin with start in range: " + cur_range.toDebugString(),
                                    ErrorCodes::LOGICAL_ERROR);
                }
                segment = segment_it->second;
            }
            segment_range = segment->getRowKeyRange();

            // Flush could fail.
            if (segment->flushCache(*dm_context))
            {
                break;
            }
        }

        cur_range.setStart(segment_range.end);
    }
}

void DeltaMergeStore::mergeDeltaAll(const Context & context)
{
    auto dm_context = newDMContext(context, context.getSettingsRef());

    std::vector<SegmentPtr> all_segments;
    {
        std::shared_lock lock(read_write_mutex);
        for (auto & [range_end, segment] : segments)
        {
            (void)range_end;
            all_segments.push_back(segment);
        }
    }

    for (auto & segment : all_segments)
    {
        segmentMergeDelta(*dm_context, segment, TaskRunThread::Foreground);
    }
}

void DeltaMergeStore::compact(const Context & db_context, const RowKeyRange & range)
{
    auto dm_context = newDMContext(db_context, db_context.getSettingsRef());

    RowKeyRange cur_range = range;
    while (!cur_range.none())
    {
        RowKeyRange segment_range;
        // Keep trying until succeeded.
        while (true)
        {
            SegmentPtr segment;
            {
                std::shared_lock lock(read_write_mutex);

                auto segment_it = segments.upper_bound(cur_range.getStart());
                if (segment_it == segments.end())
                {
                    throw Exception("Failed to locate segment begin with start in range: " + cur_range.toDebugString(),
                                    ErrorCodes::LOGICAL_ERROR);
                }
                segment = segment_it->second;
            }
            segment_range = segment->getRowKeyRange();

            // compact could fail.
            if (segment->compactDelta(*dm_context))
            {
                break;
            }
        }

        cur_range.setStart(segment_range.end);
    }
}

BlockInputStreams DeltaMergeStore::readRaw(const Context &       db_context,
                                           const DB::Settings &  db_settings,
                                           const ColumnDefines & columns_to_read,
                                           size_t                num_streams,
                                           const SegmentIdSet &  read_segments)
{
    SegmentReadTasks tasks;

    auto dm_context = newDMContext(db_context, db_settings, db_context.getCurrentQueryId());

    {
        std::shared_lock lock(read_write_mutex);

        for (const auto & [handle, segment] : segments)
        {
            (void)handle;
            if (read_segments.empty() || read_segments.count(segment->segmentId()))
            {
                auto segment_snap = segment->createSnapshot(*dm_context, false, CurrentMetrics::DT_SnapshotOfReadRaw);
                if (unlikely(!segment_snap))
                    throw Exception("Failed to get segment snap", ErrorCodes::LOGICAL_ERROR);
                tasks.push_back(std::make_shared<SegmentReadTask>(segment, segment_snap, RowKeyRanges{segment->getRowKeyRange()}));
            }
        }
    }

    auto after_segment_read = [&](const DMContextPtr & dm_context_, const SegmentPtr & segment_) {
        this->checkSegmentUpdate(dm_context_, segment_, ThreadType::Read);
    };
    size_t final_num_stream = std::min(num_streams, tasks.size());
    auto   read_task_pool   = std::make_shared<SegmentReadTaskPool>(std::move(tasks));

    BlockInputStreams res;
    for (size_t i = 0; i < final_num_stream; ++i)
    {
        BlockInputStreamPtr stream = std::make_shared<DMSegmentThreadInputStream>( //
            dm_context,
            read_task_pool,
            after_segment_read,
            columns_to_read,
            EMPTY_FILTER,
            MAX_UINT64,
            DEFAULT_BLOCK_SIZE,
            true,
            db_settings.dt_raw_filter_range);
        res.push_back(stream);
    }
    return res;
}

BlockInputStreams DeltaMergeStore::read(const Context &       db_context,
                                        const DB::Settings &  db_settings,
                                        const ColumnDefines & columns_to_read,
                                        const RowKeyRanges &  sorted_ranges,
                                        size_t                num_streams,
                                        UInt64                max_version,
                                        const RSOperatorPtr & filter,
                                        size_t                expected_block_size,
                                        const SegmentIdSet &  read_segments)
{
    auto dm_context = newDMContext(db_context, db_settings, db_context.getCurrentQueryId());

    SegmentReadTasks tasks = getReadTasksByRanges(*dm_context, sorted_ranges, num_streams, read_segments);

    LOG_DEBUG(log, "Read create segment snapshot done");

    auto after_segment_read = [&](const DMContextPtr & dm_context_, const SegmentPtr & segment_) {
        this->checkSegmentUpdate(dm_context_, segment_, ThreadType::Read);
    };

    GET_METRIC(tiflash_storage_read_tasks_count).Increment(tasks.size());
    size_t final_num_stream = std::max(1, std::min(num_streams, tasks.size()));
    auto   read_task_pool   = std::make_shared<SegmentReadTaskPool>(std::move(tasks));

    BlockInputStreams res;
    for (size_t i = 0; i < final_num_stream; ++i)
    {
        BlockInputStreamPtr stream = std::make_shared<DMSegmentThreadInputStream>( //
            dm_context,
            read_task_pool,
            after_segment_read,
            columns_to_read,
            filter,
            max_version,
            expected_block_size,
            false,
            db_settings.dt_raw_filter_range);
        res.push_back(stream);
    }

    LOG_DEBUG(log, "Read create stream done");

    return res;
}

size_t forceMergeDeltaRows(const DMContextPtr & dm_context)
{
    return dm_context->db_context.getSettingsRef().dt_segment_force_merge_delta_rows;
}

size_t forceMergeDeltaBytes(const DMContextPtr & dm_context)
{
    return dm_context->db_context.getSettingsRef().dt_segment_force_merge_delta_size;
}

size_t forceMergeDeltaDeletes(const DMContextPtr & dm_context)
{
    return dm_context->db_context.getSettingsRef().dt_segment_force_merge_delta_deletes;
}

void DeltaMergeStore::waitForWrite(const DMContextPtr & dm_context, const SegmentPtr & segment)
{
    size_t delta_rows  = segment->getDelta()->getRows();
    size_t delta_bytes = segment->getDelta()->getBytes();

    if (delta_rows < forceMergeDeltaRows(dm_context) && delta_bytes < forceMergeDeltaBytes(dm_context))
        return;

    Stopwatch watch;
    SCOPE_EXIT({ GET_METRIC(tiflash_storage_write_stall_duration_seconds, type_write).Observe(watch.elapsedSeconds()); });

    size_t segment_bytes = segment->getEstimatedBytes();
    // The speed of delta merge in a very bad situation we assume. It should be a very conservative value.
    size_t _10MB = 10 << 20;

    size_t stop_write_delta_rows  = dm_context->db_context.getSettingsRef().dt_segment_stop_write_delta_rows;
    size_t stop_write_delta_bytes = dm_context->db_context.getSettingsRef().dt_segment_stop_write_delta_size;
    size_t wait_duration_factor   = dm_context->db_context.getSettingsRef().dt_segment_wait_duration_factor;

    size_t sleep_ms;
    if (delta_rows >= stop_write_delta_rows || delta_bytes >= stop_write_delta_bytes)
        sleep_ms = std::numeric_limits<size_t>::max();
    else
        sleep_ms = (double)segment_bytes / _10MB * 1000 * wait_duration_factor;

    // checkSegmentUpdate could do foreground merge delta, so call it before sleep.
    checkSegmentUpdate(dm_context, segment, ThreadType::Write);

    size_t sleep_step = 50;
    // The delta will be merged, only after this segment got abandoned.
    // Because merge delta will replace the segment instance.
    while (!segment->hasAbandoned() && sleep_ms > 0)
    {
        size_t ms = std::min(sleep_ms, sleep_step);
        std::this_thread::sleep_for(std::chrono::milliseconds(ms));
        sleep_ms -= ms;
        checkSegmentUpdate(dm_context, segment, ThreadType::Write);
    }
}

void DeltaMergeStore::waitForDeleteRange(const DB::DM::DMContextPtr &, const DB::DM::SegmentPtr &)
{
    // TODO: maybe we should wait, if there are too many delete ranges?
}

void DeltaMergeStore::checkSegmentUpdate(const DMContextPtr & dm_context, const SegmentPtr & segment, ThreadType thread_type)
{
    if (segment->hasAbandoned())
        return;
    auto & delta = segment->getDelta();

    size_t delta_saved_rows  = delta->getRows(/* use_unsaved */ false);
    size_t delta_saved_bytes = delta->getBytes(/* use_unsaved */ false);
    size_t delta_check_rows  = std::max(delta->updatesInDeltaTree(), delta_saved_rows);
    size_t delta_check_bytes = delta_saved_bytes;

    size_t delta_deletes = delta->getDeletes();

    size_t unsaved_rows  = delta->getUnsavedRows();
    size_t unsaved_bytes = delta->getUnsavedBytes();

    size_t delta_rows    = delta_saved_rows + unsaved_rows;
    size_t delta_bytes   = delta_saved_bytes + unsaved_bytes;
    size_t segment_rows  = segment->getEstimatedRows();
    size_t segment_bytes = segment->getEstimatedBytes();
    size_t pack_count    = delta->getPackCount();

    size_t placed_delta_rows = delta->getPlacedDeltaRows();

    auto & delta_last_try_flush_rows             = delta->getLastTryFlushRows();
    auto & delta_last_try_flush_bytes            = delta->getLastTryFlushBytes();
    auto & delta_last_try_compact_packs          = delta->getLastTryCompactPacks();
    auto & delta_last_try_merge_delta_rows       = delta->getLastTryMergeDeltaRows();
    auto & delta_last_try_merge_delta_bytes      = delta->getLastTryMergeDeltaBytes();
    auto & delta_last_try_split_rows             = delta->getLastTrySplitRows();
    auto & delta_last_try_split_bytes            = delta->getLastTrySplitBytes();
    auto & delta_last_try_place_delta_index_rows = delta->getLastTryPlaceDeltaIndexRows();

    auto segment_limit_rows      = dm_context->segment_limit_rows;
    auto segment_limit_bytes     = dm_context->segment_limit_bytes;
    auto delta_limit_rows        = dm_context->delta_limit_rows;
    auto delta_limit_bytes       = dm_context->delta_limit_bytes;
    auto delta_cache_limit_rows  = dm_context->delta_cache_limit_rows;
    auto delta_cache_limit_bytes = dm_context->delta_cache_limit_bytes;

    bool should_background_flush = (unsaved_rows >= delta_cache_limit_rows || unsaved_bytes >= delta_cache_limit_bytes) //
        && (delta_rows - delta_last_try_flush_rows >= delta_cache_limit_rows
            || delta_bytes - delta_last_try_flush_bytes >= delta_cache_limit_bytes);
    bool should_foreground_flush = unsaved_rows >= delta_cache_limit_rows * 3 || unsaved_bytes >= delta_cache_limit_bytes * 3;

    bool should_background_merge_delta = ((delta_check_rows >= delta_limit_rows || delta_check_bytes >= delta_limit_bytes) //
                                          && (delta_rows - delta_last_try_merge_delta_rows >= delta_cache_limit_rows
                                              || delta_bytes - delta_last_try_merge_delta_bytes >= delta_cache_limit_bytes));
    bool should_foreground_merge_delta_by_rows_or_bytes
        = delta_check_rows >= forceMergeDeltaRows(dm_context) || delta_check_bytes >= forceMergeDeltaBytes(dm_context);
    bool should_foreground_merge_delta_by_deletes = delta_deletes >= forceMergeDeltaDeletes(dm_context);

    // Note that, we must use || to combine rows and bytes checks in split check, and use && in merge check.
    // Otherwise, segments could be split and merged over and over again.
    bool should_split = (segment_rows >= segment_limit_rows * 2 || segment_bytes >= segment_limit_bytes * 2)
        && (delta_rows - delta_last_try_split_rows >= delta_cache_limit_rows
            || delta_bytes - delta_last_try_split_bytes >= delta_cache_limit_bytes);

    bool should_merge = segment_rows < segment_limit_rows / 3 && segment_bytes < segment_limit_bytes / 3;

    // Don't do compact on starting up.
    bool should_compact = (thread_type != ThreadType::Init) && std::max((Int64)pack_count - delta_last_try_compact_packs, 0) >= 10;

    // Don't do background place index if we limit DeltaIndex cache.
    bool should_place_delta_index = !dm_context->db_context.isDeltaIndexLimited()
        && (delta_rows - placed_delta_rows >= delta_cache_limit_rows * 3
            && delta_rows - delta_last_try_place_delta_index_rows >= delta_cache_limit_rows);

    fiu_do_on(FailPoints::force_triggle_background_merge_delta, { should_background_merge_delta = true; });
    fiu_do_on(FailPoints::force_triggle_foreground_flush, { should_foreground_flush = true; });

    auto try_add_background_task = [&](const BackgroundTask & task) {
        // Prevent too many tasks.
        if (background_tasks.length() <= std::max(id_to_segment.size() * 2, background_pool.getNumberOfThreads() * 3))
        {
            if (shutdown_called.load(std::memory_order_relaxed))
                return;

            auto heavy = background_tasks.addTask(task, thread_type, log);
            if (heavy)
                blockable_background_pool_handle->wake();
            else
                background_task_handle->wake();
        }
    };

    /// Flush is always try first.
    if (thread_type != ThreadType::Read)
    {
        if (should_foreground_flush)
        {
            delta_last_try_flush_rows  = delta_rows;
            delta_last_try_flush_bytes = delta_bytes;
            LOG_DEBUG(log, "Foreground flush cache " << segment->info());
            segment->flushCache(*dm_context);
        }
        else if (should_background_flush)
        {
            delta_last_try_flush_rows  = delta_rows;
            delta_last_try_flush_bytes = delta_bytes;
            try_add_background_task(BackgroundTask{TaskType::Flush, dm_context, segment, {}});
        }
    }

    // Need to check the latest delta (maybe updated after foreground flush). If it is updating by another thread,
    // give up adding more tasks on this version of delta.
    if (segment->getDelta()->isUpdating())
        return;

    /// Now start trying structure update.

    auto getMergeSibling = [&]() -> SegmentPtr {
        /// For complexity reason, currently we only try to merge with next segment. Normally it is good enough.

        // The last segment cannot be merged.
        if (segment->getRowKeyRange().isEndInfinite())
            return {};
        SegmentPtr next_segment;
        {
            std::shared_lock read_write_lock(read_write_mutex);

            auto it = segments.find(segment->getRowKeyRange().getEnd());
            // check legality
            if (it == segments.end())
                return {};
            auto & cur_segment = it->second;
            if (cur_segment.get() != segment.get())
                return {};
            ++it;
            if (it == segments.end())
                return {};
            next_segment = it->second;
            auto limit = dm_context->segment_limit_rows / 5;
            if (next_segment->getEstimatedRows() >= limit)
                return {};
        }
        return next_segment;
    };

    auto try_fg_merge_delta = [&]() -> SegmentPtr {
        if (should_foreground_merge_delta_by_rows_or_bytes || should_foreground_merge_delta_by_deletes)
        {
            delta_last_try_merge_delta_rows = delta_rows;

            assert(thread_type == ThreadType::Write);

            Stopwatch watch;
            SCOPE_EXIT({
                if (should_foreground_merge_delta_by_rows_or_bytes)
                    GET_METRIC(tiflash_storage_write_stall_duration_seconds, type_write).Observe(watch.elapsedSeconds());
                if (should_foreground_merge_delta_by_deletes)
                    GET_METRIC(tiflash_storage_write_stall_duration_seconds, type_delete_range).Observe(watch.elapsedSeconds());
            });

            return segmentMergeDelta(*dm_context, segment, TaskRunThread::Foreground);
        }
        return {};
    };
    auto try_bg_merge_delta = [&]() {
        if (should_background_merge_delta)
        {
            delta_last_try_merge_delta_rows = delta_rows;
            try_add_background_task(BackgroundTask{TaskType::MergeDelta, dm_context, segment, {}});
            return true;
        }
        return false;
    };
    auto try_bg_split = [&](const SegmentPtr & seg) {
        if (should_split && !seg->isSplitForbidden())
        {
            delta_last_try_split_rows  = delta_rows;
            delta_last_try_split_bytes = delta_bytes;
            try_add_background_task(BackgroundTask{TaskType::Split, dm_context, seg, {}});
            return true;
        }
        return false;
    };
    auto try_fg_split = [&](const SegmentPtr & my_segment) -> bool {
        auto my_segment_rows = my_segment->getEstimatedRows();
        auto my_should_split = my_segment_rows >= dm_context->segment_limit_rows * 3;
        if (my_should_split && !my_segment->isSplitForbidden())
        {
            if (segmentSplit(*dm_context, my_segment, true).first)
                return true;
            else
                return false;
        }
        return false;
    };
    auto try_bg_merge = [&]() {
        SegmentPtr merge_sibling;
        if (should_merge && (merge_sibling = getMergeSibling()))
        {
            try_add_background_task(BackgroundTask{TaskType::Merge, dm_context, segment, merge_sibling});
            return true;
        }
        return false;
    };
    auto try_bg_compact = [&]() {
        if (should_compact)
        {
            delta_last_try_compact_packs = pack_count;
            try_add_background_task(BackgroundTask{TaskType::Compact, dm_context, segment, {}});
            return true;
        }
        return false;
    };
    auto try_place_delta_index = [&]() {
        if (should_place_delta_index)
        {
            delta_last_try_place_delta_index_rows = delta_rows;
            try_add_background_task(BackgroundTask{TaskType::PlaceIndex, dm_context, segment, {}});
            return true;
        }
        return false;
    };

    /// If current thread is write thread, check foreground merge delta.
    /// If current thread is background merge delta thread, then try split first.
    /// For other threads, try in order: background merge delta -> background split -> background merge -> background compact.

    if (thread_type == ThreadType::Write)
    {
        if (try_fg_split(segment))
            return;

        if (SegmentPtr new_segment = try_fg_merge_delta(); new_segment)
        {
            // After merge delta, we better check split immediately.
            if (try_bg_split(new_segment))
                return;
        }
    }
    else if (thread_type == ThreadType::BG_MergeDelta)
    {
        if (try_bg_split(segment))
            return;
    }

    if (try_bg_merge_delta())
        return;
    else if (try_bg_split(segment))
        return;
    else if (try_bg_merge())
        return;
    else if (try_bg_compact())
        return;
    else
        try_place_delta_index();
}

bool DeltaMergeStore::updateGCSafePoint()
{
    if (auto pd_client = global_context.getTMTContext().getPDClient(); !pd_client->isMock())
    {
        auto safe_point = PDClientHelper::getGCSafePointWithRetry(pd_client,
                                                                  /* ignore_cache= */ false,
                                                                  global_context.getSettingsRef().safe_point_update_interval_seconds);
        latest_gc_safe_point.store(safe_point, std::memory_order_release);
        return true;
    }
    return false;
}

bool DeltaMergeStore::handleBackgroundTask(bool heavy)
{
    auto task = background_tasks.nextTask(heavy, log);
    if (!task)
        return false;

    // Update GC safe point before background task
    // Foreground task don't get GC safe point from remote, but we better make it as up to date as possible.
    if (updateGCSafePoint())
    {
        /// Note that `task.dm_context->db_context` will be free after query is finish. We should not use that in background task.
        task.dm_context->min_version = latest_gc_safe_point.load(std::memory_order_relaxed);
        LOG_DEBUG(log, "Task " << toString(task.type) << " GC safe point: " << task.dm_context->min_version);
    }

    SegmentPtr left, right;
    ThreadType type = ThreadType::Write;
    try
    {
        switch (task.type)
        {
        case TaskType::Split:
            std::tie(left, right) = segmentSplit(*task.dm_context, task.segment, false);
            type                  = ThreadType::BG_Split;
            break;
        case TaskType::Merge:
            segmentMerge(*task.dm_context, task.segment, task.next_segment, false);
            type = ThreadType::BG_Merge;
            break;
        case TaskType::MergeDelta: {
            FAIL_POINT_PAUSE(FailPoints::pause_before_dt_background_delta_merge);
            left = segmentMergeDelta(*task.dm_context, task.segment, TaskRunThread::BackgroundThreadPool);
            type = ThreadType::BG_MergeDelta;
            // Wake up all waiting threads if failpoint is enabled
            FailPointHelper::disableFailPoint(FailPoints::pause_until_dt_background_delta_merge);
            break;
        }
        case TaskType::Compact:
            task.segment->compactDelta(*task.dm_context);
            left = task.segment;
            type = ThreadType::BG_Compact;
            break;
        case TaskType::Flush:
            task.segment->flushCache(*task.dm_context);
            // After flush cache, better place delta index.
            task.segment->placeDeltaIndex(*task.dm_context);
            left = task.segment;
            type = ThreadType::BG_Flush;
            break;
        case TaskType::PlaceIndex:
            task.segment->placeDeltaIndex(*task.dm_context);
            break;
        default:
            throw Exception("Unsupported task type: " + DeltaMergeStore::toString(task.type));
        }
    }
    catch (const Exception & e)
    {
        LOG_ERROR(log,
                  "Task " << DeltaMergeStore::toString(task.type) << " on Segment [" << task.segment->segmentId()
                          << ((bool)task.next_segment ? ("] and [" + DB::toString(task.next_segment->segmentId())) : "")
                          << "] failed. Error msg: " << e.message());
        e.rethrow();
    }
    catch (...)
    {
        tryLogCurrentException(__PRETTY_FUNCTION__);
        throw;
    }

    // continue to check whether we need to apply more tasks after this task is ended.
    if (left)
        checkSegmentUpdate(task.dm_context, left, type);
    if (right)
        checkSegmentUpdate(task.dm_context, right, type);

    return true;
}

namespace GC
{
// Returns true if it needs gc.
// This is for optimization purpose, does not mean to be accurate.
bool shouldCompactStable(const SegmentPtr & seg, DB::Timestamp gc_safepoint, double ratio_threshold, Logger * log)
{
    // Always GC.
    if (ratio_threshold < 1.0)
        return true;

    auto & property = seg->getStable()->getStableProperty();
    LOG_TRACE(log, __PRETTY_FUNCTION__ << property.toDebugString());
    // No data older than safe_point to GC.
    if (property.gc_hint_version > gc_safepoint)
        return false;
    // A lot of MVCC versions to GC.
    if (property.num_versions > property.num_rows * ratio_threshold)
        return true;
    // A lot of non-effective MVCC versions to GC.
    if (property.num_versions > property.num_puts * ratio_threshold)
        return true;
    return false;
}

bool shouldCompactDeltaWithStable(const DMContext & context, const SegmentSnapshotPtr & snap, double ratio_threshold, Logger * log)
{
    auto delete_range                = snap->delta->getSquashDeleteRange();
    auto [delete_rows, delete_bytes] = snap->stable->getApproxRowsAndBytes(context, delete_range);

    auto stable_rows = snap->stable->getRows();
    auto stable_bytes = snap->stable->getBytes();

    LOG_TRACE(log, __PRETTY_FUNCTION__ << " delete range rows [" << delete_rows << "], delete_bytes [" << delete_bytes << "] stable_rows [" << stable_rows << "] stable_bytes [" << stable_bytes << "]");

    bool should_compact = (delete_rows > stable_rows * ratio_threshold) || (delete_bytes > stable_bytes * ratio_threshold);
    // just do compaction when stable is larger than delta
    should_compact = should_compact && (stable_rows > delete_rows) && (stable_bytes > delete_bytes);
    return should_compact;
}
} // namespace GC

UInt64 DeltaMergeStore::onSyncGc(Int64 limit)
{
    if (shutdown_called.load(std::memory_order_relaxed))
        return 0;

    if (!updateGCSafePoint())
        return 0;

    {
        std::shared_lock lock(read_write_mutex);
        // avoid gc on empty tables
        if (segments.size() == 1)
        {
            const auto & seg = segments.begin()->second;
            if (seg->getStable()->getRows() == 0)
                return 0;
        }
    }

    DB::Timestamp gc_safe_point = latest_gc_safe_point.load(std::memory_order_acquire);
    LOG_DEBUG(log,
              "GC on table " << table_name << " start with key: " << next_gc_check_key.toDebugString()
                             << ", gc_safe_point: " << gc_safe_point);

    UInt64 check_segments_num = 0;
    Int64  gc_segments_num    = 0;
    while (gc_segments_num < limit)
    {
        // If the store is shut down, give up running GC on it.
        if (shutdown_called.load(std::memory_order_relaxed))
            break;

        auto               dm_context = newDMContext(global_context, global_context.getSettingsRef());
        SegmentPtr         segment;
        SegmentSnapshotPtr segment_snap;
        {
            std::shared_lock lock(read_write_mutex);

            auto segment_it = segments.upper_bound(next_gc_check_key.toRowKeyValueRef());
            if (segment_it == segments.end())
                segment_it = segments.begin();

            // we have check all segments, stop here
            if (check_segments_num >= segments.size())
                break;
            check_segments_num++;

            segment           = segment_it->second;
            next_gc_check_key = segment_it->first.toRowKeyValue();
            segment_snap      = segment->createSnapshot(*dm_context, /* for_update */ true, CurrentMetrics::DT_SnapshotOfDeltaMerge);
        }

        assert(segment != nullptr);
        if (segment->hasAbandoned() || segment->getLastCheckGCSafePoint() >= gc_safe_point || segment_snap == nullptr)
            continue;

        const auto  segment_id    = segment->segmentId();
        RowKeyRange segment_range = segment->getRowKeyRange();

        // meet empty segment, try merge it
        if (segment_snap->getRows() == 0)
        {
            checkSegmentUpdate(dm_context, segment, ThreadType::BG_GC);
            continue;
        }

        // Avoid recheck this segment when gc_safe_point doesn't change regardless whether we trigger this segment's DeltaMerge or not.
        // Because after we calculate StableProperty and compare it with this gc_safe_point,
        // there is no need to recheck it again using the same gc_safe_point.
        // On the other hand, if it should do DeltaMerge using this gc_safe_point, and the DeltaMerge is interruptted by other process,
        // it's still worth to wait another gc_safe_point to check this segment again.
        segment->setLastCheckGCSafePoint(gc_safe_point);
        dm_context->min_version = gc_safe_point;

        // calculate StableProperty if needed
        if (!segment->getStable()->isStablePropertyCached())
            segment->getStable()->calculateStableProperty(*dm_context, segment_range, isCommonHandle());

        try
        {
            // Check whether we should apply gc on this segment
            const bool should_compact
                = GC::shouldCompactStable(segment, gc_safe_point, global_context.getSettingsRef().dt_bg_gc_ratio_threhold_to_trigger_gc, log)
                || GC::shouldCompactDeltaWithStable(*dm_context, segment_snap, global_context.getSettingsRef().dt_bg_gc_delta_delete_ratio_to_trigger_gc, log);
            bool finish_gc_on_segment = false;
            if (should_compact)
            {
                if (segment = segmentMergeDelta(*dm_context, segment, TaskRunThread::BackgroundGCThread, segment_snap); segment)
                {
                    // Continue to check whether we need to apply more tasks on this segment
                    checkSegmentUpdate(dm_context, segment, ThreadType::BG_GC);
                    gc_segments_num++;
                    finish_gc_on_segment = true;
                    LOG_INFO(log,
                             "GC-merge-delta done Segment [" << segment_id << "] [range=" << segment_range.toDebugString()
                                                             << "] [table=" << table_name << "]");
                }
                else
                {
                    LOG_INFO(log,
                             "GC aborted on Segment [" << segment_id << "] [range=" << segment_range.toDebugString()
                                                             << "] [table=" << table_name << "]");
                }
            }
            if (!finish_gc_on_segment)
                LOG_DEBUG(log,
                          "GC is skipped Segment [" << segment_id << "] [range=" << segment_range.toDebugString()
                                                    << "] [table=" << table_name << "]");
        }
        catch (Exception & e)
        {
            e.addMessage("while apply gc Segment [" + DB::toString(segment_id) + "] [range=" + segment_range.toDebugString()
                         + "] [table=" + table_name + "]");
            e.rethrow();
        }
    }

    LOG_DEBUG(log, "Finish GC on " << gc_segments_num << " segments [table=" + table_name + "]");
    return gc_segments_num;
}

SegmentPair DeltaMergeStore::segmentSplit(DMContext & dm_context, const SegmentPtr & segment, bool is_foreground)
{
    LOG_DEBUG(log,
              (is_foreground ? "Foreground" : "Background")
                  << " split segment " << segment->info() << ", safe point:" << dm_context.min_version);

    SegmentSnapshotPtr segment_snap;
    ColumnDefinesPtr   schema_snap;

    {
        std::shared_lock lock(read_write_mutex);

        if (!isSegmentValid(lock, segment))
        {
            LOG_DEBUG(log, "Give up segment [" << segment->segmentId() << "] split");
            return {};
        }

        segment_snap = segment->createSnapshot(dm_context, /* for_update */ true, CurrentMetrics::DT_SnapshotOfSegmentSplit);
        if (!segment_snap || !segment_snap->getRows())
        {
            LOG_DEBUG(log, "Give up segment [" << segment->segmentId() << "] split");
            return {};
        }
        schema_snap = store_columns;
    }

    // Not counting the early give up action.
    auto delta_bytes = (Int64)segment_snap->delta->getBytes();
    auto delta_rows  = (Int64)segment_snap->delta->getRows();

    size_t duplicated_bytes = 0;
    size_t duplicated_rows  = 0;

    CurrentMetrics::Increment cur_dm_segments{CurrentMetrics::DT_SegmentSplit};
    GET_METRIC(tiflash_storage_subtask_count, type_seg_split).Increment();
    Stopwatch watch_seg_split;
    SCOPE_EXIT({ GET_METRIC(tiflash_storage_subtask_duration_seconds, type_seg_split).Observe(watch_seg_split.elapsedSeconds()); });

    WriteBatches wbs(storage_pool, dm_context.getWriteLimiter());

    auto range          = segment->getRowKeyRange();
    auto split_info_opt = segment->prepareSplit(dm_context, schema_snap, segment_snap, wbs);

    if (!split_info_opt.has_value())
    {
        // Likely we can not find an appropriate split point for this segment later, forbid the split until this segment get updated through applying delta-merge. Or it will slow down the write a lot.
        segment->forbidSplit();
        LOG_WARNING(log, "Giving up and forbid later split. Segment [" << segment->segmentId() << "]. Because of prepare split failed");
        return {};
    }

    auto & split_info = split_info_opt.value();

    wbs.writeLogAndData();
    split_info.my_stable->enableDMFilesGC();
    split_info.other_stable->enableDMFilesGC();

    SegmentPtr new_left, new_right;
    {
        std::unique_lock lock(read_write_mutex);

        if (!isSegmentValid(lock, segment))
        {
            LOG_DEBUG(log, "Give up segment [" << segment->segmentId() << "] split");
            wbs.setRollback();
            return {};
        }

        LOG_DEBUG(log, "Apply split. Segment [" << segment->segmentId() << "]");

        auto segment_lock = segment->mustGetUpdateLock();

        std::tie(new_left, new_right) = segment->applySplit(dm_context, segment_snap, wbs, split_info);

        wbs.writeMeta();

        segment->abandon(dm_context);
        segments.erase(range.getEnd());
        id_to_segment.erase(segment->segmentId());

        segments[new_left->getRowKeyRange().getEnd()]  = new_left;
        segments[new_right->getRowKeyRange().getEnd()] = new_right;

        id_to_segment.emplace(new_left->segmentId(), new_left);
        id_to_segment.emplace(new_right->segmentId(), new_right);

        if constexpr (DM_RUN_CHECK)
        {
            new_left->check(dm_context, "After split left");
            new_right->check(dm_context, "After split right");
        }

        duplicated_bytes = new_left->getDelta()->getBytes();
        duplicated_rows  = new_right->getDelta()->getBytes();

        LOG_DEBUG(log, "Apply split done. Segment [" << segment->segmentId() << "]");
    }

    wbs.writeRemoves();

    if (!split_info.is_logical)
    {
        GET_METRIC(tiflash_storage_throughput_bytes, type_split).Increment(delta_bytes);
        GET_METRIC(tiflash_storage_throughput_rows, type_split).Increment(delta_rows);
    }
    else
    {
        // For logical split, delta is duplicated into two segments. And will be merged into stable twice later. So we need to decrease it here.
        // Otherwise the final total delta merge bytes is greater than bytes written into.
        GET_METRIC(tiflash_storage_throughput_bytes, type_split).Decrement(duplicated_bytes);
        GET_METRIC(tiflash_storage_throughput_rows, type_split).Decrement(duplicated_rows);
    }

    if constexpr (DM_RUN_CHECK)
        check(dm_context.db_context);

    return {new_left, new_right};
}

void DeltaMergeStore::segmentMerge(DMContext & dm_context, const SegmentPtr & left, const SegmentPtr & right, bool is_foreground)
{
    LOG_DEBUG(log,
              (is_foreground ? "Foreground" : "Background")
                  << " merge Segment [" << left->info() << "] and [" << right->info() << "], safe point:" << dm_context.min_version);

    SegmentSnapshotPtr left_snap;
    SegmentSnapshotPtr right_snap;
    ColumnDefinesPtr   schema_snap;

    {
        std::shared_lock lock(read_write_mutex);

        if (!isSegmentValid(lock, left))
        {
            LOG_DEBUG(log, "Give up merge segments left [" << left->segmentId() << "], right [" << right->segmentId() << "]");
            return;
        }
        if (!isSegmentValid(lock, right))
        {
            LOG_DEBUG(log, "Give up merge segments left [" << left->segmentId() << "], right [" << right->segmentId() << "]");
            return;
        }

        left_snap  = left->createSnapshot(dm_context, /* for_update */ true, CurrentMetrics::DT_SnapshotOfSegmentMerge);
        right_snap = right->createSnapshot(dm_context, /* for_update */ true, CurrentMetrics::DT_SnapshotOfSegmentMerge);

        if (!left_snap || !right_snap)
        {
            LOG_DEBUG(log, "Give up merge segments left [" << left->segmentId() << "], right [" << right->segmentId() << "]");
            return;
        }
        schema_snap = store_columns;
    }

    // Not counting the early give up action.
    auto delta_bytes = (Int64)left_snap->delta->getBytes() + right_snap->getBytes();
    auto delta_rows  = (Int64)left_snap->delta->getRows() + right_snap->getRows();

    CurrentMetrics::Increment cur_dm_segments{CurrentMetrics::DT_SegmentMerge};
    GET_METRIC(tiflash_storage_subtask_count, type_seg_merge).Increment();
    Stopwatch watch_seg_merge;
    SCOPE_EXIT({ GET_METRIC(tiflash_storage_subtask_duration_seconds, type_seg_merge).Observe(watch_seg_merge.elapsedSeconds()); });

    auto left_range  = left->getRowKeyRange();
    auto right_range = right->getRowKeyRange();

    WriteBatches wbs(storage_pool, dm_context.getWriteLimiter());
    auto         merged_stable = Segment::prepareMerge(dm_context, schema_snap, left, left_snap, right, right_snap, wbs);
    wbs.writeLogAndData();
    merged_stable->enableDMFilesGC();

    {
        std::unique_lock lock(read_write_mutex);

        if (!isSegmentValid(lock, left) || !isSegmentValid(lock, right))
        {
            LOG_DEBUG(log, "Give up merge segments left [" << left->segmentId() << "], right [" << right->segmentId() << "]");
            wbs.setRollback();
            return;
        }

        LOG_DEBUG(log, "Apply merge. Left [" << left->segmentId() << "], right [" << right->segmentId() << "]");

        auto left_lock  = left->mustGetUpdateLock();
        auto right_lock = right->mustGetUpdateLock();

        auto merged = Segment::applyMerge(dm_context, left, left_snap, right, right_snap, wbs, merged_stable);

        wbs.writeMeta();

        left->abandon(dm_context);
        right->abandon(dm_context);
        segments.erase(left_range.getEnd());
        segments.erase(right_range.getEnd());
        id_to_segment.erase(left->segmentId());
        id_to_segment.erase(right->segmentId());

        segments.emplace(merged->getRowKeyRange().getEnd(), merged);
        id_to_segment.emplace(merged->segmentId(), merged);

        if constexpr (DM_RUN_CHECK)
        {
            merged->check(dm_context, "After segment merge");
        }

        LOG_DEBUG(log, "Apply merge done. [" << left->info() << "] and [" << right->info() << "]");
    }

    wbs.writeRemoves();

    GET_METRIC(tiflash_storage_throughput_bytes, type_merge).Increment(delta_bytes);
    GET_METRIC(tiflash_storage_throughput_rows, type_merge).Increment(delta_rows);

    if constexpr (DM_RUN_CHECK)
        check(dm_context.db_context);
}

SegmentPtr DeltaMergeStore::segmentMergeDelta(DMContext &         dm_context,
                                              const SegmentPtr &  segment,
                                              const TaskRunThread run_thread,
                                              SegmentSnapshotPtr  segment_snap)
{
    LOG_DEBUG(log, toString(run_thread) << " merge delta, segment [" << segment->segmentId() << "], safe point:" << dm_context.min_version);

    ColumnDefinesPtr schema_snap;

    {
        std::shared_lock lock(read_write_mutex);

        if (!isSegmentValid(lock, segment))
        {
            LOG_DEBUG(log, "Give up merge delta, segment [" << segment->segmentId() << "]");
            return {};
        }

        // Try to generate a new snapshot if there is no pre-allocated one
        if (!segment_snap)
            segment_snap = segment->createSnapshot(dm_context, /* for_update */ true, CurrentMetrics::DT_SnapshotOfDeltaMerge);

        if (unlikely(!segment_snap))
        {
            LOG_DEBUG(log, "Give up merge delta, segment [" << segment->segmentId() << "]");
            return {};
        }
        schema_snap = store_columns;
    }

    // Not counting the early give up action.
    auto delta_bytes = (Int64)segment_snap->delta->getBytes();
    auto delta_rows  = (Int64)segment_snap->delta->getRows();

    CurrentMetrics::Increment cur_dm_segments{CurrentMetrics::DT_DeltaMerge};
    CurrentMetrics::Increment cur_dm_total_bytes{CurrentMetrics::DT_DeltaMergeTotalBytes, (Int64)segment_snap->getBytes()};
    CurrentMetrics::Increment cur_dm_total_rows{CurrentMetrics::DT_DeltaMergeTotalRows, (Int64)segment_snap->getRows()};

    switch (run_thread)
    {
<<<<<<< HEAD
    case TaskRunThread::BackgroundThreadPool:
        GET_METRIC(dm_context.metrics, tiflash_storage_subtask_count, type_delta_merge).Increment();
        break;
    case TaskRunThread::Foreground:
        GET_METRIC(dm_context.metrics, tiflash_storage_subtask_count, type_delta_merge_fg).Increment();
        break;
    case TaskRunThread::BackgroundGCThread:
        GET_METRIC(dm_context.metrics, tiflash_storage_subtask_count, type_delta_merge_bg_gc).Increment();
=======
    case TaskRunThread::Thread_BG_Thread_Pool:
        GET_METRIC(tiflash_storage_subtask_count, type_delta_merge).Increment();
        break;
    case TaskRunThread::Thread_FG:
        GET_METRIC(tiflash_storage_subtask_count, type_delta_merge_fg).Increment();
        break;
    case TaskRunThread::Thread_BG_GC:
        GET_METRIC(tiflash_storage_subtask_count, type_delta_merge_bg_gc).Increment();
>>>>>>> af67c86d
        break;
    default:
        break;
    }

    Stopwatch watch_delta_merge;
    SCOPE_EXIT({
        switch (run_thread)
        {
<<<<<<< HEAD
        case TaskRunThread::BackgroundThreadPool:
            GET_METRIC(dm_context.metrics, tiflash_storage_subtask_duration_seconds, type_delta_merge)
                .Observe(watch_delta_merge.elapsedSeconds());
            break;
        case TaskRunThread::Foreground:
            GET_METRIC(dm_context.metrics, tiflash_storage_subtask_duration_seconds, type_delta_merge_fg)
                .Observe(watch_delta_merge.elapsedSeconds());
            break;
        case TaskRunThread::BackgroundGCThread:
            GET_METRIC(dm_context.metrics, tiflash_storage_subtask_duration_seconds, type_delta_merge_bg_gc)
=======
        case TaskRunThread::Thread_BG_Thread_Pool:
            GET_METRIC(tiflash_storage_subtask_duration_seconds, type_delta_merge)
                .Observe(watch_delta_merge.elapsedSeconds());
            break;
        case TaskRunThread::Thread_FG:
            GET_METRIC(tiflash_storage_subtask_duration_seconds, type_delta_merge_fg)
                .Observe(watch_delta_merge.elapsedSeconds());
            break;
        case TaskRunThread::Thread_BG_GC:
            GET_METRIC(tiflash_storage_subtask_duration_seconds, type_delta_merge_bg_gc)
>>>>>>> af67c86d
                .Observe(watch_delta_merge.elapsedSeconds());
            break;
        default:
            break;
        }
    });

    WriteBatches wbs(storage_pool, dm_context.getWriteLimiter());

    auto new_stable = segment->prepareMergeDelta(dm_context, schema_snap, segment_snap, wbs);
    wbs.writeLogAndData();
    new_stable->enableDMFilesGC();

    SegmentPtr new_segment;
    {
        std::unique_lock read_write_lock(read_write_mutex);

        if (!isSegmentValid(read_write_lock, segment))
        {
            LOG_DEBUG(log, "Give up merge delta, segment [" << segment->segmentId() << "]");
            wbs.setRollback();
            return {};
        }

        LOG_DEBUG(log, "Apply merge delta. Segment [" << segment->info() << "]");

        auto segment_lock = segment->mustGetUpdateLock();

        new_segment = segment->applyMergeDelta(dm_context, segment_snap, wbs, new_stable);

        wbs.writeMeta();


        // The instance of PKRange::End is closely linked to instance of PKRange. So we cannot reuse it.
        // Replace must be done by erase + insert.
        segments.erase(segment->getRowKeyRange().getEnd());
        id_to_segment.erase(segment->segmentId());

        segments[new_segment->getRowKeyRange().getEnd()] = new_segment;
        id_to_segment[new_segment->segmentId()]          = new_segment;

        segment->abandon(dm_context);

        if constexpr (DM_RUN_CHECK)
        {
            new_segment->check(dm_context, "After merge delta");
        }

        LOG_DEBUG(log, "Apply merge delta done. Segment [" << segment->segmentId() << "]");
    }

    wbs.writeRemoves();

    GET_METRIC(tiflash_storage_throughput_bytes, type_delta_merge).Increment(delta_bytes);
    GET_METRIC(tiflash_storage_throughput_rows, type_delta_merge).Increment(delta_rows);

    if constexpr (DM_RUN_CHECK)
        check(dm_context.db_context);

    return new_segment;
}

bool DeltaMergeStore::doIsSegmentValid(const SegmentPtr & segment)
{
    if (segment->hasAbandoned())
    {
        LOG_DEBUG(log, "Segment [" << segment->segmentId() << "] instance has abandoned");
        return false;
    }
    // Segment instance could have been removed or replaced.
    auto it = segments.find(segment->getRowKeyRange().getEnd());
    if (it == segments.end())
    {
        LOG_DEBUG(log, "Segment [" << segment->segmentId() << "] not found in segment map");

        auto it2 = id_to_segment.find(segment->segmentId());
        if (it2 != id_to_segment.end())
        {
            LOG_DEBUG(log,
                      "Found segment with same id in id_to_segment: " << it2->second->info() << ", while my segment: " << segment->info());
        }
        return false;
    }
    auto & cur_segment = it->second;
    if (cur_segment.get() != segment.get())
    {
        LOG_DEBUG(log, "Segment [" << segment->segmentId() << "] instance has been replaced in segment map");
        return false;
    }
    return true;
}

void DeltaMergeStore::check(const Context & /*db_context*/)
{
    std::shared_lock lock(read_write_mutex);

    UInt64         next_segment_id = DELTA_MERGE_FIRST_SEGMENT_ID;
    RowKeyRange    last_range      = RowKeyRange::newAll(is_common_handle, rowkey_column_size);
    RowKeyValueRef last_end        = last_range.getStart();
    for (const auto & [end, segment] : segments)
    {
        (void)end;

        auto segment_id = segment->segmentId();
        auto range      = segment->getRowKeyRange();

        if (next_segment_id != segment_id)
        {
            String msg = "Check failed. Segments: ";
            for (auto & [end, segment] : segments)
            {
                (void)end;
                msg += segment->info() + ",";
            }
            msg.pop_back();
            msg += "}";
            LOG_ERROR(log, msg);

            throw Exception("Segment [" + DB::toString(segment_id) + "] is expected to have id [" + DB::toString(next_segment_id) + "]");
        }
        if (compare(last_end.data, last_end.size, range.getStart().data, range.getStart().size) != 0)
            throw Exception("Segment [" + DB::toString(segment_id) + ":" + range.toDebugString()
                            + "] is expected to have the same start edge value like the end edge value in " + last_range.toDebugString());

        last_range      = range;
        last_end        = last_range.getEnd();
        next_segment_id = segment->nextSegmentId();
    }
    if (!last_range.isEndInfinite())
        throw Exception("Last range " + last_range.toDebugString() + " is expected to have infinite end edge");
}

BlockPtr DeltaMergeStore::getHeader() const
{
    return std::atomic_load<Block>(&original_table_header);
}

void DeltaMergeStore::applyAlters(const AlterCommands &         commands,
                                  const OptionTableInfoConstRef table_info,
                                  ColumnID &                    max_column_id_used,
                                  const Context & /* context */)
{
    std::unique_lock lock(read_write_mutex);

    FAIL_POINT_PAUSE(FailPoints::pause_when_altering_dt_store);

    ColumnDefines new_original_table_columns(original_table_columns.begin(), original_table_columns.end());
    for (const auto & command : commands)
    {
        applyAlter(new_original_table_columns, command, table_info, max_column_id_used);
    }

    if (table_info)
    {
        // Update primary keys from TiDB::TableInfo when pk_is_handle = true
        // todo update the column name in rowkey_columns
        std::vector<String> pk_names;
        for (const auto & col : table_info->get().columns)
        {
            if (col.hasPriKeyFlag())
            {
                pk_names.emplace_back(col.name);
            }
        }
        if (table_info->get().pk_is_handle && pk_names.size() == 1)
        {
            // Only update primary key name if pk is handle and there is only one column with
            // primary key flag
            original_table_handle_define.name = pk_names[0];
        }
    }

    auto new_store_columns = generateStoreColumns(new_original_table_columns, is_common_handle);

    original_table_columns.swap(new_original_table_columns);
    store_columns.swap(new_store_columns);

    std::atomic_store(&original_table_header, std::make_shared<Block>(toEmptyBlock(original_table_columns)));
}


SortDescription DeltaMergeStore::getPrimarySortDescription() const
{
    std::shared_lock lock(read_write_mutex);

    SortDescription desc;
    desc.emplace_back(original_table_handle_define.name, /* direction_= */ 1, /* nulls_direction_= */ 1);
    return desc;
}

void DeltaMergeStore::restoreStableFiles()
{
    LOG_DEBUG(log, "Loading dt files");

    DMFile::ListOptions options;
    options.only_list_can_gc = false; // We need all files to restore the bytes on disk
    options.clean_up         = true;
    auto file_provider       = global_context.getFileProvider();
    auto path_delegate       = path_pool.getStableDiskDelegator();
    for (const auto & root_path : path_delegate.listPaths())
    {
        for (auto & file_id : DMFile::listAllInPath(file_provider, root_path, options))
        {
            auto dmfile = DMFile::restore(file_provider, file_id, /* ref_id= */ 0, root_path, true);
            path_delegate.addDTFile(file_id, dmfile->getBytesOnDisk(), root_path);
        }
    }
}

DeltaMergeStoreStat DeltaMergeStore::getStat()
{
    std::shared_lock lock(read_write_mutex);

    DeltaMergeStoreStat stat;

    stat.segment_count = segments.size();

    long    total_placed_rows            = 0;
    long    total_delta_cache_rows       = 0;
    Float64 total_delta_cache_size       = 0;
    long    total_delta_valid_cache_rows = 0;
    for (const auto & [handle, segment] : segments)
    {
        (void)handle;
        auto & delta  = segment->getDelta();
        auto & stable = segment->getStable();

        total_placed_rows += delta->getPlacedDeltaRows();

        if (delta->getPackCount())
        {
            stat.total_rows += delta->getRows();
            stat.total_size += delta->getBytes();

            stat.total_delete_ranges += delta->getDeletes();

            stat.delta_count += 1;
            stat.total_pack_count_in_delta += delta->getPackCount();

            stat.total_delta_rows += delta->getRows();
            stat.total_delta_size += delta->getBytes();

            stat.delta_index_size += delta->getDeltaIndexBytes();

            total_delta_cache_rows += delta->getTotalCacheRows();
            total_delta_cache_size += delta->getTotalCacheBytes();
            total_delta_valid_cache_rows += delta->getValidCacheRows();
        }

        if (stable->getPacks())
        {
            stat.total_rows += stable->getRows();
            stat.total_size += stable->getBytes();

            stat.stable_count += 1;
            stat.total_pack_count_in_stable += stable->getPacks();

            stat.total_stable_rows += stable->getRows();
            stat.total_stable_size += stable->getBytes();
            stat.total_stable_size_on_disk += stable->getBytesOnDisk();
        }
    }

    stat.delta_rate_rows     = (Float64)stat.total_delta_rows / stat.total_rows;
    stat.delta_rate_segments = (Float64)stat.delta_count / stat.segment_count;

    stat.delta_placed_rate       = (Float64)total_placed_rows / stat.total_delta_rows;
    stat.delta_cache_size        = total_delta_cache_size;
    stat.delta_cache_rate        = (Float64)total_delta_valid_cache_rows / stat.total_delta_rows;
    stat.delta_cache_wasted_rate = (Float64)(total_delta_cache_rows - total_delta_valid_cache_rows) / total_delta_valid_cache_rows;

    stat.avg_segment_rows = (Float64)stat.total_rows / stat.segment_count;
    stat.avg_segment_size = (Float64)stat.total_size / stat.segment_count;

    stat.avg_delta_rows          = (Float64)stat.total_delta_rows / stat.delta_count;
    stat.avg_delta_size          = (Float64)stat.total_delta_size / stat.delta_count;
    stat.avg_delta_delete_ranges = (Float64)stat.total_delete_ranges / stat.delta_count;

    stat.avg_stable_rows = (Float64)stat.total_stable_rows / stat.stable_count;
    stat.avg_stable_size = (Float64)stat.total_stable_size / stat.stable_count;

    stat.avg_pack_count_in_delta = (Float64)stat.total_pack_count_in_delta / stat.delta_count;
    stat.avg_pack_rows_in_delta  = (Float64)stat.total_delta_rows / stat.total_pack_count_in_delta;
    stat.avg_pack_size_in_delta  = (Float64)stat.total_delta_size / stat.total_pack_count_in_delta;

    stat.avg_pack_count_in_stable = (Float64)stat.total_pack_count_in_stable / stat.stable_count;
    stat.avg_pack_rows_in_stable  = (Float64)stat.total_stable_rows / stat.total_pack_count_in_stable;
    stat.avg_pack_size_in_stable  = (Float64)stat.total_stable_size / stat.total_pack_count_in_stable;

    {
        std::tie(stat.storage_stable_num_snapshots, //
                 stat.storage_stable_oldest_snapshot_lifetime,
                 stat.storage_stable_oldest_snapshot_thread_id)
            = storage_pool.data().getSnapshotsStat();
        PageStorage::SnapshotPtr stable_snapshot = storage_pool.data().getSnapshot();
        stat.storage_stable_num_pages            = stable_snapshot->version()->numPages();
        stat.storage_stable_num_normal_pages     = stable_snapshot->version()->numNormalPages();
        stat.storage_stable_max_page_id          = stable_snapshot->version()->maxId();
    }
    {
        std::tie(stat.storage_delta_num_snapshots, //
                 stat.storage_delta_oldest_snapshot_lifetime,
                 stat.storage_delta_oldest_snapshot_thread_id)
            = storage_pool.log().getSnapshotsStat();
        PageStorage::SnapshotPtr log_snapshot = storage_pool.log().getSnapshot();
        stat.storage_delta_num_pages          = log_snapshot->version()->numPages();
        stat.storage_delta_num_normal_pages   = log_snapshot->version()->numNormalPages();
        stat.storage_delta_max_page_id        = log_snapshot->version()->maxId();
    }
    {
        std::tie(stat.storage_meta_num_snapshots, //
                 stat.storage_meta_oldest_snapshot_lifetime,
                 stat.storage_meta_oldest_snapshot_thread_id)
            = storage_pool.meta().getSnapshotsStat();
        PageStorage::SnapshotPtr meta_snapshot = storage_pool.meta().getSnapshot();
        stat.storage_meta_num_pages            = meta_snapshot->version()->numPages();
        stat.storage_meta_num_normal_pages     = meta_snapshot->version()->numNormalPages();
        stat.storage_meta_max_page_id          = meta_snapshot->version()->maxId();
    }

    stat.background_tasks_length = background_tasks.length();

    return stat;
}

SegmentStats DeltaMergeStore::getSegmentStats()
{
    std::shared_lock lock(read_write_mutex);

    SegmentStats stats;
    for (const auto & [handle, segment] : segments)
    {
        (void)handle;

        SegmentStat stat;
        auto &      delta  = segment->getDelta();
        auto &      stable = segment->getStable();

        stat.segment_id = segment->segmentId();
        stat.range      = segment->getRowKeyRange();

        stat.rows          = segment->getEstimatedRows();
        stat.size          = delta->getBytes() + stable->getBytes();
        stat.delete_ranges = delta->getDeletes();

        stat.stable_size_on_disk = stable->getBytesOnDisk();

        stat.delta_pack_count  = delta->getPackCount();
        stat.stable_pack_count = stable->getPacks();

        stat.avg_delta_pack_rows  = (Float64)delta->getRows() / stat.delta_pack_count;
        stat.avg_stable_pack_rows = (Float64)stable->getRows() / stat.stable_pack_count;

        stat.delta_rate       = (Float64)delta->getRows() / stat.rows;
        stat.delta_cache_size = delta->getTotalCacheBytes();

        stat.delta_index_size = delta->getDeltaIndexBytes();

        stats.push_back(stat);
    }
    return stats;
}

SegmentReadTasks DeltaMergeStore::getReadTasksByRanges(DMContext &          dm_context,
                                                       const RowKeyRanges & sorted_ranges,
                                                       size_t               expected_tasks_count,
                                                       const SegmentIdSet & read_segments)
{
    SegmentReadTasks tasks;

    std::shared_lock lock(read_write_mutex);

    auto range_it = sorted_ranges.begin();
    auto seg_it   = segments.upper_bound(range_it->getStart());

    if (seg_it == segments.end())
    {
        throw Exception("Failed to locate segment begin with start in range: " + range_it->toDebugString(), ErrorCodes::LOGICAL_ERROR);
    }

    while (range_it != sorted_ranges.end() && seg_it != segments.end())
    {
        auto & req_range = *range_it;
        auto & seg_range = seg_it->second->getRowKeyRange();
        if (req_range.intersect(seg_range) && (read_segments.empty() || read_segments.count(seg_it->second->segmentId())))
        {
            if (tasks.empty() || tasks.back()->segment != seg_it->second)
            {
                auto segment      = seg_it->second;
                auto segment_snap = segment->createSnapshot(dm_context, false, CurrentMetrics::DT_SnapshotOfRead);
                if (unlikely(!segment_snap))
                    throw Exception("Failed to get segment snap", ErrorCodes::LOGICAL_ERROR);
                tasks.push_back(std::make_shared<SegmentReadTask>(segment, segment_snap));
            }

            tasks.back()->addRange(req_range);

            if (req_range.getEnd() < seg_range.getEnd())
            {
                ++range_it;
            }
            else if (seg_range.getEnd() < req_range.getEnd())
            {
                ++seg_it;
            }
            else
            {
                ++range_it;
                ++seg_it;
            }
        }
        else
        {
            if (req_range.getEnd() < seg_range.getStart())
                ++range_it;
            else
                ++seg_it;
        }
    }

    /// Try to make task number larger or equal to expected_tasks_count.
    auto result_tasks = SegmentReadTask::trySplitReadTasks(tasks, expected_tasks_count);

    size_t total_ranges = 0;
    for (auto & task : result_tasks)
    {
        /// Merge continuously ranges.
        task->mergeRanges();
        total_ranges += task->ranges.size();
    }

    LOG_DEBUG(log,
              __FUNCTION__ << " [sorted_ranges: " << sorted_ranges.size() << "] [tasks before split: " << tasks.size()
                           << "] [tasks final: " << result_tasks.size() << "] [ranges final: " << total_ranges << "]");

    return result_tasks;
}

} // namespace DM
} // namespace DB<|MERGE_RESOLUTION|>--- conflicted
+++ resolved
@@ -1832,25 +1832,14 @@
 
     switch (run_thread)
     {
-<<<<<<< HEAD
     case TaskRunThread::BackgroundThreadPool:
-        GET_METRIC(dm_context.metrics, tiflash_storage_subtask_count, type_delta_merge).Increment();
+        GET_METRIC(tiflash_storage_subtask_count, type_delta_merge).Increment();
         break;
     case TaskRunThread::Foreground:
-        GET_METRIC(dm_context.metrics, tiflash_storage_subtask_count, type_delta_merge_fg).Increment();
+        GET_METRIC(tiflash_storage_subtask_count, type_delta_merge_fg).Increment();
         break;
     case TaskRunThread::BackgroundGCThread:
-        GET_METRIC(dm_context.metrics, tiflash_storage_subtask_count, type_delta_merge_bg_gc).Increment();
-=======
-    case TaskRunThread::Thread_BG_Thread_Pool:
-        GET_METRIC(tiflash_storage_subtask_count, type_delta_merge).Increment();
-        break;
-    case TaskRunThread::Thread_FG:
-        GET_METRIC(tiflash_storage_subtask_count, type_delta_merge_fg).Increment();
-        break;
-    case TaskRunThread::Thread_BG_GC:
         GET_METRIC(tiflash_storage_subtask_count, type_delta_merge_bg_gc).Increment();
->>>>>>> af67c86d
         break;
     default:
         break;
@@ -1860,29 +1849,16 @@
     SCOPE_EXIT({
         switch (run_thread)
         {
-<<<<<<< HEAD
         case TaskRunThread::BackgroundThreadPool:
-            GET_METRIC(dm_context.metrics, tiflash_storage_subtask_duration_seconds, type_delta_merge)
+            GET_METRIC(tiflash_storage_subtask_duration_seconds, type_delta_merge)
                 .Observe(watch_delta_merge.elapsedSeconds());
             break;
         case TaskRunThread::Foreground:
-            GET_METRIC(dm_context.metrics, tiflash_storage_subtask_duration_seconds, type_delta_merge_fg)
+            GET_METRIC(tiflash_storage_subtask_duration_seconds, type_delta_merge_fg)
                 .Observe(watch_delta_merge.elapsedSeconds());
             break;
         case TaskRunThread::BackgroundGCThread:
-            GET_METRIC(dm_context.metrics, tiflash_storage_subtask_duration_seconds, type_delta_merge_bg_gc)
-=======
-        case TaskRunThread::Thread_BG_Thread_Pool:
-            GET_METRIC(tiflash_storage_subtask_duration_seconds, type_delta_merge)
-                .Observe(watch_delta_merge.elapsedSeconds());
-            break;
-        case TaskRunThread::Thread_FG:
-            GET_METRIC(tiflash_storage_subtask_duration_seconds, type_delta_merge_fg)
-                .Observe(watch_delta_merge.elapsedSeconds());
-            break;
-        case TaskRunThread::Thread_BG_GC:
             GET_METRIC(tiflash_storage_subtask_duration_seconds, type_delta_merge_bg_gc)
->>>>>>> af67c86d
                 .Observe(watch_delta_merge.elapsedSeconds());
             break;
         default:
@@ -1985,7 +1961,7 @@
     for (const auto & [end, segment] : segments)
     {
         (void)end;
-
+  
         auto segment_id = segment->segmentId();
         auto range      = segment->getRowKeyRange();
 
