--- conflicted
+++ resolved
@@ -184,11 +184,8 @@
     : global_context(db_context.getGlobalContext())
     , path_pool(global_context.getPathPool().withTable(db_name_, table_name_, data_path_contains_database_name))
     , settings(settings_)
-<<<<<<< HEAD
-=======
     // for mock test, table_id_ should be DB::InvalidTableID
     , storage_pool(db_name_ + "." + table_name_, table_id_ == DB::InvalidTableID ? TEST_NAMESPACE_ID : table_id_, path_pool, global_context, db_context.getSettingsRef())
->>>>>>> d733a9e9
     , db_name(db_name_)
     , table_name(table_name_)
     , physical_table_id(physical_table_id)
@@ -317,14 +314,8 @@
             }
         }
     };
-<<<<<<< HEAD
-    // TODO: callbacks for cleaning DTFiles
-    callbacks.v3_remover = nullptr;
-    storage_pool->data()->registerExternalPagesCallbacks(callbacks);
-=======
     callbacks.ns_id = storage_pool.getNamespaceId();
     storage_pool.data()->registerExternalPagesCallbacks(callbacks);
->>>>>>> d733a9e9
 
     gc_handle = background_pool.addTask([this] { return storage_pool->gc(global_context.getSettingsRef()); });
     background_task_handle = background_pool.addTask([this] { return handleBackgroundTask(false); });
