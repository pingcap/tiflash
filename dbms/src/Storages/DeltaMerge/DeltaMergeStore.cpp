--- conflicted
+++ resolved
@@ -1416,365 +1416,6 @@
     // The segment does not need any updates for now.
 }
 
-<<<<<<< HEAD
-bool DeltaMergeStore::updateGCSafePoint()
-{
-    if (auto pd_client = global_context.getTMTContext().getPDClient(); !pd_client->isMock())
-    {
-        auto safe_point = PDClientHelper::getGCSafePointWithRetry(
-            pd_client,
-            /* ignore_cache= */ false,
-            global_context.getSettingsRef().safe_point_update_interval_seconds);
-        latest_gc_safe_point.store(safe_point, std::memory_order_release);
-        return true;
-    }
-    return false;
-}
-
-bool DeltaMergeStore::handleBackgroundTask(bool heavy)
-{
-    auto task = background_tasks.nextTask(heavy, log);
-    if (!task)
-        return false;
-
-    // Update GC safe point before background task
-    // Foreground task don't get GC safe point from remote, but we better make it as up to date as possible.
-    if (updateGCSafePoint())
-    {
-        /// Note that `task.dm_context->db_context` will be free after query is finish. We should not use that in background task.
-        task.dm_context->min_version = latest_gc_safe_point.load(std::memory_order_relaxed);
-        LOG_FMT_DEBUG(log, "Task {} GC safe point: {}", toString(task.type), task.dm_context->min_version);
-    }
-
-    SegmentPtr left, right;
-    ThreadType type = ThreadType::Write;
-    try
-    {
-        switch (task.type)
-        {
-        case TaskType::Split:
-            std::tie(left, right) = segmentSplit(*task.dm_context, task.segment, false);
-            type = ThreadType::BG_Split;
-            break;
-        case TaskType::Merge:
-            segmentMerge(*task.dm_context, task.segment, task.next_segment, false);
-            type = ThreadType::BG_Merge;
-            break;
-        case TaskType::MergeDelta:
-        {
-            FAIL_POINT_PAUSE(FailPoints::pause_before_dt_background_delta_merge);
-            left = segmentMergeDelta(*task.dm_context, task.segment, TaskRunThread::BackgroundThreadPool);
-            type = ThreadType::BG_MergeDelta;
-            // Wake up all waiting threads if failpoint is enabled
-            FailPointHelper::disableFailPoint(FailPoints::pause_until_dt_background_delta_merge);
-            break;
-        }
-        case TaskType::Compact:
-            task.segment->compactDelta(*task.dm_context);
-            left = task.segment;
-            type = ThreadType::BG_Compact;
-            break;
-        case TaskType::Flush:
-            task.segment->flushCache(*task.dm_context);
-            // After flush cache, better place delta index.
-            task.segment->placeDeltaIndex(*task.dm_context);
-            left = task.segment;
-            type = ThreadType::BG_Flush;
-            break;
-        case TaskType::PlaceIndex:
-            task.segment->placeDeltaIndex(*task.dm_context);
-            break;
-        default:
-            throw Exception(fmt::format("Unsupported task type: {}", toString(task.type)));
-        }
-    }
-    catch (const Exception & e)
-    {
-        LOG_FMT_ERROR(
-            log,
-            "Execute task on segment failed, task={} segment={}{} err={}",
-            DeltaMergeStore::toString(task.type),
-            task.segment->simpleInfo(),
-            ((bool)task.next_segment ? (fmt::format(" next_segment={}", task.next_segment->simpleInfo())) : ""),
-            e.message());
-        e.rethrow();
-    }
-    catch (...)
-    {
-        tryLogCurrentException(__PRETTY_FUNCTION__);
-        throw;
-    }
-
-    // continue to check whether we need to apply more tasks after this task is ended.
-    if (left)
-        checkSegmentUpdate(task.dm_context, left, type);
-    if (right)
-        checkSegmentUpdate(task.dm_context, right, type);
-
-    return true;
-}
-
-namespace GC
-{
-enum Type
-{
-    Unknown,
-    TooManyDeleteRange,
-    TooLargeDTFileRange,
-    TooManyInvalidVersion,
-};
-
-static std::string toString(Type type)
-{
-    switch (type)
-    {
-    case TooManyDeleteRange:
-        return "TooManyDeleteRange";
-    case TooLargeDTFileRange:
-        return "TooLargeDTFileRange";
-    case TooManyInvalidVersion:
-        return "TooManyInvalidVersion";
-    default:
-        return "Unknown";
-    }
-}
-
-// Returns true if it needs gc.
-// This is for optimization purpose, does not mean to be accurate.
-bool shouldCompactStableWithTooManyInvalidVersion(const SegmentPtr & seg, DB::Timestamp gc_safepoint, double ratio_threshold, const LoggerPtr & log)
-{
-    // Always GC.
-    if (ratio_threshold < 1.0)
-        return true;
-
-    const auto & property = seg->getStable()->getStableProperty();
-    LOG_FMT_TRACE(log, "{}", property.toDebugString());
-    // No data older than safe_point to GC.
-    if (property.gc_hint_version > gc_safepoint)
-        return false;
-    // A lot of MVCC versions to GC.
-    if (property.num_versions > property.num_rows * ratio_threshold)
-        return true;
-    // A lot of non-effective MVCC versions to GC.
-    if (property.num_versions > property.num_puts * ratio_threshold)
-        return true;
-    return false;
-}
-
-bool shouldCompactDeltaWithStable(const DMContext & context, const SegmentSnapshotPtr & snap, const RowKeyRange & segment_range, double invalid_data_ratio_threshold, const LoggerPtr & log)
-{
-    auto actual_delete_range = snap->delta->getSquashDeleteRange().shrink(segment_range);
-    if (actual_delete_range.none())
-        return false;
-
-    auto [delete_rows, delete_bytes] = snap->stable->getApproxRowsAndBytes(context, actual_delete_range);
-
-    auto stable_rows = snap->stable->getRows();
-    auto stable_bytes = snap->stable->getBytes();
-
-    LOG_FMT_TRACE(log, "delete range rows [{}], delete_bytes [{}] stable_rows [{}] stable_bytes [{}]", delete_rows, delete_bytes, stable_rows, stable_bytes);
-
-    // 1. for small tables, the data may just reside in delta and stable_rows may be 0,
-    //   so the `=` in `>=` is needed to cover the scenario when set tiflash replica of small tables to 0.
-    //   (i.e. `actual_delete_range` is not none, but `delete_rows` and `stable_rows` are both 0).
-    // 2. the disadvantage of `=` in `>=` is that it may trigger an extra gc when write apply snapshot file to an empty segment,
-    //   because before write apply snapshot file, it will write a delete range first, and will meet the following gc criteria.
-    //   But the cost should be really minor because merge delta on an empty segment should be very fast.
-    //   What's more, we can ignore this kind of delete range in future to avoid this extra gc.
-    return (delete_rows >= stable_rows * invalid_data_ratio_threshold) || (delete_bytes >= stable_bytes * invalid_data_ratio_threshold);
-}
-
-bool shouldCompactStableWithTooLargeDTFileRange(const SegmentSnapshotPtr & snap, double invalid_data_ratio_threshold, const LoggerPtr & log)
-{
-    auto valid_rows = snap->stable->getRows();
-    auto valid_bytes = snap->stable->getBytes();
-
-    const auto & dm_files = snap->stable->getDMFiles();
-    size_t total_rows = 0;
-    size_t total_bytes = 0;
-    for (const auto & file : dm_files)
-    {
-        total_rows += file->getRows();
-        total_bytes += file->getBytes();
-    }
-
-    LOG_FMT_TRACE(log, "valid_rows [{}], valid_bytes [{}] total_rows [{}] total_bytes [{}]", valid_rows, valid_bytes, total_rows, total_bytes);
-
-    return (valid_rows < total_rows * (1 - invalid_data_ratio_threshold)) || (valid_bytes < total_bytes * (1 - invalid_data_ratio_threshold));
-}
-} // namespace GC
-
-UInt64 DeltaMergeStore::onSyncGc(Int64 limit)
-{
-    if (shutdown_called.load(std::memory_order_relaxed))
-        return 0;
-
-    if (!updateGCSafePoint())
-        return 0;
-
-    {
-        std::shared_lock lock(read_write_mutex);
-        // avoid gc on empty tables
-        if (segments.size() == 1)
-        {
-            const auto & seg = segments.begin()->second;
-            if (seg->getEstimatedRows() == 0)
-                return 0;
-        }
-    }
-
-    DB::Timestamp gc_safe_point = latest_gc_safe_point.load(std::memory_order_acquire);
-    LOG_FMT_TRACE(log,
-                  "GC on table {} start with key: {}, gc_safe_point: {}, max gc limit: {}",
-                  table_name,
-                  next_gc_check_key.toDebugString(),
-                  gc_safe_point,
-                  limit);
-
-    UInt64 check_segments_num = 0;
-    Int64 gc_segments_num = 0;
-    while (gc_segments_num < limit)
-    {
-        // If the store is shut down, give up running GC on it.
-        if (shutdown_called.load(std::memory_order_relaxed))
-            break;
-
-        auto dm_context = newDMContext(global_context, global_context.getSettingsRef(), "onSyncGc");
-        SegmentPtr segment;
-        SegmentSnapshotPtr segment_snap;
-        {
-            std::shared_lock lock(read_write_mutex);
-
-            auto segment_it = segments.upper_bound(next_gc_check_key.toRowKeyValueRef());
-            if (segment_it == segments.end())
-                segment_it = segments.begin();
-
-            // we have check all segments, stop here
-            if (check_segments_num >= segments.size())
-                break;
-            check_segments_num++;
-
-            segment = segment_it->second;
-            next_gc_check_key = segment_it->first.toRowKeyValue();
-            segment_snap = segment->createSnapshot(*dm_context, /* for_update */ true, CurrentMetrics::DT_SnapshotOfDeltaMerge);
-        }
-
-        assert(segment != nullptr);
-        if (segment->hasAbandoned() || segment_snap == nullptr)
-            continue;
-
-        const auto segment_id = segment->segmentId();
-        RowKeyRange segment_range = segment->getRowKeyRange();
-
-        // meet empty segment, try merge it
-        if (segment_snap->getRows() == 0)
-        {
-            // release segment_snap before checkSegmentUpdate, otherwise this segment is still in update status.
-            segment_snap = {};
-            checkSegmentUpdate(dm_context, segment, ThreadType::BG_GC);
-            continue;
-        }
-
-        try
-        {
-            // Check whether we should apply gc on this segment
-            auto invalid_data_ratio_threshold = global_context.getSettingsRef().dt_bg_gc_delta_delete_ratio_to_trigger_gc;
-            RUNTIME_ASSERT(invalid_data_ratio_threshold >= 0 && invalid_data_ratio_threshold <= 1);
-            bool should_compact = false;
-            GC::Type gc_type = GC::Type::Unknown;
-            if (GC::shouldCompactDeltaWithStable(
-                    *dm_context,
-                    segment_snap,
-                    segment_range,
-                    invalid_data_ratio_threshold,
-                    log))
-            {
-                should_compact = true;
-                gc_type = GC::Type::TooManyDeleteRange;
-            }
-            else if (!segment->isValidDataRatioChecked())
-            {
-                segment->setValidDataRatioChecked();
-                if (GC::shouldCompactStableWithTooLargeDTFileRange(segment_snap, invalid_data_ratio_threshold, log))
-                {
-                    should_compact = true;
-                    gc_type = GC::Type::TooLargeDTFileRange;
-                }
-            }
-            else if (!should_compact && (segment->getLastCheckGCSafePoint() < gc_safe_point))
-            {
-                // Avoid recheck this segment when gc_safe_point doesn't change regardless whether we trigger this segment's DeltaMerge or not.
-                // Because after we calculate StableProperty and compare it with this gc_safe_point,
-                // there is no need to recheck it again using the same gc_safe_point.
-                // On the other hand, if it should do DeltaMerge using this gc_safe_point, and the DeltaMerge is interruptted by other process,
-                // it's still worth to wait another gc_safe_point to check this segment again.
-                segment->setLastCheckGCSafePoint(gc_safe_point);
-                dm_context->min_version = gc_safe_point;
-
-                // calculate StableProperty if needed
-                if (!segment->getStable()->isStablePropertyCached())
-                    segment->getStable()->calculateStableProperty(*dm_context, segment_range, isCommonHandle());
-
-                if (GC::shouldCompactStableWithTooManyInvalidVersion(
-                        segment,
-                        gc_safe_point,
-                        global_context.getSettingsRef().dt_bg_gc_ratio_threhold_to_trigger_gc,
-                        log))
-                {
-                    should_compact = true;
-                    gc_type = GC::Type::TooManyInvalidVersion;
-                }
-            }
-            bool finish_gc_on_segment = false;
-            if (should_compact)
-            {
-                if (segment = segmentMergeDelta(*dm_context, segment, TaskRunThread::BackgroundGCThread, segment_snap); segment)
-                {
-                    // Continue to check whether we need to apply more tasks on this segment
-                    segment_snap = {};
-                    checkSegmentUpdate(dm_context, segment, ThreadType::BG_GC);
-                    gc_segments_num++;
-                    finish_gc_on_segment = true;
-                    LOG_FMT_DEBUG(
-                        log,
-                        "Finish GC-merge-delta, segment={} table={}, gc_type={}",
-                        segment->simpleInfo(),
-                        table_name,
-                        GC::toString(gc_type));
-                }
-                else
-                {
-                    LOG_FMT_DEBUG(
-                        log,
-                        "GC aborted, segment={} table={}, gc_type={}",
-                        segment->simpleInfo(),
-                        table_name,
-                        GC::toString(gc_type));
-                }
-            }
-            if (!finish_gc_on_segment)
-                LOG_FMT_TRACE(
-                    log,
-                    "GC skipped, segment={} table={}",
-                    segment->simpleInfo(),
-                    table_name);
-        }
-        catch (Exception & e)
-        {
-            e.addMessage(fmt::format("while apply gc Segment [{}] [range={}] [table={}]", segment_id, segment_range.toDebugString(), table_name));
-            e.rethrow();
-        }
-    }
-
-    if (gc_segments_num != 0)
-    {
-        LOG_FMT_DEBUG(log, "Finish GC, gc_segments_num={}", gc_segments_num);
-    }
-    return gc_segments_num;
-}
-
-=======
->>>>>>> b8640553
 void DeltaMergeStore::check(const Context & /*db_context*/)
 {
     std::shared_lock lock(read_write_mutex);
