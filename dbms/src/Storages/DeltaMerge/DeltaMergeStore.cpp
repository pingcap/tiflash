--- conflicted
+++ resolved
@@ -408,17 +408,9 @@
                 // No need to abandon previous_segment, because it's delta and stable is managed by the new_previous_segment.
                 // Abandon previous_segment will actually abandon new_previous_segment
                 auto new_previous_segment = previous_segment->dropNextSegment(wbs);
-<<<<<<< HEAD
-                FAIL_POINT_TRIGGER_EXCEPTION(FailPoints::exception_after_drop_segment);
-
-                segments[new_previous_segment->getRowKeyRange().getEnd()] = new_previous_segment;
-                id_to_segment[previous_segment_id] = new_previous_segment;
-=======
-                // No need to abandon previous_segment, because it's delta and stable is managed by the new_previous_segment.
-                // Abandon previous_segment will actually abandon new_previous_segment
                 segments.emplace(new_previous_segment->getRowKeyRange().getEnd(), new_previous_segment);
                 id_to_segment.emplace(previous_segment_id, new_previous_segment);
->>>>>>> 343e3097
+                FAIL_POINT_TRIGGER_EXCEPTION(FailPoints::exception_after_drop_segment);
             }
             // The order to drop the meta and data of this segment doesn't matter,
             // Because there is no segment pointing to this segment,
