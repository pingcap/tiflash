--- conflicted
+++ resolved
@@ -1087,11 +1087,7 @@
         {
             stream = std::make_shared<UnorderedInputStream>(
                 read_task_pool,
-<<<<<<< HEAD
-                filter && (filter->extra_cast_for_filter_columns || filter->extra_cast_for_rest_columns) ? *filter->columns_after_cast : columns_to_read,
-=======
                 filter && filter->extra_cast ? *filter->columns_after_cast : columns_to_read,
->>>>>>> 698fdde3
                 extra_table_id_index,
                 physical_table_id,
                 log_tracing_id);
