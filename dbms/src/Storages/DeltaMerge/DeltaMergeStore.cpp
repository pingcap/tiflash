--- conflicted
+++ resolved
@@ -386,13 +386,8 @@
                     if (err_msg.empty())
                         LOG_FMT_INFO(logger, "GC removed useless DM file, dmfile={}", dmfile->path());
                     else
-                        LOG_FMT_INFO(logger, "GC try remove useless DM file, but error happen, dmfile={}, err_msg={}", dmfile->path(), err_msg);
+                        LOG_FMT_INFO(logger, "GC try remove useless DM file, but error happen, dmfile={} err_msg={}", dmfile->path(), err_msg);
                 }
-<<<<<<< HEAD
-
-                LOG_FMT_INFO(log, "GC removed useless DM file, dmfile={}", dmfile->path());
-=======
->>>>>>> 4752b4bc
             }
         }
     };
@@ -515,13 +510,8 @@
     storage_pool->drop();
 
     // Drop data in storage path pool
-<<<<<<< HEAD
-    path_pool.drop(/*recursive=*/true, /*must_success=*/false);
+    path_pool->drop(/*recursive=*/true, /*must_success=*/false);
     LOG_FMT_INFO(log, "Drop DeltaMerge done");
-=======
-    path_pool->drop(/*recursive=*/true, /*must_success=*/false);
-    LOG_FMT_INFO(log, "Drop DeltaMerge done [{}.{}]", db_name, table_name);
->>>>>>> 4752b4bc
 }
 
 void DeltaMergeStore::shutdown()
