// Copyright 2023 PingCAP, Inc.
//
// Licensed under the Apache License, Version 2.0 (the "License");
// you may not use this file except in compliance with the License.
// You may obtain a copy of the License at
//
//     http://www.apache.org/licenses/LICENSE-2.0
//
// Unless required by applicable law or agreed to in writing, software
// distributed under the License is distributed on an "AS IS" BASIS,
// WITHOUT WARRANTIES OR CONDITIONS OF ANY KIND, either express or implied.
// See the License for the specific language governing permissions and
// limitations under the License.

#pragma once

#include <DataStreams/IBlockInputStream.h>
#include <RaftStoreProxyFFI/ColumnFamily.h>
#include <Storages/DeltaMerge/DMVersionFilterBlockInputStream.h>
#include <Storages/KVStore/Decode/PartitionStreams.h>

#include <memory>
#include <string_view>

namespace Poco
{
class Logger;
}

namespace DB
{
class TMTContext;
class Region;
using RegionPtr = std::shared_ptr<Region>;

struct SSTViewVec;
struct TiFlashRaftProxyHelper;
class SSTReader;
class StorageDeltaMerge;

namespace DM
{
struct ColumnDefine;
using ColumnDefines = std::vector<ColumnDefine>;
using ColumnDefinesPtr = std::shared_ptr<ColumnDefines>;

// forward declaration
class SSTFilesToBlockInputStream;
using SSTFilesToBlockInputStreamPtr = std::shared_ptr<SSTFilesToBlockInputStream>;
class BoundedSSTFilesToBlockInputStream;
using BoundedSSTFilesToBlockInputStreamPtr = std::shared_ptr<BoundedSSTFilesToBlockInputStream>;

<<<<<<< HEAD
struct SSTScanSoftLimit
{
    DecodedTiKVKey start;
    DecodedTiKVKey end;
    HandleID start_handle;
    HandleID end_handle;

    SSTScanSoftLimit(std::string && start_, std::string && end_)
        : SSTScanSoftLimit(DecodedTiKVKey(std::move(start_)), DecodedTiKVKey(std::move(end_)))
    {}

    SSTScanSoftLimit(DecodedTiKVKey && start_, DecodedTiKVKey && end_)
        : start(std::move(start_))
        , end(std::move(end_))
    {
        if (start.size())
        {
            start_handle = RecordKVFormat::getHandle(start);
        }
        if (end.size())
        {
            end_handle = RecordKVFormat::getHandle(end);
        }
    }

    HandleID getStartHandle() { return start_handle; }

    HandleID getEndHandle() { return end_handle; }

    std::string toDebugString() const { return fmt::format("{}:{}", start.toDebugString(), end.toDebugString()); }
};

// Read blocks from TiKV's SSTFiles or Tablets.
=======
struct SSTFilesToBlockInputStreamOpts
{
    std::string log_prefix;
    DecodingStorageSchemaSnapshotConstPtr schema_snap;
    Timestamp gc_safepoint;
    // Whether abort when meeting an error in decoding.
    bool force_decode;
    // The expected size of emitted `Block`.
    size_t expected_size;
};

// Read blocks from TiKV's SSTFiles
>>>>>>> 158296db
class SSTFilesToBlockInputStream final : public IBlockInputStream
{
public:
    SSTFilesToBlockInputStream( //
        RegionPtr region_,
        UInt64 snapshot_index_,
        const SSTViewVec & snaps_,
        const TiFlashRaftProxyHelper * proxy_helper_,
        TMTContext & tmt_,
<<<<<<< HEAD
        std::optional<SSTScanSoftLimit> && soft_limit_,
        size_t expected_size_ = DEFAULT_MERGE_BLOCK_SIZE);
=======
        SSTFilesToBlockInputStreamOpts && opts_);
>>>>>>> 158296db
    ~SSTFilesToBlockInputStream() override;

    String getName() const override { return "SSTFilesToBlockInputStream"; }

    Block getHeader() const override { return toEmptyBlock(*(opts.schema_snap->column_defines)); }

    void readPrefix() override;
    void readSuffix() override;
    Block read() override;
    // Currently it only takes effect if using tablet sst reader which is usually a raftstore v2 case.
    // Otherwise will return zero.
    size_t getApproxBytes() const;
    std::vector<std::string> findSplitKeys(size_t splits_count) const;
    void resetSoftLimit(std::optional<SSTScanSoftLimit> soft_limit_) { soft_limit = std::move(soft_limit_); }

public:
    struct ProcessKeys
    {
        size_t default_cf = 0;
        size_t write_cf = 0;
        size_t lock_cf = 0;
        size_t default_cf_bytes = 0;
        size_t write_cf_bytes = 0;
        size_t lock_cf_bytes = 0;

        inline size_t total() const { return default_cf + write_cf + lock_cf; }
        inline size_t total_bytes() const { return default_cf_bytes + write_cf_bytes + lock_cf_bytes; }
    };

    const ProcessKeys & getProcessKeys() const { return process_keys; }

private:
    void loadCFDataFromSST(ColumnFamilyType cf, const DecodedTiKVKey * rowkey_to_be_included);

    // Emits data into block if the transaction to this key is committed.
    Block readCommitedBlock();
    bool maybeSkipBySoftLimit();
    bool maybeStopBySoftLimit();

private:
    RegionPtr region;
    UInt64 snapshot_index;
    const SSTViewVec & snaps;
    const TiFlashRaftProxyHelper * proxy_helper{nullptr};
    TMTContext & tmt;
    const SSTFilesToBlockInputStreamOpts opts;
    LoggerPtr log;

    using SSTReaderPtr = std::unique_ptr<SSTReader>;
    SSTReaderPtr write_cf_reader;
    SSTReaderPtr default_cf_reader;
    SSTReaderPtr lock_cf_reader;

    DecodedTiKVKey default_last_loaded_rowkey;
    DecodedTiKVKey lock_last_loaded_rowkey;

    friend class BoundedSSTFilesToBlockInputStream;

    bool is_decode_cancelled = false;
    std::optional<SSTScanSoftLimit> soft_limit;

    ProcessKeys process_keys;
};

// Bound the blocks read from SSTFilesToBlockInputStream by column `_tidb_rowid` and
// do some calculation for the `DMFileWriter::BlockProperty` of read blocks.
// Equals to PKSquashingBlockInputStream + DMVersionFilterBlockInputStream<COMPACT>
class BoundedSSTFilesToBlockInputStream final
{
public:
    BoundedSSTFilesToBlockInputStream(
        SSTFilesToBlockInputStreamPtr child,
        ColId pk_column_id_,
        const DecodingStorageSchemaSnapshotConstPtr & schema_snap);

    static String getName() { return "BoundedSSTFilesToBlockInputStream"; }

    void readPrefix();

    void readSuffix();

    Block read();

    SSTFilesToBlockInputStream::ProcessKeys getProcessKeys() const;

    RegionPtr getRegion() const;

    // Return values: (effective rows, not clean rows, is delete rows, gc hint version)
    std::tuple<size_t, size_t, size_t, UInt64> getMvccStatistics() const;

private:
    const ColId pk_column_id;

    // Note that we only keep _raw_child for getting ingest info / process key, etc. All block should be
    // read from `mvcc_compact_stream`
    const SSTFilesToBlockInputStreamPtr _raw_child;
    std::unique_ptr<DMVersionFilterBlockInputStream<DM_VERSION_FILTER_MODE_COMPACT>> mvcc_compact_stream;
};

} // namespace DM
} // namespace DB<|MERGE_RESOLUTION|>--- conflicted
+++ resolved
@@ -50,7 +50,6 @@
 class BoundedSSTFilesToBlockInputStream;
 using BoundedSSTFilesToBlockInputStreamPtr = std::shared_ptr<BoundedSSTFilesToBlockInputStream>;
 
-<<<<<<< HEAD
 struct SSTScanSoftLimit
 {
     DecodedTiKVKey start;
@@ -83,8 +82,6 @@
     std::string toDebugString() const { return fmt::format("{}:{}", start.toDebugString(), end.toDebugString()); }
 };
 
-// Read blocks from TiKV's SSTFiles or Tablets.
-=======
 struct SSTFilesToBlockInputStreamOpts
 {
     std::string log_prefix;
@@ -96,8 +93,7 @@
     size_t expected_size;
 };
 
-// Read blocks from TiKV's SSTFiles
->>>>>>> 158296db
+// Read blocks from TiKV's SSTFiles or Tablets.
 class SSTFilesToBlockInputStream final : public IBlockInputStream
 {
 public:
@@ -107,12 +103,7 @@
         const SSTViewVec & snaps_,
         const TiFlashRaftProxyHelper * proxy_helper_,
         TMTContext & tmt_,
-<<<<<<< HEAD
-        std::optional<SSTScanSoftLimit> && soft_limit_,
-        size_t expected_size_ = DEFAULT_MERGE_BLOCK_SIZE);
-=======
         SSTFilesToBlockInputStreamOpts && opts_);
->>>>>>> 158296db
     ~SSTFilesToBlockInputStream() override;
 
     String getName() const override { return "SSTFilesToBlockInputStream"; }
