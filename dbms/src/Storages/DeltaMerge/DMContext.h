--- conflicted
+++ resolved
@@ -99,11 +99,8 @@
               bool is_common_handle_,
               size_t rowkey_column_size_,
               const DB::Settings & settings,
-<<<<<<< HEAD
               TableID table_id_,
-=======
               const ScanContextPtr & scan_context_ = std::make_shared<ScanContext>(),
->>>>>>> 87d7c9b1
               const String & tracing_id_ = "")
         : db_context(db_context_)
         , path_pool(path_pool_)
