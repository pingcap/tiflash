--- conflicted
+++ resolved
@@ -150,14 +150,9 @@
                                                     const RSOperatorPtr & filter,
                                                     UInt64 max_data_version,
                                                     size_t expected_block_size,
-<<<<<<< HEAD
-                                                    bool enable_clean_read,
-                                                    bool is_fast_scan = false);
-=======
                                                     bool enable_handle_clean_read,
-                                                    bool is_fast_mode = false,
+                                                    bool is_fast_scan = false,
                                                     bool enable_del_clean_read = false);
->>>>>>> 7acf7f59
 
         RowsAndBytes getApproxRowsAndBytes(const DMContext & context, const RowKeyRange & range) const;
 
