#pragma once

#include <Storages/DeltaMerge/File/ColumnCache.h>
#include <Storages/DeltaMerge/File/DMFile.h>
#include <Storages/DeltaMerge/RowKeyRange.h>
#include <Storages/DeltaMerge/SkippableBlockInputStream.h>
#include <Storages/Page/PageStorage.h>


namespace DB
{
namespace DM
{
struct WriteBatches;
struct DMContext;

class StableValueSpace;
using StableValueSpacePtr = std::shared_ptr<StableValueSpace>;

static const String STABLE_FOLDER_NAME = "stable";

class StableValueSpace : public std::enable_shared_from_this<StableValueSpace>
{
public:
    StableValueSpace(PageId id_, bool is_common_handle_, size_t rowkey_column_size_)
        : id(id_), is_common_handle(is_common_handle_), rowkey_column_size(rowkey_column_size_), log(&Logger::get("StableValueSpace"))
    {
    }

    // Set DMFiles for this value space.
    // If this value space is logical splited, specify `range` and `dm_context` so that we can get more precise
    // bytes and rows.
    void setFiles(const DMFiles & files_, const RowKeyRange & range, DMContext * dm_context = nullptr);

    PageId          getId() { return id; }
    void            saveMeta(WriteBatch & meta_wb);
    const DMFiles & getDMFiles() { return files; }
    String          getDMFilesString();

    size_t getRows() const;
    size_t getBytes() const;
    size_t getBytesOnDisk() const;
    size_t getPacks() const;

    void enableDMFilesGC();

    static StableValueSpacePtr restore(DMContext & context, PageId id);

    void recordRemovePacksPages(WriteBatches & wbs) const;

    struct Snapshot : public std::enable_shared_from_this<Snapshot>, private boost::noncopyable
    {
        Snapshot() : log(&Logger::get("StableValueSpace::Snapshot")) {}
        StableValueSpacePtr stable;
        ColumnCachePtrs     column_caches;

        PageId id;
        UInt64 valid_rows;
<<<<<<< HEAD
        bool   is_common_handle;
        size_t rowkey_column_size;
=======
        UInt64 valid_bytes;
>>>>>>> 42a008fd

        PageId getId() { return id; }

        size_t getRows() { return valid_rows; }
        size_t getBytes() { return valid_bytes; }

        const DMFiles & getDMFiles() { return stable->getDMFiles(); }

        size_t getPacks()
        {
            size_t packs = 0;
            for (auto & file : getDMFiles())
                packs += file->getPacks();
            return packs;
        }

        ColumnCachePtrs & getColumnCaches() { return column_caches; }

        SkippableBlockInputStreamPtr getInputStream(const DMContext &     context, //
                                                    const ColumnDefines & read_columns,
                                                    const RowKeyRange &   rowkey_range,
                                                    const RSOperatorPtr & filter,
                                                    UInt64                max_data_version,
                                                    bool                  enable_clean_read);

    private:
        Logger * log;
    };
    using SnapshotPtr = std::shared_ptr<Snapshot>;

    SnapshotPtr createSnapshot();

    void drop(const FileProviderPtr & file_provider);

private:
    static const Int64 CURRENT_VERSION;

    const PageId id;

    // Valid rows is not always the sum of rows in file,
    // because after logical split, two segments could reference to a same file.
    UInt64  valid_rows;
    UInt64  valid_bytes;
    DMFiles files;
    bool    is_common_handle;
    size_t  rowkey_column_size;

    Logger * log;
};

using StableSnapshot    = StableValueSpace::Snapshot;
using StableSnapshotPtr = StableValueSpace::SnapshotPtr;

} // namespace DM
} // namespace DB<|MERGE_RESOLUTION|>--- conflicted
+++ resolved
@@ -56,12 +56,10 @@
 
         PageId id;
         UInt64 valid_rows;
-<<<<<<< HEAD
+        UInt64 valid_bytes;
+
         bool   is_common_handle;
         size_t rowkey_column_size;
-=======
-        UInt64 valid_bytes;
->>>>>>> 42a008fd
 
         PageId getId() { return id; }
 
