// Copyright 2022 PingCAP, Ltd.
//
// Licensed under the Apache License, Version 2.0 (the "License");
// you may not use this file except in compliance with the License.
// You may obtain a copy of the License at
//
//     http://www.apache.org/licenses/LICENSE-2.0
//
// Unless required by applicable law or agreed to in writing, software
// distributed under the License is distributed on an "AS IS" BASIS,
// WITHOUT WARRANTIES OR CONDITIONS OF ANY KIND, either express or implied.
// See the License for the specific language governing permissions and
// limitations under the License.

#pragma once

#include <Storages/DeltaMerge/File/ColumnCache.h>
#include <Storages/DeltaMerge/File/DMFile.h>
#include <Storages/DeltaMerge/Index/RSResult.h>
#include <Storages/DeltaMerge/RowKeyRange.h>
#include <Storages/DeltaMerge/SkippableBlockInputStream.h>
#include <Storages/Page/Page.h>
#include <Storages/Page/PageStorage.h>
#include <Storages/Page/WriteBatch.h>

namespace DB
{
namespace DM
{
struct WriteBatches;
struct DMContext;
class RSOperator;
using RSOperatorPtr = std::shared_ptr<RSOperator>;

class StableValueSpace;
using StableValueSpacePtr = std::shared_ptr<StableValueSpace>;

class StableValueSpace : public std::enable_shared_from_this<StableValueSpace>
{
public:
    StableValueSpace(PageId id_)
        : id(id_)
        , log(Logger::get())
    {}

    static StableValueSpacePtr restore(DMContext & context, PageId id);

    /**
     * Resets the logger by using the one from the segment.
     * Segment_log is not available when constructing, because usually
     * at that time the segment has not been constructed yet.
     */
    void resetLogger(const LoggerPtr & segment_log)
    {
        log = segment_log;
    }

    // Set DMFiles for this value space.
    // If this value space is logical split, specify `range` and `dm_context` so that we can get more precise
    // bytes and rows.
    void setFiles(const DMFiles & files_, const RowKeyRange & range, DMContext * dm_context = nullptr);

    PageId getId() const { return id; }
    void saveMeta(WriteBatch & meta_wb);

    size_t getRows() const;
    size_t getBytes() const;

    /**
     * Return the underlying DTFiles.
     * DTFiles are not fully included in the segment range will be also included in the result.
     * Note: Out-of-range DTFiles may be produced by logical split.
     */
    const DMFiles & getDMFiles() const { return files; }

    String getDMFilesString();

    /**
     * Return the total on-disk size of the underlying DTFiles.
     * DTFiles are not fully included in the segment range will be also counted in.
     * Note: Out-of-range DTFiles may be produced by logical split.
     */
    size_t getDMFilesBytesOnDisk() const;

    /**
     * Return the total number of packs of the underlying DTFiles.
     * Packs that are not included in the segment range will be also counted in.
     * Note: Out-of-range packs may be produced by logical split.
     */
    size_t getDMFilesPacks() const;

    /**
     * Return the total number of rows of the underlying DTFiles.
     * Rows from packs that are not included in the segment range will be also counted in.
     * Note: Out-of-range rows may be produced by logical split.
     */
    size_t getDMFilesRows() const;

    /**
     * Return the total size of the data of the underlying DTFiles.
     * Rows from packs that are not included in the segment range will be also counted in.
     * Note: Out-of-range rows may be produced by logical split.
     */
    size_t getDMFilesBytes() const;

    void enableDMFilesGC();

    void recordRemovePacksPages(WriteBatches & wbs) const;

    bool isStablePropertyCached() const { return is_property_cached.load(std::memory_order_acquire); }

    struct StableProperty
    {
        // when gc_safe_point exceed this version, there must be some data obsolete
        UInt64 gc_hint_version;
        // number of rows including all puts and deletes
        UInt64 num_versions;
        // number of visible rows using the latest timestamp
        UInt64 num_puts;
        // number of rows having at least one version(include delete)
        UInt64 num_rows;

        const String toDebugString() const
        {
            return "StableProperty: gc_hint_version [" + std::to_string(this->gc_hint_version) + "] num_versions ["
                + std::to_string(this->num_versions) + "] num_puts[" + std::to_string(this->num_puts) + "] num_rows["
                + std::to_string(this->num_rows) + "]";
        }
    };

    const StableProperty & getStableProperty() const { return property; }

    void calculateStableProperty(const DMContext & context, const RowKeyRange & rowkey_range, bool is_common_handle);

    struct Snapshot;
    using SnapshotPtr = std::shared_ptr<Snapshot>;

    struct Snapshot : public std::enable_shared_from_this<Snapshot>
        , private boost::noncopyable
    {
        StableValueSpacePtr stable;

        PageId id;
        UInt64 valid_rows;
        UInt64 valid_bytes;

        bool is_common_handle;
        size_t rowkey_column_size;

        /// TODO: The members below are not actually snapshots, they should not be here.

        ColumnCachePtrs column_caches;

        Snapshot(StableValueSpacePtr stable_)
            : stable(stable_)
            , log(stable->log)
        {}

        SnapshotPtr clone() const
        {
            auto c = std::make_shared<Snapshot>(stable);
            c->id = id;
            c->valid_rows = valid_rows;
            c->valid_bytes = valid_bytes;

            for (size_t i = 0; i < column_caches.size(); i++)
            {
                auto column_cache = std::make_shared<ColumnCache>();
                c->column_caches.emplace_back(column_cache);
            }
            return c;
        }

        PageId getId() const { return id; }

        size_t getRows() const { return valid_rows; }
        size_t getBytes() const { return valid_bytes; }

        /**
         * Return the underlying DTFiles.
         * DTFiles are not fully included in the segment range will be also included in the result.
         * Note: Out-of-range DTFiles may be produced by logical split.
         */
        const DMFiles & getDMFiles() const { return stable->getDMFiles(); }

        /**
         * Return the total number of packs of the underlying DTFiles.
         * Packs that are not included in the segment range will be also counted in.
         * Note: Out-of-range packs may be produced by logical split.
         */
        size_t getDMFilesPacks() const { return stable->getDMFilesPacks(); }

        /**
         * Return the total number of rows of the underlying DTFiles.
         * Rows from packs that are not included in the segment range will be also counted in.
         * Note: Out-of-range rows may be produced by logical split.
         */
        size_t getDMFilesRows() const { return stable->getDMFilesRows(); };

        /**
         * Return the total size of the data of the underlying DTFiles.
         * Rows from packs that are not included in the segment range will be also counted in.
         * Note: Out-of-range rows may be produced by logical split.
         */
        size_t getDMFilesBytes() const { return stable->getDMFilesBytes(); };

        ColumnCachePtrs & getColumnCaches() { return column_caches; }

        SkippableBlockInputStreamPtr getInputStream(const DMContext & context, //
                                                    const ColumnDefines & read_columns,
                                                    const RowKeyRanges & rowkey_ranges,
                                                    const RSOperatorPtr & filter,
                                                    UInt64 max_data_version,
                                                    size_t expected_block_size,
                                                    bool enable_handle_clean_read,
                                                    bool is_fast_scan = false,
                                                    bool enable_del_clean_read = false);

        RowsAndBytes getApproxRowsAndBytes(const DMContext & context, const RowKeyRange & range) const;

<<<<<<< HEAD
        void clearColumnCaches()
        {
            column_caches.clear();
        }
=======
        struct AtLeastRowsAndBytesResult
        {
            size_t rows = 0;
            size_t bytes = 0;
            RSResult first_pack_intersection = RSResult::None;
            RSResult last_pack_intersection = RSResult::None;
        };

        /**
         * Get the rows and bytes calculated from packs that is **fully contained** by the given range.
         * If the pack is partially intersected, then it is not counted.
         */
        AtLeastRowsAndBytesResult getAtLeastRowsAndBytes(const DMContext & context, const RowKeyRange & range) const;
>>>>>>> e77d01c1

    private:
        LoggerPtr log;
    };

    SnapshotPtr createSnapshot();

    void drop(const FileProviderPtr & file_provider);

private:
    const PageId id;

    // Valid rows is not always the sum of rows in file,
    // because after logical split, two segments could reference to a same file.
    UInt64 valid_rows; /* At most. The actual valid rows may be lower than this value. */
    UInt64 valid_bytes; /* At most. The actual valid bytes may be lower than this value. */

    DMFiles files;

    StableProperty property;
    std::atomic<bool> is_property_cached = false;

    LoggerPtr log;
};

using StableSnapshot = StableValueSpace::Snapshot;
using StableSnapshotPtr = StableValueSpace::SnapshotPtr;

} // namespace DM
} // namespace DB<|MERGE_RESOLUTION|>--- conflicted
+++ resolved
@@ -218,12 +218,11 @@
 
         RowsAndBytes getApproxRowsAndBytes(const DMContext & context, const RowKeyRange & range) const;
 
-<<<<<<< HEAD
         void clearColumnCaches()
         {
             column_caches.clear();
         }
-=======
+
         struct AtLeastRowsAndBytesResult
         {
             size_t rows = 0;
@@ -237,7 +236,6 @@
          * If the pack is partially intersected, then it is not counted.
          */
         AtLeastRowsAndBytesResult getAtLeastRowsAndBytes(const DMContext & context, const RowKeyRange & range) const;
->>>>>>> e77d01c1
 
     private:
         LoggerPtr log;
