// Copyright 2022 PingCAP, Ltd.
//
// Licensed under the Apache License, Version 2.0 (the "License");
// you may not use this file except in compliance with the License.
// You may obtain a copy of the License at
//
//     http://www.apache.org/licenses/LICENSE-2.0
//
// Unless required by applicable law or agreed to in writing, software
// distributed under the License is distributed on an "AS IS" BASIS,
// WITHOUT WARRANTIES OR CONDITIONS OF ANY KIND, either express or implied.
// See the License for the specific language governing permissions and
// limitations under the License.

#include <Common/CurrentMetrics.h>
#include <Common/FailPoint.h>
#include <Interpreters/Context.h>
#include <Interpreters/Settings.h>
#include <Storages/DeltaMerge/StoragePool.h>
#include <Storages/Page/ConfigSettings.h>
#include <Storages/Page/FileUsage.h>
#include <Storages/Page/Page.h>
#include <Storages/Page/PageStorage.h>
#include <Storages/Page/Snapshot.h>
#include <Storages/Page/V2/PageStorage.h>
<<<<<<< HEAD
#include <Storages/Page/universal/UniversalPageStorage.h>
#include <Storages/Transaction/KVStore.h>
#include <Storages/Transaction/TMTContext.h>
=======
#include <common/defines.h>
>>>>>>> 87d7c9b1
#include <fmt/format.h>


namespace CurrentMetrics
{
extern const Metric StoragePoolV2Only;
extern const Metric StoragePoolV3Only;
extern const Metric StoragePoolMixMode;
} // namespace CurrentMetrics

namespace DB
{
namespace ErrorCodes
{
extern const int LOGICAL_ERROR;
} // namespace ErrorCodes

namespace FailPoints
{
extern const char force_set_dtfile_exist_when_acquire_id[];
} // namespace FailPoints

namespace DM
{
enum class StorageType
{
    Log = 1,
    Data = 2,
    Meta = 3,
};

PageStorageConfig extractConfig(const Settings & settings, StorageType subtype, const String & remote_source)
{
#define SET_CONFIG(NAME)                                                            \
    config.num_write_slots = settings.dt_storage_pool_##NAME##_write_slots;         \
    config.gc_min_files = settings.dt_storage_pool_##NAME##_gc_min_file_num;        \
    config.gc_min_bytes = settings.dt_storage_pool_##NAME##_gc_min_bytes;           \
    config.gc_min_legacy_num = settings.dt_storage_pool_##NAME##_gc_min_legacy_num; \
    config.gc_max_valid_rate = settings.dt_storage_pool_##NAME##_gc_max_valid_rate; \
    config.blob_heavy_gc_valid_rate = settings.dt_page_gc_threshold;

    PageStorageConfig config = getConfigFromSettings(settings);

    switch (subtype)
    {
    case StorageType::Log:
        SET_CONFIG(log);
        break;
    case StorageType::Data:
        SET_CONFIG(data);
        break;
    case StorageType::Meta:
        SET_CONFIG(meta);
        break;
    default:
        throw Exception(fmt::format("Unknown subtype in extractConfig: {} ", static_cast<Int32>(subtype)), ErrorCodes::LOGICAL_ERROR);
    }
#undef SET_CONFIG

    // config.ps_remote_directory = settings.dt_ps_remote_directory;
    config.ps_remote_directory = remote_source;

    return config;
}

GlobalStoragePool::GlobalStoragePool(const PathPool & path_pool, Context & global_ctx, const Settings & settings)
    : log_storage(PageStorage::create("__global__.log",
                                      path_pool.getPSDiskDelegatorGlobalMulti("log"),
                                      extractConfig(settings, StorageType::Log, global_ctx.remoteDataServiceSource()),
                                      global_ctx.getFileProvider(),
                                      global_ctx,
                                      true))
    , data_storage(PageStorage::create("__global__.data",
                                       path_pool.getPSDiskDelegatorGlobalMulti("data"),
                                       extractConfig(settings, StorageType::Data, global_ctx.remoteDataServiceSource()),
                                       global_ctx.getFileProvider(),
                                       global_ctx,
                                       true))
    , meta_storage(PageStorage::create("__global__.meta",
                                       path_pool.getPSDiskDelegatorGlobalMulti("meta"),
                                       extractConfig(settings, StorageType::Meta, global_ctx.remoteDataServiceSource()),
                                       global_ctx.getFileProvider(),
                                       global_ctx,
                                       true))
    , global_context(global_ctx)
{
}


GlobalStoragePool::~GlobalStoragePool()
{
    if (gc_handle)
    {
        global_context.getBackgroundPool().removeTask(gc_handle);
        gc_handle = nullptr;
    }
}

void GlobalStoragePool::restore()
{
    log_storage->restore();
    data_storage->restore();
    meta_storage->restore();

    gc_handle = global_context.getBackgroundPool().addTask(
        [this] {
            return this->gc(global_context.getSettingsRef());
        },
        false);

    checkpoint_handle = global_context.getBackgroundPool().addTask(
        [this] {
            this->doCheckpoint();
            return false;
        },
        false,
        /* interval_ms */ 60 * 1000);
}

FileUsageStatistics GlobalStoragePool::getLogFileUsage() const
{
    return log_storage->getFileUsageStatistics();
}

void GlobalStoragePool::doCheckpoint()
{
    Timepoint now = Clock::now();
    if (now < (last_checkpoint_time.load() + Seconds(60)))
        return;

    last_checkpoint_time = now;

    auto wi = std::make_shared<PS::V3::Remote::WriterInfo>();
    auto store_info = global_context.getTMTContext().getKVStore()->getStoreMeta();
    if (store_info.id() == 0)
    {
        LOG_INFO(Logger::get(), "Skip checkpoint because store meta is not initialized");
        return;
    }

    wi->set_store_id(store_info.id());
    wi->set_version(store_info.version());
    wi->set_version_git(store_info.git_hash());
    wi->set_start_at_ms(store_info.start_timestamp() * 1000); // TODO: Check whether * 1000 is correct..

    meta_storage->doCheckpoint(wi);
    data_storage->doCheckpoint(wi);
    log_storage->doCheckpoint(wi);
}

bool GlobalStoragePool::gc()
{
    return gc(global_context.getSettingsRef(), /*immediately=*/true, DELTA_MERGE_GC_PERIOD);
}

bool GlobalStoragePool::gc(const Settings & settings, bool immediately, const Seconds & try_gc_period)
{
    Timepoint now = Clock::now();
    if (!immediately)
    {
        // No need lock
        if (now < (last_try_gc_time.load() + try_gc_period))
            return false;
    }

    last_try_gc_time = now;

    bool done_anything = false;
    auto write_limiter = global_context.getWriteLimiter();
    auto read_limiter = global_context.getReadLimiter();
    auto config = extractConfig(settings, StorageType::Meta, "");
    meta_storage->reloadSettings(config);
    done_anything |= meta_storage->gc(/*not_skip*/ false, write_limiter, read_limiter);

    config = extractConfig(settings, StorageType::Data, "");
    data_storage->reloadSettings(config);
    done_anything |= data_storage->gc(/*not_skip*/ false, write_limiter, read_limiter);

    config = extractConfig(settings, StorageType::Log, "");
    log_storage->reloadSettings(config);
    done_anything |= log_storage->gc(/*not_skip*/ false, write_limiter, read_limiter);

    return done_anything;
}

StoragePool::StoragePool(Context & global_ctx, NamespaceId ns_id_, StoragePathPool & storage_path_pool_, const String & name)
    : logger(Logger::get(!name.empty() ? name : DB::toString(ns_id_)))
    , run_mode(global_ctx.getPageStorageRunMode())
    , ns_id(ns_id_)
    , storage_path_pool(storage_path_pool_)
    , uni_ps(global_ctx.getWriteNodePageStorage())
    , global_context(global_ctx)
    , storage_pool_metrics(CurrentMetrics::StoragePoolV3Only, 0)
{
    const auto & global_storage_pool = global_context.getGlobalStoragePool();
    switch (run_mode)
    {
    case PageStorageRunMode::ONLY_V2:
    {
        log_storage_v2 = PageStorage::create(name + ".log",
                                             storage_path_pool.getPSDiskDelegatorMulti("log"),
<<<<<<< HEAD
                                             extractConfig(global_context.getSettingsRef(), StorageType::Log, global_ctx.remoteDataServiceSource()),
                                             global_context.getFileProvider());
        data_storage_v2 = PageStorage::create(name + ".data",
                                              storage_path_pool.getPSDiskDelegatorSingle("data"), // keep for behavior not changed
                                              extractConfig(global_context.getSettingsRef(), StorageType::Data, global_ctx.remoteDataServiceSource()),
                                              global_ctx.getFileProvider());
        meta_storage_v2 = PageStorage::create(name + ".meta",
                                              storage_path_pool.getPSDiskDelegatorMulti("meta"),
                                              extractConfig(global_context.getSettingsRef(), StorageType::Meta, global_ctx.remoteDataServiceSource()),
                                              global_ctx.getFileProvider());
        log_storage_reader = std::make_shared<PageReader>(run_mode, TableStorageTag::Log, ns_id, log_storage_v2, /*storage_v3_*/ nullptr, /*uni_ps_*/ nullptr, nullptr);
        data_storage_reader = std::make_shared<PageReader>(run_mode, TableStorageTag::Data, ns_id, data_storage_v2, /*storage_v3_*/ nullptr, /*uni_ps_*/ nullptr, nullptr);
        meta_storage_reader = std::make_shared<PageReader>(run_mode, TableStorageTag::Meta, ns_id, meta_storage_v2, /*storage_v3_*/ nullptr, /*uni_ps_*/ nullptr, nullptr);
=======
                                             extractConfig(global_context.getSettingsRef(), StorageType::Log),
                                             global_context.getFileProvider(),
                                             global_context);
        data_storage_v2 = PageStorage::create(name + ".data",
                                              storage_path_pool.getPSDiskDelegatorSingle("data"), // keep for behavior not changed
                                              extractConfig(global_context.getSettingsRef(), StorageType::Data),
                                              global_context.getFileProvider(),
                                              global_context);
        meta_storage_v2 = PageStorage::create(name + ".meta",
                                              storage_path_pool.getPSDiskDelegatorMulti("meta"),
                                              extractConfig(global_context.getSettingsRef(), StorageType::Meta),
                                              global_context.getFileProvider(),
                                              global_context);
        log_storage_reader = std::make_shared<PageReader>(run_mode, ns_id, log_storage_v2, /*storage_v3_*/ nullptr, nullptr);
        data_storage_reader = std::make_shared<PageReader>(run_mode, ns_id, data_storage_v2, /*storage_v3_*/ nullptr, nullptr);
        meta_storage_reader = std::make_shared<PageReader>(run_mode, ns_id, meta_storage_v2, /*storage_v3_*/ nullptr, nullptr);
>>>>>>> 87d7c9b1

        log_storage_writer = std::make_shared<PageWriter>(run_mode, TableStorageTag::Log, log_storage_v2, /*storage_v3_*/ nullptr, /*uni_ps_*/ nullptr);
        data_storage_writer = std::make_shared<PageWriter>(run_mode, TableStorageTag::Data, data_storage_v2, /*storage_v3_*/ nullptr, /*uni_ps_*/ nullptr);
        meta_storage_writer = std::make_shared<PageWriter>(run_mode, TableStorageTag::Meta, meta_storage_v2, /*storage_v3_*/ nullptr, /*uni_ps_*/ nullptr);
        break;
    }
    case PageStorageRunMode::ONLY_V3:
    {
        assert(global_storage_pool != nullptr);
        log_storage_v3 = global_storage_pool->log_storage;
        data_storage_v3 = global_storage_pool->data_storage;
        meta_storage_v3 = global_storage_pool->meta_storage;

        log_storage_reader = std::make_shared<PageReader>(run_mode, TableStorageTag::Log, ns_id, /*storage_v2_*/ nullptr, log_storage_v3, /*uni_ps_*/ nullptr, nullptr);
        data_storage_reader = std::make_shared<PageReader>(run_mode, TableStorageTag::Data, ns_id, /*storage_v2_*/ nullptr, data_storage_v3, /*uni_ps_*/ nullptr, nullptr);
        meta_storage_reader = std::make_shared<PageReader>(run_mode, TableStorageTag::Meta, ns_id, /*storage_v2_*/ nullptr, meta_storage_v3, /*uni_ps_*/ nullptr, nullptr);

        log_storage_writer = std::make_shared<PageWriter>(run_mode, TableStorageTag::Log, /*storage_v2_*/ nullptr, log_storage_v3, /*uni_ps_*/ nullptr);
        data_storage_writer = std::make_shared<PageWriter>(run_mode, TableStorageTag::Data, /*storage_v2_*/ nullptr, data_storage_v3, /*uni_ps_*/ nullptr);
        meta_storage_writer = std::make_shared<PageWriter>(run_mode, TableStorageTag::Meta, /*storage_v2_*/ nullptr, meta_storage_v3, /*uni_ps_*/ nullptr);
        break;
    }
    case PageStorageRunMode::MIX_MODE:
    {
        assert(global_storage_pool != nullptr);
        log_storage_v3 = global_storage_pool->log_storage;
        data_storage_v3 = global_storage_pool->data_storage;
        meta_storage_v3 = global_storage_pool->meta_storage;

        if (storage_path_pool.isPSV2Deleted())
        {
            LOG_INFO(logger, "PageStorage V2 is already mark deleted. Current pagestorage change from {} to {} [ns_id={}]", //
                     static_cast<UInt8>(PageStorageRunMode::MIX_MODE), //
                     static_cast<UInt8>(PageStorageRunMode::ONLY_V3), //
                     ns_id);
            log_storage_v2 = nullptr;
            data_storage_v2 = nullptr;
            meta_storage_v2 = nullptr;
            run_mode = PageStorageRunMode::ONLY_V3;
            storage_path_pool.clearPSV2ObsoleteData();
        }
        else
        {
            // Although there is no more write to ps v2 in mixed mode, the ps instances will keep running if there is some data in log storage when restart,
            // so we keep its original config here.
            // And we rely on the mechanism that writing file will be rotated if no valid pages in non writing files to reduce the disk space usage of these ps instances.
            log_storage_v2 = PageStorage::create(name + ".log",
                                                 storage_path_pool.getPSDiskDelegatorMulti("log"),
                                                 extractConfig(global_context.getSettingsRef(), StorageType::Log, global_ctx.remoteDataServiceSource()),
                                                 global_context.getFileProvider(),
                                                 global_context,
                                                 /* use_v3 */ false,
                                                 /* no_more_write_to_v2 */ true);
            data_storage_v2 = PageStorage::create(name + ".data",
                                                  storage_path_pool.getPSDiskDelegatorMulti("data"),
<<<<<<< HEAD
                                                  extractConfig(global_context.getSettingsRef(), StorageType::Data, global_ctx.remoteDataServiceSource()),
                                                  global_ctx.getFileProvider(),
=======
                                                  extractConfig(global_context.getSettingsRef(), StorageType::Data),
                                                  global_context.getFileProvider(),
                                                  global_context,
>>>>>>> 87d7c9b1
                                                  /* use_v3 */ false,
                                                  /* no_more_write_to_v2 */ true);
            meta_storage_v2 = PageStorage::create(name + ".meta",
                                                  storage_path_pool.getPSDiskDelegatorMulti("meta"),
<<<<<<< HEAD
                                                  extractConfig(global_context.getSettingsRef(), StorageType::Meta, global_ctx.remoteDataServiceSource()),
                                                  global_ctx.getFileProvider(),
=======
                                                  extractConfig(global_context.getSettingsRef(), StorageType::Meta),
                                                  global_context.getFileProvider(),
                                                  global_context,
>>>>>>> 87d7c9b1
                                                  /* use_v3 */ false,
                                                  /* no_more_write_to_v2 */ true);
        }

        log_storage_reader = std::make_shared<PageReader>(run_mode, TableStorageTag::Log, ns_id, log_storage_v2, log_storage_v3, /*uni_ps_*/ nullptr, nullptr);
        data_storage_reader = std::make_shared<PageReader>(run_mode, TableStorageTag::Data, ns_id, data_storage_v2, data_storage_v3, /*uni_ps_*/ nullptr, nullptr);
        meta_storage_reader = std::make_shared<PageReader>(run_mode, TableStorageTag::Meta, ns_id, meta_storage_v2, meta_storage_v3, /*uni_ps_*/ nullptr, nullptr);

        log_storage_writer = std::make_shared<PageWriter>(run_mode, TableStorageTag::Log, log_storage_v2, log_storage_v3, /*uni_ps_*/ nullptr);
        data_storage_writer = std::make_shared<PageWriter>(run_mode, TableStorageTag::Data, data_storage_v2, data_storage_v3, /*uni_ps_*/ nullptr);
        meta_storage_writer = std::make_shared<PageWriter>(run_mode, TableStorageTag::Meta, meta_storage_v2, meta_storage_v3, /*uni_ps_*/ nullptr);
        break;
    }
    case PageStorageRunMode::UNI_PS:
    {
        log_storage_reader = std::make_shared<PageReader>(run_mode, TableStorageTag::Log, ns_id, /*storage_v2_*/ nullptr, /*storage_v3_*/ nullptr, uni_ps, nullptr);
        data_storage_reader = std::make_shared<PageReader>(run_mode, TableStorageTag::Data, ns_id, /*storage_v2_*/ nullptr, /*storage_v3_*/ nullptr, uni_ps, nullptr);
        meta_storage_reader = std::make_shared<PageReader>(run_mode, TableStorageTag::Meta, ns_id, /*storage_v2_*/ nullptr, /*storage_v3_*/ nullptr, uni_ps, nullptr);

        log_storage_writer = std::make_shared<PageWriter>(run_mode, TableStorageTag::Log, /*storage_v2_*/ nullptr, /*storage_v3_*/ nullptr, uni_ps);
        data_storage_writer = std::make_shared<PageWriter>(run_mode, TableStorageTag::Data, /*storage_v2_*/ nullptr, /*storage_v3_*/ nullptr, uni_ps);
        meta_storage_writer = std::make_shared<PageWriter>(run_mode, TableStorageTag::Meta, /*storage_v2_*/ nullptr, /*storage_v3_*/ nullptr, uni_ps);
        break;
    }
    default:
        throw Exception(fmt::format("Unknown PageStorageRunMode {}", static_cast<UInt8>(run_mode)), ErrorCodes::LOGICAL_ERROR);
    }
}

void StoragePool::forceTransformMetaV2toV3()
{
    if (unlikely(run_mode != PageStorageRunMode::MIX_MODE))
        throw Exception(fmt::format("Transform meta must run under mix mode [run_mode={}]", static_cast<Int32>(run_mode)));
    assert(meta_storage_v2 != nullptr);
    assert(meta_storage_v3 != nullptr);
    auto meta_transform_storage_writer = std::make_shared<PageWriter>(run_mode, TableStorageTag::Meta, meta_storage_v2, meta_storage_v3, /*uni_ps_*/ nullptr);
    auto meta_transform_storage_reader = std::make_shared<PageReader>(run_mode, TableStorageTag::Meta, ns_id, meta_storage_v2, meta_storage_v3, /*uni_ps_*/ nullptr, nullptr);

    PageMap pages_transform = {};
    auto meta_transform_acceptor = [&](PageId page_id, const DB::Page & page) {
        pages_transform.emplace(page_id, page);
    };

    meta_transform_storage_reader->traverse(meta_transform_acceptor, /*only_v2*/ true, /*only_v3*/ false);

    WriteBatch write_batch_transform{ns_id};
    WriteBatch write_batch_del_v2{ns_id};

    for (const auto & [page_id, page_transform] : pages_transform)
    {
        // Check pages have not contain field offset
        // Also get the tag of page_id
        const auto & page_transform_entry = meta_transform_storage_reader->getPageEntry(page_id);
        if (!page_transform_entry.field_offsets.empty())
        {
            throw Exception(fmt::format("Can't transform meta from V2 to V3, [page_id={}] {}", //
                                        page_id,
                                        page_transform_entry.toDebugString()),
                            ErrorCodes::LOGICAL_ERROR);
        }

        write_batch_transform.putPage(page_id, //
                                      page_transform_entry.tag,
                                      std::make_shared<ReadBufferFromMemory>(page_transform.data.begin(),
                                                                             page_transform.data.size()),
                                      page_transform.data.size());
        // Record del for V2
        write_batch_del_v2.delPage(page_id);
    }

    // Will rewrite into V3.
    meta_transform_storage_writer->write(std::move(write_batch_transform), nullptr);

    // DEL must call after rewrite.
    meta_transform_storage_writer->writeIntoV2(std::move(write_batch_del_v2), nullptr);
}

static inline DB::PS::V2::PageEntriesVersionSetWithDelta::Snapshot *
toV2ConcreteSnapshot(const DB::PageStorage::SnapshotPtr & ptr)
{
    return dynamic_cast<DB::PS::V2::PageEntriesVersionSetWithDelta::Snapshot *>(ptr.get());
}

void StoragePool::forceTransformDataV2toV3()
{
    if (unlikely(run_mode != PageStorageRunMode::MIX_MODE))
        throw Exception(fmt::format("Transform meta must run under mix mode [run_mode={}]", static_cast<Int32>(run_mode)));
    assert(data_storage_v2 != nullptr);
    assert(data_storage_v3 != nullptr);
    auto data_transform_storage_writer = std::make_shared<PageWriter>(run_mode, TableStorageTag::Data, data_storage_v2, data_storage_v3, /*uni_ps_*/ nullptr);

    auto snapshot = data_storage_v2->getSnapshot("transformDataV2toV3");
    auto * v2_snap = toV2ConcreteSnapshot(snapshot);
    if (!snapshot || !v2_snap)
    {
        throw Exception("Can not allocate snapshot from pool.data v2", ErrorCodes::LOGICAL_ERROR);
    }

    // Example
    // 100 -> 100
    // 102 -> 100
    // 105 -> 100
    // 200 -> 200
    // 305 -> 300
    // Migration steps:
    // collect v2 valid page id: 100, 102, 105, 200, 305
    // v3 put external 100, 200, 300; put ref 102, 105, 305
    // mark some id as deleted: v3 del 300
    // v2 delete 100, 102, 105, 200, 305

    // The page ids that can be accessed by DeltaTree
    const auto all_page_ids = v2_snap->view.validPageIds();

    WriteBatch write_batch_transform{ns_id};
    WriteBatch write_batch_del_v2{ns_id};

    std::set<PageId> created_dt_file_id;
    for (const auto page_id : all_page_ids)
    {
        // resolve the page_id into dtfile id
        const auto resolved_file_id = v2_snap->view.resolveRefId(page_id);
        if (auto ins_result = created_dt_file_id.insert(resolved_file_id); /*created=*/ins_result.second)
        {
            // first see this file id, migrate to v3
            write_batch_transform.putExternal(resolved_file_id, 0);
        }
        // migrate the reference for v3
        if (page_id != resolved_file_id)
        {
            write_batch_transform.putRefPage(page_id, resolved_file_id);
        }
        // record del for V2
        write_batch_del_v2.delPage(page_id);
    }
    // If the file id is not existed in `all_page_ids`, it means the file id
    // itself has been deleted.
    for (const auto dt_file_id : created_dt_file_id)
    {
        if (all_page_ids.count(dt_file_id) == 0)
        {
            write_batch_transform.delPage(dt_file_id);
        }
    }

    // Will rewrite into V3.
    data_transform_storage_writer->writeIntoV3(std::move(write_batch_transform), nullptr);

    // DEL must call after rewrite.
    data_transform_storage_writer->writeIntoV2(std::move(write_batch_del_v2), nullptr);
}

PageStorageRunMode StoragePool::restore()
{
    switch (run_mode)
    {
    case PageStorageRunMode::ONLY_V2:
    {
        log_storage_v2->restore();
        data_storage_v2->restore();
        meta_storage_v2->restore();

        max_log_page_id = log_storage_v2->getMaxId();
        max_data_page_id = data_storage_v2->getMaxId();
        max_meta_page_id = meta_storage_v2->getMaxId();

        storage_pool_metrics = CurrentMetrics::Increment{CurrentMetrics::StoragePoolV2Only};
        break;
    }
    case PageStorageRunMode::ONLY_V3:
    {
        max_log_page_id = log_storage_v3->getMaxId();
        max_data_page_id = data_storage_v3->getMaxId();
        max_meta_page_id = meta_storage_v3->getMaxId();

        storage_pool_metrics = CurrentMetrics::Increment{CurrentMetrics::StoragePoolV3Only};
        break;
    }
    case PageStorageRunMode::MIX_MODE:
    {
        log_storage_v2->restore();
        data_storage_v2->restore();
        meta_storage_v2->restore();

        // The pages on data and log can be rewritten to V3 and the old pages on V2 are deleted by `delta merge`.
        // However, the pages on meta V2 can not be deleted. As the pages in meta are small, we perform a forceTransformMetaV2toV3 to convert pages before all.
        if (const auto & meta_remain_pages = meta_storage_v2->getNumberOfPages(); meta_remain_pages != 0)
        {
            LOG_INFO(logger, "Current pool.meta transform to V3 begin [ns_id={}] [pages_before_transform={}]", ns_id, meta_remain_pages);
            forceTransformMetaV2toV3();
            const auto & meta_remain_pages_after_transform = meta_storage_v2->getNumberOfPages();
            LOG_INFO(logger, "Current pool.meta transform to V3 finished [ns_id={}] [done={}] [pages_before_transform={}], [pages_after_transform={}]", //
                     ns_id,
                     meta_remain_pages_after_transform == 0,
                     meta_remain_pages,
                     meta_remain_pages_after_transform);
        }
        else
        {
            LOG_INFO(logger, "Current pool.meta transform already done before restored [ns_id={}] ", ns_id);
        }

        if (const auto & data_remain_pages = data_storage_v2->getNumberOfPages(); data_remain_pages != 0)
        {
            LOG_INFO(logger, "Current pool.data transform to V3 begin [ns_id={}] [pages_before_transform={}]", ns_id, data_remain_pages);
            forceTransformDataV2toV3();
            const auto & data_remain_pages_after_transform = data_storage_v2->getNumberOfPages();
            LOG_INFO(logger, "Current pool.data transform to V3 finished [ns_id={}] [done={}] [pages_before_transform={}], [pages_after_transform={}]", //
                     ns_id,
                     data_remain_pages_after_transform == 0,
                     data_remain_pages,
                     data_remain_pages_after_transform);
        }
        else
        {
            LOG_INFO(logger, "Current pool.data transform already done before restored [ns_id={}]", ns_id);
        }

        // Check number of valid pages in v2
        // If V2 already have no any data in disk, Then change run_mode to ONLY_V3
        if (log_storage_v2->getNumberOfPages() == 0 && data_storage_v2->getNumberOfPages() == 0 && meta_storage_v2->getNumberOfPages() == 0)
        {
            LOG_INFO(logger, "Current pagestorage change from {} to {} [ns_id={}]", //
                     static_cast<UInt8>(PageStorageRunMode::MIX_MODE),
                     static_cast<UInt8>(PageStorageRunMode::ONLY_V3),
                     ns_id);
            if (storage_path_pool.createPSV2DeleteMarkFile())
            {
                log_storage_v2->drop();
                data_storage_v2->drop();
                meta_storage_v2->drop();
            }
            log_storage_v2 = nullptr;
            data_storage_v2 = nullptr;
            meta_storage_v2 = nullptr;

            // Must init by PageStorageRunMode::ONLY_V3
            log_storage_reader = std::make_shared<PageReader>(PageStorageRunMode::ONLY_V3, TableStorageTag::Log, ns_id, /*storage_v2_*/ nullptr, log_storage_v3, /*uni_ps_*/ nullptr, nullptr);
            data_storage_reader = std::make_shared<PageReader>(PageStorageRunMode::ONLY_V3, TableStorageTag::Data, ns_id, /*storage_v2_*/ nullptr, data_storage_v3, /*uni_ps_*/ nullptr, nullptr);
            meta_storage_reader = std::make_shared<PageReader>(PageStorageRunMode::ONLY_V3, TableStorageTag::Meta, ns_id, /*storage_v2_*/ nullptr, meta_storage_v3, /*uni_ps_*/ nullptr, nullptr);

            log_storage_writer = std::make_shared<PageWriter>(PageStorageRunMode::ONLY_V3, TableStorageTag::Log, /*storage_v2_*/ nullptr, log_storage_v3, /*uni_ps_*/ nullptr);
            data_storage_writer = std::make_shared<PageWriter>(PageStorageRunMode::ONLY_V3, TableStorageTag::Data, /*storage_v2_*/ nullptr, data_storage_v3, /*uni_ps_*/ nullptr);
            meta_storage_writer = std::make_shared<PageWriter>(PageStorageRunMode::ONLY_V3, TableStorageTag::Meta, /*storage_v2_*/ nullptr, meta_storage_v3, /*uni_ps_*/ nullptr);

            max_log_page_id = log_storage_v3->getMaxId();
            max_data_page_id = data_storage_v3->getMaxId();
            max_meta_page_id = meta_storage_v3->getMaxId();

            run_mode = PageStorageRunMode::ONLY_V3;
            storage_pool_metrics = CurrentMetrics::Increment{CurrentMetrics::StoragePoolV3Only};
        }
        else // Still running Mix Mode
        {
            max_log_page_id = std::max(log_storage_v2->getMaxId(), log_storage_v3->getMaxId());
            max_data_page_id = std::max(data_storage_v2->getMaxId(), data_storage_v3->getMaxId());
            max_meta_page_id = std::max(meta_storage_v2->getMaxId(), meta_storage_v3->getMaxId());
            storage_pool_metrics = CurrentMetrics::Increment{CurrentMetrics::StoragePoolMixMode};
        }
        break;
    }
    case PageStorageRunMode::UNI_PS:
    {
        max_log_page_id = uni_ps->getMaxId();
        max_data_page_id = uni_ps->getMaxId();
        max_meta_page_id = uni_ps->getMaxId();
        break;
    }
    default:
        throw Exception(fmt::format("Unknown PageStorageRunMode {}", static_cast<UInt8>(run_mode)), ErrorCodes::LOGICAL_ERROR);
    }
    LOG_TRACE(logger, "Finished StoragePool restore. [current_run_mode={}] [ns_id={}]"
                      " [max_log_page_id={}] [max_data_page_id={}] [max_meta_page_id={}]",
              static_cast<UInt8>(run_mode),
              ns_id,
              max_log_page_id,
              max_data_page_id,
              max_meta_page_id);
    return run_mode;
}

StoragePool::~StoragePool()
{
    shutdown();
}

void StoragePool::enableGC()
{
    // The data in V3 will be GCed by `GlobalStoragePool::gc`, only register gc task under only v2/mix mode
    if (run_mode == PageStorageRunMode::ONLY_V2 || run_mode == PageStorageRunMode::MIX_MODE)
    {
        gc_handle = global_context.getBackgroundPool().addTask([this] { return this->gc(global_context.getSettingsRef()); });
    }
}

void StoragePool::dataRegisterExternalPagesCallbacks(const ExternalPageCallbacks & callbacks)
{
    switch (run_mode)
    {
    case PageStorageRunMode::ONLY_V2:
    {
        data_storage_v2->registerExternalPagesCallbacks(callbacks);
        break;
    }
    case PageStorageRunMode::ONLY_V3:
    case PageStorageRunMode::MIX_MODE:
    {
        // We have transformed all pages from V2 to V3 in `restore`, so
        // only need to register callbacks for V3.
        data_storage_v3->registerExternalPagesCallbacks(callbacks);
        break;
    }
    case PageStorageRunMode::UNI_PS:
    {
        UniversalExternalPageCallbacks us_callbacks;
        us_callbacks.remover = callbacks.remover;
        us_callbacks.scanner = callbacks.scanner;
        us_callbacks.prefix = buildTableUniversalPrefix(getStoragePrefix(TableStorageTag::Data), callbacks.ns_id);
        uni_ps->registerUniversalExternalPagesCallbacks(us_callbacks);
        break;
    }
    default:
        throw Exception(fmt::format("Unknown PageStorageRunMode {}", static_cast<UInt8>(run_mode)), ErrorCodes::LOGICAL_ERROR);
    }
}

void StoragePool::dataUnregisterExternalPagesCallbacks(NamespaceId ns_id)
{
    switch (run_mode)
    {
    case PageStorageRunMode::ONLY_V2:
    {
        data_storage_v2->unregisterExternalPagesCallbacks(ns_id);
        break;
    }
    case PageStorageRunMode::ONLY_V3:
    case PageStorageRunMode::MIX_MODE:
    {
        // We have transformed all pages from V2 to V3 in `restore`, so
        // only need to unregister callbacks for V3.
        data_storage_v3->unregisterExternalPagesCallbacks(ns_id);
        break;
    }
    case PageStorageRunMode::UNI_PS:
    {
        uni_ps->unregisterUniversalExternalPagesCallbacks(buildTableUniversalPrefix(getStoragePrefix(TableStorageTag::Data), ns_id));
        break;
    }
    default:
        throw Exception(fmt::format("Unknown PageStorageRunMode {}", static_cast<UInt8>(run_mode)), ErrorCodes::LOGICAL_ERROR);
    }
}


bool StoragePool::doV2Gc(const Settings & settings)
{
    bool done_anything = false;
    auto write_limiter = global_context.getWriteLimiter();
    auto read_limiter = global_context.getReadLimiter();

    auto config = extractConfig(settings, StorageType::Meta, "");
    meta_storage_v2->reloadSettings(config);
    done_anything |= meta_storage_v2->gc(/*not_skip*/ false, write_limiter, read_limiter);

    config = extractConfig(settings, StorageType::Data, "");
    data_storage_v2->reloadSettings(config);
    done_anything |= data_storage_v2->gc(/*not_skip*/ false, write_limiter, read_limiter);

    config = extractConfig(settings, StorageType::Log, "");
    log_storage_v2->reloadSettings(config);
    done_anything |= log_storage_v2->gc(/*not_skip*/ false, write_limiter, read_limiter);
    return done_anything;
}

bool StoragePool::gc(const Settings & settings, const Seconds & try_gc_period)
{
    if (run_mode == PageStorageRunMode::ONLY_V2 || run_mode == PageStorageRunMode::MIX_MODE)
    {
        {
            std::lock_guard lock(mutex);
            // Just do gc for owned storage, otherwise the gc will be handled globally

            Timepoint now = Clock::now();
            if (now < (last_try_gc_time.load() + try_gc_period))
                return false;

            last_try_gc_time = now;
        }

        // Only do the v2 GC
        return doV2Gc(settings);
    }
    return false;
}

void StoragePool::shutdown()
{
    if (gc_handle)
    {
        global_context.getBackgroundPool().removeTask(gc_handle);
        gc_handle = nullptr;
    }
    if (run_mode != PageStorageRunMode::ONLY_V3)
    {
        meta_storage_v2->shutdown();
        log_storage_v2->shutdown();
        data_storage_v2->shutdown();
    }
}

void StoragePool::drop()
{
    shutdown();

    if (run_mode == PageStorageRunMode::ONLY_V2 || run_mode == PageStorageRunMode::MIX_MODE)
    {
        meta_storage_v2->drop();
        data_storage_v2->drop();
        log_storage_v2->drop();
    }
}

PageId StoragePool::newDataPageIdForDTFile(StableDiskDelegator & delegator, const char * who)
{
    // In case that there is a DTFile created on disk but TiFlash crashes without persisting the ID.
    // After TiFlash process restored, the ID will be inserted into the stable delegator, but we may
    // get a duplicated ID from the `storage_pool.data`. (tics#2756)
    PageId dtfile_id;
    do
    {
        dtfile_id = ++max_data_page_id;

        auto existed_path = delegator.getDTFilePath(dtfile_id, /*throw_on_not_exist=*/false);
        fiu_do_on(FailPoints::force_set_dtfile_exist_when_acquire_id, {
            static std::atomic<UInt64> fail_point_called(0);
            if (existed_path.empty() && fail_point_called.load() % 10 == 0)
            {
                existed_path = "<mock for existed path>";
            }
            fail_point_called++;
        });
        if (likely(existed_path.empty()))
        {
            break;
        }
        // else there is a DTFile with that id, continue to acquire a new ID.
        LOG_WARNING(logger,
                    "The DTFile is already exists, continute to acquire another ID. [call={}][path={}] [id={}]",
                    who,
                    existed_path,
                    dtfile_id);
    } while (true);
    return dtfile_id;
}

template <typename T>
inline static PageReader newReader(const PageStorageRunMode run_mode, TableStorageTag tag, const NamespaceId ns_id, T & storage_v2, T & storage_v3, UniversalPageStoragePtr uni_ps, ReadLimiterPtr read_limiter, bool snapshot_read, const String & tracing_id)
{
    switch (run_mode)
    {
    case PageStorageRunMode::ONLY_V2:
        return PageReader(run_mode, tag, ns_id, storage_v2, nullptr, nullptr, snapshot_read ? storage_v2->getSnapshot(tracing_id) : nullptr, read_limiter);
    case PageStorageRunMode::ONLY_V3:
        return PageReader(run_mode, tag, ns_id, nullptr, storage_v3, nullptr, snapshot_read ? storage_v3->getSnapshot(tracing_id) : nullptr, read_limiter);
    case PageStorageRunMode::MIX_MODE:
        return PageReader(
            run_mode,
            tag,
            ns_id,
            storage_v2,
            storage_v3,
            nullptr,
            snapshot_read ? std::make_shared<PageStorageSnapshotMixed>(storage_v2->getSnapshot(fmt::format("{}-v2", tracing_id)), storage_v3->getSnapshot(fmt::format("{}-v3", tracing_id)))
                          : nullptr,
            read_limiter);
    case PageStorageRunMode::UNI_PS:
        return PageReader(run_mode, tag, ns_id, nullptr, nullptr, uni_ps, snapshot_read ? uni_ps->getSnapshot(tracing_id) : nullptr, read_limiter);
    default:
        throw Exception(fmt::format("Unknown PageStorageRunMode {}", static_cast<UInt8>(run_mode)), ErrorCodes::LOGICAL_ERROR);
    }
}

PageReader StoragePool::newLogReader(ReadLimiterPtr read_limiter, bool snapshot_read, const String & tracing_id)
{
    return newReader(run_mode, TableStorageTag::Log, ns_id, log_storage_v2, log_storage_v3, uni_ps, read_limiter, snapshot_read, tracing_id);
}

PageReader StoragePool::newLogReader(ReadLimiterPtr read_limiter, PageStorage::SnapshotPtr & snapshot)
{
    return PageReader(run_mode, TableStorageTag::Log, ns_id, log_storage_v2, log_storage_v3, uni_ps, snapshot, read_limiter);
}

PageReader StoragePool::newDataReader(ReadLimiterPtr read_limiter, bool snapshot_read, const String & tracing_id)
{
    return newReader(run_mode, TableStorageTag::Data, ns_id, data_storage_v2, data_storage_v3, uni_ps, read_limiter, snapshot_read, tracing_id);
}

PageReader StoragePool::newDataReader(ReadLimiterPtr read_limiter, PageStorage::SnapshotPtr & snapshot)
{
    return PageReader(run_mode, TableStorageTag::Data, ns_id, data_storage_v2, data_storage_v3, uni_ps, snapshot, read_limiter);
}

PageReader StoragePool::newMetaReader(ReadLimiterPtr read_limiter, bool snapshot_read, const String & tracing_id)
{
    return newReader(run_mode, TableStorageTag::Meta, ns_id, meta_storage_v2, meta_storage_v3, uni_ps, read_limiter, snapshot_read, tracing_id);
}

PageReader StoragePool::newMetaReader(ReadLimiterPtr read_limiter, PageStorage::SnapshotPtr & snapshot)
{
    return PageReader(run_mode, TableStorageTag::Meta, ns_id, meta_storage_v2, meta_storage_v3, uni_ps, snapshot, read_limiter);
}

} // namespace DM
} // namespace DB<|MERGE_RESOLUTION|>--- conflicted
+++ resolved
@@ -23,13 +23,10 @@
 #include <Storages/Page/PageStorage.h>
 #include <Storages/Page/Snapshot.h>
 #include <Storages/Page/V2/PageStorage.h>
-<<<<<<< HEAD
 #include <Storages/Page/universal/UniversalPageStorage.h>
 #include <Storages/Transaction/KVStore.h>
 #include <Storages/Transaction/TMTContext.h>
-=======
 #include <common/defines.h>
->>>>>>> 87d7c9b1
 #include <fmt/format.h>
 
 
@@ -231,38 +228,22 @@
     {
         log_storage_v2 = PageStorage::create(name + ".log",
                                              storage_path_pool.getPSDiskDelegatorMulti("log"),
-<<<<<<< HEAD
-                                             extractConfig(global_context.getSettingsRef(), StorageType::Log, global_ctx.remoteDataServiceSource()),
-                                             global_context.getFileProvider());
-        data_storage_v2 = PageStorage::create(name + ".data",
-                                              storage_path_pool.getPSDiskDelegatorSingle("data"), // keep for behavior not changed
-                                              extractConfig(global_context.getSettingsRef(), StorageType::Data, global_ctx.remoteDataServiceSource()),
-                                              global_ctx.getFileProvider());
-        meta_storage_v2 = PageStorage::create(name + ".meta",
-                                              storage_path_pool.getPSDiskDelegatorMulti("meta"),
-                                              extractConfig(global_context.getSettingsRef(), StorageType::Meta, global_ctx.remoteDataServiceSource()),
-                                              global_ctx.getFileProvider());
-        log_storage_reader = std::make_shared<PageReader>(run_mode, TableStorageTag::Log, ns_id, log_storage_v2, /*storage_v3_*/ nullptr, /*uni_ps_*/ nullptr, nullptr);
-        data_storage_reader = std::make_shared<PageReader>(run_mode, TableStorageTag::Data, ns_id, data_storage_v2, /*storage_v3_*/ nullptr, /*uni_ps_*/ nullptr, nullptr);
-        meta_storage_reader = std::make_shared<PageReader>(run_mode, TableStorageTag::Meta, ns_id, meta_storage_v2, /*storage_v3_*/ nullptr, /*uni_ps_*/ nullptr, nullptr);
-=======
-                                             extractConfig(global_context.getSettingsRef(), StorageType::Log),
+                                             extractConfig(global_context.getSettingsRef(), StorageType::Log, global_context.remoteDataServiceSource()),
                                              global_context.getFileProvider(),
                                              global_context);
         data_storage_v2 = PageStorage::create(name + ".data",
                                               storage_path_pool.getPSDiskDelegatorSingle("data"), // keep for behavior not changed
-                                              extractConfig(global_context.getSettingsRef(), StorageType::Data),
+                                              extractConfig(global_context.getSettingsRef(), StorageType::Data, global_context.remoteDataServiceSource()),
                                               global_context.getFileProvider(),
                                               global_context);
         meta_storage_v2 = PageStorage::create(name + ".meta",
                                               storage_path_pool.getPSDiskDelegatorMulti("meta"),
-                                              extractConfig(global_context.getSettingsRef(), StorageType::Meta),
+                                              extractConfig(global_context.getSettingsRef(), StorageType::Meta, global_context.remoteDataServiceSource()),
                                               global_context.getFileProvider(),
                                               global_context);
-        log_storage_reader = std::make_shared<PageReader>(run_mode, ns_id, log_storage_v2, /*storage_v3_*/ nullptr, nullptr);
-        data_storage_reader = std::make_shared<PageReader>(run_mode, ns_id, data_storage_v2, /*storage_v3_*/ nullptr, nullptr);
-        meta_storage_reader = std::make_shared<PageReader>(run_mode, ns_id, meta_storage_v2, /*storage_v3_*/ nullptr, nullptr);
->>>>>>> 87d7c9b1
+        log_storage_reader = std::make_shared<PageReader>(run_mode, TableStorageTag::Log, ns_id, log_storage_v2, /*storage_v3_*/ nullptr, /*uni_ps_*/ nullptr, nullptr);
+        data_storage_reader = std::make_shared<PageReader>(run_mode, TableStorageTag::Data, ns_id, data_storage_v2, /*storage_v3_*/ nullptr, /*uni_ps_*/ nullptr, nullptr);
+        meta_storage_reader = std::make_shared<PageReader>(run_mode, TableStorageTag::Meta, ns_id, meta_storage_v2, /*storage_v3_*/ nullptr, /*uni_ps_*/ nullptr, nullptr);
 
         log_storage_writer = std::make_shared<PageWriter>(run_mode, TableStorageTag::Log, log_storage_v2, /*storage_v3_*/ nullptr, /*uni_ps_*/ nullptr);
         data_storage_writer = std::make_shared<PageWriter>(run_mode, TableStorageTag::Data, data_storage_v2, /*storage_v3_*/ nullptr, /*uni_ps_*/ nullptr);
@@ -311,33 +292,23 @@
             // And we rely on the mechanism that writing file will be rotated if no valid pages in non writing files to reduce the disk space usage of these ps instances.
             log_storage_v2 = PageStorage::create(name + ".log",
                                                  storage_path_pool.getPSDiskDelegatorMulti("log"),
-                                                 extractConfig(global_context.getSettingsRef(), StorageType::Log, global_ctx.remoteDataServiceSource()),
+                                                 extractConfig(global_context.getSettingsRef(), StorageType::Log, global_context.remoteDataServiceSource()),
                                                  global_context.getFileProvider(),
                                                  global_context,
                                                  /* use_v3 */ false,
                                                  /* no_more_write_to_v2 */ true);
             data_storage_v2 = PageStorage::create(name + ".data",
                                                   storage_path_pool.getPSDiskDelegatorMulti("data"),
-<<<<<<< HEAD
-                                                  extractConfig(global_context.getSettingsRef(), StorageType::Data, global_ctx.remoteDataServiceSource()),
-                                                  global_ctx.getFileProvider(),
-=======
-                                                  extractConfig(global_context.getSettingsRef(), StorageType::Data),
+                                                  extractConfig(global_context.getSettingsRef(), StorageType::Data, global_context.remoteDataServiceSource()),
                                                   global_context.getFileProvider(),
                                                   global_context,
->>>>>>> 87d7c9b1
                                                   /* use_v3 */ false,
                                                   /* no_more_write_to_v2 */ true);
             meta_storage_v2 = PageStorage::create(name + ".meta",
                                                   storage_path_pool.getPSDiskDelegatorMulti("meta"),
-<<<<<<< HEAD
-                                                  extractConfig(global_context.getSettingsRef(), StorageType::Meta, global_ctx.remoteDataServiceSource()),
-                                                  global_ctx.getFileProvider(),
-=======
-                                                  extractConfig(global_context.getSettingsRef(), StorageType::Meta),
+                                                  extractConfig(global_context.getSettingsRef(), StorageType::Meta, global_context.remoteDataServiceSource()),
                                                   global_context.getFileProvider(),
                                                   global_context,
->>>>>>> 87d7c9b1
                                                   /* use_v3 */ false,
                                                   /* no_more_write_to_v2 */ true);
         }
