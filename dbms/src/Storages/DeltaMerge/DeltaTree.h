--- conflicted
+++ resolved
@@ -1371,11 +1371,7 @@
             as(Intern, root)->parent = nullptr;
         --height;
 
-<<<<<<< HEAD
-        LOG_FMT_TRACE(log, "height {} -> {}", height + 1, height);
-=======
         LOG_FMT_TRACE(log, "height {} -> {}", (height + 1), height);
->>>>>>> 27384f8a
 
         return {};
     }
@@ -1398,11 +1394,7 @@
 
             ++height;
 
-<<<<<<< HEAD
-            LOG_FMT_TRACE(log, "height {} -> {}", height - 1, height);
-=======
             LOG_FMT_TRACE(log, "height {} -> {}", (height - 1), height);
->>>>>>> 27384f8a
         }
 
         auto pos = parent->searchChild(asNode(node));
