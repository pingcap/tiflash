// Copyright 2022 PingCAP, Ltd.
//
// Licensed under the Apache License, Version 2.0 (the "License");
// you may not use this file except in compliance with the License.
// You may obtain a copy of the License at
//
//     http://www.apache.org/licenses/LICENSE-2.0
//
// Unless required by applicable law or agreed to in writing, software
// distributed under the License is distributed on an "AS IS" BASIS,
// WITHOUT WARRANTIES OR CONDITIONS OF ANY KIND, either express or implied.
// See the License for the specific language governing permissions and
// limitations under the License.

#include <Common/Exception.h>
#include <Common/SyncPoint/SyncPoint.h>
#include <Common/TiFlashMetrics.h>
#include <DataStreams/ConcatBlockInputStream.h>
#include <DataStreams/EmptyBlockInputStream.h>
#include <DataStreams/SquashingBlockInputStream.h>
#include <DataTypes/DataTypeFactory.h>
#include <Poco/Logger.h>
#include <Storages/DeltaMerge/DMContext.h>
#include <Storages/DeltaMerge/DMDecoratorStreams.h>
#include <Storages/DeltaMerge/DMVersionFilterBlockInputStream.h>
#include <Storages/DeltaMerge/DeltaIndexManager.h>
#include <Storages/DeltaMerge/DeltaMerge.h>
#include <Storages/DeltaMerge/DeltaMergeDefines.h>
#include <Storages/DeltaMerge/DeltaMergeHelpers.h>
#include <Storages/DeltaMerge/DeltaPlace.h>
#include <Storages/DeltaMerge/File/DMFile.h>
#include <Storages/DeltaMerge/File/DMFileBlockInputStream.h>
#include <Storages/DeltaMerge/File/DMFileBlockOutputStream.h>
#include <Storages/DeltaMerge/Filter/FilterHelper.h>
#include <Storages/DeltaMerge/PKSquashingBlockInputStream.h>
#include <Storages/DeltaMerge/Segment.h>
#include <Storages/DeltaMerge/StoragePool.h>
#include <Storages/DeltaMerge/WriteBatches.h>
#include <Storages/PathPool.h>
#include <common/logger_useful.h>
#include <fiu.h>
#include <fmt/core.h>

#include <ext/scope_guard.h>
#include <memory>
#include <numeric>
#include "fiu.h"

namespace ProfileEvents
{
extern const Event DMWriteBlock;
extern const Event DMWriteBlockNS;
extern const Event DMPlace;
extern const Event DMPlaceNS;
extern const Event DMPlaceUpsert;
extern const Event DMPlaceUpsertNS;
extern const Event DMPlaceDeleteRange;
extern const Event DMPlaceDeleteRangeNS;
extern const Event DMAppendDeltaPrepare;
extern const Event DMAppendDeltaPrepareNS;
extern const Event DMAppendDeltaCommitMemory;
extern const Event DMAppendDeltaCommitMemoryNS;
extern const Event DMAppendDeltaCommitDisk;
extern const Event DMAppendDeltaCommitDiskNS;
extern const Event DMAppendDeltaCleanUp;
extern const Event DMAppendDeltaCleanUpNS;
extern const Event DMSegmentSplit;
extern const Event DMSegmentSplitNS;
extern const Event DMSegmentGetSplitPoint;
extern const Event DMSegmentGetSplitPointNS;
extern const Event DMSegmentMerge;
extern const Event DMSegmentMergeNS;
extern const Event DMDeltaMerge;
extern const Event DMDeltaMergeNS;

} // namespace ProfileEvents

namespace CurrentMetrics
{
extern const Metric DT_DeltaCompact;
extern const Metric DT_DeltaFlush;
extern const Metric DT_PlaceIndexUpdate;
extern const Metric DT_SnapshotOfRead;
extern const Metric DT_SnapshotOfReadRaw;
extern const Metric DT_SnapshotOfSegmentSplit;
extern const Metric DT_SnapshotOfSegmentMerge;
extern const Metric DT_SnapshotOfDeltaMerge;
extern const Metric DT_SnapshotOfPlaceIndex;
} // namespace CurrentMetrics

namespace DB
{
namespace ErrorCodes
{
extern const int LOGICAL_ERROR;
extern const int UNKNOWN_FORMAT_VERSION;
} // namespace ErrorCodes

namespace FailPoints
{
<<<<<<< HEAD
extern const char filter_once[];
=======
extern const char try_segment_logical_split[];
extern const char force_segment_logical_split[];
>>>>>>> 5fea4d15
} // namespace FailPoints

namespace DM
{
const static size_t SEGMENT_BUFFER_SIZE = 128; // More than enough.

DMFilePtr writeIntoNewDMFile(DMContext & dm_context, //
                             const ColumnDefinesPtr & schema_snap,
                             const BlockInputStreamPtr & input_stream,
                             UInt64 file_id,
                             const String & parent_path,
                             DMFileBlockOutputStream::Flags flags)
{
    auto dmfile = DMFile::create(file_id, parent_path, flags.isSingleFile(), dm_context.createChecksumConfig(flags.isSingleFile()));
    auto output_stream = std::make_shared<DMFileBlockOutputStream>(dm_context.db_context, dmfile, *schema_snap, flags);
    const auto * mvcc_stream = typeid_cast<const DMVersionFilterBlockInputStream<DM_VERSION_FILTER_MODE_COMPACT> *>(input_stream.get());

    input_stream->readPrefix();
    output_stream->writePrefix();
    while (true)
    {
        size_t last_effective_num_rows = 0;
        size_t last_not_clean_rows = 0;
        size_t last_deleted_rows = 0;
        if (mvcc_stream)
        {
            last_effective_num_rows = mvcc_stream->getEffectiveNumRows();
            last_not_clean_rows = mvcc_stream->getNotCleanRows();
            last_deleted_rows = mvcc_stream->getDeletedRows();
        }
        Block block = input_stream->read();
        if (!block)
            break;
        if (!block.rows())
            continue;

        // When the input_stream is not mvcc, we assume the rows in this input_stream is most valid and make it not tend to be gc.
        size_t cur_effective_num_rows = block.rows();
        size_t cur_not_clean_rows = 1;
        // If the stream is not mvcc_stream, it will not calculate the deleted_rows.
        // Thus we set it to 1 to ensure when read this block will not use related optimization.
        size_t cur_deleted_rows = 1;
        size_t gc_hint_version = std::numeric_limits<UInt64>::max();
        if (mvcc_stream)
        {
            cur_effective_num_rows = mvcc_stream->getEffectiveNumRows();
            cur_not_clean_rows = mvcc_stream->getNotCleanRows();
            cur_deleted_rows = mvcc_stream->getDeletedRows();
            gc_hint_version = mvcc_stream->getGCHintVersion();
        }

        DMFileBlockOutputStream::BlockProperty block_property;
        block_property.effective_num_rows = cur_effective_num_rows - last_effective_num_rows;
        block_property.not_clean_rows = cur_not_clean_rows - last_not_clean_rows;
        block_property.deleted_rows = cur_deleted_rows - last_deleted_rows;
        block_property.gc_hint_version = gc_hint_version;
        output_stream->write(block, block_property);
    }

    input_stream->readSuffix();
    output_stream->writeSuffix();

    return dmfile;
}

StableValueSpacePtr createNewStable(DMContext & context,
                                    const ColumnDefinesPtr & schema_snap,
                                    const BlockInputStreamPtr & input_stream,
                                    PageId stable_id,
                                    WriteBatches & wbs)
{
    auto delegator = context.path_pool.getStableDiskDelegator();
    auto store_path = delegator.choosePath();

    DMFileBlockOutputStream::Flags flags;
    flags.setSingleFile(context.db_context.getSettingsRef().dt_enable_single_file_mode_dmfile);

    PageId dtfile_id = context.storage_pool.newDataPageIdForDTFile(delegator, __PRETTY_FUNCTION__);
    auto dtfile = writeIntoNewDMFile(context, schema_snap, input_stream, dtfile_id, store_path, flags);

    auto stable = std::make_shared<StableValueSpace>(stable_id);
    stable->setFiles({dtfile}, RowKeyRange::newAll(context.is_common_handle, context.rowkey_column_size));
    stable->saveMeta(wbs.meta);
    wbs.data.putExternal(dtfile_id, 0);
    delegator.addDTFile(dtfile_id, dtfile->getBytesOnDisk(), store_path);

    return stable;
}

//==========================================================================================
// Segment ser/deser
//==========================================================================================

Segment::Segment(UInt64 epoch_, //
                 const RowKeyRange & rowkey_range_,
                 PageId segment_id_,
                 PageId next_segment_id_,
                 const DeltaValueSpacePtr & delta_,
                 const StableValueSpacePtr & stable_)
    : epoch(epoch_)
    , rowkey_range(rowkey_range_)
    , is_common_handle(rowkey_range.is_common_handle)
    , rowkey_column_size(rowkey_range.rowkey_column_size)
    , segment_id(segment_id_)
    , next_segment_id(next_segment_id_)
    , delta(delta_)
    , stable(stable_)
    , log(&Poco::Logger::get("Segment"))
{}

SegmentPtr Segment::newSegment(DMContext & context,
                               const ColumnDefinesPtr & schema,
                               const RowKeyRange & range,
                               PageId segment_id,
                               PageId next_segment_id,
                               PageId delta_id,
                               PageId stable_id)
{
    WriteBatches wbs(context.storage_pool, context.getWriteLimiter());

    auto delta = std::make_shared<DeltaValueSpace>(delta_id);
    auto stable = createNewStable(context, schema, std::make_shared<EmptySkippableBlockInputStream>(*schema), stable_id, wbs);

    auto segment = std::make_shared<Segment>(INITIAL_EPOCH, range, segment_id, next_segment_id, delta, stable);

    // Write metadata.
    delta->saveMeta(wbs);
    stable->saveMeta(wbs.meta);
    segment->serialize(wbs.meta);

    wbs.writeAll();
    stable->enableDMFilesGC();

    return segment;
}

SegmentPtr Segment::newSegment(
    DMContext & context,
    const ColumnDefinesPtr & schema,
    const RowKeyRange & rowkey_range,
    PageId segment_id,
    PageId next_segment_id)
{
    return newSegment(context,
                      schema,
                      rowkey_range,
                      segment_id,
                      next_segment_id,
                      context.storage_pool.newMetaPageId(),
                      context.storage_pool.newMetaPageId());
}

SegmentPtr Segment::restoreSegment(DMContext & context, PageId segment_id)
{
    Page page = context.storage_pool.metaReader()->read(segment_id); // not limit restore

    ReadBufferFromMemory buf(page.data.begin(), page.data.size());
    SegmentFormat::Version version;

    readIntBinary(version, buf);
    UInt64 epoch;
    RowKeyRange rowkey_range;
    PageId next_segment_id, delta_id, stable_id;

    readIntBinary(epoch, buf);

    switch (version)
    {
    case SegmentFormat::V1:
    {
        HandleRange range;
        readIntBinary(range.start, buf);
        readIntBinary(range.end, buf);
        rowkey_range = RowKeyRange::fromHandleRange(range);
        break;
    }
    case SegmentFormat::V2:
    {
        rowkey_range = RowKeyRange::deserialize(buf);
        break;
    }
    default:
        throw Exception(fmt::format("Illegal version: {}", version), ErrorCodes::LOGICAL_ERROR);
    }

    readIntBinary(next_segment_id, buf);
    readIntBinary(delta_id, buf);
    readIntBinary(stable_id, buf);

    auto delta = DeltaValueSpace::restore(context, rowkey_range, delta_id);
    auto stable = StableValueSpace::restore(context, stable_id);
    auto segment = std::make_shared<Segment>(epoch, rowkey_range, segment_id, next_segment_id, delta, stable);

    return segment;
}

void Segment::serialize(WriteBatch & wb)
{
    MemoryWriteBuffer buf(0, SEGMENT_BUFFER_SIZE);
    writeIntBinary(STORAGE_FORMAT_CURRENT.segment, buf);
    writeIntBinary(epoch, buf);
    rowkey_range.serialize(buf);
    writeIntBinary(next_segment_id, buf);
    writeIntBinary(delta->getId(), buf);
    writeIntBinary(stable->getId(), buf);

    auto data_size = buf.count(); // Must be called before tryGetReadBuffer.
    wb.putPage(segment_id, 0, buf.tryGetReadBuffer(), data_size);
}

bool Segment::writeToDisk(DMContext & dm_context, const ColumnFilePtr & column_file)
{
    LOG_FMT_TRACE(log, "Segment [{}] write to disk rows: {}, isBigFile{}", segment_id, column_file->getRows(), column_file->isBigFile());
    return delta->appendColumnFile(dm_context, column_file);
}

bool Segment::writeToCache(DMContext & dm_context, const Block & block, size_t offset, size_t limit)
{
    LOG_FMT_TRACE(log, "Segment [{}] write to cache rows: {}", segment_id, limit);
    if (unlikely(limit == 0))
        return true;
    return delta->appendToCache(dm_context, block, offset, limit);
}

bool Segment::write(DMContext & dm_context, const Block & block, bool flush_cache)
{
    LOG_FMT_TRACE(log, "Segment [{}] write to disk rows: {}", segment_id, block.rows());
    WriteBatches wbs(dm_context.storage_pool, dm_context.getWriteLimiter());

    auto column_file = ColumnFileTiny::writeColumnFile(dm_context, block, 0, block.rows(), wbs);
    wbs.writeAll();

    if (delta->appendColumnFile(dm_context, column_file))
    {
        if (flush_cache)
        {
            while (!flushCache(dm_context))
            {
                if (hasAbandoned())
                    return false;
            }
        }
        return true;
    }
    else
    {
        return false;
    }
}

bool Segment::write(DMContext & dm_context, const RowKeyRange & delete_range)
{
    auto new_range = delete_range.shrink(rowkey_range);
    if (new_range.none())
    {
        LOG_FMT_WARNING(log, "Try to write an invalid delete range {} into {}", delete_range.toDebugString(), simpleInfo());
        return true;
    }

    LOG_FMT_TRACE(log, "Segment [{}] write delete range: {}", segment_id, delete_range.toDebugString());
    return delta->appendDeleteRange(dm_context, delete_range);
}

bool Segment::ingestColumnFiles(DMContext & dm_context, const RowKeyRange & range, const ColumnFiles & column_files, bool clear_data_in_range)
{
    auto new_range = range.shrink(rowkey_range);
    LOG_FMT_TRACE(log, "Segment [{}] write region snapshot: {}", segment_id, new_range.toDebugString());

    return delta->ingestColumnFiles(dm_context, range, column_files, clear_data_in_range);
}

SegmentSnapshotPtr Segment::createSnapshot(const DMContext & dm_context, bool for_update, CurrentMetrics::Metric metric) const
{
    // If the snapshot is created for read, then the snapshot will contain all packs (cached and persisted) for read.
    // If the snapshot is created for update, then the snapshot will only contain the persisted packs.
    auto delta_snap = delta->createSnapshot(dm_context, for_update, metric);
    auto stable_snap = stable->createSnapshot();
    if (!delta_snap || !stable_snap)
        return {};
    return std::make_shared<SegmentSnapshot>(std::move(delta_snap), std::move(stable_snap));
}

BlockInputStreamPtr Segment::getInputStream(const DMContext & dm_context,
                                            const ColumnDefines & columns_to_read,
                                            const SegmentSnapshotPtr & segment_snap,
                                            const RowKeyRanges & read_ranges,
                                            const RSOperatorPtr & filter,
                                            UInt64 max_version,
                                            size_t expected_block_size)
{
    LOG_FMT_TRACE(log, "Segment [{}] [epoch={}] create InputStream", segment_id, epoch);

    auto read_info = getReadInfo(dm_context, columns_to_read, segment_snap, read_ranges, max_version);

    RowKeyRanges real_ranges;
    for (const auto & read_range : read_ranges)
    {
        auto real_range = rowkey_range.shrink(read_range);
        if (!real_range.none())
            real_ranges.emplace_back(std::move(real_range));
    }
    if (real_ranges.empty())
        return std::make_shared<EmptyBlockInputStream>(toEmptyBlock(*read_info.read_columns));

    BlockInputStreamPtr stream;
    if (dm_context.read_delta_only)
    {
        throw Exception("Unsupported for read_delta_only");
    }
    else if (dm_context.read_stable_only)
    {
        stream = segment_snap->stable->getInputStream(
            dm_context,
            *read_info.read_columns,
            real_ranges,
            filter,
            max_version,
            expected_block_size,
            false);
    }
    else if (segment_snap->delta->getRows() == 0 && segment_snap->delta->getDeletes() == 0 //
             && !hasColumn(columns_to_read, EXTRA_HANDLE_COLUMN_ID) //
             && !hasColumn(columns_to_read, VERSION_COLUMN_ID) //
             && !hasColumn(columns_to_read, TAG_COLUMN_ID))
    {
        // No delta, let's try some optimizations.
        stream = segment_snap->stable->getInputStream(
            dm_context,
            *read_info.read_columns,
            real_ranges,
            filter,
            max_version,
            expected_block_size,
            true);
    }
    else
    {
        stream = getPlacedStream(dm_context,
                                 *read_info.read_columns,
                                 real_ranges,
                                 filter,
                                 segment_snap->stable,
                                 read_info.getDeltaReader(),
                                 read_info.index_begin,
                                 read_info.index_end,
                                 expected_block_size,
                                 max_version);
    }

    stream = std::make_shared<DMRowKeyFilterBlockInputStream<true>>(stream, real_ranges, 0);
    stream = std::make_shared<DMVersionFilterBlockInputStream<DM_VERSION_FILTER_MODE_MVCC>>(
        stream,
        columns_to_read,
        max_version,
        is_common_handle,
        dm_context.tracing_id);

    LOG_FMT_TRACE(
        Logger::get(log, dm_context.tracing_id),
        "Segment [{}] is read by max_version: {}, {} ranges: {}",
        segment_id,
        max_version,
        real_ranges.size(),
        DB::DM::toDebugString(read_ranges));
    return stream;
}

BlockInputStreamPtr Segment::getInputStream(const DMContext & dm_context,
                                            const ColumnDefines & columns_to_read,
                                            const RowKeyRanges & read_ranges,
                                            const RSOperatorPtr & filter,
                                            UInt64 max_version,
                                            size_t expected_block_size)
{
    auto segment_snap = createSnapshot(dm_context, false, CurrentMetrics::DT_SnapshotOfRead);
    if (!segment_snap)
        return {};
    return getInputStream(dm_context, columns_to_read, segment_snap, read_ranges, filter, max_version, expected_block_size);
}

BlockInputStreamPtr Segment::getInputStreamForDataExport(const DMContext & dm_context,
                                                         const ColumnDefines & columns_to_read,
                                                         const SegmentSnapshotPtr & segment_snap,
                                                         const RowKeyRange & data_range,
                                                         size_t expected_block_size,
                                                         bool reorganize_block) const
{
    RowKeyRanges data_ranges{data_range};
    auto read_info = getReadInfo(dm_context, columns_to_read, segment_snap, data_ranges);

    BlockInputStreamPtr data_stream = getPlacedStream(dm_context,
                                                      *read_info.read_columns,
                                                      data_ranges,
                                                      EMPTY_FILTER,
                                                      segment_snap->stable,
                                                      read_info.getDeltaReader(),
                                                      read_info.index_begin,
                                                      read_info.index_end,
                                                      expected_block_size);


    data_stream = std::make_shared<DMRowKeyFilterBlockInputStream<true>>(data_stream, data_ranges, 0);
    if (reorganize_block)
    {
        data_stream = std::make_shared<PKSquashingBlockInputStream<false>>(data_stream, EXTRA_HANDLE_COLUMN_ID, is_common_handle);
    }
    data_stream = std::make_shared<DMVersionFilterBlockInputStream<DM_VERSION_FILTER_MODE_COMPACT>>(
        data_stream,
        *read_info.read_columns,
        dm_context.min_version,
        is_common_handle);

    return data_stream;
}

/// we will call getInputStreamRaw in two condition:
///     1. Using 'selraw xxxx' statement, which is always in test for debug. (when filter_delete_mark = false)
///        In this case, we will read all the data without mvcc filtering,
///        del_mark != 0 filtering and sorted merge.
///        We will just read all the data and return.
///     2. We read in fast mode. (when filter_delete_mark = true)
///        In this case, we will read all the data without mvcc filtering and sorted merge,
///        but we will do del_mark != 0 filtering.
BlockInputStreamPtr Segment::getInputStreamRaw(const DMContext & dm_context,
                                               const ColumnDefines & columns_to_read,
                                               const SegmentSnapshotPtr & segment_snap,
                                               const RowKeyRanges & data_ranges,
                                               const RSOperatorPtr & filter,
                                               bool filter_delete_mark,
                                               size_t expected_block_size)
{
    /// Now, we use filter_delete_mark to determine whether it is in fast mode or just from `selraw * xxxx`
    /// But this way seems not to be robustness enough, maybe we need another flag?
    auto new_columns_to_read = std::make_shared<ColumnDefines>();


    new_columns_to_read->push_back(getExtraHandleColumnDefine(is_common_handle));
    if (filter_delete_mark)
    {
        new_columns_to_read->push_back(getTagColumnDefine());
    }

    bool enable_handle_clean_read = filter_delete_mark;
    bool enable_del_clean_read = filter_delete_mark;

    for (const auto & c : columns_to_read)
    {
        if (c.id != EXTRA_HANDLE_COLUMN_ID)
        {
            if (filter_delete_mark && c.id == TAG_COLUMN_ID)
            {
                enable_del_clean_read = false;
            }
            else
            {
                new_columns_to_read->push_back(c);
            }
        }
        else
        {
            enable_handle_clean_read = false;
        }
    }

    /// when we read in fast mode, if columns_to_read does not include EXTRA_HANDLE_COLUMN_ID,
    /// we can try to use clean read to make optimization in stable part.
    /// when the pack is under totally data_ranges and has no rows whose del_mark = 1 --> we don't need read handle_column/tag_column/version_column
    /// when the pack is under totally data_ranges and has rows whose del_mark = 1 --> we don't need read handle_column/version_column
    /// others --> we don't need read version_column
    /// Thus, in fast mode, if we don't need read handle_column, we set enable_handle_clean_read as true.
    /// If we don't need read del_column, we set enable_del_clean_read as true
    BlockInputStreamPtr stable_stream = segment_snap->stable->getInputStream(
        dm_context,
        *new_columns_to_read,
        data_ranges,
        filter,
        std::numeric_limits<UInt64>::max(),
        expected_block_size,
        /* enable_handle_clean_read */ enable_handle_clean_read,
        /* is_fast_mode */ filter_delete_mark,
        /* enable_del_clean_read */ enable_del_clean_read);

    BlockInputStreamPtr delta_stream = std::make_shared<DeltaValueInputStream>(dm_context, segment_snap->delta, new_columns_to_read, this->rowkey_range);

    bool use_once_filter = false;

    fiu_do_on(FailPoints::filter_once, { use_once_filter = true; });

    if (use_once_filter)
    {
        delta_stream = std::make_shared<DMFilterAllBlockInputStream>(delta_stream, columns_to_read, data_ranges, 0, dm_context.tracing_id);
    }
    else
    {
        delta_stream = std::make_shared<DMRowKeyFilterBlockInputStream<false>>(delta_stream, data_ranges, 0);
    }

    //auto delta_stream = std::make_shared<DMRowKeyFilterBlockInputStream<false>>(delta_stream, data_ranges, 0);
    stable_stream = std::make_shared<DMRowKeyFilterBlockInputStream<true>>(stable_stream, data_ranges, 0);

    if (filter_delete_mark)
    {
        if (!use_once_filter) {
            delta_stream = std::make_shared<DMDeleteFilterBlockInputStream>(delta_stream, columns_to_read, dm_context.tracing_id);
        }
        stable_stream = std::make_shared<DMDeleteFilterBlockInputStream>(stable_stream, columns_to_read, dm_context.tracing_id);
    }
    else
    {
        if (!use_once_filter) {
            delta_stream = std::make_shared<DMColumnProjectionBlockInputStream>(delta_stream, columns_to_read);
        }
        stable_stream = std::make_shared<DMColumnProjectionBlockInputStream>(stable_stream, columns_to_read);
    }

    BlockInputStreams streams;

    if (dm_context.read_delta_only)
    {
        streams.push_back(delta_stream);
    }
    else if (dm_context.read_stable_only)
    {
        streams.push_back(stable_stream);
    }
    else
    {
        streams.push_back(delta_stream);
        streams.push_back(stable_stream);
    }
    return std::make_shared<ConcatBlockInputStream>(streams, dm_context.tracing_id);
}

BlockInputStreamPtr Segment::getInputStreamRaw(const DMContext & dm_context, const ColumnDefines & columns_to_read, bool filter_delete_mark)
{
    auto segment_snap = createSnapshot(dm_context, false, CurrentMetrics::DT_SnapshotOfReadRaw);
    if (!segment_snap)
        return {};
    return getInputStreamRaw(dm_context, columns_to_read, segment_snap, {rowkey_range}, EMPTY_FILTER, filter_delete_mark);
}

SegmentPtr Segment::mergeDelta(DMContext & dm_context, const ColumnDefinesPtr & schema_snap) const
{
    WriteBatches wbs(dm_context.storage_pool, dm_context.getWriteLimiter());
    auto segment_snap = createSnapshot(dm_context, true, CurrentMetrics::DT_SnapshotOfDeltaMerge);
    if (!segment_snap)
        return {};

    auto new_stable = prepareMergeDelta(dm_context, schema_snap, segment_snap, wbs);

    wbs.writeLogAndData();
    new_stable->enableDMFilesGC();

    SYNC_FOR("before_Segment::applyMergeDelta"); // pause without holding the lock on the segment

    auto lock = mustGetUpdateLock();
    auto new_segment = applyMergeDelta(dm_context, segment_snap, wbs, new_stable);

    wbs.writeAll();
    return new_segment;
}

StableValueSpacePtr Segment::prepareMergeDelta(DMContext & dm_context,
                                               const ColumnDefinesPtr & schema_snap,
                                               const SegmentSnapshotPtr & segment_snap,
                                               WriteBatches & wbs) const
{
    LOG_FMT_INFO(log,
                 "Segment [{}] prepare merge delta start. delta column files: {}, delta total rows: {}, delta total size: {}",
                 segment_id,
                 segment_snap->delta->getColumnFileCount(),
                 segment_snap->delta->getRows(),
                 segment_snap->delta->getBytes());

    EventRecorder recorder(ProfileEvents::DMDeltaMerge, ProfileEvents::DMDeltaMergeNS);

    auto data_stream = getInputStreamForDataExport(
        dm_context,
        *schema_snap,
        segment_snap,
        rowkey_range,
        dm_context.stable_pack_rows,
        /*reorginize_block*/ true);

    auto new_stable = createNewStable(dm_context, schema_snap, data_stream, segment_snap->stable->getId(), wbs);

    LOG_FMT_INFO(log, "Segment [{}] prepare merge delta done.", segment_id);

    return new_stable;
}

SegmentPtr Segment::applyMergeDelta(DMContext & context,
                                    const SegmentSnapshotPtr & segment_snap,
                                    WriteBatches & wbs,
                                    const StableValueSpacePtr & new_stable) const
{
    LOG_FMT_INFO(log, "Before apply merge delta: {}", info());

    auto [persisted_column_files, in_memory_files] = delta->checkHeadAndCloneTail(context, rowkey_range, segment_snap->delta->getColumnFilesInSnapshot(), wbs);
    // Created references to tail pages' pages in "log" storage, we need to write them down.
    wbs.writeLogAndData();

    auto new_delta = std::make_shared<DeltaValueSpace>(delta->getId(), persisted_column_files, in_memory_files);
    new_delta->saveMeta(wbs);

    auto new_me = std::make_shared<Segment>(epoch + 1, //
                                            rowkey_range,
                                            segment_id,
                                            next_segment_id,
                                            new_delta,
                                            new_stable);

    // avoid recheck whether to do DeltaMerge using the same gc_safe_point
    new_me->setLastCheckGCSafePoint(context.min_version);

    // Store new meta data
    new_me->serialize(wbs.meta);

    // Remove old segment's delta.
    delta->recordRemoveColumnFilesPages(wbs);
    // Remove old stable's files.
    stable->recordRemovePacksPages(wbs);

    LOG_FMT_INFO(log, "After apply merge delta new segment: {}", new_me->info());

    return new_me;
}

SegmentPair Segment::split(DMContext & dm_context, const ColumnDefinesPtr & schema_snap) const
{
    WriteBatches wbs(dm_context.storage_pool, dm_context.getWriteLimiter());
    auto segment_snap = createSnapshot(dm_context, true, CurrentMetrics::DT_SnapshotOfSegmentSplit);
    if (!segment_snap)
        return {};

    auto split_info_opt = prepareSplit(dm_context, schema_snap, segment_snap, wbs);
    if (!split_info_opt.has_value())
        return {};

    auto & split_info = split_info_opt.value();

    wbs.writeLogAndData();
    split_info.my_stable->enableDMFilesGC();
    split_info.other_stable->enableDMFilesGC();

    SYNC_FOR("before_Segment::applySplit"); // pause without holding the lock on the segment

    auto lock = mustGetUpdateLock();
    auto segment_pair = applySplit(dm_context, segment_snap, wbs, split_info);

    wbs.writeAll();

    return segment_pair;
}

std::optional<RowKeyValue> Segment::getSplitPointFast(DMContext & dm_context, const StableSnapshotPtr & stable_snap) const
{
    // FIXME: this method does not consider invalid packs in stable dmfiles.

    EventRecorder recorder(ProfileEvents::DMSegmentGetSplitPoint, ProfileEvents::DMSegmentGetSplitPointNS);
    auto stable_rows = stable_snap->getRows();
    if (unlikely(!stable_rows))
        throw Exception("No stable rows");

    size_t split_row_index = stable_rows / 2;

    const auto & dmfiles = stable_snap->getDMFiles();

    DMFilePtr read_file;
    size_t file_index = 0;
    auto read_pack = std::make_shared<IdSet>();
    size_t read_row_in_pack = 0;

    size_t cur_rows = 0;
    for (size_t index = 0; index < dmfiles.size(); index++)
    {
        const auto & file = dmfiles[index];
        size_t rows_in_file = file->getRows();
        cur_rows += rows_in_file;
        if (cur_rows > split_row_index)
        {
            cur_rows -= rows_in_file;
            const auto & pack_stats = file->getPackStats();
            for (size_t pack_id = 0; pack_id < pack_stats.size(); ++pack_id)
            {
                cur_rows += pack_stats[pack_id].rows;
                if (cur_rows > split_row_index)
                {
                    cur_rows -= pack_stats[pack_id].rows;

                    read_file = file;
                    file_index = index;
                    read_pack->insert(pack_id);
                    read_row_in_pack = split_row_index - cur_rows;

                    break;
                }
            }
            break;
        }
    }
    if (unlikely(!read_file))
        throw Exception("Logical error: failed to find split point");

    DMFileBlockInputStreamBuilder builder(dm_context.db_context);
    auto stream = builder
                      .setColumnCache(stable_snap->getColumnCaches()[file_index])
                      .setReadPacks(read_pack)
                      .setTracingID(fmt::format("{}-getSplitPointFast", dm_context.tracing_id))
                      .build(
                          read_file,
                          /*read_columns=*/{getExtraHandleColumnDefine(is_common_handle)},
                          /*rowkey_ranges=*/{RowKeyRange::newAll(is_common_handle, rowkey_column_size)});

    stream->readPrefix();
    auto block = stream->read();
    if (!block)
        throw Exception("Unexpected empty block");
    stream->readSuffix();

    RowKeyColumnContainer rowkey_column(block.getByPosition(0).column, is_common_handle);
    RowKeyValue split_point(rowkey_column.getRowKeyValue(read_row_in_pack));


    if (!rowkey_range.check(split_point.toRowKeyValueRef())
        || RowKeyRange(rowkey_range.start, split_point, is_common_handle, rowkey_column_size).none()
        || RowKeyRange(split_point, rowkey_range.end, is_common_handle, rowkey_column_size).none())
    {
        LOG_FMT_WARNING(
            log,
            "unexpected split_handle: {}, should be in range {}, cur_rows: {}, read_row_in_pack: {}, file_index: {}",
            split_point.toRowKeyValueRef().toDebugString(),
            rowkey_range.toDebugString(),
            cur_rows,
            read_row_in_pack,
            file_index);
        return {};
    }

    return {split_point};
}

std::optional<RowKeyValue> Segment::getSplitPointSlow(
    DMContext & dm_context,
    const ReadInfo & read_info,
    const SegmentSnapshotPtr & segment_snap) const
{
    EventRecorder recorder(ProfileEvents::DMSegmentGetSplitPoint, ProfileEvents::DMSegmentGetSplitPointNS);

    const auto & pk_col = getExtraHandleColumnDefine(is_common_handle);
    auto pk_col_defs = std::make_shared<ColumnDefines>(ColumnDefines{pk_col});
    // We need to create a new delta_reader here, because the one in read_info is used to read columns other than PK column.
    auto delta_reader = read_info.getDeltaReader(pk_col_defs);

    size_t exact_rows = 0;

    RowKeyRanges rowkey_ranges{rowkey_range};
    {
        BlockInputStreamPtr stream = getPlacedStream(dm_context,
                                                     *pk_col_defs,
                                                     rowkey_ranges,
                                                     EMPTY_FILTER,
                                                     segment_snap->stable,
                                                     delta_reader,
                                                     read_info.index_begin,
                                                     read_info.index_end,
                                                     dm_context.stable_pack_rows);

        stream = std::make_shared<DMRowKeyFilterBlockInputStream<true>>(stream, rowkey_ranges, 0);

        stream->readPrefix();
        Block block;
        while ((block = stream->read()))
            exact_rows += block.rows();
        stream->readSuffix();
    }

    if (exact_rows == 0)
    {
        LOG_FMT_WARNING(log, "Segment {} has no rows, should not split.", info());
        return {};
    }

    BlockInputStreamPtr stream = getPlacedStream(dm_context,
                                                 *pk_col_defs,
                                                 rowkey_ranges,
                                                 EMPTY_FILTER,
                                                 segment_snap->stable,
                                                 delta_reader,
                                                 read_info.index_begin,
                                                 read_info.index_end,
                                                 dm_context.stable_pack_rows);

    stream = std::make_shared<DMRowKeyFilterBlockInputStream<true>>(stream, rowkey_ranges, 0);

    size_t split_row_index = exact_rows / 2;
    RowKeyValue split_point;
    size_t count = 0;

    stream->readPrefix();
    while (true)
    {
        Block block = stream->read();
        if (!block)
            break;
        count += block.rows();
        if (count > split_row_index)
        {
            size_t offset_in_block = block.rows() - (count - split_row_index);
            RowKeyColumnContainer rowkey_column(block.getByName(pk_col.name).column, is_common_handle);
            split_point = RowKeyValue(rowkey_column.getRowKeyValue(offset_in_block));
            break;
        }
    }
    stream->readSuffix();

    if (!rowkey_range.check(split_point.toRowKeyValueRef())
        || RowKeyRange(rowkey_range.start, split_point, is_common_handle, rowkey_column_size).none()
        || RowKeyRange(split_point, rowkey_range.end, is_common_handle, rowkey_column_size).none())
    {
        LOG_FMT_WARNING(
            log,
            "unexpected split_handle: {}, should be in range {}, exact_rows: {}, cur count: {}, split_row_index: {}",
            split_point.toRowKeyValueRef().toDebugString(),
            rowkey_range.toDebugString(),
            exact_rows,
            count,
            split_row_index);
        return {};
    }

    return {split_point};
}

std::optional<Segment::SplitInfo> Segment::prepareSplit(DMContext & dm_context,
                                                        const ColumnDefinesPtr & schema_snap,
                                                        const SegmentSnapshotPtr & segment_snap,
                                                        WriteBatches & wbs) const
{
    SYNC_FOR("before_Segment::prepareSplit");

    bool try_logical_split = dm_context.enable_logical_split //
        && segment_snap->stable->getPacks() > 3 //
        && segment_snap->delta->getRows() <= segment_snap->stable->getRows();
#ifdef FIU_ENABLE
    bool force_logical_split = false;
    fiu_do_on(FailPoints::try_segment_logical_split, { try_logical_split = true; });
    fiu_do_on(FailPoints::force_segment_logical_split, { try_logical_split = true; force_logical_split = true; });
#endif

    if (!try_logical_split)
    {
        return prepareSplitPhysical(dm_context, schema_snap, segment_snap, wbs);
    }
    else
    {
        auto split_point_opt = getSplitPointFast(dm_context, segment_snap->stable);

        bool bad_split_point = !split_point_opt.has_value() || !rowkey_range.check(split_point_opt->toRowKeyValueRef())
            || compare(split_point_opt->toRowKeyValueRef(), rowkey_range.getStart()) == 0;
        if (bad_split_point)
        {
            LOG_FMT_INFO(
                log,
                "Got bad split point [{}] for segment {}, fall back to split physical.",
                (split_point_opt.has_value() ? split_point_opt->toRowKeyValueRef().toDebugString() : "no value"),
                info());
#ifdef FIU_ENABLE
            RUNTIME_CHECK_MSG(!force_logical_split, "Can not perform logical split while failpoint `force_segment_logical_split` is true");
#endif
            return prepareSplitPhysical(dm_context, schema_snap, segment_snap, wbs);
        }
        else
            return prepareSplitLogical(dm_context, schema_snap, segment_snap, split_point_opt.value(), wbs);
    }
}

std::optional<Segment::SplitInfo> Segment::prepareSplitLogical(DMContext & dm_context,
                                                               const ColumnDefinesPtr & /*schema_snap*/,
                                                               const SegmentSnapshotPtr & segment_snap,
                                                               RowKeyValue & split_point,
                                                               WriteBatches & wbs) const
{
    LOG_FMT_INFO(log, "Segment [{}] prepare split logical start", segment_id);

    EventRecorder recorder(ProfileEvents::DMSegmentSplit, ProfileEvents::DMSegmentSplitNS);

    auto & storage_pool = dm_context.storage_pool;

    RowKeyRange my_range(rowkey_range.start, split_point, is_common_handle, rowkey_column_size);
    RowKeyRange other_range(split_point, rowkey_range.end, is_common_handle, rowkey_column_size);

    if (my_range.none() || other_range.none())
    {
        LOG_FMT_WARNING(
            log,
            "unexpected range! my_range: {}, other_range: {}, aborted",
            my_range.toDebugString(),
            other_range.toDebugString());
        return {};
    }

    GenPageId log_gen_page_id = [&]() {
        return storage_pool.newLogPageId();
    };

    DMFiles my_stable_files;
    DMFiles other_stable_files;

    auto delegate = dm_context.path_pool.getStableDiskDelegator();
    for (const auto & dmfile : segment_snap->stable->getDMFiles())
    {
        auto ori_page_id = dmfile->pageId();
        auto file_id = dmfile->fileId();
        auto file_parent_path = delegate.getDTFilePath(file_id);

        auto my_dmfile_page_id = storage_pool.newDataPageIdForDTFile(delegate, __PRETTY_FUNCTION__);
        auto other_dmfile_page_id = storage_pool.newDataPageIdForDTFile(delegate, __PRETTY_FUNCTION__);

        // Note that the file id may has already been mark as deleted. We must
        // create a reference to the page id itself instead of create a reference
        // to the file id.
        wbs.data.putRefPage(my_dmfile_page_id, ori_page_id);
        wbs.data.putRefPage(other_dmfile_page_id, ori_page_id);
        wbs.removed_data.delPage(ori_page_id);

        auto my_dmfile = DMFile::restore(
            dm_context.db_context.getFileProvider(),
            file_id,
            /* page_id= */ my_dmfile_page_id,
            file_parent_path,
            DMFile::ReadMetaMode::all());
        auto other_dmfile = DMFile::restore(
            dm_context.db_context.getFileProvider(),
            file_id,
            /* page_id= */ other_dmfile_page_id,
            file_parent_path,
            DMFile::ReadMetaMode::all());

        my_stable_files.push_back(my_dmfile);
        other_stable_files.push_back(other_dmfile);
    }

    auto other_stable_id = storage_pool.newMetaPageId();

    auto my_stable = std::make_shared<StableValueSpace>(segment_snap->stable->getId());
    auto other_stable = std::make_shared<StableValueSpace>(other_stable_id);

    my_stable->setFiles(my_stable_files, my_range, &dm_context);
    other_stable->setFiles(other_stable_files, other_range, &dm_context);

    LOG_FMT_INFO(log, "Segment [{}] prepare split logical done", segment_id);

    return {SplitInfo{true, split_point, my_stable, other_stable}};
}

std::optional<Segment::SplitInfo> Segment::prepareSplitPhysical(DMContext & dm_context,
                                                                const ColumnDefinesPtr & schema_snap,
                                                                const SegmentSnapshotPtr & segment_snap,
                                                                WriteBatches & wbs) const
{
    LOG_FMT_INFO(log, "Segment [{}] prepare split physical start", segment_id);

    EventRecorder recorder(ProfileEvents::DMSegmentSplit, ProfileEvents::DMSegmentSplitNS);

    auto read_info = getReadInfo(dm_context, *schema_snap, segment_snap, {RowKeyRange::newAll(is_common_handle, rowkey_column_size)});
    auto split_point_opt = getSplitPointSlow(dm_context, read_info, segment_snap);
    if (!split_point_opt.has_value())
        return {};

    const auto & split_point = split_point_opt.value();

    RowKeyRange my_range(rowkey_range.start, split_point, is_common_handle, rowkey_column_size);
    RowKeyRange other_range(split_point, rowkey_range.end, is_common_handle, rowkey_column_size);

    if (my_range.none() || other_range.none())
    {
        LOG_FMT_WARNING(
            log,
            "unexpected range! my_range: {}, other_range: {}, aborted",
            my_range.toDebugString(),
            other_range.toDebugString());
        return {};
    }

    StableValueSpacePtr my_new_stable;
    StableValueSpacePtr other_stable;

    {
        // Write my data
        LOG_FMT_DEBUG(log, "Created my placed stream");

        auto my_delta_reader = read_info.getDeltaReader(schema_snap);

        RowKeyRanges my_ranges{my_range};
        BlockInputStreamPtr my_data = getPlacedStream(dm_context,
                                                      *read_info.read_columns,
                                                      my_ranges,
                                                      EMPTY_FILTER,
                                                      segment_snap->stable,
                                                      my_delta_reader,
                                                      read_info.index_begin,
                                                      read_info.index_end,
                                                      dm_context.stable_pack_rows);


        my_data = std::make_shared<DMRowKeyFilterBlockInputStream<true>>(my_data, my_ranges, 0);
        my_data = std::make_shared<PKSquashingBlockInputStream<false>>(my_data, EXTRA_HANDLE_COLUMN_ID, is_common_handle);
        my_data = std::make_shared<DMVersionFilterBlockInputStream<DM_VERSION_FILTER_MODE_COMPACT>>(
            my_data,
            *read_info.read_columns,
            dm_context.min_version,
            is_common_handle);
        auto my_stable_id = segment_snap->stable->getId();
        my_new_stable = createNewStable(dm_context, schema_snap, my_data, my_stable_id, wbs);
    }

    LOG_FMT_INFO(log, "prepare my_new_stable done");

    {
        // Write new segment's data
        LOG_FMT_DEBUG(log, "Created other placed stream");

        auto other_delta_reader = read_info.getDeltaReader(schema_snap);

        RowKeyRanges other_ranges{other_range};
        BlockInputStreamPtr other_data = getPlacedStream(dm_context,
                                                         *read_info.read_columns,
                                                         other_ranges,
                                                         EMPTY_FILTER,
                                                         segment_snap->stable,
                                                         other_delta_reader,
                                                         read_info.index_begin,
                                                         read_info.index_end,
                                                         dm_context.stable_pack_rows);


        other_data = std::make_shared<DMRowKeyFilterBlockInputStream<true>>(other_data, other_ranges, 0);
        other_data = std::make_shared<PKSquashingBlockInputStream<false>>(other_data, EXTRA_HANDLE_COLUMN_ID, is_common_handle);
        other_data = std::make_shared<DMVersionFilterBlockInputStream<DM_VERSION_FILTER_MODE_COMPACT>>(
            other_data,
            *read_info.read_columns,
            dm_context.min_version,
            is_common_handle);
        auto other_stable_id = dm_context.storage_pool.newMetaPageId();
        other_stable = createNewStable(dm_context, schema_snap, other_data, other_stable_id, wbs);
    }

    LOG_FMT_INFO(log, "prepare other_stable done");

    // Remove old stable's files.
    for (const auto & file : stable->getDMFiles())
    {
        // Here we should remove the ref id instead of file_id.
        // Because a dmfile could be used by several segments, and only after all ref_ids are removed, then the file_id removed.
        wbs.removed_data.delPage(file->pageId());
    }

    LOG_FMT_INFO(log, "Segment [{}] prepare split physical done", segment_id);

    return {SplitInfo{false, split_point, my_new_stable, other_stable}};
}

SegmentPair Segment::applySplit(DMContext & dm_context, //
                                const SegmentSnapshotPtr & segment_snap,
                                WriteBatches & wbs,
                                SplitInfo & split_info) const
{
    LOG_FMT_INFO(log, "Segment [{}] apply split", segment_id);

    RowKeyRange my_range(rowkey_range.start, split_info.split_point, is_common_handle, rowkey_column_size);
    RowKeyRange other_range(split_info.split_point, rowkey_range.end, is_common_handle, rowkey_column_size);
    ColumnFiles empty_files;
    ColumnFiles * head_files = split_info.is_logical ? &empty_files : &segment_snap->delta->getColumnFilesInSnapshot();

    auto [my_persisted_files, my_in_memory_files] = delta->checkHeadAndCloneTail(dm_context, my_range, *head_files, wbs);
    auto [other_persisted_files, other_in_memory_files] = delta->checkHeadAndCloneTail(dm_context, other_range, *head_files, wbs);

    // Created references to tail pages' pages in "log" storage, we need to write them down.
    wbs.writeLogAndData();

    auto other_segment_id = dm_context.storage_pool.newMetaPageId();
    auto other_delta_id = dm_context.storage_pool.newMetaPageId();

    auto my_delta = std::make_shared<DeltaValueSpace>(delta->getId(), my_persisted_files, my_in_memory_files);
    auto other_delta = std::make_shared<DeltaValueSpace>(other_delta_id, other_persisted_files, other_in_memory_files);

    auto new_me = std::make_shared<Segment>(this->epoch + 1, //
                                            my_range,
                                            this->segment_id,
                                            other_segment_id,
                                            my_delta,
                                            split_info.my_stable);

    auto other = std::make_shared<Segment>(INITIAL_EPOCH, //
                                           other_range,
                                           other_segment_id,
                                           this->next_segment_id,
                                           other_delta,
                                           split_info.other_stable);

    new_me->delta->saveMeta(wbs);
    new_me->stable->saveMeta(wbs.meta);
    new_me->serialize(wbs.meta);

    other->delta->saveMeta(wbs);
    other->stable->saveMeta(wbs.meta);
    other->serialize(wbs.meta);

    // Remove old segment's delta.
    delta->recordRemoveColumnFilesPages(wbs);
    // Remove old stable's files.
    stable->recordRemovePacksPages(wbs);

    LOG_FMT_INFO(log, "Segment {} split into {} and {}", info(), new_me->info(), other->info());

    return {new_me, other};
}

SegmentPtr Segment::merge(DMContext & dm_context, const ColumnDefinesPtr & schema_snap, const SegmentPtr & left, const SegmentPtr & right)
{
    WriteBatches wbs(dm_context.storage_pool, dm_context.getWriteLimiter());
    /// This segment may contain some rows that not belong to this segment range which is left by previous split operation.
    /// And only saved data in this segment will be filtered by the segment range in the merge process,
    /// unsaved data will be directly copied to the new segment.
    /// So we flush here to make sure that all potential data left by previous split operation is saved.
    while (!left->flushCache(dm_context))
    {
        // keep flush until success if not abandoned
        if (left->hasAbandoned())
        {
            LOG_FMT_DEBUG(left->log, "Give up merge segments left [{}], right [{}]", left->segmentId(), right->segmentId());
            return {};
        }
    }
    while (!right->flushCache(dm_context))
    {
        // keep flush until success if not abandoned
        if (right->hasAbandoned())
        {
            LOG_FMT_DEBUG(right->log, "Give up merge segments left [{}], right [{}]", left->segmentId(), right->segmentId());
            return {};
        }
    }


    auto left_snap = left->createSnapshot(dm_context, true, CurrentMetrics::DT_SnapshotOfSegmentMerge);
    auto right_snap = right->createSnapshot(dm_context, true, CurrentMetrics::DT_SnapshotOfSegmentMerge);
    if (!left_snap || !right_snap)
        return {};

    auto merged_stable = prepareMerge(dm_context, schema_snap, left, left_snap, right, right_snap, wbs);

    wbs.writeLogAndData();
    merged_stable->enableDMFilesGC();

    SYNC_FOR("before_Segment::applyMerge"); // pause without holding the lock on segments to be merged

    auto left_lock = left->mustGetUpdateLock();
    auto right_lock = right->mustGetUpdateLock();

    auto merged = applyMerge(dm_context, left, left_snap, right, right_snap, wbs, merged_stable);

    wbs.writeAll();
    return merged;
}

/// Segments may contain some rows that not belong to its range which is left by previous split operation.
/// And only saved data in the segment will be filtered by the segment range in the merge process,
/// unsaved data will be directly copied to the new segment.
/// So remember to do a flush for the segments before merge.
StableValueSpacePtr Segment::prepareMerge(DMContext & dm_context, //
                                          const ColumnDefinesPtr & schema_snap,
                                          const SegmentPtr & left,
                                          const SegmentSnapshotPtr & left_snap,
                                          const SegmentPtr & right,
                                          const SegmentSnapshotPtr & right_snap,
                                          WriteBatches & wbs)
{
    LOG_FMT_INFO(left->log, "Segment [{}] and [{}] prepare merge start", left->segmentId(), right->segmentId());

    if (unlikely(compare(left->rowkey_range.getEnd(), right->rowkey_range.getStart()) != 0 || left->next_segment_id != right->segment_id))
        throw Exception(
            fmt::format("The ranges of merge segments are not consecutive: first end: {}, second start: {}",
                        left->rowkey_range.getEnd().toDebugString(),
                        right->rowkey_range.getStart().toDebugString()));

    auto get_stream = [&](const SegmentPtr & segment, const SegmentSnapshotPtr & segment_snap) {
        auto read_info = segment->getReadInfo(
            dm_context,
            *schema_snap,
            segment_snap,
            {RowKeyRange::newAll(left->is_common_handle, left->rowkey_column_size)});
        RowKeyRanges rowkey_ranges{segment->rowkey_range};
        BlockInputStreamPtr stream = getPlacedStream(dm_context,
                                                     *read_info.read_columns,
                                                     rowkey_ranges,
                                                     EMPTY_FILTER,
                                                     segment_snap->stable,
                                                     read_info.getDeltaReader(),
                                                     read_info.index_begin,
                                                     read_info.index_end,
                                                     dm_context.stable_pack_rows);

        stream = std::make_shared<DMRowKeyFilterBlockInputStream<true>>(stream, rowkey_ranges, 0);
        stream = std::make_shared<PKSquashingBlockInputStream<false>>(stream, EXTRA_HANDLE_COLUMN_ID, dm_context.is_common_handle);
        stream = std::make_shared<DMVersionFilterBlockInputStream<DM_VERSION_FILTER_MODE_COMPACT>>(
            stream,
            *read_info.read_columns,
            dm_context.min_version,
            dm_context.is_common_handle);

        return stream;
    };

    auto left_stream = get_stream(left, left_snap);
    auto right_stream = get_stream(right, right_snap);

    BlockInputStreamPtr merged_stream = std::make_shared<ConcatBlockInputStream>(BlockInputStreams{left_stream, right_stream}, /*req_id=*/"");
    // for the purpose to calculate StableProperty of the new segment
    merged_stream = std::make_shared<DMVersionFilterBlockInputStream<DM_VERSION_FILTER_MODE_COMPACT>>(
        merged_stream,
        *schema_snap,
        dm_context.min_version,
        dm_context.is_common_handle);

    auto merged_stable_id = left->stable->getId();
    auto merged_stable = createNewStable(dm_context, schema_snap, merged_stream, merged_stable_id, wbs);

    LOG_FMT_INFO(left->log, "Segment [{}] and [{}] prepare merge done", left->segmentId(), right->segmentId());

    return merged_stable;
}

SegmentPtr Segment::applyMerge(DMContext & dm_context, //
                               const SegmentPtr & left,
                               const SegmentSnapshotPtr & left_snap,
                               const SegmentPtr & right,
                               const SegmentSnapshotPtr & right_snap,
                               WriteBatches & wbs,
                               const StableValueSpacePtr & merged_stable)
{
    LOG_FMT_INFO(left->log, "Segment [{}] and [{}] apply merge", left->segmentId(), right->segmentId());

    RowKeyRange merged_range(left->rowkey_range.start, right->rowkey_range.end, left->is_common_handle, left->rowkey_column_size);

    auto [left_persisted_files, left_in_memory_files] = left->delta->checkHeadAndCloneTail(dm_context, merged_range, left_snap->delta->getColumnFilesInSnapshot(), wbs);
    auto [right_persisted_files, right_in_memory_files] = right->delta->checkHeadAndCloneTail(dm_context, merged_range, right_snap->delta->getColumnFilesInSnapshot(), wbs);

    // Created references to tail pages' pages in "log" storage, we need to write them down.
    wbs.writeLogAndData();

    ColumnFilePersisteds merged_persisted_column_files = std::move(left_persisted_files);
    ColumnFiles merged_in_memory_files = std::move(left_in_memory_files);

    merged_persisted_column_files.insert(merged_persisted_column_files.end(), right_persisted_files.begin(), right_persisted_files.end());
    merged_in_memory_files.insert(merged_in_memory_files.end(), right_in_memory_files.begin(), right_in_memory_files.end());

    auto merged_delta = std::make_shared<DeltaValueSpace>(left->delta->getId(), merged_persisted_column_files, merged_in_memory_files);

    auto merged = std::make_shared<Segment>(left->epoch + 1, //
                                            merged_range,
                                            left->segment_id,
                                            right->next_segment_id,
                                            merged_delta,
                                            merged_stable);

    // Store new meta data
    merged->delta->saveMeta(wbs);
    merged->stable->saveMeta(wbs.meta);
    merged->serialize(wbs.meta);

    left->delta->recordRemoveColumnFilesPages(wbs);
    left->stable->recordRemovePacksPages(wbs);

    right->delta->recordRemoveColumnFilesPages(wbs);
    right->stable->recordRemovePacksPages(wbs);

    wbs.removed_meta.delPage(right->segmentId());
    wbs.removed_meta.delPage(right->delta->getId());
    wbs.removed_meta.delPage(right->stable->getId());

    LOG_FMT_INFO(left->log, "Segment [{}] and [{}] merged into {}", left->info(), right->info(), merged->info());

    return merged;
}

SegmentPtr Segment::dropNextSegment(WriteBatches & wbs, const RowKeyRange & next_segment_range)
{
    assert(rowkey_range.end == next_segment_range.start);
    // merge the rowkey range of the next segment to this segment
    auto new_rowkey_range = RowKeyRange(rowkey_range.start, next_segment_range.end, rowkey_range.is_common_handle, rowkey_range.rowkey_column_size);
    auto new_segment = std::make_shared<Segment>(epoch + 1, //
                                                 new_rowkey_range,
                                                 segment_id,
                                                 0,
                                                 delta,
                                                 stable);
    new_segment->serialize(wbs.meta);
    wbs.writeMeta();
    LOG_FMT_INFO(log, "Segment [{}] drop its next segment done", info());
    return new_segment;
}

void Segment::check(DMContext &, const String &) const {}

bool Segment::flushCache(DMContext & dm_context)
{
    CurrentMetrics::Increment cur_dm_segments{CurrentMetrics::DT_DeltaFlush};
    GET_METRIC(tiflash_storage_subtask_count, type_delta_flush).Increment();
    Stopwatch watch;
    SCOPE_EXIT({ GET_METRIC(tiflash_storage_subtask_duration_seconds, type_delta_flush).Observe(watch.elapsedSeconds()); });

    return delta->flush(dm_context);
}

bool Segment::compactDelta(DMContext & dm_context)
{
    CurrentMetrics::Increment cur_dm_segments{CurrentMetrics::DT_DeltaCompact};
    GET_METRIC(tiflash_storage_subtask_count, type_delta_compact).Increment();
    Stopwatch watch;
    SCOPE_EXIT({ GET_METRIC(tiflash_storage_subtask_duration_seconds, type_delta_compact).Observe(watch.elapsedSeconds()); });

    return delta->compact(dm_context);
}

void Segment::placeDeltaIndex(DMContext & dm_context)
{
    // Update delta-index with persisted packs.
    auto segment_snap = createSnapshot(dm_context, /*for_update=*/true, CurrentMetrics::DT_SnapshotOfPlaceIndex);
    if (!segment_snap)
        return;
    getReadInfo(dm_context,
                /*read_columns=*/{getExtraHandleColumnDefine(is_common_handle)},
                segment_snap,
                {RowKeyRange::newAll(is_common_handle, rowkey_column_size)});
}

String Segment::simpleInfo() const
{
    return "{" + DB::toString(segment_id) + ":" + rowkey_range.toDebugString() + "}";
}

String Segment::info() const
{
    return fmt::format("[id:{}], [next:{}], [epoch:{}], [rowkey_range:{}], [delta rows:{}], [delta bytes:{}], [delete ranges:{}], [stable({}):rows:{}, bytes:{}]",
                       segment_id,
                       next_segment_id,
                       epoch,
                       rowkey_range.toDebugString(),
                       delta->getRows(),
                       delta->getBytes(),
                       delta->getDeletes(),
                       stable->getDMFilesString(),
                       stable->getRows(),
                       stable->getBytes());
}

void Segment::drop(const FileProviderPtr & file_provider, WriteBatches & wbs)
{
    delta->recordRemoveColumnFilesPages(wbs);
    stable->recordRemovePacksPages(wbs);

    wbs.removed_meta.delPage(segment_id);
    wbs.removed_meta.delPage(delta->getId());
    wbs.removed_meta.delPage(stable->getId());
    wbs.writeAll();
    stable->drop(file_provider);
}

Segment::ReadInfo Segment::getReadInfo(const DMContext & dm_context,
                                       const ColumnDefines & read_columns,
                                       const SegmentSnapshotPtr & segment_snap,
                                       const RowKeyRanges & read_ranges,
                                       UInt64 max_version) const
{
    auto tracing_logger = Logger::get(log, dm_context.tracing_id);
    LOG_FMT_DEBUG(tracing_logger, "Segment[{}] [epoch={}] getReadInfo start", segment_id, epoch);

    auto new_read_columns = arrangeReadColumns(getExtraHandleColumnDefine(is_common_handle), read_columns);
    auto pk_ver_col_defs
        = std::make_shared<ColumnDefines>(ColumnDefines{getExtraHandleColumnDefine(dm_context.is_common_handle), getVersionColumnDefine()});
    // Create a reader only for pk and version columns.
    auto delta_reader = std::make_shared<DeltaValueReader>(dm_context, segment_snap->delta, pk_ver_col_defs, this->rowkey_range);

    auto [my_delta_index, fully_indexed] = ensurePlace(dm_context, segment_snap->stable, delta_reader, read_ranges, max_version);
    auto compacted_index = my_delta_index->getDeltaTree()->getCompactedEntries();


    // Hold compacted_index reference, to prevent it from deallocated.
    delta_reader->setDeltaIndex(compacted_index);

    LOG_FMT_DEBUG(tracing_logger, "Segment[{}] [epoch={}] getReadInfo end", segment_id, epoch);

    if (fully_indexed)
    {
        // Try update shared index, if my_delta_index is more advanced.
        bool ok = segment_snap->delta->getSharedDeltaIndex()->updateIfAdvanced(*my_delta_index);
        if (ok)
            LOG_FMT_DEBUG(tracing_logger, "{} Updated delta index", simpleInfo());
    }

    // Refresh the reference in DeltaIndexManager, so that the index can be properly managed.
    if (auto manager = dm_context.db_context.getDeltaIndexManager(); manager)
        manager->refreshRef(segment_snap->delta->getSharedDeltaIndex());

    return ReadInfo(delta_reader->createNewReader(new_read_columns), compacted_index->begin(), compacted_index->end(), new_read_columns);
}

ColumnDefinesPtr Segment::arrangeReadColumns(const ColumnDefine & handle, const ColumnDefines & columns_to_read)
{
    // We always put handle, version and tag column at the beginning of columns.
    ColumnDefines new_columns_to_read;

    new_columns_to_read.push_back(handle);
    new_columns_to_read.push_back(getVersionColumnDefine());
    new_columns_to_read.push_back(getTagColumnDefine());

    for (const auto & c : columns_to_read)
    {
        if (c.id != handle.id && c.id != VERSION_COLUMN_ID && c.id != TAG_COLUMN_ID)
            new_columns_to_read.push_back(c);
    }

    return std::make_shared<ColumnDefines>(std::move(new_columns_to_read));
}

template <bool skippable_place, class IndexIterator>
SkippableBlockInputStreamPtr Segment::getPlacedStream(const DMContext & dm_context,
                                                      const ColumnDefines & read_columns,
                                                      const RowKeyRanges & rowkey_ranges,
                                                      const RSOperatorPtr & filter,
                                                      const StableSnapshotPtr & stable_snap,
                                                      const DeltaValueReaderPtr & delta_reader,
                                                      const IndexIterator & delta_index_begin,
                                                      const IndexIterator & delta_index_end,
                                                      size_t expected_block_size,
                                                      UInt64 max_version)
{
    if (unlikely(rowkey_ranges.empty()))
        throw Exception("rowkey ranges shouldn't be empty", ErrorCodes::LOGICAL_ERROR);

    SkippableBlockInputStreamPtr stable_input_stream
        = stable_snap->getInputStream(dm_context, read_columns, rowkey_ranges, filter, max_version, expected_block_size, false);
    RowKeyRange rowkey_range = rowkey_ranges.size() == 1 ? rowkey_ranges[0] : mergeRanges(rowkey_ranges, rowkey_ranges[0].is_common_handle, rowkey_ranges[0].rowkey_column_size);
    return std::make_shared<DeltaMergeBlockInputStream<DeltaValueReader, IndexIterator, skippable_place>>( //
        stable_input_stream,
        delta_reader,
        delta_index_begin,
        delta_index_end,
        rowkey_range,
        expected_block_size);
}

std::pair<DeltaIndexPtr, bool> Segment::ensurePlace(const DMContext & dm_context,
                                                    const StableSnapshotPtr & stable_snap,
                                                    const DeltaValueReaderPtr & delta_reader,
                                                    const RowKeyRanges & read_ranges,
                                                    UInt64 max_version) const
{
    auto delta_snap = delta_reader->getDeltaSnap();
    // Clone a new delta index.
    auto my_delta_index = delta_snap->getSharedDeltaIndex()->tryClone(delta_snap->getRows(), delta_snap->getDeletes());
    auto my_delta_tree = my_delta_index->getDeltaTree();

    bool relevant_place = dm_context.enable_relevant_place;
    bool skippable_place = dm_context.enable_skippable_place;

    // Note that, when enable_relevant_place is false , we cannot use the range of this segment.
    // Because some block / delete ranges could contain some data / range that are not belong to current segment.
    // If we use the range of this segment as relevant_range, fully_indexed will always be false in those cases.
    RowKeyRange relevant_range = relevant_place ? mergeRanges(read_ranges, is_common_handle, rowkey_column_size)
                                                : RowKeyRange::newAll(is_common_handle, rowkey_column_size);

    auto [my_placed_rows, my_placed_deletes] = my_delta_index->getPlacedStatus();

    // Let's do a fast check, determine whether we need to do place or not.
    if (!delta_reader->shouldPlace(dm_context, my_delta_index, rowkey_range, relevant_range, max_version))
        return {my_delta_index, false};

    CurrentMetrics::Increment cur_dm_segments{CurrentMetrics::DT_PlaceIndexUpdate};
    GET_METRIC(tiflash_storage_subtask_count, type_place_index_update).Increment();
    Stopwatch watch;
    SCOPE_EXIT({ GET_METRIC(tiflash_storage_subtask_duration_seconds, type_place_index_update).Observe(watch.elapsedSeconds()); });

    EventRecorder recorder(ProfileEvents::DMPlace, ProfileEvents::DMPlaceNS);

    auto items = delta_reader->getPlaceItems(my_placed_rows, my_placed_deletes, delta_snap->getRows(), delta_snap->getDeletes());

    bool fully_indexed = true;
    for (auto & v : items)
    {
        if (v.isBlock())
        {
            auto block = v.getBlock();
            auto offset = v.getBlockOffset();
            auto rows = block.rows();

            if (unlikely(my_placed_rows != offset))
                throw Exception("Place block offset not match", ErrorCodes::LOGICAL_ERROR);

            if (skippable_place)
                fully_indexed &= placeUpsert<true>(
                    dm_context,
                    stable_snap,
                    delta_reader,
                    offset,
                    std::move(block),
                    *my_delta_tree,
                    relevant_range,
                    relevant_place);
            else
                fully_indexed &= placeUpsert<false>(
                    dm_context,
                    stable_snap,
                    delta_reader,
                    offset,
                    std::move(block),
                    *my_delta_tree,
                    relevant_range,
                    relevant_place);

            my_placed_rows += rows;
        }
        else
        {
            if (skippable_place)
                fully_indexed &= placeDelete<true>(
                    dm_context,
                    stable_snap,
                    delta_reader,
                    v.getDeleteRange(),
                    *my_delta_tree,
                    relevant_range,
                    relevant_place);
            else
                fully_indexed &= placeDelete<false>(
                    dm_context,
                    stable_snap,
                    delta_reader,
                    v.getDeleteRange(),
                    *my_delta_tree,
                    relevant_range,
                    relevant_place);

            ++my_placed_deletes;
        }
    }

    if (unlikely(my_placed_rows != delta_snap->getRows() || my_placed_deletes != delta_snap->getDeletes()))
    {
        throw Exception(
            fmt::format("Placed status not match! Expected place rows:{}, deletes:{}, but actually placed rows:{}, deletes:{}",
                        delta_snap->getRows(),
                        delta_snap->getDeletes(),
                        my_placed_rows,
                        my_placed_deletes));
    }

    my_delta_index->update(my_delta_tree, my_placed_rows, my_placed_deletes);

    LOG_FMT_DEBUG(
        log,
        "{} read_ranges:{}, place item count: {}, shared delta index: {}, my delta index: {}",
        simpleInfo(),
        DB::DM::toDebugString(read_ranges),
        items.size(),
        delta_snap->getSharedDeltaIndex()->toString(),
        my_delta_index->toString());

    return {my_delta_index, fully_indexed};
}

template <bool skippable_place>
bool Segment::placeUpsert(const DMContext & dm_context,
                          const StableSnapshotPtr & stable_snap,
                          const DeltaValueReaderPtr & delta_reader,
                          size_t delta_value_space_offset,
                          Block && block,
                          DeltaTree & update_delta_tree,
                          const RowKeyRange & relevant_range,
                          bool relevant_place) const
{
    EventRecorder recorder(ProfileEvents::DMPlaceUpsert, ProfileEvents::DMPlaceUpsertNS);

    IColumn::Permutation perm;

    const auto & handle = getExtraHandleColumnDefine(is_common_handle);
    bool do_sort = sortBlockByPk(handle, block, perm);
    RowKeyValueRef first_rowkey = RowKeyColumnContainer(block.getByPosition(0).column, is_common_handle).getRowKeyValue(0);
    RowKeyValueRef range_start = relevant_range.getStart();

    auto place_handle_range = skippable_place ? RowKeyRange::startFrom(max(first_rowkey, range_start), is_common_handle, rowkey_column_size)
                                              : RowKeyRange::newAll(is_common_handle, rowkey_column_size);

    auto compacted_index = update_delta_tree.getCompactedEntries();

    auto merged_stream = getPlacedStream<skippable_place>( //
        dm_context,
        {handle, getVersionColumnDefine()},
        {place_handle_range},
        EMPTY_FILTER,
        stable_snap,
        delta_reader,
        compacted_index->begin(),
        compacted_index->end(),
        dm_context.stable_pack_rows);

    if (do_sort)
        return DM::placeInsert<true>(
            merged_stream,
            block,
            relevant_range,
            relevant_place,
            update_delta_tree,
            delta_value_space_offset,
            perm,
            getPkSort(handle));
    else
        return DM::placeInsert<false>(
            merged_stream,
            block,
            relevant_range,
            relevant_place,
            update_delta_tree,
            delta_value_space_offset,
            perm,
            getPkSort(handle));
}

template <bool skippable_place>
bool Segment::placeDelete(const DMContext & dm_context,
                          const StableSnapshotPtr & stable_snap,
                          const DeltaValueReaderPtr & delta_reader,
                          const RowKeyRange & delete_range,
                          DeltaTree & update_delta_tree,
                          const RowKeyRange & relevant_range,
                          bool relevant_place) const
{
    EventRecorder recorder(ProfileEvents::DMPlaceDeleteRange, ProfileEvents::DMPlaceDeleteRangeNS);

    const auto & handle = getExtraHandleColumnDefine(is_common_handle);

    RowKeyRanges delete_ranges{delete_range};
    Blocks delete_data;
    {
        auto compacted_index = update_delta_tree.getCompactedEntries();

        BlockInputStreamPtr delete_stream = getPlacedStream( //
            dm_context,
            {handle, getVersionColumnDefine()},
            delete_ranges,
            EMPTY_FILTER,
            stable_snap,
            delta_reader,
            compacted_index->begin(),
            compacted_index->end(),
            dm_context.stable_pack_rows);

        delete_stream = std::make_shared<DMRowKeyFilterBlockInputStream<true>>(delete_stream, delete_ranges, 0);

        // Try to merge into big block. 128 MB should be enough.
        SquashingBlockInputStream squashed_delete_stream(delete_stream, 0, 128 * (1UL << 20), /*req_id=*/"");

        while (true)
        {
            Block block = squashed_delete_stream.read();
            if (!block)
                break;
            delete_data.emplace_back(std::move(block));
        }
    }

    bool fully_indexed = true;
    // Note that we can not do read and place at the same time.
    for (const auto & block : delete_data)
    {
        RowKeyValueRef first_rowkey = RowKeyColumnContainer(block.getByPosition(0).column, is_common_handle).getRowKeyValue(0);
        auto place_handle_range = skippable_place ? RowKeyRange::startFrom(first_rowkey, is_common_handle, rowkey_column_size)
                                                  : RowKeyRange::newAll(is_common_handle, rowkey_column_size);

        auto compacted_index = update_delta_tree.getCompactedEntries();

        auto merged_stream = getPlacedStream<skippable_place>( //
            dm_context,
            {handle, getVersionColumnDefine()},
            {place_handle_range},
            EMPTY_FILTER,
            stable_snap,
            delta_reader,
            compacted_index->begin(),
            compacted_index->end(),
            dm_context.stable_pack_rows);
        fully_indexed &= DM::placeDelete(merged_stream, block, relevant_range, relevant_place, update_delta_tree, getPkSort(handle));
    }
    return fully_indexed;
}

} // namespace DM
} // namespace DB<|MERGE_RESOLUTION|>--- conflicted
+++ resolved
@@ -98,12 +98,9 @@
 
 namespace FailPoints
 {
-<<<<<<< HEAD
 extern const char filter_once[];
-=======
 extern const char try_segment_logical_split[];
 extern const char force_segment_logical_split[];
->>>>>>> 5fea4d15
 } // namespace FailPoints
 
 namespace DM
