
#include <Common/TiFlashMetrics.h>
#include <DataStreams/ConcatBlockInputStream.h>
#include <DataStreams/EmptyBlockInputStream.h>
#include <DataStreams/SquashingBlockInputStream.h>
#include <DataTypes/DataTypeFactory.h>
#include <Storages/DeltaMerge/DMContext.h>
#include <Storages/DeltaMerge/DMDecoratorStreams.h>
#include <Storages/DeltaMerge/DMVersionFilterBlockInputStream.h>
#include <Storages/DeltaMerge/DeltaIndexManager.h>
#include <Storages/DeltaMerge/DeltaMerge.h>
#include <Storages/DeltaMerge/DeltaMergeHelpers.h>
#include <Storages/DeltaMerge/DeltaPlace.h>
#include <Storages/DeltaMerge/File/DMFile.h>
#include <Storages/DeltaMerge/File/DMFileBlockInputStream.h>
#include <Storages/DeltaMerge/File/DMFileBlockOutputStream.h>
#include <Storages/DeltaMerge/Filter/FilterHelper.h>
#include <Storages/DeltaMerge/ReorganizeBlockInputStream.h>
#include <Storages/DeltaMerge/Segment.h>
#include <Storages/DeltaMerge/StoragePool.h>
#include <Storages/DeltaMerge/WriteBatches.h>
#include <Storages/PathPool.h>

#include <ext/scope_guard.h>
#include <numeric>

namespace ProfileEvents
{
extern const Event DMWriteBlock;
extern const Event DMWriteBlockNS;
extern const Event DMPlace;
extern const Event DMPlaceNS;
extern const Event DMPlaceUpsert;
extern const Event DMPlaceUpsertNS;
extern const Event DMPlaceDeleteRange;
extern const Event DMPlaceDeleteRangeNS;
extern const Event DMAppendDeltaPrepare;
extern const Event DMAppendDeltaPrepareNS;
extern const Event DMAppendDeltaCommitMemory;
extern const Event DMAppendDeltaCommitMemoryNS;
extern const Event DMAppendDeltaCommitDisk;
extern const Event DMAppendDeltaCommitDiskNS;
extern const Event DMAppendDeltaCleanUp;
extern const Event DMAppendDeltaCleanUpNS;
extern const Event DMSegmentSplit;
extern const Event DMSegmentSplitNS;
extern const Event DMSegmentGetSplitPoint;
extern const Event DMSegmentGetSplitPointNS;
extern const Event DMSegmentMerge;
extern const Event DMSegmentMergeNS;
extern const Event DMDeltaMerge;
extern const Event DMDeltaMergeNS;

} // namespace ProfileEvents

namespace CurrentMetrics
{
extern const Metric DT_DeltaCompact;
extern const Metric DT_DeltaFlush;
extern const Metric DT_PlaceIndexUpdate;
} // namespace CurrentMetrics

namespace DB
{

namespace ErrorCodes
{
extern const int LOGICAL_ERROR;
extern const int UNKNOWN_FORMAT_VERSION;
} // namespace ErrorCodes

namespace DM
{

const static size_t SEGMENT_BUFFER_SIZE = 128; // More than enough.

<<<<<<< HEAD
DMFilePtr writeIntoNewDMFile(DMContext &                 dm_context, //
                             const ColumnDefinesPtr &    schema_snap,
                             const BlockInputStreamPtr & input_stream,
                             UInt64                      file_id,
                             const String &              parent_path,
                             bool                        need_rate_limit,
                             bool                        single_file_mode)
{
    auto   dmfile        = DMFile::create(file_id, parent_path, single_file_mode);
    auto   output_stream = std::make_shared<DMFileBlockOutputStream>(dm_context.db_context, dmfile, *schema_snap, need_rate_limit);
=======
DMFilePtr writeIntoNewDMFile(DMContext &                    dm_context, //
                             const ColumnDefinesPtr &       schema_snap,
                             const BlockInputStreamPtr &    input_stream,
                             UInt64                         file_id,
                             const String &                 parent_path,
                             DMFileBlockOutputStream::Flags flags)
{
    auto   dmfile        = DMFile::create(file_id, parent_path, flags.isSingleFile());
    auto   output_stream = std::make_shared<DMFileBlockOutputStream>(dm_context.db_context, dmfile, *schema_snap, flags);
>>>>>>> 65209cd0
    auto * mvcc_stream   = typeid_cast<const DMVersionFilterBlockInputStream<DM_VERSION_FILTER_MODE_COMPACT> *>(input_stream.get());

    input_stream->readPrefix();
    output_stream->writePrefix();
    while (true)
    {
        size_t last_effective_num_rows = 0;
        size_t last_not_clean_rows     = 0;
        if (mvcc_stream)
        {
            last_effective_num_rows = mvcc_stream->getEffectiveNumRows();
            last_not_clean_rows     = mvcc_stream->getNotCleanRows();
        }

        Block block = input_stream->read();
        if (!block)
            break;
        if (!block.rows())
            continue;

        // When the input_stream is not mvcc, we assume the rows in this input_stream is most valid and make it not tend to be gc.
        size_t cur_effective_num_rows = block.rows();
        size_t cur_not_clean_rows     = 1;
        size_t gc_hint_version        = UINT64_MAX;
        if (mvcc_stream)
        {
            cur_effective_num_rows = mvcc_stream->getEffectiveNumRows();
            cur_not_clean_rows     = mvcc_stream->getNotCleanRows();
            gc_hint_version        = mvcc_stream->getGCHintVersion();
        }

        DMFileBlockOutputStream::BlockProperty block_property;
        block_property.effective_num_rows = cur_effective_num_rows - last_effective_num_rows;
        block_property.not_clean_rows     = cur_not_clean_rows - last_not_clean_rows;
        block_property.gc_hint_version    = gc_hint_version;
        output_stream->write(block, block_property);
    }

    input_stream->readSuffix();
    output_stream->writeSuffix();

    return dmfile;
}

StableValueSpacePtr createNewStable(DMContext &                 context,
                                    const ColumnDefinesPtr &    schema_snap,
                                    const BlockInputStreamPtr & input_stream,
                                    PageId                      stable_id,
                                    WriteBatches &              wbs,
                                    bool                        need_rate_limit)
{
    auto delegate   = context.path_pool.getStableDiskDelegator();
    auto store_path = delegate.choosePath();

<<<<<<< HEAD
    PageId dmfile_id     = context.storage_pool.newDataPageId();
    auto   dmfile_single = context.db_context.getSettingsRef().dt_enable_single_file_mode_dmfile;
    auto   dmfile        = writeIntoNewDMFile(context, schema_snap, input_stream, dmfile_id, store_path, need_rate_limit, dmfile_single);

    auto stable = std::make_shared<StableValueSpace>(stable_id);
=======
    DMFileBlockOutputStream::Flags flags;
    flags.setRateLimit(need_rate_limit);
    flags.setSingleFile(context.db_context.getSettingsRef().dt_enable_single_file_mode_dmfile);

    PageId dmfile_id = context.storage_pool.newDataPageId();
    auto   dmfile    = writeIntoNewDMFile(context, schema_snap, input_stream, dmfile_id, store_path, flags);
    auto   stable    = std::make_shared<StableValueSpace>(stable_id);
>>>>>>> 65209cd0
    stable->setFiles({dmfile}, RowKeyRange::newAll(context.is_common_handle, context.rowkey_column_size));
    stable->saveMeta(wbs.meta);
    wbs.data.putExternal(dmfile_id, 0);
    delegate.addDTFile(dmfile_id, dmfile->getBytesOnDisk(), store_path);

    return stable;
}

//==========================================================================================
// Segment ser/deser
//==========================================================================================

Segment::Segment(UInt64                      epoch_, //
                 const RowKeyRange &         rowkey_range_,
                 PageId                      segment_id_,
                 PageId                      next_segment_id_,
                 const DeltaValueSpacePtr &  delta_,
                 const StableValueSpacePtr & stable_)
    : epoch(epoch_),
      rowkey_range(rowkey_range_),
      is_common_handle(rowkey_range.is_common_handle),
      rowkey_column_size(rowkey_range.rowkey_column_size),
      segment_id(segment_id_),
      next_segment_id(next_segment_id_),
      delta(delta_),
      stable(stable_),
      log(&Logger::get("Segment"))
{
}

SegmentPtr Segment::newSegment(DMContext &              context,
                               const ColumnDefinesPtr & schema,
                               const RowKeyRange &      range,
                               PageId                   segment_id,
                               PageId                   next_segment_id,
                               PageId                   delta_id,
                               PageId                   stable_id)
{
    WriteBatches wbs(context.storage_pool);

    auto delta  = std::make_shared<DeltaValueSpace>(delta_id);
    auto stable = createNewStable(context, schema, std::make_shared<EmptySkippableBlockInputStream>(*schema), stable_id, wbs, false);

    auto segment = std::make_shared<Segment>(INITIAL_EPOCH, range, segment_id, next_segment_id, delta, stable);

    // Write metadata.
    delta->saveMeta(wbs);
    stable->saveMeta(wbs.meta);
    segment->serialize(wbs.meta);

    wbs.writeAll();
    stable->enableDMFilesGC();

    return segment;
}

SegmentPtr Segment::newSegment(
    DMContext & context, const ColumnDefinesPtr & schema, const RowKeyRange & rowkey_range, PageId segment_id, PageId next_segment_id)
{
    return newSegment(context,
                      schema,
                      rowkey_range,
                      segment_id,
                      next_segment_id,
                      context.storage_pool.newMetaPageId(),
                      context.storage_pool.newMetaPageId());
}

SegmentPtr Segment::restoreSegment(DMContext & context, PageId segment_id)
{
    Page page = context.storage_pool.meta().read(segment_id);

    ReadBufferFromMemory   buf(page.data.begin(), page.data.size());
    SegmentFormat::Version version;

    readIntBinary(version, buf);
    UInt64      epoch;
    RowKeyRange rowkey_range;
    PageId      next_segment_id, delta_id, stable_id;

    readIntBinary(epoch, buf);

    switch (version)
    {
    case SegmentFormat::V1: {
        HandleRange range;
        readIntBinary(range.start, buf);
        readIntBinary(range.end, buf);
        rowkey_range = RowKeyRange::fromHandleRange(range);
        break;
    }
    case SegmentFormat::V2: {
        rowkey_range = RowKeyRange::deserialize(buf);
        break;
    }
    default:
        throw Exception("Illegal version" + DB::toString(version), ErrorCodes::LOGICAL_ERROR);
    }

    readIntBinary(next_segment_id, buf);
    readIntBinary(delta_id, buf);
    readIntBinary(stable_id, buf);

    auto delta   = DeltaValueSpace::restore(context, rowkey_range, delta_id);
    auto stable  = StableValueSpace::restore(context, stable_id);
    auto segment = std::make_shared<Segment>(epoch, rowkey_range, segment_id, next_segment_id, delta, stable);

    return segment;
}

void Segment::serialize(WriteBatch & wb)
{
    MemoryWriteBuffer buf(0, SEGMENT_BUFFER_SIZE);
    writeIntBinary(STORAGE_FORMAT_CURRENT.segment, buf);
    writeIntBinary(epoch, buf);
    rowkey_range.serialize(buf);
    writeIntBinary(next_segment_id, buf);
    writeIntBinary(delta->getId(), buf);
    writeIntBinary(stable->getId(), buf);

    auto data_size = buf.count(); // Must be called before tryGetReadBuffer.
    wb.putPage(segment_id, 0, buf.tryGetReadBuffer(), data_size);
}

bool Segment::writeToDisk(DMContext & dm_context, const DeltaPackPtr & pack)
{
    LOG_TRACE(log, "Segment [" << segment_id << "] write to disk rows: " << pack->getRows() << ", isFile" << pack->isFile());
    return delta->appendPack(dm_context, pack);
}

bool Segment::writeToCache(DMContext & dm_context, const Block & block, size_t offset, size_t limit)
{
    LOG_TRACE(log, "Segment [" << segment_id << "] write to cache rows: " << limit);
    if (unlikely(limit == 0))
        return true;
    return delta->appendToCache(dm_context, block, offset, limit);
}

bool Segment::write(DMContext & dm_context, const Block & block)
{
    LOG_TRACE(log, "Segment [" << segment_id << "] write to disk rows: " << block.rows());
    WriteBatches wbs(dm_context.storage_pool);

    auto pack = DeltaPackBlock::writePack(dm_context, block, 0, block.rows(), wbs);
    wbs.writeAll();

    if (delta->appendPack(dm_context, pack))
    {
        flushCache(dm_context);
        return true;
    }
    else
    {
        return false;
    }
}

bool Segment::write(DMContext & dm_context, const RowKeyRange & delete_range)
{
    auto new_range = delete_range.shrink(rowkey_range);
    if (new_range.none())
    {
        LOG_WARNING(log, "Try to write an invalid delete range " << delete_range.toDebugString() << " into " << simpleInfo());
        return true;
    }

    LOG_TRACE(log, "Segment [" << segment_id << "] write delete range: " << delete_range.toDebugString());
    return delta->appendDeleteRange(dm_context, delete_range);
}

bool Segment::ingestPacks(DMContext & dm_context, const RowKeyRange & range, const DeltaPacks & packs, bool clear_data_in_range)
{
    auto new_range = range.shrink(rowkey_range);
    LOG_TRACE(log, "Segment [" << segment_id << "] write region snapshot: " << new_range.toDebugString());

    return delta->appendRegionSnapshot(dm_context, range, packs, clear_data_in_range);
}

SegmentSnapshotPtr Segment::createSnapshot(const DMContext & dm_context, bool for_update) const
{
    // If the snapshot is created for read, then the snapshot will contain all packs (cached and persisted) for read.
    // If the snapshot is created for update, then the snapshot will only contain the persisted packs.
    auto delta_snap  = delta->createSnapshot(dm_context, for_update);
    auto stable_snap = stable->createSnapshot();
    if (!delta_snap || !stable_snap)
        return {};
    return std::make_shared<SegmentSnapshot>(std::move(delta_snap), std::move(stable_snap));
}

BlockInputStreamPtr Segment::getInputStream(const DMContext &          dm_context,
                                            const ColumnDefines &      columns_to_read,
                                            const SegmentSnapshotPtr & segment_snap,
                                            const RowKeyRanges &       read_ranges,
                                            const RSOperatorPtr &      filter,
                                            UInt64                     max_version,
                                            size_t                     expected_block_size)
{
    LOG_TRACE(log, "Segment [" << segment_id << "] create InputStream");

    auto read_info = getReadInfo(dm_context, columns_to_read, segment_snap, read_ranges, max_version);

    auto create_stream = [&](const RowKeyRange & read_range) -> BlockInputStreamPtr {
        BlockInputStreamPtr stream;
        if (dm_context.read_delta_only)
        {
            throw Exception("Unsupported");
        }
        else if (dm_context.read_stable_only)
        {
            stream = segment_snap->stable->getInputStream(
                dm_context, *read_info.read_columns, read_range, filter, max_version, expected_block_size, false);
        }
        else if (segment_snap->delta->getRows() == 0 && segment_snap->delta->getDeletes() == 0 //
                 && !hasColumn(columns_to_read, EXTRA_HANDLE_COLUMN_ID)                        //
                 && !hasColumn(columns_to_read, VERSION_COLUMN_ID)                             //
                 && !hasColumn(columns_to_read, TAG_COLUMN_ID))
        {
            // No delta, let's try some optimizations.
            stream = segment_snap->stable->getInputStream(
                dm_context, *read_info.read_columns, read_range, filter, max_version, expected_block_size, true);
        }
        else
        {
            stream = getPlacedStream(dm_context,
                                     *read_info.read_columns,
                                     read_range,
                                     filter,
                                     segment_snap->stable,
                                     read_info.getDeltaReader(),
                                     read_info.index_begin,
                                     read_info.index_end,
                                     expected_block_size,
                                     max_version);
        }

        stream = std::make_shared<DMRowKeyFilterBlockInputStream<true>>(stream, read_range, 0);
        stream = std::make_shared<DMVersionFilterBlockInputStream<DM_VERSION_FILTER_MODE_MVCC>>(
            stream, columns_to_read, max_version, is_common_handle);

        return stream;
    };

    BlockInputStreamPtr stream;
    if (read_ranges.size() == 1)
    {
        LOG_TRACE(log,
                  "Segment [" << DB::toString(segment_id) << "] is read by max_version: " << max_version << ", 1"
                              << " range: " << DB::DM::toDebugString(read_ranges));
        RowKeyRange real_range = rowkey_range.shrink(read_ranges[0]);
        if (real_range.none())
            stream = std::make_shared<EmptyBlockInputStream>(toEmptyBlock(*read_info.read_columns));
        else
            stream = create_stream(real_range);
    }
    else
    {
        BlockInputStreams streams;
        for (auto & read_range : read_ranges)
        {
            RowKeyRange real_range = rowkey_range.shrink(read_range);
            if (!real_range.none())
                streams.push_back(create_stream(real_range));
        }

        LOG_TRACE(log,
                  "Segment [" << DB::toString(segment_id) << "] is read by max_version: " << max_version << ", "
                              << DB::toString(streams.size()) << " ranges: " << DB::DM::toDebugString(read_ranges));

        if (streams.empty())
            stream = std::make_shared<EmptyBlockInputStream>(toEmptyBlock(*read_info.read_columns));
        else
            stream = std::make_shared<ConcatBlockInputStream>(streams);
    }
    return stream;
}

BlockInputStreamPtr Segment::getInputStream(const DMContext &     dm_context,
                                            const ColumnDefines & columns_to_read,
                                            const RowKeyRanges &  read_ranges,
                                            const RSOperatorPtr & filter,
                                            UInt64                max_version,
                                            size_t                expected_block_size)
{
    auto segment_snap = createSnapshot(dm_context);
    if (!segment_snap)
        return {};
    return getInputStream(dm_context, columns_to_read, segment_snap, read_ranges, filter, max_version, expected_block_size);
}

BlockInputStreamPtr Segment::getInputStreamForDataExport(const DMContext &          dm_context,
                                                         const ColumnDefines &      columns_to_read,
                                                         const SegmentSnapshotPtr & segment_snap,
                                                         const RowKeyRange &        data_range,
                                                         size_t                     expected_block_size,
                                                         bool                       reorgnize_block) const
{
    auto read_info = getReadInfo(dm_context, columns_to_read, segment_snap, {data_range});

    BlockInputStreamPtr data_stream = getPlacedStream(dm_context,
                                                      *read_info.read_columns,
                                                      data_range,
                                                      EMPTY_FILTER,
                                                      segment_snap->stable,
                                                      read_info.getDeltaReader(),
                                                      read_info.index_begin,
                                                      read_info.index_end,
                                                      expected_block_size);


    data_stream = std::make_shared<DMRowKeyFilterBlockInputStream<true>>(data_stream, data_range, 0);
    if (reorgnize_block)
    {
        data_stream = std::make_shared<ReorganizeBlockInputStream>(data_stream, EXTRA_HANDLE_COLUMN_ID, is_common_handle);
    }
    data_stream = std::make_shared<DMVersionFilterBlockInputStream<DM_VERSION_FILTER_MODE_COMPACT>>(
        data_stream, *read_info.read_columns, dm_context.min_version, is_common_handle);

    return data_stream;
}

BlockInputStreamPtr Segment::getInputStreamRaw(const DMContext &          dm_context,
                                               const ColumnDefines &      columns_to_read,
                                               const SegmentSnapshotPtr & segment_snap,

                                               bool   do_range_filter,
                                               size_t expected_block_size)
{
    auto new_columns_to_read = std::make_shared<ColumnDefines>();

    if (!do_range_filter)
    {
        (*new_columns_to_read) = columns_to_read;
    }
    else
    {
        new_columns_to_read->push_back(getExtraHandleColumnDefine(is_common_handle));

        for (const auto & c : columns_to_read)
        {
            if (c.id != EXTRA_HANDLE_COLUMN_ID)
                new_columns_to_read->push_back(c);
        }
    }


    BlockInputStreamPtr delta_stream = std::make_shared<DeltaValueInputStream>(dm_context, //
                                                                               segment_snap->delta,
                                                                               new_columns_to_read,
                                                                               this->rowkey_range);

    BlockInputStreamPtr stable_stream = segment_snap->stable->getInputStream(
        dm_context, *new_columns_to_read, rowkey_range, EMPTY_FILTER, MAX_UINT64, expected_block_size, false);

    if (do_range_filter)
    {
        delta_stream = std::make_shared<DMRowKeyFilterBlockInputStream<false>>(delta_stream, rowkey_range, 0);
        delta_stream = std::make_shared<DMColumnFilterBlockInputStream>(delta_stream, columns_to_read);

        stable_stream = std::make_shared<DMRowKeyFilterBlockInputStream<true>>(stable_stream, rowkey_range, 0);
        stable_stream = std::make_shared<DMColumnFilterBlockInputStream>(stable_stream, columns_to_read);
    }

    BlockInputStreams streams;

    if (dm_context.read_delta_only)
    {
        streams.push_back(delta_stream);
    }
    else if (dm_context.read_stable_only)
    {
        streams.push_back(stable_stream);
    }
    else
    {
        streams.push_back(delta_stream);
        streams.push_back(stable_stream);
    }
    return std::make_shared<ConcatBlockInputStream>(streams);
}

BlockInputStreamPtr Segment::getInputStreamRaw(const DMContext & dm_context, const ColumnDefines & columns_to_read)
{
    auto segment_snap = createSnapshot(dm_context);
    if (!segment_snap)
        return {};
    return getInputStreamRaw(dm_context, columns_to_read, segment_snap, true);
}

SegmentPtr Segment::mergeDelta(DMContext & dm_context, const ColumnDefinesPtr & schema_snap) const
{
    WriteBatches wbs(dm_context.storage_pool);
    auto         segment_snap = createSnapshot(dm_context, true);
    if (!segment_snap)
        return {};

    auto new_stable = prepareMergeDelta(dm_context, schema_snap, segment_snap, wbs, false);

    wbs.writeLogAndData();
    new_stable->enableDMFilesGC();

    auto lock        = mustGetUpdateLock();
    auto new_segment = applyMergeDelta(dm_context, segment_snap, wbs, new_stable);

    wbs.writeAll();
    return new_segment;
}

StableValueSpacePtr Segment::prepareMergeDelta(DMContext &                dm_context,
                                               const ColumnDefinesPtr &   schema_snap,
                                               const SegmentSnapshotPtr & segment_snap,
                                               WriteBatches &             wbs,
                                               bool                       need_rate_limit) const
{
    LOG_INFO(log,
             "Segment [" << DB::toString(segment_id)
                         << "] prepare merge delta start. delta packs: " << DB::toString(segment_snap->delta->getPackCount())
                         << ", delta total rows: " << DB::toString(segment_snap->delta->getRows()));

    EventRecorder recorder(ProfileEvents::DMDeltaMerge, ProfileEvents::DMDeltaMergeNS);

    auto data_stream = getInputStreamForDataExport(
        dm_context, *schema_snap, segment_snap, rowkey_range, dm_context.stable_pack_rows, /*reorginize_block*/ true);

    auto new_stable = createNewStable(dm_context, schema_snap, data_stream, segment_snap->stable->getId(), wbs, need_rate_limit);

    LOG_INFO(log, "Segment [" << DB::toString(segment_id) << "] prepare merge delta done.");

    return new_stable;
}

SegmentPtr Segment::applyMergeDelta(DMContext &                 context,
                                    const SegmentSnapshotPtr &  segment_snap,
                                    WriteBatches &              wbs,
                                    const StableValueSpacePtr & new_stable) const
{
    LOG_INFO(log, "Before apply merge delta: " << info());

    auto later_packs = delta->checkHeadAndCloneTail(context, rowkey_range, segment_snap->delta->getPacks(), wbs);
    // Created references to tail pages' pages in "log" storage, we need to write them down.
    wbs.writeLogAndData();

    auto new_delta = std::make_shared<DeltaValueSpace>(delta->getId(), later_packs);
    new_delta->saveMeta(wbs);

    auto new_me = std::make_shared<Segment>(epoch + 1, //
                                            rowkey_range,
                                            segment_id,
                                            next_segment_id,
                                            new_delta,
                                            new_stable);

    // avoid recheck whether to do DeltaMerge using the same gc_safe_point
    new_me->setLastCheckGCSafePoint(context.min_version);

    // Store new meta data
    new_me->serialize(wbs.meta);

    // Remove old segment's delta.
    delta->recordRemovePacksPages(wbs);
    // Remove old stable's files.
    stable->recordRemovePacksPages(wbs);

    LOG_INFO(log, "After apply merge delta new segment: " << new_me->info());

    return new_me;
}

SegmentPair Segment::split(DMContext & dm_context, const ColumnDefinesPtr & schema_snap) const
{
    WriteBatches wbs(dm_context.storage_pool);
    auto         segment_snap = createSnapshot(dm_context, true);
    if (!segment_snap)
        return {};

    auto split_info_opt = prepareSplit(dm_context, schema_snap, segment_snap, wbs, false);
    if (!split_info_opt.has_value())
        return {};

    auto & split_info = split_info_opt.value();

    wbs.writeLogAndData();
    split_info.my_stable->enableDMFilesGC();
    split_info.other_stable->enableDMFilesGC();

    auto lock         = mustGetUpdateLock();
    auto segment_pair = applySplit(dm_context, segment_snap, wbs, split_info);

    wbs.writeAll();

    return segment_pair;
}

std::optional<RowKeyValue> Segment::getSplitPointFast(DMContext & dm_context, const StableSnapshotPtr & stable_snap) const
{
    // FIXME: this method does not consider invalid packs in stable dmfiles.

    EventRecorder recorder(ProfileEvents::DMSegmentGetSplitPoint, ProfileEvents::DMSegmentGetSplitPointNS);
    auto          stable_rows = stable_snap->getRows();
    if (unlikely(!stable_rows))
        throw Exception("No stable rows");

    size_t split_row_index = stable_rows / 2;

    auto & dmfiles = stable_snap->getDMFiles();

    DMFilePtr read_file;
    size_t    file_index       = 0;
    auto      read_pack        = std::make_shared<IdSet>();
    size_t    read_row_in_pack = 0;

    size_t cur_rows = 0;
    for (size_t index = 0; index < dmfiles.size(); index++)
    {
        auto & file         = dmfiles[index];
        size_t rows_in_file = file->getRows();
        cur_rows += rows_in_file;
        if (cur_rows > split_row_index)
        {
            cur_rows -= rows_in_file;
            auto & pack_stats = file->getPackStats();
            for (size_t pack_id = 0; pack_id < pack_stats.size(); ++pack_id)
            {
                cur_rows += pack_stats[pack_id].rows;
                if (cur_rows > split_row_index)
                {
                    cur_rows -= pack_stats[pack_id].rows;

                    read_file  = file;
                    file_index = index;
                    read_pack->insert(pack_id);
                    read_row_in_pack = split_row_index - cur_rows;

                    break;
                }
            }
            break;
        }
    }
    if (unlikely(!read_file))
        throw Exception("Logical error: failed to find split point");

    DMFileBlockInputStream stream(dm_context.db_context,
                                  MAX_UINT64,
                                  false,
                                  dm_context.hash_salt,
                                  read_file,
                                  {getExtraHandleColumnDefine(is_common_handle)},
                                  RowKeyRange::newAll(is_common_handle, rowkey_column_size),
                                  EMPTY_FILTER,
                                  stable_snap->getColumnCaches()[file_index],
                                  read_pack);

    stream.readPrefix();
    auto block = stream.read();
    if (!block)
        throw Exception("Unexpected empty block");
    stream.readSuffix();

    RowKeyColumnContainer rowkey_column(block.getByPosition(0).column, is_common_handle);
    return {RowKeyValue(rowkey_column.getRowKeyValue(read_row_in_pack))};
}

std::optional<RowKeyValue>
Segment::getSplitPointSlow(DMContext & dm_context, const ReadInfo & read_info, const SegmentSnapshotPtr & segment_snap) const
{
    EventRecorder recorder(ProfileEvents::DMSegmentGetSplitPoint, ProfileEvents::DMSegmentGetSplitPointNS);

    auto & pk_col      = getExtraHandleColumnDefine(is_common_handle);
    auto   pk_col_defs = std::make_shared<ColumnDefines>(ColumnDefines{pk_col});
    // We need to create a new delta_reader here, because the one in read_info is used to read columns other than PK column.
    auto delta_reader = read_info.getDeltaReader(pk_col_defs);

    size_t exact_rows = 0;

    {
        BlockInputStreamPtr stream = getPlacedStream(dm_context,
                                                     *pk_col_defs,
                                                     rowkey_range,
                                                     EMPTY_FILTER,
                                                     segment_snap->stable,
                                                     delta_reader,
                                                     read_info.index_begin,
                                                     read_info.index_end,
                                                     dm_context.stable_pack_rows);

        stream = std::make_shared<DMRowKeyFilterBlockInputStream<true>>(stream, rowkey_range, 0);

        stream->readPrefix();
        Block block;
        while ((block = stream->read()))
            exact_rows += block.rows();
        stream->readSuffix();
    }

    if (exact_rows == 0)
    {
        LOG_WARNING(log, __FUNCTION__ << " Segment " << info() << " has no rows, should not split.");
        return {};
    }

    BlockInputStreamPtr stream = getPlacedStream(dm_context,
                                                 *pk_col_defs,
                                                 rowkey_range,
                                                 EMPTY_FILTER,
                                                 segment_snap->stable,
                                                 delta_reader,
                                                 read_info.index_begin,
                                                 read_info.index_end,
                                                 dm_context.stable_pack_rows);

    stream = std::make_shared<DMRowKeyFilterBlockInputStream<true>>(stream, rowkey_range, 0);

    size_t      split_row_index = exact_rows / 2;
    RowKeyValue split_point;
    size_t      count = 0;

    stream->readPrefix();
    while (true)
    {
        Block block = stream->read();
        if (!block)
            break;
        count += block.rows();
        if (count > split_row_index)
        {
            size_t                offset_in_block = block.rows() - (count - split_row_index);
            RowKeyColumnContainer rowkey_column(block.getByName(pk_col.name).column, is_common_handle);
            split_point = RowKeyValue(rowkey_column.getRowKeyValue(offset_in_block));
            break;
        }
    }
    stream->readSuffix();

    if (!rowkey_range.check(split_point.toRowKeyValueRef()))
        throw Exception("getSplitPointSlow unexpected split_handle: " + split_point.toRowKeyValueRef().toDebugString()
                        + ", should be in range " + rowkey_range.toDebugString() + ", exact_rows: " + DB::toString(exact_rows)
                        + ", cur count:" + DB::toString(count));

    return {split_point};
}

std::optional<Segment::SplitInfo> Segment::prepareSplit(DMContext &                dm_context,
                                                        const ColumnDefinesPtr &   schema_snap,
                                                        const SegmentSnapshotPtr & segment_snap,
                                                        WriteBatches &             wbs,
                                                        bool                       need_rate_limit) const
{
    if (!dm_context.enable_logical_split         //
        || segment_snap->stable->getPacks() <= 3 //
        || segment_snap->delta->getRows() > segment_snap->stable->getRows())
        return prepareSplitPhysical(dm_context, schema_snap, segment_snap, wbs, need_rate_limit);
    else
    {
        auto split_point_opt = getSplitPointFast(dm_context, segment_snap->stable);

        bool bad_split_point = !split_point_opt.has_value() || !rowkey_range.check(split_point_opt->toRowKeyValueRef())
            || compare(split_point_opt->toRowKeyValueRef(), rowkey_range.getStart()) == 0;
        if (bad_split_point)
        {
            LOG_INFO(
                log,
                "Got bad split point [" << (split_point_opt.has_value() ? split_point_opt->toRowKeyValueRef().toDebugString() : "no value")
                                        << "] for segment " << info() << ", fall back to split physical.");
            return prepareSplitPhysical(dm_context, schema_snap, segment_snap, wbs, need_rate_limit);
        }
        else
            return prepareSplitLogical(dm_context, schema_snap, segment_snap, split_point_opt.value(), wbs);
    }
}

std::optional<Segment::SplitInfo> Segment::prepareSplitLogical(DMContext & dm_context,
                                                               const ColumnDefinesPtr & /*schema_snap*/,
                                                               const SegmentSnapshotPtr & segment_snap,
                                                               RowKeyValue &              split_point,
                                                               WriteBatches &             wbs) const
{
    LOG_INFO(log, "Segment [" << segment_id << "] prepare split logical start");

    EventRecorder recorder(ProfileEvents::DMSegmentSplit, ProfileEvents::DMSegmentSplitNS);

    auto & storage_pool = dm_context.storage_pool;

    RowKeyRange my_range(rowkey_range.start, split_point, is_common_handle, rowkey_column_size);
    RowKeyRange other_range(split_point, rowkey_range.end, is_common_handle, rowkey_column_size);

    if (my_range.none() || other_range.none())
        throw Exception("prepareSplitLogical: unexpected range! my_range: " + my_range.toDebugString()
                        + ", other_range: " + other_range.toDebugString());

    GenPageId log_gen_page_id = std::bind(&StoragePool::newLogPageId, &storage_pool);

    DMFiles my_stable_files;
    DMFiles other_stable_files;

    auto delegate = dm_context.path_pool.getStableDiskDelegator();
    for (auto & dmfile : segment_snap->stable->getDMFiles())
    {
        auto ori_ref_id       = dmfile->refId();
        auto file_id          = dmfile->fileId();
        auto file_parent_path = delegate.getDTFilePath(file_id);

        auto my_dmfile_id    = storage_pool.newDataPageId();
        auto other_dmfile_id = storage_pool.newDataPageId();

        wbs.data.putRefPage(my_dmfile_id, file_id);
        wbs.data.putRefPage(other_dmfile_id, file_id);
        wbs.removed_data.delPage(ori_ref_id);

        auto my_dmfile = DMFile::restore(dm_context.db_context.getFileProvider(), file_id, /* ref_id= */ my_dmfile_id, file_parent_path);
        auto other_dmfile
            = DMFile::restore(dm_context.db_context.getFileProvider(), file_id, /* ref_id= */ other_dmfile_id, file_parent_path);

        my_stable_files.push_back(my_dmfile);
        other_stable_files.push_back(other_dmfile);
    }

    auto other_stable_id = storage_pool.newMetaPageId();

    auto my_stable    = std::make_shared<StableValueSpace>(segment_snap->stable->getId());
    auto other_stable = std::make_shared<StableValueSpace>(other_stable_id);

    my_stable->setFiles(my_stable_files, my_range, &dm_context);
    other_stable->setFiles(other_stable_files, other_range, &dm_context);

    LOG_INFO(log, "Segment [" << segment_id << "] prepare split logical done");

    return {SplitInfo{true, split_point, my_stable, other_stable}};
}

std::optional<Segment::SplitInfo> Segment::prepareSplitPhysical(DMContext &                dm_context,
                                                                const ColumnDefinesPtr &   schema_snap,
                                                                const SegmentSnapshotPtr & segment_snap,
                                                                WriteBatches &             wbs,
                                                                bool                       need_rate_limit) const
{
    LOG_INFO(log, "Segment [" << segment_id << "] prepare split physical start");

    EventRecorder recorder(ProfileEvents::DMSegmentSplit, ProfileEvents::DMSegmentSplitNS);

    auto read_info       = getReadInfo(dm_context, *schema_snap, segment_snap, {RowKeyRange::newAll(is_common_handle, rowkey_column_size)});
    auto split_point_opt = getSplitPointSlow(dm_context, read_info, segment_snap);
    if (!split_point_opt.has_value())
        return {};

    const auto & split_point = split_point_opt.value();

    RowKeyRange my_range(rowkey_range.start, split_point, is_common_handle, rowkey_column_size);
    RowKeyRange other_range(split_point, rowkey_range.end, is_common_handle, rowkey_column_size);

    if (my_range.none() || other_range.none())
        throw Exception("prepareSplitPhysical: unexpected range! my_range: " + my_range.toDebugString()
                        + ", other_range: " + other_range.toDebugString());

    StableValueSpacePtr my_new_stable;
    StableValueSpacePtr other_stable;

    {
        // Write my data
        LOG_DEBUG(log, "Created my placed stream");

        auto my_delta_reader = read_info.getDeltaReader(schema_snap);

        BlockInputStreamPtr my_data = getPlacedStream(dm_context,
                                                      *read_info.read_columns,
                                                      my_range,
                                                      EMPTY_FILTER,
                                                      segment_snap->stable,
                                                      my_delta_reader,
                                                      read_info.index_begin,
                                                      read_info.index_end,
                                                      dm_context.stable_pack_rows);


        my_data = std::make_shared<DMRowKeyFilterBlockInputStream<true>>(my_data, my_range, 0);
        my_data = std::make_shared<ReorganizeBlockInputStream>(my_data, EXTRA_HANDLE_COLUMN_ID, is_common_handle);
        my_data = std::make_shared<DMVersionFilterBlockInputStream<DM_VERSION_FILTER_MODE_COMPACT>>(
            my_data, *read_info.read_columns, dm_context.min_version, is_common_handle);
        auto my_stable_id = segment_snap->stable->getId();
        my_new_stable     = createNewStable(dm_context, schema_snap, my_data, my_stable_id, wbs, need_rate_limit);
    }

    LOG_INFO(log, "prepare my_new_stable done");

    {
        // Write new segment's data
        LOG_DEBUG(log, "Created other placed stream");

        auto other_delta_reader = read_info.getDeltaReader(schema_snap);

        BlockInputStreamPtr other_data = getPlacedStream(dm_context,
                                                         *read_info.read_columns,
                                                         other_range,
                                                         EMPTY_FILTER,
                                                         segment_snap->stable,
                                                         other_delta_reader,
                                                         read_info.index_begin,
                                                         read_info.index_end,
                                                         dm_context.stable_pack_rows);


        other_data = std::make_shared<DMRowKeyFilterBlockInputStream<true>>(other_data, other_range, 0);
        other_data = std::make_shared<ReorganizeBlockInputStream>(other_data, EXTRA_HANDLE_COLUMN_ID, is_common_handle);
        other_data = std::make_shared<DMVersionFilterBlockInputStream<DM_VERSION_FILTER_MODE_COMPACT>>(
            other_data, *read_info.read_columns, dm_context.min_version, is_common_handle);
        auto other_stable_id = dm_context.storage_pool.newMetaPageId();
        other_stable         = createNewStable(dm_context, schema_snap, other_data, other_stable_id, wbs, need_rate_limit);
    }

    LOG_INFO(log, "prepare other_stable done");

    // Remove old stable's files.
    for (auto & file : stable->getDMFiles())
    {
        // Here we should remove the ref id instead of file_id.
        // Because a dmfile could be used by several segments, and only after all ref_ids are removed, then the file_id removed.
        wbs.removed_data.delPage(file->refId());
    }

    LOG_INFO(log, "Segment [" << segment_id << "] prepare split physical done");

    return {SplitInfo{false, split_point, my_new_stable, other_stable}};
}

SegmentPair Segment::applySplit(DMContext &                dm_context, //
                                const SegmentSnapshotPtr & segment_snap,
                                WriteBatches &             wbs,
                                SplitInfo &                split_info) const
{
    LOG_INFO(log, "Segment [" << segment_id << "] apply split");

    RowKeyRange  my_range(rowkey_range.start, split_info.split_point, is_common_handle, rowkey_column_size);
    RowKeyRange  other_range(split_info.split_point, rowkey_range.end, is_common_handle, rowkey_column_size);
    DeltaPacks   empty_packs;
    DeltaPacks * head_packs = split_info.is_logical ? &empty_packs : &segment_snap->delta->getPacks();

    auto my_delta_packs    = delta->checkHeadAndCloneTail(dm_context, my_range, *head_packs, wbs);
    auto other_delta_packs = delta->checkHeadAndCloneTail(dm_context, other_range, *head_packs, wbs);

    // Created references to tail pages' pages in "log" storage, we need to write them down.
    wbs.writeLogAndData();

    auto other_segment_id = dm_context.storage_pool.newMetaPageId();
    auto other_delta_id   = dm_context.storage_pool.newMetaPageId();

    auto my_delta    = std::make_shared<DeltaValueSpace>(delta->getId(), my_delta_packs);
    auto other_delta = std::make_shared<DeltaValueSpace>(other_delta_id, other_delta_packs);

    auto new_me = std::make_shared<Segment>(this->epoch + 1, //
                                            my_range,
                                            this->segment_id,
                                            other_segment_id,
                                            my_delta,
                                            split_info.my_stable);

    auto other = std::make_shared<Segment>(INITIAL_EPOCH, //
                                           other_range,
                                           other_segment_id,
                                           this->next_segment_id,
                                           other_delta,
                                           split_info.other_stable);

    new_me->delta->saveMeta(wbs);
    new_me->stable->saveMeta(wbs.meta);
    new_me->serialize(wbs.meta);

    other->delta->saveMeta(wbs);
    other->stable->saveMeta(wbs.meta);
    other->serialize(wbs.meta);

    // Remove old segment's delta.
    delta->recordRemovePacksPages(wbs);
    // Remove old stable's files.
    stable->recordRemovePacksPages(wbs);

    LOG_INFO(log, "Segment " << info() << " split into " << new_me->info() << " and " << other->info());

    return {new_me, other};
}

SegmentPtr Segment::merge(DMContext & dm_context, const ColumnDefinesPtr & schema_snap, const SegmentPtr & left, const SegmentPtr & right)
{
    WriteBatches wbs(dm_context.storage_pool);

    auto left_snap  = left->createSnapshot(dm_context, true);
    auto right_snap = right->createSnapshot(dm_context, true);
    if (!left_snap || !right_snap)
        return {};

    auto merged_stable = prepareMerge(dm_context, schema_snap, left, left_snap, right, right_snap, wbs, false);

    wbs.writeLogAndData();
    merged_stable->enableDMFilesGC();

    auto left_lock  = left->mustGetUpdateLock();
    auto right_lock = right->mustGetUpdateLock();

    auto merged = applyMerge(dm_context, left, left_snap, right, right_snap, wbs, merged_stable);

    wbs.writeAll();
    return merged;
}

StableValueSpacePtr Segment::prepareMerge(DMContext &                dm_context, //
                                          const ColumnDefinesPtr &   schema_snap,
                                          const SegmentPtr &         left,
                                          const SegmentSnapshotPtr & left_snap,
                                          const SegmentPtr &         right,
                                          const SegmentSnapshotPtr & right_snap,
                                          WriteBatches &             wbs,
                                          bool                       need_rate_limit)
{
    LOG_INFO(left->log, "Segment [" << left->segmentId() << "] and [" << right->segmentId() << "] prepare merge start");

    if (unlikely(compare(left->rowkey_range.getEnd(), right->rowkey_range.getStart()) != 0 || left->next_segment_id != right->segment_id))
        throw Exception("The ranges of merge segments are not consecutive: first end: " + left->rowkey_range.getEnd().toDebugString()
                        + ", second start: " + right->rowkey_range.getStart().toDebugString());

    auto getStream = [&](const SegmentPtr & segment, const SegmentSnapshotPtr & segment_snap) {
        auto read_info = segment->getReadInfo(
            dm_context, *schema_snap, segment_snap, {RowKeyRange::newAll(left->is_common_handle, left->rowkey_column_size)});
        BlockInputStreamPtr stream = getPlacedStream(dm_context,
                                                     *read_info.read_columns,
                                                     segment->rowkey_range,
                                                     EMPTY_FILTER,
                                                     segment_snap->stable,
                                                     read_info.getDeltaReader(),
                                                     read_info.index_begin,
                                                     read_info.index_end,
                                                     dm_context.stable_pack_rows);

        stream = std::make_shared<DMRowKeyFilterBlockInputStream<true>>(stream, segment->rowkey_range, 0);
        stream = std::make_shared<ReorganizeBlockInputStream>(stream, EXTRA_HANDLE_COLUMN_ID, dm_context.is_common_handle);
        stream = std::make_shared<DMVersionFilterBlockInputStream<DM_VERSION_FILTER_MODE_COMPACT>>(
            stream, *read_info.read_columns, dm_context.min_version, dm_context.is_common_handle);

        return stream;
    };

    auto left_stream  = getStream(left, left_snap);
    auto right_stream = getStream(right, right_snap);

    auto merged_stream = std::make_shared<ConcatBlockInputStream>(BlockInputStreams{left_stream, right_stream});

    auto merged_stable_id = left->stable->getId();
    auto merged_stable    = createNewStable(dm_context, schema_snap, merged_stream, merged_stable_id, wbs, need_rate_limit);

    LOG_INFO(left->log, "Segment [" << left->segmentId() << "] and [" << right->segmentId() << "] prepare merge done");

    return merged_stable;
}

SegmentPtr Segment::applyMerge(DMContext &                 dm_context, //
                               const SegmentPtr &          left,
                               const SegmentSnapshotPtr &  left_snap,
                               const SegmentPtr &          right,
                               const SegmentSnapshotPtr &  right_snap,
                               WriteBatches &              wbs,
                               const StableValueSpacePtr & merged_stable)
{
    LOG_INFO(left->log, "Segment [" << left->segmentId() << "] and [" << right->segmentId() << "] apply merge");

    RowKeyRange merged_range(left->rowkey_range.start, right->rowkey_range.end, left->is_common_handle, left->rowkey_column_size);

    auto left_tail_packs  = left->delta->checkHeadAndCloneTail(dm_context, merged_range, left_snap->delta->getPacks(), wbs);
    auto right_tail_packs = right->delta->checkHeadAndCloneTail(dm_context, merged_range, right_snap->delta->getPacks(), wbs);

    // Created references to tail pages' pages in "log" storage, we need to write them down.
    wbs.writeLogAndData();

    /// Make sure saved packs are appended before unsaved packs.
    DeltaPacks merged_packs;

    auto L_first_unsaved
        = std::find_if(left_tail_packs.begin(), left_tail_packs.end(), [](const DeltaPackPtr & p) { return !p->isSaved(); });
    auto R_first_unsaved
        = std::find_if(right_tail_packs.begin(), right_tail_packs.end(), [](const DeltaPackPtr & p) { return !p->isSaved(); });

    merged_packs.insert(merged_packs.end(), left_tail_packs.begin(), L_first_unsaved);
    merged_packs.insert(merged_packs.end(), right_tail_packs.begin(), R_first_unsaved);

    merged_packs.insert(merged_packs.end(), L_first_unsaved, left_tail_packs.end());
    merged_packs.insert(merged_packs.end(), R_first_unsaved, right_tail_packs.end());

    auto merged_delta = std::make_shared<DeltaValueSpace>(left->delta->getId(), merged_packs);

    auto merged = std::make_shared<Segment>(left->epoch + 1, //
                                            merged_range,
                                            left->segment_id,
                                            right->next_segment_id,
                                            merged_delta,
                                            merged_stable);

    // Store new meta data
    merged->delta->saveMeta(wbs);
    merged->stable->saveMeta(wbs.meta);
    merged->serialize(wbs.meta);

    left->delta->recordRemovePacksPages(wbs);
    left->stable->recordRemovePacksPages(wbs);

    right->delta->recordRemovePacksPages(wbs);
    right->stable->recordRemovePacksPages(wbs);

    wbs.removed_meta.delPage(right->segmentId());
    wbs.removed_meta.delPage(right->delta->getId());
    wbs.removed_meta.delPage(right->stable->getId());

    LOG_INFO(left->log, "Segment [" << left->info() << "] and [" << right->info() << "] merged into " << merged->info());

    return merged;
}

void Segment::check(DMContext &, const String &) const {}

bool Segment::flushCache(DMContext & dm_context)
{
    CurrentMetrics::Increment cur_dm_segments{CurrentMetrics::DT_DeltaFlush};
    GET_METRIC(dm_context.metrics, tiflash_storage_subtask_count, type_delta_flush).Increment();
    Stopwatch watch;
    SCOPE_EXIT(
        { GET_METRIC(dm_context.metrics, tiflash_storage_subtask_duration_seconds, type_delta_flush).Observe(watch.elapsedSeconds()); });

    return delta->flush(dm_context);
}

bool Segment::compactDelta(DMContext & dm_context)
{
    CurrentMetrics::Increment cur_dm_segments{CurrentMetrics::DT_DeltaCompact};
    GET_METRIC(dm_context.metrics, tiflash_storage_subtask_count, type_delta_compact).Increment();
    Stopwatch watch;
    SCOPE_EXIT(
        { GET_METRIC(dm_context.metrics, tiflash_storage_subtask_duration_seconds, type_delta_compact).Observe(watch.elapsedSeconds()); });

    return delta->compact(dm_context);
}

void Segment::placeDeltaIndex(DMContext & dm_context)
{
    // Update delta-index with persisted packs.
    auto segment_snap = createSnapshot(dm_context, /*for_update=*/true);
    if (!segment_snap)
        return;
    getReadInfo(dm_context,
                /*read_columns=*/{getExtraHandleColumnDefine(is_common_handle)},
                segment_snap,
                {RowKeyRange::newAll(is_common_handle, rowkey_column_size)});
}

String Segment::simpleInfo() const
{
    return "{" + DB::toString(segment_id) + ":" + rowkey_range.toDebugString() + "}";
}

String Segment::info() const
{
    std::stringstream s;
    s << "{[id:" << segment_id << "], [next:" << next_segment_id << "], [epoch:" << epoch << "], [range:" << rowkey_range.toDebugString()
      << "], [rowkey_range:" << rowkey_range.toDebugString() << "], [delta rows:" << delta->getRows()
      << "], [delete ranges:" << delta->getDeletes() << "], [stable(" << stable->getDMFilesString() << "):" << stable->getRows() << "]}";
    return s.str();
}

Segment::ReadInfo Segment::getReadInfo(const DMContext &          dm_context,
                                       const ColumnDefines &      read_columns,
                                       const SegmentSnapshotPtr & segment_snap,
                                       const RowKeyRanges &       read_ranges,
                                       UInt64                     max_version) const
{
    LOG_DEBUG(log, __FUNCTION__ << " start");

    auto new_read_columns = arrangeReadColumns(getExtraHandleColumnDefine(is_common_handle), read_columns);
    auto pk_ver_col_defs
        = std::make_shared<ColumnDefines>(ColumnDefines{getExtraHandleColumnDefine(dm_context.is_common_handle), getVersionColumnDefine()});
    // Create a reader only for pk and version columns.
    auto delta_reader = std::make_shared<DeltaValueReader>(dm_context, segment_snap->delta, pk_ver_col_defs, this->rowkey_range);

    auto [my_delta_index, fully_indexed] = ensurePlace(dm_context, segment_snap->stable, delta_reader, read_ranges, max_version);
    auto compacted_index                 = my_delta_index->getDeltaTree()->getCompactedEntries();


    // Hold compacted_index reference, to prevent it from deallocated.
    delta_reader->setDeltaIndex(compacted_index);

    LOG_DEBUG(log, __FUNCTION__ << " end");

    if (fully_indexed)
    {
        // Try update shared index, if my_delta_index is more advanced.
        bool ok = segment_snap->delta->getSharedDeltaIndex()->updateIfAdvanced(*my_delta_index);
        if (ok)
            LOG_DEBUG(log, simpleInfo() << " Updated delta index");
    }

    // Refresh the reference in DeltaIndexManager, so that the index can be properly managed.
    if (auto manager = dm_context.db_context.getDeltaIndexManager(); manager)
        manager->refreshRef(segment_snap->delta->getSharedDeltaIndex());

    return ReadInfo(delta_reader->createNewReader(new_read_columns), compacted_index->begin(), compacted_index->end(), new_read_columns);
}

ColumnDefinesPtr Segment::arrangeReadColumns(const ColumnDefine & handle, const ColumnDefines & columns_to_read)
{
    // We always put handle, version and tag column at the beginning of columns.
    ColumnDefines new_columns_to_read;

    new_columns_to_read.push_back(handle);
    new_columns_to_read.push_back(getVersionColumnDefine());
    new_columns_to_read.push_back(getTagColumnDefine());

    for (size_t i = 0; i < columns_to_read.size(); ++i)
    {
        auto & c = columns_to_read[i];
        if (c.id != handle.id && c.id != VERSION_COLUMN_ID && c.id != TAG_COLUMN_ID)
            new_columns_to_read.push_back(c);
    }

    return std::make_shared<ColumnDefines>(std::move(new_columns_to_read));
}

template <bool skippable_place, class IndexIterator>
SkippableBlockInputStreamPtr Segment::getPlacedStream(const DMContext &           dm_context,
                                                      const ColumnDefines &       read_columns,
                                                      const RowKeyRange &         rowkey_range,
                                                      const RSOperatorPtr &       filter,
                                                      const StableSnapshotPtr &   stable_snap,
                                                      const DeltaValueReaderPtr & delta_reader,
                                                      const IndexIterator &       delta_index_begin,
                                                      const IndexIterator &       delta_index_end,
                                                      size_t                      expected_block_size,
                                                      UInt64                      max_version)
{
    SkippableBlockInputStreamPtr stable_input_stream
        = stable_snap->getInputStream(dm_context, read_columns, rowkey_range, filter, max_version, expected_block_size, false);
    return std::make_shared<DeltaMergeBlockInputStream<DeltaValueReader, IndexIterator, skippable_place>>( //
        stable_input_stream,
        delta_reader,
        delta_index_begin,
        delta_index_end,
        rowkey_range,
        expected_block_size);
}

std::pair<DeltaIndexPtr, bool> Segment::ensurePlace(const DMContext &           dm_context,
                                                    const StableSnapshotPtr &   stable_snap,
                                                    const DeltaValueReaderPtr & delta_reader,
                                                    const RowKeyRanges &        read_ranges,
                                                    UInt64                      max_version) const
{
    auto delta_snap = delta_reader->getDeltaSnap();
    // Clone a new delta index.
    auto my_delta_index = delta_snap->getSharedDeltaIndex()->tryClone(delta_snap->getRows(), delta_snap->getDeletes());
    auto my_delta_tree  = my_delta_index->getDeltaTree();

    // Note that, when enable_relevant_place is false , we cannot use the range of this segment.
    // Because some block / delete ranges could contain some data / range that are not belong to current segment.
    // If we use the range of this segment as relevant_range, fully_indexed will always be false in those cases.
    RowKeyRange relevant_range = dm_context.enable_relevant_place ? mergeRanges(read_ranges, is_common_handle, rowkey_column_size)
                                                                  : RowKeyRange::newAll(is_common_handle, rowkey_column_size);

    auto [my_placed_rows, my_placed_deletes] = my_delta_index->getPlacedStatus();

    // Let's do a fast check, determine whether we need to do place or not.
    if (!delta_reader->shouldPlace(dm_context, my_delta_index, rowkey_range, relevant_range, max_version))
        return {my_delta_index, false};

    CurrentMetrics::Increment cur_dm_segments{CurrentMetrics::DT_PlaceIndexUpdate};
    GET_METRIC(dm_context.metrics, tiflash_storage_subtask_count, type_place_index_update).Increment();
    Stopwatch watch;
    SCOPE_EXIT({
        GET_METRIC(dm_context.metrics, tiflash_storage_subtask_duration_seconds, type_place_index_update).Observe(watch.elapsedSeconds());
    });

    EventRecorder recorder(ProfileEvents::DMPlace, ProfileEvents::DMPlaceNS);

    auto items = delta_reader->getPlaceItems(my_placed_rows, my_placed_deletes, delta_snap->getRows(), delta_snap->getDeletes());

    bool fully_indexed = true;
    for (auto & v : items)
    {
        if (v.isBlock())
        {
            auto block  = v.getBlock();
            auto offset = v.getBlockOffset();
            auto rows   = block.rows();

            if (unlikely(my_placed_rows != offset))
                throw Exception("Place block offset not match", ErrorCodes::LOGICAL_ERROR);

            if (dm_context.enable_skippable_place)
                fully_indexed
                    &= placeUpsert<true>(dm_context, stable_snap, delta_reader, offset, std::move(block), *my_delta_tree, relevant_range);
            else
                fully_indexed
                    &= placeUpsert<false>(dm_context, stable_snap, delta_reader, offset, std::move(block), *my_delta_tree, relevant_range);

            my_placed_rows += rows;
        }
        else
        {
            if (dm_context.enable_skippable_place)
                fully_indexed
                    &= placeDelete<true>(dm_context, stable_snap, delta_reader, v.getDeleteRange(), *my_delta_tree, relevant_range);
            else
                fully_indexed
                    &= placeDelete<false>(dm_context, stable_snap, delta_reader, v.getDeleteRange(), *my_delta_tree, relevant_range);

            ++my_placed_deletes;
        }
    }

    if (unlikely(my_placed_rows != delta_snap->getRows() || my_placed_deletes != delta_snap->getDeletes()))
        throw Exception("Placed status not match! Expected place rows:" + DB::toString(delta_snap->getRows())
                        + ", deletes:" + DB::toString(delta_snap->getDeletes())
                        + ", but actually placed rows:" + DB::toString(my_placed_rows) + ", deletes:" + DB::toString(my_placed_deletes));

    my_delta_index->update(my_delta_tree, my_placed_rows, my_placed_deletes);

    LOG_DEBUG(log,
              __FUNCTION__ << simpleInfo() << " read_ranges:" << DB::DM::toDebugString(read_ranges) << ", place item count:" << items.size()
                           << ", shared delta index: " << delta_snap->getSharedDeltaIndex()->toString()
                           << ", my delta index: " << my_delta_index->toString());

    return {my_delta_index, fully_indexed};
}

template <bool skippable_place>
bool Segment::placeUpsert(const DMContext &           dm_context,
                          const StableSnapshotPtr &   stable_snap,
                          const DeltaValueReaderPtr & delta_reader,
                          size_t                      delta_value_space_offset,
                          Block &&                    block,
                          DeltaTree &                 update_delta_tree,
                          const RowKeyRange &         relevant_range) const
{
    EventRecorder recorder(ProfileEvents::DMPlaceUpsert, ProfileEvents::DMPlaceUpsertNS);

    IColumn::Permutation perm;

    auto &         handle       = getExtraHandleColumnDefine(is_common_handle);
    bool           do_sort      = sortBlockByPk(handle, block, perm);
    RowKeyValueRef first_rowkey = RowKeyColumnContainer(block.getByPosition(0).column, is_common_handle).getRowKeyValue(0);
    RowKeyValueRef range_start  = relevant_range.getStart();

    auto place_handle_range = skippable_place ? RowKeyRange::startFrom(max(first_rowkey, range_start), is_common_handle, rowkey_column_size)
                                              : RowKeyRange::newAll(is_common_handle, rowkey_column_size);

    auto compacted_index = update_delta_tree.getCompactedEntries();

    auto merged_stream = getPlacedStream<skippable_place>( //
        dm_context,
        {handle, getVersionColumnDefine()},
        place_handle_range,
        EMPTY_FILTER,
        stable_snap,
        delta_reader,
        compacted_index->begin(),
        compacted_index->end(),
        dm_context.stable_pack_rows);

    if (do_sort)
        return DM::placeInsert<true>(
            merged_stream, block, relevant_range, update_delta_tree, delta_value_space_offset, perm, getPkSort(handle));
    else
        return DM::placeInsert<false>(
            merged_stream, block, relevant_range, update_delta_tree, delta_value_space_offset, perm, getPkSort(handle));
}

template <bool skippable_place>
bool Segment::placeDelete(const DMContext &           dm_context,
                          const StableSnapshotPtr &   stable_snap,
                          const DeltaValueReaderPtr & delta_reader,
                          const RowKeyRange &         delete_range,
                          DeltaTree &                 update_delta_tree,
                          const RowKeyRange &         relevant_range) const
{
    EventRecorder recorder(ProfileEvents::DMPlaceDeleteRange, ProfileEvents::DMPlaceDeleteRangeNS);

    auto & handle = getExtraHandleColumnDefine(is_common_handle);

    Blocks delete_data;
    {
        auto compacted_index = update_delta_tree.getCompactedEntries();

        BlockInputStreamPtr delete_stream = getPlacedStream( //
            dm_context,
            {handle, getVersionColumnDefine()},
            delete_range,
            EMPTY_FILTER,
            stable_snap,
            delta_reader,
            compacted_index->begin(),
            compacted_index->end(),
            dm_context.stable_pack_rows);

        delete_stream = std::make_shared<DMRowKeyFilterBlockInputStream<true>>(delete_stream, delete_range, 0);

        // Try to merge into big block. 128 MB should be enough.
        SquashingBlockInputStream squashed_delete_stream(delete_stream, 0, 128 * (1UL << 20));

        while (true)
        {
            Block block = squashed_delete_stream.read();
            if (!block)
                break;
            delete_data.emplace_back(std::move(block));
        }
    }

    bool fully_indexed = true;
    // Note that we can not do read and place at the same time.
    for (const auto & block : delete_data)
    {
        RowKeyValueRef first_rowkey       = RowKeyColumnContainer(block.getByPosition(0).column, is_common_handle).getRowKeyValue(0);
        auto           place_handle_range = skippable_place ? RowKeyRange::startFrom(first_rowkey, is_common_handle, rowkey_column_size)
                                                            : RowKeyRange::newAll(is_common_handle, rowkey_column_size);

        auto compacted_index = update_delta_tree.getCompactedEntries();

        auto merged_stream = getPlacedStream<skippable_place>( //
            dm_context,
            {handle, getVersionColumnDefine()},
            place_handle_range,
            EMPTY_FILTER,
            stable_snap,
            delta_reader,
            compacted_index->begin(),
            compacted_index->end(),
            dm_context.stable_pack_rows);
        fully_indexed &= DM::placeDelete(merged_stream, block, relevant_range, update_delta_tree, getPkSort(handle));
    }
    return fully_indexed;
}

} // namespace DM
} // namespace DB<|MERGE_RESOLUTION|>--- conflicted
+++ resolved
@@ -74,18 +74,6 @@
 
 const static size_t SEGMENT_BUFFER_SIZE = 128; // More than enough.
 
-<<<<<<< HEAD
-DMFilePtr writeIntoNewDMFile(DMContext &                 dm_context, //
-                             const ColumnDefinesPtr &    schema_snap,
-                             const BlockInputStreamPtr & input_stream,
-                             UInt64                      file_id,
-                             const String &              parent_path,
-                             bool                        need_rate_limit,
-                             bool                        single_file_mode)
-{
-    auto   dmfile        = DMFile::create(file_id, parent_path, single_file_mode);
-    auto   output_stream = std::make_shared<DMFileBlockOutputStream>(dm_context.db_context, dmfile, *schema_snap, need_rate_limit);
-=======
 DMFilePtr writeIntoNewDMFile(DMContext &                    dm_context, //
                              const ColumnDefinesPtr &       schema_snap,
                              const BlockInputStreamPtr &    input_stream,
@@ -95,7 +83,6 @@
 {
     auto   dmfile        = DMFile::create(file_id, parent_path, flags.isSingleFile());
     auto   output_stream = std::make_shared<DMFileBlockOutputStream>(dm_context.db_context, dmfile, *schema_snap, flags);
->>>>>>> 65209cd0
     auto * mvcc_stream   = typeid_cast<const DMVersionFilterBlockInputStream<DM_VERSION_FILTER_MODE_COMPACT> *>(input_stream.get());
 
     input_stream->readPrefix();
@@ -150,13 +137,6 @@
     auto delegate   = context.path_pool.getStableDiskDelegator();
     auto store_path = delegate.choosePath();
 
-<<<<<<< HEAD
-    PageId dmfile_id     = context.storage_pool.newDataPageId();
-    auto   dmfile_single = context.db_context.getSettingsRef().dt_enable_single_file_mode_dmfile;
-    auto   dmfile        = writeIntoNewDMFile(context, schema_snap, input_stream, dmfile_id, store_path, need_rate_limit, dmfile_single);
-
-    auto stable = std::make_shared<StableValueSpace>(stable_id);
-=======
     DMFileBlockOutputStream::Flags flags;
     flags.setRateLimit(need_rate_limit);
     flags.setSingleFile(context.db_context.getSettingsRef().dt_enable_single_file_mode_dmfile);
@@ -164,7 +144,6 @@
     PageId dmfile_id = context.storage_pool.newDataPageId();
     auto   dmfile    = writeIntoNewDMFile(context, schema_snap, input_stream, dmfile_id, store_path, flags);
     auto   stable    = std::make_shared<StableValueSpace>(stable_id);
->>>>>>> 65209cd0
     stable->setFiles({dmfile}, RowKeyRange::newAll(context.is_common_handle, context.rowkey_column_size));
     stable->saveMeta(wbs.meta);
     wbs.data.putExternal(dmfile_id, 0);
