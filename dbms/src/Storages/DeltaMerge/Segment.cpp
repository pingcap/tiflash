--- conflicted
+++ resolved
@@ -96,7 +96,6 @@
 extern const int UNKNOWN_FORMAT_VERSION;
 } // namespace ErrorCodes
 
-<<<<<<< HEAD
 namespace FailPoints
 {
 extern const char filter_once[];
@@ -104,8 +103,6 @@
 extern const char force_segment_logical_split[];
 } // namespace FailPoints
 
-=======
->>>>>>> 7c0472c9
 namespace DM
 {
 const static size_t SEGMENT_BUFFER_SIZE = 128; // More than enough.
