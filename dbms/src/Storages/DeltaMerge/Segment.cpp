--- conflicted
+++ resolved
@@ -706,7 +706,6 @@
     return new_me;
 }
 
-<<<<<<< HEAD
 SegmentPtr Segment::dangerouslyReplaceDataForTest(DMContext & dm_context, //
                                                   const DMFilePtr & data_file) const
 {
@@ -766,10 +765,7 @@
     return new_me;
 }
 
-SegmentPair Segment::split(DMContext & dm_context, const ColumnDefinesPtr & schema_snap) const
-=======
 SegmentPair Segment::split(DMContext & dm_context, const ColumnDefinesPtr & schema_snap, std::optional<RowKeyValue> opt_split_at, SplitMode opt_split_mode) const
->>>>>>> 5188ccd5
 {
     WriteBatches wbs(dm_context.storage_pool, dm_context.getWriteLimiter());
     auto segment_snap = createSnapshot(dm_context, true, CurrentMetrics::DT_SnapshotOfSegmentSplit);
