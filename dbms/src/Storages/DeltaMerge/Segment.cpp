
#include <Common/TiFlashMetrics.h>
#include <DataStreams/ConcatBlockInputStream.h>
#include <DataStreams/EmptyBlockInputStream.h>
#include <DataStreams/SquashingBlockInputStream.h>
#include <DataTypes/DataTypeFactory.h>
#include <Storages/DeltaMerge/DMContext.h>
#include <Storages/DeltaMerge/DMDecoratorStreams.h>
#include <Storages/DeltaMerge/DMVersionFilterBlockInputStream.h>
#include <Storages/DeltaMerge/DeltaIndexManager.h>
#include <Storages/DeltaMerge/DeltaMerge.h>
#include <Storages/DeltaMerge/DeltaMergeHelpers.h>
#include <Storages/DeltaMerge/DeltaPlace.h>
#include <Storages/DeltaMerge/File/DMFile.h>
#include <Storages/DeltaMerge/File/DMFileBlockInputStream.h>
#include <Storages/DeltaMerge/File/DMFileBlockOutputStream.h>
#include <Storages/DeltaMerge/Filter/FilterHelper.h>
#include <Storages/DeltaMerge/ReorganizeBlockInputStream.h>
#include <Storages/DeltaMerge/Segment.h>
#include <Storages/DeltaMerge/StoragePool.h>
#include <Storages/DeltaMerge/WriteBatches.h>
#include <Storages/PathPool.h>

#include <ext/scope_guard.h>
#include <numeric>

namespace ProfileEvents
{
extern const Event DMWriteBlock;
extern const Event DMWriteBlockNS;
extern const Event DMPlace;
extern const Event DMPlaceNS;
extern const Event DMPlaceUpsert;
extern const Event DMPlaceUpsertNS;
extern const Event DMPlaceDeleteRange;
extern const Event DMPlaceDeleteRangeNS;
extern const Event DMAppendDeltaPrepare;
extern const Event DMAppendDeltaPrepareNS;
extern const Event DMAppendDeltaCommitMemory;
extern const Event DMAppendDeltaCommitMemoryNS;
extern const Event DMAppendDeltaCommitDisk;
extern const Event DMAppendDeltaCommitDiskNS;
extern const Event DMAppendDeltaCleanUp;
extern const Event DMAppendDeltaCleanUpNS;
extern const Event DMSegmentSplit;
extern const Event DMSegmentSplitNS;
extern const Event DMSegmentGetSplitPoint;
extern const Event DMSegmentGetSplitPointNS;
extern const Event DMSegmentMerge;
extern const Event DMSegmentMergeNS;
extern const Event DMDeltaMerge;
extern const Event DMDeltaMergeNS;

} // namespace ProfileEvents

namespace CurrentMetrics
{
extern const Metric DT_DeltaCompact;
extern const Metric DT_DeltaFlush;
extern const Metric DT_PlaceIndexUpdate;
} // namespace CurrentMetrics

namespace DB
{

namespace ErrorCodes
{
extern const int LOGICAL_ERROR;
extern const int UNKNOWN_FORMAT_VERSION;
} // namespace ErrorCodes

namespace DM
{

const Segment::Version Segment::CURRENT_VERSION = 2;
const static size_t    SEGMENT_BUFFER_SIZE      = 128; // More than enough.

DMFilePtr writeIntoNewDMFile(DMContext &                 dm_context, //
                             const BlockInputStreamPtr & input_stream,
                             UInt64                      file_id,
                             const String &              parent_path,
                             bool                        need_rate_limit)
{
    auto dmfile = DMFile::create(file_id, parent_path, dm_context.db_context.getSettingsRef().dt_enable_single_file_mode_dmfile);
    auto output_stream
        = std::make_shared<DMFileBlockOutputStream>(dm_context.db_context, dmfile, *dm_context.store_columns, need_rate_limit);
    auto * mvcc_stream = typeid_cast<const DMVersionFilterBlockInputStream<DM_VERSION_FILTER_MODE_COMPACT> *>(input_stream.get());

    input_stream->readPrefix();
    output_stream->writePrefix();
    while (true)
    {
        size_t last_not_clean_rows = 0;
        if (mvcc_stream)
            last_not_clean_rows = mvcc_stream->getNotCleanRows();

        Block block = input_stream->read();
        if (!block)
            break;
        if (!block.rows())
            continue;

        size_t cur_not_clean_rows = 1;
        if (mvcc_stream)
            cur_not_clean_rows = mvcc_stream->getNotCleanRows();

        output_stream->write(block, cur_not_clean_rows - last_not_clean_rows);
    }

    input_stream->readSuffix();
    output_stream->writeSuffix();

    return dmfile;
}

StableValueSpacePtr
createNewStable(DMContext & context, const BlockInputStreamPtr & input_stream, PageId stable_id, WriteBatches & wbs, bool need_rate_limit)
{
    auto delegate   = context.path_pool.getStableDiskDelegator();
    auto store_path = delegate.choosePath();

    PageId dmfile_id = context.storage_pool.newDataPageId();
    auto   dmfile    = writeIntoNewDMFile(context, input_stream, dmfile_id, store_path, need_rate_limit);
    auto   stable    = std::make_shared<StableValueSpace>(stable_id, context.is_common_handle, context.rowkey_column_size);
    stable->setFiles({dmfile}, RowKeyRange::newAll(context.is_common_handle, context.rowkey_column_size));
    stable->saveMeta(wbs.meta);
    wbs.data.putExternal(dmfile_id, 0);
    delegate.addDTFile(dmfile_id, dmfile->getBytesOnDisk(), store_path);

    return stable;
}

//==========================================================================================
// Segment ser/deser
//==========================================================================================

Segment::Segment(UInt64                      epoch_, //
                 const RowKeyRange &         rowkey_range_,
                 PageId                      segment_id_,
                 PageId                      next_segment_id_,
                 const DeltaValueSpacePtr &  delta_,
                 const StableValueSpacePtr & stable_)
    : epoch(epoch_),
      rowkey_range(rowkey_range_),
      is_common_handle(rowkey_range.is_common_handle),
      rowkey_column_size(rowkey_range.rowkey_column_size),
      segment_id(segment_id_),
      next_segment_id(next_segment_id_),
      delta(delta_),
      stable(stable_),
      log(&Logger::get("Segment"))
{
}

SegmentPtr Segment::newSegment(
    DMContext & context, const RowKeyRange & range, PageId segment_id, PageId next_segment_id, PageId delta_id, PageId stable_id)
{
    WriteBatches wbs(context.storage_pool);

    auto delta  = std::make_shared<DeltaValueSpace>(delta_id, range.is_common_handle, range.rowkey_column_size);
    auto stable = createNewStable(context, std::make_shared<EmptySkippableBlockInputStream>(*context.store_columns), stable_id, wbs, false);

    auto segment = std::make_shared<Segment>(INITIAL_EPOCH, range, segment_id, next_segment_id, delta, stable);

    // Write metadata.
    delta->saveMeta(wbs);
    stable->saveMeta(wbs.meta);
    segment->serialize(wbs.meta);

    wbs.writeAll();
    stable->enableDMFilesGC();

    return segment;
}

SegmentPtr Segment::newSegment(DMContext & context, const RowKeyRange & rowkey_range, PageId segment_id, PageId next_segment_id)
{
    return newSegment(
        context, rowkey_range, segment_id, next_segment_id, context.storage_pool.newMetaPageId(), context.storage_pool.newMetaPageId());
}

SegmentPtr Segment::restoreSegment(DMContext & context, PageId segment_id)
{
    Page page = context.storage_pool.meta().read(segment_id);

    ReadBufferFromMemory buf(page.data.begin(), page.data.size());
    Version              version;
    readIntBinary(version, buf);
    if (version > CURRENT_VERSION)
        throw Exception("version not match", ErrorCodes::LOGICAL_ERROR);
    UInt64      epoch;
    RowKeyRange rowkey_range;
    PageId      next_segment_id, delta_id, stable_id;

    readIntBinary(epoch, buf);
    if (version == 1)
    {
        HandleRange range;
        readIntBinary(range.start, buf);
        readIntBinary(range.end, buf);
        rowkey_range = RowKeyRange::fromHandleRange(range);
    }
    else
        rowkey_range = RowKeyRange::deserialize(buf);
    readIntBinary(next_segment_id, buf);
    readIntBinary(delta_id, buf);
    readIntBinary(stable_id, buf);

    auto delta = std::make_shared<DeltaValueSpace>(delta_id, rowkey_range.is_common_handle, rowkey_range.rowkey_column_size);
    delta->restore(context);
    auto stable  = StableValueSpace::restore(context, stable_id);
    auto segment = std::make_shared<Segment>(epoch, rowkey_range, segment_id, next_segment_id, delta, stable);

    return segment;
}

void Segment::serialize(WriteBatch & wb)
{
    MemoryWriteBuffer buf(0, SEGMENT_BUFFER_SIZE);
    writeIntBinary(CURRENT_VERSION, buf);
    writeIntBinary(epoch, buf);
    rowkey_range.serialize(buf);
    writeIntBinary(next_segment_id, buf);
    writeIntBinary(delta->getId(), buf);
    writeIntBinary(stable->getId(), buf);

    auto data_size = buf.count(); // Must be called before tryGetReadBuffer.
    wb.putPage(segment_id, 0, buf.tryGetReadBuffer(), data_size);
}

bool Segment::writeToDisk(DMContext & dm_context, const PackPtr & pack)
{
    LOG_TRACE(log, "Segment [" << segment_id << "] write to disk rows: " << pack->rows);
    return delta->appendToDisk(dm_context, pack);
}

bool Segment::writeToCache(DMContext & dm_context, const Block & block, size_t offset, size_t limit)
{
    LOG_TRACE(log, "Segment [" << segment_id << "] write to cache rows: " << limit);
    if (unlikely(limit == 0))
        return true;
    return delta->appendToCache(dm_context, block, offset, limit);
}

bool Segment::write(DMContext & dm_context, const Block & block)
{
    LOG_TRACE(log, "Segment [" << segment_id << "] write to disk rows: " << block.rows());
    WriteBatches wbs(dm_context.storage_pool);
    PackPtr      pack = DeltaValueSpace::writePack(dm_context, block, 0, block.rows(), wbs);
    wbs.writeAll();

    if (delta->appendToDisk(dm_context, pack))
    {
        flushCache(dm_context);
        return true;
    }
    else
    {
        return false;
    }
}

bool Segment::write(DMContext & dm_context, const RowKeyRange & delete_range)
{
    auto new_range = delete_range.shrink(rowkey_range);
    if (new_range.none())
    {
        LOG_WARNING(log, "Try to write an invalid delete range " << delete_range.toDebugString() << " into " << simpleInfo());
        return true;
    }

    LOG_TRACE(log, "Segment [" << segment_id << "] write delete range: " << delete_range.toDebugString());
    return delta->appendDeleteRange(dm_context, delete_range);
}

SegmentSnapshotPtr Segment::createSnapshot(const DMContext & dm_context, bool is_update) const
{
    auto delta_snap  = delta->createSnapshot(dm_context, is_update);
    auto stable_snap = stable->createSnapshot();
    if (!delta_snap || !stable_snap)
        return {};
    return std::make_shared<SegmentSnapshot>(delta_snap, stable_snap);
}

BlockInputStreamPtr Segment::getInputStream(const DMContext &          dm_context,
                                            const ColumnDefines &      columns_to_read,
                                            const SegmentSnapshotPtr & segment_snap,
                                            const RowKeyRanges &       read_ranges,
                                            const RSOperatorPtr &      filter,
                                            UInt64                     max_version,
                                            size_t                     expected_block_size)
{
    LOG_TRACE(log, "Segment [" << segment_id << "] create InputStream");

    auto read_info = getReadInfo(dm_context, columns_to_read, segment_snap, read_ranges, max_version);

    auto create_stream = [&](const RowKeyRange & read_range) -> BlockInputStreamPtr {
        BlockInputStreamPtr stream;
        if (dm_context.read_delta_only)
        {
            throw Exception("Unsupported");
        }
        else if (dm_context.read_stable_only)
        {
            stream = segment_snap->stable->getInputStream(
                dm_context, read_info.read_columns, read_range, filter, max_version, expected_block_size, false);
        }
        else if (segment_snap->delta->rows == 0 && segment_snap->delta->deletes == 0 //
                 && !hasColumn(columns_to_read, EXTRA_HANDLE_COLUMN_ID)              //
                 && !hasColumn(columns_to_read, VERSION_COLUMN_ID)                   //
                 && !hasColumn(columns_to_read, TAG_COLUMN_ID))
        {
            // No delta, let's try some optimizations.
            stream = segment_snap->stable->getInputStream(
                dm_context, read_info.read_columns, read_range, filter, max_version, expected_block_size, true);
        }
        else
        {
            stream = getPlacedStream(dm_context,
                                     read_info.read_columns,
                                     read_range,
                                     filter,
                                     segment_snap->stable,
                                     segment_snap->delta,
                                     read_info.index_begin,
                                     read_info.index_end,
                                     expected_block_size,
                                     max_version);
        }

        stream = std::make_shared<DMRowKeyFilterBlockInputStream<true>>(stream, read_range, 0);
        stream = std::make_shared<DMVersionFilterBlockInputStream<DM_VERSION_FILTER_MODE_MVCC>>(
            stream, columns_to_read, max_version, is_common_handle);

        return stream;
    };

    BlockInputStreamPtr stream;
    if (read_ranges.size() == 1)
    {
        LOG_TRACE(log,
                  "Segment [" << DB::toString(segment_id) << "] is read by max_version: " << max_version << ", 1"
                              << " range: " << DB::DM::toDebugString(read_ranges));
        RowKeyRange real_range = rowkey_range.shrink(read_ranges[0]);
        if (real_range.none())
            stream = std::make_shared<EmptyBlockInputStream>(toEmptyBlock(read_info.read_columns));
        else
            stream = create_stream(real_range);
    }
    else
    {
        BlockInputStreams streams;
        for (auto & read_range : read_ranges)
        {
            RowKeyRange real_range = rowkey_range.shrink(read_range);
            if (!real_range.none())
                streams.push_back(create_stream(real_range));
        }

        LOG_TRACE(log,
                  "Segment [" << DB::toString(segment_id) << "] is read by max_version: " << max_version << ", "
                              << DB::toString(streams.size()) << " ranges: " << DB::DM::toDebugString(read_ranges));

        if (streams.empty())
            stream = std::make_shared<EmptyBlockInputStream>(toEmptyBlock(read_info.read_columns));
        else
            stream = std::make_shared<ConcatBlockInputStream>(streams);
    }
    return stream;
}

BlockInputStreamPtr Segment::getInputStream(const DMContext &     dm_context,
                                            const ColumnDefines & columns_to_read,
                                            const RowKeyRanges &  read_ranges,
                                            const RSOperatorPtr & filter,
                                            UInt64                max_version,
                                            size_t                expected_block_size)
{

    auto segment_snap = createSnapshot(dm_context);
    if (!segment_snap)
        return {};
    return getInputStream(dm_context, columns_to_read, segment_snap, read_ranges, filter, max_version, expected_block_size);
}

BlockInputStreamPtr Segment::getInputStreamForDataExport(const DMContext &          dm_context,
                                                         const ColumnDefines &      columns_to_read,
                                                         const SegmentSnapshotPtr & segment_snap,
                                                         const RowKeyRange &        data_range,
                                                         size_t                     expected_block_size,
                                                         bool                       reorgnize_block) const
{
    auto read_info = getReadInfo(dm_context, columns_to_read, segment_snap, {data_range});

    BlockInputStreamPtr data_stream = getPlacedStream(dm_context,
                                                      read_info.read_columns,
                                                      data_range,
                                                      EMPTY_FILTER,
                                                      segment_snap->stable,
                                                      segment_snap->delta,
                                                      read_info.index_begin,
                                                      read_info.index_end,
                                                      expected_block_size);


    data_stream = std::make_shared<DMRowKeyFilterBlockInputStream<true>>(data_stream, data_range, 0);
    if (reorgnize_block)
    {
        data_stream = std::make_shared<ReorganizeBlockInputStream>(data_stream, EXTRA_HANDLE_COLUMN_NAME);
    }
    data_stream = std::make_shared<DMVersionFilterBlockInputStream<DM_VERSION_FILTER_MODE_COMPACT>>(
        data_stream, read_info.read_columns, dm_context.min_version, is_common_handle);

    return data_stream;
}

BlockInputStreamPtr Segment::getInputStreamRaw(const DMContext &          dm_context,
                                               const ColumnDefines &      columns_to_read,
                                               const SegmentSnapshotPtr & segment_snap,

                                               bool   do_range_filter,
                                               size_t expected_block_size)
{
    ColumnDefines new_columns_to_read;

    if (!do_range_filter)
    {
        new_columns_to_read = columns_to_read;
    }
    else
    {
        new_columns_to_read.push_back(getExtraHandleColumnDefine(is_common_handle));

        for (const auto & c : columns_to_read)
        {
            if (c.id != EXTRA_HANDLE_COLUMN_ID)
                new_columns_to_read.push_back(c);
        }
    }

    BlockInputStreamPtr delta_stream = segment_snap->delta->prepareForStream(dm_context, new_columns_to_read);

    BlockInputStreamPtr stable_stream = segment_snap->stable->getInputStream(
        dm_context, new_columns_to_read, rowkey_range, EMPTY_FILTER, MAX_UINT64, expected_block_size, false);

    if (do_range_filter)
    {
        delta_stream = std::make_shared<DMRowKeyFilterBlockInputStream<false>>(delta_stream, rowkey_range, 0);
        delta_stream = std::make_shared<DMColumnFilterBlockInputStream>(delta_stream, columns_to_read);

        stable_stream = std::make_shared<DMRowKeyFilterBlockInputStream<true>>(stable_stream, rowkey_range, 0);
        stable_stream = std::make_shared<DMColumnFilterBlockInputStream>(stable_stream, columns_to_read);
    }

    BlockInputStreams streams;

    if (dm_context.read_delta_only)
    {
        streams.push_back(delta_stream);
    }
    else if (dm_context.read_stable_only)
    {
        streams.push_back(stable_stream);
    }
    else
    {
        streams.push_back(delta_stream);
        streams.push_back(stable_stream);
    }
    return std::make_shared<ConcatBlockInputStream>(streams);
}

BlockInputStreamPtr Segment::getInputStreamRaw(const DMContext & dm_context, const ColumnDefines & columns_to_read)
{
    auto segment_snap = createSnapshot(dm_context);
    if (!segment_snap)
        return {};
    return getInputStreamRaw(dm_context, columns_to_read, segment_snap, true);
}

SegmentPtr Segment::mergeDelta(DMContext & dm_context) const
{
    WriteBatches wbs(dm_context.storage_pool);
    auto         segment_snap = createSnapshot(dm_context, true);
    if (!segment_snap)
        return {};

    auto new_stable = prepareMergeDelta(dm_context, segment_snap, wbs, false);

    wbs.writeLogAndData();
    new_stable->enableDMFilesGC();

    auto lock        = mustGetUpdateLock();
    auto new_segment = applyMergeDelta(dm_context, segment_snap, wbs, new_stable);

    wbs.writeAll();
    return new_segment;
}

StableValueSpacePtr
Segment::prepareMergeDelta(DMContext & dm_context, const SegmentSnapshotPtr & segment_snap, WriteBatches & wbs, bool need_rate_limit) const
{
    LOG_INFO(log,
             "Segment [" << DB::toString(segment_id)
                         << "] prepare merge delta start. delta packs: " << DB::toString(segment_snap->delta->getPackCount())
                         << ", delta total rows: " << DB::toString(segment_snap->delta->getRows()));

    EventRecorder recorder(ProfileEvents::DMDeltaMerge, ProfileEvents::DMDeltaMergeNS);

    auto data_stream = getInputStreamForDataExport(
        dm_context, *dm_context.store_columns, segment_snap, rowkey_range, dm_context.stable_pack_rows, /*reorginize_block*/ true);

    auto new_stable = createNewStable(dm_context, data_stream, segment_snap->stable->getId(), wbs, need_rate_limit);

    LOG_INFO(log, "Segment [" << DB::toString(segment_id) << "] prepare merge delta done.");

    return new_stable;
}

SegmentPtr Segment::applyMergeDelta(DMContext &                 context,
                                    const SegmentSnapshotPtr &  segment_snap,
                                    WriteBatches &              wbs,
                                    const StableValueSpacePtr & new_stable) const
{
    LOG_INFO(log, "Before apply merge delta: " << info());

    auto later_packs = delta->checkHeadAndCloneTail(context, rowkey_range, segment_snap->delta->packs, wbs);
    // Created references to tail pages' pages in "log" storage, we need to write them down.
    wbs.writeLogAndData();

    auto new_delta = std::make_shared<DeltaValueSpace>(delta->getId(), is_common_handle, rowkey_column_size, later_packs);
    new_delta->saveMeta(wbs);

    auto new_me = std::make_shared<Segment>(epoch + 1, //
                                            rowkey_range,
                                            segment_id,
                                            next_segment_id,
                                            new_delta,
                                            new_stable);

    // Store new meta data
    new_me->serialize(wbs.meta);

    // Remove old segment's delta.
    delta->recordRemovePacksPages(wbs);
    // Remove old stable's files.
    stable->recordRemovePacksPages(wbs);

    LOG_INFO(log, "After apply merge delta new segment: " << new_me->info());

    return new_me;
}

SegmentPair Segment::split(DMContext & dm_context) const
{
    WriteBatches wbs(dm_context.storage_pool);
    auto         segment_snap = createSnapshot(dm_context, true);
    if (!segment_snap)
        return {};

    auto split_info = prepareSplit(dm_context, segment_snap, wbs, false);

    wbs.writeLogAndData();
    split_info.my_stable->enableDMFilesGC();
    split_info.other_stable->enableDMFilesGC();

    auto lock         = mustGetUpdateLock();
    auto segment_pair = applySplit(dm_context, segment_snap, wbs, split_info);

    wbs.writeAll();

    return segment_pair;
}

RowKeyValue Segment::getSplitPointFast(DMContext & dm_context, const StableSnapshotPtr & stable_snap) const
{
    // FIXME: this method does not consider invalid packs in stable dmfiles.

    EventRecorder recorder(ProfileEvents::DMSegmentGetSplitPoint, ProfileEvents::DMSegmentGetSplitPointNS);
    auto          stable_rows = stable_snap->getRows();
    if (unlikely(!stable_rows))
        throw Exception("No stable rows");

    size_t split_row_index = stable_rows / 2;

    auto & dmfiles = stable_snap->getDMFiles();

    DMFilePtr read_file;
    size_t    file_index       = 0;
    auto      read_pack        = std::make_shared<IdSet>();
    size_t    read_row_in_pack = 0;

    size_t cur_rows = 0;
    for (size_t index = 0; index < dmfiles.size(); index++)
    {
        auto & file         = dmfiles[index];
        size_t rows_in_file = file->getRows();
        cur_rows += rows_in_file;
        if (cur_rows > split_row_index)
        {
            cur_rows -= rows_in_file;
            auto & pack_stats = file->getPackStats();
            for (size_t pack_id = 0; pack_id < pack_stats.size(); ++pack_id)
            {
                cur_rows += pack_stats[pack_id].rows;
                if (cur_rows > split_row_index)
                {
                    cur_rows -= pack_stats[pack_id].rows;

                    read_file  = file;
                    file_index = index;
                    read_pack->insert(pack_id);
                    read_row_in_pack = split_row_index - cur_rows;

                    break;
                }
            }
            break;
        }
    }
    if (unlikely(!read_file))
        throw Exception("Logical error: failed to find split point");

    DMFileBlockInputStream stream(dm_context.db_context,
                                  MAX_UINT64,
                                  false,
                                  dm_context.hash_salt,
                                  read_file,
                                  {getExtraHandleColumnDefine(is_common_handle)},
                                  RowKeyRange::newAll(is_common_handle, rowkey_column_size),
                                  EMPTY_FILTER,
                                  stable_snap->getColumnCaches()[file_index],
                                  read_pack);

    stream.readPrefix();
    auto block = stream.read();
    if (!block)
        throw Exception("Unexpected empty block");
    stream.readSuffix();

    RowKeyColumnContainer rowkey_column(block.getByPosition(0).column, is_common_handle);
    return RowKeyValue(rowkey_column.getRowKeyValue(read_row_in_pack));
}

RowKeyValue Segment::getSplitPointSlow(DMContext & dm_context, const ReadInfo & read_info, const SegmentSnapshotPtr & segment_snap) const
{
    EventRecorder recorder(ProfileEvents::DMSegmentGetSplitPoint, ProfileEvents::DMSegmentGetSplitPointNS);

    auto & handle     = getExtraHandleColumnDefine(is_common_handle);
    size_t exact_rows = 0;

    {
        BlockInputStreamPtr stream = getPlacedStream(dm_context,
                                                     {handle},
                                                     rowkey_range,
                                                     EMPTY_FILTER,
                                                     segment_snap->stable,
                                                     segment_snap->delta,
                                                     read_info.index_begin,
                                                     read_info.index_end,
                                                     dm_context.stable_pack_rows);

        stream = std::make_shared<DMRowKeyFilterBlockInputStream<true>>(stream, rowkey_range, 0);

        stream->readPrefix();
        Block block;
        while ((block = stream->read()))
            exact_rows += block.rows();
        stream->readSuffix();
    }

    BlockInputStreamPtr stream = getPlacedStream(dm_context,
                                                 {handle},
                                                 rowkey_range,
                                                 EMPTY_FILTER,
                                                 segment_snap->stable,
                                                 segment_snap->delta,
                                                 read_info.index_begin,
                                                 read_info.index_end,
                                                 dm_context.stable_pack_rows);

    stream = std::make_shared<DMRowKeyFilterBlockInputStream<true>>(stream, rowkey_range, 0);

    size_t      split_row_index = exact_rows / 2;
    RowKeyValue split_point;
    size_t      count = 0;

    stream->readPrefix();
    while (true)
    {
        Block block = stream->read();
        if (!block)
            break;
        count += block.rows();
        if (count > split_row_index)
        {
            size_t                offset_in_block = block.rows() - (count - split_row_index);
            RowKeyColumnContainer rowkey_column(block.getByName(handle.name).column, is_common_handle);
            split_point = RowKeyValue(rowkey_column.getRowKeyValue(offset_in_block));
            break;
        }
    }
    stream->readSuffix();

    if (!rowkey_range.check(split_point.toRowKeyValueRef()))
        throw Exception("getSplitPointSlow unexpected split_handle: " + split_point.toRowKeyValueRef().toDebugString()
                        + ", should be in range " + rowkey_range.toDebugString());

    return split_point;
}

Segment::SplitInfo
Segment::prepareSplit(DMContext & dm_context, const SegmentSnapshotPtr & segment_snap, WriteBatches & wbs, bool need_rate_limit) const
{
    if (!dm_context.enable_logical_split         //
        || segment_snap->stable->getPacks() <= 3 //
        || segment_snap->delta->getRows() > segment_snap->stable->getRows())
        return prepareSplitPhysical(dm_context, segment_snap, wbs, need_rate_limit);
    else
    {
        RowKeyValue    split_point     = getSplitPointFast(dm_context, segment_snap->stable);
        RowKeyValueRef split_value     = split_point.toRowKeyValueRef();
        bool           bad_split_point = !rowkey_range.check(split_value) || compare(split_value, rowkey_range.getStart()) == 0;
        if (bad_split_point)
        {
            LOG_INFO(log,
<<<<<<< HEAD
                     "Got bad split point [" << split_value.toString() << "] for segment " << info() << ", fall back to split physical.");
            return prepareSplitPhysical(dm_context, segment_snap, wbs, need_rate_limit);
=======
                     "Got bad split point [" << split_value.toDebugString() << "] for segment " << info()
                                             << ", fall back to split physical.");
            return prepareSplitPhysical(dm_context, segment_snap, wbs);
>>>>>>> 5c40a7ed
        }
        else
            return prepareSplitLogical(dm_context, segment_snap, split_point, wbs);
    }
}

Segment::SplitInfo Segment::prepareSplitLogical(DMContext &                dm_context,
                                                const SegmentSnapshotPtr & segment_snap,
                                                RowKeyValue &              split_point,
                                                WriteBatches &             wbs) const
{
    LOG_INFO(log, "Segment [" << segment_id << "] prepare split logical start");

    EventRecorder recorder(ProfileEvents::DMSegmentSplit, ProfileEvents::DMSegmentSplitNS);

    auto & storage_pool = dm_context.storage_pool;

    RowKeyRange my_range(rowkey_range.start, split_point, is_common_handle, rowkey_column_size);
    RowKeyRange other_range(split_point, rowkey_range.end, is_common_handle, rowkey_column_size);

    if (my_range.none() || other_range.none())
        throw Exception("prepareSplitLogical: unexpected range! my_range: " + my_range.toDebugString()
                        + ", other_range: " + other_range.toDebugString());

    GenPageId log_gen_page_id = std::bind(&StoragePool::newLogPageId, &storage_pool);

    DMFiles my_stable_files;
    DMFiles other_stable_files;

    auto delegate = dm_context.path_pool.getStableDiskDelegator();
    for (auto & dmfile : segment_snap->stable->getDMFiles())
    {
        auto ori_ref_id       = dmfile->refId();
        auto file_id          = segment_snap->delta->storage_snap->data_reader.getNormalPageId(ori_ref_id);
        auto file_parent_path = delegate.getDTFilePath(file_id);

        auto my_dmfile_id    = storage_pool.newDataPageId();
        auto other_dmfile_id = storage_pool.newDataPageId();

        wbs.data.putRefPage(my_dmfile_id, file_id);
        wbs.data.putRefPage(other_dmfile_id, file_id);
        wbs.removed_data.delPage(ori_ref_id);

        auto my_dmfile = DMFile::restore(dm_context.db_context.getFileProvider(), file_id, /* ref_id= */ my_dmfile_id, file_parent_path);
        auto other_dmfile
            = DMFile::restore(dm_context.db_context.getFileProvider(), file_id, /* ref_id= */ other_dmfile_id, file_parent_path);

        my_stable_files.push_back(my_dmfile);
        other_stable_files.push_back(other_dmfile);
    }

    auto other_stable_id = storage_pool.newMetaPageId();

    auto my_stable    = std::make_shared<StableValueSpace>(segment_snap->stable->getId(), is_common_handle, rowkey_column_size);
    auto other_stable = std::make_shared<StableValueSpace>(other_stable_id, is_common_handle, rowkey_column_size);

    my_stable->setFiles(my_stable_files, my_range, &dm_context);
    other_stable->setFiles(other_stable_files, other_range, &dm_context);

    LOG_INFO(log, "Segment [" << segment_id << "] prepare split logical done");

    return {true, split_point, my_stable, other_stable};
}

Segment::SplitInfo Segment::prepareSplitPhysical(DMContext &                dm_context,
                                                 const SegmentSnapshotPtr & segment_snap,
                                                 WriteBatches &             wbs,
                                                 bool                       need_rate_limit) const
{
    LOG_INFO(log, "Segment [" << segment_id << "] prepare split physical start");

    EventRecorder recorder(ProfileEvents::DMSegmentSplit, ProfileEvents::DMSegmentSplitNS);

    auto read_info
        = getReadInfo(dm_context, *dm_context.store_columns, segment_snap, {RowKeyRange::newAll(is_common_handle, rowkey_column_size)});
    auto split_point = getSplitPointSlow(dm_context, read_info, segment_snap);

    RowKeyRange my_range(rowkey_range.start, split_point, is_common_handle, rowkey_column_size);
    RowKeyRange other_range(split_point, rowkey_range.end, is_common_handle, rowkey_column_size);

    if (my_range.none() || other_range.none())
        throw Exception("prepareSplitPhysical: unexpected range! my_range: " + my_range.toDebugString()
                        + ", other_range: " + other_range.toDebugString());

    StableValueSpacePtr my_new_stable;
    StableValueSpacePtr other_stable;

    {
        // Write my data
        LOG_DEBUG(log, "Created my placed stream");

        BlockInputStreamPtr my_data = getPlacedStream(dm_context,
                                                      read_info.read_columns,
                                                      my_range,
                                                      EMPTY_FILTER,
                                                      segment_snap->stable,
                                                      segment_snap->delta,
                                                      read_info.index_begin,
                                                      read_info.index_end,
                                                      dm_context.stable_pack_rows);


        my_data = std::make_shared<DMRowKeyFilterBlockInputStream<true>>(my_data, my_range, 0);
        my_data = std::make_shared<ReorganizeBlockInputStream>(my_data, EXTRA_HANDLE_COLUMN_NAME);
        my_data = std::make_shared<DMVersionFilterBlockInputStream<DM_VERSION_FILTER_MODE_COMPACT>>(
            my_data, read_info.read_columns, dm_context.min_version, is_common_handle);
        auto my_stable_id = segment_snap->stable->getId();
        my_new_stable     = createNewStable(dm_context, my_data, my_stable_id, wbs, need_rate_limit);
    }

    LOG_INFO(log, "prepare my_new_stable done");

    {
        // Write new segment's data
        LOG_DEBUG(log, "Created other placed stream");

        BlockInputStreamPtr other_data = getPlacedStream(dm_context,
                                                         read_info.read_columns,
                                                         other_range,
                                                         EMPTY_FILTER,
                                                         segment_snap->stable,
                                                         segment_snap->delta,
                                                         read_info.index_begin,
                                                         read_info.index_end,
                                                         dm_context.stable_pack_rows);


        other_data = std::make_shared<DMRowKeyFilterBlockInputStream<true>>(other_data, other_range, 0);
        other_data = std::make_shared<ReorganizeBlockInputStream>(other_data, EXTRA_HANDLE_COLUMN_NAME);
        other_data = std::make_shared<DMVersionFilterBlockInputStream<DM_VERSION_FILTER_MODE_COMPACT>>(
            other_data, read_info.read_columns, dm_context.min_version, is_common_handle);
        auto other_stable_id = dm_context.storage_pool.newMetaPageId();
        other_stable         = createNewStable(dm_context, other_data, other_stable_id, wbs, need_rate_limit);
    }

    LOG_INFO(log, "prepare other_stable done");

    // Remove old stable's files.
    for (auto & file : stable->getDMFiles())
    {
        // Here we should remove the ref id instead of file_id.
        // Because a dmfile could be used by several segments, and only after all ref_ids are removed, then the file_id removed.
        wbs.removed_data.delPage(file->refId());
    }

    LOG_INFO(log, "Segment [" << segment_id << "] prepare split physical done");

    return {false, split_point, my_new_stable, other_stable};
}

SegmentPair Segment::applySplit(DMContext &                dm_context, //
                                const SegmentSnapshotPtr & segment_snap,
                                WriteBatches &             wbs,
                                SplitInfo &                split_info) const
{
    LOG_INFO(log, "Segment [" << segment_id << "] apply split");

    RowKeyRange my_range(rowkey_range.start, split_info.split_point, is_common_handle, rowkey_column_size);
    RowKeyRange other_range(split_info.split_point, rowkey_range.end, is_common_handle, rowkey_column_size);
    Packs       empty_packs;
    Packs *     head_packs = split_info.is_logical ? &empty_packs : &segment_snap->delta->packs;

    auto my_delta_packs    = delta->checkHeadAndCloneTail(dm_context, my_range, *head_packs, wbs);
    auto other_delta_packs = delta->checkHeadAndCloneTail(dm_context, other_range, *head_packs, wbs);

    // Created references to tail pages' pages in "log" storage, we need to write them down.
    wbs.writeLogAndData();

    auto other_segment_id = dm_context.storage_pool.newMetaPageId();
    auto other_delta_id   = dm_context.storage_pool.newMetaPageId();

    auto my_delta    = std::make_shared<DeltaValueSpace>(delta->getId(), is_common_handle, rowkey_column_size, my_delta_packs);
    auto other_delta = std::make_shared<DeltaValueSpace>(other_delta_id, is_common_handle, rowkey_column_size, other_delta_packs);

    auto new_me = std::make_shared<Segment>(this->epoch + 1, //
                                            my_range,
                                            this->segment_id,
                                            other_segment_id,
                                            my_delta,
                                            split_info.my_stable);

    auto other = std::make_shared<Segment>(INITIAL_EPOCH, //
                                           other_range,
                                           other_segment_id,
                                           this->next_segment_id,
                                           other_delta,
                                           split_info.other_stable);

    new_me->delta->saveMeta(wbs);
    new_me->stable->saveMeta(wbs.meta);
    new_me->serialize(wbs.meta);

    other->delta->saveMeta(wbs);
    other->stable->saveMeta(wbs.meta);
    other->serialize(wbs.meta);

    // Remove old segment's delta.
    delta->recordRemovePacksPages(wbs);
    // Remove old stable's files.
    stable->recordRemovePacksPages(wbs);

    LOG_INFO(log, "Segment " << info() << " split into " << new_me->info() << " and " << other->info());

    return {new_me, other};
}

SegmentPtr Segment::merge(DMContext & dm_context, const SegmentPtr & left, const SegmentPtr & right)
{
    WriteBatches wbs(dm_context.storage_pool);

    auto left_snap  = left->createSnapshot(dm_context, true);
    auto right_snap = right->createSnapshot(dm_context, true);
    if (!left_snap || !right_snap)
        return {};

    auto merged_stable = prepareMerge(dm_context, left, left_snap, right, right_snap, wbs, false);

    wbs.writeLogAndData();
    merged_stable->enableDMFilesGC();

    auto left_lock  = left->mustGetUpdateLock();
    auto right_lock = right->mustGetUpdateLock();

    auto merged = applyMerge(dm_context, left, left_snap, right, right_snap, wbs, merged_stable);

    wbs.writeAll();
    return merged;
}

StableValueSpacePtr Segment::prepareMerge(DMContext &                dm_context, //
                                          const SegmentPtr &         left,
                                          const SegmentSnapshotPtr & left_snap,
                                          const SegmentPtr &         right,
                                          const SegmentSnapshotPtr & right_snap,
                                          WriteBatches &             wbs,
                                          bool                       need_rate_limit)
{
    LOG_INFO(left->log, "Segment [" << left->segmentId() << "] and [" << right->segmentId() << "] prepare merge start");

    if (unlikely(compare(left->rowkey_range.getEnd(), right->rowkey_range.getStart()) != 0 || left->next_segment_id != right->segment_id))
        throw Exception("The ranges of merge segments are not consecutive: first end: " + left->rowkey_range.getEnd().toDebugString()
                        + ", second start: " + right->rowkey_range.getStart().toDebugString());

    auto getStream = [&](const SegmentPtr & segment, const SegmentSnapshotPtr & segment_snap) {
        auto read_info = segment->getReadInfo(
            dm_context, *dm_context.store_columns, segment_snap, {RowKeyRange::newAll(left->is_common_handle, left->rowkey_column_size)});
        BlockInputStreamPtr stream = getPlacedStream(dm_context,
                                                     read_info.read_columns,
                                                     segment->rowkey_range,
                                                     EMPTY_FILTER,
                                                     segment_snap->stable,
                                                     segment_snap->delta,
                                                     read_info.index_begin,
                                                     read_info.index_end,
                                                     dm_context.stable_pack_rows);

        stream = std::make_shared<DMRowKeyFilterBlockInputStream<true>>(stream, segment->rowkey_range, 0);
        stream = std::make_shared<ReorganizeBlockInputStream>(stream, EXTRA_HANDLE_COLUMN_NAME);
        stream = std::make_shared<DMVersionFilterBlockInputStream<DM_VERSION_FILTER_MODE_COMPACT>>(
            stream, read_info.read_columns, dm_context.min_version, dm_context.is_common_handle);

        return stream;
    };

    auto left_stream  = getStream(left, left_snap);
    auto right_stream = getStream(right, right_snap);

    auto merged_stream = std::make_shared<ConcatBlockInputStream>(BlockInputStreams{left_stream, right_stream});

    auto merged_stable_id = left->stable->getId();
    auto merged_stable    = createNewStable(dm_context, merged_stream, merged_stable_id, wbs, need_rate_limit);

    LOG_INFO(left->log, "Segment [" << left->segmentId() << "] and [" << right->segmentId() << "] prepare merge done");

    return merged_stable;
}

SegmentPtr Segment::applyMerge(DMContext &                 dm_context, //
                               const SegmentPtr &          left,
                               const SegmentSnapshotPtr &  left_snap,
                               const SegmentPtr &          right,
                               const SegmentSnapshotPtr &  right_snap,
                               WriteBatches &              wbs,
                               const StableValueSpacePtr & merged_stable)
{
    LOG_INFO(left->log, "Segment [" << left->segmentId() << "] and [" << right->segmentId() << "] apply merge");

    RowKeyRange merged_range(left->rowkey_range.start, right->rowkey_range.end, left->is_common_handle, left->rowkey_column_size);

    auto left_tail_packs  = left->delta->checkHeadAndCloneTail(dm_context, merged_range, left_snap->delta->packs, wbs);
    auto right_tail_packs = right->delta->checkHeadAndCloneTail(dm_context, merged_range, right_snap->delta->packs, wbs);

    // Created references to tail pages' pages in "log" storage, we need to write them down.
    wbs.writeLogAndData();

    /// Make sure saved packs are appended before unsaved packs.
    Packs merged_packs;

    auto L_first_unsaved = std::find_if(left_tail_packs.begin(), left_tail_packs.end(), [](const PackPtr & p) { return !p->isSaved(); });
    auto R_first_unsaved = std::find_if(right_tail_packs.begin(), right_tail_packs.end(), [](const PackPtr & p) { return !p->isSaved(); });

    merged_packs.insert(merged_packs.end(), left_tail_packs.begin(), L_first_unsaved);
    merged_packs.insert(merged_packs.end(), right_tail_packs.begin(), R_first_unsaved);

    merged_packs.insert(merged_packs.end(), L_first_unsaved, left_tail_packs.end());
    merged_packs.insert(merged_packs.end(), R_first_unsaved, right_tail_packs.end());

    auto merged_delta = std::make_shared<DeltaValueSpace>(
        left->delta->getId(), merged_range.is_common_handle, merged_range.rowkey_column_size, merged_packs);

    auto merged = std::make_shared<Segment>(left->epoch + 1, //
                                            merged_range,
                                            left->segment_id,
                                            right->next_segment_id,
                                            merged_delta,
                                            merged_stable);

    // Store new meta data
    merged->delta->saveMeta(wbs);
    merged->stable->saveMeta(wbs.meta);
    merged->serialize(wbs.meta);

    left->delta->recordRemovePacksPages(wbs);
    left->stable->recordRemovePacksPages(wbs);

    right->delta->recordRemovePacksPages(wbs);
    right->stable->recordRemovePacksPages(wbs);

    wbs.removed_meta.delPage(right->segmentId());
    wbs.removed_meta.delPage(right->delta->getId());
    wbs.removed_meta.delPage(right->stable->getId());

    LOG_INFO(left->log, "Segment [" << left->info() << "] and [" << right->info() << "] merged into " << merged->info());

    return merged;
}

void Segment::check(DMContext &, const String &) const {}

bool Segment::flushCache(DMContext & dm_context)
{
    CurrentMetrics::Increment cur_dm_segments{CurrentMetrics::DT_DeltaFlush};
    GET_METRIC(dm_context.metrics, tiflash_storage_subtask_count, type_delta_flush).Increment();
    Stopwatch watch;
    SCOPE_EXIT(
        { GET_METRIC(dm_context.metrics, tiflash_storage_subtask_duration_seconds, type_delta_flush).Observe(watch.elapsedSeconds()); });

    return delta->flush(dm_context);
}

bool Segment::compactDelta(DMContext & dm_context)
{
    CurrentMetrics::Increment cur_dm_segments{CurrentMetrics::DT_DeltaCompact};
    GET_METRIC(dm_context.metrics, tiflash_storage_subtask_count, type_delta_compact).Increment();
    Stopwatch watch;
    SCOPE_EXIT(
        { GET_METRIC(dm_context.metrics, tiflash_storage_subtask_duration_seconds, type_delta_compact).Observe(watch.elapsedSeconds()); });

    return delta->compact(dm_context);
}

void Segment::placeDeltaIndex(DMContext & dm_context)
{
    auto segment_snap = createSnapshot(dm_context, true);
    if (!segment_snap)
        return;
    getReadInfo(dm_context,
                {getExtraHandleColumnDefine(is_common_handle)},
                segment_snap,
                {RowKeyRange::newAll(is_common_handle, rowkey_column_size)});
}

String Segment::simpleInfo() const
{
    return "{" + DB::toString(segment_id) + ":" + rowkey_range.toDebugString() + "}";
}

String Segment::info() const
{
    std::stringstream s;
    s << "{[id:" << segment_id << "], [next:" << next_segment_id << "], [epoch:" << epoch << "], [range:" << rowkey_range.toDebugString()
      << "], [rowkey_range:" << rowkey_range.toDebugString() << "], [delta rows:" << delta->getRows()
      << "], [delete ranges:" << delta->getDeletes() << "], [stable(" << stable->getDMFilesString() << "):" << stable->getRows() << "]}";
    return s.str();
}

Segment::ReadInfo Segment::getReadInfo(const DMContext &          dm_context,
                                       const ColumnDefines &      read_columns,
                                       const SegmentSnapshotPtr & segment_snap,
                                       const RowKeyRanges &       read_ranges,
                                       UInt64                     max_version) const
{
    LOG_DEBUG(log, __FUNCTION__ << " start");

    auto new_read_columns = arrangeReadColumns(getExtraHandleColumnDefine(is_common_handle), read_columns);
    segment_snap->delta->prepare(dm_context, new_read_columns);

    auto [my_delta_index, fully_indexed] = ensurePlace(dm_context, segment_snap->stable, segment_snap->delta, read_ranges, max_version);
    auto compacted_index                 = my_delta_index->getDeltaTree()->getCompactedEntries();
    // Hold compacted_index reference in snapshot, to prevent it from deallocated.
    segment_snap->delta->compacted_delta_index = compacted_index;

    LOG_DEBUG(log, __FUNCTION__ << " end");

    if (fully_indexed)
    {
        // Try update shared index, if my_delta_index is more advanced.
        bool ok = segment_snap->delta->shared_delta_index->updateIfAdvanced(*my_delta_index);
        if (ok)
            LOG_DEBUG(log, simpleInfo() << " Updated delta index");
    }

    // Refresh the reference in DeltaIndexManager, so that the index can be properly managed.
    if (auto manager = dm_context.db_context.getDeltaIndexManager(); manager)
        manager->refreshRef(segment_snap->delta->shared_delta_index);

    return {
        .index_begin  = compacted_index->begin(),
        .index_end    = compacted_index->end(),
        .read_columns = new_read_columns,
    };
}

ColumnDefines Segment::arrangeReadColumns(const ColumnDefine & handle, const ColumnDefines & columns_to_read)
{
    // We always put handle, version and tag column at the beginning of columns.
    ColumnDefines new_columns_to_read;

    new_columns_to_read.push_back(handle);
    new_columns_to_read.push_back(getVersionColumnDefine());
    new_columns_to_read.push_back(getTagColumnDefine());

    for (size_t i = 0; i < columns_to_read.size(); ++i)
    {
        auto & c = columns_to_read[i];
        if (c.id != handle.id && c.id != VERSION_COLUMN_ID && c.id != TAG_COLUMN_ID)
            new_columns_to_read.push_back(c);
    }

    return new_columns_to_read;
}

template <bool skippable_place, class IndexIterator>
SkippableBlockInputStreamPtr Segment::getPlacedStream(const DMContext &         dm_context,
                                                      const ColumnDefines &     read_columns,
                                                      const RowKeyRange &       rowkey_range,
                                                      const RSOperatorPtr &     filter,
                                                      const StableSnapshotPtr & stable_snap,
                                                      DeltaSnapshotPtr &        delta_snap,
                                                      const IndexIterator &     delta_index_begin,
                                                      const IndexIterator &     delta_index_end,
                                                      size_t                    expected_block_size,
                                                      UInt64                    max_version)
{
    SkippableBlockInputStreamPtr stable_input_stream
        = stable_snap->getInputStream(dm_context, read_columns, rowkey_range, filter, max_version, expected_block_size, false);
    return std::make_shared<DeltaMergeBlockInputStream<DeltaSnapshot, IndexIterator, skippable_place>>( //
        stable_input_stream,
        delta_snap,
        delta_index_begin,
        delta_index_end,
        rowkey_range,
        expected_block_size);
}

std::pair<DeltaIndexPtr, bool> Segment::ensurePlace(const DMContext &         dm_context,
                                                    const StableSnapshotPtr & stable_snap,
                                                    DeltaSnapshotPtr &        delta_snap,
                                                    const RowKeyRanges &      read_ranges,
                                                    UInt64                    max_version) const
{
    // Clone a new delta index.
    auto my_delta_index = delta_snap->shared_delta_index->tryClone(delta_snap->rows, delta_snap->deletes);
    auto my_delta_tree  = my_delta_index->getDeltaTree();

    RowKeyRange relevant_range = mergeRanges(read_ranges, is_common_handle, rowkey_column_size);

    auto [my_placed_rows, my_placed_deletes] = my_delta_index->getPlacedStatus();

    // Let's do a fast check, determine whether we need to do place or not.
    if (!delta_snap->shouldPlace(dm_context, my_delta_index, rowkey_range, relevant_range, max_version))
        return {my_delta_index, false};

    CurrentMetrics::Increment cur_dm_segments{CurrentMetrics::DT_PlaceIndexUpdate};
    GET_METRIC(dm_context.metrics, tiflash_storage_subtask_count, type_place_index_update).Increment();
    Stopwatch watch;
    SCOPE_EXIT({
        GET_METRIC(dm_context.metrics, tiflash_storage_subtask_duration_seconds, type_place_index_update).Observe(watch.elapsedSeconds());
    });

    EventRecorder recorder(ProfileEvents::DMPlace, ProfileEvents::DMPlaceNS);

    auto blocks = delta_snap->getMergeBlocks(my_placed_rows, my_placed_deletes, delta_snap->rows, delta_snap->deletes);

    bool fully_indexed = true;
    for (auto & v : blocks)
    {
        if (!v.delete_range.none())
        {
            if (dm_context.enable_skippable_place)
                fully_indexed &= placeDelete<true>(dm_context, stable_snap, delta_snap, v.delete_range, *my_delta_tree, relevant_range);
            else
                fully_indexed &= placeDelete<false>(dm_context, stable_snap, delta_snap, v.delete_range, *my_delta_tree, relevant_range);

            ++my_placed_deletes;
        }
        else if (v.block)
        {
            auto rows = v.block.rows();
            if (dm_context.enable_skippable_place)
                fully_indexed &= placeUpsert<true>(
                    dm_context, stable_snap, delta_snap, my_placed_rows, std::move(v.block), *my_delta_tree, relevant_range);
            else
                fully_indexed &= placeUpsert<false>(
                    dm_context, stable_snap, delta_snap, my_placed_rows, std::move(v.block), *my_delta_tree, relevant_range);

            my_placed_rows += rows;
        }
    }

    if (unlikely(my_placed_rows != delta_snap->rows || my_placed_deletes != delta_snap->deletes))
        throw Exception("Placed status not match! Expected place rows:" + DB::toString(delta_snap->rows)
                        + ", deletes:" + DB::toString(delta_snap->deletes) + ", but actually placed rows:" + DB::toString(my_placed_rows)
                        + ", deletes:" + DB::toString(my_placed_deletes));

    my_delta_index->update(my_delta_tree, my_placed_rows, my_placed_deletes);

    LOG_DEBUG(log,
              __FUNCTION__ << simpleInfo() << " read_ranges:" << DB::DM::toDebugString(read_ranges) << ", blocks.size:" << blocks.size()
                           << ", shared delta index: " << delta_snap->shared_delta_index->toString()
                           << ", my delta index: " << my_delta_index->toString());

    return {my_delta_index, fully_indexed};
}

template <bool skippable_place>
bool Segment::placeUpsert(const DMContext &         dm_context,
                          const StableSnapshotPtr & stable_snap,
                          DeltaSnapshotPtr &        delta_snap,
                          size_t                    delta_value_space_offset,
                          Block &&                  block,
                          DeltaTree &               update_delta_tree,
                          const RowKeyRange &       relevant_range) const
{
    EventRecorder recorder(ProfileEvents::DMPlaceUpsert, ProfileEvents::DMPlaceUpsertNS);

    IColumn::Permutation perm;

    auto &         handle       = getExtraHandleColumnDefine(is_common_handle);
    bool           do_sort      = sortBlockByPk(handle, block, perm);
    RowKeyValueRef first_rowkey = RowKeyColumnContainer(block.getByPosition(0).column, is_common_handle).getRowKeyValue(0);
    RowKeyValueRef range_start  = relevant_range.getStart();

    auto place_handle_range = skippable_place ? RowKeyRange::startFrom(max(first_rowkey, range_start), is_common_handle, rowkey_column_size)
                                              : RowKeyRange::newAll(is_common_handle, rowkey_column_size);

    auto compacted_index = update_delta_tree.getCompactedEntries();

    auto merged_stream = getPlacedStream<skippable_place>( //
        dm_context,
        {handle, getVersionColumnDefine()},
        place_handle_range,
        EMPTY_FILTER,
        stable_snap,
        delta_snap,
        compacted_index->begin(),
        compacted_index->end(),
        dm_context.stable_pack_rows);

    if (do_sort)
        return DM::placeInsert<true>(
            merged_stream, block, relevant_range, update_delta_tree, delta_value_space_offset, perm, getPkSort(handle));
    else
        return DM::placeInsert<false>(
            merged_stream, block, relevant_range, update_delta_tree, delta_value_space_offset, perm, getPkSort(handle));
}

template <bool skippable_place>
bool Segment::placeDelete(const DMContext &         dm_context,
                          const StableSnapshotPtr & stable_snap,
                          DeltaSnapshotPtr &        delta_snap,
                          const RowKeyRange &       delete_range,
                          DeltaTree &               update_delta_tree,
                          const RowKeyRange &       relevant_range) const
{
    EventRecorder recorder(ProfileEvents::DMPlaceDeleteRange, ProfileEvents::DMPlaceDeleteRangeNS);

    auto & handle = getExtraHandleColumnDefine(is_common_handle);

    Blocks delete_data;
    {
        auto compacted_index = update_delta_tree.getCompactedEntries();

        BlockInputStreamPtr delete_stream = getPlacedStream( //
            dm_context,
            {handle, getVersionColumnDefine()},
            delete_range,
            EMPTY_FILTER,
            stable_snap,
            delta_snap,
            compacted_index->begin(),
            compacted_index->end(),
            dm_context.stable_pack_rows);

        delete_stream = std::make_shared<DMRowKeyFilterBlockInputStream<true>>(delete_stream, delete_range.shrink(relevant_range), 0);

        // Try to merge into big block. 128 MB should be enough.
        SquashingBlockInputStream squashed_delete_stream(delete_stream, 0, 128 * (1UL << 20));

        while (true)
        {
            Block block = squashed_delete_stream.read();
            if (!block)
                break;
            delete_data.emplace_back(std::move(block));
        }
    }

    bool fully_indexed = true;
    // Note that we can not do read and place at the same time.
    for (const auto & block : delete_data)
    {
        RowKeyValueRef first_rowkey       = RowKeyColumnContainer(block.getByPosition(0).column, is_common_handle).getRowKeyValue(0);
        auto           place_handle_range = skippable_place ? RowKeyRange::startFrom(first_rowkey, is_common_handle, rowkey_column_size)
                                                  : RowKeyRange::newAll(is_common_handle, rowkey_column_size);

        auto compacted_index = update_delta_tree.getCompactedEntries();

        auto merged_stream = getPlacedStream<skippable_place>( //
            dm_context,
            {handle, getVersionColumnDefine()},
            place_handle_range,
            EMPTY_FILTER,
            stable_snap,
            delta_snap,
            compacted_index->begin(),
            compacted_index->end(),
            dm_context.stable_pack_rows);
        fully_indexed &= DM::placeDelete(merged_stream, block, relevant_range, update_delta_tree, getPkSort(handle));
    }
    return fully_indexed;
}

} // namespace DM
} // namespace DB<|MERGE_RESOLUTION|>--- conflicted
+++ resolved
@@ -724,14 +724,10 @@
         if (bad_split_point)
         {
             LOG_INFO(log,
-<<<<<<< HEAD
-                     "Got bad split point [" << split_value.toString() << "] for segment " << info() << ", fall back to split physical.");
-            return prepareSplitPhysical(dm_context, segment_snap, wbs, need_rate_limit);
-=======
                      "Got bad split point [" << split_value.toDebugString() << "] for segment " << info()
                                              << ", fall back to split physical.");
-            return prepareSplitPhysical(dm_context, segment_snap, wbs);
->>>>>>> 5c40a7ed
+            return prepareSplitPhysical(dm_context, segment_snap, wbs, need_rate_limit);
+
         }
         else
             return prepareSplitLogical(dm_context, segment_snap, split_point, wbs);
