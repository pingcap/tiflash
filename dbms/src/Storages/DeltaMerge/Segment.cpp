#include <Common/TiFlashMetrics.h>
#include <DataStreams/ConcatBlockInputStream.h>
#include <DataStreams/EmptyBlockInputStream.h>
#include <DataStreams/SquashingBlockInputStream.h>
#include <DataTypes/DataTypeFactory.h>
#include <Poco/Logger.h>
#include <Storages/DeltaMerge/DMContext.h>
#include <Storages/DeltaMerge/DMDecoratorStreams.h>
#include <Storages/DeltaMerge/DMVersionFilterBlockInputStream.h>
#include <Storages/DeltaMerge/DeltaIndexManager.h>
#include <Storages/DeltaMerge/DeltaMerge.h>
#include <Storages/DeltaMerge/DeltaMergeHelpers.h>
#include <Storages/DeltaMerge/DeltaPlace.h>
#include <Storages/DeltaMerge/File/DMFile.h>
#include <Storages/DeltaMerge/File/DMFileBlockInputStream.h>
#include <Storages/DeltaMerge/File/DMFileBlockOutputStream.h>
#include <Storages/DeltaMerge/Filter/FilterHelper.h>
#include <Storages/DeltaMerge/PKSquashingBlockInputStream.h>
#include <Storages/DeltaMerge/Segment.h>
#include <Storages/DeltaMerge/StoragePool.h>
#include <Storages/DeltaMerge/WriteBatches.h>
#include <Storages/PathPool.h>
#include <common/logger_useful.h>
#include <fmt/core.h>

#include <ext/scope_guard.h>
#include <numeric>

namespace ProfileEvents
{
extern const Event DMWriteBlock;
extern const Event DMWriteBlockNS;
extern const Event DMPlace;
extern const Event DMPlaceNS;
extern const Event DMPlaceUpsert;
extern const Event DMPlaceUpsertNS;
extern const Event DMPlaceDeleteRange;
extern const Event DMPlaceDeleteRangeNS;
extern const Event DMAppendDeltaPrepare;
extern const Event DMAppendDeltaPrepareNS;
extern const Event DMAppendDeltaCommitMemory;
extern const Event DMAppendDeltaCommitMemoryNS;
extern const Event DMAppendDeltaCommitDisk;
extern const Event DMAppendDeltaCommitDiskNS;
extern const Event DMAppendDeltaCleanUp;
extern const Event DMAppendDeltaCleanUpNS;
extern const Event DMSegmentSplit;
extern const Event DMSegmentSplitNS;
extern const Event DMSegmentGetSplitPoint;
extern const Event DMSegmentGetSplitPointNS;
extern const Event DMSegmentMerge;
extern const Event DMSegmentMergeNS;
extern const Event DMDeltaMerge;
extern const Event DMDeltaMergeNS;

} // namespace ProfileEvents

namespace CurrentMetrics
{
extern const Metric DT_DeltaCompact;
extern const Metric DT_DeltaFlush;
extern const Metric DT_PlaceIndexUpdate;
extern const Metric DT_SnapshotOfRead;
extern const Metric DT_SnapshotOfReadRaw;
extern const Metric DT_SnapshotOfSegmentSplit;
extern const Metric DT_SnapshotOfSegmentMerge;
extern const Metric DT_SnapshotOfDeltaMerge;
extern const Metric DT_SnapshotOfPlaceIndex;
} // namespace CurrentMetrics

namespace DB
{
namespace ErrorCodes
{
extern const int LOGICAL_ERROR;
extern const int UNKNOWN_FORMAT_VERSION;
} // namespace ErrorCodes

namespace DM
{
const static size_t SEGMENT_BUFFER_SIZE = 128; // More than enough.

DMFilePtr writeIntoNewDMFile(DMContext & dm_context, //
                             const ColumnDefinesPtr & schema_snap,
                             const BlockInputStreamPtr & input_stream,
                             UInt64 file_id,
                             const String & parent_path,
                             DMFileBlockOutputStream::Flags flags)
{
    auto dmfile = DMFile::create(file_id, parent_path, flags.isSingleFile(), dm_context.createChecksumConfig(flags.isSingleFile()));
    auto output_stream = std::make_shared<DMFileBlockOutputStream>(dm_context.db_context, dmfile, *schema_snap, flags);
    auto * mvcc_stream = typeid_cast<const DMVersionFilterBlockInputStream<DM_VERSION_FILTER_MODE_COMPACT> *>(input_stream.get());

    input_stream->readPrefix();
    output_stream->writePrefix();
    while (true)
    {
        size_t last_effective_num_rows = 0;
        size_t last_not_clean_rows = 0;
        if (mvcc_stream)
        {
            last_effective_num_rows = mvcc_stream->getEffectiveNumRows();
            last_not_clean_rows = mvcc_stream->getNotCleanRows();
        }

        Block block = input_stream->read();
        if (!block)
            break;
        if (!block.rows())
            continue;

        // When the input_stream is not mvcc, we assume the rows in this input_stream is most valid and make it not tend to be gc.
        size_t cur_effective_num_rows = block.rows();
        size_t cur_not_clean_rows = 1;
        size_t gc_hint_version = UINT64_MAX;
        if (mvcc_stream)
        {
            cur_effective_num_rows = mvcc_stream->getEffectiveNumRows();
            cur_not_clean_rows = mvcc_stream->getNotCleanRows();
            gc_hint_version = mvcc_stream->getGCHintVersion();
        }

        DMFileBlockOutputStream::BlockProperty block_property;
        block_property.effective_num_rows = cur_effective_num_rows - last_effective_num_rows;
        block_property.not_clean_rows = cur_not_clean_rows - last_not_clean_rows;
        block_property.gc_hint_version = gc_hint_version;
        output_stream->write(block, block_property);
    }

    input_stream->readSuffix();
    output_stream->writeSuffix();

    return dmfile;
}

StableValueSpacePtr createNewStable(DMContext & context,
                                    const ColumnDefinesPtr & schema_snap,
                                    const BlockInputStreamPtr & input_stream,
                                    PageId stable_id,
                                    WriteBatches & wbs)
{
    auto delegator = context.path_pool.getStableDiskDelegator();
    auto store_path = delegator.choosePath();

    DMFileBlockOutputStream::Flags flags;
    flags.setSingleFile(context.db_context.getSettingsRef().dt_enable_single_file_mode_dmfile);

    PageId dtfile_id = context.storage_pool.newDataPageIdForDTFile(delegator, __PRETTY_FUNCTION__);
    auto dtfile = writeIntoNewDMFile(context, schema_snap, input_stream, dtfile_id, store_path, flags);
    auto stable = std::make_shared<StableValueSpace>(stable_id);
    stable->setFiles({dtfile}, RowKeyRange::newAll(context.is_common_handle, context.rowkey_column_size));
    stable->saveMeta(wbs.meta);
    wbs.data.putExternal(dtfile_id, 0);
    delegator.addDTFile(dtfile_id, dtfile->getBytesOnDisk(), store_path);

    return stable;
}

//==========================================================================================
// Segment ser/deser
//==========================================================================================

Segment::Segment(UInt64 epoch_, //
                 const RowKeyRange & rowkey_range_,
                 PageId segment_id_,
                 PageId next_segment_id_,
                 const DeltaValueSpacePtr & delta_,
                 const StableValueSpacePtr & stable_)
    : epoch(epoch_)
    , rowkey_range(rowkey_range_)
    , is_common_handle(rowkey_range.is_common_handle)
    , rowkey_column_size(rowkey_range.rowkey_column_size)
    , segment_id(segment_id_)
    , next_segment_id(next_segment_id_)
    , delta(delta_)
    , stable(stable_)
    , log(&Poco::Logger::get("Segment"))
{}

SegmentPtr Segment::newSegment(DMContext & context,
                               const ColumnDefinesPtr & schema,
                               const RowKeyRange & range,
                               PageId segment_id,
                               PageId next_segment_id,
                               PageId delta_id,
                               PageId stable_id)
{
    WriteBatches wbs(context.storage_pool, context.getWriteLimiter());

    auto delta = std::make_shared<DeltaValueSpace>(delta_id);
    auto stable = createNewStable(context, schema, std::make_shared<EmptySkippableBlockInputStream>(*schema), stable_id, wbs);

    auto segment = std::make_shared<Segment>(INITIAL_EPOCH, range, segment_id, next_segment_id, delta, stable);

    // Write metadata.
    delta->saveMeta(wbs);
    stable->saveMeta(wbs.meta);
    segment->serialize(wbs.meta);

    wbs.writeAll();
    stable->enableDMFilesGC();

    return segment;
}

SegmentPtr Segment::newSegment(
    DMContext & context,
    const ColumnDefinesPtr & schema,
    const RowKeyRange & rowkey_range,
    PageId segment_id,
    PageId next_segment_id)
{
    return newSegment(context,
                      schema,
                      rowkey_range,
                      segment_id,
                      next_segment_id,
                      context.storage_pool.newMetaPageId(),
                      context.storage_pool.newMetaPageId());
}

SegmentPtr Segment::restoreSegment(DMContext & context, PageId segment_id)
{
    Page page = context.storage_pool.meta()->read(segment_id, nullptr); // not limit restore

    ReadBufferFromMemory buf(page.data.begin(), page.data.size());
    SegmentFormat::Version version;

    readIntBinary(version, buf);
    UInt64 epoch;
    RowKeyRange rowkey_range;
    PageId next_segment_id, delta_id, stable_id;

    readIntBinary(epoch, buf);

    switch (version)
    {
    case SegmentFormat::V1:
    {
        HandleRange range;
        readIntBinary(range.start, buf);
        readIntBinary(range.end, buf);
        rowkey_range = RowKeyRange::fromHandleRange(range);
        break;
    }
    case SegmentFormat::V2:
    {
        rowkey_range = RowKeyRange::deserialize(buf);
        break;
    }
    default:
        throw Exception(fmt::format("Illegal version{}", version), ErrorCodes::LOGICAL_ERROR);
    }

    readIntBinary(next_segment_id, buf);
    readIntBinary(delta_id, buf);
    readIntBinary(stable_id, buf);

    auto delta = DeltaValueSpace::restore(context, rowkey_range, delta_id);
    auto stable = StableValueSpace::restore(context, stable_id);
    auto segment = std::make_shared<Segment>(epoch, rowkey_range, segment_id, next_segment_id, delta, stable);

    return segment;
}

void Segment::serialize(WriteBatch & wb)
{
    MemoryWriteBuffer buf(0, SEGMENT_BUFFER_SIZE);
    writeIntBinary(STORAGE_FORMAT_CURRENT.segment, buf);
    writeIntBinary(epoch, buf);
    rowkey_range.serialize(buf);
    writeIntBinary(next_segment_id, buf);
    writeIntBinary(delta->getId(), buf);
    writeIntBinary(stable->getId(), buf);

    auto data_size = buf.count(); // Must be called before tryGetReadBuffer.
    wb.putPage(segment_id, 0, buf.tryGetReadBuffer(), data_size);
}

bool Segment::writeToDisk(DMContext & dm_context, const DeltaPackPtr & pack)
{
    LOG_FMT_TRACE(log, "Segment [{}] write to disk rows: {}, isFile{}", segment_id, pack->getRows(), pack->isFile());
    return delta->appendPack(dm_context, pack);
}

bool Segment::writeToCache(DMContext & dm_context, const Block & block, size_t offset, size_t limit)
{
    LOG_FMT_TRACE(log, "Segment [{}] write to cache rows: {}", segment_id, limit);
    if (unlikely(limit == 0))
        return true;
    return delta->appendToCache(dm_context, block, offset, limit);
}

bool Segment::write(DMContext & dm_context, const Block & block)
{
    LOG_FMT_TRACE(log, "Segment [{}] write to disk rows: {}", segment_id, block.rows());
    WriteBatches wbs(dm_context.storage_pool, dm_context.getWriteLimiter());

    auto pack = DeltaPackBlock::writePack(dm_context, block, 0, block.rows(), wbs);
    wbs.writeAll();

    if (delta->appendPack(dm_context, pack))
    {
        flushCache(dm_context);
        return true;
    }
    else
    {
        return false;
    }
}

bool Segment::write(DMContext & dm_context, const RowKeyRange & delete_range)
{
    auto new_range = delete_range.shrink(rowkey_range);
    if (new_range.none())
    {
        LOG_FMT_WARNING(log, "Try to write an invalid delete range {} into {}", delete_range.toDebugString(), simpleInfo());
        return true;
    }

    LOG_FMT_TRACE(log, "Segment [{}] write delete range: {}", segment_id, delete_range.toDebugString());
    return delta->appendDeleteRange(dm_context, delete_range);
}

bool Segment::ingestPacks(DMContext & dm_context, const RowKeyRange & range, const DeltaPacks & packs, bool clear_data_in_range)
{
    auto new_range = range.shrink(rowkey_range);
    LOG_FMT_TRACE(log, "Segment [{}] write region snapshot: {}", segment_id, new_range.toDebugString());

    return delta->ingestPacks(dm_context, range, packs, clear_data_in_range);
}

SegmentSnapshotPtr Segment::createSnapshot(const DMContext & dm_context, bool for_update, CurrentMetrics::Metric metric) const
{
    // If the snapshot is created for read, then the snapshot will contain all packs (cached and persisted) for read.
    // If the snapshot is created for update, then the snapshot will only contain the persisted packs.
    auto delta_snap = delta->createSnapshot(dm_context, for_update, metric);
    auto stable_snap = stable->createSnapshot();
    if (!delta_snap || !stable_snap)
        return {};
    return std::make_shared<SegmentSnapshot>(std::move(delta_snap), std::move(stable_snap));
}

BlockInputStreamPtr Segment::getInputStream(const DMContext & dm_context,
                                            const ColumnDefines & columns_to_read,
                                            const SegmentSnapshotPtr & segment_snap,
                                            const RowKeyRanges & read_ranges,
                                            const RSOperatorPtr & filter,
                                            UInt64 max_version,
                                            size_t expected_block_size)
{
    LOG_FMT_TRACE(log, "Segment [{}] [epoch={}] create InputStream", segment_id, epoch);

    auto read_info = getReadInfo(dm_context, columns_to_read, segment_snap, read_ranges, max_version);

    RowKeyRanges real_ranges;
    for (const auto & read_range : read_ranges)
    {
        auto real_range = rowkey_range.shrink(read_range);
        if (!real_range.none())
            real_ranges.emplace_back(std::move(real_range));
    }
    if (real_ranges.empty())
        return std::make_shared<EmptyBlockInputStream>(toEmptyBlock(*read_info.read_columns));

    BlockInputStreamPtr stream;
    if (dm_context.read_delta_only)
    {
        throw Exception("Unsupported");
    }
    else if (dm_context.read_stable_only)
    {
        stream = segment_snap->stable->getInputStream(
            dm_context,
            *read_info.read_columns,
            real_ranges,
            filter,
            max_version,
            expected_block_size,
            false);
    }
    else if (segment_snap->delta->getRows() == 0 && segment_snap->delta->getDeletes() == 0 //
             && !hasColumn(columns_to_read, EXTRA_HANDLE_COLUMN_ID) //
             && !hasColumn(columns_to_read, VERSION_COLUMN_ID) //
             && !hasColumn(columns_to_read, TAG_COLUMN_ID))
    {
        // No delta, let's try some optimizations.
        stream = segment_snap->stable->getInputStream(
            dm_context,
            *read_info.read_columns,
            real_ranges,
            filter,
            max_version,
            expected_block_size,
            true);
    }
    else
    {
        stream = getPlacedStream(dm_context,
                                 *read_info.read_columns,
                                 real_ranges,
                                 filter,
                                 segment_snap->stable,
                                 read_info.getDeltaReader(),
                                 read_info.index_begin,
                                 read_info.index_end,
                                 expected_block_size,
                                 max_version);
    }

    stream = std::make_shared<DMRowKeyFilterBlockInputStream<true>>(stream, real_ranges, 0);
    stream = std::make_shared<DMVersionFilterBlockInputStream<DM_VERSION_FILTER_MODE_MVCC>>(
        stream,
        columns_to_read,
        max_version,
        is_common_handle,
        dm_context.query_id);

    LOG_FMT_TRACE(
        log,
        "Segment [{}] is read by max_version: {}, {} ranges: {}",
        segment_id,
        max_version,
        real_ranges.size(),
        DB::DM::toDebugString(read_ranges));
    return stream;
}

BlockInputStreamPtr Segment::getInputStream(const DMContext & dm_context,
                                            const ColumnDefines & columns_to_read,
                                            const RowKeyRanges & read_ranges,
                                            const RSOperatorPtr & filter,
                                            UInt64 max_version,
                                            size_t expected_block_size)
{
    auto segment_snap = createSnapshot(dm_context, false, CurrentMetrics::DT_SnapshotOfRead);
    if (!segment_snap)
        return {};
    return getInputStream(dm_context, columns_to_read, segment_snap, read_ranges, filter, max_version, expected_block_size);
}

BlockInputStreamPtr Segment::getInputStreamForDataExport(const DMContext & dm_context,
                                                         const ColumnDefines & columns_to_read,
                                                         const SegmentSnapshotPtr & segment_snap,
                                                         const RowKeyRange & data_range,
                                                         size_t expected_block_size,
                                                         bool reorgnize_block) const
{
    RowKeyRanges data_ranges{data_range};
    auto read_info = getReadInfo(dm_context, columns_to_read, segment_snap, data_ranges);

    BlockInputStreamPtr data_stream = getPlacedStream(dm_context,
                                                      *read_info.read_columns,
                                                      data_ranges,
                                                      EMPTY_FILTER,
                                                      segment_snap->stable,
                                                      read_info.getDeltaReader(),
                                                      read_info.index_begin,
                                                      read_info.index_end,
                                                      expected_block_size);


    data_stream = std::make_shared<DMRowKeyFilterBlockInputStream<true>>(data_stream, data_ranges, 0);
    if (reorgnize_block)
    {
        data_stream = std::make_shared<PKSquashingBlockInputStream<false>>(data_stream, EXTRA_HANDLE_COLUMN_ID, is_common_handle);
    }
    data_stream = std::make_shared<DMVersionFilterBlockInputStream<DM_VERSION_FILTER_MODE_COMPACT>>(
        data_stream,
        *read_info.read_columns,
        dm_context.min_version,
        is_common_handle);

    return data_stream;
}

BlockInputStreamPtr Segment::getInputStreamRaw(const DMContext & dm_context,
                                               const ColumnDefines & columns_to_read,
                                               const SegmentSnapshotPtr & segment_snap,
                                               bool do_range_filter,
                                               size_t expected_block_size)
{
    auto new_columns_to_read = std::make_shared<ColumnDefines>();

    if (!do_range_filter)
    {
        (*new_columns_to_read) = columns_to_read;
    }
    else
    {
        new_columns_to_read->push_back(getExtraHandleColumnDefine(is_common_handle));

        for (const auto & c : columns_to_read)
        {
            if (c.id != EXTRA_HANDLE_COLUMN_ID)
                new_columns_to_read->push_back(c);
        }
    }


    BlockInputStreamPtr delta_stream = std::make_shared<DeltaValueInputStream>(dm_context, //
                                                                               segment_snap->delta,
                                                                               new_columns_to_read,
                                                                               this->rowkey_range);

    RowKeyRanges rowkey_ranges{rowkey_range};
    BlockInputStreamPtr stable_stream = segment_snap->stable->getInputStream(
        dm_context,
        *new_columns_to_read,
        rowkey_ranges,
        EMPTY_FILTER,
        MAX_UINT64,
        expected_block_size,
        false);

    if (do_range_filter)
    {
        delta_stream = std::make_shared<DMRowKeyFilterBlockInputStream<false>>(delta_stream, rowkey_ranges, 0);
        delta_stream = std::make_shared<DMColumnFilterBlockInputStream>(delta_stream, columns_to_read);

        stable_stream = std::make_shared<DMRowKeyFilterBlockInputStream<true>>(stable_stream, rowkey_ranges, 0);
        stable_stream = std::make_shared<DMColumnFilterBlockInputStream>(stable_stream, columns_to_read);
    }

    BlockInputStreams streams;

    if (dm_context.read_delta_only)
    {
        streams.push_back(delta_stream);
    }
    else if (dm_context.read_stable_only)
    {
        streams.push_back(stable_stream);
    }
    else
    {
        streams.push_back(delta_stream);
        streams.push_back(stable_stream);
    }
    return std::make_shared<ConcatBlockInputStream>(streams, nullptr);
}

BlockInputStreamPtr Segment::getInputStreamRaw(const DMContext & dm_context, const ColumnDefines & columns_to_read)
{
    auto segment_snap = createSnapshot(dm_context, false, CurrentMetrics::DT_SnapshotOfReadRaw);
    if (!segment_snap)
        return {};
    return getInputStreamRaw(dm_context, columns_to_read, segment_snap, true);
}

SegmentPtr Segment::mergeDelta(DMContext & dm_context, const ColumnDefinesPtr & schema_snap) const
{
    WriteBatches wbs(dm_context.storage_pool, dm_context.getWriteLimiter());
    auto segment_snap = createSnapshot(dm_context, true, CurrentMetrics::DT_SnapshotOfDeltaMerge);
    if (!segment_snap)
        return {};

    auto new_stable = prepareMergeDelta(dm_context, schema_snap, segment_snap, wbs);

    wbs.writeLogAndData();
    new_stable->enableDMFilesGC();

    auto lock = mustGetUpdateLock();
    auto new_segment = applyMergeDelta(dm_context, segment_snap, wbs, new_stable);

    wbs.writeAll();
    return new_segment;
}

StableValueSpacePtr Segment::prepareMergeDelta(DMContext & dm_context,
                                               const ColumnDefinesPtr & schema_snap,
                                               const SegmentSnapshotPtr & segment_snap,
                                               WriteBatches & wbs) const
{
<<<<<<< HEAD
    LOG_FMT_INFO(
        log,
        "Segment [{}] prepare merge delta start. delta packs: {}, delta total rows: {}",
        segment_id,
        segment_snap->delta->getPackCount(),
        segment_snap->delta->getRows());
=======
    LOG_FMT_INFO(log,
                 "Segment [{}] prepare merge delta start. delta packs: {}, delta total rows: {}, delta total size: {}",
                 segment_id,
                 segment_snap->delta->getPackCount(),
                 segment_snap->delta->getRows(),
                 segment_snap->delta->getBytes());
>>>>>>> 1a058834

    EventRecorder recorder(ProfileEvents::DMDeltaMerge, ProfileEvents::DMDeltaMergeNS);

    auto data_stream = getInputStreamForDataExport(
        dm_context,
        *schema_snap,
        segment_snap,
        rowkey_range,
        dm_context.stable_pack_rows,
        /*reorginize_block*/ true);

    auto new_stable = createNewStable(dm_context, schema_snap, data_stream, segment_snap->stable->getId(), wbs);

    LOG_FMT_INFO(log, "Segment [{}] prepare merge delta done.", segment_id);

    return new_stable;
}

SegmentPtr Segment::applyMergeDelta(DMContext & context,
                                    const SegmentSnapshotPtr & segment_snap,
                                    WriteBatches & wbs,
                                    const StableValueSpacePtr & new_stable) const
{
    LOG_FMT_INFO(log, "Before apply merge delta: {}", info());

    auto later_packs = delta->checkHeadAndCloneTail(context, rowkey_range, segment_snap->delta->getPacks(), wbs);
    // Created references to tail pages' pages in "log" storage, we need to write them down.
    wbs.writeLogAndData();

    auto new_delta = std::make_shared<DeltaValueSpace>(delta->getId(), later_packs);
    new_delta->saveMeta(wbs);

    auto new_me = std::make_shared<Segment>(epoch + 1, //
                                            rowkey_range,
                                            segment_id,
                                            next_segment_id,
                                            new_delta,
                                            new_stable);

    // avoid recheck whether to do DeltaMerge using the same gc_safe_point
    new_me->setLastCheckGCSafePoint(context.min_version);

    // Store new meta data
    new_me->serialize(wbs.meta);

    // Remove old segment's delta.
    delta->recordRemovePacksPages(wbs);
    // Remove old stable's files.
    stable->recordRemovePacksPages(wbs);

    LOG_FMT_INFO(log, "After apply merge delta new segment: {}", new_me->info());

    return new_me;
}

SegmentPair Segment::split(DMContext & dm_context, const ColumnDefinesPtr & schema_snap) const
{
    WriteBatches wbs(dm_context.storage_pool, dm_context.getWriteLimiter());
    auto segment_snap = createSnapshot(dm_context, true, CurrentMetrics::DT_SnapshotOfSegmentSplit);
    if (!segment_snap)
        return {};

    auto split_info_opt = prepareSplit(dm_context, schema_snap, segment_snap, wbs);
    if (!split_info_opt.has_value())
        return {};

    auto & split_info = split_info_opt.value();

    wbs.writeLogAndData();
    split_info.my_stable->enableDMFilesGC();
    split_info.other_stable->enableDMFilesGC();

    auto lock = mustGetUpdateLock();
    auto segment_pair = applySplit(dm_context, segment_snap, wbs, split_info);

    wbs.writeAll();

    return segment_pair;
}

std::optional<RowKeyValue> Segment::getSplitPointFast(DMContext & dm_context, const StableSnapshotPtr & stable_snap) const
{
    // FIXME: this method does not consider invalid packs in stable dmfiles.

    EventRecorder recorder(ProfileEvents::DMSegmentGetSplitPoint, ProfileEvents::DMSegmentGetSplitPointNS);
    auto stable_rows = stable_snap->getRows();
    if (unlikely(!stable_rows))
        throw Exception("No stable rows");

    size_t split_row_index = stable_rows / 2;

    auto & dmfiles = stable_snap->getDMFiles();

    DMFilePtr read_file;
    size_t file_index = 0;
    auto read_pack = std::make_shared<IdSet>();
    size_t read_row_in_pack = 0;

    size_t cur_rows = 0;
    for (size_t index = 0; index < dmfiles.size(); index++)
    {
        auto & file = dmfiles[index];
        size_t rows_in_file = file->getRows();
        cur_rows += rows_in_file;
        if (cur_rows > split_row_index)
        {
            cur_rows -= rows_in_file;
            auto & pack_stats = file->getPackStats();
            for (size_t pack_id = 0; pack_id < pack_stats.size(); ++pack_id)
            {
                cur_rows += pack_stats[pack_id].rows;
                if (cur_rows > split_row_index)
                {
                    cur_rows -= pack_stats[pack_id].rows;

                    read_file = file;
                    file_index = index;
                    read_pack->insert(pack_id);
                    read_row_in_pack = split_row_index - cur_rows;

                    break;
                }
            }
            break;
        }
    }
    if (unlikely(!read_file))
        throw Exception("Logical error: failed to find split point");

    DMFileBlockInputStream stream(dm_context.db_context,
                                  MAX_UINT64,
                                  false,
                                  dm_context.hash_salt,
                                  read_file,
                                  {getExtraHandleColumnDefine(is_common_handle)},
                                  {RowKeyRange::newAll(is_common_handle, rowkey_column_size)},
                                  EMPTY_FILTER,
                                  stable_snap->getColumnCaches()[file_index],
                                  read_pack);

    stream.readPrefix();
    auto block = stream.read();
    if (!block)
        throw Exception("Unexpected empty block");
    stream.readSuffix();

    RowKeyColumnContainer rowkey_column(block.getByPosition(0).column, is_common_handle);
    RowKeyValue split_point(rowkey_column.getRowKeyValue(read_row_in_pack));


    if (!rowkey_range.check(split_point.toRowKeyValueRef())
        || RowKeyRange(rowkey_range.start, split_point, is_common_handle, rowkey_column_size).none()
        || RowKeyRange(split_point, rowkey_range.end, is_common_handle, rowkey_column_size).none())
    {
        LOG_FMT_WARNING(
            log,
            "{} unexpected split_handle: {}, should be in range {}, cur_rows: {}, read_row_in_pack: {}, file_index: {}",
            __FUNCTION__,
            split_point.toRowKeyValueRef().toDebugString(),
            rowkey_range.toDebugString(),
            cur_rows,
            read_row_in_pack,
            file_index);
        return {};
    }

    return {split_point};
}

std::optional<RowKeyValue> Segment::getSplitPointSlow(
    DMContext & dm_context,
    const ReadInfo & read_info,
    const SegmentSnapshotPtr & segment_snap) const
{
    EventRecorder recorder(ProfileEvents::DMSegmentGetSplitPoint, ProfileEvents::DMSegmentGetSplitPointNS);

    auto & pk_col = getExtraHandleColumnDefine(is_common_handle);
    auto pk_col_defs = std::make_shared<ColumnDefines>(ColumnDefines{pk_col});
    // We need to create a new delta_reader here, because the one in read_info is used to read columns other than PK column.
    auto delta_reader = read_info.getDeltaReader(pk_col_defs);

    size_t exact_rows = 0;

    RowKeyRanges rowkey_ranges{rowkey_range};
    {
        BlockInputStreamPtr stream = getPlacedStream(dm_context,
                                                     *pk_col_defs,
                                                     rowkey_ranges,
                                                     EMPTY_FILTER,
                                                     segment_snap->stable,
                                                     delta_reader,
                                                     read_info.index_begin,
                                                     read_info.index_end,
                                                     dm_context.stable_pack_rows);

        stream = std::make_shared<DMRowKeyFilterBlockInputStream<true>>(stream, rowkey_ranges, 0);

        stream->readPrefix();
        Block block;
        while ((block = stream->read()))
            exact_rows += block.rows();
        stream->readSuffix();
    }

    if (exact_rows == 0)
    {
        LOG_FMT_WARNING(log, "{} Segment {} has no rows, should not split.", __FUNCTION__, info());
        return {};
    }

    BlockInputStreamPtr stream = getPlacedStream(dm_context,
                                                 *pk_col_defs,
                                                 rowkey_ranges,
                                                 EMPTY_FILTER,
                                                 segment_snap->stable,
                                                 delta_reader,
                                                 read_info.index_begin,
                                                 read_info.index_end,
                                                 dm_context.stable_pack_rows);

    stream = std::make_shared<DMRowKeyFilterBlockInputStream<true>>(stream, rowkey_ranges, 0);

    size_t split_row_index = exact_rows / 2;
    RowKeyValue split_point;
    size_t count = 0;

    stream->readPrefix();
    while (true)
    {
        Block block = stream->read();
        if (!block)
            break;
        count += block.rows();
        if (count > split_row_index)
        {
            size_t offset_in_block = block.rows() - (count - split_row_index);
            RowKeyColumnContainer rowkey_column(block.getByName(pk_col.name).column, is_common_handle);
            split_point = RowKeyValue(rowkey_column.getRowKeyValue(offset_in_block));
            break;
        }
    }
    stream->readSuffix();

    if (!rowkey_range.check(split_point.toRowKeyValueRef())
        || RowKeyRange(rowkey_range.start, split_point, is_common_handle, rowkey_column_size).none()
        || RowKeyRange(split_point, rowkey_range.end, is_common_handle, rowkey_column_size).none())
    {
        LOG_FMT_WARNING(
            log,
            "{} unexpected split_handle: {}, should be in range {}, exact_rows: {}, cur count: {}, split_row_index: {}",
            __FUNCTION__,
            split_point.toRowKeyValueRef().toDebugString(),
            rowkey_range.toDebugString(),
            exact_rows,
            count,
            split_row_index);
        return {};
    }

    return {split_point};
}

std::optional<Segment::SplitInfo> Segment::prepareSplit(DMContext & dm_context,
                                                        const ColumnDefinesPtr & schema_snap,
                                                        const SegmentSnapshotPtr & segment_snap,
                                                        WriteBatches & wbs) const
{
    if (!dm_context.enable_logical_split //
        || segment_snap->stable->getPacks() <= 3 //
        || segment_snap->delta->getRows() > segment_snap->stable->getRows())
    {
        return prepareSplitPhysical(dm_context, schema_snap, segment_snap, wbs);
    }
    else
    {
        auto split_point_opt = getSplitPointFast(dm_context, segment_snap->stable);

        bool bad_split_point = !split_point_opt.has_value() || !rowkey_range.check(split_point_opt->toRowKeyValueRef())
            || compare(split_point_opt->toRowKeyValueRef(), rowkey_range.getStart()) == 0;
        if (bad_split_point)
        {
            LOG_FMT_INFO(
                log,
                "Got bad split point [{}] for segment {{ {} }}, fall back to split physical.",
                (split_point_opt.has_value() ? split_point_opt->toRowKeyValueRef().toDebugString() : "no value"),
                info());
            return prepareSplitPhysical(dm_context, schema_snap, segment_snap, wbs);
        }
        else
            return prepareSplitLogical(dm_context, schema_snap, segment_snap, split_point_opt.value(), wbs);
    }
}

std::optional<Segment::SplitInfo> Segment::prepareSplitLogical(DMContext & dm_context,
                                                               const ColumnDefinesPtr & /*schema_snap*/,
                                                               const SegmentSnapshotPtr & segment_snap,
                                                               RowKeyValue & split_point,
                                                               WriteBatches & wbs) const
{
    LOG_FMT_INFO(log, "Segment [{}] prepare split logical start", segment_id);

    EventRecorder recorder(ProfileEvents::DMSegmentSplit, ProfileEvents::DMSegmentSplitNS);

    auto & storage_pool = dm_context.storage_pool;

    RowKeyRange my_range(rowkey_range.start, split_point, is_common_handle, rowkey_column_size);
    RowKeyRange other_range(split_point, rowkey_range.end, is_common_handle, rowkey_column_size);

    if (my_range.none() || other_range.none())
    {
        LOG_FMT_WARNING(
            log,
            "{}: unexpected range! my_range: {}, other_range: {}, aborted",
            __FUNCTION__,
            my_range.toDebugString(),
            other_range.toDebugString());
        return {};
    }

    GenPageId log_gen_page_id = std::bind(&StoragePool::newLogPageId, &storage_pool);

    DMFiles my_stable_files;
    DMFiles other_stable_files;

    auto delegate = dm_context.path_pool.getStableDiskDelegator();
    for (auto & dmfile : segment_snap->stable->getDMFiles())
    {
        auto ori_ref_id = dmfile->refId();
        auto file_id = dmfile->fileId();
        auto file_parent_path = delegate.getDTFilePath(file_id);

        auto my_dmfile_id = storage_pool.newDataPageIdForDTFile(delegate, __PRETTY_FUNCTION__);
        auto other_dmfile_id = storage_pool.newDataPageIdForDTFile(delegate, __PRETTY_FUNCTION__);

        wbs.data.putRefPage(my_dmfile_id, file_id);
        wbs.data.putRefPage(other_dmfile_id, file_id);
        wbs.removed_data.delPage(ori_ref_id);

        auto my_dmfile = DMFile::restore(
            dm_context.db_context.getFileProvider(),
            file_id,
            /* ref_id= */ my_dmfile_id,
            file_parent_path,
            DMFile::ReadMetaMode::all());
        auto other_dmfile = DMFile::restore(
            dm_context.db_context.getFileProvider(),
            file_id,
            /* ref_id= */ other_dmfile_id,
            file_parent_path,
            DMFile::ReadMetaMode::all());

        my_stable_files.push_back(my_dmfile);
        other_stable_files.push_back(other_dmfile);
    }

    auto other_stable_id = storage_pool.newMetaPageId();

    auto my_stable = std::make_shared<StableValueSpace>(segment_snap->stable->getId());
    auto other_stable = std::make_shared<StableValueSpace>(other_stable_id);

    my_stable->setFiles(my_stable_files, my_range, &dm_context);
    other_stable->setFiles(other_stable_files, other_range, &dm_context);

    LOG_FMT_INFO(log, "Segment [{}] prepare split logical done", segment_id);

    return {SplitInfo{true, split_point, my_stable, other_stable}};
}

std::optional<Segment::SplitInfo> Segment::prepareSplitPhysical(DMContext & dm_context,
                                                                const ColumnDefinesPtr & schema_snap,
                                                                const SegmentSnapshotPtr & segment_snap,
                                                                WriteBatches & wbs) const
{
    LOG_FMT_INFO(log, "Segment [{}] prepare split physical start", segment_id);

    EventRecorder recorder(ProfileEvents::DMSegmentSplit, ProfileEvents::DMSegmentSplitNS);

    auto read_info = getReadInfo(dm_context, *schema_snap, segment_snap, {RowKeyRange::newAll(is_common_handle, rowkey_column_size)});
    auto split_point_opt = getSplitPointSlow(dm_context, read_info, segment_snap);
    if (!split_point_opt.has_value())
        return {};

    const auto & split_point = split_point_opt.value();

    RowKeyRange my_range(rowkey_range.start, split_point, is_common_handle, rowkey_column_size);
    RowKeyRange other_range(split_point, rowkey_range.end, is_common_handle, rowkey_column_size);

    if (my_range.none() || other_range.none())
    {
        LOG_FMT_WARNING(
            log,
            "{}: unexpected range! my_range: {}, other_range: {}, aborted",
            __FUNCTION__,
            my_range.toDebugString(),
            other_range.toDebugString());
        return {};
    }

    StableValueSpacePtr my_new_stable;
    StableValueSpacePtr other_stable;

    {
        // Write my data
        LOG_FMT_DEBUG(log, "Created my placed stream");

        auto my_delta_reader = read_info.getDeltaReader(schema_snap);

        RowKeyRanges my_ranges{my_range};
        BlockInputStreamPtr my_data = getPlacedStream(dm_context,
                                                      *read_info.read_columns,
                                                      my_ranges,
                                                      EMPTY_FILTER,
                                                      segment_snap->stable,
                                                      my_delta_reader,
                                                      read_info.index_begin,
                                                      read_info.index_end,
                                                      dm_context.stable_pack_rows);


        my_data = std::make_shared<DMRowKeyFilterBlockInputStream<true>>(my_data, my_ranges, 0);
        my_data = std::make_shared<PKSquashingBlockInputStream<false>>(my_data, EXTRA_HANDLE_COLUMN_ID, is_common_handle);
        my_data = std::make_shared<DMVersionFilterBlockInputStream<DM_VERSION_FILTER_MODE_COMPACT>>(
            my_data,
            *read_info.read_columns,
            dm_context.min_version,
            is_common_handle);
        auto my_stable_id = segment_snap->stable->getId();
        my_new_stable = createNewStable(dm_context, schema_snap, my_data, my_stable_id, wbs);
    }

    LOG_FMT_INFO(log, "prepare my_new_stable done");

    {
        // Write new segment's data
        LOG_FMT_DEBUG(log, "Created other placed stream");

        auto other_delta_reader = read_info.getDeltaReader(schema_snap);

        RowKeyRanges other_ranges{other_range};
        BlockInputStreamPtr other_data = getPlacedStream(dm_context,
                                                         *read_info.read_columns,
                                                         other_ranges,
                                                         EMPTY_FILTER,
                                                         segment_snap->stable,
                                                         other_delta_reader,
                                                         read_info.index_begin,
                                                         read_info.index_end,
                                                         dm_context.stable_pack_rows);


        other_data = std::make_shared<DMRowKeyFilterBlockInputStream<true>>(other_data, other_ranges, 0);
        other_data = std::make_shared<PKSquashingBlockInputStream<false>>(other_data, EXTRA_HANDLE_COLUMN_ID, is_common_handle);
        other_data = std::make_shared<DMVersionFilterBlockInputStream<DM_VERSION_FILTER_MODE_COMPACT>>(
            other_data,
            *read_info.read_columns,
            dm_context.min_version,
            is_common_handle);
        auto other_stable_id = dm_context.storage_pool.newMetaPageId();
        other_stable = createNewStable(dm_context, schema_snap, other_data, other_stable_id, wbs);
    }

    LOG_FMT_INFO(log, "prepare other_stable done");

    // Remove old stable's files.
    for (auto & file : stable->getDMFiles())
    {
        // Here we should remove the ref id instead of file_id.
        // Because a dmfile could be used by several segments, and only after all ref_ids are removed, then the file_id removed.
        wbs.removed_data.delPage(file->refId());
    }

    LOG_FMT_INFO(log, "Segment [{}] prepare split physical done", segment_id);

    return {SplitInfo{false, split_point, my_new_stable, other_stable}};
}

SegmentPair Segment::applySplit(DMContext & dm_context, //
                                const SegmentSnapshotPtr & segment_snap,
                                WriteBatches & wbs,
                                SplitInfo & split_info) const
{
    LOG_FMT_INFO(log, "Segment [{}] apply split", segment_id);

    RowKeyRange my_range(rowkey_range.start, split_info.split_point, is_common_handle, rowkey_column_size);
    RowKeyRange other_range(split_info.split_point, rowkey_range.end, is_common_handle, rowkey_column_size);
    DeltaPacks empty_packs;
    DeltaPacks * head_packs = split_info.is_logical ? &empty_packs : &segment_snap->delta->getPacks();

    auto my_delta_packs = delta->checkHeadAndCloneTail(dm_context, my_range, *head_packs, wbs);
    auto other_delta_packs = delta->checkHeadAndCloneTail(dm_context, other_range, *head_packs, wbs);

    // Created references to tail pages' pages in "log" storage, we need to write them down.
    wbs.writeLogAndData();

    auto other_segment_id = dm_context.storage_pool.newMetaPageId();
    auto other_delta_id = dm_context.storage_pool.newMetaPageId();

    auto my_delta = std::make_shared<DeltaValueSpace>(delta->getId(), my_delta_packs);
    auto other_delta = std::make_shared<DeltaValueSpace>(other_delta_id, other_delta_packs);

    auto new_me = std::make_shared<Segment>(this->epoch + 1, //
                                            my_range,
                                            this->segment_id,
                                            other_segment_id,
                                            my_delta,
                                            split_info.my_stable);

    auto other = std::make_shared<Segment>(INITIAL_EPOCH, //
                                           other_range,
                                           other_segment_id,
                                           this->next_segment_id,
                                           other_delta,
                                           split_info.other_stable);

    new_me->delta->saveMeta(wbs);
    new_me->stable->saveMeta(wbs.meta);
    new_me->serialize(wbs.meta);

    other->delta->saveMeta(wbs);
    other->stable->saveMeta(wbs.meta);
    other->serialize(wbs.meta);

    // Remove old segment's delta.
    delta->recordRemovePacksPages(wbs);
    // Remove old stable's files.
    stable->recordRemovePacksPages(wbs);

    LOG_FMT_INFO(log, "Segment {} split into {} and {}", info(), new_me->info(), other->info());

    return {new_me, other};
}

SegmentPtr Segment::merge(DMContext & dm_context, const ColumnDefinesPtr & schema_snap, const SegmentPtr & left, const SegmentPtr & right)
{
    WriteBatches wbs(dm_context.storage_pool, dm_context.getWriteLimiter());

    auto left_snap = left->createSnapshot(dm_context, true, CurrentMetrics::DT_SnapshotOfSegmentMerge);
    auto right_snap = right->createSnapshot(dm_context, true, CurrentMetrics::DT_SnapshotOfSegmentMerge);
    if (!left_snap || !right_snap)
        return {};

    auto merged_stable = prepareMerge(dm_context, schema_snap, left, left_snap, right, right_snap, wbs);

    wbs.writeLogAndData();
    merged_stable->enableDMFilesGC();

    auto left_lock = left->mustGetUpdateLock();
    auto right_lock = right->mustGetUpdateLock();

    auto merged = applyMerge(dm_context, left, left_snap, right, right_snap, wbs, merged_stable);

    wbs.writeAll();
    return merged;
}

StableValueSpacePtr Segment::prepareMerge(DMContext & dm_context, //
                                          const ColumnDefinesPtr & schema_snap,
                                          const SegmentPtr & left,
                                          const SegmentSnapshotPtr & left_snap,
                                          const SegmentPtr & right,
                                          const SegmentSnapshotPtr & right_snap,
                                          WriteBatches & wbs)
{
    LOG_FMT_INFO(left->log, "Segment [{}] and [{}] prepare merge start", left->segmentId(), right->segmentId());

    if (unlikely(compare(left->rowkey_range.getEnd(), right->rowkey_range.getStart()) != 0 || left->next_segment_id != right->segment_id))
        throw Exception(
            fmt::format("The ranges of merge segments are not consecutive: first end: {}, second start: {}",
                        left->rowkey_range.getEnd().toDebugString(),
                        right->rowkey_range.getStart().toDebugString()));

    auto getStream = [&](const SegmentPtr & segment, const SegmentSnapshotPtr & segment_snap) {
        auto read_info = segment->getReadInfo(
            dm_context,
            *schema_snap,
            segment_snap,
            {RowKeyRange::newAll(left->is_common_handle, left->rowkey_column_size)});
        RowKeyRanges rowkey_ranges{segment->rowkey_range};
        BlockInputStreamPtr stream = getPlacedStream(dm_context,
                                                     *read_info.read_columns,
                                                     rowkey_ranges,
                                                     EMPTY_FILTER,
                                                     segment_snap->stable,
                                                     read_info.getDeltaReader(),
                                                     read_info.index_begin,
                                                     read_info.index_end,
                                                     dm_context.stable_pack_rows);

        stream = std::make_shared<DMRowKeyFilterBlockInputStream<true>>(stream, rowkey_ranges, 0);
        stream = std::make_shared<PKSquashingBlockInputStream<false>>(stream, EXTRA_HANDLE_COLUMN_ID, dm_context.is_common_handle);
        stream = std::make_shared<DMVersionFilterBlockInputStream<DM_VERSION_FILTER_MODE_COMPACT>>(
            stream,
            *read_info.read_columns,
            dm_context.min_version,
            dm_context.is_common_handle);

        return stream;
    };

    auto left_stream = getStream(left, left_snap);
    auto right_stream = getStream(right, right_snap);

    BlockInputStreamPtr merged_stream = std::make_shared<ConcatBlockInputStream>(BlockInputStreams{left_stream, right_stream}, nullptr);
    // for the purpose to calculate StableProperty of the new segment
    merged_stream = std::make_shared<DMVersionFilterBlockInputStream<DM_VERSION_FILTER_MODE_COMPACT>>(
        merged_stream,
        *schema_snap,
        dm_context.min_version,
        dm_context.is_common_handle);

    auto merged_stable_id = left->stable->getId();
    auto merged_stable = createNewStable(dm_context, schema_snap, merged_stream, merged_stable_id, wbs);

    LOG_FMT_INFO(left->log, "Segment [{}] and [{}] prepare merge done", left->segmentId(), right->segmentId());

    return merged_stable;
}

SegmentPtr Segment::applyMerge(DMContext & dm_context, //
                               const SegmentPtr & left,
                               const SegmentSnapshotPtr & left_snap,
                               const SegmentPtr & right,
                               const SegmentSnapshotPtr & right_snap,
                               WriteBatches & wbs,
                               const StableValueSpacePtr & merged_stable)
{
    LOG_FMT_INFO(left->log, "Segment [{}] and [{}] apply merge", left->segmentId(), right->segmentId());

    RowKeyRange merged_range(left->rowkey_range.start, right->rowkey_range.end, left->is_common_handle, left->rowkey_column_size);

    auto left_tail_packs = left->delta->checkHeadAndCloneTail(dm_context, merged_range, left_snap->delta->getPacks(), wbs);
    auto right_tail_packs = right->delta->checkHeadAndCloneTail(dm_context, merged_range, right_snap->delta->getPacks(), wbs);

    // Created references to tail pages' pages in "log" storage, we need to write them down.
    wbs.writeLogAndData();

    /// Make sure saved packs are appended before unsaved packs.
    DeltaPacks merged_packs;

    auto L_first_unsaved
        = std::find_if(left_tail_packs.begin(), left_tail_packs.end(), [](const DeltaPackPtr & p) { return !p->isSaved(); });
    auto R_first_unsaved
        = std::find_if(right_tail_packs.begin(), right_tail_packs.end(), [](const DeltaPackPtr & p) { return !p->isSaved(); });

    merged_packs.insert(merged_packs.end(), left_tail_packs.begin(), L_first_unsaved);
    merged_packs.insert(merged_packs.end(), right_tail_packs.begin(), R_first_unsaved);

    merged_packs.insert(merged_packs.end(), L_first_unsaved, left_tail_packs.end());
    merged_packs.insert(merged_packs.end(), R_first_unsaved, right_tail_packs.end());

    auto merged_delta = std::make_shared<DeltaValueSpace>(left->delta->getId(), merged_packs);

    auto merged = std::make_shared<Segment>(left->epoch + 1, //
                                            merged_range,
                                            left->segment_id,
                                            right->next_segment_id,
                                            merged_delta,
                                            merged_stable);

    // Store new meta data
    merged->delta->saveMeta(wbs);
    merged->stable->saveMeta(wbs.meta);
    merged->serialize(wbs.meta);

    left->delta->recordRemovePacksPages(wbs);
    left->stable->recordRemovePacksPages(wbs);

    right->delta->recordRemovePacksPages(wbs);
    right->stable->recordRemovePacksPages(wbs);

    wbs.removed_meta.delPage(right->segmentId());
    wbs.removed_meta.delPage(right->delta->getId());
    wbs.removed_meta.delPage(right->stable->getId());

    LOG_FMT_INFO(left->log, "Segment [{}] and [{}] merged into {}", left->info(), right->info(), merged->info());

    return merged;
}

void Segment::check(DMContext &, const String &) const {}

bool Segment::flushCache(DMContext & dm_context)
{
    CurrentMetrics::Increment cur_dm_segments{CurrentMetrics::DT_DeltaFlush};
    GET_METRIC(tiflash_storage_subtask_count, type_delta_flush).Increment();
    Stopwatch watch;
    SCOPE_EXIT({ GET_METRIC(tiflash_storage_subtask_duration_seconds, type_delta_flush).Observe(watch.elapsedSeconds()); });

    return delta->flush(dm_context);
}

bool Segment::compactDelta(DMContext & dm_context)
{
    CurrentMetrics::Increment cur_dm_segments{CurrentMetrics::DT_DeltaCompact};
    GET_METRIC(tiflash_storage_subtask_count, type_delta_compact).Increment();
    Stopwatch watch;
    SCOPE_EXIT({ GET_METRIC(tiflash_storage_subtask_duration_seconds, type_delta_compact).Observe(watch.elapsedSeconds()); });

    return delta->compact(dm_context);
}

void Segment::placeDeltaIndex(DMContext & dm_context)
{
    // Update delta-index with persisted packs.
    auto segment_snap = createSnapshot(dm_context, /*for_update=*/true, CurrentMetrics::DT_SnapshotOfPlaceIndex);
    if (!segment_snap)
        return;
    getReadInfo(dm_context,
                /*read_columns=*/{getExtraHandleColumnDefine(is_common_handle)},
                segment_snap,
                {RowKeyRange::newAll(is_common_handle, rowkey_column_size)});
}

String Segment::simpleInfo() const
{
    return fmt::format("{{{}:{}}}", segment_id, rowkey_range.toDebugString());
}

String Segment::info() const
{
<<<<<<< HEAD
    return fmt::format("{{[id:{0}], [next: {1}], [epoch:{2}], [range:{3}], [rowkey_range:{3}], [delta rows:{4}], [delete ranges:{5}], [stable({6}):{7}]}}",
=======
    return fmt::format("[id:{}], [next:{}], [epoch:{}], [rowkey_range:{}], [delta rows:{}], [delta bytes:{}], [delete ranges:{}], [stable({}):rows:{}, bytes:{}]",
>>>>>>> 1a058834
                       segment_id,
                       next_segment_id,
                       epoch,
                       rowkey_range.toDebugString(),
                       delta->getRows(),
<<<<<<< HEAD
                       delta->getDeletes(),
                       stable->getDMFilesString(),
                       stable->getRows());
=======
                       delta->getBytes(),
                       delta->getDeletes(),
                       stable->getDMFilesString(),
                       stable->getRows(),
                       stable->getBytes());
>>>>>>> 1a058834
}

Segment::ReadInfo Segment::getReadInfo(const DMContext & dm_context,
                                       const ColumnDefines & read_columns,
                                       const SegmentSnapshotPtr & segment_snap,
                                       const RowKeyRanges & read_ranges,
                                       UInt64 max_version) const
{
    LOG_FMT_DEBUG(log, "{} start", __FUNCTION__);

    auto new_read_columns = arrangeReadColumns(getExtraHandleColumnDefine(is_common_handle), read_columns);
    auto pk_ver_col_defs
        = std::make_shared<ColumnDefines>(ColumnDefines{getExtraHandleColumnDefine(dm_context.is_common_handle), getVersionColumnDefine()});
    // Create a reader only for pk and version columns.
    auto delta_reader = std::make_shared<DeltaValueReader>(dm_context, segment_snap->delta, pk_ver_col_defs, this->rowkey_range);

    auto [my_delta_index, fully_indexed] = ensurePlace(dm_context, segment_snap->stable, delta_reader, read_ranges, max_version);
    auto compacted_index = my_delta_index->getDeltaTree()->getCompactedEntries();


    // Hold compacted_index reference, to prevent it from deallocated.
    delta_reader->setDeltaIndex(compacted_index);

    LOG_FMT_DEBUG(log, "{} end", __FUNCTION__);

    if (fully_indexed)
    {
        // Try update shared index, if my_delta_index is more advanced.
        bool ok = segment_snap->delta->getSharedDeltaIndex()->updateIfAdvanced(*my_delta_index);
        if (ok)
            LOG_FMT_DEBUG(log, "{} Updated delta index", simpleInfo());
    }

    // Refresh the reference in DeltaIndexManager, so that the index can be properly managed.
    if (auto manager = dm_context.db_context.getDeltaIndexManager(); manager)
        manager->refreshRef(segment_snap->delta->getSharedDeltaIndex());

    return ReadInfo(delta_reader->createNewReader(new_read_columns), compacted_index->begin(), compacted_index->end(), new_read_columns);
}

ColumnDefinesPtr Segment::arrangeReadColumns(const ColumnDefine & handle, const ColumnDefines & columns_to_read)
{
    // We always put handle, version and tag column at the beginning of columns.
    ColumnDefines new_columns_to_read;

    new_columns_to_read.push_back(handle);
    new_columns_to_read.push_back(getVersionColumnDefine());
    new_columns_to_read.push_back(getTagColumnDefine());

    for (size_t i = 0; i < columns_to_read.size(); ++i)
    {
        auto & c = columns_to_read[i];
        if (c.id != handle.id && c.id != VERSION_COLUMN_ID && c.id != TAG_COLUMN_ID)
            new_columns_to_read.push_back(c);
    }

    return std::make_shared<ColumnDefines>(std::move(new_columns_to_read));
}

template <bool skippable_place, class IndexIterator>
SkippableBlockInputStreamPtr Segment::getPlacedStream(const DMContext & dm_context,
                                                      const ColumnDefines & read_columns,
                                                      const RowKeyRanges & rowkey_ranges,
                                                      const RSOperatorPtr & filter,
                                                      const StableSnapshotPtr & stable_snap,
                                                      const DeltaValueReaderPtr & delta_reader,
                                                      const IndexIterator & delta_index_begin,
                                                      const IndexIterator & delta_index_end,
                                                      size_t expected_block_size,
                                                      UInt64 max_version)
{
    if (unlikely(rowkey_ranges.empty()))
        throw Exception("rowkey ranges shouldn't be empty", ErrorCodes::LOGICAL_ERROR);

    SkippableBlockInputStreamPtr stable_input_stream
        = stable_snap->getInputStream(dm_context, read_columns, rowkey_ranges, filter, max_version, expected_block_size, false);
    RowKeyRange rowkey_range = rowkey_ranges.size() == 1 ? rowkey_ranges[0] : mergeRanges(rowkey_ranges, rowkey_ranges[0].is_common_handle, rowkey_ranges[0].rowkey_column_size);
    return std::make_shared<DeltaMergeBlockInputStream<DeltaValueReader, IndexIterator, skippable_place>>( //
        stable_input_stream,
        delta_reader,
        delta_index_begin,
        delta_index_end,
        rowkey_range,
        expected_block_size);
}

std::pair<DeltaIndexPtr, bool> Segment::ensurePlace(const DMContext & dm_context,
                                                    const StableSnapshotPtr & stable_snap,
                                                    const DeltaValueReaderPtr & delta_reader,
                                                    const RowKeyRanges & read_ranges,
                                                    UInt64 max_version) const
{
    auto delta_snap = delta_reader->getDeltaSnap();
    // Clone a new delta index.
    auto my_delta_index = delta_snap->getSharedDeltaIndex()->tryClone(delta_snap->getRows(), delta_snap->getDeletes());
    auto my_delta_tree = my_delta_index->getDeltaTree();

    bool relevant_place = dm_context.enable_relevant_place;
    bool skippable_place = dm_context.enable_skippable_place;

    // Note that, when enable_relevant_place is false , we cannot use the range of this segment.
    // Because some block / delete ranges could contain some data / range that are not belong to current segment.
    // If we use the range of this segment as relevant_range, fully_indexed will always be false in those cases.
    RowKeyRange relevant_range = relevant_place ? mergeRanges(read_ranges, is_common_handle, rowkey_column_size)
                                                : RowKeyRange::newAll(is_common_handle, rowkey_column_size);

    auto [my_placed_rows, my_placed_deletes] = my_delta_index->getPlacedStatus();

    // Let's do a fast check, determine whether we need to do place or not.
    if (!delta_reader->shouldPlace(dm_context, my_delta_index, rowkey_range, relevant_range, max_version))
        return {my_delta_index, false};

    CurrentMetrics::Increment cur_dm_segments{CurrentMetrics::DT_PlaceIndexUpdate};
    GET_METRIC(tiflash_storage_subtask_count, type_place_index_update).Increment();
    Stopwatch watch;
    SCOPE_EXIT({ GET_METRIC(tiflash_storage_subtask_duration_seconds, type_place_index_update).Observe(watch.elapsedSeconds()); });

    EventRecorder recorder(ProfileEvents::DMPlace, ProfileEvents::DMPlaceNS);

    auto items = delta_reader->getPlaceItems(my_placed_rows, my_placed_deletes, delta_snap->getRows(), delta_snap->getDeletes());

    bool fully_indexed = true;
    for (auto & v : items)
    {
        if (v.isBlock())
        {
            auto block = v.getBlock();
            auto offset = v.getBlockOffset();
            auto rows = block.rows();

            if (unlikely(my_placed_rows != offset))
                throw Exception("Place block offset not match", ErrorCodes::LOGICAL_ERROR);

            if (skippable_place)
                fully_indexed &= placeUpsert<true>(
                    dm_context,
                    stable_snap,
                    delta_reader,
                    offset,
                    std::move(block),
                    *my_delta_tree,
                    relevant_range,
                    relevant_place);
            else
                fully_indexed &= placeUpsert<false>(
                    dm_context,
                    stable_snap,
                    delta_reader,
                    offset,
                    std::move(block),
                    *my_delta_tree,
                    relevant_range,
                    relevant_place);

            my_placed_rows += rows;
        }
        else
        {
            if (skippable_place)
                fully_indexed &= placeDelete<true>(
                    dm_context,
                    stable_snap,
                    delta_reader,
                    v.getDeleteRange(),
                    *my_delta_tree,
                    relevant_range,
                    relevant_place);
            else
                fully_indexed &= placeDelete<false>(
                    dm_context,
                    stable_snap,
                    delta_reader,
                    v.getDeleteRange(),
                    *my_delta_tree,
                    relevant_range,
                    relevant_place);

            ++my_placed_deletes;
        }
    }

    if (unlikely(my_placed_rows != delta_snap->getRows() || my_placed_deletes != delta_snap->getDeletes()))
        throw Exception(
            fmt::format("Placed status not match! Expected place rows:{}, deletes:{}, but actually placed rows:{}, deletes:{}",
                        delta_snap->getRows(),
                        delta_snap->getDeletes(),
                        my_placed_rows,
                        my_placed_deletes));

    my_delta_index->update(my_delta_tree, my_placed_rows, my_placed_deletes);

    LOG_FMT_DEBUG(
        log,
        "{}{} read_ranges:{}, place item count: {}, shared delta index: {}, my delta index: {}",
        __FUNCTION__,
        simpleInfo(),
        DB::DM::toDebugString(read_ranges),
        items.size(),
        delta_snap->getSharedDeltaIndex()->toString(),
        my_delta_index->toString());

    return {my_delta_index, fully_indexed};
}

template <bool skippable_place>
bool Segment::placeUpsert(const DMContext & dm_context,
                          const StableSnapshotPtr & stable_snap,
                          const DeltaValueReaderPtr & delta_reader,
                          size_t delta_value_space_offset,
                          Block && block,
                          DeltaTree & update_delta_tree,
                          const RowKeyRange & relevant_range,
                          bool relevant_place) const
{
    EventRecorder recorder(ProfileEvents::DMPlaceUpsert, ProfileEvents::DMPlaceUpsertNS);

    IColumn::Permutation perm;

    auto & handle = getExtraHandleColumnDefine(is_common_handle);
    bool do_sort = sortBlockByPk(handle, block, perm);
    RowKeyValueRef first_rowkey = RowKeyColumnContainer(block.getByPosition(0).column, is_common_handle).getRowKeyValue(0);
    RowKeyValueRef range_start = relevant_range.getStart();

    auto place_handle_range = skippable_place ? RowKeyRange::startFrom(max(first_rowkey, range_start), is_common_handle, rowkey_column_size)
                                              : RowKeyRange::newAll(is_common_handle, rowkey_column_size);

    auto compacted_index = update_delta_tree.getCompactedEntries();

    auto merged_stream = getPlacedStream<skippable_place>( //
        dm_context,
        {handle, getVersionColumnDefine()},
        {place_handle_range},
        EMPTY_FILTER,
        stable_snap,
        delta_reader,
        compacted_index->begin(),
        compacted_index->end(),
        dm_context.stable_pack_rows);

    if (do_sort)
        return DM::placeInsert<true>(
            merged_stream,
            block,
            relevant_range,
            relevant_place,
            update_delta_tree,
            delta_value_space_offset,
            perm,
            getPkSort(handle));
    else
        return DM::placeInsert<false>(
            merged_stream,
            block,
            relevant_range,
            relevant_place,
            update_delta_tree,
            delta_value_space_offset,
            perm,
            getPkSort(handle));
}

template <bool skippable_place>
bool Segment::placeDelete(const DMContext & dm_context,
                          const StableSnapshotPtr & stable_snap,
                          const DeltaValueReaderPtr & delta_reader,
                          const RowKeyRange & delete_range,
                          DeltaTree & update_delta_tree,
                          const RowKeyRange & relevant_range,
                          bool relevant_place) const
{
    EventRecorder recorder(ProfileEvents::DMPlaceDeleteRange, ProfileEvents::DMPlaceDeleteRangeNS);

    auto & handle = getExtraHandleColumnDefine(is_common_handle);

    RowKeyRanges delete_ranges{delete_range};
    Blocks delete_data;
    {
        auto compacted_index = update_delta_tree.getCompactedEntries();

        BlockInputStreamPtr delete_stream = getPlacedStream( //
            dm_context,
            {handle, getVersionColumnDefine()},
            delete_ranges,
            EMPTY_FILTER,
            stable_snap,
            delta_reader,
            compacted_index->begin(),
            compacted_index->end(),
            dm_context.stable_pack_rows);

        delete_stream = std::make_shared<DMRowKeyFilterBlockInputStream<true>>(delete_stream, delete_ranges, 0);

        // Try to merge into big block. 128 MB should be enough.
        SquashingBlockInputStream squashed_delete_stream(delete_stream, 0, 128 * (1UL << 20), nullptr);

        while (true)
        {
            Block block = squashed_delete_stream.read();
            if (!block)
                break;
            delete_data.emplace_back(std::move(block));
        }
    }

    bool fully_indexed = true;
    // Note that we can not do read and place at the same time.
    for (const auto & block : delete_data)
    {
        RowKeyValueRef first_rowkey = RowKeyColumnContainer(block.getByPosition(0).column, is_common_handle).getRowKeyValue(0);
        auto place_handle_range = skippable_place ? RowKeyRange::startFrom(first_rowkey, is_common_handle, rowkey_column_size)
                                                  : RowKeyRange::newAll(is_common_handle, rowkey_column_size);

        auto compacted_index = update_delta_tree.getCompactedEntries();

        auto merged_stream = getPlacedStream<skippable_place>( //
            dm_context,
            {handle, getVersionColumnDefine()},
            {place_handle_range},
            EMPTY_FILTER,
            stable_snap,
            delta_reader,
            compacted_index->begin(),
            compacted_index->end(),
            dm_context.stable_pack_rows);
        fully_indexed &= DM::placeDelete(merged_stream, block, relevant_range, relevant_place, update_delta_tree, getPkSort(handle));
    }
    return fully_indexed;
}

} // namespace DM
} // namespace DB<|MERGE_RESOLUTION|>--- conflicted
+++ resolved
@@ -573,21 +573,12 @@
                                                const SegmentSnapshotPtr & segment_snap,
                                                WriteBatches & wbs) const
 {
-<<<<<<< HEAD
-    LOG_FMT_INFO(
-        log,
-        "Segment [{}] prepare merge delta start. delta packs: {}, delta total rows: {}",
-        segment_id,
-        segment_snap->delta->getPackCount(),
-        segment_snap->delta->getRows());
-=======
     LOG_FMT_INFO(log,
                  "Segment [{}] prepare merge delta start. delta packs: {}, delta total rows: {}, delta total size: {}",
                  segment_id,
                  segment_snap->delta->getPackCount(),
                  segment_snap->delta->getRows(),
                  segment_snap->delta->getBytes());
->>>>>>> 1a058834
 
     EventRecorder recorder(ProfileEvents::DMDeltaMerge, ProfileEvents::DMDeltaMergeNS);
 
@@ -1308,31 +1299,19 @@
 
 String Segment::info() const
 {
-<<<<<<< HEAD
-    return fmt::format("{{[id:{0}], [next: {1}], [epoch:{2}], [range:{3}], [rowkey_range:{3}], [delta rows:{4}], [delete ranges:{5}], [stable({6}):{7}]}}",
-=======
     return fmt::format("[id:{}], [next:{}], [epoch:{}], [rowkey_range:{}], [delta rows:{}], [delta bytes:{}], [delete ranges:{}], [stable({}):rows:{}, bytes:{}]",
->>>>>>> 1a058834
                        segment_id,
                        next_segment_id,
                        epoch,
                        rowkey_range.toDebugString(),
                        delta->getRows(),
-<<<<<<< HEAD
                        delta->getDeletes(),
                        stable->getDMFilesString(),
                        stable->getRows());
-=======
-                       delta->getBytes(),
-                       delta->getDeletes(),
-                       stable->getDMFilesString(),
-                       stable->getRows(),
-                       stable->getBytes());
->>>>>>> 1a058834
+                       stable->getBytes();
 }
 
 Segment::ReadInfo Segment::getReadInfo(const DMContext & dm_context,
-                                       const ColumnDefines & read_columns,
                                        const SegmentSnapshotPtr & segment_snap,
                                        const RowKeyRanges & read_ranges,
                                        UInt64 max_version) const
