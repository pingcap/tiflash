// Copyright 2022 PingCAP, Ltd.
//
// Licensed under the Apache License, Version 2.0 (the "License");
// you may not use this file except in compliance with the License.
// You may obtain a copy of the License at
//
//     http://www.apache.org/licenses/LICENSE-2.0
//
// Unless required by applicable law or agreed to in writing, software
// distributed under the License is distributed on an "AS IS" BASIS,
// WITHOUT WARRANTIES OR CONDITIONS OF ANY KIND, either express or implied.
// See the License for the specific language governing permissions and
// limitations under the License.

#include <Common/Exception.h>
#include <Common/SyncPoint/SyncPoint.h>
#include <Common/TiFlashMetrics.h>
#include <DataStreams/ConcatBlockInputStream.h>
#include <DataStreams/EmptyBlockInputStream.h>
#include <DataStreams/SquashingBlockInputStream.h>
#include <DataTypes/DataTypeFactory.h>
#include <Poco/Logger.h>
#include <Storages/DeltaMerge/BitmapFilter/BitmapFilterBlockInputStream.h>
#include <Storages/DeltaMerge/DMContext.h>
#include <Storages/DeltaMerge/DMDecoratorStreams.h>
#include <Storages/DeltaMerge/DMVersionFilterBlockInputStream.h>
#include <Storages/DeltaMerge/DeltaIndexManager.h>
#include <Storages/DeltaMerge/DeltaMerge.h>
#include <Storages/DeltaMerge/DeltaMergeDefines.h>
#include <Storages/DeltaMerge/DeltaMergeHelpers.h>
#include <Storages/DeltaMerge/DeltaPlace.h>
#include <Storages/DeltaMerge/File/DMFile.h>
#include <Storages/DeltaMerge/File/DMFileBlockInputStream.h>
#include <Storages/DeltaMerge/File/DMFileBlockOutputStream.h>
#include <Storages/DeltaMerge/Filter/FilterHelper.h>
#include <Storages/DeltaMerge/PKSquashingBlockInputStream.h>
#include <Storages/DeltaMerge/Segment.h>
#include <Storages/DeltaMerge/StoragePool.h>
#include <Storages/DeltaMerge/WriteBatches.h>
#include <Storages/PathPool.h>
#include <common/logger_useful.h>
#include <fiu.h>
#include <fmt/core.h>

#include <ext/scope_guard.h>
#include <limits>
#include <memory>
#include <numeric>

namespace ProfileEvents
{
extern const Event DMWriteBlock;
extern const Event DMWriteBlockNS;
extern const Event DMPlace;
extern const Event DMPlaceNS;
extern const Event DMPlaceUpsert;
extern const Event DMPlaceUpsertNS;
extern const Event DMPlaceDeleteRange;
extern const Event DMPlaceDeleteRangeNS;
extern const Event DMAppendDeltaPrepare;
extern const Event DMAppendDeltaPrepareNS;
extern const Event DMAppendDeltaCommitMemory;
extern const Event DMAppendDeltaCommitMemoryNS;
extern const Event DMAppendDeltaCommitDisk;
extern const Event DMAppendDeltaCommitDiskNS;
extern const Event DMAppendDeltaCleanUp;
extern const Event DMAppendDeltaCleanUpNS;
extern const Event DMSegmentSplit;
extern const Event DMSegmentSplitNS;
extern const Event DMSegmentGetSplitPoint;
extern const Event DMSegmentGetSplitPointNS;
extern const Event DMSegmentMerge;
extern const Event DMSegmentMergeNS;
extern const Event DMDeltaMerge;
extern const Event DMDeltaMergeNS;
extern const Event DMSegmentIsEmptyFastPath;
extern const Event DMSegmentIsEmptySlowPath;

} // namespace ProfileEvents

namespace CurrentMetrics
{
extern const Metric DT_DeltaCompact;
extern const Metric DT_DeltaFlush;
extern const Metric DT_PlaceIndexUpdate;
extern const Metric DT_SnapshotOfRead;
extern const Metric DT_SnapshotOfReadRaw;
extern const Metric DT_SnapshotOfSegmentSplit;
extern const Metric DT_SnapshotOfSegmentMerge;
extern const Metric DT_SnapshotOfDeltaMerge;
extern const Metric DT_SnapshotOfPlaceIndex;
extern const Metric DT_SnapshotOfBuildFastModeBitmap;
} // namespace CurrentMetrics

namespace DB
{
namespace ErrorCodes
{
extern const int LOGICAL_ERROR;
extern const int UNKNOWN_FORMAT_VERSION;
} // namespace ErrorCodes

namespace DM
{
const static size_t SEGMENT_BUFFER_SIZE = 128; // More than enough.

DMFilePtr writeIntoNewDMFile(DMContext & dm_context, //
                             const ColumnDefinesPtr & schema_snap,
                             const BlockInputStreamPtr & input_stream,
                             UInt64 file_id,
                             const String & parent_path,
                             DMFileBlockOutputStream::Flags flags)
{
    auto dmfile = DMFile::create(file_id, parent_path, flags.isSingleFile(), dm_context.createChecksumConfig(flags.isSingleFile()));
    auto output_stream = std::make_shared<DMFileBlockOutputStream>(dm_context.db_context, dmfile, *schema_snap, flags);
    const auto * mvcc_stream = typeid_cast<const DMVersionFilterBlockInputStream<DM_VERSION_FILTER_MODE_COMPACT> *>(input_stream.get());

    input_stream->readPrefix();
    output_stream->writePrefix();
    while (true)
    {
        size_t last_effective_num_rows = 0;
        size_t last_not_clean_rows = 0;
        size_t last_deleted_rows = 0;
        if (mvcc_stream)
        {
            last_effective_num_rows = mvcc_stream->getEffectiveNumRows();
            last_not_clean_rows = mvcc_stream->getNotCleanRows();
            last_deleted_rows = mvcc_stream->getDeletedRows();
        }
        Block block = input_stream->read();
        if (!block)
            break;
        if (!block.rows())
            continue;

        // When the input_stream is not mvcc, we assume the rows in this input_stream is most valid and make it not tend to be gc.
        size_t cur_effective_num_rows = block.rows();
        size_t cur_not_clean_rows = 1;
        // If the stream is not mvcc_stream, it will not calculate the deleted_rows.
        // Thus we set it to 1 to ensure when read this block will not use related optimization.
        size_t cur_deleted_rows = 1;
        size_t gc_hint_version = std::numeric_limits<UInt64>::max();
        if (mvcc_stream)
        {
            cur_effective_num_rows = mvcc_stream->getEffectiveNumRows();
            cur_not_clean_rows = mvcc_stream->getNotCleanRows();
            cur_deleted_rows = mvcc_stream->getDeletedRows();
            gc_hint_version = mvcc_stream->getGCHintVersion();
        }

        DMFileBlockOutputStream::BlockProperty block_property;
        block_property.effective_num_rows = cur_effective_num_rows - last_effective_num_rows;
        block_property.not_clean_rows = cur_not_clean_rows - last_not_clean_rows;
        block_property.deleted_rows = cur_deleted_rows - last_deleted_rows;
        block_property.gc_hint_version = gc_hint_version;
        output_stream->write(block, block_property);
    }

    input_stream->readSuffix();
    output_stream->writeSuffix();

    return dmfile;
}

StableValueSpacePtr createNewStable( //
    DMContext & context,
    const ColumnDefinesPtr & schema_snap,
    const BlockInputStreamPtr & input_stream,
    PageId stable_id,
    WriteBatches & wbs)
{
    auto delegator = context.path_pool.getStableDiskDelegator();
    auto store_path = delegator.choosePath();

    DMFileBlockOutputStream::Flags flags;
    flags.setSingleFile(context.db_context.getSettingsRef().dt_enable_single_file_mode_dmfile);

    PageId dtfile_id = context.storage_pool.newDataPageIdForDTFile(delegator, __PRETTY_FUNCTION__);
    auto dtfile = writeIntoNewDMFile(context, schema_snap, input_stream, dtfile_id, store_path, flags);

    auto stable = std::make_shared<StableValueSpace>(stable_id);
    stable->setFiles({dtfile}, RowKeyRange::newAll(context.is_common_handle, context.rowkey_column_size));
    stable->saveMeta(wbs.meta);
    wbs.data.putExternal(dtfile_id, 0);
    delegator.addDTFile(dtfile_id, dtfile->getBytesOnDisk(), store_path);

    return stable;
}

//==========================================================================================
// Segment ser/deser
//==========================================================================================

Segment::Segment( //
    const LoggerPtr & parent_log_,
    UInt64 epoch_,
    const RowKeyRange & rowkey_range_,
    PageId segment_id_,
    PageId next_segment_id_,
    const DeltaValueSpacePtr & delta_,
    const StableValueSpacePtr & stable_)
    : epoch(epoch_)
    , rowkey_range(rowkey_range_)
    , is_common_handle(rowkey_range.is_common_handle)
    , rowkey_column_size(rowkey_range.rowkey_column_size)
    , segment_id(segment_id_)
    , next_segment_id(next_segment_id_)
    , delta(delta_)
    , stable(stable_)
    , parent_log(parent_log_)
    , log(parent_log_->getChild(fmt::format("segment_id={} epoch={}", segment_id, epoch)))
{
    if (delta != nullptr)
        delta->resetLogger(log);
    if (stable != nullptr)
        stable->resetLogger(log);
}

SegmentPtr Segment::newSegment( //
    const LoggerPtr & parent_log,
    DMContext & context,
    const ColumnDefinesPtr & schema,
    const RowKeyRange & range,
    PageId segment_id,
    PageId next_segment_id,
    PageId delta_id,
    PageId stable_id)
{
    WriteBatches wbs(context.storage_pool, context.getWriteLimiter());

    auto delta = std::make_shared<DeltaValueSpace>(delta_id);
    auto stable = createNewStable(context, schema, std::make_shared<EmptySkippableBlockInputStream>(*schema), stable_id, wbs);

    auto segment = std::make_shared<Segment>(parent_log, INITIAL_EPOCH, range, segment_id, next_segment_id, delta, stable);

    // Write metadata.
    delta->saveMeta(wbs);
    stable->saveMeta(wbs.meta);
    segment->serialize(wbs.meta);

    wbs.writeAll();
    stable->enableDMFilesGC();

    return segment;
}

SegmentPtr Segment::newSegment( //
    const LoggerPtr & parent_log,
    DMContext & context,
    const ColumnDefinesPtr & schema,
    const RowKeyRange & rowkey_range,
    PageId segment_id,
    PageId next_segment_id)
{
    return newSegment(
        parent_log,
        context,
        schema,
        rowkey_range,
        segment_id,
        next_segment_id,
        context.storage_pool.newMetaPageId(),
        context.storage_pool.newMetaPageId());
}

SegmentPtr Segment::restoreSegment( //
    const LoggerPtr & parent_log,
    DMContext & context,
    PageId segment_id)
{
    Page page = context.storage_pool.metaReader()->read(segment_id); // not limit restore

    ReadBufferFromMemory buf(page.data.begin(), page.data.size());
    SegmentFormat::Version version;

    readIntBinary(version, buf);
    UInt64 epoch;
    RowKeyRange rowkey_range;
    PageId next_segment_id, delta_id, stable_id;

    readIntBinary(epoch, buf);

    switch (version)
    {
    case SegmentFormat::V1:
    {
        HandleRange range;
        readIntBinary(range.start, buf);
        readIntBinary(range.end, buf);
        rowkey_range = RowKeyRange::fromHandleRange(range);
        break;
    }
    case SegmentFormat::V2:
    {
        rowkey_range = RowKeyRange::deserialize(buf);
        break;
    }
    default:
        throw Exception(fmt::format("Illegal version: {}", version), ErrorCodes::LOGICAL_ERROR);
    }

    readIntBinary(next_segment_id, buf);
    readIntBinary(delta_id, buf);
    readIntBinary(stable_id, buf);

    auto delta = DeltaValueSpace::restore(context, rowkey_range, delta_id);
    auto stable = StableValueSpace::restore(context, stable_id);
    auto segment = std::make_shared<Segment>(parent_log, epoch, rowkey_range, segment_id, next_segment_id, delta, stable);

    return segment;
}

void Segment::serialize(WriteBatch & wb)
{
    MemoryWriteBuffer buf(0, SEGMENT_BUFFER_SIZE);
    writeIntBinary(STORAGE_FORMAT_CURRENT.segment, buf);
    writeIntBinary(epoch, buf);
    rowkey_range.serialize(buf);
    writeIntBinary(next_segment_id, buf);
    writeIntBinary(delta->getId(), buf);
    writeIntBinary(stable->getId(), buf);

    auto data_size = buf.count(); // Must be called before tryGetReadBuffer.
    wb.putPage(segment_id, 0, buf.tryGetReadBuffer(), data_size);
}

bool Segment::writeToDisk(DMContext & dm_context, const ColumnFilePtr & column_file)
{
    LOG_TRACE(log, "Segment write to disk, rows={} isBigFile={}", column_file->getRows(), column_file->isBigFile());
    return delta->appendColumnFile(dm_context, column_file);
}

bool Segment::writeToCache(DMContext & dm_context, const Block & block, size_t offset, size_t limit)
{
    LOG_TRACE(log, "Segment write to cache, rows={}", limit);
    if (unlikely(limit == 0))
        return true;
    return delta->appendToCache(dm_context, block, offset, limit);
}

bool Segment::write(DMContext & dm_context, const Block & block, bool flush_cache)
{
    LOG_TRACE(log, "Segment write to disk, rows={}", block.rows());
    WriteBatches wbs(dm_context.storage_pool, dm_context.getWriteLimiter());

    auto column_file = ColumnFileTiny::writeColumnFile(dm_context, block, 0, block.rows(), wbs);
    wbs.writeAll();

    if (delta->appendColumnFile(dm_context, column_file))
    {
        if (flush_cache)
        {
            while (!flushCache(dm_context))
            {
                if (hasAbandoned())
                    return false;
            }
        }
        return true;
    }
    else
    {
        return false;
    }
}

bool Segment::write(DMContext & dm_context, const RowKeyRange & delete_range)
{
    auto new_range = delete_range.shrink(rowkey_range);
    if (new_range.none())
    {
        LOG_WARNING(log, "Try to write an invalid delete range, delete_range={}", delete_range.toDebugString());
        return true;
    }

    LOG_TRACE(log, "Segment write delete range, delete_range={}", delete_range.toDebugString());
    return delta->appendDeleteRange(dm_context, delete_range);
}

bool Segment::isDefinitelyEmpty(DMContext & dm_context, const SegmentSnapshotPtr & segment_snap) const
{
    RUNTIME_CHECK(segment_snap->isForUpdate());

    // Fast path: all packs has been filtered away
    if (segment_snap->getRows() == 0)
    {
        ProfileEvents::increment(ProfileEvents::DMSegmentIsEmptyFastPath);
        return true;
    }

    ProfileEvents::increment(ProfileEvents::DMSegmentIsEmptySlowPath);

    // Build a delta stream first, and try to read some data from it.
    // As long as we read out anything, we will stop.

    auto columns_to_read = std::make_shared<ColumnDefines>();
    columns_to_read->push_back(getExtraHandleColumnDefine(is_common_handle));
    auto read_ranges = RowKeyRanges{rowkey_range};

    {
        BlockInputStreamPtr delta_stream = std::make_shared<DeltaValueInputStream>(dm_context, segment_snap->delta, columns_to_read, rowkey_range);
        delta_stream = std::make_shared<DMRowKeyFilterBlockInputStream<false>>(delta_stream, read_ranges, 0);
        delta_stream->readPrefix();
        while (true)
        {
            Block block = delta_stream->read();
            if (!block)
                break;
            if (block.rows() > 0)
                // Note: Returning false here does not mean that there must be data in the snapshot,
                // because we are not considering the delete range.
                return false;
        }
        delta_stream->readSuffix();
    }

    // The delta stream is empty. Let's then try to read from stable.
    {
        SkippableBlockInputStreams streams;
        for (const auto & file : segment_snap->stable->getDMFiles())
        {
            DMFileBlockInputStreamBuilder builder(dm_context.db_context);
            auto stream = builder
                              .setRowsThreshold(std::numeric_limits<UInt64>::max()) // TODO: May be we could have some better settings
                              .onlyReadOnePackEveryTime()
                              .build(file, *columns_to_read, read_ranges);
            streams.push_back(stream);
        }

        BlockInputStreamPtr stable_stream = std::make_shared<ConcatSkippableBlockInputStream>(streams);
        stable_stream = std::make_shared<DMRowKeyFilterBlockInputStream<true>>(stable_stream, read_ranges, 0);
        stable_stream->readPrefix();
        while (true)
        {
            Block block = stable_stream->read();
            if (!block)
                break;
            if (block.rows() > 0)
                // Note: Returning false here does not mean that there must be data in the snapshot,
                // because we are not considering the delete range.
                return false;
        }
        stable_stream->readSuffix();
    }

    // We cannot read out anything from the delta stream and the stable stream,
    // so we know that the snapshot is definitely empty.

    return true;
}

bool Segment::ingestColumnFiles(DMContext & dm_context, const RowKeyRange & range, const ColumnFiles & column_files, bool clear_data_in_range)
{
    auto new_range = range.shrink(rowkey_range);
    LOG_TRACE(log, "Segment write region snapshot, range={} clear={}", new_range.toDebugString(), clear_data_in_range);

    return delta->ingestColumnFiles(dm_context, range, column_files, clear_data_in_range);
}

SegmentSnapshotPtr Segment::createSnapshot(const DMContext & dm_context, bool for_update, CurrentMetrics::Metric metric) const
{
    auto delta_snap = delta->createSnapshot(dm_context, for_update, metric);
    auto stable_snap = stable->createSnapshot();
    if (!delta_snap || !stable_snap)
        return {};
    return std::make_shared<SegmentSnapshot>(std::move(delta_snap), std::move(stable_snap));
}

BlockInputStreamPtr Segment::getInputStream(const ReadMode & read_mode,
                                            const DMContext & dm_context,
                                            const ColumnDefines & columns_to_read,
                                            const SegmentSnapshotPtr & segment_snap,
                                            const RowKeyRanges & read_ranges,
                                            const RSOperatorPtr & filter,
                                            UInt64 max_version,
                                            size_t expected_block_size,
                                            bool for_bitmap)
{
<<<<<<< HEAD
    LOG_FMT_TRACE(log, "Segment [{}] [epoch={}] create InputStream columns_to_read {} for_bitmap {} dt_enable_bitmap_filter {}", segment_id, epoch, columns_to_read.size(), for_bitmap, dm_context.db_context.getSettingsRef().dt_enable_bitmap_filter);

    if (!for_bitmap && dm_context.db_context.getSettingsRef().dt_enable_bitmap_filter)
    {
        return getBitmapFilterInputStream(dm_context, columns_to_read, segment_snap, read_ranges, filter, max_version, expected_block_size);
    }
=======
    switch (read_mode)
    {
    case ReadMode::Normal:
        return getInputStreamModeNormal(dm_context, columns_to_read, segment_snap, read_ranges, filter, max_version, expected_block_size);
        break;
    case ReadMode::Fast:
        return getInputStreamModeFast(dm_context, columns_to_read, segment_snap, read_ranges, filter, expected_block_size);
        break;
    case ReadMode::Raw:
        return getInputStreamModeRaw(dm_context, columns_to_read, segment_snap, read_ranges, expected_block_size);
        break;
    }
}

BlockInputStreamPtr Segment::getInputStreamModeNormal(const DMContext & dm_context,
                                                      const ColumnDefines & columns_to_read,
                                                      const SegmentSnapshotPtr & segment_snap,
                                                      const RowKeyRanges & read_ranges,
                                                      const RSOperatorPtr & filter,
                                                      UInt64 max_version,
                                                      size_t expected_block_size)
{
    LOG_TRACE(log, "Begin segment create input stream");
>>>>>>> e77d01c1

    auto read_info = getReadInfo(dm_context, columns_to_read, segment_snap, read_ranges, max_version);

    RowKeyRanges real_ranges;
    for (const auto & read_range : read_ranges)
    {
        auto real_range = rowkey_range.shrink(read_range);
        if (!real_range.none())
            real_ranges.emplace_back(std::move(real_range));
    }
    if (real_ranges.empty())
        return std::make_shared<EmptyBlockInputStream>(toEmptyBlock(*read_info.read_columns));

    bool use_clean_read = false;
    BlockInputStreamPtr stream;
    if (dm_context.read_delta_only)
    {
        throw Exception("Unsupported for read_delta_only");
    }
    else if (dm_context.read_stable_only && !for_bitmap)
    {
        stream = segment_snap->stable->getInputStream(
            dm_context,
            *read_info.read_columns,
            real_ranges,
            filter,
            max_version,
            expected_block_size,
            false);
    }
    else if (segment_snap->delta->getRows() == 0 && segment_snap->delta->getDeletes() == 0 //
             && !hasColumn(columns_to_read, EXTRA_HANDLE_COLUMN_ID) //
             && !hasColumn(columns_to_read, VERSION_COLUMN_ID) //
             && !hasColumn(columns_to_read, TAG_COLUMN_ID))
    {
        // No delta, let's try some optimizations.
        use_clean_read = true;
        stream = segment_snap->stable->getInputStream(
            dm_context,
            *read_info.read_columns,
            real_ranges,
            filter,
            max_version,
            expected_block_size,
            true);
    }
    else
    {
        stream = getPlacedStream(dm_context,
                                 *read_info.read_columns,
                                 real_ranges,
                                 filter,
                                 segment_snap->stable,
                                 read_info.getDeltaReader(),
                                 read_info.index_begin,
                                 read_info.index_end,
                                 expected_block_size,
                                 max_version,
                                 for_bitmap);
    }

    stream = std::make_shared<DMRowKeyFilterBlockInputStream<true>>(stream, real_ranges, 0);
    stream = std::make_shared<DMVersionFilterBlockInputStream<DM_VERSION_FILTER_MODE_MVCC>>(
        stream,
        columns_to_read,
        max_version,
        is_common_handle,
        dm_context.tracing_id);

<<<<<<< HEAD
    LOG_FMT_TRACE(
        Logger::get(log, dm_context.tracing_id),
        "Segment [{}] is read by max_version: {}, {} ranges: {}, use_clean_read {}",
        segment_id,
=======
    LOG_TRACE(
        log->getChild(dm_context.tracing_id),
        "Finish segment create input stream, max_version={} range_size={} ranges={}",
>>>>>>> e77d01c1
        max_version,
        real_ranges.size(),
        DB::DM::toDebugString(read_ranges),
        use_clean_read);
    return stream;
}

BlockInputStreamPtr Segment::getInputStreamModeNormal(const DMContext & dm_context,
                                                      const ColumnDefines & columns_to_read,
                                                      const RowKeyRanges & read_ranges,
                                                      const RSOperatorPtr & filter,
                                                      UInt64 max_version,
                                                      size_t expected_block_size)
{
    auto segment_snap = createSnapshot(dm_context, false, CurrentMetrics::DT_SnapshotOfRead);
    if (!segment_snap)
        return {};
    return getInputStreamModeNormal(dm_context, columns_to_read, segment_snap, read_ranges, filter, max_version, expected_block_size);
}

BlockInputStreamPtr Segment::getInputStreamForDataExport(const DMContext & dm_context,
                                                         const ColumnDefines & columns_to_read,
                                                         const SegmentSnapshotPtr & segment_snap,
                                                         const RowKeyRange & data_range,
                                                         size_t expected_block_size,
                                                         bool reorganize_block) const
{
    RowKeyRanges data_ranges{data_range};
    auto read_info = getReadInfo(dm_context, columns_to_read, segment_snap, data_ranges);

    BlockInputStreamPtr data_stream = getPlacedStream(dm_context,
                                                      *read_info.read_columns,
                                                      data_ranges,
                                                      EMPTY_FILTER,
                                                      segment_snap->stable,
                                                      read_info.getDeltaReader(),
                                                      read_info.index_begin,
                                                      read_info.index_end,
                                                      expected_block_size);


    data_stream = std::make_shared<DMRowKeyFilterBlockInputStream<true>>(data_stream, data_ranges, 0);
    if (reorganize_block)
    {
        data_stream = std::make_shared<PKSquashingBlockInputStream<false>>(data_stream, EXTRA_HANDLE_COLUMN_ID, is_common_handle);
    }
    data_stream = std::make_shared<DMVersionFilterBlockInputStream<DM_VERSION_FILTER_MODE_COMPACT>>(
        data_stream,
        *read_info.read_columns,
        dm_context.min_version,
        is_common_handle);

    return data_stream;
}

/// We call getInputStreamModeFast when we read in fast mode.
/// In this case, we will read all the data in delta and stable, and then merge them without sorting.
/// Besides, we will do del_mark != 0 filtering to drop the deleted rows.
/// In conclusion, the output is unsorted, and does not do mvcc filtering.
BlockInputStreamPtr Segment::getInputStreamModeFast(
    const DMContext & dm_context,
    const ColumnDefines & columns_to_read,
    const SegmentSnapshotPtr & segment_snap,
    const RowKeyRanges & data_ranges,
    const RSOperatorPtr & filter,
    size_t expected_block_size)
{
    auto new_columns_to_read = std::make_shared<ColumnDefines>();

    // new_columns_to_read need at most columns_to_read.size() + 2, due to may extra insert into the handle column and del_mark column.
    new_columns_to_read->reserve(columns_to_read.size() + 2);

    new_columns_to_read->push_back(getExtraHandleColumnDefine(is_common_handle));
    new_columns_to_read->push_back(getTagColumnDefine());

    /// When we read in fast mode, we can try to do the following optimization:
    /// 1. Handle Column Optimization:
    ///    when the columns_to_read does not include HANDLE_COLUMN,
    ///    we can try to skip reading the handle column if the pack's handle range is fully within read range.
    ///    Thus, in this case, we set enable_handle_clean_read = true.
    /// 2. Del Column Optimization:
    ///    when the columns_to_read does not include TAG_COLUMN,
    ///    we can try to skip reading the del column if the pack has no deleted rows.
    ///    Thus, in this case, we set enable_del_clean_read = true.
    /// 3. Version Column Optimization:
    ///    if the columns_to_read does not include VERSION_COLUMN,
    ///    we don't need to read version column, thus we don't force push version column into new_columns_to_read.

    bool enable_handle_clean_read = true;
    bool enable_del_clean_read = true;

    for (const auto & c : columns_to_read)
    {
        if (c.id == EXTRA_HANDLE_COLUMN_ID)
        {
            enable_handle_clean_read = false;
        }
        else if (c.id == TAG_COLUMN_ID)
        {
            enable_del_clean_read = false;
        }
        else
        {
            new_columns_to_read->push_back(c);
        }
    }

    BlockInputStreamPtr stable_stream = segment_snap->stable->getInputStream(
        dm_context,
        *new_columns_to_read,
        data_ranges,
        filter,
        std::numeric_limits<UInt64>::max(),
        expected_block_size,
        /* enable_handle_clean_read */ enable_handle_clean_read,
        /* is_fast_scan */ true,
        /* enable_del_clean_read */ enable_del_clean_read);

    BlockInputStreamPtr delta_stream = std::make_shared<DeltaValueInputStream>(dm_context, segment_snap->delta, new_columns_to_read, this->rowkey_range);

    // Do row key filtering based on data_ranges.
    delta_stream = std::make_shared<DMRowKeyFilterBlockInputStream<false>>(delta_stream, data_ranges, 0);
    stable_stream = std::make_shared<DMRowKeyFilterBlockInputStream<true>>(stable_stream, data_ranges, 0);

    // Filter the unneeded column and filter out the rows whose del_mark is true.
    delta_stream = std::make_shared<DMDeleteFilterBlockInputStream>(delta_stream, columns_to_read, dm_context.tracing_id);
    stable_stream = std::make_shared<DMDeleteFilterBlockInputStream>(stable_stream, columns_to_read, dm_context.tracing_id);

    BlockInputStreams streams;

    if (dm_context.read_delta_only)
    {
        streams.push_back(delta_stream);
    }
    else if (dm_context.read_stable_only)
    {
        streams.push_back(stable_stream);
    }
    else
    {
        streams.push_back(delta_stream);
        streams.push_back(stable_stream);
    }
    return std::make_shared<ConcatBlockInputStream>(streams, dm_context.tracing_id);
}

/// We call getInputStreamModeRaw in 'selraw xxxx' statement, which is always in test for debug.
/// In this case, we will read all the data without mvcc filtering and sorted merge.
BlockInputStreamPtr Segment::getInputStreamModeRaw(const DMContext & dm_context,
                                                   const ColumnDefines & columns_to_read,
                                                   const SegmentSnapshotPtr & segment_snap,
                                                   const RowKeyRanges & data_ranges,
                                                   size_t expected_block_size)
{
    auto new_columns_to_read = std::make_shared<ColumnDefines>();

    new_columns_to_read->push_back(getExtraHandleColumnDefine(is_common_handle));

    for (const auto & c : columns_to_read)
    {
        if (c.id != EXTRA_HANDLE_COLUMN_ID)
            new_columns_to_read->push_back(c);
    }

    BlockInputStreamPtr stable_stream = segment_snap->stable->getInputStream(
        dm_context,
        *new_columns_to_read,
        data_ranges,
        EMPTY_FILTER,
        std::numeric_limits<UInt64>::max(),
        expected_block_size,
        /* enable_handle_clean_read */ false);

    BlockInputStreamPtr delta_stream = std::make_shared<DeltaValueInputStream>(dm_context, segment_snap->delta, new_columns_to_read, this->rowkey_range);

    // Do row key filtering based on data_ranges.
    delta_stream = std::make_shared<DMRowKeyFilterBlockInputStream<false>>(delta_stream, data_ranges, 0);
    stable_stream = std::make_shared<DMRowKeyFilterBlockInputStream<true>>(stable_stream, data_ranges, 0);

    // Filter the unneeded columns.
    delta_stream = std::make_shared<DMColumnProjectionBlockInputStream>(delta_stream, columns_to_read);
    stable_stream = std::make_shared<DMColumnProjectionBlockInputStream>(stable_stream, columns_to_read);

    BlockInputStreams streams;

    if (dm_context.read_delta_only)
    {
        streams.push_back(delta_stream);
    }
    else if (dm_context.read_stable_only)
    {
        streams.push_back(stable_stream);
    }
    else
    {
        streams.push_back(delta_stream);
        streams.push_back(stable_stream);
    }
    return std::make_shared<ConcatBlockInputStream>(streams, dm_context.tracing_id);
}

BlockInputStreamPtr Segment::getInputStreamModeRaw(const DMContext & dm_context, const ColumnDefines & columns_to_read)
{
    auto segment_snap = createSnapshot(dm_context, false, CurrentMetrics::DT_SnapshotOfReadRaw);
    if (!segment_snap)
        return {};
    return getInputStreamModeRaw(dm_context, columns_to_read, segment_snap, {rowkey_range});
}

SegmentPtr Segment::mergeDelta(DMContext & dm_context, const ColumnDefinesPtr & schema_snap) const
{
    WriteBatches wbs(dm_context.storage_pool, dm_context.getWriteLimiter());
    auto segment_snap = createSnapshot(dm_context, true, CurrentMetrics::DT_SnapshotOfDeltaMerge);
    if (!segment_snap)
        return {};

    auto new_stable = prepareMergeDelta(dm_context, schema_snap, segment_snap, wbs);

    wbs.writeLogAndData();
    new_stable->enableDMFilesGC();

    SYNC_FOR("before_Segment::applyMergeDelta"); // pause without holding the lock on the segment

    auto lock = mustGetUpdateLock();
    auto new_segment = applyMergeDelta(lock, dm_context, segment_snap, wbs, new_stable);

    wbs.writeAll();
    return new_segment;
}

StableValueSpacePtr Segment::prepareMergeDelta(DMContext & dm_context,
                                               const ColumnDefinesPtr & schema_snap,
                                               const SegmentSnapshotPtr & segment_snap,
                                               WriteBatches & wbs) const
{
    LOG_DEBUG(log,
              "MergeDelta - Begin prepare, delta_column_files={} delta_rows={} delta_bytes={}",
              segment_snap->delta->getColumnFileCount(),
              segment_snap->delta->getRows(),
              segment_snap->delta->getBytes());

    EventRecorder recorder(ProfileEvents::DMDeltaMerge, ProfileEvents::DMDeltaMergeNS);

    auto data_stream = getInputStreamForDataExport(
        dm_context,
        *schema_snap,
        segment_snap,
        rowkey_range,
        dm_context.stable_pack_rows,
        /*reorginize_block*/ true);

    auto new_stable = createNewStable(dm_context, schema_snap, data_stream, segment_snap->stable->getId(), wbs);

    LOG_DEBUG(log, "MergeDelta - Finish prepare, segment={}", info());

    return new_stable;
}

SegmentPtr Segment::applyMergeDelta(const Segment::Lock & lock, //
                                    DMContext & context,
                                    const SegmentSnapshotPtr & segment_snap,
                                    WriteBatches & wbs,
                                    const StableValueSpacePtr & new_stable) const
{
    LOG_DEBUG(log, "MergeDelta - Begin apply");

    auto [in_memory_files, persisted_column_files] = delta->cloneNewlyAppendedColumnFiles(
        lock,
        context,
        rowkey_range,
        *segment_snap->delta,
        wbs);
    // Created references to tail pages' pages in "log" storage, we need to write them down.
    wbs.writeLogAndData();

    auto new_delta = std::make_shared<DeltaValueSpace>( //
        delta->getId(),
        persisted_column_files,
        in_memory_files);
    new_delta->saveMeta(wbs);

    auto new_me = std::make_shared<Segment>( //
        parent_log,
        epoch + 1,
        rowkey_range,
        segment_id,
        next_segment_id,
        new_delta,
        new_stable);

    // avoid recheck whether to do DeltaMerge using the same gc_safe_point
    new_me->setLastCheckGCSafePoint(context.min_version);

    // Store new meta data
    new_me->serialize(wbs.meta);

    // Remove old segment's delta.
    delta->recordRemoveColumnFilesPages(wbs);
    // Remove old stable's files.
    stable->recordRemovePacksPages(wbs);

    LOG_DEBUG(log, "MergeDelta - Finish apply, old_me={} new_me={}", info(), new_me->info());

    return new_me;
}

SegmentPtr Segment::dangerouslyReplaceDataForTest(DMContext & dm_context, //
                                                  const DMFilePtr & data_file) const
{
    WriteBatches wbs(dm_context.storage_pool, dm_context.getWriteLimiter());

    auto lock = mustGetUpdateLock();
    auto new_segment = dangerouslyReplaceData(lock, dm_context, data_file, wbs);

    wbs.writeAll();
    return new_segment;
}

SegmentPtr Segment::dangerouslyReplaceData(const Segment::Lock &, //
                                           DMContext & dm_context,
                                           const DMFilePtr & data_file,
                                           WriteBatches & wbs) const
{
    LOG_DEBUG(log, "ReplaceData - Begin, data_file={}", data_file->path());

    auto & storage_pool = dm_context.storage_pool;
    auto delegate = dm_context.path_pool.getStableDiskDelegator();

    RUNTIME_CHECK(delegate.getDTFilePath(data_file->fileId()) == data_file->parentPath());

    // Always create a ref to the file to allow `data_file` being shared.
    auto new_page_id = storage_pool.newDataPageIdForDTFile(delegate, __PRETTY_FUNCTION__);
    // TODO: We could allow assigning multiple DMFiles in future.
    auto ref_file = DMFile::restore(
        dm_context.db_context.getFileProvider(),
        data_file->fileId(),
        new_page_id,
        data_file->parentPath(),
        DMFile::ReadMetaMode::all());
    wbs.data.putRefPage(new_page_id, data_file->pageId());

    auto new_stable = std::make_shared<StableValueSpace>(stable->getId());
    new_stable->setFiles({ref_file}, rowkey_range, &dm_context);
    new_stable->saveMeta(wbs.meta);

    // Empty new delta
    auto new_delta = std::make_shared<DeltaValueSpace>(
        delta->getId());
    new_delta->saveMeta(wbs);

    auto new_me = std::make_shared<Segment>( //
        parent_log,
        epoch + 1,
        rowkey_range,
        segment_id,
        next_segment_id,
        new_delta,
        new_stable);
    new_me->serialize(wbs.meta);

    delta->recordRemoveColumnFilesPages(wbs);
    stable->recordRemovePacksPages(wbs);

    LOG_DEBUG(log, "ReplaceData - Finish, old_me={} new_me={}", info(), new_me->info());

    return new_me;
}

SegmentPair Segment::split(DMContext & dm_context, const ColumnDefinesPtr & schema_snap, std::optional<RowKeyValue> opt_split_at, SplitMode opt_split_mode) const
{
    WriteBatches wbs(dm_context.storage_pool, dm_context.getWriteLimiter());
    auto segment_snap = createSnapshot(dm_context, true, CurrentMetrics::DT_SnapshotOfSegmentSplit);
    if (!segment_snap)
        return {};

    auto split_info_opt = prepareSplit(dm_context, schema_snap, segment_snap, opt_split_at, opt_split_mode, wbs);
    if (!split_info_opt.has_value())
        return {};

    auto & split_info = split_info_opt.value();

    wbs.writeLogAndData();
    split_info.my_stable->enableDMFilesGC();
    split_info.other_stable->enableDMFilesGC();

    SYNC_FOR("before_Segment::applySplit"); // pause without holding the lock on the segment

    auto lock = mustGetUpdateLock();
    auto segment_pair = applySplit(lock, dm_context, segment_snap, wbs, split_info);

    wbs.writeAll();

    return segment_pair;
}

std::optional<RowKeyValue> Segment::getSplitPointFast(DMContext & dm_context, const StableSnapshotPtr & stable_snap) const
{
    // FIXME: this method does not consider invalid packs in stable dmfiles.

    EventRecorder recorder(ProfileEvents::DMSegmentGetSplitPoint, ProfileEvents::DMSegmentGetSplitPointNS);
    auto stable_rows = stable_snap->getRows();
    if (unlikely(!stable_rows))
        return {};

    size_t split_row_index = stable_rows / 2;

    const auto & dmfiles = stable_snap->getDMFiles();

    DMFilePtr read_file;
    size_t file_index = 0;
    auto read_pack = std::make_shared<IdSet>();
    size_t read_row_in_pack = 0;

    size_t cur_rows = 0;
    for (size_t index = 0; index < dmfiles.size(); index++)
    {
        const auto & file = dmfiles[index];
        size_t rows_in_file = file->getRows();
        cur_rows += rows_in_file;
        if (cur_rows > split_row_index)
        {
            cur_rows -= rows_in_file;
            const auto & pack_stats = file->getPackStats();
            for (size_t pack_id = 0; pack_id < pack_stats.size(); ++pack_id)
            {
                cur_rows += pack_stats[pack_id].rows;
                if (cur_rows > split_row_index)
                {
                    cur_rows -= pack_stats[pack_id].rows;

                    read_file = file;
                    file_index = index;
                    read_pack->insert(pack_id);
                    read_row_in_pack = split_row_index - cur_rows;

                    break;
                }
            }
            break;
        }
    }
    if (unlikely(!read_file))
        throw Exception("Logical error: failed to find split point");

    DMFileBlockInputStreamBuilder builder(dm_context.db_context);
    auto stream = builder
                      .setColumnCache(stable_snap->getColumnCaches()[file_index])
                      .setReadPacks(read_pack)
                      .setTracingID(fmt::format("{}-getSplitPointFast", dm_context.tracing_id))
                      .build(
                          read_file,
                          /*read_columns=*/{getExtraHandleColumnDefine(is_common_handle)},
                          /*rowkey_ranges=*/{RowKeyRange::newAll(is_common_handle, rowkey_column_size)});

    stream->readPrefix();
    auto block = stream->read();
    if (!block)
        throw Exception("Unexpected empty block");
    stream->readSuffix();

    RowKeyColumnContainer rowkey_column(block.getByPosition(0).column, is_common_handle);
    RowKeyValue split_point(rowkey_column.getRowKeyValue(read_row_in_pack));


    if (!rowkey_range.check(split_point.toRowKeyValueRef())
        || RowKeyRange(rowkey_range.start, split_point, is_common_handle, rowkey_column_size).none()
        || RowKeyRange(split_point, rowkey_range.end, is_common_handle, rowkey_column_size).none())
    {
        LOG_WARNING(
            log,
            "Split - unexpected split_point: {}, should be in range {}, cur_rows: {}, read_row_in_pack: {}, file_index: {}",
            split_point.toRowKeyValueRef().toDebugString(),
            rowkey_range.toDebugString(),
            cur_rows,
            read_row_in_pack,
            file_index);
        return {};
    }

    return {split_point};
}

std::optional<RowKeyValue> Segment::getSplitPointSlow(
    DMContext & dm_context,
    const ReadInfo & read_info,
    const SegmentSnapshotPtr & segment_snap) const
{
    EventRecorder recorder(ProfileEvents::DMSegmentGetSplitPoint, ProfileEvents::DMSegmentGetSplitPointNS);

    const auto & pk_col = getExtraHandleColumnDefine(is_common_handle);
    auto pk_col_defs = std::make_shared<ColumnDefines>(ColumnDefines{pk_col});
    // We need to create a new delta_reader here, because the one in read_info is used to read columns other than PK column.
    auto delta_reader = read_info.getDeltaReader(pk_col_defs);

    size_t exact_rows = 0;

    RowKeyRanges rowkey_ranges{rowkey_range};
    {
        BlockInputStreamPtr stream = getPlacedStream(dm_context,
                                                     *pk_col_defs,
                                                     rowkey_ranges,
                                                     EMPTY_FILTER,
                                                     segment_snap->stable,
                                                     delta_reader,
                                                     read_info.index_begin,
                                                     read_info.index_end,
                                                     dm_context.stable_pack_rows);

        stream = std::make_shared<DMRowKeyFilterBlockInputStream<true>>(stream, rowkey_ranges, 0);

        stream->readPrefix();
        Block block;
        while ((block = stream->read()))
            exact_rows += block.rows();
        stream->readSuffix();
    }

    if (exact_rows == 0)
    {
        LOG_WARNING(log, "Segment has no rows, should not split, segment={}", info());
        return {};
    }

    BlockInputStreamPtr stream = getPlacedStream(dm_context,
                                                 *pk_col_defs,
                                                 rowkey_ranges,
                                                 EMPTY_FILTER,
                                                 segment_snap->stable,
                                                 delta_reader,
                                                 read_info.index_begin,
                                                 read_info.index_end,
                                                 dm_context.stable_pack_rows);

    stream = std::make_shared<DMRowKeyFilterBlockInputStream<true>>(stream, rowkey_ranges, 0);

    size_t split_row_index = exact_rows / 2;
    RowKeyValue split_point;
    size_t count = 0;

    stream->readPrefix();
    while (true)
    {
        Block block = stream->read();
        if (!block)
            break;
        count += block.rows();
        if (count > split_row_index)
        {
            size_t offset_in_block = block.rows() - (count - split_row_index);
            RowKeyColumnContainer rowkey_column(block.getByName(pk_col.name).column, is_common_handle);
            split_point = RowKeyValue(rowkey_column.getRowKeyValue(offset_in_block));
            break;
        }
    }
    stream->readSuffix();

    if (!rowkey_range.check(split_point.toRowKeyValueRef())
        || RowKeyRange(rowkey_range.start, split_point, is_common_handle, rowkey_column_size).none()
        || RowKeyRange(split_point, rowkey_range.end, is_common_handle, rowkey_column_size).none())
    {
        LOG_WARNING(
            log,
            "unexpected split_handle: {}, should be in range {}, exact_rows: {}, cur count: {}, split_row_index: {}",
            split_point.toRowKeyValueRef().toDebugString(),
            rowkey_range.toDebugString(),
            exact_rows,
            count,
            split_row_index);
        return {};
    }

    return {split_point};
}

bool isSplitPointValid(const RowKeyRange & segment_range, const RowKeyValueRef & split_point)
{
    return segment_range.check(split_point) && //
        compare(split_point, segment_range.getStart()) != 0;
}

std::optional<Segment::SplitInfo> Segment::prepareSplit(DMContext & dm_context,
                                                        const ColumnDefinesPtr & schema_snap,
                                                        const SegmentSnapshotPtr & segment_snap,
                                                        std::optional<RowKeyValue> opt_split_at,
                                                        Segment::SplitMode split_mode,
                                                        WriteBatches & wbs) const
{
    SYNC_FOR("before_Segment::prepareSplit");

    if (opt_split_at.has_value())
    {
        if (!isSplitPointValid(rowkey_range, opt_split_at->toRowKeyValueRef()))
        {
            LOG_WARNING(log, "Split - Split skipped because the specified split point is invalid, split_point={}", opt_split_at.value().toDebugString());
            return std::nullopt;
        }
    }

    SplitMode try_split_mode = split_mode;
    // We will only try either LogicalSplit or PhysicalSplit.
    if (split_mode == SplitMode::Auto)
    {
        if (opt_split_at.has_value())
        {
            if (dm_context.enable_logical_split)
                try_split_mode = SplitMode::Logical;
            else
                try_split_mode = SplitMode::Physical;
        }
        else
        {
            // When split point is not specified, there are some preconditions in order to use logical split.
            if (!dm_context.enable_logical_split //
                || segment_snap->stable->getDMFilesPacks() <= 3 //
                || segment_snap->delta->getRows() > segment_snap->stable->getRows())
            {
                try_split_mode = SplitMode::Physical;
            }
            else
            {
                try_split_mode = SplitMode::Logical;
            }
        }
    }

    switch (try_split_mode)
    {
    case SplitMode::Logical:
    {
        auto [split_info_or_null, status] = prepareSplitLogical(dm_context, schema_snap, segment_snap, opt_split_at, wbs);
        if (status == PrepareSplitLogicalStatus::FailCalculateSplitPoint && split_mode == SplitMode::Auto)
            // Fallback to use physical split if possible.
            return prepareSplitPhysical(dm_context, schema_snap, segment_snap, std::nullopt, wbs);
        else
            return split_info_or_null;
    }
    case SplitMode::Physical:
        return prepareSplitPhysical(dm_context, schema_snap, segment_snap, opt_split_at, wbs);
    default:
        RUNTIME_CHECK(false, static_cast<Int32>(try_split_mode));
    }
}

std::pair<std::optional<Segment::SplitInfo>, Segment::PrepareSplitLogicalStatus> //
Segment::prepareSplitLogical( //
    DMContext & dm_context,
    const ColumnDefinesPtr & /*schema_snap*/,
    const SegmentSnapshotPtr & segment_snap,
    std::optional<RowKeyValue> opt_split_point,
    WriteBatches & wbs) const
{
    LOG_DEBUG(log, "Split - SplitLogical - Begin prepare, opt_split_point={}", opt_split_point.has_value() ? opt_split_point->toDebugString() : "(null)");

    if (!opt_split_point.has_value())
    {
        opt_split_point = getSplitPointFast(dm_context, segment_snap->stable);
        if (!opt_split_point.has_value() || !isSplitPointValid(rowkey_range, opt_split_point->toRowKeyValueRef()))
        {
            LOG_INFO(
                log,
                "Split - SplitLogical - Fail to calculate out a valid split point, calculated_split_point={} segment={}",
                (opt_split_point.has_value() ? opt_split_point->toDebugString() : "(null)"),
                info());
            return {std::nullopt, PrepareSplitLogicalStatus::FailCalculateSplitPoint};
        }
    }

    EventRecorder recorder(ProfileEvents::DMSegmentSplit, ProfileEvents::DMSegmentSplitNS);

    auto & storage_pool = dm_context.storage_pool;

    RowKeyRange my_range(rowkey_range.start, opt_split_point.value(), is_common_handle, rowkey_column_size);
    RowKeyRange other_range(opt_split_point.value(), rowkey_range.end, is_common_handle, rowkey_column_size);

    if (my_range.none() || other_range.none())
    {
        LOG_WARNING(
            log,
            "Split - SplitLogical - Unexpected range, aborted, my_range: {}, other_range: {}",
            my_range.toDebugString(),
            other_range.toDebugString());
        return {std::nullopt, PrepareSplitLogicalStatus::FailOther};
    }

    GenPageId log_gen_page_id = [&]() {
        return storage_pool.newLogPageId();
    };

    DMFiles my_stable_files;
    DMFiles other_stable_files;

    auto delegate = dm_context.path_pool.getStableDiskDelegator();
    for (const auto & dmfile : segment_snap->stable->getDMFiles())
    {
        auto ori_page_id = dmfile->pageId();
        auto file_id = dmfile->fileId();
        auto file_parent_path = delegate.getDTFilePath(file_id);

        auto my_dmfile_page_id = storage_pool.newDataPageIdForDTFile(delegate, __PRETTY_FUNCTION__);
        auto other_dmfile_page_id = storage_pool.newDataPageIdForDTFile(delegate, __PRETTY_FUNCTION__);

        // Note that the file id may has already been mark as deleted. We must
        // create a reference to the page id itself instead of create a reference
        // to the file id.
        wbs.data.putRefPage(my_dmfile_page_id, ori_page_id);
        wbs.data.putRefPage(other_dmfile_page_id, ori_page_id);
        wbs.removed_data.delPage(ori_page_id);

        auto my_dmfile = DMFile::restore(
            dm_context.db_context.getFileProvider(),
            file_id,
            /* page_id= */ my_dmfile_page_id,
            file_parent_path,
            DMFile::ReadMetaMode::all());
        auto other_dmfile = DMFile::restore(
            dm_context.db_context.getFileProvider(),
            file_id,
            /* page_id= */ other_dmfile_page_id,
            file_parent_path,
            DMFile::ReadMetaMode::all());

        my_stable_files.push_back(my_dmfile);
        other_stable_files.push_back(other_dmfile);
    }

    auto other_stable_id = storage_pool.newMetaPageId();

    auto my_stable = std::make_shared<StableValueSpace>(segment_snap->stable->getId());
    auto other_stable = std::make_shared<StableValueSpace>(other_stable_id);

    my_stable->setFiles(my_stable_files, my_range, &dm_context);
    other_stable->setFiles(other_stable_files, other_range, &dm_context);

    LOG_DEBUG(log, "Split - SplitLogical - Finish prepare, segment={} split_point={}", info(), opt_split_point->toDebugString());

    return {SplitInfo{
                .is_logical = true,
                .split_point = opt_split_point.value(),
                .my_stable = my_stable,
                .other_stable = other_stable},
            PrepareSplitLogicalStatus::Success};
}

std::optional<Segment::SplitInfo> Segment::prepareSplitPhysical( //
    DMContext & dm_context,
    const ColumnDefinesPtr & schema_snap,
    const SegmentSnapshotPtr & segment_snap,
    std::optional<RowKeyValue> opt_split_point,
    WriteBatches & wbs) const
{
    LOG_DEBUG(log, "Split - SplitPhysical - Begin prepare, opt_split_point={}", opt_split_point.has_value() ? opt_split_point->toDebugString() : "(null)");

    EventRecorder recorder(ProfileEvents::DMSegmentSplit, ProfileEvents::DMSegmentSplitNS);

    auto read_info = getReadInfo(dm_context, *schema_snap, segment_snap, {RowKeyRange::newAll(is_common_handle, rowkey_column_size)});

    if (!opt_split_point.has_value())
        opt_split_point = getSplitPointSlow(dm_context, read_info, segment_snap);
    if (!opt_split_point.has_value())
        return {};

    const auto & split_point = opt_split_point.value();

    RowKeyRange my_range(rowkey_range.start, split_point, is_common_handle, rowkey_column_size);
    RowKeyRange other_range(split_point, rowkey_range.end, is_common_handle, rowkey_column_size);

    if (my_range.none() || other_range.none())
    {
        LOG_WARNING(
            log,
            "Split - SplitPhysical - Unexpected range, aborted, my_range: {}, other_range: {}",
            my_range.toDebugString(),
            other_range.toDebugString());
        return std::nullopt;
    }

    StableValueSpacePtr my_new_stable;
    StableValueSpacePtr other_stable;

    {
        auto my_delta_reader = read_info.getDeltaReader(schema_snap);

        RowKeyRanges my_ranges{my_range};
        BlockInputStreamPtr my_data = getPlacedStream(dm_context,
                                                      *read_info.read_columns,
                                                      my_ranges,
                                                      EMPTY_FILTER,
                                                      segment_snap->stable,
                                                      my_delta_reader,
                                                      read_info.index_begin,
                                                      read_info.index_end,
                                                      dm_context.stable_pack_rows);


        my_data = std::make_shared<DMRowKeyFilterBlockInputStream<true>>(my_data, my_ranges, 0);
        my_data = std::make_shared<PKSquashingBlockInputStream<false>>(my_data, EXTRA_HANDLE_COLUMN_ID, is_common_handle);
        my_data = std::make_shared<DMVersionFilterBlockInputStream<DM_VERSION_FILTER_MODE_COMPACT>>(
            my_data,
            *read_info.read_columns,
            dm_context.min_version,
            is_common_handle);
        auto my_stable_id = segment_snap->stable->getId();
        my_new_stable = createNewStable(dm_context, schema_snap, my_data, my_stable_id, wbs);
    }

    LOG_DEBUG(log, "Split - SplitPhysical - Finish prepare my_new_stable");

    {
        // Write new segment's data
        auto other_delta_reader = read_info.getDeltaReader(schema_snap);

        RowKeyRanges other_ranges{other_range};
        BlockInputStreamPtr other_data = getPlacedStream(dm_context,
                                                         *read_info.read_columns,
                                                         other_ranges,
                                                         EMPTY_FILTER,
                                                         segment_snap->stable,
                                                         other_delta_reader,
                                                         read_info.index_begin,
                                                         read_info.index_end,
                                                         dm_context.stable_pack_rows);


        other_data = std::make_shared<DMRowKeyFilterBlockInputStream<true>>(other_data, other_ranges, 0);
        other_data = std::make_shared<PKSquashingBlockInputStream<false>>(other_data, EXTRA_HANDLE_COLUMN_ID, is_common_handle);
        other_data = std::make_shared<DMVersionFilterBlockInputStream<DM_VERSION_FILTER_MODE_COMPACT>>(
            other_data,
            *read_info.read_columns,
            dm_context.min_version,
            is_common_handle);
        auto other_stable_id = dm_context.storage_pool.newMetaPageId();
        other_stable = createNewStable(dm_context, schema_snap, other_data, other_stable_id, wbs);
    }

    LOG_DEBUG(log, "Split - SplitPhysical - Finish prepare other_stable");

    // Remove old stable's files.
    for (const auto & file : stable->getDMFiles())
    {
        // Here we should remove the ref id instead of file_id.
        // Because a dmfile could be used by several segments, and only after all ref_ids are removed, then the file_id removed.
        wbs.removed_data.delPage(file->pageId());
    }

    LOG_DEBUG(log, "Split - SplitPhysical - Finish prepare, segment={} split_point={}", info(), split_point.toDebugString());

    return SplitInfo{
        .is_logical = false,
        .split_point = split_point,
        .my_stable = my_new_stable,
        .other_stable = other_stable,
    };
}

SegmentPair Segment::applySplit( //
    const Segment::Lock & lock,
    DMContext & dm_context,
    const SegmentSnapshotPtr & segment_snap,
    WriteBatches & wbs,
    SplitInfo & split_info) const
{
    LOG_DEBUG(log, "Split - {} - Begin apply", split_info.is_logical ? "SplitLogical" : "SplitPhysical");

    RowKeyRange my_range(rowkey_range.start, split_info.split_point, is_common_handle, rowkey_column_size);
    RowKeyRange other_range(split_info.split_point, rowkey_range.end, is_common_handle, rowkey_column_size);

    // In logical split, the newly created two segment shares the same delta column files,
    // because stable content is unmodified.
    auto [my_in_memory_files, my_persisted_files] = split_info.is_logical
        ? delta->cloneAllColumnFiles(lock, dm_context, my_range, wbs)
        : delta->cloneNewlyAppendedColumnFiles(lock, dm_context, my_range, *segment_snap->delta, wbs);
    auto [other_in_memory_files, other_persisted_files] = split_info.is_logical
        ? delta->cloneAllColumnFiles(lock, dm_context, other_range, wbs)
        : delta->cloneNewlyAppendedColumnFiles(lock, dm_context, other_range, *segment_snap->delta, wbs);

    // Created references to tail pages' pages in "log" storage, we need to write them down.
    wbs.writeLogAndData();

    auto other_segment_id = dm_context.storage_pool.newMetaPageId();
    auto other_delta_id = dm_context.storage_pool.newMetaPageId();

    auto my_delta = std::make_shared<DeltaValueSpace>( //
        delta->getId(),
        my_persisted_files,
        my_in_memory_files);
    auto other_delta = std::make_shared<DeltaValueSpace>( //
        other_delta_id,
        other_persisted_files,
        other_in_memory_files);

    auto new_me = std::make_shared<Segment>( //
        parent_log,
        this->epoch + 1,
        my_range,
        this->segment_id,
        other_segment_id,
        my_delta,
        split_info.my_stable);
    auto other = std::make_shared<Segment>( //
        parent_log,
        INITIAL_EPOCH,
        other_range,
        other_segment_id,
        this->next_segment_id,
        other_delta,
        split_info.other_stable);

    new_me->delta->saveMeta(wbs);
    new_me->stable->saveMeta(wbs.meta);
    new_me->serialize(wbs.meta);

    other->delta->saveMeta(wbs);
    other->stable->saveMeta(wbs.meta);
    other->serialize(wbs.meta);

    // Remove old segment's delta.
    delta->recordRemoveColumnFilesPages(wbs);
    // Remove old stable's files.
    stable->recordRemovePacksPages(wbs);

    LOG_DEBUG(log, "Split - {} - Finish apply, old_me={} new_me={} new_other={}", split_info.is_logical ? "SplitLogical" : "SplitPhysical", info(), new_me->info(), other->info());

    return {new_me, other};
}

SegmentPtr Segment::merge(DMContext & dm_context, const ColumnDefinesPtr & schema_snap, const std::vector<SegmentPtr> & ordered_segments)
{
    WriteBatches wbs(dm_context.storage_pool, dm_context.getWriteLimiter());

    std::vector<SegmentSnapshotPtr> ordered_snapshots;
    for (const auto & seg : ordered_segments)
    {
        auto snap = seg->createSnapshot(dm_context, /* for_update */ true, CurrentMetrics::DT_SnapshotOfSegmentMerge);
        if (!snap)
        {
            LOG_DEBUG(seg->log, "Merge - Give up segmentMerge because snapshot failed, seg={}", seg->simpleInfo());
            return {};
        }
        ordered_snapshots.emplace_back(snap);
    }

    auto merged_stable = prepareMerge(dm_context, schema_snap, ordered_segments, ordered_snapshots, wbs);

    wbs.writeLogAndData();
    merged_stable->enableDMFilesGC();

    SYNC_FOR("before_Segment::applyMerge"); // pause without holding the lock on segments to be merged

    std::vector<Segment::Lock> locks;
    locks.reserve(ordered_segments.size());
    for (const auto & seg : ordered_segments)
        locks.emplace_back(seg->mustGetUpdateLock());

    auto merged = applyMerge(locks, dm_context, ordered_segments, ordered_snapshots, wbs, merged_stable);

    wbs.writeAll();
    return merged;
}

StableValueSpacePtr Segment::prepareMerge(DMContext & dm_context, //
                                          const ColumnDefinesPtr & schema_snap,
                                          const std::vector<SegmentPtr> & ordered_segments,
                                          const std::vector<SegmentSnapshotPtr> & ordered_snapshots,
                                          WriteBatches & wbs)
{
    RUNTIME_CHECK(ordered_segments.size() >= 2, ordered_snapshots.size());
    RUNTIME_CHECK(ordered_segments.size() == ordered_snapshots.size(), ordered_segments.size(), ordered_snapshots.size());

    const auto & log = ordered_segments[0]->log;
    LOG_DEBUG(log, "Merge - Begin prepare, segments_to_merge={}", simpleInfo(ordered_segments));

    for (size_t i = 1; i < ordered_segments.size(); i++)
    {
        RUNTIME_CHECK(
            compare(ordered_segments[i - 1]->rowkey_range.getEnd(), ordered_segments[i]->rowkey_range.getStart()) == 0,
            i,
            ordered_segments[i - 1]->info(),
            ordered_segments[i]->info());
        RUNTIME_CHECK(
            ordered_segments[i - 1]->next_segment_id == ordered_segments[i]->segment_id,
            i,
            ordered_segments[i - 1]->info(),
            ordered_segments[i]->info());
    }

    auto get_stream = [&](const SegmentPtr & segment, const SegmentSnapshotPtr & segment_snap) {
        auto read_info = segment->getReadInfo(
            dm_context,
            *schema_snap,
            segment_snap,
            {RowKeyRange::newAll(segment->is_common_handle, segment->rowkey_column_size)});
        RowKeyRanges rowkey_ranges{segment->rowkey_range};
        BlockInputStreamPtr stream = getPlacedStream(dm_context,
                                                     *read_info.read_columns,
                                                     rowkey_ranges,
                                                     EMPTY_FILTER,
                                                     segment_snap->stable,
                                                     read_info.getDeltaReader(),
                                                     read_info.index_begin,
                                                     read_info.index_end,
                                                     dm_context.stable_pack_rows);

        stream = std::make_shared<DMRowKeyFilterBlockInputStream<true>>(stream, rowkey_ranges, 0);
        stream = std::make_shared<PKSquashingBlockInputStream<false>>(stream, EXTRA_HANDLE_COLUMN_ID, dm_context.is_common_handle);
        stream = std::make_shared<DMVersionFilterBlockInputStream<DM_VERSION_FILTER_MODE_COMPACT>>(
            stream,
            *read_info.read_columns,
            dm_context.min_version,
            dm_context.is_common_handle);

        return stream;
    };

    std::vector<BlockInputStreamPtr> input_streams;
    input_streams.reserve(ordered_segments.size());
    for (size_t i = 0; i < ordered_segments.size(); i++)
        input_streams.emplace_back(get_stream(ordered_segments[i], ordered_snapshots[i]));

    BlockInputStreamPtr merged_stream = std::make_shared<ConcatBlockInputStream>(input_streams, /*req_id=*/"");
    // for the purpose to calculate StableProperty of the new segment
    merged_stream = std::make_shared<DMVersionFilterBlockInputStream<DM_VERSION_FILTER_MODE_COMPACT>>(
        merged_stream,
        *schema_snap,
        dm_context.min_version,
        dm_context.is_common_handle);

    auto merged_stable_id = ordered_segments[0]->stable->getId();
    auto merged_stable = createNewStable(dm_context, schema_snap, merged_stream, merged_stable_id, wbs);

    LOG_DEBUG(log, "Merge - Finish prepare, segments_to_merge={}", info(ordered_segments));

    return merged_stable;
}

SegmentPtr Segment::applyMerge(const std::vector<Segment::Lock> & locks, //
                               DMContext & dm_context,
                               const std::vector<SegmentPtr> & ordered_segments,
                               const std::vector<SegmentSnapshotPtr> & ordered_snapshots,
                               WriteBatches & wbs,
                               const StableValueSpacePtr & merged_stable)
{
    RUNTIME_CHECK(ordered_segments.size() >= 2, ordered_snapshots.size());
    RUNTIME_CHECK(ordered_segments.size() == ordered_snapshots.size(), ordered_segments.size(), ordered_snapshots.size());

    const auto & first_seg = ordered_segments.front();
    const auto & last_seg = ordered_segments.back();
    const auto & log = first_seg->log;
    LOG_DEBUG(log, "Merge - Begin apply, segments_to_merge={}", simpleInfo(ordered_segments));

    RowKeyRange merged_range(first_seg->rowkey_range.start, last_seg->rowkey_range.end, first_seg->is_common_handle, first_seg->rowkey_column_size);

    ColumnFilePersisteds merged_persisted_column_files;
    ColumnFiles merged_in_memory_files;
    for (size_t i = 0; i < ordered_segments.size(); i++)
    {
        const auto [in_memory_files, persisted_files] = ordered_segments[i]->delta->cloneNewlyAppendedColumnFiles(
            locks[i],
            dm_context,
            merged_range,
            *ordered_snapshots[i]->delta,
            wbs);
        merged_persisted_column_files.insert(merged_persisted_column_files.end(), persisted_files.begin(), persisted_files.end());
        merged_in_memory_files.insert(merged_in_memory_files.end(), in_memory_files.begin(), in_memory_files.end());
    }

    // Created references to tail pages' pages in "log" storage, we need to write them down.
    wbs.writeLogAndData();

    auto merged_delta = std::make_shared<DeltaValueSpace>( //
        first_seg->delta->getId(),
        merged_persisted_column_files,
        merged_in_memory_files);

    auto merged = std::make_shared<Segment>( //
        first_seg->parent_log,
        first_seg->epoch + 1,
        merged_range,
        first_seg->segment_id,
        last_seg->next_segment_id,
        merged_delta,
        merged_stable);

    // Store new meta data
    merged->delta->saveMeta(wbs);
    merged->stable->saveMeta(wbs.meta);
    merged->serialize(wbs.meta);

    for (size_t i = 0; i < ordered_segments.size(); i++)
    {
        const auto & seg = ordered_segments[i];
        seg->delta->recordRemoveColumnFilesPages(wbs);
        seg->stable->recordRemovePacksPages(wbs);
        if (i > 0) // The first seg's id is preserved, so don't del id.
        {
            wbs.removed_meta.delPage(seg->segmentId());
            wbs.removed_meta.delPage(seg->delta->getId());
            wbs.removed_meta.delPage(seg->stable->getId());
        }
    }

    LOG_DEBUG(log, "Merge - Finish apply, merged={} merged_from_segments={}", merged->info(), info(ordered_segments));

    return merged;
}

SegmentPtr Segment::dropNextSegment(WriteBatches & wbs, const RowKeyRange & next_segment_range)
{
    assert(rowkey_range.end == next_segment_range.start);
    // merge the rowkey range of the next segment to this segment
    auto new_rowkey_range = RowKeyRange(rowkey_range.start, next_segment_range.end, rowkey_range.is_common_handle, rowkey_range.rowkey_column_size);
    auto new_segment = std::make_shared<Segment>( //
        parent_log,
        epoch + 1,
        new_rowkey_range,
        segment_id,
        0,
        delta,
        stable);
    new_segment->serialize(wbs.meta);
    wbs.writeMeta();
    LOG_INFO(log, "Finish segment drop its next segment, segment={}", info());
    return new_segment;
}

void Segment::check(DMContext &, const String &) const {}

bool Segment::flushCache(DMContext & dm_context)
{
    CurrentMetrics::Increment cur_dm_segments{CurrentMetrics::DT_DeltaFlush};
    GET_METRIC(tiflash_storage_subtask_count, type_delta_flush).Increment();
    Stopwatch watch;
    SCOPE_EXIT({ GET_METRIC(tiflash_storage_subtask_duration_seconds, type_delta_flush).Observe(watch.elapsedSeconds()); });

    return delta->flush(dm_context);
}

bool Segment::compactDelta(DMContext & dm_context)
{
    CurrentMetrics::Increment cur_dm_segments{CurrentMetrics::DT_DeltaCompact};
    GET_METRIC(tiflash_storage_subtask_count, type_delta_compact).Increment();
    Stopwatch watch;
    SCOPE_EXIT({ GET_METRIC(tiflash_storage_subtask_duration_seconds, type_delta_compact).Observe(watch.elapsedSeconds()); });

    return delta->compact(dm_context);
}

void Segment::placeDeltaIndex(DMContext & dm_context)
{
    // Update delta-index with persisted packs.
    auto segment_snap = createSnapshot(dm_context, /*for_update=*/true, CurrentMetrics::DT_SnapshotOfPlaceIndex);
    if (!segment_snap)
        return;
    getReadInfo(dm_context,
                /*read_columns=*/{getExtraHandleColumnDefine(is_common_handle)},
                segment_snap,
                {RowKeyRange::newAll(is_common_handle, rowkey_column_size)});
}

String Segment::simpleInfo() const
{
    return fmt::format("<segment_id={} epoch={} range={}{}>",
                       segment_id,
                       epoch,
                       rowkey_range.toDebugString(),
                       hasAbandoned() ? " abandoned=true" : "");
}

String Segment::info() const
{
    return fmt::format("<segment_id={} epoch={} range={}{} next_segment_id={} "
                       "delta_rows={} delta_bytes={} delta_deletes={} "
                       "stable_file={} stable_rows={} stable_bytes={} "
                       "dmf_rows={} dmf_bytes={} dmf_packs={}>",
                       segment_id,
                       epoch,
                       rowkey_range.toDebugString(),
                       hasAbandoned() ? " abandoned=true" : "",
                       next_segment_id,

                       delta->getRows(),
                       delta->getBytes(),
                       delta->getDeletes(),

                       stable->getDMFilesString(),
                       stable->getRows(),
                       stable->getBytes(),

                       stable->getDMFilesRows(),
                       stable->getDMFilesBytes(),
                       stable->getDMFilesPacks());
}

String Segment::simpleInfo(const std::vector<SegmentPtr> & segments)
{
    FmtBuffer fmt_buf;
    fmt_buf.fmtAppend("[{} segments: ", segments.size());
    fmt_buf.joinStr(
        segments.cbegin(),
        segments.cend(),
        [&](const SegmentPtr & seg, FmtBuffer & fb) {
            fb.append(seg->simpleInfo());
        },
        ", ");
    fmt_buf.fmtAppend("]");
    return fmt_buf.toString();
}

String Segment::info(const std::vector<SegmentPtr> & segments)
{
    FmtBuffer fmt_buf;
    fmt_buf.fmtAppend("[{} segments: ", segments.size());
    fmt_buf.joinStr(
        segments.cbegin(),
        segments.cend(),
        [&](const SegmentPtr & seg, FmtBuffer & fb) {
            fb.append(seg->info());
        },
        ", ");
    fmt_buf.fmtAppend("]");
    return fmt_buf.toString();
}

void Segment::drop(const FileProviderPtr & file_provider, WriteBatches & wbs)
{
    delta->recordRemoveColumnFilesPages(wbs);
    stable->recordRemovePacksPages(wbs);

    wbs.removed_meta.delPage(segment_id);
    wbs.removed_meta.delPage(delta->getId());
    wbs.removed_meta.delPage(stable->getId());
    wbs.writeAll();
    stable->drop(file_provider);
}

Segment::ReadInfo Segment::getReadInfo(const DMContext & dm_context,
                                       const ColumnDefines & read_columns,
                                       const SegmentSnapshotPtr & segment_snap,
                                       const RowKeyRanges & read_ranges,
                                       UInt64 max_version) const
{
    auto tracing_logger = log->getChild(dm_context.tracing_id);
    LOG_DEBUG(tracing_logger, "Begin segment getReadInfo");

    auto new_read_columns = arrangeReadColumns(getExtraHandleColumnDefine(is_common_handle), read_columns);
    auto pk_ver_col_defs
        = std::make_shared<ColumnDefines>(ColumnDefines{getExtraHandleColumnDefine(dm_context.is_common_handle), getVersionColumnDefine()});
    // Create a reader only for pk and version columns.
    auto delta_reader = std::make_shared<DeltaValueReader>(dm_context, segment_snap->delta, pk_ver_col_defs, this->rowkey_range);

    auto [my_delta_index, fully_indexed] = ensurePlace(dm_context, segment_snap->stable, delta_reader, read_ranges, max_version);
    auto compacted_index = my_delta_index->getDeltaTree()->getCompactedEntries();


    // Hold compacted_index reference, to prevent it from deallocated.
    delta_reader->setDeltaIndex(compacted_index);

    LOG_DEBUG(tracing_logger, "Finish segment getReadInfo");

    if (fully_indexed)
    {
        // Try update shared index, if my_delta_index is more advanced.
        bool ok = segment_snap->delta->getSharedDeltaIndex()->updateIfAdvanced(*my_delta_index);
        if (ok)
            LOG_DEBUG(tracing_logger, "Segment updated delta index");
    }

    // Refresh the reference in DeltaIndexManager, so that the index can be properly managed.
    if (auto manager = dm_context.db_context.getDeltaIndexManager(); manager)
        manager->refreshRef(segment_snap->delta->getSharedDeltaIndex());

    return ReadInfo(delta_reader->createNewReader(new_read_columns), compacted_index->begin(), compacted_index->end(), new_read_columns);
}

ColumnDefinesPtr Segment::arrangeReadColumns(const ColumnDefine & handle, const ColumnDefines & columns_to_read)
{
    // We always put handle, version and tag column at the beginning of columns.
    ColumnDefines new_columns_to_read;

    new_columns_to_read.push_back(handle);
    new_columns_to_read.push_back(getVersionColumnDefine());
    new_columns_to_read.push_back(getTagColumnDefine());

    for (const auto & c : columns_to_read)
    {
        if (c.id != handle.id && c.id != VERSION_COLUMN_ID && c.id != TAG_COLUMN_ID)
            new_columns_to_read.push_back(c);
    }

    return std::make_shared<ColumnDefines>(std::move(new_columns_to_read));
}

template <bool skippable_place, class IndexIterator>
SkippableBlockInputStreamPtr Segment::getPlacedStream(const DMContext & dm_context,
                                                      const ColumnDefines & read_columns,
                                                      const RowKeyRanges & rowkey_ranges,
                                                      const RSOperatorPtr & filter,
                                                      const StableSnapshotPtr & stable_snap,
                                                      const DeltaValueReaderPtr & delta_reader,
                                                      const IndexIterator & delta_index_begin,
                                                      const IndexIterator & delta_index_end,
                                                      size_t expected_block_size,
                                                      UInt64 max_version,
                                                      bool for_bitmap)
{
    if (unlikely(rowkey_ranges.empty()))
        throw Exception("rowkey ranges shouldn't be empty", ErrorCodes::LOGICAL_ERROR);

    SkippableBlockInputStreamPtr stable_input_stream
        = stable_snap->getInputStream(dm_context, read_columns, rowkey_ranges, filter, max_version, expected_block_size, false);
    RowKeyRange rowkey_range = rowkey_ranges.size() == 1 ? rowkey_ranges[0] : mergeRanges(rowkey_ranges, rowkey_ranges[0].is_common_handle, rowkey_ranges[0].rowkey_column_size);
    if (!for_bitmap)
    {
        return std::make_shared<DeltaMergeBlockInputStream<DeltaValueReader, IndexIterator, skippable_place, /*for_bitmap*/ false>>( //
            stable_input_stream,
            delta_reader,
            delta_index_begin,
            delta_index_end,
            rowkey_range,
            expected_block_size,
            stable_snap->getRows());
    }
    else
    {
        return std::make_shared<DeltaMergeBlockInputStream<DeltaValueReader, IndexIterator, skippable_place, /*for_bitmap*/ true>>( //
            stable_input_stream,
            delta_reader,
            delta_index_begin,
            delta_index_end,
            rowkey_range,
            expected_block_size,
            stable_snap->getRows());
    }
}

std::pair<DeltaIndexPtr, bool> Segment::ensurePlace(const DMContext & dm_context,
                                                    const StableSnapshotPtr & stable_snap,
                                                    const DeltaValueReaderPtr & delta_reader,
                                                    const RowKeyRanges & read_ranges,
                                                    UInt64 max_version) const
{
    auto delta_snap = delta_reader->getDeltaSnap();
    // Clone a new delta index.
    auto my_delta_index = delta_snap->getSharedDeltaIndex()->tryClone(delta_snap->getRows(), delta_snap->getDeletes());
    auto my_delta_tree = my_delta_index->getDeltaTree();

    bool relevant_place = dm_context.enable_relevant_place;
    bool skippable_place = dm_context.enable_skippable_place;

    // Note that, when enable_relevant_place is false , we cannot use the range of this segment.
    // Because some block / delete ranges could contain some data / range that are not belong to current segment.
    // If we use the range of this segment as relevant_range, fully_indexed will always be false in those cases.
    RowKeyRange relevant_range = relevant_place ? mergeRanges(read_ranges, is_common_handle, rowkey_column_size)
                                                : RowKeyRange::newAll(is_common_handle, rowkey_column_size);

    auto [my_placed_rows, my_placed_deletes] = my_delta_index->getPlacedStatus();

    // Let's do a fast check, determine whether we need to do place or not.
    if (!delta_reader->shouldPlace(dm_context, my_delta_index, rowkey_range, relevant_range, max_version))
        return {my_delta_index, false};

    CurrentMetrics::Increment cur_dm_segments{CurrentMetrics::DT_PlaceIndexUpdate};
    GET_METRIC(tiflash_storage_subtask_count, type_place_index_update).Increment();
    Stopwatch watch;
    SCOPE_EXIT({ GET_METRIC(tiflash_storage_subtask_duration_seconds, type_place_index_update).Observe(watch.elapsedSeconds()); });

    EventRecorder recorder(ProfileEvents::DMPlace, ProfileEvents::DMPlaceNS);

    auto items = delta_reader->getPlaceItems(my_placed_rows, my_placed_deletes, delta_snap->getRows(), delta_snap->getDeletes());

    bool fully_indexed = true;
    for (auto & v : items)
    {
        if (v.isBlock())
        {
            auto block = v.getBlock();
            auto offset = v.getBlockOffset();
            auto rows = block.rows();

            if (unlikely(my_placed_rows != offset))
                throw Exception("Place block offset not match", ErrorCodes::LOGICAL_ERROR);

            if (skippable_place)
                fully_indexed &= placeUpsert<true>(
                    dm_context,
                    stable_snap,
                    delta_reader,
                    offset,
                    std::move(block),
                    *my_delta_tree,
                    relevant_range,
                    relevant_place);
            else
                fully_indexed &= placeUpsert<false>(
                    dm_context,
                    stable_snap,
                    delta_reader,
                    offset,
                    std::move(block),
                    *my_delta_tree,
                    relevant_range,
                    relevant_place);

            my_placed_rows += rows;
        }
        else
        {
            if (skippable_place)
                fully_indexed &= placeDelete<true>(
                    dm_context,
                    stable_snap,
                    delta_reader,
                    v.getDeleteRange(),
                    *my_delta_tree,
                    relevant_range,
                    relevant_place);
            else
                fully_indexed &= placeDelete<false>(
                    dm_context,
                    stable_snap,
                    delta_reader,
                    v.getDeleteRange(),
                    *my_delta_tree,
                    relevant_range,
                    relevant_place);

            ++my_placed_deletes;
        }
    }

    if (unlikely(my_placed_rows != delta_snap->getRows() || my_placed_deletes != delta_snap->getDeletes()))
    {
        throw Exception(
            fmt::format("Placed status not match! Expected place rows:{}, deletes:{}, but actually placed rows:{}, deletes:{}",
                        delta_snap->getRows(),
                        delta_snap->getDeletes(),
                        my_placed_rows,
                        my_placed_deletes));
    }

    my_delta_index->update(my_delta_tree, my_placed_rows, my_placed_deletes);

    LOG_DEBUG(
        log,
        "Finish segment ensurePlace, read_ranges={} placed_items={} shared_delta_index={} my_delta_index={}",
        DB::DM::toDebugString(read_ranges),
        items.size(),
        delta_snap->getSharedDeltaIndex()->toString(),
        my_delta_index->toString());

    return {my_delta_index, fully_indexed};
}

template <bool skippable_place>
bool Segment::placeUpsert(const DMContext & dm_context,
                          const StableSnapshotPtr & stable_snap,
                          const DeltaValueReaderPtr & delta_reader,
                          size_t delta_value_space_offset,
                          Block && block,
                          DeltaTree & update_delta_tree,
                          const RowKeyRange & relevant_range,
                          bool relevant_place) const
{
    EventRecorder recorder(ProfileEvents::DMPlaceUpsert, ProfileEvents::DMPlaceUpsertNS);

    IColumn::Permutation perm;

    const auto & handle = getExtraHandleColumnDefine(is_common_handle);
    bool do_sort = sortBlockByPk(handle, block, perm);
    RowKeyValueRef first_rowkey = RowKeyColumnContainer(block.getByPosition(0).column, is_common_handle).getRowKeyValue(0);
    RowKeyValueRef range_start = relevant_range.getStart();

    auto place_handle_range = skippable_place ? RowKeyRange::startFrom(max(first_rowkey, range_start), is_common_handle, rowkey_column_size)
                                              : RowKeyRange::newAll(is_common_handle, rowkey_column_size);

    auto compacted_index = update_delta_tree.getCompactedEntries();

    auto merged_stream = getPlacedStream<skippable_place>( //
        dm_context,
        {handle, getVersionColumnDefine()},
        {place_handle_range},
        EMPTY_FILTER,
        stable_snap,
        delta_reader,
        compacted_index->begin(),
        compacted_index->end(),
        dm_context.stable_pack_rows);

    if (do_sort)
        return DM::placeInsert<true>(
            merged_stream,
            block,
            relevant_range,
            relevant_place,
            update_delta_tree,
            delta_value_space_offset,
            perm,
            getPkSort(handle));
    else
        return DM::placeInsert<false>(
            merged_stream,
            block,
            relevant_range,
            relevant_place,
            update_delta_tree,
            delta_value_space_offset,
            perm,
            getPkSort(handle));
}

template <bool skippable_place>
bool Segment::placeDelete(const DMContext & dm_context,
                          const StableSnapshotPtr & stable_snap,
                          const DeltaValueReaderPtr & delta_reader,
                          const RowKeyRange & delete_range,
                          DeltaTree & update_delta_tree,
                          const RowKeyRange & relevant_range,
                          bool relevant_place) const
{
    EventRecorder recorder(ProfileEvents::DMPlaceDeleteRange, ProfileEvents::DMPlaceDeleteRangeNS);

    const auto & handle = getExtraHandleColumnDefine(is_common_handle);

    RowKeyRanges delete_ranges{delete_range};
    Blocks delete_data;
    {
        auto compacted_index = update_delta_tree.getCompactedEntries();

        BlockInputStreamPtr delete_stream = getPlacedStream( //
            dm_context,
            {handle, getVersionColumnDefine()},
            delete_ranges,
            EMPTY_FILTER,
            stable_snap,
            delta_reader,
            compacted_index->begin(),
            compacted_index->end(),
            dm_context.stable_pack_rows);

        delete_stream = std::make_shared<DMRowKeyFilterBlockInputStream<true>>(delete_stream, delete_ranges, 0);

        // Try to merge into big block. 128 MB should be enough.
        SquashingBlockInputStream squashed_delete_stream(delete_stream, 0, 128 * (1UL << 20), /*req_id=*/"");

        while (true)
        {
            Block block = squashed_delete_stream.read();
            if (!block)
                break;
            delete_data.emplace_back(std::move(block));
        }
    }

    bool fully_indexed = true;
    // Note that we can not do read and place at the same time.
    for (const auto & block : delete_data)
    {
        RowKeyValueRef first_rowkey = RowKeyColumnContainer(block.getByPosition(0).column, is_common_handle).getRowKeyValue(0);
        auto place_handle_range = skippable_place ? RowKeyRange::startFrom(first_rowkey, is_common_handle, rowkey_column_size)
                                                  : RowKeyRange::newAll(is_common_handle, rowkey_column_size);

        auto compacted_index = update_delta_tree.getCompactedEntries();

        auto merged_stream = getPlacedStream<skippable_place>( //
            dm_context,
            {handle, getVersionColumnDefine()},
            {place_handle_range},
            EMPTY_FILTER,
            stable_snap,
            delta_reader,
            compacted_index->begin(),
            compacted_index->end(),
            dm_context.stable_pack_rows);
        fully_indexed &= DM::placeDelete(merged_stream, block, relevant_range, relevant_place, update_delta_tree, getPkSort(handle));
    }
    return fully_indexed;
}

ArrayBitmapFilterPtr Segment::buildArrayBitmapFilter(const DMContext & dm_context,
                                                     const SegmentSnapshotPtr & segment_snap,
                                                     const RowKeyRanges & read_ranges,
                                                     const RSOperatorPtr & filter,
                                                     UInt64 max_version,
                                                     size_t expected_block_size)
{
    Stopwatch sw_total;
    static ColumnDefines columns_to_read{getExtraHandleColumnDefine(is_common_handle), getVersionColumnDefine(), getTagColumnDefine()};
    auto stream = getInputStream(dm_context, columns_to_read, segment_snap, read_ranges, filter, max_version, expected_block_size, /*for_bitmap*/ true);
    auto bitmap_filter = std::make_shared<ArrayBitmapFilter>(segment_snap->getRows(), segment_snap);
    for (;;)
    {
        auto blk = stream->read();
        if (!blk)
        {
            break;
        }
        bitmap_filter->set(blk.segmentRowIdCol());
    }
    Stopwatch sw;
    bitmap_filter->runOptimize();
    auto run_opt_ms = sw.elapsedMilliseconds();

    sw.restart();
    auto rr_bitmap = bitmap_filter->toRoaringBitmapFilter();
    auto to_rr_bitmap_ms = sw.elapsedMilliseconds();
    sw.restart();
    bitmap_filter = rr_bitmap->toArrayBitmapFilter();
    auto to_arr_bitmap_ms = sw.elapsedMilliseconds();

    LOG_FMT_DEBUG(log, "buildArrayBitmapFilter rows {} use {} ms, run optimize use {} ms, to rrbitmap use {} ms, to array bitmap use {} ms", segment_snap->getRows(), sw_total.elapsedMilliseconds(), run_opt_ms, to_rr_bitmap_ms, to_arr_bitmap_ms);
    return bitmap_filter;
}

BlockInputStreamPtr Segment::getBitmapFilterInputStream(const DMContext & dm_context,
                                                        const ColumnDefines & columns_to_read,
                                                        const SegmentSnapshotPtr & segment_snap,
                                                        const RowKeyRanges & data_ranges,
                                                        const RSOperatorPtr & filter,
                                                        UInt64 max_version,
                                                        size_t expected_block_size)
{
    // For normal mode, already filter rowkey in bitmap.
    auto bitmap_filter = buildArrayBitmapFilter(dm_context, segment_snap, data_ranges, filter, max_version, expected_block_size);

    BlockInputStreamPtr stable_stream = segment_snap->stable->getInputStream(
        dm_context,
        columns_to_read,
        data_ranges,
        filter,
        max_version,
        expected_block_size,
        /* enable_clean_read */ false,
        /* is_fast_mode */ false); // TODO(jinhelin): support fast mode, clean read.

    auto columns_to_read_ptr = std::make_shared<ColumnDefines>(columns_to_read);
    BlockInputStreamPtr delta_stream = std::make_shared<DeltaValueInputStream>(dm_context, segment_snap->delta, columns_to_read_ptr, this->rowkey_range);

    return std::make_shared<BitmapFilterBlockInputStream>(stable_stream, delta_stream, segment_snap->stable->getRows(), bitmap_filter, dm_context.tracing_id);
}
/*
void Segment::updateFastmodeBitmapFilter(const DMContext & dm_context)
{
    auto snap = createSnapshot(dm_context, false, CurrentMetrics::DT_SnapshotOfBuildFastModeBitmap);
    if (!snap)
    {
        throw Exception("createSnapshot failed");
    }
    fast_mode_bitmap_filter = buildBitmapFilter(dm_context, snap, {rowkey_range}, nullptr, std::numeric_limits<UInt64>::max(), dm_context.db_context.getSettingsRef().max_block_size);
    fast_mode_bitmap_filter->snapshot()->stable->clearColumnCaches();
}*/

} // namespace DM
} // namespace DB<|MERGE_RESOLUTION|>--- conflicted
+++ resolved
@@ -477,14 +477,13 @@
                                             size_t expected_block_size,
                                             bool for_bitmap)
 {
-<<<<<<< HEAD
-    LOG_FMT_TRACE(log, "Segment [{}] [epoch={}] create InputStream columns_to_read {} for_bitmap {} dt_enable_bitmap_filter {}", segment_id, epoch, columns_to_read.size(), for_bitmap, dm_context.db_context.getSettingsRef().dt_enable_bitmap_filter);
+    LOG_TRACE(log, "Segment [{}] [epoch={}] create InputStream columns_to_read {} for_bitmap {} dt_enable_bitmap_filter {}", segment_id, epoch, columns_to_read.size(), for_bitmap, dm_context.db_context.getSettingsRef().dt_enable_bitmap_filter);
 
     if (!for_bitmap && dm_context.db_context.getSettingsRef().dt_enable_bitmap_filter)
     {
         return getBitmapFilterInputStream(dm_context, columns_to_read, segment_snap, read_ranges, filter, max_version, expected_block_size);
     }
-=======
+
     switch (read_mode)
     {
     case ReadMode::Normal:
@@ -508,7 +507,6 @@
                                                       size_t expected_block_size)
 {
     LOG_TRACE(log, "Begin segment create input stream");
->>>>>>> e77d01c1
 
     auto read_info = getReadInfo(dm_context, columns_to_read, segment_snap, read_ranges, max_version);
 
@@ -578,16 +576,10 @@
         is_common_handle,
         dm_context.tracing_id);
 
-<<<<<<< HEAD
-    LOG_FMT_TRACE(
+    LOG_TRACE(
         Logger::get(log, dm_context.tracing_id),
         "Segment [{}] is read by max_version: {}, {} ranges: {}, use_clean_read {}",
         segment_id,
-=======
-    LOG_TRACE(
-        log->getChild(dm_context.tracing_id),
-        "Finish segment create input stream, max_version={} range_size={} ranges={}",
->>>>>>> e77d01c1
         max_version,
         real_ranges.size(),
         DB::DM::toDebugString(read_ranges),
