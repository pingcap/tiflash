--- conflicted
+++ resolved
@@ -465,12 +465,8 @@
         {
             RUNTIME_CHECK_MSG(
                 current_truncated_ts > start_limit,
-<<<<<<< HEAD
                 "current pk decreases as reader advances, skipped_times={} start_raw {} start_pk {} current_pk {}, "
                 "cf={}, split_id={}, "
-=======
-                "current pk decreases as reader advances, start_raw={} start_pk={} current={} cf={} split_id={} "
->>>>>>> 393836a3
                 "region_id={}",
                 skipped_times,
                 soft_limit.value().raw_start.toDebugString(),
@@ -482,13 +478,9 @@
                 region->id());
             LOG_INFO(
                 log,
-<<<<<<< HEAD
                 "Re-Seek after skipped_times {} start_raw {} start_pk {} to {}, current_pk = {}, cf={}, split_id={}, "
                 "region_id={}",
                 skipped_times,
-=======
-                "Re-Seek after start_raw={} start_pk={} to {}, current_pk={} cf={} split_id={} region_id={}",
->>>>>>> 393836a3
                 soft_limit.value().raw_start.toDebugString(),
                 start_limit.value().toDebugString(),
                 tikv_key.toDebugString(),
