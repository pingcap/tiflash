// Copyright 2022 PingCAP, Ltd.
//
// Licensed under the Apache License, Version 2.0 (the "License");
// you may not use this file except in compliance with the License.
// You may obtain a copy of the License at
//
//     http://www.apache.org/licenses/LICENSE-2.0
//
// Unless required by applicable law or agreed to in writing, software
// distributed under the License is distributed on an "AS IS" BASIS,
// WITHOUT WARRANTIES OR CONDITIONS OF ANY KIND, either express or implied.
// See the License for the specific language governing permissions and
// limitations under the License.

#include <Storages/DeltaMerge/ColumnFile/ColumnFile.h>
#include <Storages/DeltaMerge/ColumnFile/ColumnFileBig.h>
#include <Storages/DeltaMerge/ColumnFile/ColumnFileDeleteRange.h>
#include <Storages/DeltaMerge/ColumnFile/ColumnFileTiny.h>

#include "Storages/DeltaMerge/ColumnFile/ColumnFileSchema.h"

namespace DB
{
namespace DM
{
void serializeSavedColumnFilesInV3Format(WriteBuffer & buf, const ColumnFilePersisteds & column_files)
{
    writeIntBinary(column_files.size(), buf);
    ColumnFileSchemaPtr last_schema;

    for (const auto & column_file : column_files)
    {
        // Do not encode the schema if it is the same as previous one.
        writeIntBinary(column_file->getType(), buf);

        switch (column_file->getType())
        {
        case ColumnFile::Type::DELETE_RANGE:
        {
            column_file->serializeMetadata(buf, false);
            break;
        }
        case ColumnFile::Type::BIG_FILE:
        {
            column_file->serializeMetadata(buf, false);
            break;
        }
        case ColumnFile::Type::TINY_FILE:
        {
            auto * tiny_file = column_file->tryToTinyFile();
            auto cur_schema = tiny_file->getSchema();
            if (unlikely(!cur_schema))
                throw Exception("A tiny file without schema: " + column_file->toString(), ErrorCodes::LOGICAL_ERROR);

            bool save_schema = cur_schema != last_schema;
            last_schema = cur_schema;
            column_file->serializeMetadata(buf, save_schema);
            break;
        }
        default:
            throw Exception("Unexpected type", ErrorCodes::LOGICAL_ERROR);
        }
    }
}

ColumnFilePersisteds deserializeSavedColumnFilesInV3Format(DMContext & context, const RowKeyRange & segment_range, ReadBuffer & buf)
{
    size_t column_file_count;
    readIntBinary(column_file_count, buf);
    ColumnFilePersisteds column_files;
<<<<<<< HEAD
    // BlockPtr last_schema;
    ColumnFileSchemaPtr last_schema;
=======
    column_files.reserve(column_file_count);
    BlockPtr last_schema;
>>>>>>> e88ddaa9
    for (size_t i = 0; i < column_file_count; ++i)
    {
        std::underlying_type<ColumnFile::Type>::type column_file_type;
        readIntBinary(column_file_type, buf);
        ColumnFilePersistedPtr column_file;
        switch (column_file_type)
        {
        case ColumnFile::Type::DELETE_RANGE:
            column_file = ColumnFileDeleteRange::deserializeMetadata(buf);
            break;
        case ColumnFile::Type::TINY_FILE:
        {
            std::tie(column_file, last_schema) = ColumnFileTiny::deserializeMetadata(buf, last_schema);
            break;
        }
        case ColumnFile::Type::BIG_FILE:
        {
            column_file = ColumnFileBig::deserializeMetadata(context, segment_range, buf);
            break;
        }
        default:
            throw Exception("Unexpected column file type: " + DB::toString(column_file_type), ErrorCodes::LOGICAL_ERROR);
        }
        column_files.emplace_back(std::move(column_file));
    }
    return column_files;
}

} // namespace DM
} // namespace DB<|MERGE_RESOLUTION|>--- conflicted
+++ resolved
@@ -68,13 +68,8 @@
     size_t column_file_count;
     readIntBinary(column_file_count, buf);
     ColumnFilePersisteds column_files;
-<<<<<<< HEAD
-    // BlockPtr last_schema;
+    column_files.reserve(column_file_count);
     ColumnFileSchemaPtr last_schema;
-=======
-    column_files.reserve(column_file_count);
-    BlockPtr last_schema;
->>>>>>> e88ddaa9
     for (size_t i = 0; i < column_file_count; ++i)
     {
         std::underlying_type<ColumnFile::Type>::type column_file_type;
