--- conflicted
+++ resolved
@@ -101,21 +101,12 @@
                                                       ReadBuffer & buf);
 
     static ColumnFilePersistedPtr deserializeMetadataFromRemote(DMContext & context, //
-<<<<<<< HEAD
                                                                 const RowKeyRange & segment_range,
                                                                 ReadBuffer & buf,
-                                                                const PS::V3::CheckpointPageManagerPtr & manager,
+                                                                UniversalPageStoragePtr temp_ps,
                                                                 UInt64 checkpoint_store_id,
                                                                 TableID ns_id,
                                                                 WriteBatches & wbs);
-=======
-                                                      const RowKeyRange & segment_range,
-                                                      ReadBuffer & buf,
-                                                                UniversalPageStoragePtr temp_ps,
-                                                    UInt64 checkpoint_store_id,
-                                                    TableID ns_id,
-                                                    WriteBatches & wbs);
->>>>>>> 9b18e5b6
 
     dtpb::ColumnFileRemote serializeToRemoteProtocol() const override
     {
