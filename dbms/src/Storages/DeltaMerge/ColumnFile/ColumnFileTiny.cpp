// Copyright 2022 PingCAP, Ltd.
//
// Licensed under the Apache License, Version 2.0 (the "License");
// you may not use this file except in compliance with the License.
// You may obtain a copy of the License at
//
//     http://www.apache.org/licenses/LICENSE-2.0
//
// Unless required by applicable law or agreed to in writing, software
// distributed under the License is distributed on an "AS IS" BASIS,
// WITHOUT WARRANTIES OR CONDITIONS OF ANY KIND, either express or implied.
// See the License for the specific language governing permissions and
// limitations under the License.

<<<<<<< HEAD
#include <Storages/DeltaMerge/ColumnFile/ColumnFilePersisted.h>
#include <Storages/DeltaMerge/ColumnFile/ColumnFileSchema.h>
=======
#include <Common/Exception.h>
>>>>>>> 817b5d0d
#include <Storages/DeltaMerge/ColumnFile/ColumnFileTiny.h>
#include <Storages/DeltaMerge/DMContext.h>
#include <Storages/DeltaMerge/convertColumnTypeHelpers.h>

#include <memory>

namespace DB
{
namespace DM
{
Columns ColumnFileTiny::readFromCache(const ColumnDefines & column_defines, size_t col_start, size_t col_end) const
{
    if (!cache)
        return {};

    Columns columns;
    const auto & colid_to_offset = schema->getColIdToOffset();
    for (size_t i = col_start; i < col_end; ++i)
    {
        const auto & cd = column_defines[i];
        if (auto it = colid_to_offset.find(cd.id); it != colid_to_offset.end())
        {
            auto col_offset = it->second;
            // Copy data from cache
            const auto & type = getDataType(cd.id);
            auto col_data = type->createColumn();
            col_data->insertRangeFrom(*cache->block.getByPosition(col_offset).column, 0, rows);
            // Cast if need
            auto col_converted = convertColumnByColumnDefineIfNeed(type, std::move(col_data), cd);
            columns.push_back(std::move(col_converted));
        }
        else
        {
            ColumnPtr column = createColumnWithDefaultValue(cd, rows);
            columns.emplace_back(std::move(column));
        }
    }
    return columns;
}

Columns ColumnFileTiny::readFromDisk(const PageReader & page_reader, //
                                     const ColumnDefines & column_defines,
                                     size_t col_start,
                                     size_t col_end) const
{
    const size_t num_columns_read = col_end - col_start;

    Columns columns(num_columns_read); // allocate empty columns

    PageStorage::PageReadFields fields;
    fields.first = data_page_id;
    const auto & colid_to_offset = schema->getColIdToOffset();
    for (size_t index = col_start; index < col_end; ++index)
    {
        const auto & cd = column_defines[index];
        if (auto it = colid_to_offset.find(cd.id); it != colid_to_offset.end())
        {
            auto col_index = it->second;
            fields.second.push_back(col_index);
        }
        else
        {
            // New column after ddl is not exist in this CFTiny, fill with default value
            columns[index - col_start] = createColumnWithDefaultValue(cd, rows);
        }
    }

    // All columns to be read are not exist in this CFTiny and filled with default value,
    // we can skip reading from disk
    if (fields.second.empty())
        return columns;

    // Read the columns from disk and apply DDL cast if need
    auto page_map = page_reader.read({fields});
    Page page = page_map[data_page_id];
    for (size_t index = col_start; index < col_end; ++index)
    {
        const size_t index_in_read_columns = index - col_start;
        if (columns[index_in_read_columns] != nullptr)
        {
            // the column is fill with default values.
            continue;
        }
        auto col_id = column_defines[index].id;
        auto col_index = colid_to_offset.at(col_id);
        auto data_buf = page.getFieldData(col_index);

        const auto & cd = column_defines[index];
        // Deserialize column by pack's schema
        const auto & type = getDataType(cd.id);
        auto col_data = type->createColumn();
        deserializeColumn(*col_data, type, data_buf, rows);

        columns[index_in_read_columns] = convertColumnByColumnDefineIfNeed(type, std::move(col_data), cd);
    }

    return columns;
}

void ColumnFileTiny::fillColumns(const PageReader & page_reader, const ColumnDefines & col_defs, size_t col_count, Columns & result) const
{
    if (result.size() >= col_count)
        return;

    size_t col_start = result.size();
    size_t col_end = col_count;

    Columns read_cols = readFromCache(col_defs, col_start, col_end);
    if (read_cols.empty())
        read_cols = readFromDisk(page_reader, col_defs, col_start, col_end);

    result.insert(result.end(), read_cols.begin(), read_cols.end());
}

ColumnFileReaderPtr
ColumnFileTiny::getReader(const DMContext & /*context*/, const StorageSnapshotPtr & storage_snap, const ColumnDefinesPtr & col_defs) const
{
    return std::make_shared<ColumnFileTinyReader>(*this, storage_snap, col_defs);
}

void ColumnFileTiny::serializeMetadata(WriteBuffer & buf, bool save_schema) const
{
    serializeSchema(buf, save_schema ? schema->getSchema() : Block{});

    writeIntBinary(data_page_id, buf);
    writeIntBinary(rows, buf);
    writeIntBinary(bytes, buf);
}

ColumnFilePersistedPtr ColumnFileTiny::deserializeMetadata(DMContext & context, ReadBuffer & buf, ColumnFileSchemaPtr & last_schema)
{
    auto schema_block = deserializeSchema(buf);
    std::shared_ptr<ColumnFileSchema> schema;

    if (!schema_block)
    {
        schema = last_schema;
    }
    else
    {
        auto new_digest = hashSchema(*schema_block);
        schema = getSharedBlockSchemas(context)->getOrCreate(new_digest, *schema_block);
        last_schema = schema;
    }

    if (unlikely(!schema))
        throw Exception("Cannot deserialize DeltaPackBlock's schema", ErrorCodes::LOGICAL_ERROR);

    PageId data_page_id;
    size_t rows, bytes;

    readIntBinary(data_page_id, buf);
    readIntBinary(rows, buf);
    readIntBinary(bytes, buf);

    return std::make_shared<ColumnFileTiny>(schema, rows, bytes, data_page_id);
}

Block ColumnFileTiny::readBlockForMinorCompaction(const PageReader & page_reader) const
{
    if (cache)
    {
        std::scoped_lock lock(cache->mutex);

        auto & cache_block = cache->block;
        MutableColumns columns = cache_block.cloneEmptyColumns();
        for (size_t i = 0; i < cache_block.columns(); ++i)
            columns[i]->insertRangeFrom(*cache_block.getByPosition(i).column, 0, rows);
        return cache_block.cloneWithColumns(std::move(columns));
    }
    else
    {
        const auto & schema_ref = schema->getSchema();
        auto page = page_reader.read(data_page_id);
        auto columns = schema_ref.cloneEmptyColumns();

        if (unlikely(columns.size() != page.fieldSize()))
            throw Exception("Column size and field size not the same");

        for (size_t index = 0; index < schema_ref.columns(); ++index)
        {
            auto data_buf = page.getFieldData(index);
            const auto & type = schema_ref.getByPosition(index).type;
            auto & column = columns[index];
            deserializeColumn(*column, type, data_buf, rows);
        }

        return schema_ref.cloneWithColumns(std::move(columns));
    }
}

<<<<<<< HEAD
ColumnTinyFilePtr ColumnFileTiny::writeColumnFile(DMContext & context, const Block & block, size_t offset, size_t limit, WriteBatches & wbs, const CachePtr & cache)
=======
ColumnFileTinyPtr ColumnFileTiny::writeColumnFile(DMContext & context, const Block & block, size_t offset, size_t limit, WriteBatches & wbs, const BlockPtr & schema, const CachePtr & cache)
>>>>>>> 817b5d0d
{
    auto page_id = writeColumnFileData(context, block, offset, limit, wbs);

    auto new_digest = hashSchema(block);
    auto schema = getSharedBlockSchemas(context)->getOrCreate(new_digest, block);

    auto bytes = block.bytes(offset, limit);
    return std::make_shared<ColumnFileTiny>(schema, limit, bytes, page_id, cache);
}

PageId ColumnFileTiny::writeColumnFileData(DMContext & context, const Block & block, size_t offset, size_t limit, WriteBatches & wbs)
{
    auto page_id = context.storage_pool.newLogPageId();

    MemoryWriteBuffer write_buf;
    PageFieldSizes col_data_sizes;
    for (const auto & col : block)
    {
        auto last_buf_size = write_buf.count();
        serializeColumn(write_buf, *col.column, col.type, offset, limit, context.db_context.getSettingsRef().dt_compression_method, context.db_context.getSettingsRef().dt_compression_level);
        size_t serialized_size = write_buf.count() - last_buf_size;
        RUNTIME_CHECK_MSG(serialized_size != 0, "try to persist a block with empty column, colname={} colid={} block={}", col.name, col.column_id, block.dumpJsonStructure());
        col_data_sizes.push_back(serialized_size);
    }

    auto data_size = write_buf.count();
    auto buf = write_buf.tryGetReadBuffer();
    wbs.log.putPage(page_id, 0, buf, data_size, col_data_sizes);

    return page_id;
}


ColumnPtr ColumnFileTinyReader::getPKColumn()
{
    tiny_file.fillColumns(storage_snap->log_reader, *col_defs, 1, cols_data_cache);
    return cols_data_cache[0];
}

ColumnPtr ColumnFileTinyReader::getVersionColumn()
{
    tiny_file.fillColumns(storage_snap->log_reader, *col_defs, 2, cols_data_cache);
    return cols_data_cache[1];
}

std::pair<size_t, size_t> ColumnFileTinyReader::readRows(MutableColumns & output_cols, size_t rows_offset, size_t rows_limit, const RowKeyRange * range)
{
    tiny_file.fillColumns(storage_snap->log_reader, *col_defs, output_cols.size(), cols_data_cache);

    auto & pk_col = cols_data_cache[0];
    return copyColumnsData(cols_data_cache, pk_col, output_cols, rows_offset, rows_limit, range);
}

Block ColumnFileTinyReader::readNextBlock()
{
    if (read_done)
        return {};

    Columns columns;
    tiny_file.fillColumns(storage_snap->log_reader, *col_defs, col_defs->size(), columns);

    read_done = true;

    return genBlock(*col_defs, columns);
}

ColumnFileReaderPtr ColumnFileTinyReader::createNewReader(const ColumnDefinesPtr & new_col_defs)
{
    // Reuse the cache data.
    return std::make_shared<ColumnFileTinyReader>(tiny_file, storage_snap, new_col_defs, cols_data_cache);
}

} // namespace DM
} // namespace DB<|MERGE_RESOLUTION|>--- conflicted
+++ resolved
@@ -12,12 +12,9 @@
 // See the License for the specific language governing permissions and
 // limitations under the License.
 
-<<<<<<< HEAD
+#include <Common/Exception.h>
 #include <Storages/DeltaMerge/ColumnFile/ColumnFilePersisted.h>
 #include <Storages/DeltaMerge/ColumnFile/ColumnFileSchema.h>
-=======
-#include <Common/Exception.h>
->>>>>>> 817b5d0d
 #include <Storages/DeltaMerge/ColumnFile/ColumnFileTiny.h>
 #include <Storages/DeltaMerge/DMContext.h>
 #include <Storages/DeltaMerge/convertColumnTypeHelpers.h>
@@ -147,19 +144,16 @@
     writeIntBinary(bytes, buf);
 }
 
-ColumnFilePersistedPtr ColumnFileTiny::deserializeMetadata(DMContext & context, ReadBuffer & buf, ColumnFileSchemaPtr & last_schema)
+ColumnFilePersistedPtr ColumnFileTiny::deserializeMetadata(const DMContext & context, ReadBuffer & buf, ColumnFileSchemaPtr & last_schema)
 {
     auto schema_block = deserializeSchema(buf);
     std::shared_ptr<ColumnFileSchema> schema;
 
     if (!schema_block)
-    {
         schema = last_schema;
-    }
     else
     {
-        auto new_digest = hashSchema(*schema_block);
-        schema = getSharedBlockSchemas(context)->getOrCreate(new_digest, *schema_block);
+        schema = getSharedBlockSchemas(context)->getOrCreate(*schema_block);
         last_schema = schema;
     }
 
@@ -209,22 +203,17 @@
     }
 }
 
-<<<<<<< HEAD
-ColumnTinyFilePtr ColumnFileTiny::writeColumnFile(DMContext & context, const Block & block, size_t offset, size_t limit, WriteBatches & wbs, const CachePtr & cache)
-=======
-ColumnFileTinyPtr ColumnFileTiny::writeColumnFile(DMContext & context, const Block & block, size_t offset, size_t limit, WriteBatches & wbs, const BlockPtr & schema, const CachePtr & cache)
->>>>>>> 817b5d0d
+ColumnFileTinyPtr ColumnFileTiny::writeColumnFile(const DMContext & context, const Block & block, size_t offset, size_t limit, WriteBatches & wbs, const CachePtr & cache)
 {
     auto page_id = writeColumnFileData(context, block, offset, limit, wbs);
 
-    auto new_digest = hashSchema(block);
-    auto schema = getSharedBlockSchemas(context)->getOrCreate(new_digest, block);
+    auto schema = getSharedBlockSchemas(context)->getOrCreate(block);
 
     auto bytes = block.bytes(offset, limit);
     return std::make_shared<ColumnFileTiny>(schema, limit, bytes, page_id, cache);
 }
 
-PageId ColumnFileTiny::writeColumnFileData(DMContext & context, const Block & block, size_t offset, size_t limit, WriteBatches & wbs)
+PageId ColumnFileTiny::writeColumnFileData(const DMContext & context, const Block & block, size_t offset, size_t limit, WriteBatches & wbs)
 {
     auto page_id = context.storage_pool.newLogPageId();
 
