// Copyright 2022 PingCAP, Ltd.
//
// Licensed under the Apache License, Version 2.0 (the "License");
// you may not use this file except in compliance with the License.
// You may obtain a copy of the License at
//
//     http://www.apache.org/licenses/LICENSE-2.0
//
// Unless required by applicable law or agreed to in writing, software
// distributed under the License is distributed on an "AS IS" BASIS,
// WITHOUT WARRANTIES OR CONDITIONS OF ANY KIND, either express or implied.
// See the License for the specific language governing permissions and
// limitations under the License.

#include <Storages/DeltaMerge/ColumnFile/ColumnFileBig.h>
#include <Storages/DeltaMerge/DMContext.h>
#include <Storages/DeltaMerge/File/DMFileBlockInputStream.h>
#include <Storages/DeltaMerge/Remote/Manager.h>
#include <Storages/DeltaMerge/RowKeyFilter.h>
#include <Storages/DeltaMerge/convertColumnTypeHelpers.h>
#include <Storages/Page/V3/Remote/CheckpointPageManager.h>
#include <Storages/Page/universal/Readers.h>
#include <Storages/PathPool.h>
#include <Storages/Transaction/KVStore.h>
<<<<<<< HEAD
#include <Storages/Transaction/TMTContext.h>
=======
#include <Storages/Page/V3/Remote/CheckpointPageManager.h>
#include <Storages/DeltaMerge/File/DMFileWriterRemote.h>
>>>>>>> f9bf9789

namespace DB
{
namespace DM
{
ColumnFileBig::ColumnFileBig(const DMContext & context, const DMFilePtr & file_, const RowKeyRange & segment_range_)
    : file(file_)
    , segment_range(segment_range_)
{
    calculateStat(context);
}

void ColumnFileBig::calculateStat(const DMContext & context)
{
    auto index_cache = context.db_context.getGlobalContext().getMinMaxIndexCache();

    auto pack_filter = DMFilePackFilter::loadFrom(
        file,
        index_cache,
        /*set_cache_if_miss*/ false,
        {segment_range},
        EMPTY_FILTER,
        {},
        context.db_context.getFileProvider(),
        context.getReadLimiter(),
        context.scan_context,
        /*tracing_id*/ context.tracing_id);

    std::tie(valid_rows, valid_bytes) = pack_filter.validRowsAndBytes();
}

ColumnFileReaderPtr ColumnFileBig::getReader(
    const DMContext & context,
    const IColumnFileSetStorageReaderPtr &,
    const ColumnDefinesPtr & col_defs) const
{
    if (file->isRemote())
    {
        if (!remote_dm_file)
        {
            auto & db_context = context.db_context;
            UInt64 store_id = db_context.getTMTContext().getKVStore()->getStoreMeta().id();
            UInt64 file_id = file->fileId();
            const auto & remote_manager = db_context.getDMRemoteManager();
            auto data_store = remote_manager->getDataStore();
            auto self_oid = Remote::DMFileOID{
                .write_node_id = store_id,
                .table_id = context.table_id,
                .file_id = file_id,
            };
            auto prepared = data_store->prepareDMFile(self_oid);
            auto new_dmfile = prepared->restore(DMFile::ReadMetaMode::all());
            remote_dm_file = std::make_shared<ColumnFileBig>(context, new_dmfile, segment_range);
        }
        return std::make_shared<ColumnFileBigReader>(context, *remote_dm_file, col_defs);
    }
    else
    {
        return std::make_shared<ColumnFileBigReader>(context, *this, col_defs);
    }
}

void ColumnFileBig::serializeMetadata(WriteBuffer & buf, bool /*save_schema*/) const
{
    writeIntBinary(file->pageId(), buf);
    writeIntBinary(valid_rows, buf);
    writeIntBinary(valid_bytes, buf);
}

ColumnFilePersistedPtr ColumnFileBig::deserializeMetadata(DMContext & context, //
                                                          const RowKeyRange & segment_range,
                                                          ReadBuffer & buf)
{
    UInt64 file_page_id;
    size_t valid_rows, valid_bytes;

    readIntBinary(file_page_id, buf);
    readIntBinary(valid_rows, buf);
    readIntBinary(valid_bytes, buf);

    auto file_id = context.storage_pool->dataReader()->getNormalPageId(file_page_id);
    auto file_parent_path = context.path_pool->getStableDiskDelegator().getDTFilePath(file_id);

    auto dmfile = DMFile::restore(context.db_context.getFileProvider(), file_id, file_page_id, file_parent_path, DMFile::ReadMetaMode::all());

    auto * dp_file = new ColumnFileBig(dmfile, valid_rows, valid_bytes, segment_range);
    return std::shared_ptr<ColumnFileBig>(dp_file);
}

<<<<<<< HEAD
ColumnFilePersistedPtr ColumnFileBig::deserializeMetadataFromRemote(DMContext & context, //
                                                                    const RowKeyRange & target_range,
                                                                    ReadBuffer & buf,
                                                                    const PS::V3::CheckpointPageManagerPtr & manager,
                                                                    UInt64 checkpoint_store_id,
                                                                    TableID ns_id,
                                                                    WriteBatches & wbs)
{
    UInt64 file_page_id;
    size_t valid_rows, valid_bytes;

    readIntBinary(file_page_id, buf);
    readIntBinary(valid_rows, buf);
    readIntBinary(valid_bytes, buf);

    auto remote_file_page_id = StorageReader::toFullUniversalPageId(getStoragePrefix(TableStorageTag::Data), ns_id, file_page_id);
    auto remote_orig_file_page_id = manager->getNormalPageId(remote_file_page_id).value();
    auto remote_file_id = PS::V3::universal::ExternalIdTrait::getU64ID(remote_orig_file_page_id);
    auto delegator = context.path_pool->getStableDiskDelegator();
    auto new_file_id = context.storage_pool->newDataPageIdForDTFile(delegator, __PRETTY_FUNCTION__);
    const auto & db_context = context.db_context;
    wbs.data.putExternal(new_file_id, 0);
    if (const auto & remote_manager = db_context.getDMRemoteManager(); remote_manager != nullptr)
    {
        // 1. link remote file
        auto remote_oid = Remote::DMFileOID{
            .write_node_id = checkpoint_store_id,
            .table_id = ns_id,
            .file_id = remote_file_id,
        };
        auto & tmt = db_context.getTMTContext();
        UInt64 store_id = tmt.getKVStore()->getStoreMeta().id();
        auto self_oid = Remote::DMFileOID{
            .write_node_id = store_id,
            .table_id = ns_id,
            .file_id = new_file_id,
        };
        auto data_store = remote_manager->getDataStore();
        data_store->linkDMFile(remote_oid, self_oid);

        // 2. copy to local temporary path and set dmfile no gc
        auto temporary_path = db_context.getTemporaryPath();
        data_store->copyDMFileToLocalPath(self_oid, temporary_path);
        auto temp_dmfile = DMFile::restore(context.db_context.getFileProvider(), new_file_id, new_file_id, temporary_path, DMFile::ReadMetaMode::none());
        temp_dmfile->disableGC();


        // 3. copy to storage data path, write file id to data ps and enable gc
        auto parent_path = delegator.choosePath();
        const auto local_path = DMFile::getPathByStatus(parent_path, new_file_id, DMFile::READABLE);
        const auto temp_path = DMFile::getPathByStatus(temporary_path, new_file_id, DMFile::READABLE);
        Poco::File(temp_path).moveTo(local_path);
        auto new_dmfile = DMFile::restore(context.db_context.getFileProvider(), new_file_id, new_file_id, parent_path, DMFile::ReadMetaMode::all());
        delegator.addDTFile(new_file_id, new_dmfile->getBytesOnDisk(), parent_path);
        wbs.writeLogAndData();
        new_dmfile->enableGC();
        auto * dp_file = new ColumnFileBig(new_dmfile, valid_rows, valid_bytes, target_range);
        return std::shared_ptr<ColumnFileBig>(dp_file);
    }
    else
    {
        RUNTIME_CHECK_MSG(false, "Shouldn't reach here");
    }
}
=======
 ColumnFilePersistedPtr ColumnFileBig::deserializeMetadataFromRemote(DMContext & context, //
                                                            const RowKeyRange & target_range,
                                                            ReadBuffer & buf,
                                                            const PS::V3::CheckpointPageManagerPtr & manager,
                                                            UInt64 checkpoint_store_id,
                                                            TableID ns_id,
                                                            WriteBatches & wbs)
 {
     UInt64 file_page_id;
     size_t valid_rows, valid_bytes;

     readIntBinary(file_page_id, buf);
     readIntBinary(valid_rows, buf);
     readIntBinary(valid_bytes, buf);

     auto remote_file_page_id = StorageReader::toFullUniversalPageId(getStoragePrefix(TableStorageTag::Data), ns_id, file_page_id);
     auto remote_orig_file_page_id = manager->getNormalPageId(remote_file_page_id).value();
     auto remote_file_id = PS::V3::universal::ExternalIdTrait::getU64ID(remote_orig_file_page_id);
     auto delegator = context.path_pool->getStableDiskDelegator();
     auto new_file_id = context.storage_pool->newDataPageIdForDTFile(delegator, __PRETTY_FUNCTION__);
     const auto & db_context = context.db_context;
     wbs.data.putExternal(new_file_id, 0);
     if (const auto & remote_manager = db_context.getDMRemoteManager(); remote_manager != nullptr)
     {
         // 1. link remote file
         auto remote_oid = Remote::DMFileOID{
             .write_node_id = checkpoint_store_id,
             .table_id = ns_id,
             .file_id = remote_file_id,
         };
         auto & tmt = db_context.getTMTContext();
         UInt64 store_id = tmt.getKVStore()->getStoreMeta().id();
         auto self_oid = Remote::DMFileOID{
             .write_node_id = store_id,
             .table_id = ns_id,
             .file_id = new_file_id,
         };
         auto data_store = remote_manager->getDataStore();
         data_store->linkDMFile(remote_oid, self_oid);

         // 2. create a local file with only needed metadata
         auto parent_path = delegator.choosePath();
         auto new_dmfile = DMFile::create(new_file_id, parent_path, false, context.createChecksumConfig(false));
         new_dmfile->setRemote();
         DMFileWriterRemote remote_writer(new_dmfile, context.db_context.getFileProvider(), self_oid, data_store);
         remote_writer.write();
         remote_writer.finalize();
         // TODO: bytes on disk is not correct
         delegator.addDTFile(new_file_id, new_dmfile->getBytesOnDisk(), parent_path);
         wbs.writeLogAndData();
         new_dmfile->enableGC();
         auto * dp_file = new ColumnFileBig(new_dmfile, valid_rows, valid_bytes, target_range);
         return std::shared_ptr<ColumnFileBig>(dp_file);
     }
     else
     {
         RUNTIME_CHECK_MSG(false, "Shouldn't reach here");
     }
 }
>>>>>>> f9bf9789

std::shared_ptr<ColumnFileBig> ColumnFileBig::deserializeFromRemoteProtocol(
    const dtpb::ColumnFileBig & proto,
    const Remote::DMFileOID & oid,
    const Remote::IDataStorePtr & data_store,
    const RowKeyRange & segment_range)
{
    RUNTIME_CHECK(proto.file_id() == oid.file_id);
    LOG_DEBUG(Logger::get(), "Rebuild local ColumnFileBig from remote, dmf_oid={}", oid.info());

    auto prepared = data_store->prepareDMFile(oid);
    auto dmfile = prepared->restore(DMFile::ReadMetaMode::all());
    return std::make_shared<ColumnFileBig>(dmfile, proto.valid_rows(), proto.valid_bytes(), segment_range);
}

void ColumnFileBigReader::initStream()
{
    if (file_stream)
        return;

    DMFileBlockInputStreamBuilder builder(context.db_context);
    file_stream = builder
                      .setTracingID(context.tracing_id)
                      .build(column_file.getFile(), *col_defs, RowKeyRanges{column_file.segment_range}, context.scan_context);

    header = file_stream->getHeader();
    // If we only need to read pk and version columns, then cache columns data in memory.
    if (pk_ver_only)
    {
        Block block;
        size_t total_rows = 0;
        while ((block = file_stream->read()))
        {
            Columns columns;
            columns.push_back(block.getByPosition(0).column);
            if (col_defs->size() == 2)
                columns.push_back(block.getByPosition(1).column);
            cached_pk_ver_columns.push_back(std::move(columns));
            total_rows += block.rows();
            cached_block_rows_end.push_back(total_rows);
        }
    }
}

size_t ColumnFileBigReader::readRowsRepeatedly(MutableColumns & output_cols, size_t rows_offset, size_t rows_limit, const RowKeyRange * range)
{
    if (unlikely(rows_offset + rows_limit > column_file.valid_rows))
        throw Exception("Try to read more rows", ErrorCodes::LOGICAL_ERROR);

    /// Read pk and version columns from cached.

    auto [start_block_index, rows_start_in_start_block] = locatePosByAccumulation(cached_block_rows_end, rows_offset);
    auto [end_block_index, rows_end_in_end_block] = locatePosByAccumulation(cached_block_rows_end, //
                                                                            rows_offset + rows_limit);

    size_t actual_read = 0;
    for (size_t block_index = start_block_index; block_index < cached_pk_ver_columns.size() && block_index <= end_block_index;
         ++block_index)
    {
        size_t rows_start_in_block = block_index == start_block_index ? rows_start_in_start_block : 0;
        size_t rows_end_in_block
            = block_index == end_block_index ? rows_end_in_end_block : cached_pk_ver_columns[block_index].at(0)->size();
        size_t rows_in_block_limit = rows_end_in_block - rows_start_in_block;

        // Nothing to read.
        if (rows_start_in_block == rows_end_in_block)
            continue;

        const auto & columns = cached_pk_ver_columns.at(block_index);
        const auto & pk_column = columns[0];

        actual_read += copyColumnsData(columns, pk_column, output_cols, rows_start_in_block, rows_in_block_limit, range);
    }
    return actual_read;
}

size_t ColumnFileBigReader::readRowsOnce(MutableColumns & output_cols, //
                                         size_t rows_offset,
                                         size_t rows_limit,
                                         const RowKeyRange * range)
{
    auto read_next_block = [&, this]() -> bool {
        rows_before_cur_block += (static_cast<bool>(cur_block)) ? cur_block.rows() : 0;
        cur_block_data.clear();

        cur_block = file_stream->read();
        cur_block_offset = 0;

        if (!cur_block)
        {
            file_stream = {};
            return false;
        }
        else
        {
            for (size_t col_index = 0; col_index < output_cols.size(); ++col_index)
                cur_block_data.push_back(cur_block.getByPosition(col_index).column);
            return true;
        }
    };

    size_t rows_end = rows_offset + rows_limit;
    size_t actual_read = 0;
    size_t read_offset = rows_offset;
    while (read_offset < rows_end)
    {
        if (!cur_block || cur_block_offset == cur_block.rows())
        {
            if (unlikely(!read_next_block()))
                throw Exception("Not enough delta data to read [offset=" + DB::toString(rows_offset)
                                    + "] [limit=" + DB::toString(rows_limit) + "] [read_offset=" + DB::toString(read_offset) + "]",
                                ErrorCodes::LOGICAL_ERROR);
        }
        if (unlikely(read_offset < rows_before_cur_block + cur_block_offset))
            throw Exception("read_offset is too small [offset=" + DB::toString(rows_offset) + "] [limit=" + DB::toString(rows_limit)
                                + "] [read_offset=" + DB::toString(read_offset)
                                + "] [min_offset=" + DB::toString(rows_before_cur_block + cur_block_offset) + "]",
                            ErrorCodes::LOGICAL_ERROR);

        if (read_offset >= rows_before_cur_block + cur_block.rows())
        {
            cur_block_offset = cur_block.rows();
            continue;
        }
        auto read_end_for_cur_block = std::min(rows_end, rows_before_cur_block + cur_block.rows());

        auto read_start_in_block = read_offset - rows_before_cur_block;
        auto read_limit_in_block = read_end_for_cur_block - read_offset;

        actual_read += copyColumnsData(cur_block_data, cur_block_data[0], output_cols, read_start_in_block, read_limit_in_block, range);
        read_offset += read_limit_in_block;
        cur_block_offset += read_limit_in_block;
    }
    return actual_read;
}

size_t ColumnFileBigReader::readRows(MutableColumns & output_cols, size_t rows_offset, size_t rows_limit, const RowKeyRange * range)
{
    initStream();

    try
    {
        if (pk_ver_only)
            return readRowsRepeatedly(output_cols, rows_offset, rows_limit, range);
        else
            return readRowsOnce(output_cols, rows_offset, rows_limit, range);
    }
    catch (DB::Exception & e)
    {
        e.addMessage(" while reading DTFile " + column_file.getFile()->path());
        throw;
    }
}

Block ColumnFileBigReader::readNextBlock()
{
    initStream();

    if (pk_ver_only)
    {
        if (next_block_index_in_cache >= cached_pk_ver_columns.size())
        {
            return {};
        }
        auto & columns = cached_pk_ver_columns[next_block_index_in_cache];
        next_block_index_in_cache += 1;
        return header.cloneWithColumns(std::move(columns));
    }
    else
    {
        return file_stream->read();
    }
}

ColumnFileReaderPtr ColumnFileBigReader::createNewReader(const ColumnDefinesPtr & new_col_defs)
{
    // Currently we don't reuse the cache data.
    return std::make_shared<ColumnFileBigReader>(context, column_file, new_col_defs);
}

} // namespace DM
} // namespace DB<|MERGE_RESOLUTION|>--- conflicted
+++ resolved
@@ -15,6 +15,7 @@
 #include <Storages/DeltaMerge/ColumnFile/ColumnFileBig.h>
 #include <Storages/DeltaMerge/DMContext.h>
 #include <Storages/DeltaMerge/File/DMFileBlockInputStream.h>
+#include <Storages/DeltaMerge/File/DMFileWriterRemote.h>
 #include <Storages/DeltaMerge/Remote/Manager.h>
 #include <Storages/DeltaMerge/RowKeyFilter.h>
 #include <Storages/DeltaMerge/convertColumnTypeHelpers.h>
@@ -22,12 +23,6 @@
 #include <Storages/Page/universal/Readers.h>
 #include <Storages/PathPool.h>
 #include <Storages/Transaction/KVStore.h>
-<<<<<<< HEAD
-#include <Storages/Transaction/TMTContext.h>
-=======
-#include <Storages/Page/V3/Remote/CheckpointPageManager.h>
-#include <Storages/DeltaMerge/File/DMFileWriterRemote.h>
->>>>>>> f9bf9789
 
 namespace DB
 {
@@ -117,7 +112,6 @@
     return std::shared_ptr<ColumnFileBig>(dp_file);
 }
 
-<<<<<<< HEAD
 ColumnFilePersistedPtr ColumnFileBig::deserializeMetadataFromRemote(DMContext & context, //
                                                                     const RowKeyRange & target_range,
                                                                     ReadBuffer & buf,
@@ -158,19 +152,14 @@
         auto data_store = remote_manager->getDataStore();
         data_store->linkDMFile(remote_oid, self_oid);
 
-        // 2. copy to local temporary path and set dmfile no gc
-        auto temporary_path = db_context.getTemporaryPath();
-        data_store->copyDMFileToLocalPath(self_oid, temporary_path);
-        auto temp_dmfile = DMFile::restore(context.db_context.getFileProvider(), new_file_id, new_file_id, temporary_path, DMFile::ReadMetaMode::none());
-        temp_dmfile->disableGC();
-
-
-        // 3. copy to storage data path, write file id to data ps and enable gc
+        // 2. create a local file with only needed metadata
         auto parent_path = delegator.choosePath();
-        const auto local_path = DMFile::getPathByStatus(parent_path, new_file_id, DMFile::READABLE);
-        const auto temp_path = DMFile::getPathByStatus(temporary_path, new_file_id, DMFile::READABLE);
-        Poco::File(temp_path).moveTo(local_path);
-        auto new_dmfile = DMFile::restore(context.db_context.getFileProvider(), new_file_id, new_file_id, parent_path, DMFile::ReadMetaMode::all());
+        auto new_dmfile = DMFile::create(new_file_id, parent_path, false, context.createChecksumConfig(false));
+        new_dmfile->setRemote();
+        DMFileWriterRemote remote_writer(new_dmfile, context.db_context.getFileProvider(), self_oid, data_store);
+        remote_writer.write();
+        remote_writer.finalize();
+        // TODO: bytes on disk is not correct
         delegator.addDTFile(new_file_id, new_dmfile->getBytesOnDisk(), parent_path);
         wbs.writeLogAndData();
         new_dmfile->enableGC();
@@ -182,67 +171,6 @@
         RUNTIME_CHECK_MSG(false, "Shouldn't reach here");
     }
 }
-=======
- ColumnFilePersistedPtr ColumnFileBig::deserializeMetadataFromRemote(DMContext & context, //
-                                                            const RowKeyRange & target_range,
-                                                            ReadBuffer & buf,
-                                                            const PS::V3::CheckpointPageManagerPtr & manager,
-                                                            UInt64 checkpoint_store_id,
-                                                            TableID ns_id,
-                                                            WriteBatches & wbs)
- {
-     UInt64 file_page_id;
-     size_t valid_rows, valid_bytes;
-
-     readIntBinary(file_page_id, buf);
-     readIntBinary(valid_rows, buf);
-     readIntBinary(valid_bytes, buf);
-
-     auto remote_file_page_id = StorageReader::toFullUniversalPageId(getStoragePrefix(TableStorageTag::Data), ns_id, file_page_id);
-     auto remote_orig_file_page_id = manager->getNormalPageId(remote_file_page_id).value();
-     auto remote_file_id = PS::V3::universal::ExternalIdTrait::getU64ID(remote_orig_file_page_id);
-     auto delegator = context.path_pool->getStableDiskDelegator();
-     auto new_file_id = context.storage_pool->newDataPageIdForDTFile(delegator, __PRETTY_FUNCTION__);
-     const auto & db_context = context.db_context;
-     wbs.data.putExternal(new_file_id, 0);
-     if (const auto & remote_manager = db_context.getDMRemoteManager(); remote_manager != nullptr)
-     {
-         // 1. link remote file
-         auto remote_oid = Remote::DMFileOID{
-             .write_node_id = checkpoint_store_id,
-             .table_id = ns_id,
-             .file_id = remote_file_id,
-         };
-         auto & tmt = db_context.getTMTContext();
-         UInt64 store_id = tmt.getKVStore()->getStoreMeta().id();
-         auto self_oid = Remote::DMFileOID{
-             .write_node_id = store_id,
-             .table_id = ns_id,
-             .file_id = new_file_id,
-         };
-         auto data_store = remote_manager->getDataStore();
-         data_store->linkDMFile(remote_oid, self_oid);
-
-         // 2. create a local file with only needed metadata
-         auto parent_path = delegator.choosePath();
-         auto new_dmfile = DMFile::create(new_file_id, parent_path, false, context.createChecksumConfig(false));
-         new_dmfile->setRemote();
-         DMFileWriterRemote remote_writer(new_dmfile, context.db_context.getFileProvider(), self_oid, data_store);
-         remote_writer.write();
-         remote_writer.finalize();
-         // TODO: bytes on disk is not correct
-         delegator.addDTFile(new_file_id, new_dmfile->getBytesOnDisk(), parent_path);
-         wbs.writeLogAndData();
-         new_dmfile->enableGC();
-         auto * dp_file = new ColumnFileBig(new_dmfile, valid_rows, valid_bytes, target_range);
-         return std::shared_ptr<ColumnFileBig>(dp_file);
-     }
-     else
-     {
-         RUNTIME_CHECK_MSG(false, "Shouldn't reach here");
-     }
- }
->>>>>>> f9bf9789
 
 std::shared_ptr<ColumnFileBig> ColumnFileBig::deserializeFromRemoteProtocol(
     const dtpb::ColumnFileBig & proto,
