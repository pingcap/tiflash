// Copyright 2022 PingCAP, Ltd.
//
// Licensed under the Apache License, Version 2.0 (the "License");
// you may not use this file except in compliance with the License.
// You may obtain a copy of the License at
//
//     http://www.apache.org/licenses/LICENSE-2.0
//
// Unless required by applicable law or agreed to in writing, software
// distributed under the License is distributed on an "AS IS" BASIS,
// WITHOUT WARRANTIES OR CONDITIONS OF ANY KIND, either express or implied.
// See the License for the specific language governing permissions and
// limitations under the License.

#pragma once

#include <Storages/DeltaMerge/ColumnFile/ColumnFile.h>
#include <Storages/DeltaMerge/ColumnFile/ColumnFilePersisted.h>
#include <Storages/DeltaMerge/ColumnFile/ColumnFileSchema.h>

namespace DB
{
namespace DM
{
class ColumnFileTiny;
using ColumnFileTinyPtr = std::shared_ptr<ColumnFileTiny>;

/// A column file which data is stored in PageStorage.
/// It may be created in two ways:
///   1. created directly when writing to storage if the data is large enough
///   2. created when flushed `ColumnFileInMemory` to disk
class ColumnFileTiny : public ColumnFilePersisted
{
    friend class ColumnFileTinyReader;

private:
    ColumnFileSchemaPtr schema;

    UInt64 rows = 0;
    UInt64 bytes = 0;

    /// The id of data page which stores the data of this pack.
    PageId data_page_id;

    /// The members below are not serialized.

    /// The cache data in memory.
    /// Currently this field is unused.
    CachePtr cache;

private:
    /// Read a block of columns in `column_defines` from cache / disk,
    /// if `pack->schema` is not match with `column_defines`, take good care of ddl cast
    Columns readFromCache(const ColumnDefines & column_defines, size_t col_start, size_t col_end) const;
    Columns readFromDisk(const PageReader & page_reader, const ColumnDefines & column_defines, size_t col_start, size_t col_end) const;

    void fillColumns(const PageReader & page_reader, const ColumnDefines & col_defs, size_t col_count, Columns & result) const;

    const DataTypePtr & getDataType(ColId column_id) const
    {
        return schema->getDataType(column_id);
    }

public:
    ColumnFileTiny(const ColumnFileSchemaPtr & schema_, UInt64 rows_, UInt64 bytes_, PageId data_page_id_, const CachePtr & cache_ = nullptr)
        : schema(schema_)
        , rows(rows_)
        , bytes(bytes_)
        , data_page_id(data_page_id_)
        , cache(cache_)
    {}

    Type getType() const override { return Type::TINY_FILE; }

    size_t getRows() const override { return rows; }
    size_t getBytes() const override { return bytes; };

    auto getCache() const { return cache; }
    void clearCache() { cache = {}; }

    /// The schema of this pack. Could be empty, i.e. a DeleteRange does not have a schema.
    ColumnFileSchemaPtr getSchema() const { return schema; }
    /// Replace the schema with a new schema, and the new schema instance should be exactly the same as the previous one.
    void resetIdenticalSchema(ColumnFileSchemaPtr schema_) { schema = schema_; }

    ColumnFileTinyPtr cloneWith(PageId new_data_page_id)
    {
        auto new_tiny_file = std::make_shared<ColumnFileTiny>(*this);
        new_tiny_file->data_page_id = new_data_page_id;
        return new_tiny_file;
    }

    ColumnFileReaderPtr
    getReader(const DMContext & /*context*/, const StorageSnapshotPtr & storage_snap, const ColumnDefinesPtr & col_defs) const override;

    void removeData(WriteBatches & wbs) const override
    {
        wbs.removed_log.delPage(data_page_id);
    }

    void serializeMetadata(WriteBuffer & buf, bool save_schema) const override;

    PageId getDataPageId() const { return data_page_id; }

    Block readBlockForMinorCompaction(const PageReader & page_reader) const;

<<<<<<< HEAD
    static ColumnTinyFilePtr writeColumnFile(DMContext & context, const Block & block, size_t offset, size_t limit, WriteBatches & wbs, const CachePtr & cache = nullptr);
=======
    static ColumnFileTinyPtr writeColumnFile(DMContext & context, const Block & block, size_t offset, size_t limit, WriteBatches & wbs, const BlockPtr & schema = nullptr, const CachePtr & cache = nullptr);
>>>>>>> 817b5d0d

    static PageId writeColumnFileData(DMContext & context, const Block & block, size_t offset, size_t limit, WriteBatches & wbs);

    static ColumnFilePersistedPtr deserializeMetadata(DMContext & context, ReadBuffer & buf, ColumnFileSchemaPtr & last_schema);

    bool mayBeFlushedFrom(ColumnFile * from_file) const override
    {
        // The current ColumnFileTiny may come from a ColumnFileInMemory (which contains data in memory)
        // or ColumnFileTiny (which contains data in PageStorage).

        if (const auto * other_tiny = from_file->tryToTinyFile(); other_tiny)
            return data_page_id == other_tiny->data_page_id;
        else if (const auto * other_in_memory = from_file->tryToInMemoryFile(); other_in_memory)
            // For ColumnFileInMemory, we just do a rough check, instead of checking byte by byte, which
            // is too expensive.
            return bytes == from_file->getBytes() && rows == from_file->getRows();
        else
            return false;
    }

    String toString() const override
    {
        String s = "{tiny_file,rows:" + DB::toString(rows) //
            + ",bytes:" + DB::toString(bytes) //
            + ",data_page_id:" + DB::toString(data_page_id) //
            + ",schema:" + (schema ? schema->toString() : "none") //
            + ",cache_block:" + (cache ? cache->block.dumpStructure() : "none") + "}";
        return s;
    }
};

class ColumnFileTinyReader : public ColumnFileReader
{
private:
    const ColumnFileTiny & tiny_file;
    const StorageSnapshotPtr storage_snap;
    const ColumnDefinesPtr col_defs;

    Columns cols_data_cache;
    bool read_done = false;

public:
    ColumnFileTinyReader(const ColumnFileTiny & tiny_file_,
                         const StorageSnapshotPtr & storage_snap_,
                         const ColumnDefinesPtr & col_defs_,
                         const Columns & cols_data_cache_)
        : tiny_file(tiny_file_)
        , storage_snap(storage_snap_)
        , col_defs(col_defs_)
        , cols_data_cache(cols_data_cache_)
    {
    }

    ColumnFileTinyReader(const ColumnFileTiny & tiny_file_, const StorageSnapshotPtr & storage_snap_, const ColumnDefinesPtr & col_defs_)
        : tiny_file(tiny_file_)
        , storage_snap(storage_snap_)
        , col_defs(col_defs_)
    {
    }

    /// This is a ugly hack to fast return PK & Version column.
    ColumnPtr getPKColumn();
    ColumnPtr getVersionColumn();

    std::pair<size_t, size_t> readRows(MutableColumns & output_cols, size_t rows_offset, size_t rows_limit, const RowKeyRange * range) override;

    Block readNextBlock() override;

    ColumnFileReaderPtr createNewReader(const ColumnDefinesPtr & new_col_defs) override;
};
} // namespace DM
} // namespace DB<|MERGE_RESOLUTION|>--- conflicted
+++ resolved
@@ -80,8 +80,6 @@
 
     /// The schema of this pack. Could be empty, i.e. a DeleteRange does not have a schema.
     ColumnFileSchemaPtr getSchema() const { return schema; }
-    /// Replace the schema with a new schema, and the new schema instance should be exactly the same as the previous one.
-    void resetIdenticalSchema(ColumnFileSchemaPtr schema_) { schema = schema_; }
 
     ColumnFileTinyPtr cloneWith(PageId new_data_page_id)
     {
@@ -104,15 +102,11 @@
 
     Block readBlockForMinorCompaction(const PageReader & page_reader) const;
 
-<<<<<<< HEAD
-    static ColumnTinyFilePtr writeColumnFile(DMContext & context, const Block & block, size_t offset, size_t limit, WriteBatches & wbs, const CachePtr & cache = nullptr);
-=======
-    static ColumnFileTinyPtr writeColumnFile(DMContext & context, const Block & block, size_t offset, size_t limit, WriteBatches & wbs, const BlockPtr & schema = nullptr, const CachePtr & cache = nullptr);
->>>>>>> 817b5d0d
+    static ColumnFileTinyPtr writeColumnFile(const DMContext & context, const Block & block, size_t offset, size_t limit, WriteBatches & wbs, const CachePtr & cache = nullptr);
 
-    static PageId writeColumnFileData(DMContext & context, const Block & block, size_t offset, size_t limit, WriteBatches & wbs);
+    static PageId writeColumnFileData(const DMContext & context, const Block & block, size_t offset, size_t limit, WriteBatches & wbs);
 
-    static ColumnFilePersistedPtr deserializeMetadata(DMContext & context, ReadBuffer & buf, ColumnFileSchemaPtr & last_schema);
+    static ColumnFilePersistedPtr deserializeMetadata(const DMContext & context, ReadBuffer & buf, ColumnFileSchemaPtr & last_schema);
 
     bool mayBeFlushedFrom(ColumnFile * from_file) const override
     {
