--- conflicted
+++ resolved
@@ -115,11 +115,7 @@
     getReader(const DMContext & context, const StorageSnapshotPtr & storage_snap, const ColumnDefinesPtr & col_defs) const = 0;
 
     /// Note: Only ColumnFileInMemory can be appendable. Other ColumnFiles (i.e. ColumnFilePersisted) have
-<<<<<<< HEAD
-    /// already been persisted in the disk and they should be immutable.
-=======
     /// been persisted in the disk and their data will be immutable.
->>>>>>> 8bb06227
     virtual bool isAppendable() const { return false; }
     virtual void disableAppend() {}
     virtual bool append(DMContext & /*dm_context*/, const Block & /*data*/, size_t /*offset*/, size_t /*limit*/, size_t /*data_bytes*/)
