#pragma once

#include <Columns/IColumn.h>
#include <DataTypes/IDataType.h>
#include <IO/Operators.h>
#include <Storages/DeltaMerge/DeltaMergeDefines.h>
#include <Storages/DeltaMerge/Range.h>
#include <Storages/Transaction/Types.h>

#include <sstream>


namespace DB
{
namespace DM
{

using Handle        = DB::HandleID;
using PrimaryKey    = ColumnDefines;
using PrimaryKeyPtr = std::shared_ptr<PrimaryKey>;
class PKRange;
using PKRangePtr = std::shared_ptr<PKRange>;
using PKRanges   = std::vector<PKRange>;

/// PKValue is a pointer to a specific row of a column group.
struct PKValue
{
    PrimaryKey * pk;

    Block * block;
    size_t  row_id;

    String toString()
    {
        WriteBufferFromOwnString buf;

        if (pk->size() != 1)
            buf << "<";
        for (size_t i = 0; i < pk->size(); ++i)
        {
            (*pk)[i].type->serializeTextEscaped(*(block->getByName((*pk)[i].name).column), row_id, buf);
            if (i != pk->size() - 1)
                buf << ",";
        }
        if ((*pk).size() != 1)
            buf << ">";

        return buf.str();
    }
};

namespace
{
inline int compareValuesAt(const PrimaryKey & pk, const Columns & left, size_t left_row_id, const Columns & right, size_t right_row_id)
{
    for (size_t i = 0; i < left.size(); ++i)
    {
        int res;
        if (pk[i].collator)
            res = left[i]->compareAtWithCollation(left_row_id, right_row_id, *(right[i]), 1, *pk[i].collator);
        else
            res = left[i]->compareAt(left_row_id, right_row_id, *(right[i]), 1);
        if (res != 0)
            return res;
    }
    return 0;
}

inline int compareValuesAt(const PrimaryKey & pk, const Columns & left, size_t left_row_id, const Block & right, size_t right_row_id)
{
    for (size_t i = 0; i < left.size(); ++i)
    {
        int res;
        if (pk[i].collator)
            res = left[i]->compareAtWithCollation(left_row_id, right_row_id, *(right.getByName(pk[i].name).column), 1, *pk[i].collator);
        else
            res = left[i]->compareAt(left_row_id, right_row_id, *(right.getByName(pk[i].name).column), 1);
        if (res != 0)
            return res;
    }
    return 0;
}

// https://en.cppreference.com/w/cpp/algorithm/lower_bound
size_t lowerBound(const PrimaryKey & pk, const Columns & columns, size_t first, size_t last, const Block & block, size_t edge_id)
{
    size_t count = last - first;
    while (count > 0)
    {
        size_t step  = count / 2;
        size_t index = first + step;
        if (compareValuesAt(pk, columns, edge_id, block, index) > 0)
        {
            first = index + 1;
            count -= step + 1;
        }
        else
            count = step;
    }
    return first;
}

// https://en.cppreference.com/w/cpp/algorithm/lower_bound
size_t lowerBound(const PrimaryKey & pk, const Columns & left, size_t first, size_t last, const Columns & right, size_t edge_id)
{
    size_t count = last - first;
    while (count > 0)
    {
        size_t step  = count / 2;
        size_t index = first + step;
        if (compareValuesAt(pk, left, edge_id, right, index) > 0)
        {
            first = index + 1;
            count -= step + 1;
        }
        else
            count = step;
    }
    return first;
}

} // namespace

class PKSplitPoint
{
public:
    PrimaryKeyPtr pk;
    bool          start_infinite;
    bool          end_infinite;
    Columns       columns;
    PKSplitPoint() { start_infinite = end_infinite = true; }
    PKSplitPoint(Block & block, size_t row_id, bool start_infinite_, bool end_infinite_, PrimaryKeyPtr pk_)
        : pk(pk_), start_infinite(start_infinite_), end_infinite(end_infinite_)
    {
        MutableColumns mutable_columns(pk->size());
        for (size_t i = 0; i < pk->size(); i++)
            mutable_columns[i] = (*pk)[i].type->createColumn();
        if (!start_infinite && !end_infinite)
        {
            for (size_t i = 0; i < mutable_columns.size(); i++)
                mutable_columns[i]->insertFrom(*(block.getByPosition(i).column), row_id);
        }
        else
        {
            for (size_t i = 0; i < mutable_columns.size(); i++)
                mutable_columns[i]->insertDefault();
        }
        columns.resize(mutable_columns.size());
        for (size_t i = 0; i < mutable_columns.size(); i++)
            columns[i] = std::move(mutable_columns[i]);
    }

    String toString()
    {
        WriteBufferFromOwnString buf;

        auto print_value = [&](size_t index) {
            if (columns.size() != 1)
                buf << "<";
            for (size_t i = 0; i < columns.size(); ++i)
            {
                (*pk)[i].type->serializeTextEscaped(*(columns[i]), index, buf);
                if (i != columns.size() - 1)
                    buf << ",";
            }
            if (columns.size() != 1)
                buf << ">";
        };

        buf << "[";
        if (start_infinite)
            buf << "-Inf";
        else if (end_infinite)
        {
            buf << "+Inf";
        }
        else
        {
            print_value(0);
        }
        buf << "]";

        return buf.str();
    }
};

/// PKRange is a range of primary values, which consisted by [start, end). Start is inclusive and end is exclusive.
class PKRange
{
private:
    /// Definition of primary key.
    PrimaryKeyPtr pk;

    /// Whether start or end is infinite or not. e.g. [true, false] means the start of this range is negative infinite,
    /// while the end of this range is some value defined in columns.
    bool is_infinite[2];
    /// In each column, value at index 0 represents start value, while end represents end value.
    Columns columns;

private:
    PKRange(const PrimaryKeyPtr & pk_, bool is_infinite_[2], Columns columns_) : pk(pk_), columns(columns_)
    {
        is_infinite[0] = is_infinite_[0];
        is_infinite[1] = is_infinite_[1];
    }

public:
    static const size_t START_INDEX = 0;
    static const size_t END_INDEX   = 1;

    struct Start
    {
        static const size_t Index = START_INDEX;

        const PKRange * range;
    };

    struct End
    {
        static const size_t Index = END_INDEX;

        const PKRange * range;
    };

    Start getStart() const { return {this}; }
    End   getEnd() const { return {this}; }

    template <size_t index>
    static int compareEdge(const PKRange & left, const PKRange & right)
    {
        if (left.is_infinite[index] && right.is_infinite[index])
            return 0;
        else if (left.is_infinite[index])
            if constexpr (index == START_INDEX)
                return -1;
            else
                return 1;
        else if (right.is_infinite[index])
            if constexpr (index == START_INDEX)
                return 1;
            else
                return -1;
        else
            return compareValuesAt(*left.pk, left.columns, index, right.columns, index);
    }

    PrimaryKeyPtr primaryKey() const { return pk; }

    class Creator
    {
    private:
        PrimaryKeyPtr  pk;
        bool           is_infinite[2];
        MutableColumns columns;

        template <size_t INDEX>
        void setEdge(const Columns & values, size_t row_id)
        {
            if (unlikely(values.size() != columns.size()))
                throw Exception("PKRangeCreator: Unexpected columns size " + DB::toString(values.size()) + ", expected "
                                + DB::toString(columns.size()));
            if (unlikely(columns[0]->size() != INDEX))
                throw Exception("PKRangeCreator: Cannot set edge when values's size is not " + DB::toString(INDEX));
            is_infinite[INDEX] = false;
            for (size_t i = 0; i < columns.size(); ++i)
                columns[i]->insertFrom(*(values[i]), row_id);
        }

        template <size_t INDEX>
        void setEdge(const Block & block, size_t row_id)
        {
            if (unlikely(columns[0]->size() != INDEX))
                throw Exception("PKRangeCreator: Cannot set edge when values's size is not " + DB::toString(INDEX));
            is_infinite[INDEX] = false;
            for (size_t i = 0; i < columns.size(); ++i)
                columns[i]->insertFrom(*(block.getByName((*pk)[i].name).column), row_id);
        }

        template <class ValueType, size_t INDEX>
        void setEdge(const ValueType & value)
        {
            if (unlikely(columns[0]->size() != INDEX))
                throw Exception("PKRangeCreator: Cannot set edge when values's size is not " + DB::toString(INDEX));
            is_infinite[INDEX] = value.range->is_infinite[ValueType::Index];
            for (size_t i = 0; i < columns.size(); ++i)
                columns[i]->insertFrom(*(value.range->columns[i]), ValueType::Index);
        }

        template <size_t INDEX>
        void setEdgeWithDefaultValue(bool is_infinite_)
        {
            if (unlikely(columns[0]->size() != INDEX))
                throw Exception("PKRangeCreator: Cannot set edge when values's size is not " + DB::toString(INDEX));

            is_infinite[INDEX] = is_infinite_;
            for (size_t i = 0; i < columns.size(); ++i)
                columns[i]->insertDefault();
        }

    public:
        explicit Creator(const PrimaryKeyPtr & pk_) : pk(pk_), columns(pk->size())
        {
            for (size_t i = 0; i < pk->size(); ++i)
            {
                columns[i] = (*pk)[i].type->createColumn();
            }
        }

        Creator & setStart(const Columns & values, size_t row_id)
        {
            setEdge<START_INDEX>(values, row_id);
            return *this;
        }

        Creator & setStart(const Block & block, size_t row_id)
        {
            setEdge<START_INDEX>(block, row_id);
            return *this;
        }

        Creator & setStart(const Start & start)
        {
            setEdge<Start, START_INDEX>(start);
            return *this;
        }

        Creator & setStart(const End & end)
        {
            if (end.range->is_infinite[END_INDEX])
                throw Exception("PKRangeCreator: Cannot set start to max infinite");
            setEdge<End, START_INDEX>(end);
            return *this;
        }

        Creator & setStartInfinite()
        {
            setEdgeWithDefaultValue<START_INDEX>(true);
            return *this;
        }

        Creator & setStartWithDefaultValue()
        {
            setEdgeWithDefaultValue<START_INDEX>(false);
            return *this;
        }

        Creator & setEnd(const Columns & values, size_t row_id)
        {
            setEdge<END_INDEX>(values, row_id);
            return *this;
        }

        Creator & setEnd(const Block & block, size_t row_id)
        {
            setEdge<END_INDEX>(block, row_id);
            return *this;
        }

        Creator & setEnd(const Start & start)
        {
            if (start.range->is_infinite[START_INDEX])
                throw Exception("PKRangeCreator: Cannot set end to min infinite");
            setEdge<Start, END_INDEX>(start);
            return *this;
        }

        Creator & setEnd(const End & end)
        {
            setEdge<End, END_INDEX>(end);
            return *this;
        }

        Creator & setEndInfinite()
        {
            setEdgeWithDefaultValue<END_INDEX>(true);
            return *this;
        }

        Creator & setEndWithDefaultValue()
        {
            setEdgeWithDefaultValue<END_INDEX>(false);
            return *this;
        }

        PKRange getRange()
        {
            if (unlikely(columns[0]->size() != 2))
                throw Exception("Creator: Uncompleted range, with values's size " + DB::toString(columns[0]->size()) + ", expected 2");
            Columns columns_(columns.size());
            for (size_t i = 0; i < columns.size(); ++i)
                columns_[i] = std::move(columns[i]);
            return PKRange(pk, is_infinite, columns_);
        }
    };


public:
    static PKRange newAll(const PKRange & pk, const ICollatorPtr & collator);
    static PKRange newAll(const PrimaryKeyPtr & pk)
    {
        Creator creator(pk);
        creator.setStartInfinite();
        creator.setEndInfinite();
        return creator.getRange();
    }

    static PKRange newEmpty(const PrimaryKeyPtr & pk)
    {
        Creator creator(pk);
        creator.setStartWithDefaultValue();
        creator.setEndWithDefaultValue();
        return creator.getRange();
    }

    HandleRange toHandleRange() const
    {
        return {is_infinite[START_INDEX] ? HandleRange::MIN : columns[0]->getInt(0),
                is_infinite[END_INDEX] ? HandleRange::MAX : columns[0]->getInt(1)};
    }

    bool isStartInfinite() const { return is_infinite[START_INDEX]; }
    bool isEndInfinite() const { return is_infinite[END_INDEX]; }

    inline bool isAll() const { return is_infinite[START_INDEX] && is_infinite[END_INDEX]; }
    inline bool isEmpty() const
    {
        if (is_infinite[START_INDEX] || is_infinite[END_INDEX])
            return false;
        return compareValuesAt(*pk, columns, START_INDEX, columns, END_INDEX) >= 0;
    }

    static PKRange intersect(const PKRange & a, const PKRange & b)
    {
        const PKRange * start_use = compareEdge<START_INDEX>(a, b) >= 0 ? &a : &b;
        const PKRange * end_use   = compareEdge<END_INDEX>(a, b) <= 0 ? &a : &b;

        Creator creator(a.pk);
        creator.setStart(start_use->getStart());
        creator.setEnd(end_use->getEnd());
        return creator.getRange();
    }

    static PKRange fromHandleRange(const HandleRange & handle_range)
    {
        auto & handle_def = getExtraHandleColumnDefine();
        auto   column     = handle_def.type->createColumn();
        column->insert(handle_range.start);
        column->insert(handle_range.end);
        Columns columns{std::move(column)};

        PKRange::Creator pk_creator(std::make_shared<PrimaryKey>(ColumnDefines{handle_def}));
        if (handle_range.start == HandleRange::MIN)
            pk_creator.setStartInfinite();
        else
            pk_creator.setStart(columns, 0);
        if (handle_range.end == HandleRange::MAX)
            pk_creator.setEndInfinite();
        else
            pk_creator.setEnd(columns, 1);

        return pk_creator.getRange();
    }

    bool isIntersect(const PKRange & other) const { return !intersect(*this, other).isEmpty(); }

    static PKRange merge(const PKRange & a, const PKRange & b)
    {
        const PKRange * start_use = compareEdge<START_INDEX>(a, b) <= 0 ? &a : &b;
        const PKRange * end_use   = compareEdge<END_INDEX>(a, b) >= 0 ? &a : &b;

        Creator creator(a.pk);
        creator.setStart(start_use->getStart());
        creator.setEnd(end_use->getEnd());
        return creator.getRange();
    }

    static PKRange merge(const PKRanges & ranges)
    {
        const PKRange * start_use = &(ranges.at(0));
        const PKRange * end_use   = &(ranges.at(0));
        for (auto & range : ranges)
        {
            if (compareEdge<START_INDEX>(*start_use, range) <= 0)
                start_use = &range;
            if (compareEdge<END_INDEX>(*end_use, range) <= 0)
                end_use = &range;
        }

        Creator creator(start_use->pk);
        creator.setStart(start_use->getStart());
        creator.setEnd(end_use->getEnd());
        return creator.getRange();
    }

    std::array<PKRange, 2> split(const PKSplitPoint & split_point)
    {
        Creator first_range_creator(pk);
        first_range_creator.setStart(getStart());
        if (split_point.end_infinite)
            first_range_creator.setEndInfinite();
        else
            first_range_creator.setEnd(split_point.columns, 0);
        Creator second_range_creator(pk);
        if (split_point.start_infinite)
            second_range_creator.setStartInfinite();
        else
            second_range_creator.setStart(split_point.columns, 0);
        second_range_creator.setEnd(getEnd());
        return {first_range_creator.getRange(), second_range_creator.getRange()};
    }

    int startCompareWith(const Start & value) const { return compareEdge<START_INDEX>(*this, *(value.range)); }

    int startCompareWith(const End & value) const
    {
        if (is_infinite[START_INDEX])
            return -1;
        else if (value.range->is_infinite[END_INDEX])
            return -1;
        else
            return compareValuesAt(*pk, columns, START_INDEX, value.range->columns, END_INDEX);
    }

    int endCompareWith(const Start & value) const
    {
        if (is_infinite[END_INDEX])
            return 1;
        else if (value.range->is_infinite[START_INDEX])
            return 1;
        else
            return compareValuesAt(*pk, columns, END_INDEX, value.range->columns, START_INDEX);
    }

    int endCompareWith(const End & value) const { return compareEdge<END_INDEX>(*this, *(value.range)); }

    bool checkStart(const Block & block, size_t row_id) const
    {
        return is_infinite[START_INDEX] || compareValuesAt(*pk, columns, START_INDEX, block, row_id) <= 0;
    }

    bool checkStart(const Columns & columns_data, size_t row_id) const
    {
        return is_infinite[START_INDEX] || compareValuesAt(*pk, columns, START_INDEX, columns_data, row_id) <= 0;
    }

    bool isBadSplitPoint(const PKSplitPoint & split_point) const
    {
        if (split_point.end_infinite || split_point.start_infinite)
            return true;
        if (!check(split_point.columns, 0))
            return true;
        return !is_infinite[START_INDEX] && compareValuesAt(*pk, columns, START_INDEX, split_point.columns, 0) == 0;
    }

    bool checkEnd(const Block & block, size_t row_id) const
    {
        return is_infinite[END_INDEX] || compareValuesAt(*pk, columns, END_INDEX, block, row_id) > 0;
    }

    bool checkEnd(const Columns & columns_data, size_t row_id) const
    {
        return is_infinite[END_INDEX] || compareValuesAt(*pk, columns, END_INDEX, columns_data, row_id) > 0;
    }

    bool endLessThan(const Block & block, size_t row_id) const
    {
        return !is_infinite[END_INDEX] && compareValuesAt(*pk, columns, END_INDEX, block, row_id) < 0;
    }

    bool check(const Block & block, size_t row_id) const { return checkStart(block, row_id) && checkEnd(block, row_id); }

<<<<<<< HEAD
    bool check(const Columns & columns_data, size_t row_id) const
    {
        return checkStart(columns_data, row_id) && checkEnd(columns_data, row_id);
    }

    std::pair<size_t, size_t> getPosRange(const Block & block, const size_t offset, const size_t limit) const
    {
        size_t start_index
            = (is_infinite[START_INDEX] || check(block, offset)) ? offset : lowerBound(*pk, columns, offset, limit, block, START_INDEX);
        size_t end_index = (is_infinite[END_INDEX] || check(block, offset + limit))
            ? offset + limit
            : lowerBound(*pk, columns, offset, limit, block, END_INDEX);

        return {start_index, end_index - start_index};
    }

    std::pair<size_t, size_t> getPosRange(const Columns & columns_data, const size_t offset, const size_t limit) const
    {
        size_t start_index = (is_infinite[START_INDEX] || check(columns_data, offset))
            ? offset
            : lowerBound(*pk, columns, offset, limit, columns_data, START_INDEX);
        size_t end_index = (is_infinite[END_INDEX] || check(columns_data, offset + limit))
            ? offset + limit
            : lowerBound(*pk, columns, offset, limit, columns_data, END_INDEX);
=======
    /// return <offset, limit>
    std::pair<size_t, size_t> getPosRange(const Block & block, const size_t offset, const size_t limit) const
    {
        size_t start_index
            = (is_infinite[START_INDEX] || check(block, offset)) ? offset : lowerBound(*pk, block, offset, offset + limit, columns, START_INDEX);
        size_t end_index = (is_infinite[END_INDEX] || check(block, offset + limit - 1))
            ? offset + limit
            : lowerBound(*pk, block, offset, offset + limit, columns, END_INDEX);
>>>>>>> 59a05671

        return {start_index, end_index - start_index};
    }

    void serialize(WriteBuffer & buf)
    {
        writeIntBinary(pk->size(), buf);
        for (auto & col_define : *pk)
        {
            writeIntBinary(col_define.id, buf);
            writeStringBinary(col_define.name, buf);
            writeStringBinary(col_define.type->getName(), buf);
            writeIntBinary(col_define.collator->getCollatorId(), buf);
            col_define.type->serializeBinary(col_define.default_value, buf);
        }
        writeBoolText(is_infinite[0], buf);
        writeBoolText(is_infinite[1], buf);
        for (size_t i = 0; i < pk->size(); i++)
        {
            (*pk)[i].type->serializeBinary(*columns[i], 0, buf);
            (*pk)[i].type->serializeBinary(*columns[i], 1, buf);
        }
    }
    static PKRange deserializePKRange(ReadBuffer & buf)
    {
        size_t pk_size;
        readIntBinary(pk_size, buf);
        PrimaryKeyPtr           pk                = std::make_shared<ColumnDefines>();
        const DataTypeFactory & data_type_factory = DataTypeFactory::instance();
        for (size_t i = 0; i < pk_size; i++)
        {
            ColumnDefine col_define;
            readIntBinary(col_define.id, buf);
            readStringBinary(col_define.name, buf);
            String type_name;
            readStringBinary(type_name, buf);
            col_define.type = data_type_factory.get(type_name);
            Int32 collator_id;
            readIntBinary(collator_id, buf);
            col_define.collator = TiDB::ITiDBCollator::getCollator(collator_id);
            col_define.type->deserializeBinary(col_define.default_value, buf);
            pk->emplace_back(col_define);
        }
        Columns columns;
        columns.resize(pk_size);
        for (size_t i = 0; i < pk_size; i++)
        {
            auto col = (*pk)[i].type->createColumn();
            (*pk)[i].type->deserializeBinary(*col, buf);
            columns[i] = std::move(col);
        }
        Creator creator(pk);
        bool    infinite;
        readBoolText(infinite, buf);
        if (infinite)
            creator.setStartInfinite();
        else
            creator.setStart(columns, START_INDEX);
        readBoolText(infinite, buf);
        if (infinite)
            creator.setEndInfinite();
        else
            creator.setEnd(columns, END_INDEX);
        return creator.getRange();
    }

    String toString() const
    {
        WriteBufferFromOwnString buf;

        auto print_value = [&](size_t index) {
            if (columns.size() != 1)
                buf << "<";
            for (size_t i = 0; i < columns.size(); ++i)
            {
                (*pk)[i].type->serializeTextEscaped(*(columns[i]), index, buf);
                if (i != columns.size() - 1)
                    buf << ",";
            }
            if (columns.size() != 1)
                buf << ">";
        };

        buf << "[";
        if (is_infinite[START_INDEX])
            buf << "-Inf";
        else
        {
            print_value(START_INDEX);
        }
        buf << ",";
        if (is_infinite[END_INDEX])
            buf << "+Inf";
        else
        {
            print_value(END_INDEX);
        }
        buf << ")";

        return buf.str();
    }

    bool operator==(const PKRange & other) const
    {
        return compareEdge<START_INDEX>(*this, other) == 0 && compareEdge<END_INDEX>(*this, other) == 0;
    }
    bool operator!=(const PKRange & other) const { return !(*this == other); }
};

inline bool operator<(const PKRange::Start & a, const PKRange::Start & b)
{
    return a.range->startCompareWith(b) < 0;
}

inline bool operator<(const PKRange::End & a, const PKRange::End & b)
{
    return a.range->endCompareWith(b) < 0;
}

inline bool operator<(const PKRange::End & a, const PKRange::Start & b)
{
    return a.range->endCompareWith(b) < 0;
}

inline bool operator<(const PKRange::Start & a, const PKRange::End & b)
{
    return a.range->startCompareWith(b) < 0;
}

inline bool operator<(const PKValue & a, const PKRange::End & b)
{
    return b.range->checkEnd(*(a.block), a.row_id);
}

inline bool operator<(const PKRange::End & a, const PKValue & b)
{
    return a.range->endLessThan(*(b.block), b.row_id);
}

inline String toString(const PKRanges & ranges)
{
    String s = "{";
    for (auto & r : ranges)
    {
        s += r.toString() + ",";
    }
    if (!ranges.empty())
        s.erase(s.size() - 1);
    s += "}";
    return s;
}

} // namespace DM
} // namespace DB<|MERGE_RESOLUTION|>--- conflicted
+++ resolved
@@ -569,41 +569,32 @@
 
     bool check(const Block & block, size_t row_id) const { return checkStart(block, row_id) && checkEnd(block, row_id); }
 
-<<<<<<< HEAD
     bool check(const Columns & columns_data, size_t row_id) const
     {
         return checkStart(columns_data, row_id) && checkEnd(columns_data, row_id);
     }
 
+    /// return <offset, limit>
     std::pair<size_t, size_t> getPosRange(const Block & block, const size_t offset, const size_t limit) const
     {
         size_t start_index
-            = (is_infinite[START_INDEX] || check(block, offset)) ? offset : lowerBound(*pk, columns, offset, limit, block, START_INDEX);
-        size_t end_index = (is_infinite[END_INDEX] || check(block, offset + limit))
+            = (is_infinite[START_INDEX] || check(block, offset)) ? offset : lowerBound(*pk, columns, offset, offset + limit, block, START_INDEX);
+        size_t end_index = (is_infinite[END_INDEX] || check(block, offset + limit - 1))
             ? offset + limit
-            : lowerBound(*pk, columns, offset, limit, block, END_INDEX);
+            : lowerBound(*pk, columns, offset, offset + limit, block, END_INDEX);
 
         return {start_index, end_index - start_index};
     }
 
+    /// return <offset, limit>
     std::pair<size_t, size_t> getPosRange(const Columns & columns_data, const size_t offset, const size_t limit) const
     {
         size_t start_index = (is_infinite[START_INDEX] || check(columns_data, offset))
             ? offset
-            : lowerBound(*pk, columns, offset, limit, columns_data, START_INDEX);
-        size_t end_index = (is_infinite[END_INDEX] || check(columns_data, offset + limit))
+            : lowerBound(*pk, columns, offset, offset + limit, columns_data, START_INDEX);
+        size_t end_index = (is_infinite[END_INDEX] || check(columns_data, offset + limit - 1))
             ? offset + limit
-            : lowerBound(*pk, columns, offset, limit, columns_data, END_INDEX);
-=======
-    /// return <offset, limit>
-    std::pair<size_t, size_t> getPosRange(const Block & block, const size_t offset, const size_t limit) const
-    {
-        size_t start_index
-            = (is_infinite[START_INDEX] || check(block, offset)) ? offset : lowerBound(*pk, block, offset, offset + limit, columns, START_INDEX);
-        size_t end_index = (is_infinite[END_INDEX] || check(block, offset + limit - 1))
-            ? offset + limit
-            : lowerBound(*pk, block, offset, offset + limit, columns, END_INDEX);
->>>>>>> 59a05671
+            : lowerBound(*pk, columns, offset, offset + limit, columns_data, END_INDEX);
 
         return {start_index, end_index - start_index};
     }
