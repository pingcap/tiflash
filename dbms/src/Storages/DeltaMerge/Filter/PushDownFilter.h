// Copyright 2023 PingCAP, Ltd.
//
// Licensed under the Apache License, Version 2.0 (the "License");
// you may not use this file except in compliance with the License.
// You may obtain a copy of the License at
//
//     http://www.apache.org/licenses/LICENSE-2.0
//
// Unless required by applicable law or agreed to in writing, software
// distributed under the License is distributed on an "AS IS" BASIS,
// WITHOUT WARRANTIES OR CONDITIONS OF ANY KIND, either express or implied.
// See the License for the specific language governing permissions and
// limitations under the License.

#pragma once

#include <Interpreters/ExpressionActions.h>
#include <Storages/DeltaMerge/Filter/RSOperator.h>

namespace DB::DM
{

class PushDownFilter;
using PushDownFilterPtr = std::shared_ptr<PushDownFilter>;
inline static const PushDownFilterPtr EMPTY_FILTER{};

class PushDownFilter : public std::enable_shared_from_this<PushDownFilter>
{
public:
    PushDownFilter(const RSOperatorPtr & rs_operator_,
                   const ExpressionActionsPtr & beofre_where_,
                   const ExpressionActionsPtr & project_after_where_,
                   const ColumnDefinesPtr & filter_columns_,
                   const String filter_column_name_,
<<<<<<< HEAD
                   const ExpressionActionsPtr & extra_cast_for_filter_columns_,
                   const ExpressionActionsPtr & extra_cast_for_project_after_where_,
=======
                   const ExpressionActionsPtr & extra_cast_,
>>>>>>> 698fdde3
                   const ColumnDefinesPtr & columns_after_cast_)
        : rs_operator(rs_operator_)
        , before_where(beofre_where_)
        , project_after_where(project_after_where_)
        , filter_column_name(std::move(filter_column_name_))
        , filter_columns(std::move(filter_columns_))
<<<<<<< HEAD
        , extra_cast_for_filter_columns(extra_cast_for_filter_columns_)
        , extra_cast_for_rest_columns(extra_cast_for_project_after_where_)
        , columns_after_cast(std::move(columns_after_cast_))
=======
        , extra_cast(extra_cast_)
        , columns_after_cast(columns_after_cast_)
>>>>>>> 698fdde3
    {}

    explicit PushDownFilter(const RSOperatorPtr & rs_operator_)
        : rs_operator(rs_operator_)
    {}

    // Rough set operator
    RSOperatorPtr rs_operator;
    // Filter expression actions and the name of the tmp filter column
    // Used construct the FilterBlockInputStream
    ExpressionActionsPtr before_where;
    // The projection after the filter, used to remove the tmp filter column
    // Used to construct the ExpressionBlockInputStream
    // Note: ususally we will remove the tmp filter column in the LateMaterializationBlockInputStream, this only used for unexpected cases
    ExpressionActionsPtr project_after_where;
    String filter_column_name;
    // The columns needed by the filter expression
<<<<<<< HEAD
    ColumnDefinesPtr filter_columns;
    // The expression actions used to cast the timestamp/datetime column in filter_columns
    ExpressionActionsPtr extra_cast_for_filter_columns;
    // The expression actions used to cast the timestamp/datetime column not in filter_columns
    ExpressionActionsPtr extra_cast_for_rest_columns;
    // If extra_cast_for_filter_columns || extra_cast_for_rest_columns is not nullptr, the type of the columns may be changed
=======
    ColumnDefines filter_columns;
    // The expression actions used to cast the timestamp/datetime column
    ExpressionActionsPtr extra_cast;
    // If the extra_cast is not null, the types of the columns may be changed
>>>>>>> 698fdde3
    ColumnDefinesPtr columns_after_cast;
};

} // namespace DB::DM<|MERGE_RESOLUTION|>--- conflicted
+++ resolved
@@ -32,26 +32,15 @@
                    const ExpressionActionsPtr & project_after_where_,
                    const ColumnDefinesPtr & filter_columns_,
                    const String filter_column_name_,
-<<<<<<< HEAD
-                   const ExpressionActionsPtr & extra_cast_for_filter_columns_,
-                   const ExpressionActionsPtr & extra_cast_for_project_after_where_,
-=======
                    const ExpressionActionsPtr & extra_cast_,
->>>>>>> 698fdde3
                    const ColumnDefinesPtr & columns_after_cast_)
         : rs_operator(rs_operator_)
         , before_where(beofre_where_)
         , project_after_where(project_after_where_)
         , filter_column_name(std::move(filter_column_name_))
         , filter_columns(std::move(filter_columns_))
-<<<<<<< HEAD
-        , extra_cast_for_filter_columns(extra_cast_for_filter_columns_)
-        , extra_cast_for_rest_columns(extra_cast_for_project_after_where_)
-        , columns_after_cast(std::move(columns_after_cast_))
-=======
         , extra_cast(extra_cast_)
         , columns_after_cast(columns_after_cast_)
->>>>>>> 698fdde3
     {}
 
     explicit PushDownFilter(const RSOperatorPtr & rs_operator_)
@@ -69,19 +58,10 @@
     ExpressionActionsPtr project_after_where;
     String filter_column_name;
     // The columns needed by the filter expression
-<<<<<<< HEAD
-    ColumnDefinesPtr filter_columns;
-    // The expression actions used to cast the timestamp/datetime column in filter_columns
-    ExpressionActionsPtr extra_cast_for_filter_columns;
-    // The expression actions used to cast the timestamp/datetime column not in filter_columns
-    ExpressionActionsPtr extra_cast_for_rest_columns;
-    // If extra_cast_for_filter_columns || extra_cast_for_rest_columns is not nullptr, the type of the columns may be changed
-=======
     ColumnDefines filter_columns;
     // The expression actions used to cast the timestamp/datetime column
     ExpressionActionsPtr extra_cast;
     // If the extra_cast is not null, the types of the columns may be changed
->>>>>>> 698fdde3
     ColumnDefinesPtr columns_after_cast;
 };
 
