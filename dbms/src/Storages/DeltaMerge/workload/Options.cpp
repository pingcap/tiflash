// Copyright 2022 PingCAP, Ltd.
//
// Licensed under the Apache License, Version 2.0 (the "License");
// you may not use this file except in compliance with the License.
// You may obtain a copy of the License at
//
//     http://www.apache.org/licenses/LICENSE-2.0
//
// Unless required by applicable law or agreed to in writing, software
// distributed under the License is distributed on an "AS IS" BASIS,
// WITHOUT WARRANTIES OR CONDITIONS OF ANY KIND, either express or implied.
// See the License for the specific language governing permissions and
// limitations under the License.

#include <Common/FailPoint.h>
#include <Storages/DeltaMerge/workload/Options.h>
#include <Storages/DeltaMerge/workload/Utils.h>
#include <fmt/ranges.h>

#include <boost/program_options.hpp>

namespace DB::DM::tests
{
std::string WorkloadOptions::toString(std::string seperator) const
{
    return fmt::format("max_key_count {}{}", max_key_count, seperator) + //
        fmt::format("write_key_distribution {}{}", write_key_distribution, seperator) + //
        fmt::format("write_count {}{}", write_count, seperator) + //
        fmt::format("write_thread_count {}{}", write_thread_count, seperator) + //
        fmt::format("table {}{}", table, seperator) + //
        fmt::format("pk_type {}{}", pk_type, seperator) + //
        fmt::format("colmuns_count {}{}", columns_count, seperator) + //
        fmt::format("failpoints {}{}", failpoints, seperator) + //
        fmt::format("max_write_per_sec {}{}", max_write_per_sec, seperator) + //
        fmt::format("log_file {}{}", log_file, seperator) + //
        fmt::format("log_level {}{}", log_level, seperator) + //
        fmt::format("verification {}{}", verification, seperator) + //
        fmt::format("verify_round {}{}", verify_round, seperator) + //
        fmt::format("random_kill {}{}", random_kill, seperator) + //
        fmt::format("max_sleep_sec {}{}", max_sleep_sec, seperator) + //
        fmt::format("work_dirs {}{}", work_dirs, seperator) + //
        fmt::format("config_file {}{}", config_file, seperator) + //
        fmt::format("read_thread_count {}{}", read_thread_count, seperator) + //
        fmt::format("read_stream_count {}{}", read_stream_count, seperator) + //
        fmt::format("testing_type {}{}", testing_type, seperator) + //
        fmt::format("log_write_request {}{}", log_write_request, seperator) + //
        fmt::format("ps_run_mode {}{}", ps_run_mode, seperator) + //
        fmt::format("bg_thread_count {}{}", bg_thread_count, seperator) + //
        fmt::format("table_id {}{}", table_id, seperator) + //
        fmt::format("table_name {}{}", table_name, seperator) + //
<<<<<<< HEAD
        fmt::format("is_fast_scan {}{}", is_fast_scan, seperator);
=======
        fmt::format("is_fast_mode {}{}", is_fast_mode, seperator) + //
        fmt::format("enable_read_thread {}{}", enable_read_thread, seperator);
>>>>>>> 7acf7f59
}

std::pair<bool, std::string> WorkloadOptions::parseOptions(int argc, char * argv[])
{
    using boost::program_options::value;
    boost::program_options::options_description desc("Allowed options");

    desc.add_options() //
        ("help", "produce help message") //
        ("max_key_count", value<uint64_t>()->default_value(20000000), "Default is 2000w.") //
        ("write_key_distribution", value<std::string>()->default_value("uniform"), "uniform/normal/incremental") //
        ("write_count", value<uint64_t>()->default_value(5000000), "Default is 500w.") //
        ("write_thread_count", value<uint64_t>()->default_value(4), "") //
        ("max_write_per_sec", value<uint64_t>()->default_value(0), "") //
        //
        ("table", value<std::string>()->default_value("constant"), "constant/random") //
        ("pk_type", value<std::string>()->default_value("tidb_rowid"), "tidb_rowid") //
        ("columns_count", value<uint64_t>()->default_value(0), "0 means random columns count") //
        //
        ("failpoints,F", value<std::vector<std::string>>()->multitoken(), "failpoint(s) to enable: fp1 fp2 fp3...") //
        //
        ("log_file", value<std::string>()->default_value(""), "") //
        ("log_level", value<std::string>()->default_value("information"), "") //
        //
        ("verification", value<bool>()->default_value(true), "") //
        ("verify_round", value<uint64_t>()->default_value(10), "") //
        //
        ("random_kill", value<uint64_t>()->default_value(0), "") //
        ("max_sleep_sec", value<uint64_t>()->default_value(600), "") //
        //
        ("work_dirs", value<std::vector<std::string>>()->multitoken()->default_value(std::vector<std::string>{"tmp1", "tmp2", "tmp3"}, "tmp1 tmp2 tmp3"), "dir1 dir2 dir3...") //
        ("config_file", value<std::string>()->default_value(""), "Configuation file of DeltaTree") //
        //
        ("read_thread_count", value<uint64_t>()->default_value(1), "") //
        ("read_stream_count", value<uint64_t>()->default_value(4), "") //
        //
        ("testing_type", value<std::string>()->default_value(""), "daily_perf/daily_random") //
        //
        ("log_write_request", value<bool>()->default_value(false), "") //
        //
        ("ps_run_mode", value<uint64_t>()->default_value(2, "possible value: 1(only_v2), 2(only_v3), 3(mix_mode), and note that in mix_mode, the test will run twice, first round in only_v2 mode and second round in mix_mode")) //
        //
        ("bg_thread_count", value<uint64_t>()->default_value(4), "") //
        //
        ("table_name", value<std::string>()->default_value(""), "") //
        ("table_id", value<int64_t>()->default_value(-1), "") //
<<<<<<< HEAD
        ("is_fast_scan", value<bool>()->default_value(false), "default is false, means normal mode. When we in fast mode, we should set verification as false") //
=======
        //
        ("is_fast_mode", value<bool>()->default_value(false), "default is false, means normal mode. When we in fast mode, we should set verification as false") //
        //
        ("enable_read_thread", value<bool>()->default_value(true), "") //
>>>>>>> 7acf7f59
        ;

    boost::program_options::variables_map vm;
    boost::program_options::store(boost::program_options::parse_command_line(argc, argv, desc), vm);
    if (vm.count("help") > 0)
    {
        std::stringstream ss;
        ss << desc;
        return {false, ss.str()};
    }

    max_key_count = vm["max_key_count"].as<uint64_t>();
    write_key_distribution = vm["write_key_distribution"].as<std::string>();
    write_count = vm["write_count"].as<uint64_t>();
    write_thread_count = vm["write_thread_count"].as<uint64_t>();
    max_write_per_sec = vm["max_write_per_sec"].as<uint64_t>();

    table = vm["table"].as<std::string>();
    pk_type = vm["pk_type"].as<std::string>();
    if (pk_type != "tidb_rowid")
    {
        return {false, fmt::format("pk_type must be tidb_rowid.")};
    }
    columns_count = vm["columns_count"].as<uint64_t>();

    if (vm.count("failpoints"))
    {
        failpoints = vm["failpoints"].as<std::vector<std::string>>();
    }

    log_file = vm["log_file"].as<std::string>();
    log_level = vm["log_level"].as<std::string>();

    verification = vm["verification"].as<bool>();
    verify_round = vm["verify_round"].as<uint64_t>();

    random_kill = vm["random_kill"].as<uint64_t>();
    max_sleep_sec = vm["max_sleep_sec"].as<uint64_t>();

    if (vm.count("work_dirs"))
    {
        work_dirs = vm["work_dirs"].as<std::vector<std::string>>();
    }
    config_file = vm["config_file"].as<std::string>();

    // Randomly kill could cause DeltaMergeStore loss some data, so disallow verification and random_kill both enable.
    if (verification && random_kill > 0)
    {
        return {false, fmt::format("Disallow verification({}) and randomly kill({}) are enabled simultaneously.", verification, random_kill)};
    }

    if (log_file.empty())
    {
        log_file = fmt::format("{}/dt_workload_{}.log", work_dirs[0], localTime());
    }

    read_thread_count = vm["read_thread_count"].as<uint64_t>();
    read_stream_count = vm["read_stream_count"].as<uint64_t>();

    testing_type = vm["testing_type"].as<std::string>();
    log_write_request = vm["log_write_request"].as<bool>();
    switch (vm["ps_run_mode"].as<uint64_t>())
    {
    case static_cast<uint64_t>(PageStorageRunMode::ONLY_V2):
        ps_run_mode = PageStorageRunMode::ONLY_V2;
        break;
    case static_cast<uint64_t>(PageStorageRunMode::ONLY_V3):
        ps_run_mode = PageStorageRunMode::ONLY_V3;
        break;
    case static_cast<uint64_t>(PageStorageRunMode::MIX_MODE):
        ps_run_mode = PageStorageRunMode::MIX_MODE;
        break;
    default:
        return {false, fmt::format("unknown ps_run_mode {}.", vm["ps_run_mode"].as<uint64_t>())};
    }

    bg_thread_count = vm["bg_thread_count"].as<uint64_t>();

    table_id = vm["table_id"].as<int64_t>();
    table_name = vm["table_name"].as<std::string>();
    is_fast_scan = vm["is_fast_scan"].as<bool>();

    if (is_fast_scan && verification)
    {
        return {false, fmt::format("When in_fast_scan, we should set verification as false")};
    }

    enable_read_thread = vm["enable_read_thread"].as<bool>();

    return {true, toString()};
}

void WorkloadOptions::initFailpoints() const
{
#ifdef FIU_ENABLE
    fiu_init(0);
    for (const auto & fp : failpoints)
    {
        DB::FailPointHelper::enableFailPoint(fp);
    }
#endif
}

} // namespace DB::DM::tests<|MERGE_RESOLUTION|>--- conflicted
+++ resolved
@@ -48,12 +48,8 @@
         fmt::format("bg_thread_count {}{}", bg_thread_count, seperator) + //
         fmt::format("table_id {}{}", table_id, seperator) + //
         fmt::format("table_name {}{}", table_name, seperator) + //
-<<<<<<< HEAD
-        fmt::format("is_fast_scan {}{}", is_fast_scan, seperator);
-=======
-        fmt::format("is_fast_mode {}{}", is_fast_mode, seperator) + //
+        fmt::format("is_fast_scan {}{}", is_fast_scan, seperator) + //
         fmt::format("enable_read_thread {}{}", enable_read_thread, seperator);
->>>>>>> 7acf7f59
 }
 
 std::pair<bool, std::string> WorkloadOptions::parseOptions(int argc, char * argv[])
@@ -100,15 +96,8 @@
         //
         ("table_name", value<std::string>()->default_value(""), "") //
         ("table_id", value<int64_t>()->default_value(-1), "") //
-<<<<<<< HEAD
         ("is_fast_scan", value<bool>()->default_value(false), "default is false, means normal mode. When we in fast mode, we should set verification as false") //
-=======
-        //
-        ("is_fast_mode", value<bool>()->default_value(false), "default is false, means normal mode. When we in fast mode, we should set verification as false") //
-        //
-        ("enable_read_thread", value<bool>()->default_value(true), "") //
->>>>>>> 7acf7f59
-        ;
+        ("enable_read_thread", value<bool>()->default_value(true), "");
 
     boost::program_options::variables_map vm;
     boost::program_options::store(boost::program_options::parse_command_line(argc, argv, desc), vm);
