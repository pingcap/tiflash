--- conflicted
+++ resolved
@@ -100,57 +100,6 @@
     LOG_INFO(log, "Upload DMFile finished, key={}, cost={}ms", remote_dir, sw.elapsedMilliseconds());
 }
 
-<<<<<<< HEAD
-=======
-bool DataStoreS3::putCheckpointFiles(
-    const PS::V3::LocalCheckpointFiles & local_files,
-    StoreID store_id,
-    UInt64 upload_seq)
-{
-    auto s3_client = S3::ClientFactory::instance().sharedTiFlashClient();
-
-    /// First upload all CheckpointData files and their locks,
-    /// then upload the CheckpointManifest to make the files within
-    /// `upload_seq` public to S3GCManager.
-
-    std::vector<std::future<void>> upload_results;
-    // upload in parallel
-    // Note: Local checkpoint files are always not encrypted.
-    for (size_t file_idx = 0; file_idx < local_files.data_files.size(); ++file_idx)
-    {
-        auto task = std::make_shared<std::packaged_task<void()>>([&, idx = file_idx] {
-            const auto & local_datafile = local_files.data_files[idx];
-            auto s3key = S3::S3Filename::newCheckpointData(store_id, upload_seq, idx);
-            auto lock_key = s3key.toView().getLockKey(store_id, upload_seq);
-            S3::uploadFile(
-                *s3_client,
-                local_datafile,
-                s3key.toFullKey(),
-                EncryptionPath(local_datafile, "", NullspaceID),
-                file_provider);
-            S3::uploadEmptyFile(*s3_client, lock_key);
-        });
-        upload_results.push_back(task->get_future());
-        DataStoreS3Pool::get().scheduleOrThrowOnError([task] { (*task)(); });
-    }
-    for (auto & f : upload_results)
-    {
-        f.get();
-    }
-
-    // upload manifest after all CheckpointData uploaded
-    auto s3key = S3::S3Filename::newCheckpointManifest(store_id, upload_seq);
-    S3::uploadFile(
-        *s3_client,
-        local_files.manifest_file,
-        s3key.toFullKey(),
-        EncryptionPath(local_files.manifest_file, "", NullspaceID),
-        file_provider);
-
-    return true; // upload success
-}
-
->>>>>>> 614f9146
 std::unordered_map<String, IDataStore::DataFileInfo> DataStoreS3::getDataFilesInfo(
     const std::unordered_set<String> & lock_keys)
 {
