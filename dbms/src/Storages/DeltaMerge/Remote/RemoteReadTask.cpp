--- conflicted
+++ resolved
@@ -1,10 +1,7 @@
 #include <Common/Exception.h>
 #include <Common/Logger.h>
-<<<<<<< HEAD
 #include <Common/ThreadPool.h>
-=======
 #include <Common/TiFlashMetrics.h>
->>>>>>> 9e7ede48
 #include <DataStreams/IBlockInputStream.h>
 #include <DataStreams/NullBlockInputStream.h>
 #include <IO/IOThreadPool.h>
@@ -273,11 +270,7 @@
         auto task = std::make_shared<std::packaged_task<RemoteSegmentReadTaskPtr()>>([&, idx, size] {
             Stopwatch watch;
             SCOPE_EXIT({
-                LOG_DEBUG(log, "Build RemoteSegmentReadTask finished, elapsed={}s task_idx={} task_total={} segment_id={}",
-                          watch.elapsedSeconds(),
-                          idx,
-                          size,
-                          remote_seg.segment_id());
+                LOG_DEBUG(log, "Build RemoteSegmentReadTask finished, elapsed={}s task_idx={} task_total={} segment_id={}", watch.elapsedSeconds(), idx, size, remote_seg.segment_id());
             });
 
             return RemoteSegmentReadTask::buildFrom(
