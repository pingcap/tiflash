// Copyright 2022 PingCAP, Ltd.
//
// Licensed under the Apache License, Version 2.0 (the "License");
// you may not use this file except in compliance with the License.
// You may obtain a copy of the License at
//
//     http://www.apache.org/licenses/LICENSE-2.0
//
// Unless required by applicable law or agreed to in writing, software
// distributed under the License is distributed on an "AS IS" BASIS,
// WITHOUT WARRANTIES OR CONDITIONS OF ANY KIND, either express or implied.
// See the License for the specific language governing permissions and
// limitations under the License.

#pragma once

#include <DataStreams/MarkInCompressedFile.h>
#include <Encryption/CompressedReadBufferFromFileProvider.h>
#include <Storages/DeltaMerge/DeltaMergeDefines.h>
#include <Storages/DeltaMerge/DeltaMergeHelpers.h>
#include <Storages/DeltaMerge/File/ColumnCache.h>
#include <Storages/DeltaMerge/File/DMFile.h>
#include <Storages/DeltaMerge/File/DMFilePackFilter.h>
#include <Storages/DeltaMerge/ReadThread/ColumnSharingCache.h>
#include <Storages/DeltaMerge/RowKeyRange.h>
#include <Storages/MarkCache.h>

namespace DB
{
namespace DM
{
class RSOperator;
using RSOperatorPtr = std::shared_ptr<RSOperator>;

inline static const size_t DMFILE_READ_ROWS_THRESHOLD = DEFAULT_MERGE_BLOCK_SIZE * 3;

class DMFileReader
{
public:
    // Read stream for single column
    struct Stream
    {
        Stream(DMFileReader & reader,
               ColId col_id,
               const String & file_name_base,
               size_t aio_threshold,
               size_t max_read_buffer_size,
               const LoggerPtr & log,
               const ReadLimiterPtr & read_limiter);

        const bool single_file_mode;
        double avg_size_hint;
        MarksInCompressedFilePtr marks;
        MarkWithSizesInCompressedFilePtr mark_with_sizes;

        size_t getOffsetInFile(size_t i) const
        {
            return single_file_mode ? (*mark_with_sizes)[i].mark.offset_in_compressed_file : (*marks)[i].offset_in_compressed_file;
        }

        size_t getOffsetInDecompressedBlock(size_t i) const
        {
            return single_file_mode ? (*mark_with_sizes)[i].mark.offset_in_decompressed_block : (*marks)[i].offset_in_decompressed_block;
        }

        std::unique_ptr<CompressedSeekableReaderBuffer> buf;
    };
    using StreamPtr = std::unique_ptr<Stream>;
    using ColumnStreams = std::map<String, StreamPtr>;

    DMFileReader(
        const DMFilePtr & dmfile_,
        const ColumnDefines & read_columns_,
        bool is_common_handle_,
        // Only set this param to true when
        // 1. There is no delta.
        // 2. You don't need pk, version and delete_tag columns
        // If you have no idea what it means, then simply set it to false.
<<<<<<< HEAD
        bool enable_clean_read_,
        bool is_fast_scan_,
=======
        bool enable_handle_clean_read_,
        bool enable_del_clean_read_,
        bool is_fast_mode_,
>>>>>>> 7acf7f59
        // The the MVCC filter version. Used by clean read check.
        UInt64 max_read_version_,
        // filters
        DMFilePackFilter && pack_filter_,
        // caches
        const MarkCachePtr & mark_cache_,
        bool enable_column_cache_,
        const ColumnCachePtr & column_cache_,
        size_t aio_threshold,
        size_t max_read_buffer_size,
        const FileProviderPtr & file_provider_,
        const ReadLimiterPtr & read_limiter,
        size_t rows_threshold_per_read_,
        bool read_one_pack_every_time_,
        const String & tracing_id_,
        bool enable_col_sharing_cache);

    Block getHeader() const { return toEmptyBlock(read_columns); }

    /// Skipped rows before next call of #read().
    /// Return false if it is the end of stream.
    bool getSkippedRows(size_t & skip_rows);
    Block read();
    UInt64 fileId() const
    {
        return dmfile->fileId();
    }
    std::string path() const
    {
        return dmfile->path();
    }
    void addCachedPacks(ColId col_id, size_t start_pack_id, size_t pack_count, ColumnPtr & col);

private:
    bool shouldSeek(size_t pack_id);

    void readFromDisk(ColumnDefine & column_define,
                      MutableColumnPtr & column,
                      size_t start_pack_id,
                      size_t read_rows,
                      size_t skip_packs,
                      bool force_seek);
    void readColumn(ColumnDefine & column_define,
                    ColumnPtr & column,
                    size_t start_pack_id,
                    size_t pack_count,
                    size_t read_rows,
                    size_t skip_packs,
                    bool force_seek);
    bool getCachedPacks(ColId col_id, size_t start_pack_id, size_t pack_count, size_t read_rows, ColumnPtr & col);

private:
    DMFilePtr dmfile;
    ColumnDefines read_columns;
    ColumnStreams column_streams;

    const bool is_common_handle;

    // read_one_pack_every_time is used to create info for every pack
    const bool read_one_pack_every_time;

    const bool single_file_mode;

    /// Clean read optimize
<<<<<<< HEAD
    // In normal mode, if there is no delta for some packs in stable, we can try to do clean read.
    // In fast mode, we always try to do clean read.
    const bool enable_clean_read;
    const bool is_fast_scan;
=======
    // In normal mode, if there is no delta for some packs in stable, we can try to do clean read (enable_handle_clean_read is true).
    // In fast mode, if we don't need handle column, we will try to do clean read on handle_column(enable_handle_clean_read is true).
    //               if we don't need del column, we will try to do clean read on del_column(enable_del_clean_read is true).
    const bool enable_handle_clean_read;
    const bool enable_del_clean_read;
    const bool is_fast_mode;
>>>>>>> 7acf7f59
    const UInt64 max_read_version;

    /// Filters
    DMFilePackFilter pack_filter;

    std::vector<size_t> skip_packs_by_column;

    /// Caches
    MarkCachePtr mark_cache;
    const bool enable_column_cache;
    ColumnCachePtr column_cache;

    const size_t rows_threshold_per_read;

    size_t next_pack_id = 0;

    FileProviderPtr file_provider;

    LoggerPtr log;

    std::unique_ptr<ColumnSharingCacheMap> col_data_cache;
    std::unordered_map<ColId, bool> last_read_from_cache;
};

} // namespace DM
} // namespace DB<|MERGE_RESOLUTION|>--- conflicted
+++ resolved
@@ -76,14 +76,9 @@
         // 1. There is no delta.
         // 2. You don't need pk, version and delete_tag columns
         // If you have no idea what it means, then simply set it to false.
-<<<<<<< HEAD
-        bool enable_clean_read_,
-        bool is_fast_scan_,
-=======
         bool enable_handle_clean_read_,
         bool enable_del_clean_read_,
-        bool is_fast_mode_,
->>>>>>> 7acf7f59
+        bool is_fast_scan_,
         // The the MVCC filter version. Used by clean read check.
         UInt64 max_read_version_,
         // filters
@@ -148,19 +143,13 @@
     const bool single_file_mode;
 
     /// Clean read optimize
-<<<<<<< HEAD
-    // In normal mode, if there is no delta for some packs in stable, we can try to do clean read.
-    // In fast mode, we always try to do clean read.
-    const bool enable_clean_read;
-    const bool is_fast_scan;
-=======
     // In normal mode, if there is no delta for some packs in stable, we can try to do clean read (enable_handle_clean_read is true).
     // In fast mode, if we don't need handle column, we will try to do clean read on handle_column(enable_handle_clean_read is true).
     //               if we don't need del column, we will try to do clean read on del_column(enable_del_clean_read is true).
     const bool enable_handle_clean_read;
     const bool enable_del_clean_read;
-    const bool is_fast_mode;
->>>>>>> 7acf7f59
+    const bool is_fast_scan;
+
     const UInt64 max_read_version;
 
     /// Filters
