// Copyright 2022 PingCAP, Ltd.
//
// Licensed under the Apache License, Version 2.0 (the "License");
// you may not use this file except in compliance with the License.
// You may obtain a copy of the License at
//
//     http://www.apache.org/licenses/LICENSE-2.0
//
// Unless required by applicable law or agreed to in writing, software
// distributed under the License is distributed on an "AS IS" BASIS,
// WITHOUT WARRANTIES OR CONDITIONS OF ANY KIND, either express or implied.
// See the License for the specific language governing permissions and
// limitations under the License.

#pragma once

#include <DataStreams/IBlockOutputStream.h>
#include <DataStreams/MarkInCompressedFile.h>
#include <Encryption/WriteBufferFromFileProvider.h>
#include <Encryption/createWriteBufferFromFileBaseByFileProvider.h>
#include <IO/CompressedWriteBuffer.h>
#include <IO/WriteBufferFromOStream.h>
#include <Storages/DeltaMerge/DMChecksumConfig.h>
#include <Storages/DeltaMerge/File/DMFile.h>
#include <Storages/DeltaMerge/Index/BloomFilterIndex.h>
#include <Storages/DeltaMerge/Index/MinMaxIndex.h>
namespace DB
{
namespace DM
{
namespace detail
{

static inline DB::ChecksumAlgo getAlgorithmOrNone(DMFile & dmfile)
{
    return dmfile.getConfiguration() ? dmfile.getConfiguration()->getChecksumAlgorithm() : ChecksumAlgo::None;
}
static inline size_t getFrameSizeOrDefault(DMFile & dmfile)
{
    return dmfile.getConfiguration() ? dmfile.getConfiguration()->getChecksumFrameLength() : DBMS_DEFAULT_BUFFER_SIZE;
}
} // namespace detail
class DMFileWriter
{
public:
    using WriteBufferFromFileBasePtr = std::unique_ptr<WriteBufferFromFileBase>;
    struct Stream
    {
        Stream(const DMFilePtr & dmfile,
               const String & file_base_name,
               const DataTypePtr & type,
               CompressionSettings compression_settings,
               size_t max_compress_block_size,
               FileProviderPtr & file_provider,
               const WriteLimiterPtr & write_limiter_,
               bool do_index,
               bool do_bloom_filter_index)
            : plain_file(
                WriteBufferByFileProviderBuilder(
                    dmfile->configuration.has_value(),
                    file_provider,
                    dmfile->colDataPath(file_base_name),
                    dmfile->encryptionDataPath(file_base_name),
                    false,
                    write_limiter_)
                    .with_buffer_size(max_compress_block_size)
                    .with_checksum_algorithm(detail::getAlgorithmOrNone(*dmfile))
                    .with_checksum_frame_size(detail::getFrameSizeOrDefault(*dmfile))
                    .build())
            , compressed_buf(dmfile->configuration
                                 ? std::unique_ptr<WriteBuffer>(new CompressedWriteBuffer<false>(*plain_file, compression_settings))
                                 : std::unique_ptr<WriteBuffer>(new CompressedWriteBuffer<true>(*plain_file, compression_settings)))
            , minmaxes(do_index ? std::make_shared<MinMaxIndex>(*type) : nullptr)
<<<<<<< HEAD
            , bloom_filter_index(do_bloom_filter_index ? std::make_shared<BloomFilterIndex>() : nullptr)
            , mark_file(WriteBufferByFileProviderBuilder(
                            dmfile->configuration.has_value(),
                            file_provider,
                            dmfile->colMarkPath(file_base_name),
                            dmfile->encryptionMarkPath(file_base_name),
                            false,
                            write_limiter_)
                            .with_checksum_algorithm(detail::getAlgorithmOrNone(*dmfile))
                            .with_checksum_frame_size(detail::getFrameSizeOrDefault(*dmfile))
                            .build())
=======
>>>>>>> 4a0bdb11
        {
            if (!dmfile->useMetaV2())
            {
                mark_file = WriteBufferByFileProviderBuilder( // will not used in DMFileFormat::V3, could be removed when v3 is default
                                dmfile->configuration.has_value(),
                                file_provider,
                                dmfile->colMarkPath(file_base_name),
                                dmfile->encryptionMarkPath(file_base_name),
                                false,
                                write_limiter_)
                                .with_checksum_algorithm(detail::getAlgorithmOrNone(*dmfile))
                                .with_checksum_frame_size(detail::getFrameSizeOrDefault(*dmfile))
                                .build();
            }
            else
            {
                marks = std::make_shared<MarksInCompressedFile>();
            }
        }

        // compressed_buf -> plain_file
        WriteBufferFromFileBasePtr plain_file;
        WriteBufferPtr compressed_buf;

        MinMaxIndexPtr minmaxes;
<<<<<<< HEAD
        BloomFilterIndexPtr bloom_filter_index;
=======

        MarksInCompressedFilePtr marks;

>>>>>>> 4a0bdb11
        WriteBufferFromFileBasePtr mark_file;
    };
    using StreamPtr = std::unique_ptr<Stream>;
    using ColumnStreams = std::map<String, StreamPtr>;

    struct BlockProperty
    {
        size_t not_clean_rows;
        size_t deleted_rows;
        size_t effective_num_rows;
        size_t gc_hint_version;
    };

    struct Options
    {
        CompressionSettings compression_settings;
        size_t min_compress_block_size{};
        size_t max_compress_block_size{};

        Options() = default;

        Options(CompressionSettings compression_settings_, size_t min_compress_block_size_, size_t max_compress_block_size_)
            : compression_settings(compression_settings_)
            , min_compress_block_size(min_compress_block_size_)
            , max_compress_block_size(max_compress_block_size_)
        {
        }

        Options(const Options & from) = default;
    };


public:
    DMFileWriter(const DMFilePtr & dmfile_,
                 const ColumnDefines & write_columns_,
                 const FileProviderPtr & file_provider_,
                 const WriteLimiterPtr & write_limiter_,
                 const Options & options_);

    void write(const Block & block, const BlockProperty & block_property);
    void finalize();

    const DMFilePtr getFile() const
    {
        return dmfile;
    }

private:
    void finalizeColumn(ColId col_id, DataTypePtr type);
    void writeColumn(ColId col_id, const IDataType & type, const IColumn & column, const ColumnVector<UInt8> * del_mark);

    /// Add streams with specified column id. Since a single column may have more than one Stream,
    /// for example Nullable column has a NullMap column, we would track them with a mapping
    /// FileNameBase -> Stream.
    void addStreams(ColId col_id, DataTypePtr type, bool do_index, bool do_bloom_filter_index);

    WriteBufferFromFileBasePtr createMetaFile();
    WriteBufferFromFileBasePtr createMetaV2File();
    WriteBufferFromFileBasePtr createPackStatsFile();
    void finalizeMetaV1();
    void finalizeMetaV2();

private:
    DMFilePtr dmfile;
    ColumnDefines write_columns;
    Options options;

    ColumnStreams column_streams;

    FileProviderPtr file_provider;
    WriteLimiterPtr write_limiter;

    // If dmfile->useMetaV2() is true, `meta_file` is for metav2,
    // else `meta_file` is for pack stats.
    WriteBufferFromFileBasePtr meta_file;

    DMFile::MergedFileWriter merged_file;

    // use to avoid count data written in index file for empty dmfile
    bool is_empty_file = true;
};

} // namespace DM
} // namespace DB<|MERGE_RESOLUTION|>--- conflicted
+++ resolved
@@ -71,20 +71,7 @@
                                  ? std::unique_ptr<WriteBuffer>(new CompressedWriteBuffer<false>(*plain_file, compression_settings))
                                  : std::unique_ptr<WriteBuffer>(new CompressedWriteBuffer<true>(*plain_file, compression_settings)))
             , minmaxes(do_index ? std::make_shared<MinMaxIndex>(*type) : nullptr)
-<<<<<<< HEAD
             , bloom_filter_index(do_bloom_filter_index ? std::make_shared<BloomFilterIndex>() : nullptr)
-            , mark_file(WriteBufferByFileProviderBuilder(
-                            dmfile->configuration.has_value(),
-                            file_provider,
-                            dmfile->colMarkPath(file_base_name),
-                            dmfile->encryptionMarkPath(file_base_name),
-                            false,
-                            write_limiter_)
-                            .with_checksum_algorithm(detail::getAlgorithmOrNone(*dmfile))
-                            .with_checksum_frame_size(detail::getFrameSizeOrDefault(*dmfile))
-                            .build())
-=======
->>>>>>> 4a0bdb11
         {
             if (!dmfile->useMetaV2())
             {
@@ -110,13 +97,10 @@
         WriteBufferPtr compressed_buf;
 
         MinMaxIndexPtr minmaxes;
-<<<<<<< HEAD
         BloomFilterIndexPtr bloom_filter_index;
-=======
 
         MarksInCompressedFilePtr marks;
 
->>>>>>> 4a0bdb11
         WriteBufferFromFileBasePtr mark_file;
     };
     using StreamPtr = std::unique_ptr<Stream>;
