--- conflicted
+++ resolved
@@ -92,18 +92,11 @@
     // Only set is_fast_mode_ param to true when read in fast mode.
     // Only set enable_del_clean_read_ param to true when you don't need del columns in fast mode.
     // `max_data_version_` is the MVCC filter version for reading. Used by clean read check
-<<<<<<< HEAD
-    DMFileBlockInputStreamBuilder & enableCleanRead(bool enable, bool is_fast_scan_, UInt64 max_data_version_)
-    {
-        enable_clean_read = enable;
-        is_fast_scan = is_fast_scan_;
-=======
-    DMFileBlockInputStreamBuilder & enableCleanRead(bool enable_handle_clean_read_, bool is_fast_mode_, bool enable_del_clean_read_, UInt64 max_data_version_)
+    DMFileBlockInputStreamBuilder & enableCleanRead(bool enable_handle_clean_read_, bool is_fast_scan_, bool enable_del_clean_read_, UInt64 max_data_version_)
     {
         enable_handle_clean_read = enable_handle_clean_read_;
         enable_del_clean_read = enable_del_clean_read_;
-        is_fast_mode = is_fast_mode_;
->>>>>>> 7acf7f59
+        is_fast_scan = is_fast_scan_;
         max_data_version = max_data_version_;
         return *this;
     }
@@ -166,14 +159,10 @@
     FileProviderPtr file_provider;
 
     // clean read
-<<<<<<< HEAD
-    bool enable_clean_read = false;
+
+    bool enable_handle_clean_read = false;
     bool is_fast_scan = false;
-=======
-    bool enable_handle_clean_read = false;
-    bool is_fast_mode = false;
     bool enable_del_clean_read = false;
->>>>>>> 7acf7f59
     UInt64 max_data_version = std::numeric_limits<UInt64>::max();
     // Rough set filter
     RSOperatorPtr rs_filter;
