--- conflicted
+++ resolved
@@ -62,14 +62,9 @@
         dmfile,
         read_columns,
         is_common_handle,
-<<<<<<< HEAD
-        enable_clean_read,
-        is_fast_scan,
-=======
         enable_handle_clean_read,
         enable_del_clean_read,
-        is_fast_mode,
->>>>>>> 7acf7f59
+        is_fast_scan,
         max_data_version,
         std::move(pack_filter),
         mark_cache,
