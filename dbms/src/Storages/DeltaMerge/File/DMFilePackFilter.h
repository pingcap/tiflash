#pragma once

#include <Storages/DeltaMerge/File/DMFile.h>
#include <Storages/DeltaMerge/Filter/FilterHelper.h>
#include <Storages/DeltaMerge/Filter/RSOperator.h>
#include <Storages/DeltaMerge/PKRange.h>

namespace DB
{
namespace DM
{

using IdSet    = std::set<UInt64>;
using IdSetPtr = std::shared_ptr<IdSet>;

class DMFilePackFilter
{
public:
    ///
    DMFilePackFilter(const DMFilePtr &     dmfile_,
                     MinMaxIndexCache *    index_cache_,
                     UInt64                hash_salt_,
                     const PKRange &       pk_range_,  // filter by handle range
                     const RSOperatorPtr & filter_,    // filter by push down where clause
                     const IdSetPtr &      read_packs_ // filter by pack index
                     )
        : dmfile(dmfile_),
          index_cache(index_cache_),
          hash_salt(hash_salt_),
          pk_range(pk_range_),
          filter(filter_),
          read_packs(read_packs_),
          handle_res(dmfile->getPacks(), RSResult::All),
          use_packs(dmfile->getPacks()),
          log(&Logger::get("DMFilePackFilter"))
    {

<<<<<<< HEAD
        if (!pk_range.isAll())
        {
            loadIndex(EXTRA_HANDLE_COLUMN_ID);
            auto pk_filter = toFilter(pk_range);
            for (size_t i = 0; i < dmfile->getPacks(); ++i)
=======
        size_t pack_count = dmfile->getPacks();
        if (!handle_range.all())
        {
            loadIndex(EXTRA_HANDLE_COLUMN_ID);
            auto handle_filter = toFilter(handle_range);
            for (size_t i = 0; i < pack_count; ++i)
>>>>>>> 97ee0e91
            {
                handle_res[i] = pk_filter->roughCheck(i, param);
            }
        }

        size_t after_pk         = 0;
        size_t after_read_packs = 0;
        size_t after_filter     = 0;

        /// Check packs by handle_res
        for (size_t i = 0; i < pack_count; ++i)
        {
            use_packs[i] = handle_res[i] != None;
        }

        for (auto u : use_packs)
            after_pk += u;

        /// Check packs by read_packs
        if (read_packs)
        {
            for (size_t i = 0; i < pack_count; ++i)
            {
                use_packs[i] = ((bool)use_packs[i]) && ((bool)read_packs->count(i));
            }
        }

        for (auto u : use_packs)
            after_read_packs += u;

        /// Check packs by filter in where clause
        if (filter)
        {
            // Load index based on filter.
            Attrs attrs = filter->getAttrs();
            for (auto & attr : attrs)
            {
                loadIndex(attr.col_id);
            }

            for (size_t i = 0; i < pack_count; ++i)
            {
                use_packs[i] = ((bool)use_packs[i]) && (filter->roughCheck(i, param) != None);
            }
        }

        for (auto u : use_packs)
            after_filter += u;

        Float64 filter_rate = (Float64)(after_read_packs - after_filter) * 100 / after_read_packs;
        if (isnan(filter_rate))
        {
            LOG_DEBUG(log,
                      "RSFilter exclude rate is nan, after_pk: "
                          << after_pk << ", after_read_packs: " << after_read_packs << ", after_filter: " << after_filter
                          << ", handle_range: " << handle_range.toString() << ", read_packs: " << ((!read_packs) ? 0 : read_packs->size())
                          << ", pack_count: " << pack_count);
        }
        else
        {
            LOG_DEBUG(log, "RSFilter exclude rate: " << DB::toString(filter_rate, 2));
        }
    }

    const std::vector<RSResult> & getHandleRes() { return handle_res; }
    const std::vector<UInt8> &    getUsePacks() { return use_packs; }

    Handle getMinHandle(size_t pack_id)
    {
        if (!param.indexes.count(EXTRA_HANDLE_COLUMN_ID))
            loadIndex(EXTRA_HANDLE_COLUMN_ID);
        auto & minmax_index = param.indexes.find(EXTRA_HANDLE_COLUMN_ID)->second.minmax;
        return minmax_index->getIntMinMax(pack_id).first;
    }

    UInt64 getMaxVersion(size_t pack_id)
    {
        if (!param.indexes.count(VERSION_COLUMN_ID))
            loadIndex(VERSION_COLUMN_ID);
        auto & minmax_index = param.indexes.find(VERSION_COLUMN_ID)->second.minmax;
        return minmax_index->getUInt64MinMax(pack_id).second;
    }

    // Get valid rows and bytes after filter invalid packs by handle_range and filter
    std::pair<size_t, size_t> validRowsAndBytes()
    {
        size_t rows       = 0;
        size_t bytes      = 0;
        auto & pack_stats = dmfile->getPackStats();
        for (size_t i = 0; i < pack_stats.size(); ++i)
        {
            if (use_packs[i])
            {
                rows += pack_stats[i].rows;
                bytes += pack_stats[i].bytes;
            }
        }
        return {rows, bytes};
    }

private:
    void loadIndex(const ColId col_id)
    {
        if (param.indexes.count(col_id))
            return;

        auto       index_path = dmfile->colIndexPath(DMFile::getFileNameBase(col_id));
        Poco::File index_file(index_path);
        if (!index_file.exists())
            return;

        auto & type = dmfile->getColumnStat(col_id).type;
        auto   load = [&]() {
            auto index_buf = openForRead(index_path);
            return MinMaxIndex::read(*type, index_buf);
        };
        MinMaxIndexPtr minmax_index;
        if (index_cache)
        {
            auto key     = MinMaxIndexCache::hash(index_path, hash_salt);
            minmax_index = index_cache->getOrSet(key, load);
        }
        else
        {
            minmax_index = load();
        }

        param.indexes.emplace(col_id, RSIndex(type, minmax_index));
    }

private:
    DMFilePtr          dmfile;
    MinMaxIndexCache * index_cache;
    UInt64             hash_salt;
    PKRange            pk_range;
    RSOperatorPtr      filter;
    IdSetPtr           read_packs;

    RSCheckParam param;

    std::vector<RSResult> handle_res;
    std::vector<UInt8>    use_packs;

    Logger * log;
};

} // namespace DM
} // namespace DB<|MERGE_RESOLUTION|>--- conflicted
+++ resolved
@@ -35,20 +35,12 @@
           log(&Logger::get("DMFilePackFilter"))
     {
 
-<<<<<<< HEAD
+        size_t pack_count = dmfile->getPacks();
         if (!pk_range.isAll())
         {
             loadIndex(EXTRA_HANDLE_COLUMN_ID);
             auto pk_filter = toFilter(pk_range);
-            for (size_t i = 0; i < dmfile->getPacks(); ++i)
-=======
-        size_t pack_count = dmfile->getPacks();
-        if (!handle_range.all())
-        {
-            loadIndex(EXTRA_HANDLE_COLUMN_ID);
-            auto handle_filter = toFilter(handle_range);
             for (size_t i = 0; i < pack_count; ++i)
->>>>>>> 97ee0e91
             {
                 handle_res[i] = pk_filter->roughCheck(i, param);
             }
@@ -104,7 +96,7 @@
             LOG_DEBUG(log,
                       "RSFilter exclude rate is nan, after_pk: "
                           << after_pk << ", after_read_packs: " << after_read_packs << ", after_filter: " << after_filter
-                          << ", handle_range: " << handle_range.toString() << ", read_packs: " << ((!read_packs) ? 0 : read_packs->size())
+                          << ", pk_range: " << pk_range.toString() << ", read_packs: " << ((!read_packs) ? 0 : read_packs->size())
                           << ", pack_count: " << pack_count);
         }
         else
