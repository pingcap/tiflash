--- conflicted
+++ resolved
@@ -368,14 +368,8 @@
 
     bool do_clean_read_on_handle_on_fast_mode = enable_handle_clean_read && is_fast_scan && expected_handle_res == All;
     bool do_clean_read_on_del_on_fast_mode = enable_del_clean_read && is_fast_scan && deleted_rows == 0;
-
-<<<<<<< HEAD
-    bool do_clean_read_on_handle_on_fast_mode = enable_handle_clean_read && is_fast_mode && expected_handle_res == All;
-    bool do_clean_read_on_del_on_fast_mode = enable_del_clean_read && is_fast_mode && deleted_rows == 0;
-    // bool do_clean_read_on_del_on_normal_mode = enable_del_clean_read && !is_fast_mode && deleted_rows == 0;
-    bool do_clean_read_on_del_on_normal_mode = enable_del_clean_read && !is_fast_mode; // just for test single dmfile
-=======
->>>>>>> ade4325a
+    // bool do_clean_read_on_del_on_normal_mode = enable_del_clean_read && !is_fast_scan && deleted_rows == 0;
+    bool do_clean_read_on_del_on_normal_mode = enable_del_clean_read && !is_fast_scan; // just for test single dmfile
 
     //std::cout << "do_clean_read_on_normal_mode " << do_clean_read_on_normal_mode << " do_clean_read_on_handle_on_fast_mode " << do_clean_read_on_handle_on_fast_mode << " do_clean_read_on_del_on_fast_mode " << do_clean_read_on_del_on_fast_mode << " do_clean_read_on_del_on_normal_mode " << do_clean_read_on_del_on_normal_mode << " enable_del_clean_read " <<  enable_del_clean_read << std::endl;
     if (do_clean_read_on_normal_mode)
