--- conflicted
+++ resolved
@@ -447,14 +447,6 @@
                 }
                 else
                 {
-<<<<<<< HEAD
-                    LOG_FMT_TRACE(log,
-                                  "Column [id:{}, name:{}, type:{}] not found, use default value. DMFile: {}",
-                                  cd.id,
-                                  cd.name,
-                                  cd.type->getName(),
-                                  dmfile->path());
-=======
                     LOG_FMT_TRACE(
                         log,
                         "Column [id: {}, name: {}, type: {}] not found, use default value. DMFile: {}",
@@ -462,7 +454,6 @@
                         cd.name,
                         cd.type->getName(),
                         dmfile->path());
->>>>>>> b317a505
                     // New column after ddl is not exist in this DMFile, fill with default value
                     ColumnPtr column = createColumnWithDefaultValue(cd, read_rows);
                     res.insert(ColumnWithTypeAndName{std::move(column), cd.type, cd.name, cd.id});
