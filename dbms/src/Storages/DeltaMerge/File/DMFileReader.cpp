--- conflicted
+++ resolved
@@ -41,7 +41,6 @@
             PageUtil::readFile(file, mark_file_stat.offset, reinterpret_cast<char *>(res->data()), size);
 
             return res;
-<<<<<<< HEAD
         };
         if (reader.mark_cache)
             marks = reader.mark_cache->getOrSet(MarkCache::hash(reader.dmfile->path() + reader.dmfile->colMarkIdentifier(file_name_base), reader.hash_salt), mark_load);
@@ -51,17 +50,13 @@
     else
     {
         const String mark_path = reader.dmfile->colMarkPath(file_name_base);
-=======
-        size_t size = sizeof(MarkInCompressedFile) * reader.dmfile->getPacks();
-        auto   file = reader.file_provider->newRandomAccessFile(mark_path, reader.dmfile->encryptionMarkPath(file_name_base));
->>>>>>> 1c24ca57
 
         auto mark_load = [&]() -> MarksInCompressedFilePtr {
             auto res = std::make_shared<MarksInCompressedFile>(reader.dmfile->getPacks());
             if (res->empty()) // 0 rows.
                 return res;
             size_t size = sizeof(MarkInCompressedFile) * reader.dmfile->getPacks();
-            auto file = reader.file_provider->newRandomAccessFile(mark_path, reader.dmfile->encryptionMarkPath(file_name_base));
+            auto file   = reader.file_provider->newRandomAccessFile(mark_path, reader.dmfile->encryptionMarkPath(file_name_base));
 
             PageUtil::readFile(file, 0, reinterpret_cast<char *>(res->data()), size);
 
