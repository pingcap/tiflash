--- conflicted
+++ resolved
@@ -133,7 +133,6 @@
 {
     size_t rows = column.size();
 
-<<<<<<< HEAD
     if (single_file_mode)
     {
         auto callback = [&](const IDataType::SubstreamPath & substream) {
@@ -145,7 +144,7 @@
             auto & minmax_indexs = single_file_stream->minmax_indexs;
             if (auto iter = minmax_indexs.find(stream_name); iter != minmax_indexs.end())
             {
-                iter->second->addPack(column, nullptr);
+                iter->second->addPack(column, del_mark);
             }
 
             auto offset_in_compressed_block = single_file_stream->original_hashing.offset();
@@ -182,45 +181,6 @@
                 const ColumnNullable &   col           = static_cast<const ColumnNullable &>(column);
                 nullable_type.getNestedType()->serializeBinaryBulk(col.getNestedColumn(), single_file_stream->original_hashing, 0, rows);
             }
-=======
-    type.enumerateStreams(
-        [&](const IDataType::SubstreamPath & substream) {
-            String name   = DMFile::getFileNameBase(col_id, substream);
-            auto & stream = column_streams.at(name);
-            if (stream->minmaxes)
-                stream->minmaxes->addPack(column, del_mark);
-
-            /// There could already be enough data to compress into the new block.
-            if (stream->original_hashing.offset() >= min_compress_block_size)
-                stream->original_hashing.next();
-
-            auto offset_in_compressed_block = stream->original_hashing.offset();
-            if (unlikely(wal_mode && offset_in_compressed_block != 0))
-                throw Exception("Offset in compressed block is expected to be 0, now " + DB::toString(offset_in_compressed_block));
-
-            writeIntBinary(stream->plain_hashing.count(), stream->mark_file);
-            writeIntBinary(offset_in_compressed_block, stream->mark_file);
-        },
-        {});
-
-    type.serializeBinaryBulkWithMultipleStreams(column, //
-                                                [&](const IDataType::SubstreamPath & substream) {
-                                                    String stream_name = DMFile::getFileNameBase(col_id, substream);
-                                                    auto & stream      = column_streams.at(stream_name);
-                                                    return &(stream->original_hashing);
-                                                },
-                                                0,
-                                                rows,
-                                                true,
-                                                {});
-
-    type.enumerateStreams(
-        [&](const IDataType::SubstreamPath & substream) {
-            String name   = DMFile::getFileNameBase(col_id, substream);
-            auto & stream = column_streams.at(name);
-            if (wal_mode)
-                stream->flush();
->>>>>>> b5bbf148
             else
             {
                 throw DB::TiFlashException("Unknown type of substream_path: " + std::to_string(substream[0].type),
@@ -243,7 +203,7 @@
                 const auto name   = DMFile::getFileNameBase(col_id, substream);
                 auto &     stream = column_streams.at(name);
                 if (stream->minmaxes)
-                    stream->minmaxes->addPack(column, nullptr);
+                    stream->minmaxes->addPack(column, del_mark);
 
                 /// There could already be enough data to compress into the new block.
                 if (stream->original_hashing.offset() >= min_compress_block_size)
