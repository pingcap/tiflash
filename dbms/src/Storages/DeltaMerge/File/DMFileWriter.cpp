--- conflicted
+++ resolved
@@ -34,17 +34,13 @@
     {
         // TODO: currently we only generate index for Integers, Date, DateTime types, and this should be configurable by user.
         // TODO: If column type is nullable, we won't generate index for it
-<<<<<<< HEAD
-        if (cd.type->isInteger() || cd.type->isDateOrDateTime())
+        /// for handle column always generate index
+        bool do_index = cd.id == EXTRA_HANDLE_COLUMN_ID || cd.type->isInteger() || cd.type->isDateOrDateTime();
+        if (do_index)
         {
             String column_name = DMFile::getFileNameBase(cd.id, {});
             minmax_indexs.emplace(column_name, std::make_shared<MinMaxIndex>(*cd.type));
         }
-=======
-        /// for handle column always generate index
-        bool do_index = !wal_mode && (cd.id == EXTRA_HANDLE_COLUMN_ID || cd.type->isInteger() || cd.type->isDateOrDateTime());
-        addStreams(cd.id, cd.type, do_index);
->>>>>>> 1c24ca57
         dmfile->column_stats.emplace(cd.id, ColumnStat{cd.id, cd.type, /*avg_size=*/0});
     }
 }
