--- conflicted
+++ resolved
@@ -93,11 +93,8 @@
 
     using PackStats = PaddedPODArray<PackStat>;
 
-<<<<<<< HEAD
     static DMFilePtr create(UInt64 file_id, const String & parent_path, bool single_file_mode = false);
-=======
-    static DMFilePtr create(UInt64 file_id, const String & parent_path);
->>>>>>> b5bbf148
+
     static DMFilePtr
     restore(const FileProviderPtr & file_provider, UInt64 file_id, UInt64 ref_id, const String & parent_path, bool read_meta = true);
 
@@ -109,19 +106,14 @@
 
     UInt64 fileId() const { return file_id; }
     UInt64 refId() const { return ref_id; }
-<<<<<<< HEAD
-    String path() const { return parent_path + (status == Status::READABLE ? "/dmf_" : "/.tmp.dmf_") + DB::toString(file_id); }
+
+    String path() const;
     String metaPath() const { return subFilePath(metaFileName()); }
     String packStatPath() const { return subFilePath(packStatFileName()); }
-=======
-    String path() const;
-    String metaPath() const { return path() + "/meta.txt"; }
-    String packStatPath() const { return path() + "/pack"; }
->>>>>>> b5bbf148
+
     // Do not gc me.
     String ngcPath() const;
 
-<<<<<<< HEAD
     using FileNameBase = String;
     String colDataPath(const FileNameBase & file_name_base) const { return subFilePath(colDataFileName(file_name_base)); }
     String colIndexPath(const FileNameBase & file_name_base) const { return subFilePath(colIndexFileName(file_name_base)); }
@@ -138,29 +130,12 @@
 
     bool isColIndexExist(const ColId & col_id) const;
 
-    const String         encryptionBasePath() const { return parent_path + "/dmf_" + DB::toString(file_id); }
+    const String         encryptionBasePath() const;
     const EncryptionPath encryptionDataPath(const FileNameBase & file_name_base) const;
     const EncryptionPath encryptionIndexPath(const FileNameBase & file_name_base) const;
     const EncryptionPath encryptionMarkPath(const FileNameBase & file_name_base) const;
     const EncryptionPath encryptionMetaPath() const;
     const EncryptionPath encryptionPackStatPath() const;
-=======
-    String         encryptionBasePath() const { return parent_path + "/dmf_" + DB::toString(file_id); }
-    EncryptionPath encryptionDataPath(const String & file_name_base) const
-    {
-        return EncryptionPath(encryptionBasePath(), file_name_base + ".dat");
-    }
-    EncryptionPath encryptionIndexPath(const String & file_name_base) const
-    {
-        return EncryptionPath(encryptionBasePath(), file_name_base + ".idx");
-    }
-    EncryptionPath encryptionMarkPath(const String & file_name_base) const
-    {
-        return EncryptionPath(encryptionBasePath(), file_name_base + ".mrk");
-    }
-    EncryptionPath encryptionMetaPath() const { return EncryptionPath(encryptionBasePath(), "meta.txt"); }
-    EncryptionPath encryptionPackStatPath() const { return EncryptionPath(encryptionBasePath(), "pack"); }
->>>>>>> b5bbf148
 
     size_t getRows() const
     {
@@ -276,20 +251,10 @@
 };
 
 inline ReadBufferFromFileProvider
-<<<<<<< HEAD
 openForRead(const FileProviderPtr & file_provider, const String & path, const EncryptionPath & encryption_path, const size_t & file_size)
 {
     return ReadBufferFromFileProvider(
         file_provider, path, encryption_path, std::min(static_cast<size_t>(DBMS_DEFAULT_BUFFER_SIZE), file_size));
-=======
-openForRead(const FileProviderPtr & file_provider, const String & path, const EncryptionPath & encryption_path)
-{
-    return ReadBufferFromFileProvider( //
-        file_provider,
-        path,
-        encryption_path,
-        std::min(static_cast<Poco::File::FileSize>(DBMS_DEFAULT_BUFFER_SIZE), Poco::File(path).getSize()));
->>>>>>> b5bbf148
 }
 
 } // namespace DM
