--- conflicted
+++ resolved
@@ -320,7 +320,6 @@
 
 void DMFile::readPackProperty(const FileProviderPtr & file_provider, const MetaPackInfo & meta_pack_info)
 {
-<<<<<<< HEAD
     String tmp_buf;
     auto   buf = openForRead(file_provider, packPropertyPath(), encryptionPackPropertyPath(), meta_pack_info.pack_property_size);
     buf.seek(meta_pack_info.pack_property_offset);
@@ -330,18 +329,13 @@
 
 void DMFile::readMetadata(const FileProviderPtr & file_provider)
 {
-    MetaPackInfo meta_pack_info{
-        .pack_property_offset = 0, .pack_property_size = 0, .meta_offset = 0, .meta_size = 0, .pack_stat_offset = 0, .pack_stat_size = 0};
-=======
     Footer footer;
->>>>>>> 2e6b588c
     if (isSingleFileMode())
     {
         // Read the `Footer` part from disk and init `sub_file_stat`
         /// TODO: Redesign the file format for single file mode (https://github.com/pingcap/tics/issues/1798)
         Poco::File                 file(path());
         ReadBufferFromFileProvider buf(file_provider, path(), EncryptionPath(encryptionBasePath(), ""));
-<<<<<<< HEAD
         DMSingleFileFormatVersion  file_format;
         buf.seek(file.getSize() - sizeof(DMSingleFileFormatVersion), SEEK_SET);
         DB::readIntBinary(file_format, buf);
@@ -349,40 +343,19 @@
         if (file_format >= DMSingleFileFormatVersion::VERSION_WITH_PROPERTY_SUB_FILE)
         {
             buf.seek(file.getSize() - sizeof(Footer), SEEK_SET);
-            DB::readIntBinary(meta_pack_info.pack_property_offset, buf);
-            DB::readIntBinary(meta_pack_info.pack_property_size, buf);
+            DB::readIntBinary(footer.meta_pack_info.pack_property_offset, buf);
+            DB::readIntBinary(footer.meta_pack_info.pack_property_size, buf);
         }
         else
         {
             buf.seek(file.getSize() - sizeof(Footer) + 2 * sizeof(UInt64), SEEK_SET);
         }
-        DB::readIntBinary(meta_pack_info.meta_offset, buf);
-        DB::readIntBinary(meta_pack_info.meta_size, buf);
-        DB::readIntBinary(meta_pack_info.pack_stat_offset, buf);
-        DB::readIntBinary(meta_pack_info.pack_stat_size, buf);
-    }
-    else
-    {
-        if (auto file = Poco::File(packPropertyPath()); file.exists())
-            meta_pack_info.pack_property_size = file.getSize();
-        meta_pack_info.meta_size      = Poco::File(metaPath()).getSize();
-        meta_pack_info.pack_stat_size = Poco::File(packStatPath()).getSize();
-    }
-
-    readMeta(file_provider, meta_pack_info);
-    readPackStat(file_provider, meta_pack_info);
-    if (meta_pack_info.pack_property_size != 0)
-        readPackProperty(file_provider, meta_pack_info);
-=======
-        buf.seek(file.getSize() - sizeof(Footer), SEEK_SET);
         DB::readIntBinary(footer.meta_pack_info.meta_offset, buf);
         DB::readIntBinary(footer.meta_pack_info.meta_size, buf);
         DB::readIntBinary(footer.meta_pack_info.pack_stat_offset, buf);
         DB::readIntBinary(footer.meta_pack_info.pack_stat_size, buf);
-
         DB::readIntBinary(footer.sub_file_stat_offset, buf);
         DB::readIntBinary(footer.sub_file_num, buf);
-
         // initialize sub file state
         buf.seek(footer.sub_file_stat_offset, SEEK_SET);
         SubFileStat sub_file_stat;
@@ -397,34 +370,17 @@
     }
     else
     {
+        if (auto file = Poco::File(packPropertyPath()); file.exists())
+            footer.meta_pack_info.pack_property_size = file.getSize();
         footer.meta_pack_info.meta_size      = Poco::File(metaPath()).getSize();
         footer.meta_pack_info.pack_stat_size = Poco::File(packStatPath()).getSize();
     }
 
-    {
-        auto buf = openForRead(file_provider, metaPath(), encryptionMetaPath(), footer.meta_pack_info.meta_size);
-        buf.seek(footer.meta_pack_info.meta_offset);
-
-        DMFileFormat::Version ver; // Binary version
-        assertString("DTFile format: ", buf);
-        DB::readText(ver, buf);
-        assertString("\n", buf);
-        readText(column_stats, ver, buf);
-        // No need to upgrade meta when mode is Mode::SINGLE_FILE
-        if (mode == Mode::FOLDER)
-        {
-            upgradeMetaIfNeed(file_provider, ver);
-        }
-    }
-
-    {
-        size_t packs = footer.meta_pack_info.pack_stat_size / sizeof(PackStat);
-        pack_stats.resize(packs);
-        auto buf = openForRead(file_provider, packStatPath(), encryptionPackStatPath(), footer.meta_pack_info.pack_stat_size);
-        buf.seek(footer.meta_pack_info.pack_stat_offset);
-        buf.readStrict((char *)pack_stats.data(), sizeof(PackStat) * packs);
-    }
->>>>>>> 2e6b588c
+
+    readMeta(file_provider, footer.meta_pack_info);
+    readPackStat(file_provider, footer.meta_pack_info);
+    if (footer.meta_pack_info.pack_property_size != 0)
+        readPackProperty(file_provider, footer.meta_pack_info);
 }
 
 void DMFile::finalizeForFolderMode(const FileProviderPtr & file_provider, const RateLimiterPtr & rate_limiter)
