// Copyright 2022 PingCAP, Ltd.
//
// Licensed under the Apache License, Version 2.0 (the "License");
// you may not use this file except in compliance with the License.
// You may obtain a copy of the License at
//
//     http://www.apache.org/licenses/LICENSE-2.0
//
// Unless required by applicable law or agreed to in writing, software
// distributed under the License is distributed on an "AS IS" BASIS,
// WITHOUT WARRANTIES OR CONDITIONS OF ANY KIND, either express or implied.
// See the License for the specific language governing permissions and
// limitations under the License.

#include <Common/SyncPoint/SyncPoint.h>
#include <Common/TiFlashMetrics.h>
#include <Storages/DeltaMerge/DeltaMergeStore.h>
#include <Storages/DeltaMerge/Segment.h>
#include <Storages/Transaction/TMTContext.h>

#include <magic_enum.hpp>

namespace CurrentMetrics
{
extern const Metric DT_SnapshotOfDeltaMerge;
} // namespace CurrentMetrics

namespace DB
{
namespace FailPoints
{
extern const char gc_skip_update_safe_point[];
extern const char pause_before_dt_background_delta_merge[];
extern const char pause_until_dt_background_delta_merge[];
} // namespace FailPoints

namespace DM
{
void DeltaMergeStore::setUpBackgroundTask(const DMContextPtr & dm_context)
{
    // Callbacks for cleaning outdated DTFiles. Note that there is a chance
    // that callbacks is called after the `DeltaMergeStore` dropped, we must
    // make the callbacks safe.
    ExternalPageCallbacks callbacks;
    callbacks.ns_id = storage_pool->getNamespaceId();
    callbacks.scanner = [path_pool_weak_ref = std::weak_ptr<StoragePathPool>(path_pool), file_provider = global_context.getFileProvider()]() {
        ExternalPageCallbacks::PathAndIdsVec path_and_ids_vec;

        // If the StoragePathPool is invalid, meaning we call `scanner` after dropping the table,
        // simply return an empty list is OK.
        auto path_pool = path_pool_weak_ref.lock();
        if (!path_pool)
            return path_and_ids_vec;

        // Return the DTFiles on disks.
        auto delegate = path_pool->getStableDiskDelegator();
        // Only return the DTFiles can be GC. The page id of not able to be GC files, which is being ingested or in the middle of
        // SegmentSplit/Merge/MergeDelta, is not yet applied
        // to PageStorage is marked as not able to be GC, so we don't return them and run the `remover`
        DMFile::ListOptions options;
        options.only_list_can_gc = true;
        for (auto & root_path : delegate.listPaths())
        {
            std::set<PageId> ids_under_path;
            auto file_ids_in_current_path = DMFile::listAllInPath(file_provider, root_path, options);
            path_and_ids_vec.emplace_back(root_path, std::move(file_ids_in_current_path));
        }
        return path_and_ids_vec;
    };
    callbacks.remover = [path_pool_weak_ref = std::weak_ptr<StoragePathPool>(path_pool), //
                         file_provider = global_context.getFileProvider(),
                         logger = log](const ExternalPageCallbacks::PathAndIdsVec & path_and_ids_vec, const std::set<PageId> & valid_ids) {
        // If the StoragePathPool is invalid, meaning we call `remover` after dropping the table,
        // simply skip is OK.
        auto path_pool = path_pool_weak_ref.lock();
        if (!path_pool)
            return;

        SYNC_FOR("before_DeltaMergeStore::callbacks_remover_remove");
        auto delegate = path_pool->getStableDiskDelegator();
        for (const auto & [path, ids] : path_and_ids_vec)
        {
            for (auto id : ids)
            {
                if (valid_ids.count(id))
                    continue;

                // Note that page_id is useless here.
                auto dmfile = DMFile::restore(file_provider, id, /* page_id= */ 0, path, DMFile::ReadMetaMode::none());
                if (unlikely(!dmfile))
                {
                    // If the dtfile directory is not exist, it means `StoragePathPool::drop` have been
                    // called in another thread. Just try to clean if any id is left.
                    try
                    {
                        delegate.removeDTFile(id);
                    }
                    catch (DB::Exception & e)
                    {
                        // just ignore
                    }
                    LOG_FMT_INFO(logger,
                                 "GC try remove useless DM file, but file not found and may have been removed, dmfile={}",
                                 DMFile::getPathByStatus(path, id, DMFile::Status::READABLE));
                }
                else if (dmfile->canGC())
                {
                    // StoragePathPool::drop may be called concurrently, ignore and continue next file if any exception thrown
                    String err_msg;
                    try
                    {
                        // scanner should only return dtfiles that can GC,
                        // just another check here.
                        delegate.removeDTFile(dmfile->fileId());
                        dmfile->remove(file_provider);
                    }
                    catch (DB::Exception & e)
                    {
                        err_msg = e.message();
                    }
                    catch (Poco::Exception & e)
                    {
                        err_msg = e.message();
                    }
                    if (err_msg.empty())
                        LOG_FMT_INFO(logger, "GC removed useless DM file, dmfile={}", dmfile->path());
                    else
                        LOG_FMT_INFO(logger, "GC try remove useless DM file, but error happen, dmfile={} err_msg={}", dmfile->path(), err_msg);
                }
            }
        }
    };
    // remember to unregister it when shutdown
    storage_pool->dataRegisterExternalPagesCallbacks(callbacks);
    storage_pool->enableGC();

    background_task_handle = background_pool.addTask([this] { return handleBackgroundTask(false); });

    blockable_background_pool_handle = blockable_background_pool.addTask([this] { return handleBackgroundTask(true); });

    // Do place delta index.
    for (auto & [end, segment] : segments)
    {
        (void)end;
        checkSegmentUpdate(dm_context, segment, ThreadType::Init);
    }

    // Wake up to do place delta index tasks.
    background_task_handle->wake();
    blockable_background_pool_handle->wake();
}

std::vector<SegmentPtr> DeltaMergeStore::getMergeableSegments(const DMContextPtr & context, const SegmentPtr & baseSegment)
{
    // Last segment cannot be merged.
    if (baseSegment->getRowKeyRange().isEndInfinite())
        return {};

    // We only merge small segments into a larger one.
    // Note: it is possible that there is a very small segment close to a very large segment.
    // In this case, the small segment will not get merged. It is possible that we can allow
    // segment merging for this case in future.
    auto max_total_rows = context->small_segment_rows;
    auto max_total_bytes = context->small_segment_bytes;

    std::vector<SegmentPtr> results;
    {
        std::shared_lock lock(read_write_mutex);

        if (!isSegmentValid(lock, baseSegment))
            return {};

        results.reserve(4); // In most cases we will only find <= 4 segments to merge.
        results.emplace_back(baseSegment);
        auto accumulated_rows = baseSegment->getEstimatedRows();
        auto accumulated_bytes = baseSegment->getEstimatedBytes();

        auto it = segments.upper_bound(baseSegment->getRowKeyRange().getEnd());
        while (it != segments.end())
        {
            const auto & this_seg = it->second;
            const auto this_rows = this_seg->getEstimatedRows();
            const auto this_bytes = this_seg->getEstimatedBytes();
            if (accumulated_rows + this_rows >= max_total_rows || accumulated_bytes + this_bytes >= max_total_bytes)
                break;
            results.emplace_back(this_seg);
            accumulated_rows += this_rows;
            accumulated_bytes += this_bytes;
            it++;
        }
    }

    if (results.size() < 2)
        return {};

    return results;
}

bool DeltaMergeStore::updateGCSafePoint()
{
    if (auto pd_client = global_context.getTMTContext().getPDClient(); !pd_client->isMock())
    {
        auto safe_point = PDClientHelper::getGCSafePointWithRetry(
            pd_client,
            /* ignore_cache= */ false,
            global_context.getSettingsRef().safe_point_update_interval_seconds);
        latest_gc_safe_point.store(safe_point, std::memory_order_release);
        return true;
    }
    return false;
}

bool DeltaMergeStore::handleBackgroundTask(bool heavy)
{
    auto task = background_tasks.nextTask(heavy, log);
    if (!task)
        return false;

    // Update GC safe point before background task
    // Foreground task don't get GC safe point from remote, but we better make it as up to date as possible.
    if (updateGCSafePoint())
    {
        /// Note that `task.dm_context->db_context` will be free after query is finish. We should not use that in background task.
        task.dm_context->min_version = latest_gc_safe_point.load(std::memory_order_relaxed);
        LOG_FMT_DEBUG(log, "Task {} GC safe point: {}", magic_enum::enum_name(task.type), task.dm_context->min_version);
    }

    SegmentPtr left, right;
    ThreadType type = ThreadType::Write;
    try
    {
        switch (task.type)
        {
        case TaskType::Split:
            std::tie(left, right) = segmentSplit(*task.dm_context, task.segment, false);
            type = ThreadType::BG_Split;
            break;
        case TaskType::MergeDelta:
        {
            FAIL_POINT_PAUSE(FailPoints::pause_before_dt_background_delta_merge);
            left = segmentMergeDelta(*task.dm_context, task.segment, MergeDeltaReason::BackgroundThreadPool);
            type = ThreadType::BG_MergeDelta;
            // Wake up all waiting threads if failpoint is enabled
            FailPointHelper::disableFailPoint(FailPoints::pause_until_dt_background_delta_merge);
            break;
        }
        case TaskType::Compact:
            task.segment->compactDelta(*task.dm_context);
            left = task.segment;
            type = ThreadType::BG_Compact;
            break;
        case TaskType::Flush:
            task.segment->flushCache(*task.dm_context);
            // After flush cache, better place delta index.
            task.segment->placeDeltaIndex(*task.dm_context);
            left = task.segment;
            type = ThreadType::BG_Flush;
            break;
        case TaskType::PlaceIndex:
            task.segment->placeDeltaIndex(*task.dm_context);
            break;
        default:
            throw Exception(fmt::format("Unsupported task type: {}", magic_enum::enum_name(task.type)));
        }
    }
    catch (const Exception & e)
    {
        LOG_FMT_ERROR(
            log,
            "Execute task on segment failed, task={} segment={} err={}",
            magic_enum::enum_name(task.type),
            task.segment->simpleInfo(),
            e.message());
        e.rethrow();
    }
    catch (...)
    {
        tryLogCurrentException(__PRETTY_FUNCTION__);
        throw;
    }

    // continue to check whether we need to apply more tasks after this task is ended.
    if (left)
        checkSegmentUpdate(task.dm_context, left, type);
    if (right)
        checkSegmentUpdate(task.dm_context, right, type);

    return true;
}

namespace GC

{
enum class MergeDeltaReason
{
    Unknown,
    TooManyDeleteRange,
    TooMuchOutOfRange,
    TooManyInvalidVersion,
};

static std::string toString(MergeDeltaReason type)
{
    switch (type)
    {
    case MergeDeltaReason::TooManyDeleteRange:
        return "TooManyDeleteRange";
    case MergeDeltaReason::TooMuchOutOfRange:
        return "TooMuchOutOfRange";
    case MergeDeltaReason::TooManyInvalidVersion:
        return "TooManyInvalidVersion";
    default:
        return "Unknown";
    }
}

// Returns true if it needs gc.
// This is for optimization purpose, does not mean to be accurate.
bool shouldCompactStableWithTooManyInvalidVersion(const SegmentPtr & seg, DB::Timestamp gc_safepoint, double ratio_threshold, const LoggerPtr & log)
{
    // Always GC.
    if (ratio_threshold < 1.0)
        return true;

    const auto & property = seg->getStable()->getStableProperty();
    LOG_FMT_TRACE(log, "{}", property.toDebugString());
    // No data older than safe_point to GC.
    if (property.gc_hint_version > gc_safepoint)
        return false;
    // A lot of MVCC versions to GC.
    if (property.num_versions > property.num_rows * ratio_threshold)
        return true;
    // A lot of non-effective MVCC versions to GC.
    if (property.num_versions > property.num_puts * ratio_threshold)
        return true;
    return false;
}

bool shouldCompactDeltaWithStable(const DMContext & context, const SegmentSnapshotPtr & snap, const RowKeyRange & segment_range, double invalid_data_ratio_threshold, const LoggerPtr & log)
{
    auto actual_delete_range = snap->delta->getSquashDeleteRange().shrink(segment_range);
    if (actual_delete_range.none())
        return false;

    auto [delete_rows, delete_bytes] = snap->stable->getApproxRowsAndBytes(context, actual_delete_range);

    auto stable_rows = snap->stable->getRows();
    auto stable_bytes = snap->stable->getBytes();

    LOG_FMT_TRACE(log, "delete range rows [{}], delete_bytes [{}] stable_rows [{}] stable_bytes [{}]", delete_rows, delete_bytes, stable_rows, stable_bytes);

    // 1. for small tables, the data may just reside in delta and stable_rows may be 0,
    //   so the `=` in `>=` is needed to cover the scenario when set tiflash replica of small tables to 0.
    //   (i.e. `actual_delete_range` is not none, but `delete_rows` and `stable_rows` are both 0).
    // 2. the disadvantage of `=` in `>=` is that it may trigger an extra gc when write apply snapshot file to an empty segment,
    //   because before write apply snapshot file, it will write a delete range first, and will meet the following gc criteria.
    //   But the cost should be really minor because merge delta on an empty segment should be very fast.
    //   What's more, we can ignore this kind of delete range in future to avoid this extra gc.
    return (delete_rows >= stable_rows * invalid_data_ratio_threshold) || (delete_bytes >= stable_bytes * invalid_data_ratio_threshold);
}

std::unordered_set<UInt64> getDMFileIDs(const SegmentPtr & seg)
{
    std::unordered_set<UInt64> file_ids;
    // We get the file ids in the segment no matter it is abandoned or not,
    // because even it is abandoned, we don't know whether the new segment will ref the old dtfiles.
    // So we just be conservative here to return the old file ids.
    // This is ok because the next check will get the right file ids in such case.
    if (seg)
    {
        const auto & dm_files = seg->getStable()->getDMFiles();
        for (const auto & file : dm_files)
        {
            file_ids.emplace(file->fileId());
        }
    }
    return file_ids;
}

bool shouldCompactStableWithTooMuchDataOutOfSegmentRange(const DMContext & context, //
                                                         const SegmentPtr & seg,
                                                         const SegmentSnapshotPtr & snap,
                                                         const SegmentPtr & prev_seg,
                                                         const SegmentPtr & next_seg,
                                                         double invalid_data_ratio_threshold,
                                                         const LoggerPtr & log)
{
    std::unordered_set<UInt64> prev_segment_file_ids = getDMFileIDs(prev_seg);
    std::unordered_set<UInt64> next_segment_file_ids = getDMFileIDs(next_seg);
    auto [first_pack_included, last_pack_included] = snap->stable->isFirstAndLastPackIncludedInRange(context, seg->getRowKeyRange());
    // Do a quick check about whether the DTFile is completely included in the segment range
    if (first_pack_included && last_pack_included)
    {
        seg->setValidDataRatioChecked();
        return false;
    }
    bool contains_invalid_data = false;
    const auto & dt_files = snap->stable->getDMFiles();
    if (!first_pack_included)
    {
        auto first_file_id = dt_files[0]->fileId();
        if (prev_segment_file_ids.count(first_file_id) == 0)
        {
            contains_invalid_data = true;
        }
    }
    if (!last_pack_included)
    {
        auto last_file_id = dt_files[dt_files.size() - 1]->fileId();
        if (next_segment_file_ids.count(last_file_id) == 0)
        {
            contains_invalid_data = true;
        }
    }
    // Only try to compact the segment when there is data out of this segment range and is also not shared by neighbor segments.
    if (!contains_invalid_data)
    {
        return false;
    }

    size_t total_rows = 0;
    size_t total_bytes = 0;
    for (const auto & file : dt_files)
    {
        total_rows += file->getRows();
        total_bytes += file->getBytes();
    }
    auto valid_rows = snap->stable->getRows();
    auto valid_bytes = snap->stable->getBytes();

    LOG_FMT_TRACE(log, "valid_rows [{}], valid_bytes [{}] total_rows [{}] total_bytes [{}]", valid_rows, valid_bytes, total_rows, total_bytes);
    seg->setValidDataRatioChecked();
    return (valid_rows < total_rows * (1 - invalid_data_ratio_threshold)) || (valid_bytes < total_bytes * (1 - invalid_data_ratio_threshold));
}

} // namespace GC

SegmentPtr DeltaMergeStore::gcTrySegmentMerge(const DMContextPtr & dm_context, const SegmentPtr & segment)
{
    auto segment_rows = segment->getEstimatedRows();
    auto segment_bytes = segment->getEstimatedBytes();
    if (segment_rows >= dm_context->small_segment_rows || segment_bytes >= dm_context->small_segment_bytes)
    {
        LOG_FMT_TRACE(
            log,
            "GC - Merge skipped because current segment is not small, segment={} table={}",
            segment->simpleInfo(),
            table_name);
        return {};
    }

    auto segments_to_merge = getMergeableSegments(dm_context, segment);
    if (segments_to_merge.size() < 2)
    {
        LOG_FMT_TRACE(
            log,
            "GC - Merge skipped because cannot find adjacent segments to merge, segment={} table={}",
            segment->simpleInfo(),
            table_name);
        return {};
    }

    LOG_FMT_INFO(
        log,
        "GC - Trigger Merge, segment={} table={}",
        segment->simpleInfo(),
        table_name);
    auto new_segment = segmentMerge(*dm_context, segments_to_merge, false);
    if (new_segment)
    {
        checkSegmentUpdate(dm_context, segment, ThreadType::BG_GC);
    }

    return new_segment;
}

SegmentPtr DeltaMergeStore::gcTrySegmentMergeDelta(const DMContextPtr & dm_context, const SegmentPtr & segment, const SegmentPtr & prev_segment, const SegmentPtr & next_segment, DB::Timestamp gc_safe_point)
{
    SegmentSnapshotPtr segment_snap;
    {
        std::shared_lock lock(read_write_mutex);

        // The segment we just retrieved may be dropped from the map. Let's verify it again before creating a snapshot.
        if (!isSegmentValid(lock, segment))
        {
            LOG_FMT_TRACE(log, "GC - Skip checking MergeDelta because not valid, segment={} table={}", segment->simpleInfo(), table_name);
            return {};
        }

        segment_snap = segment->createSnapshot(*dm_context, /* for_update */ true, CurrentMetrics::DT_SnapshotOfDeltaMerge);
        if (!segment_snap)
        {
            LOG_FMT_TRACE(
                log,
                "GC - Skip checking MergeDelta because snapshot failed, segment={} table={}",
                segment->simpleInfo(),
                table_name);
            return {};
        }
    }

    RowKeyRange segment_range = segment->getRowKeyRange();

    // Check whether we should apply compact on this segment
    auto invalid_data_ratio_threshold = global_context.getSettingsRef().dt_bg_gc_delta_delete_ratio_to_trigger_gc;
    RUNTIME_ASSERT(invalid_data_ratio_threshold >= 0 && invalid_data_ratio_threshold <= 1);

    bool should_compact = false;
    GC::MergeDeltaReason compact_reason = GC::MergeDeltaReason::Unknown;

    if (GC::shouldCompactDeltaWithStable(
            *dm_context,
            segment_snap,
            segment_range,
            invalid_data_ratio_threshold,
            log))
    {
        should_compact = true;
        compact_reason = GC::MergeDeltaReason::TooManyDeleteRange;
    }

    if (!should_compact && segment->isValidDataRatioChecked())
    {
        if (GC::shouldCompactStableWithTooMuchDataOutOfSegmentRange(
                *dm_context,
                segment,
                segment_snap,
                prev_segment,
                next_segment,
                invalid_data_ratio_threshold,
                log))
        {
            should_compact = true;
            compact_reason = GC::MergeDeltaReason::TooMuchOutOfRange;
        }
    }

    if (!should_compact && (segment->getLastCheckGCSafePoint() < gc_safe_point))
    {
        // Avoid recheck this segment when gc_safe_point doesn't change regardless whether we trigger this segment's DeltaMerge or not.
        // Because after we calculate StableProperty and compare it with this gc_safe_point,
        // there is no need to recheck it again using the same gc_safe_point.
        // On the other hand, if it should do DeltaMerge using this gc_safe_point, and the DeltaMerge is interruptted by other process,
        // it's still worth to wait another gc_safe_point to check this segment again.
        segment->setLastCheckGCSafePoint(gc_safe_point);
        dm_context->min_version = gc_safe_point;

        // calculate StableProperty if needed
        if (!segment->getStable()->isStablePropertyCached())
            segment->getStable()->calculateStableProperty(*dm_context, segment_range, isCommonHandle());

        if (GC::shouldCompactStableWithTooManyInvalidVersion(
                segment,
                gc_safe_point,
                global_context.getSettingsRef().dt_bg_gc_ratio_threhold_to_trigger_gc,
                log))
        {
            should_compact = true;
            compact_reason = GC::MergeDeltaReason::TooManyInvalidVersion;
        }
    }

    if (!should_compact)
    {
        LOG_FMT_TRACE(
            log,
            "GC - MergeDelta skipped, segment={} table={}",
            segment->simpleInfo(),
            table_name);
        return {};
    }

    LOG_FMT_INFO(
        log,
        "GC - Trigger MergeDelta, compact_reason={} segment={} table={}",
        GC::toString(compact_reason),
        segment->simpleInfo(),
        table_name);
    auto new_segment = segmentMergeDelta(*dm_context, segment, MergeDeltaReason::BackgroundGCThread, segment_snap);

    if (!new_segment)
    {
        LOG_FMT_DEBUG(
            log,
            "GC - MergeDelta aborted, compact_reason={} segment={} table={}",
            GC::toString(compact_reason),
            segment->simpleInfo(),
            table_name);
        return {};
    }

    segment_snap = {};
    checkSegmentUpdate(dm_context, segment, ThreadType::BG_GC);

    return new_segment;
}

UInt64 DeltaMergeStore::onSyncGc(Int64 limit)
{
    if (shutdown_called.load(std::memory_order_relaxed))
        return 0;

    bool skip_update_safe_point = false;
    fiu_do_on(FailPoints::gc_skip_update_safe_point, {
        skip_update_safe_point = true;
    });
    if (!skip_update_safe_point)
    {
        if (!updateGCSafePoint())
            return 0;
    }

    {
        std::shared_lock lock(read_write_mutex);
        // avoid gc on empty tables
        if (segments.size() == 1)
        {
            const auto & seg = segments.begin()->second;
            if (seg->getEstimatedRows() == 0)
                return 0;
        }
    }

    DB::Timestamp gc_safe_point = latest_gc_safe_point.load(std::memory_order_acquire);
    LOG_FMT_TRACE(log,
                  "GC on table {} start with key: {}, gc_safe_point: {}, max gc limit: {}",
                  table_name,
                  next_gc_check_key.toDebugString(),
                  gc_safe_point,
                  limit);

    UInt64 check_segments_num = 0;
    Int64 gc_segments_num = 0;
    while (gc_segments_num < limit)
    {
        // If the store is shut down, give up running GC on it.
        if (shutdown_called.load(std::memory_order_relaxed))
            break;

        auto dm_context = newDMContext(global_context, global_context.getSettingsRef(), "onSyncGc");
        SegmentPtr segment;
        SegmentPtr prev_segment = nullptr;
        SegmentPtr next_segment = nullptr;
        {
            std::shared_lock lock(read_write_mutex);

            auto segment_it = segments.upper_bound(next_gc_check_key.toRowKeyValueRef());
            if (segment_it == segments.end())
                segment_it = segments.begin();

            // we have check all segments, stop here
            if (check_segments_num >= segments.size())
                break;
            check_segments_num++;

            segment = segment_it->second;
            next_gc_check_key = segment_it->first.toRowKeyValue();

            auto next_segment_it = next(segment_it, 1);
            if (next_segment_it != segments.end())
            {
                next_segment = next_segment_it->second;
            }
            if (segment_it != segments.begin())
            {
                auto prev_segment_it = prev(segment_it, 1);
                prev_segment = prev_segment_it->second;
            }
        }

        assert(segment != nullptr);
        if (segment->hasAbandoned())
            continue;

        try
        {
<<<<<<< HEAD
            // Check whether we should apply gc on this segment
            auto invalid_data_ratio_threshold = global_context.getSettingsRef().dt_bg_gc_delta_delete_ratio_to_trigger_gc;
            RUNTIME_ASSERT(invalid_data_ratio_threshold >= 0 && invalid_data_ratio_threshold <= 1);
            bool should_compact = false;
            GC::Type gc_type = GC::Type::Unknown;
            if (GC::shouldCompactDeltaWithStable(
                    *dm_context,
                    segment_snap,
                    segment_range,
                    invalid_data_ratio_threshold,
                    log))
            {
                should_compact = true;
                gc_type = GC::Type::TooManyDeleteRange;
            }
            else if (!segment->isValidDataRatioChecked())
            {
                if (GC::shouldCompactStableWithTooMuchDataOutOfSegmentRange(
                        *dm_context,
                        segment,
                        segment_snap,
                        prev_segment,
                        next_segment,
                        invalid_data_ratio_threshold,
                        log))
                {
                    should_compact = true;
                    gc_type = GC::Type::TooMuchOutOfRange;
                }
            }
            if (!should_compact && (segment->getLastCheckGCSafePoint() < gc_safe_point))
            {
                // Avoid recheck this segment when gc_safe_point doesn't change regardless whether we trigger this segment's DeltaMerge or not.
                // Because after we calculate StableProperty and compare it with this gc_safe_point,
                // there is no need to recheck it again using the same gc_safe_point.
                // On the other hand, if it should do DeltaMerge using this gc_safe_point, and the DeltaMerge is interruptted by other process,
                // it's still worth to wait another gc_safe_point to check this segment again.
                segment->setLastCheckGCSafePoint(gc_safe_point);
                dm_context->min_version = gc_safe_point;

                // calculate StableProperty if needed
                if (!segment->getStable()->isStablePropertyCached())
                    segment->getStable()->calculateStableProperty(*dm_context, segment_range, isCommonHandle());

                if (GC::shouldCompactStableWithTooManyInvalidVersion(
                        segment,
                        gc_safe_point,
                        global_context.getSettingsRef().dt_bg_gc_ratio_threhold_to_trigger_gc,
                        log))
                {
                    should_compact = true;
                    gc_type = GC::Type::TooManyInvalidVersion;
                }
            }
            bool finish_gc_on_segment = false;
            if (should_compact)
=======
            SegmentPtr new_seg = nullptr;
            if (!new_seg)
                new_seg = gcTrySegmentMerge(dm_context, segment);
            if (!new_seg)
                new_seg = gcTrySegmentMergeDelta(dm_context, segment, prev_segment, next_segment, gc_safe_point);

            if (!new_seg)
>>>>>>> d540fbcb
            {
                LOG_FMT_TRACE(
                    log,
                    "GC - Skipped segment, segment={} table={}",
                    segment->simpleInfo(),
                    table_name);
                continue;
            }

            gc_segments_num++;
        }
        catch (Exception & e)
        {
            e.addMessage(fmt::format("Error while GC segment, segment={} table={}", segment->info(), table_name));
            e.rethrow();
        }
    }

    if (gc_segments_num != 0)
        LOG_FMT_DEBUG(log, "Finish GC, gc_segments_num={}", gc_segments_num);

    return gc_segments_num;
}

} // namespace DM
} // namespace DB<|MERGE_RESOLUTION|>--- conflicted
+++ resolved
@@ -674,64 +674,6 @@
 
         try
         {
-<<<<<<< HEAD
-            // Check whether we should apply gc on this segment
-            auto invalid_data_ratio_threshold = global_context.getSettingsRef().dt_bg_gc_delta_delete_ratio_to_trigger_gc;
-            RUNTIME_ASSERT(invalid_data_ratio_threshold >= 0 && invalid_data_ratio_threshold <= 1);
-            bool should_compact = false;
-            GC::Type gc_type = GC::Type::Unknown;
-            if (GC::shouldCompactDeltaWithStable(
-                    *dm_context,
-                    segment_snap,
-                    segment_range,
-                    invalid_data_ratio_threshold,
-                    log))
-            {
-                should_compact = true;
-                gc_type = GC::Type::TooManyDeleteRange;
-            }
-            else if (!segment->isValidDataRatioChecked())
-            {
-                if (GC::shouldCompactStableWithTooMuchDataOutOfSegmentRange(
-                        *dm_context,
-                        segment,
-                        segment_snap,
-                        prev_segment,
-                        next_segment,
-                        invalid_data_ratio_threshold,
-                        log))
-                {
-                    should_compact = true;
-                    gc_type = GC::Type::TooMuchOutOfRange;
-                }
-            }
-            if (!should_compact && (segment->getLastCheckGCSafePoint() < gc_safe_point))
-            {
-                // Avoid recheck this segment when gc_safe_point doesn't change regardless whether we trigger this segment's DeltaMerge or not.
-                // Because after we calculate StableProperty and compare it with this gc_safe_point,
-                // there is no need to recheck it again using the same gc_safe_point.
-                // On the other hand, if it should do DeltaMerge using this gc_safe_point, and the DeltaMerge is interruptted by other process,
-                // it's still worth to wait another gc_safe_point to check this segment again.
-                segment->setLastCheckGCSafePoint(gc_safe_point);
-                dm_context->min_version = gc_safe_point;
-
-                // calculate StableProperty if needed
-                if (!segment->getStable()->isStablePropertyCached())
-                    segment->getStable()->calculateStableProperty(*dm_context, segment_range, isCommonHandle());
-
-                if (GC::shouldCompactStableWithTooManyInvalidVersion(
-                        segment,
-                        gc_safe_point,
-                        global_context.getSettingsRef().dt_bg_gc_ratio_threhold_to_trigger_gc,
-                        log))
-                {
-                    should_compact = true;
-                    gc_type = GC::Type::TooManyInvalidVersion;
-                }
-            }
-            bool finish_gc_on_segment = false;
-            if (should_compact)
-=======
             SegmentPtr new_seg = nullptr;
             if (!new_seg)
                 new_seg = gcTrySegmentMerge(dm_context, segment);
@@ -739,7 +681,6 @@
                 new_seg = gcTrySegmentMergeDelta(dm_context, segment, prev_segment, next_segment, gc_safe_point);
 
             if (!new_seg)
->>>>>>> d540fbcb
             {
                 LOG_FMT_TRACE(
                     log,
