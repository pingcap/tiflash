// Copyright 2022 PingCAP, Ltd.
//
// Licensed under the Apache License, Version 2.0 (the "License");
// you may not use this file except in compliance with the License.
// You may obtain a copy of the License at
//
//     http://www.apache.org/licenses/LICENSE-2.0
//
// Unless required by applicable law or agreed to in writing, software
// distributed under the License is distributed on an "AS IS" BASIS,
// WITHOUT WARRANTIES OR CONDITIONS OF ANY KIND, either express or implied.
// See the License for the specific language governing permissions and
// limitations under the License.

#include <Common/SyncPoint/SyncPoint.h>
#include <Common/TiFlashMetrics.h>
#include <Storages/DeltaMerge/DeltaMergeStore.h>
#include <Storages/DeltaMerge/Segment.h>
#include <Storages/Transaction/TMTContext.h>

#include <magic_enum.hpp>

namespace CurrentMetrics
{
extern const Metric DT_SnapshotOfDeltaMerge;
} // namespace CurrentMetrics

namespace DB
{
namespace FailPoints
{
extern const char gc_skip_update_safe_point[];
extern const char gc_skip_merge_delta[];
extern const char gc_skip_merge[];
extern const char pause_before_dt_background_delta_merge[];
extern const char pause_until_dt_background_delta_merge[];
} // namespace FailPoints

namespace DM
{
void DeltaMergeStore::setUpBackgroundTask(const DMContextPtr & dm_context)
{
    // Callbacks for cleaning outdated DTFiles. Note that there is a chance
    // that callbacks is called after the `DeltaMergeStore` dropped, we must
    // make the callbacks safe.
    ExternalPageCallbacks callbacks;
    callbacks.ns_id = storage_pool->getNamespaceId();
    callbacks.scanner = [path_pool_weak_ref = std::weak_ptr<StoragePathPool>(path_pool), file_provider = global_context.getFileProvider()]() {
        ExternalPageCallbacks::PathAndIdsVec path_and_ids_vec;

        // If the StoragePathPool is invalid, meaning we call `scanner` after dropping the table,
        // simply return an empty list is OK.
        auto path_pool = path_pool_weak_ref.lock();
        if (!path_pool)
            return path_and_ids_vec;

        // Return the DTFiles on disks.
        auto delegate = path_pool->getStableDiskDelegator();
        // Only return the DTFiles can be GC. The page id of not able to be GC files, which is being ingested or in the middle of
        // SegmentSplit/Merge/MergeDelta, is not yet applied
        // to PageStorage is marked as not able to be GC, so we don't return them and run the `remover`
        DMFile::ListOptions options;
        options.only_list_can_gc = true;
        for (auto & root_path : delegate.listPaths())
        {
            std::set<PageId> ids_under_path;
            auto file_ids_in_current_path = DMFile::listAllInPath(file_provider, root_path, options);
            path_and_ids_vec.emplace_back(root_path, std::move(file_ids_in_current_path));
        }
        return path_and_ids_vec;
    };
    callbacks.remover = [path_pool_weak_ref = std::weak_ptr<StoragePathPool>(path_pool), //
                         file_provider = global_context.getFileProvider(),
                         logger = log](const ExternalPageCallbacks::PathAndIdsVec & path_and_ids_vec, const std::set<PageId> & valid_ids) {
        // If the StoragePathPool is invalid, meaning we call `remover` after dropping the table,
        // simply skip is OK.
        auto path_pool = path_pool_weak_ref.lock();
        if (!path_pool)
            return;

        SYNC_FOR("before_DeltaMergeStore::callbacks_remover_remove");
        auto delegate = path_pool->getStableDiskDelegator();
        for (const auto & [path, ids] : path_and_ids_vec)
        {
            for (auto id : ids)
            {
                if (valid_ids.count(id))
                    continue;

                // Note that page_id is useless here.
                auto dmfile = DMFile::restore(file_provider, id, /* page_id= */ 0, path, DMFile::ReadMetaMode::none());
                if (unlikely(!dmfile))
                {
                    // If the dtfile directory is not exist, it means `StoragePathPool::drop` have been
                    // called in another thread. Just try to clean if any id is left.
                    try
                    {
                        delegate.removeDTFile(id);
                    }
                    catch (DB::Exception & e)
                    {
                        // just ignore
                    }
                    LOG_FMT_INFO(logger,
                                 "GC try remove useless DM file, but file not found and may have been removed, dmfile={}",
                                 DMFile::getPathByStatus(path, id, DMFile::Status::READABLE));
                }
                else if (dmfile->canGC())
                {
                    // StoragePathPool::drop may be called concurrently, ignore and continue next file if any exception thrown
                    String err_msg;
                    try
                    {
                        // scanner should only return dtfiles that can GC,
                        // just another check here.
                        delegate.removeDTFile(dmfile->fileId());
                        dmfile->remove(file_provider);
                    }
                    catch (DB::Exception & e)
                    {
                        err_msg = e.message();
                    }
                    catch (Poco::Exception & e)
                    {
                        err_msg = e.message();
                    }
                    if (err_msg.empty())
                        LOG_FMT_INFO(logger, "GC removed useless DM file, dmfile={}", dmfile->path());
                    else
                        LOG_FMT_INFO(logger, "GC try remove useless DM file, but error happen, dmfile={} err_msg={}", dmfile->path(), err_msg);
                }
            }
        }
    };
    // remember to unregister it when shutdown
    storage_pool->dataRegisterExternalPagesCallbacks(callbacks);
    storage_pool->enableGC();

    background_task_handle = background_pool.addTask([this] { return handleBackgroundTask(false); });

    blockable_background_pool_handle = blockable_background_pool.addTask([this] { return handleBackgroundTask(true); });

    // Do place delta index.
    for (auto & [end, segment] : segments)
    {
        (void)end;
        checkSegmentUpdate(dm_context, segment, ThreadType::Init);
    }

    // Wake up to do place delta index tasks.
    background_task_handle->wake();
    blockable_background_pool_handle->wake();
}

std::vector<SegmentPtr> DeltaMergeStore::getMergeableSegments(const DMContextPtr & context, const SegmentPtr & baseSegment)
{
    // Last segment cannot be merged.
    if (baseSegment->getRowKeyRange().isEndInfinite())
        return {};

    // We only merge small segments into a larger one.
    // Note: it is possible that there is a very small segment close to a very large segment.
    // In this case, the small segment will not get merged. It is possible that we can allow
    // segment merging for this case in future.
    auto max_total_rows = context->small_segment_rows;
    auto max_total_bytes = context->small_segment_bytes;

    std::vector<SegmentPtr> results;
    {
        std::shared_lock lock(read_write_mutex);

        if (!isSegmentValid(lock, baseSegment))
            return {};

        results.reserve(4); // In most cases we will only find <= 4 segments to merge.
        results.emplace_back(baseSegment);
        auto accumulated_rows = baseSegment->getEstimatedRows();
        auto accumulated_bytes = baseSegment->getEstimatedBytes();

        auto it = segments.upper_bound(baseSegment->getRowKeyRange().getEnd());
        while (it != segments.end())
        {
            const auto & this_seg = it->second;
            const auto this_rows = this_seg->getEstimatedRows();
            const auto this_bytes = this_seg->getEstimatedBytes();
            if (accumulated_rows + this_rows >= max_total_rows || accumulated_bytes + this_bytes >= max_total_bytes)
                break;
            results.emplace_back(this_seg);
            accumulated_rows += this_rows;
            accumulated_bytes += this_bytes;
            it++;
        }
    }

    if (results.size() < 2)
        return {};

    return results;
}

bool DeltaMergeStore::updateGCSafePoint()
{
    if (auto pd_client = global_context.getTMTContext().getPDClient(); !pd_client->isMock())
    {
        auto safe_point = PDClientHelper::getGCSafePointWithRetry(
            pd_client,
            /* ignore_cache= */ false,
            global_context.getSettingsRef().safe_point_update_interval_seconds);
        latest_gc_safe_point.store(safe_point, std::memory_order_release);
        return true;
    }
    return false;
}

bool DeltaMergeStore::handleBackgroundTask(bool heavy)
{
    auto task = background_tasks.nextTask(heavy, log);
    if (!task)
        return false;

    // Update GC safe point before background task
    // Foreground task don't get GC safe point from remote, but we better make it as up to date as possible.
    if (updateGCSafePoint())
    {
        /// Note that `task.dm_context->db_context` will be free after query is finish. We should not use that in background task.
        task.dm_context->min_version = latest_gc_safe_point.load(std::memory_order_relaxed);
        LOG_FMT_DEBUG(log, "Task {} GC safe point: {}", magic_enum::enum_name(task.type), task.dm_context->min_version);
    }

    SegmentPtr left, right;
    ThreadType type = ThreadType::Write;
    try
    {
        switch (task.type)
        {
        case TaskType::Split:
            std::tie(left, right) = segmentSplit(*task.dm_context, task.segment, SegmentSplitReason::Background);
            type = ThreadType::BG_Split;
            break;
        case TaskType::MergeDelta:
        {
            FAIL_POINT_PAUSE(FailPoints::pause_before_dt_background_delta_merge);
            left = segmentMergeDelta(*task.dm_context, task.segment, MergeDeltaReason::BackgroundThreadPool);
            type = ThreadType::BG_MergeDelta;
            // Wake up all waiting threads if failpoint is enabled
            FailPointHelper::disableFailPoint(FailPoints::pause_until_dt_background_delta_merge);
            break;
        }
        case TaskType::Compact:
            task.segment->compactDelta(*task.dm_context);
            left = task.segment;
            type = ThreadType::BG_Compact;
            break;
        case TaskType::Flush:
            task.segment->flushCache(*task.dm_context);
            // After flush cache, better place delta index.
            task.segment->placeDeltaIndex(*task.dm_context);
            left = task.segment;
            type = ThreadType::BG_Flush;
            break;
        case TaskType::PlaceIndex:
            task.segment->placeDeltaIndex(*task.dm_context);
            break;
        default:
            throw Exception(fmt::format("Unsupported task type: {}", magic_enum::enum_name(task.type)));
        }
    }
    catch (const Exception & e)
    {
        LOG_FMT_ERROR(
            log,
            "Execute task on segment failed, task={} segment={} err={}",
            magic_enum::enum_name(task.type),
            task.segment->simpleInfo(),
            e.message());
        e.rethrow();
    }
    catch (...)
    {
        tryLogCurrentException(__PRETTY_FUNCTION__);
        throw;
    }

    // continue to check whether we need to apply more tasks after this task is ended.
    if (left)
        checkSegmentUpdate(task.dm_context, left, type);
    if (right)
        checkSegmentUpdate(task.dm_context, right, type);

    return true;
}

namespace GC

{
enum class MergeDeltaReason
{
    Unknown,
    TooManyDeleteRange,
    TooMuchOutOfRange,
    TooManyInvalidVersion,
};

static std::string toString(MergeDeltaReason type)
{
    switch (type)
    {
    case MergeDeltaReason::TooManyDeleteRange:
        return "TooManyDeleteRange";
    case MergeDeltaReason::TooMuchOutOfRange:
        return "TooMuchOutOfRange";
    case MergeDeltaReason::TooManyInvalidVersion:
        return "TooManyInvalidVersion";
    default:
        return "Unknown";
    }
}

// Returns true if it needs gc.
// This is for optimization purpose, does not mean to be accurate.
bool shouldCompactStableWithTooManyInvalidVersion(const SegmentPtr & seg, DB::Timestamp gc_safepoint, double ratio_threshold, const LoggerPtr & log)
{
    // Always GC.
    if (ratio_threshold < 1.0)
        return true;

    const auto & property = seg->getStable()->getStableProperty();
    LOG_TRACE(log, "{}", property.toDebugString());
    // No data older than safe_point to GC.
    if (property.gc_hint_version > gc_safepoint)
        return false;
    // A lot of MVCC versions to GC.
    if (property.num_versions > property.num_rows * ratio_threshold)
        return true;
    // A lot of non-effective MVCC versions to GC.
    if (property.num_versions > property.num_puts * ratio_threshold)
        return true;
    return false;
}

bool shouldCompactDeltaWithStable(const DMContext & context, const SegmentPtr & segment, const SegmentSnapshotPtr & snap, const RowKeyRange & segment_range, double invalid_data_ratio_threshold, const LoggerPtr & log)
{
    auto actual_delete_range = snap->delta->getSquashDeleteRange().shrink(segment_range);
    if (actual_delete_range.none())
        return false;

    auto [delete_rows, delete_bytes] = snap->stable->getApproxRowsAndBytes(context, actual_delete_range);

    auto stable_rows = snap->stable->getRows();
    auto stable_bytes = snap->stable->getBytes();

    // 1. for small tables, the data may just reside in delta and stable_rows may be 0,
    //   so the `=` in `>=` is needed to cover the scenario when set tiflash replica of small tables to 0.
    //   (i.e. `actual_delete_range` is not none, but `delete_rows` and `stable_rows` are both 0).
    // 2. the disadvantage of `=` in `>=` is that it may trigger an extra gc when write apply snapshot file to an empty segment,
    //   because before write apply snapshot file, it will write a delete range first, and will meet the following gc criteria.
    //   But the cost should be really minor because merge delta on an empty segment should be very fast.
    //   What's more, we can ignore this kind of delete range in future to avoid this extra gc.
    auto check_result = (delete_rows >= stable_rows * invalid_data_ratio_threshold) || (delete_bytes >= stable_bytes * invalid_data_ratio_threshold);

    LOG_TRACE(
        log,
        "GC - Checking shouldCompactDeltaWithStable, "
        "check_result={} delete_rows={}, delete_bytes={} stable_rows={} stable_bytes={} segment={}",
        check_result,
        delete_rows,
        delete_bytes,
        stable_rows,
        stable_bytes,
        segment->simpleInfo());

    return check_result;
}

std::unordered_set<UInt64> getDMFileIDs(const SegmentPtr & seg)
{
    std::unordered_set<UInt64> file_ids;
    // We get the file ids in the segment no matter it is abandoned or not,
    // because even it is abandoned, we don't know whether the new segment will ref the old dtfiles.
    // So we just be conservative here to return the old file ids.
    // This is ok because the next check will get the right file ids in such case.
    if (seg)
    {
        const auto & dm_files = seg->getStable()->getDMFiles();
        for (const auto & file : dm_files)
        {
            file_ids.emplace(file->fileId());
        }
    }
    return file_ids;
}

bool shouldCompactStableWithTooMuchDataOutOfSegmentRange(const DMContext & context, //
                                                         const SegmentPtr & seg,
                                                         const SegmentSnapshotPtr & snap,
                                                         const SegmentPtr & prev_seg,
                                                         const SegmentPtr & next_seg,
                                                         double invalid_data_ratio_threshold,
                                                         const LoggerPtr & log)
{
    if (snap->stable->getDMFilesPacks() == 0)
    {
<<<<<<< HEAD
        LOG_TRACE(log, "GC - shouldCompactStableWithTooMuchDataOutOfSegmentRange marking "
                       "segment as valid data ratio checked because all packs are included, segment={}",
                  seg->info());
=======
        LOG_FMT_TRACE(
            log,
            "GC - shouldCompactStableWithTooMuchDataOutOfSegmentRange skipped segment "
            "because the DTFile of stable is empty, segment={}",
            seg->info());
        return false;
    }

    auto at_least_result = snap->stable->getAtLeastRowsAndBytes(context, seg->getRowKeyRange());
    if (at_least_result.first_pack_intersection == RSResult::All //
        && at_least_result.last_pack_intersection == RSResult::All)
    {
        LOG_FMT_TRACE(log, "GC - shouldCompactStableWithTooMuchDataOutOfSegmentRange permanently skipped segment "
                           "because all packs in DTFiles are fully contained by the segment range, segment={}",
                      seg->info());
>>>>>>> cbf94a61
        seg->setValidDataRatioChecked();
        return false;
    }

    std::unordered_set<UInt64> prev_segment_file_ids = getDMFileIDs(prev_seg);
    std::unordered_set<UInt64> next_segment_file_ids = getDMFileIDs(next_seg);

    // Only try to compact the segment when there is data out of this segment range and is also not shared by neighbor segments.
    bool contains_invalid_data = false;
    const auto & dt_files = snap->stable->getDMFiles();
    if (at_least_result.first_pack_intersection != RSResult::All)
    {
        auto first_file_id = dt_files.front()->fileId();
        if (prev_seg != nullptr && prev_segment_file_ids.count(first_file_id) == 0)
        {
            contains_invalid_data = true;
        }
    }
    if (at_least_result.last_pack_intersection != RSResult::All)
    {
        auto last_file_id = dt_files.back()->fileId();
        if (next_seg != nullptr && next_segment_file_ids.count(last_file_id) == 0)
        {
            contains_invalid_data = true;
        }
    }
    if (!contains_invalid_data)
    {
        LOG_TRACE(
            log,
            "GC - shouldCompactStableWithTooMuchDataOutOfSegmentRange checked false "
            "because segment DTFile is shared with a neighbor segment, "
            "first_pack_inc={} last_pack_inc={} prev_seg_files=[{}] next_seg_files=[{}] my_files=[{}] segment={}",
            magic_enum::enum_name(at_least_result.first_pack_intersection),
            magic_enum::enum_name(at_least_result.last_pack_intersection),
            fmt::join(prev_segment_file_ids, ","),
            fmt::join(next_segment_file_ids, ","),
            [&] {
                FmtBuffer fmt_buf;
                fmt_buf.joinStr(
                    dt_files.begin(),
                    dt_files.end(),
                    [](const DMFilePtr & dt_file, FmtBuffer & fb) {
                        fb.fmtAppend("{}", dt_file->fileId());
                    },
                    ",");
                return fmt_buf.toString();
            }(),
            seg->info());
        // We do not mark `setValidDataRatioChecked` because neighbor segments' state could change.
        return false;
    }

<<<<<<< HEAD
    size_t total_rows = 0;
    size_t total_bytes = 0;
    for (const auto & file : dt_files)
    {
        total_rows += file->getRows();
        total_bytes += file->getBytes();
    }
    auto valid_rows = snap->stable->getRows();
    auto valid_bytes = snap->stable->getBytes();

    auto check_result = (valid_rows < total_rows * (1 - invalid_data_ratio_threshold)) || (valid_bytes < total_bytes * (1 - invalid_data_ratio_threshold));
    LOG_TRACE(
=======
    size_t file_rows = snap->stable->getDMFilesRows();
    size_t file_bytes = snap->stable->getDMFilesBytes();

    // We use at_least_rows|bytes, instead of stable_rows|bytes. The difference is that, at_least_rows|bytes only count packs
    // that are fully contained in the segment range, while stable_rows|bytes count packs that are intersected with the segment
    // range.
    //
    // Consider the following case, where segment only contain one pack:
    //     │*****              ******│   DTFile only contains 1 pack
    //             │<------>│            Segment
    // This kind of data layout may be produced by logical split. In this case, ratio calculated using at_least_rows would be 0%,
    // but ratio calculated using stable_rows would be 100%.
    // We definitely want such DTFile to be reclaimed, because this segment is not containing any real rows at all!.
    //
    // Of course there are false positives, consider the following case:
    //     │*************************│   DTFile only contains 1 pack
    //       │<------------------->│     Segment
    // The segment is containing most of the data in the DTFile and not much space can be reclaimed after merging the delta.
    // We are just wasting the disk IO when doing the GC.
    // This is currently acceptable, considering that:
    // 1) The cost of rewriting the stable of 1 pack is small
    // 2) After rewriting, the segment will not need to be rewritten again, as it will look like:
    //       │*********************│     DTFile only contains 1 pack
    //       │<------------------->│     Segment
    //
    // See https://github.com/pingcap/tiflash/pull/6010 for more details.

    auto check_result = (at_least_result.rows < file_rows * (1 - invalid_data_ratio_threshold)) //
        || (at_least_result.bytes < file_bytes * (1 - invalid_data_ratio_threshold));
    LOG_FMT_TRACE(
>>>>>>> cbf94a61
        log,
        "GC - Checking shouldCompactStableWithTooMuchDataOutOfSegmentRange, "
        "check_result={} first_pack_inc={} last_pack_inc={} rows_at_least={} bytes_at_least={} file_rows={} file_bytes={} segment={} ",
        check_result,
        magic_enum::enum_name(at_least_result.first_pack_intersection),
        magic_enum::enum_name(at_least_result.last_pack_intersection),
        at_least_result.rows,
        at_least_result.bytes,
        file_rows,
        file_bytes,
        seg->info());
    seg->setValidDataRatioChecked();
    return check_result;
}

} // namespace GC

SegmentPtr DeltaMergeStore::gcTrySegmentMerge(const DMContextPtr & dm_context, const SegmentPtr & segment)
{
    fiu_do_on(FailPoints::gc_skip_merge, {
        return {};
    });

    auto segment_rows = segment->getEstimatedRows();
    auto segment_bytes = segment->getEstimatedBytes();
    if (segment_rows >= dm_context->small_segment_rows || segment_bytes >= dm_context->small_segment_bytes)
    {
        LOG_TRACE(
            log,
            "GC - Merge skipped because current segment is not small, segment={} table={}",
            segment->simpleInfo(),
            table_name);
        return {};
    }

    auto segments_to_merge = getMergeableSegments(dm_context, segment);
    if (segments_to_merge.size() < 2)
    {
        LOG_TRACE(
            log,
            "GC - Merge skipped because cannot find adjacent segments to merge, segment={} table={}",
            segment->simpleInfo(),
            table_name);
        return {};
    }

    LOG_FMT_INFO(
        log,
        "GC - Trigger Merge, segment={} table={}",
        segment->simpleInfo(),
        table_name);
    auto new_segment = segmentMerge(*dm_context, segments_to_merge, SegmentMergeReason::BackgroundGCThread);
    if (new_segment)
    {
        checkSegmentUpdate(dm_context, segment, ThreadType::BG_GC);
    }

    return new_segment;
}

SegmentPtr DeltaMergeStore::gcTrySegmentMergeDelta(const DMContextPtr & dm_context, const SegmentPtr & segment, const SegmentPtr & prev_segment, const SegmentPtr & next_segment, DB::Timestamp gc_safe_point)
{
    fiu_do_on(FailPoints::gc_skip_merge_delta, {
        return {};
    });

    SegmentSnapshotPtr segment_snap;
    {
        std::shared_lock lock(read_write_mutex);

        // The segment we just retrieved may be dropped from the map. Let's verify it again before creating a snapshot.
        if (!isSegmentValid(lock, segment))
        {
            LOG_TRACE(log, "GC - Skip checking MergeDelta because not valid, segment={} table={}", segment->simpleInfo(), table_name);
            return {};
        }

        segment_snap = segment->createSnapshot(*dm_context, /* for_update */ true, CurrentMetrics::DT_SnapshotOfDeltaMerge);
        if (!segment_snap)
        {
            LOG_TRACE(
                log,
                "GC - Skip checking MergeDelta because snapshot failed, segment={} table={}",
                segment->simpleInfo(),
                table_name);
            return {};
        }
    }

    RowKeyRange segment_range = segment->getRowKeyRange();

    // Check whether we should apply compact on this segment
    auto invalid_data_ratio_threshold = global_context.getSettingsRef().dt_bg_gc_delta_delete_ratio_to_trigger_gc;
    RUNTIME_ASSERT(invalid_data_ratio_threshold >= 0 && invalid_data_ratio_threshold <= 1);

    bool should_compact = false;
    GC::MergeDeltaReason compact_reason = GC::MergeDeltaReason::Unknown;

    if (GC::shouldCompactDeltaWithStable(
            *dm_context,
            segment,
            segment_snap,
            segment_range,
            invalid_data_ratio_threshold,
            log))
    {
        should_compact = true;
        compact_reason = GC::MergeDeltaReason::TooManyDeleteRange;
    }

    if (!should_compact && !segment->isValidDataRatioChecked())
    {
        if (GC::shouldCompactStableWithTooMuchDataOutOfSegmentRange(
                *dm_context,
                segment,
                segment_snap,
                prev_segment,
                next_segment,
                invalid_data_ratio_threshold,
                log))
        {
            should_compact = true;
            compact_reason = GC::MergeDeltaReason::TooMuchOutOfRange;
        }
    }

    if (!should_compact && (segment->getLastCheckGCSafePoint() < gc_safe_point))
    {
        // Avoid recheck this segment when gc_safe_point doesn't change regardless whether we trigger this segment's DeltaMerge or not.
        // Because after we calculate StableProperty and compare it with this gc_safe_point,
        // there is no need to recheck it again using the same gc_safe_point.
        // On the other hand, if it should do DeltaMerge using this gc_safe_point, and the DeltaMerge is interruptted by other process,
        // it's still worth to wait another gc_safe_point to check this segment again.
        segment->setLastCheckGCSafePoint(gc_safe_point);
        dm_context->min_version = gc_safe_point;

        // calculate StableProperty if needed
        if (!segment->getStable()->isStablePropertyCached())
            segment->getStable()->calculateStableProperty(*dm_context, segment_range, isCommonHandle());

        if (GC::shouldCompactStableWithTooManyInvalidVersion(
                segment,
                gc_safe_point,
                global_context.getSettingsRef().dt_bg_gc_ratio_threhold_to_trigger_gc,
                log))
        {
            should_compact = true;
            compact_reason = GC::MergeDeltaReason::TooManyInvalidVersion;
        }
    }

    if (!should_compact)
    {
        LOG_TRACE(
            log,
            "GC - MergeDelta skipped, segment={} table={}",
            segment->simpleInfo(),
            table_name);
        return {};
    }

    LOG_FMT_INFO(
        log,
        "GC - Trigger MergeDelta, compact_reason={} segment={} table={}",
        GC::toString(compact_reason),
        segment->simpleInfo(),
        table_name);
    auto new_segment = segmentMergeDelta(*dm_context, segment, MergeDeltaReason::BackgroundGCThread, segment_snap);

    if (!new_segment)
    {
        LOG_FMT_DEBUG(
            log,
            "GC - MergeDelta aborted, compact_reason={} segment={} table={}",
            GC::toString(compact_reason),
            segment->simpleInfo(),
            table_name);
        return {};
    }

    segment_snap = {};
    checkSegmentUpdate(dm_context, segment, ThreadType::BG_GC);

    return new_segment;
}

UInt64 DeltaMergeStore::onSyncGc(Int64 limit)
{
    if (shutdown_called.load(std::memory_order_relaxed))
        return 0;

    bool skip_update_safe_point = false;
    fiu_do_on(FailPoints::gc_skip_update_safe_point, {
        skip_update_safe_point = true;
    });
    if (!skip_update_safe_point)
    {
        if (!updateGCSafePoint())
            return 0;
    }

    {
        std::shared_lock lock(read_write_mutex);
        // avoid gc on empty tables
        if (segments.size() == 1)
        {
            const auto & seg = segments.begin()->second;
            if (seg->getEstimatedRows() == 0)
                return 0;
        }
    }

    DB::Timestamp gc_safe_point = latest_gc_safe_point.load(std::memory_order_acquire);
    LOG_TRACE(log,
              "GC on table {} start with key: {}, gc_safe_point: {}, max gc limit: {}",
              table_name,
              next_gc_check_key.toDebugString(),
              gc_safe_point,
              limit);

    UInt64 check_segments_num = 0;
    Int64 gc_segments_num = 0;
    while (gc_segments_num < limit)
    {
        // If the store is shut down, give up running GC on it.
        if (shutdown_called.load(std::memory_order_relaxed))
            break;

        auto dm_context = newDMContext(global_context, global_context.getSettingsRef(), "onSyncGc");
        SegmentPtr segment;
        SegmentPtr prev_segment = nullptr;
        SegmentPtr next_segment = nullptr;
        {
            std::shared_lock lock(read_write_mutex);

            auto segment_it = segments.upper_bound(next_gc_check_key.toRowKeyValueRef());
            if (segment_it == segments.end())
                segment_it = segments.begin();

            // we have check all segments, stop here
            if (check_segments_num >= segments.size())
                break;
            check_segments_num++;

            segment = segment_it->second;
            next_gc_check_key = segment_it->first.toRowKeyValue();

            auto next_segment_it = next(segment_it, 1);
            if (next_segment_it != segments.end())
            {
                next_segment = next_segment_it->second;
            }
            if (segment_it != segments.begin())
            {
                auto prev_segment_it = prev(segment_it, 1);
                prev_segment = prev_segment_it->second;
            }
        }

        assert(segment != nullptr);
        if (segment->hasAbandoned())
            continue;

        try
        {
            SegmentPtr new_seg = nullptr;
            if (!new_seg)
                new_seg = gcTrySegmentMerge(dm_context, segment);
            if (!new_seg)
                new_seg = gcTrySegmentMergeDelta(dm_context, segment, prev_segment, next_segment, gc_safe_point);

            if (!new_seg)
            {
                LOG_TRACE(
                    log,
                    "GC - Skipped segment, segment={} table={}",
                    segment->simpleInfo(),
                    table_name);
                continue;
            }

            gc_segments_num++;
        }
        catch (Exception & e)
        {
            e.addMessage(fmt::format("Error while GC segment, segment={} table={}", segment->info(), table_name));
            e.rethrow();
        }
    }

    if (gc_segments_num != 0)
        LOG_FMT_DEBUG(log, "Finish GC, gc_segments_num={}", gc_segments_num);

    return gc_segments_num;
}

} // namespace DM
} // namespace DB<|MERGE_RESOLUTION|>--- conflicted
+++ resolved
@@ -400,12 +400,7 @@
 {
     if (snap->stable->getDMFilesPacks() == 0)
     {
-<<<<<<< HEAD
-        LOG_TRACE(log, "GC - shouldCompactStableWithTooMuchDataOutOfSegmentRange marking "
-                       "segment as valid data ratio checked because all packs are included, segment={}",
-                  seg->info());
-=======
-        LOG_FMT_TRACE(
+        LOG_TRACE(
             log,
             "GC - shouldCompactStableWithTooMuchDataOutOfSegmentRange skipped segment "
             "because the DTFile of stable is empty, segment={}",
@@ -417,10 +412,9 @@
     if (at_least_result.first_pack_intersection == RSResult::All //
         && at_least_result.last_pack_intersection == RSResult::All)
     {
-        LOG_FMT_TRACE(log, "GC - shouldCompactStableWithTooMuchDataOutOfSegmentRange permanently skipped segment "
+        LOG_TRACE(log, "GC - shouldCompactStableWithTooMuchDataOutOfSegmentRange permanently skipped segment "
                            "because all packs in DTFiles are fully contained by the segment range, segment={}",
                       seg->info());
->>>>>>> cbf94a61
         seg->setValidDataRatioChecked();
         return false;
     }
@@ -474,20 +468,6 @@
         return false;
     }
 
-<<<<<<< HEAD
-    size_t total_rows = 0;
-    size_t total_bytes = 0;
-    for (const auto & file : dt_files)
-    {
-        total_rows += file->getRows();
-        total_bytes += file->getBytes();
-    }
-    auto valid_rows = snap->stable->getRows();
-    auto valid_bytes = snap->stable->getBytes();
-
-    auto check_result = (valid_rows < total_rows * (1 - invalid_data_ratio_threshold)) || (valid_bytes < total_bytes * (1 - invalid_data_ratio_threshold));
-    LOG_TRACE(
-=======
     size_t file_rows = snap->stable->getDMFilesRows();
     size_t file_bytes = snap->stable->getDMFilesBytes();
 
@@ -517,8 +497,7 @@
 
     auto check_result = (at_least_result.rows < file_rows * (1 - invalid_data_ratio_threshold)) //
         || (at_least_result.bytes < file_bytes * (1 - invalid_data_ratio_threshold));
-    LOG_FMT_TRACE(
->>>>>>> cbf94a61
+    LOG_TRACE(
         log,
         "GC - Checking shouldCompactStableWithTooMuchDataOutOfSegmentRange, "
         "check_result={} first_pack_inc={} last_pack_inc={} rows_at_least={} bytes_at_least={} file_rows={} file_bytes={} segment={} ",
