--- conflicted
+++ resolved
@@ -28,19 +28,6 @@
 {
 namespace DM
 {
-<<<<<<< HEAD
-
-static constexpr size_t UNROLL_BATCH = 64;
-
-/// DMDeleteFilterBlockInputStream is used to filter the column and filter out the rows whose del_mark is true
-class DMDeleteFilterBlockInputStream : public IBlockInputStream
-{
-public:
-    DMDeleteFilterBlockInputStream(const BlockInputStreamPtr & input, const ColumnDefines & columns_to_read_)
-        : columns_to_read(columns_to_read_)
-        , header(toEmptyBlock(columns_to_read))
-        , log(Logger::get("DMDeleteFilterBlockInputStream", /*req_id=*/""))
-=======
 /// DMDeleteFilterBlockInputStream is used to filter the column and filter out the rows whose del_mark is true
 class DMDeleteFilterBlockInputStream : public IBlockInputStream
 {
@@ -51,7 +38,6 @@
         : columns_to_read(columns_to_read_)
         , header(toEmptyBlock(columns_to_read))
         , log(Logger::get("DMDeleteFilterBlockInputStream", tracing_id))
->>>>>>> 2bbe02bb
     {
         children.emplace_back(input);
         delete_col_pos = input->getHeader().getPositionByName(TAG_COLUMN_NAME);
@@ -67,11 +53,7 @@
                       complete_not_passed * 100.0 / total_blocks);
     }
 
-<<<<<<< HEAD
-    String getName() const override { return "DMColumnFilter"; }
-=======
     String getName() const override { return "DMDeleteFilter"; }
->>>>>>> 2bbe02bb
 
     Block getHeader() const override { return header; }
 
@@ -82,21 +64,11 @@
             Block block = children.back()->read();
             if (!block)
                 return {};
-<<<<<<< HEAD
-            if (!block.rows())
-                continue;
-
-
-            delete_col_data = getColumnVectorDataPtr<UInt8>(block, delete_col_pos);
-
-
-=======
             if (block.rows() == 0)
                 continue;
 
             delete_col_data = getColumnVectorDataPtr<UInt8>(block, delete_col_pos);
 
->>>>>>> 2bbe02bb
             size_t rows = block.rows();
             delete_filter.resize(rows);
 
@@ -104,33 +76,17 @@
 
             // The following is trying to unroll the filtering operations,
             // so that optimizer could use vectorized optimization.
-<<<<<<< HEAD
-            // The original logic can be seen in #checkWithNextIndex().
-=======
->>>>>>> 2bbe02bb
             {
                 UInt8 * filter_pos = delete_filter.data();
                 auto * delete_pos = const_cast<UInt8 *>(delete_col_data->data());
                 for (size_t i = 0; i < batch_rows; ++i)
                 {
-<<<<<<< HEAD
                     (*filter_pos) = (*delete_pos) == 0;
-
-=======
-                    (*filter_pos) = !(*delete_pos);
->>>>>>> 2bbe02bb
-                    ++filter_pos;
-                    ++delete_pos;
                 }
-            }
 
             for (size_t i = batch_rows; i < rows; ++i)
             {
-<<<<<<< HEAD
-                delete_filter[i] = ((*delete_col_data)[i] == 0);
-=======
                 delete_filter[i] = !(*delete_col_data)[i];
->>>>>>> 2bbe02bb
             }
 
             const size_t passed_count = countBytesInFilter(delete_filter);
@@ -183,11 +139,7 @@
     LoggerPtr log;
 };
 
-<<<<<<< HEAD
-class DMColumnFilterBlockInputStream : public IBlockInputStream
-=======
 class DMColumnProjectionBlockInputStream : public IBlockInputStream
->>>>>>> 2bbe02bb
 {
 public:
     DMColumnProjectionBlockInputStream(const BlockInputStreamPtr & input, const ColumnDefines & columns_to_read_)
