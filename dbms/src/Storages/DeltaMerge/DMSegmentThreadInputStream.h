#pragma once

#include <Common/FailPoint.h>
#include <DataStreams/IProfilingBlockInputStream.h>
#include <Flash/Mpp/getMPPTaskLog.h>
#include <Interpreters/Context.h>
#include <Storages/DeltaMerge/DMContext.h>
#include <Storages/DeltaMerge/Segment.h>
#include <Storages/DeltaMerge/SegmentReadTaskPool.h>

namespace DB
{
namespace FailPoints
{
extern const char pause_when_reading_from_dt_stream[];
} // namespace FailPoints

namespace DM
{
class RSOperator;
using RSOperatorPtr = std::shared_ptr<RSOperator>;

class DMSegmentThreadInputStream : public IProfilingBlockInputStream
{
    static constexpr auto NAME = "DeltaMergeSegmentThread";

public:
    /// If handle_real_type_ is empty, means do not convert handle column back to real type.
    DMSegmentThreadInputStream(
        const DMContextPtr & dm_context_,
        const SegmentReadTaskPoolPtr & task_pool_,
        AfterSegmentRead after_segment_read_,
        const ColumnDefines & columns_to_read_,
        const RSOperatorPtr & filter_,
        UInt64 max_version_,
        size_t expected_block_size_,
        bool is_raw_,
        bool do_range_filter_for_raw_,
        const LogWithPrefixPtr & log_)
        : dm_context(dm_context_)
        , task_pool(task_pool_)
        , after_segment_read(after_segment_read_)
        , columns_to_read(columns_to_read_)
        , filter(filter_)
        , header(toEmptyBlock(columns_to_read))
        , max_version(max_version_)
        , expected_block_size(expected_block_size_)
        , is_raw(is_raw_)
        , do_range_filter_for_raw(do_range_filter_for_raw_)
<<<<<<< HEAD
        , log(getMPPTaskLog(log_, name))
    {
    }

    static constexpr auto name = "DeltaMergeSegmentThread";

    String getName() const override { return name; }

=======
        , log(getMPPTaskLog(log_, NAME))
    {
    }

    String getName() const override { return NAME; }
>>>>>>> 6d05b3a1
    Block getHeader() const override { return header; }

protected:
    Block readImpl() override
    {
        FilterPtr filter_ignored;
        return readImpl(filter_ignored, false);
    }

    Block readImpl(FilterPtr & res_filter, bool return_filter) override
    {
        if (done)
            return {};
        while (true)
        {
            while (!cur_stream)
            {
                auto task = task_pool->nextTask();
                if (!task)
                {
                    done = true;
                    LOG_FMT_DEBUG(log, "Read done");
                    return {};
                }

                cur_segment = task->segment;
                if (is_raw)
                {
                    cur_stream = cur_segment->getInputStreamRaw(*dm_context, columns_to_read, task->read_snapshot, do_range_filter_for_raw);
                }
                else
                {
                    cur_stream = cur_segment->getInputStream(
                        *dm_context,
                        columns_to_read,
                        task->read_snapshot,
                        task->ranges,
                        filter,
                        max_version,
                        std::max(expected_block_size, static_cast<size_t>(dm_context->db_context.getSettingsRef().dt_segment_stable_pack_rows)));
                }
                LOG_FMT_TRACE(log, "Start to read segment [{}]", cur_segment->segmentId());
            }
            FAIL_POINT_PAUSE(FailPoints::pause_when_reading_from_dt_stream);

            Block res = cur_stream->read(res_filter, return_filter);

            if (res)
            {
                if (!res.rows())
                    continue;
                else
                    return res;
            }
            else
            {
                after_segment_read(dm_context, cur_segment);
                LOG_FMT_TRACE(log, "Finish reading segment [{}]", cur_segment->segmentId());
                cur_segment = {};
                cur_stream = {};
            }
        }
    }

private:
    DMContextPtr dm_context;
    SegmentReadTaskPoolPtr task_pool;
    AfterSegmentRead after_segment_read;
    ColumnDefines columns_to_read;
    RSOperatorPtr filter;
    Block header;
    const UInt64 max_version;
    const size_t expected_block_size;
    const bool is_raw;
    const bool do_range_filter_for_raw;

    bool done = false;

    BlockInputStreamPtr cur_stream;

    SegmentPtr cur_segment;

    LogWithPrefixPtr log;
};

} // namespace DM
} // namespace DB<|MERGE_RESOLUTION|>--- conflicted
+++ resolved
@@ -47,22 +47,12 @@
         , expected_block_size(expected_block_size_)
         , is_raw(is_raw_)
         , do_range_filter_for_raw(do_range_filter_for_raw_)
-<<<<<<< HEAD
-        , log(getMPPTaskLog(log_, name))
-    {
-    }
-
-    static constexpr auto name = "DeltaMergeSegmentThread";
-
-    String getName() const override { return name; }
-
-=======
         , log(getMPPTaskLog(log_, NAME))
     {
     }
 
     String getName() const override { return NAME; }
->>>>>>> 6d05b3a1
+
     Block getHeader() const override { return header; }
 
 protected:
