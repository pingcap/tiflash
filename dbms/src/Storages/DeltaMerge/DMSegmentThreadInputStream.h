--- conflicted
+++ resolved
@@ -50,7 +50,7 @@
         size_t expected_block_size_,
         ReadMode read_mode_,
         const int extra_table_id_index,
-        const TableID physical_table_id_,
+        const TableID physical_table_id,
         const String & req_id)
         : dm_context(dm_context_)
         , task_pool(task_pool_)
@@ -61,12 +61,7 @@
         , max_version(max_version_)
         , expected_block_size(expected_block_size_)
         , read_mode(read_mode_)
-<<<<<<< HEAD
-        , extra_table_id_index(extra_table_id_index)
-        , physical_table_id(physical_table_id_)
-=======
         , action(header, extra_table_id_index, physical_table_id)
->>>>>>> 87d7c9b1
         , log(Logger::get(req_id))
     {
         if (extra_table_id_index != InvalidColumnID)
@@ -149,22 +144,13 @@
     const UInt64 max_version;
     const size_t expected_block_size;
     const ReadMode read_mode;
-<<<<<<< HEAD
-    // position of the ExtraPhysTblID column in column_names parameter in the StorageDeltaMerge::read function.
-    const int extra_table_id_index;
-    const TableID physical_table_id;
-=======
->>>>>>> 87d7c9b1
 
     bool done = false;
 
     BlockInputStreamPtr cur_stream;
 
     SegmentPtr cur_segment;
-<<<<<<< HEAD
-=======
     SegmentReadTransformAction action;
->>>>>>> 87d7c9b1
 
     LoggerPtr log;
 };
