// Copyright 2022 PingCAP, Ltd.
//
// Licensed under the Apache License, Version 2.0 (the "License");
// you may not use this file except in compliance with the License.
// You may obtain a copy of the License at
//
//     http://www.apache.org/licenses/LICENSE-2.0
//
// Unless required by applicable law or agreed to in writing, software
// distributed under the License is distributed on an "AS IS" BASIS,
// WITHOUT WARRANTIES OR CONDITIONS OF ANY KIND, either express or implied.
// See the License for the specific language governing permissions and
// limitations under the License.

#include <Common/CurrentMetrics.h>
#include <Storages/DeltaMerge/Segment.h>
#include <Storages/DeltaMerge/SegmentReadTaskPool.h>

namespace CurrentMetrics
{
extern const Metric DT_SegmentReadTasks;
}

namespace DB::DM
{
void buildStreamBasedOnReadMode(BlockInputStreamPtr & stream, const ReadMode & read_mode, const SegmentReadTaskPtr & task, const DMContextPtr & dm_context, const ColumnDefines & columns_to_read, const RSOperatorPtr & filter, const uint64_t max_version, const size_t expected_block_size)
{
    auto block_size = std::max(expected_block_size, static_cast<size_t>(dm_context->db_context.getSettingsRef().dt_segment_stable_pack_rows));
    switch (read_mode)
    {
    case ReadMode::Normal:
        stream = task->segment->getInputStream(
            *dm_context,
            columns_to_read,
            task->read_snapshot,
            task->ranges,
            filter,
            max_version,
            block_size);
        break;
    case ReadMode::Fast:
        stream = task->segment->getInputStreamFast(
            *dm_context,
            columns_to_read,
            task->read_snapshot,
            task->ranges,
            filter,
            block_size);
        break;
    case ReadMode::Raw:
        stream = task->segment->getInputStreamRaw(
            *dm_context,
            columns_to_read,
            task->read_snapshot,
            task->ranges);
        break;
    }
}

SegmentReadTask::SegmentReadTask(const SegmentPtr & segment_, //
                                 const SegmentSnapshotPtr & read_snapshot_,
                                 const RowKeyRanges & ranges_)
    : segment(segment_)
    , read_snapshot(read_snapshot_)
    , ranges(ranges_)
{
    CurrentMetrics::add(CurrentMetrics::DT_SegmentReadTasks);
}

SegmentReadTask::SegmentReadTask(const SegmentPtr & segment_, const SegmentSnapshotPtr & read_snapshot_)
    : SegmentReadTask{segment_, read_snapshot_, RowKeyRanges{}}
{
}

SegmentReadTask::~SegmentReadTask()
{
    CurrentMetrics::sub(CurrentMetrics::DT_SegmentReadTasks);
}

std::pair<size_t, size_t> SegmentReadTask::getRowsAndBytes() const
{
    return {read_snapshot->delta->getRows() + read_snapshot->stable->getRows(),
            read_snapshot->delta->getBytes() + read_snapshot->stable->getBytes()};
}

SegmentReadTasks SegmentReadTask::trySplitReadTasks(const SegmentReadTasks & tasks, size_t expected_size)
{
    if (tasks.empty() || tasks.size() >= expected_size)
        return tasks;

    // Note that expected_size is normally small(less than 100), so the algorithm complexity here does not matter.

    // Construct a max heap, determined by ranges' count.
    auto cmp = [](const SegmentReadTaskPtr & a, const SegmentReadTaskPtr & b) {
        return a->ranges.size() < b->ranges.size();
    };
    std::priority_queue<SegmentReadTaskPtr, std::vector<SegmentReadTaskPtr>, decltype(cmp)> largest_ranges_first(cmp);
    for (const auto & task : tasks)
        largest_ranges_first.push(task);

    // Split the top task.
    while (largest_ranges_first.size() < expected_size && largest_ranges_first.top()->ranges.size() > 1)
    {
        auto top = largest_ranges_first.top();
        largest_ranges_first.pop();

        size_t split_count = top->ranges.size() / 2;

        auto left = std::make_shared<SegmentReadTask>(
            top->segment,
            top->read_snapshot->clone(),
            RowKeyRanges(top->ranges.begin(), top->ranges.begin() + split_count));
        auto right = std::make_shared<SegmentReadTask>(
            top->segment,
            top->read_snapshot->clone(),
            RowKeyRanges(top->ranges.begin() + split_count, top->ranges.end()));

        largest_ranges_first.push(left);
        largest_ranges_first.push(right);
    }

    SegmentReadTasks result_tasks;
    while (!largest_ranges_first.empty())
    {
        result_tasks.push_back(largest_ranges_first.top());
        largest_ranges_first.pop();
    }

    return result_tasks;
}

BlockInputStreamPtr SegmentReadTaskPool::buildInputStream(SegmentReadTaskPtr & t)
{
    MemoryTrackerSetter setter(true, mem_tracker.get());
    BlockInputStreamPtr stream;
<<<<<<< HEAD
    buildStreamBasedOnReadMode(stream, read_mode, t, dm_context, columns_to_read, filter, max_version, expected_block_size);
    LOG_FMT_DEBUG(log, "getInputStream succ, pool_id={} segment_id={}", pool_id, t->segment->segmentId());
=======
    if (is_raw)
    {
        stream = seg->getInputStreamRaw(*dm_context, columns_to_read, t->read_snapshot, t->ranges, filter, do_range_filter_for_raw);
    }
    else
    {
        auto block_size = std::max(expected_block_size, static_cast<size_t>(dm_context->db_context.getSettingsRef().dt_segment_stable_pack_rows));
        stream = seg->getInputStream(*dm_context, columns_to_read, t->read_snapshot, t->ranges, filter, max_version, block_size);
    }
    LOG_DEBUG(log, "getInputStream succ, pool_id={} segment_id={}", pool_id, seg->segmentId());
>>>>>>> f4098e25
    return stream;
}

void SegmentReadTaskPool::finishSegment(const SegmentPtr & seg)
{
    after_segment_read(dm_context, seg);
    bool pool_finished = false;
    {
        std::lock_guard lock(mutex);
        active_segment_ids.erase(seg->segmentId());
        pool_finished = active_segment_ids.empty() && tasks.empty();
    }
    LOG_DEBUG(log, "finishSegment pool_id={} segment_id={} pool_finished={}", pool_id, seg->segmentId(), pool_finished);
    if (pool_finished)
    {
        q.finish();
    }
}

SegmentReadTaskPtr SegmentReadTaskPool::getTask(uint64_t seg_id)
{
    std::lock_guard lock(mutex);
    // TODO(jinhelin): use unordered_map
    auto itr = std::find_if(tasks.begin(), tasks.end(), [seg_id](const SegmentReadTaskPtr & task) { return task->segment->segmentId() == seg_id; });
    if (itr == tasks.end())
    {
        throw Exception(fmt::format("{} pool_id={} segment_id={} not found", __PRETTY_FUNCTION__, pool_id, seg_id));
    }
    auto t = *(itr);
    tasks.erase(itr);
    active_segment_ids.insert(seg_id);
    return t;
}

// Choose a segment to read.
// Returns <segment_id, pool_ids>.
std::unordered_map<uint64_t, std::vector<uint64_t>>::const_iterator SegmentReadTaskPool::scheduleSegment(const std::unordered_map<uint64_t, std::vector<uint64_t>> & segments, uint64_t expected_merge_count)
{
    auto target = segments.end();
    std::lock_guard lock(mutex);
    if (getFreeActiveSegmentCountUnlock() <= 0)
    {
        return target;
    }
    static constexpr int max_iter_count = 32;
    int iter_count = 0;
    for (const auto & task : tasks)
    {
        auto itr = segments.find(task->segment->segmentId());
        if (itr == segments.end())
        {
            throw DB::Exception(fmt::format("segment_id {} not found from merging segments", task->segment->segmentId()));
        }
        if (std::find(itr->second.begin(), itr->second.end(), poolId()) == itr->second.end())
        {
            throw DB::Exception(fmt::format("pool_id={} not found from merging segment {}=>{}", poolId(), itr->first, itr->second));
        }
        if (target == segments.end() || itr->second.size() > target->second.size())
        {
            target = itr;
        }
        if (target->second.size() >= expected_merge_count || ++iter_count >= max_iter_count)
        {
            break;
        }
    }
    return target;
}

bool SegmentReadTaskPool::readOneBlock(BlockInputStreamPtr & stream, const SegmentPtr & seg)
{
    MemoryTrackerSetter setter(true, mem_tracker.get());
    auto block = stream->read();
    if (block)
    {
        pushBlock(std::move(block));
        return true;
    }
    else
    {
        finishSegment(seg);
        return false;
    }
}

void SegmentReadTaskPool::popBlock(Block & block)
{
    q.pop(block);
    blk_stat.pop(block);
    global_blk_stat.pop(block);
    if (exceptionHappened())
    {
        throw exception;
    }
}

void SegmentReadTaskPool::pushBlock(Block && block)
{
    blk_stat.push(block);
    global_blk_stat.push(block);
    q.push(std::move(block), nullptr);
}

int64_t SegmentReadTaskPool::increaseUnorderedInputStreamRefCount()
{
    return unordered_input_stream_ref_count.fetch_add(1, std::memory_order_relaxed);
}
int64_t SegmentReadTaskPool::decreaseUnorderedInputStreamRefCount()
{
    return unordered_input_stream_ref_count.fetch_sub(1, std::memory_order_relaxed);
}

int64_t SegmentReadTaskPool::getFreeBlockSlots() const
{
    auto block_slots = unordered_input_stream_ref_count.load(std::memory_order_relaxed);
    if (block_slots < 3)
    {
        block_slots = 3;
    }
    return block_slots - blk_stat.pendingCount();
}

int64_t SegmentReadTaskPool::getFreeActiveSegmentCountUnlock()
{
    auto active_segment_limit = unordered_input_stream_ref_count.load(std::memory_order_relaxed);
    if (active_segment_limit < 2)
    {
        active_segment_limit = 2;
    }
    return active_segment_limit - static_cast<int64_t>(active_segment_ids.size());
}

bool SegmentReadTaskPool::exceptionHappened() const
{
    return exception_happened.load(std::memory_order_relaxed);
}

bool SegmentReadTaskPool::valid() const
{
    return !exceptionHappened() && unordered_input_stream_ref_count.load(std::memory_order_relaxed) > 0;
}
void SegmentReadTaskPool::setException(const DB::Exception & e)
{
    std::lock_guard lock(mutex);
    if (!exceptionHappened())
    {
        exception = e;
        exception_happened.store(true, std::memory_order_relaxed);
        q.finish();
    }
}

} // namespace DB::DM<|MERGE_RESOLUTION|>--- conflicted
+++ resolved
@@ -133,21 +133,8 @@
 {
     MemoryTrackerSetter setter(true, mem_tracker.get());
     BlockInputStreamPtr stream;
-<<<<<<< HEAD
     buildStreamBasedOnReadMode(stream, read_mode, t, dm_context, columns_to_read, filter, max_version, expected_block_size);
-    LOG_FMT_DEBUG(log, "getInputStream succ, pool_id={} segment_id={}", pool_id, t->segment->segmentId());
-=======
-    if (is_raw)
-    {
-        stream = seg->getInputStreamRaw(*dm_context, columns_to_read, t->read_snapshot, t->ranges, filter, do_range_filter_for_raw);
-    }
-    else
-    {
-        auto block_size = std::max(expected_block_size, static_cast<size_t>(dm_context->db_context.getSettingsRef().dt_segment_stable_pack_rows));
-        stream = seg->getInputStream(*dm_context, columns_to_read, t->read_snapshot, t->ranges, filter, max_version, block_size);
-    }
-    LOG_DEBUG(log, "getInputStream succ, pool_id={} segment_id={}", pool_id, seg->segmentId());
->>>>>>> f4098e25
+    LOG_DEBUG(log, "getInputStream succ, pool_id={} segment_id={}", pool_id, t->segment->segmentId());
     return stream;
 }
 
