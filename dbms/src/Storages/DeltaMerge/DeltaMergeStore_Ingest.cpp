--- conflicted
+++ resolved
@@ -19,10 +19,8 @@
 #include <Storages/DeltaMerge/ExternalDTFileInfo.h>
 #include <Storages/DeltaMerge/File/DMFile.h>
 #include <Storages/DeltaMerge/Segment.h>
-<<<<<<< HEAD
 #include <Storages/Page/V3/Remote/CheckpointManifestFileReader.h>
 #include <Storages/Page/universal/UniversalPageStorage.h>
-=======
 #include <Storages/Transaction/KVStore.h>
 #include <Storages/Transaction/TMTContext.h>
 
@@ -32,7 +30,6 @@
 {
 extern const Metric DT_SnapshotOfSegmentIngest;
 }
->>>>>>> 54fc23ba
 
 namespace ProfileEvents
 {
@@ -932,7 +929,7 @@
         wbs.writeLogAndData();
         auto dm_files = target_segment->getStable()->getDMFiles();
         RUNTIME_CHECK(dm_files.size() == 1);
-        const auto new_segment_or_null = segmentDangerouslyReplaceData(dm_context, segment, dm_files[0], column_file_persisteds);
+        const auto new_segment_or_null = segmentDangerouslyReplaceData2(dm_context, segment, dm_files[0], column_file_persisteds);
         const bool succeeded = new_segment_or_null != nullptr;
         if (!succeeded)
         {
@@ -951,7 +948,7 @@
          *    │--------------- Segment ------│--------│
          *    │-------- Ingest Range --------│
          */
-        const auto [left, right] = segmentSplit(dm_context, segment, SegmentSplitReason::IngestBySplit, ingest_range.end, SegmentSplitMode::Logical);
+        const auto [left, right] = segmentSplit(dm_context, segment, SegmentSplitReason::ForIngest, ingest_range.end, SegmentSplitMode::Logical);
         if (left == nullptr || right == nullptr)
         {
             // Split failed, likely caused by snapshot failed.
@@ -973,7 +970,7 @@
          *    │--------│------ Segment ---------------│
          *             │-------- Ingest Range --------│
          */
-        const auto [left, right] = segmentSplit(dm_context, segment, SegmentSplitReason::IngestBySplit, ingest_range.start, SegmentSplitMode::Logical);
+        const auto [left, right] = segmentSplit(dm_context, segment, SegmentSplitReason::ForIngest, ingest_range.start, SegmentSplitMode::Logical);
         if (left == nullptr || right == nullptr)
         {
             std::this_thread::sleep_for(std::chrono::milliseconds(15));
@@ -991,7 +988,7 @@
          *    │---│----------- Segment ---------------│
          *        │-------- Ingest Range --------│
          */
-        const auto [left, right] = segmentSplit(dm_context, segment, SegmentSplitReason::IngestBySplit, ingest_range.start, SegmentSplitMode::Logical);
+        const auto [left, right] = segmentSplit(dm_context, segment, SegmentSplitReason::ForIngest, ingest_range.start, SegmentSplitMode::Logical);
         if (left == nullptr || right == nullptr)
         {
             std::this_thread::sleep_for(std::chrono::milliseconds(15));
