--- conflicted
+++ resolved
@@ -1011,15 +1011,7 @@
     }
     LOG_INFO(log, "Ingest checkpoint with manifest path {} data dir {} from store {}", checkpoint_info.checkpoint_manifest_path, checkpoint_info.checkpoint_data_dir, checkpoint_info.checkpoint_store_id);
 
-<<<<<<< HEAD
-    auto reader = PS::V3::CheckpointManifestFileReader<PageDirectoryTrait>::create( //
-        PS::V3::CheckpointManifestFileReader<PageDirectoryTrait>::Options{
-            .file_path = checkpoint_info.checkpoint_manifest_path});
-    auto manager = std::make_shared<PS::V3::CheckpointPageManager>(*reader, checkpoint_info.checkpoint_data_dir);
-    auto segment_meta_infos = Segment::restoreAllSegmentsMetaInfo(physical_table_id, range, manager);
-=======
     auto segment_meta_infos = Segment::restoreAllSegmentsMetaInfo(physical_table_id, range, temp_ps);
->>>>>>> 9b18e5b6
     WriteBatches wbs{dm_context->storage_pool};
     auto restored_segments = Segment::restoreSegmentsFromCheckpoint( //
         log,
@@ -1040,7 +1032,7 @@
 
     auto updated_segments = ingestSegmentsUsingSplit(dm_context, range, restored_segments);
 
-    for (auto & segment: restored_segments)
+    for (auto & segment : restored_segments)
     {
         auto delta = segment->getDelta();
         auto stable = segment->getStable();
