// Copyright 2022 PingCAP, Ltd.
//
// Licensed under the Apache License, Version 2.0 (the "License");
// you may not use this file except in compliance with the License.
// You may obtain a copy of the License at
//
//     http://www.apache.org/licenses/LICENSE-2.0
//
// Unless required by applicable law or agreed to in writing, software
// distributed under the License is distributed on an "AS IS" BASIS,
// WITHOUT WARRANTIES OR CONDITIONS OF ANY KIND, either express or implied.
// See the License for the specific language governing permissions and
// limitations under the License.

#include <Common/FailPoint.h>
#include <Common/TiFlashMetrics.h>
#include <Storages/DeltaMerge/DeltaMergeStore.h>
#include <Storages/DeltaMerge/ExternalDTFileInfo.h>
#include <Storages/DeltaMerge/File/DMFile.h>
#include <Storages/DeltaMerge/Segment.h>

#include <magic_enum.hpp>

namespace CurrentMetrics
{
extern const Metric DT_SnapshotOfSegmentIngest;
}

namespace ProfileEvents
{
extern const Event DMWriteFile;
extern const Event DMWriteFileNS;

} // namespace ProfileEvents

namespace DB
{

namespace FailPoints
{
extern const char pause_when_ingesting_to_dt_store[];
extern const char force_set_segment_ingest_packs_fail[];
extern const char segment_merge_after_ingest_packs[];
} // namespace FailPoints

namespace DM
{

std::tuple<String, PageId> DeltaMergeStore::preAllocateIngestFile()
{
    if (shutdown_called.load(std::memory_order_relaxed))
        return {};

    auto delegator = path_pool->getStableDiskDelegator();
    auto parent_path = delegator.choosePath();
    auto new_id = storage_pool->newDataPageIdForDTFile(delegator, __PRETTY_FUNCTION__);
    return {parent_path, new_id};
}

void DeltaMergeStore::preIngestFile(const String & parent_path, const PageId file_id, size_t file_size)
{
    if (shutdown_called.load(std::memory_order_relaxed))
        return;

    auto delegator = path_pool->getStableDiskDelegator();
    delegator.addDTFile(file_id, file_size, parent_path);
}

Segments DeltaMergeStore::ingestDTFilesUsingColumnFile(
    const DMContextPtr & dm_context,
    const RowKeyRange & range,
    const std::vector<DMFilePtr> & files,
    bool clear_data_in_range)
{
    auto delegate = dm_context->path_pool.getStableDiskDelegator();
    auto file_provider = dm_context->db_context.getFileProvider();

    Segments updated_segments;
    RowKeyRange cur_range = range;

    while (!cur_range.none())
    {
        RowKeyRange segment_range;

        // Keep trying until succeeded.
        while (true)
        {
            SegmentPtr segment;
            {
                std::shared_lock lock(read_write_mutex);

                auto segment_it = segments.upper_bound(cur_range.getStart());
                RUNTIME_CHECK(segment_it != segments.end(), cur_range.toDebugString());
                segment = segment_it->second;
            }

            FAIL_POINT_PAUSE(FailPoints::pause_when_ingesting_to_dt_store);
            waitForWrite(dm_context, segment);
            if (segment->hasAbandoned())
                continue;

            segment_range = segment->getRowKeyRange();

            // Write could fail, because we do not lock the segment here.
            // Thus, other threads may update the instance at any time, like split, merge, merge delta,
            // causing the segment to be abandoned.
            WriteBatches wbs(*storage_pool, dm_context->getWriteLimiter());

            DMFiles data_files;
            data_files.reserve(files.size());

            for (const auto & file : files)
            {
                /// Generate DMFile instance with a new ref_id pointed to the file_id.
                auto file_id = file->fileId();
                const auto & file_parent_path = file->parentPath();
                auto page_id = storage_pool->newDataPageIdForDTFile(delegate, __PRETTY_FUNCTION__);

                auto ref_file = DMFile::restore(file_provider, file_id, page_id, file_parent_path, DMFile::ReadMetaMode::all());
                data_files.emplace_back(std::move(ref_file));
                wbs.data.putRefPage(page_id, file->pageId());
            }

            // We have to commit those file_ids to PageStorage, because as soon as packs are written into segments,
            // they are visible for readers who require file_ids to be found in PageStorage.
            wbs.writeLogAndData();

            bool ingest_success = segment->ingestDataToDelta(*dm_context, range.shrink(segment_range), data_files, clear_data_in_range);
            fiu_do_on(FailPoints::force_set_segment_ingest_packs_fail, { ingest_success = false; });
            if (ingest_success)
            {
                updated_segments.push_back(segment);
                fiu_do_on(FailPoints::segment_merge_after_ingest_packs, {
                    segment->flushCache(*dm_context);
                    segmentMergeDelta(*dm_context, segment, MergeDeltaReason::ForegroundWrite);
                    storage_pool->gc(global_context.getSettingsRef(), StoragePool::Seconds(0));
                });
                break;
            }
            else
            {
                wbs.rollbackWrittenLogAndData();
            }
        }

        cur_range.setStart(segment_range.end);
        cur_range.setEnd(range.end);
    }

    return updated_segments;
}

/**
 * Accept a target ingest range and a vector of DTFiles, ingest these DTFiles (clipped by the target ingest range)
 * using logical split.
 *
<<<<<<< HEAD
 * You must ensure DTFiles are ordered and do not overlap.
=======
 * You must ensure DTFiles do not overlap. Otherwise this function will not work properly when clear_data_in_range == true.
 * The check is performed in `ingestFiles`.
>>>>>>> a91ded34
 *
 * WARNING: This function does not guarantee isolation. You may observe partial results when
 * querying related segments when this function is running.
 */
Segments DeltaMergeStore::ingestDTFilesUsingSplit(
    const DMContextPtr & dm_context,
    const RowKeyRange & ingest_range,
    const std::vector<ExternalDTFileInfo> & external_files,
    const DMFiles & files,
    bool clear_data_in_range)
{
    {
<<<<<<< HEAD
=======
        RUNTIME_CHECK(clear_data_in_range == true);
>>>>>>> a91ded34
        RUNTIME_CHECK(
            files.size() == external_files.size(),
            files.size(),
            external_files.size());
        for (size_t i = 0; i < files.size(); ++i)
            RUNTIME_CHECK(
                files[i]->pageId() == external_files[i].id,
                files[i]->pageId(),
                external_files[i].toString());
<<<<<<< HEAD

        // Verify external_files are ordered.
        // Actually we also allow it to be not ordered, but then it will be hard to check overlap efficiently.
        // So here we require it to be ordered.
        RowKeyValue last_end;
        if (is_common_handle)
            last_end = RowKeyValue::COMMON_HANDLE_MIN_KEY;
        else
            last_end = RowKeyValue::INT_HANDLE_MIN_KEY;

        // Suppose we have keys: 1, 2, | 3, 4, 5, | 6, | 7, 8
        // Our file ranges will be: [1, 3), [3, 6), [6, 7), [7, 9)
        //                              ↑    ↑
        //                              A    B
        //                         We require A <= B.
        for (const auto & ext_file : external_files)
        {
            RUNTIME_CHECK(
                !ext_file.range.none(),
                ext_file.toString());
            RUNTIME_CHECK(
                compare(last_end.toRowKeyValueRef(), ext_file.range.getStart()) <= 0,
                last_end.toDebugString(),
                ext_file.toString());
            last_end = ext_file.range.end;
        }
=======
>>>>>>> a91ded34
    }

    std::set<SegmentPtr> updated_segments;

    // First phase (DeleteRange Phase):
    // Write DeleteRange to the covered segments to ensure that all data in the `ingest_range` is cleared.
    if (clear_data_in_range)
    {
        RowKeyRange remaining_delete_range = ingest_range;
        LOG_INFO(
            log,
            "Table ingest using split - delete range phase - begin, remaining_delete_range={}",
            remaining_delete_range.toDebugString());

        while (!remaining_delete_range.none())
        {
            SegmentPtr segment;
            {
                std::shared_lock lock(read_write_mutex);

                auto segment_it = segments.upper_bound(remaining_delete_range.getStart());
                RUNTIME_CHECK(segment_it != segments.end(), remaining_delete_range.toDebugString());
                segment = segment_it->second;
            }

            const auto delete_range = remaining_delete_range.shrink(segment->getRowKeyRange());
            RUNTIME_CHECK(
                !delete_range.none(), // as remaining_delete_range is not none, we expect the shrinked range to be not none.
                delete_range.toDebugString(),
                segment->simpleInfo(),
                remaining_delete_range.toDebugString());
            LOG_DEBUG(
                log,
                "Table ingest using split - delete range phase - Try to delete range in segment, delete_range={} segment={} remaining_delete_range={} updated_segments_n={}",
                delete_range.toDebugString(),
                segment->simpleInfo(),
                remaining_delete_range.toDebugString(),
                updated_segments.size());

            const bool succeeded = segment->write(*dm_context, delete_range);
            if (succeeded)
            {
                updated_segments.insert(segment);
                RUNTIME_CHECK(compare(delete_range.getEnd(), remaining_delete_range.getStart()) >= 0);
                remaining_delete_range.setStart(delete_range.end); // We always move forward
            }
            else
            {
                // segment may be abandoned, retry current range by finding the segment again.
            }
        }

        LOG_DEBUG(
            log,
            "Table ingest using split - delete range phase - finished, updated_segments_n={}",
            updated_segments.size());
    }

    /*
     * In second phase (SplitIngest Phase),
     * we will try to ingest DMFile one by one into the segments.
     *
     * Consider the following case:
     * -Inf                                                                         +Inf
     *  │        │--------------- Ingest Range ---------------│                       │
     *  │               │-- DMFile --│- DMFile --│---- DMFile ----│- DMFile --│       │
     *  │- Segment --│-- Seg --│------- Segment -----│- Seg -│------- Segment --------│
     *
     * This is what we will ingest:
     * Iterate 0:
     * -Inf                                                                         +Inf
     *  │        │--------------- Ingest Range ---------------│                       │
     *  │               │-- DMFile --│                                                │
     *  │            │-- Seg --│------- Segment -----│                                │
     *                   ↑              ↑ The segment we ingest DMFile into
     *
     * Iterate 1:
     * -Inf                                                                         +Inf
     *  │        │--------------- Ingest Range ---------------│                       │
     *  │               │************│- DMFile --│                                    │
     *  │                      │------- Segment -----│                                │
     *                                  ↑ The segment we ingest DMFile into
     */

    LOG_DEBUG(
        log,
        "Table ingest using split - split ingest phase - begin, ingest_range={}, files_n={}",
        ingest_range.toDebugString(),
        files.size());

    for (size_t file_idx = 0; file_idx < files.size(); file_idx++)
    {
        // This should not happen. Just check to be confident.
        // Even if it happened, we could handle it gracefully here. (but it really means somewhere else is broken)
        if (files[file_idx]->getRows() == 0)
        {
            LOG_WARNING(
                log,
                "Table ingest using split - split ingest phase - Unexpected empty DMFile, skipped. ingest_range={} file_idx={} file={}",
                ingest_range.toDebugString(),
                file_idx,
                files[file_idx]->path());
            continue;
        }

        /**
         * Each DMFile (bounded by the ingest range) may overlap with multiple segments, like:
         * -Inf                                                                         +Inf
         *  │        │--------------- Ingest Range ---------------│                       │
         *  │               │-- DMFile --│                                                │
         *  │            │-- Seg --│------- Segment -----│                                │
         * We will try to ingest it into all overlapped segments.
         */
        auto file_ingest_range = external_files[file_idx].range.shrink(ingest_range);
        while (!file_ingest_range.none()) // This DMFile has remaining data to ingest
        {
            SegmentPtr segment;
            {
                std::shared_lock lock(read_write_mutex);
                auto segment_it = segments.upper_bound(file_ingest_range.getStart());
                RUNTIME_CHECK(segment_it != segments.end(),
                              file_ingest_range.toDebugString(),
                              file_idx,
                              files[file_idx]->path());
                segment = segment_it->second;
            }

            if (segment->hasAbandoned())
                continue; // retry with current range and file

            /**
             * -Inf                                                                         +Inf
             *  │        │--------------- Ingest Range ---------------│                       │
             *  │               │-- DMFile --│                                                │
             *  │            │-- Seg --│------- Segment -----│                                │
             *                  ^^^^^^^^ segment_ingest_range
             */
            const auto segment_ingest_range = file_ingest_range.shrink(segment->getRowKeyRange());
            RUNTIME_CHECK(
                !segment_ingest_range.none(),
                segment_ingest_range.toDebugString(),
                file_idx,
                files[file_idx]->path(),
                segment->simpleInfo());

            LOG_INFO(
                log,
                "Table ingest using split - split ingest phase - Try to ingest file into segment, file_idx={} file_id=dmf_{} file_ingest_range={} segment={} segment_ingest_range={}",
                file_idx,
                files[file_idx]->fileId(),
                file_ingest_range.toDebugString(),
                segment->simpleInfo(),
                segment_ingest_range.toDebugString());

            const bool succeeded = ingestDTFileIntoSegmentUsingSplit(*dm_context, segment, segment_ingest_range, files[file_idx], clear_data_in_range);
            if (succeeded)
            {
                updated_segments.insert(segment);
                // We have ingested (DTFileRange ∪ ThisSegmentRange), let's try with next overlapped segment.
                RUNTIME_CHECK(compare(segment_ingest_range.getEnd(), file_ingest_range.getStart()) > 0);
                file_ingest_range.setStart(segment_ingest_range.end);
            }
            else
            {
                // this segment is abandoned, or may be split into multiples.
                // retry with current range and file and find segment again.
            }
        }
    }

    LOG_DEBUG(
        log,
        "Table ingest using split - split ingest phase - finished, updated_segments_n={}",
        updated_segments.size());

    return std::vector<SegmentPtr>(
        updated_segments.begin(),
        updated_segments.end());
}

/**
 * Ingest one DTFile into the target segment by using logical split.
 */
bool DeltaMergeStore::ingestDTFileIntoSegmentUsingSplit(
    DMContext & dm_context,
    const SegmentPtr & segment,
    const RowKeyRange & ingest_range,
    const DMFilePtr & file,
    bool clear_data_in_range)
{
    const auto & segment_range = segment->getRowKeyRange();

    // The ingest_range must fall in segment's range.
    RUNTIME_CHECK(
        !ingest_range.none(),
        ingest_range.toDebugString());
    RUNTIME_CHECK(
        compare(segment_range.getStart(), ingest_range.getStart()) <= 0,
        segment_range.toDebugString(),
        ingest_range.toDebugString());
    RUNTIME_CHECK(
        compare(segment_range.getEnd(), ingest_range.getEnd()) >= 0,
        segment_range.toDebugString(),
        ingest_range.toDebugString());

    const bool is_start_matching = (compare(segment_range.getStart(), ingest_range.getStart()) == 0);
    const bool is_end_matching = (compare(segment_range.getEnd(), ingest_range.getEnd()) == 0);

    if (is_start_matching && is_end_matching)
    {
        /*
         * The segment and the ingest range is perfectly matched.
         *
         * Example:
         *    │----------- Segment ----------│
         *    │-------- Ingest Range --------│
         */

        auto delegate = dm_context.path_pool.getStableDiskDelegator();
        auto file_provider = dm_context.db_context.getFileProvider();

        WriteBatches wbs(*storage_pool, dm_context.getWriteLimiter());

        // Generate DMFile instance with a new ref_id pointed to the file_id,
        // because we may use the same DMFile to ingest into multiple segments.
        auto new_page_id = storage_pool->newDataPageIdForDTFile(delegate, __PRETTY_FUNCTION__);
        auto ref_file = DMFile::restore(
            file_provider,
            file->fileId(),
            new_page_id,
            file->parentPath(),
            DMFile::ReadMetaMode::all());
        wbs.data.putRefPage(new_page_id, file->pageId());

        // We have to commit those file_ids to PageStorage before applying the ingest, because after the write
        // they are visible for readers immediately, who require file_ids to be found in PageStorage.
        wbs.writeLogAndData();

        // clear_all_data_in_segment == clear_data_in_range is safe, because we have verified
        // that current segment range is identical to the ingest range.
        auto new_segment = segmentIngestData(dm_context, segment, ref_file, clear_data_in_range);
        if (new_segment == nullptr)
        {
            // When ingest failed, just discard this ref file.
            wbs.rollbackWrittenLogAndData();

            // Failed, segment may be abandoned, or there is another update in progress.
            std::this_thread::sleep_for(std::chrono::milliseconds(15));
            return false;
        }

        return true;
    }
    else if (is_start_matching)
    {
        /*
         * Example:
         *    │--------------- Segment ---------------│
         *    │-------- Ingest Range --------│
         *
         * We will logical split the segment to form a perfect matching segment:
         *    │--------------- Segment ------│--------│
         *    │-------- Ingest Range --------│
         */
        const auto [left, right] = segmentSplit(dm_context, segment, SegmentSplitReason::IngestBySplit, ingest_range.end, SegmentSplitMode::Logical);
        if (left == nullptr || right == nullptr)
        {
            // Split failed, likely caused by snapshot failed.
            // Sleep awhile and retry.
            std::this_thread::sleep_for(std::chrono::milliseconds(15));
        }
        // Always returning false, because we need to retry to get a new segment (as the old segment is abandoned)
        // even when split succeeded.
        return false;
    }
    else if (is_end_matching)
    {
        /*
         * Example:
         *    │--------------- Segment ---------------│
         *             │-------- Ingest Range --------│
         *
         * We will logical split the segment to form a perfect matching segment:
         *    │--------│------ Segment ---------------│
         *             │-------- Ingest Range --------│
         */
        const auto [left, right] = segmentSplit(dm_context, segment, SegmentSplitReason::IngestBySplit, ingest_range.start, SegmentSplitMode::Logical);
        if (left == nullptr || right == nullptr)
        {
            std::this_thread::sleep_for(std::chrono::milliseconds(15));
        }
        return false;
    }
    else
    {
        /*
         * Example:
         *    │--------------- Segment ---------------│
         *        │-------- Ingest Range --------│
         *
         * We invoke a logical split first:
         *    │---│----------- Segment ---------------│
         *        │-------- Ingest Range --------│
         */
        const auto [left, right] = segmentSplit(dm_context, segment, SegmentSplitReason::IngestBySplit, ingest_range.start, SegmentSplitMode::Logical);
        if (left == nullptr || right == nullptr)
        {
            std::this_thread::sleep_for(std::chrono::milliseconds(15));
        }
        return false;
    }
}

void DeltaMergeStore::ingestFiles(
    const DMContextPtr & dm_context,
    const RowKeyRange & range,
    const std::vector<DM::ExternalDTFileInfo> & external_files,
    bool clear_data_in_range)
{
    if (unlikely(shutdown_called.load(std::memory_order_relaxed)))
    {
        const auto msg = fmt::format("Try to ingest files into a shutdown table, store={}", log->identifier());
        LOG_WARNING(log, "{}", msg);
        throw Exception(msg);
    }

    {
        // `ingestDTFilesUsingSplit` requires external_files to be not overlapped. Otherwise the results will be incorrect.
        // Here we verify the external_files are ordered and not overlapped.
        // "Ordered" is actually not a hard requirement by `ingestDTFilesUsingSplit`. However "ordered" makes us easy to check overlap efficiently.
        RowKeyValue last_end;
        if (is_common_handle)
            last_end = RowKeyValue::COMMON_HANDLE_MIN_KEY;
        else
            last_end = RowKeyValue::INT_HANDLE_MIN_KEY;

        // Suppose we have keys: 1, 2, | 3, 4, 5, | 6, | 7, 8
        // Our file ranges will be: [1, 3), [3, 6), [6, 7), [7, 9)
        //                              ↑    ↑
        //                              A    B
        //                         We require A <= B.
        for (const auto & ext_file : external_files)
        {
            RUNTIME_CHECK(
                !ext_file.range.none(),
                ext_file.toString());
            RUNTIME_CHECK(
                compare(last_end.toRowKeyValueRef(), ext_file.range.getStart()) <= 0,
                last_end.toDebugString(),
                ext_file.toString());
            last_end = ext_file.range.end;
        }

        // Check whether all external files are contained by the range.
        for (const auto & ext_file : external_files)
        {
            RUNTIME_CHECK(compare(range.getStart(), ext_file.range.getStart()) <= 0);
            RUNTIME_CHECK(compare(range.getEnd(), ext_file.range.getEnd()) >= 0);
        }
    }

    EventRecorder write_block_recorder(ProfileEvents::DMWriteFile, ProfileEvents::DMWriteFileNS);

    auto delegate = dm_context->path_pool.getStableDiskDelegator();
    auto file_provider = dm_context->db_context.getFileProvider();

    size_t rows = 0;
    size_t bytes = 0;
    size_t bytes_on_disk = 0;

    DMFiles files;
    for (const auto & external_file : external_files)
    {
        auto file_parent_path = delegate.getDTFilePath(external_file.id);

        // we always create a ref file to this DMFile with all meta info restored later, so here we just restore meta info to calculate its' memory and disk size
        auto file = DMFile::restore(file_provider, external_file.id, external_file.id, file_parent_path, DMFile::ReadMetaMode::memoryAndDiskSize());
        rows += file->getRows();
        bytes += file->getBytes();
        bytes_on_disk += file->getBytesOnDisk();

        // Do some simple verification for the file range.
        if (file->getRows() > 0)
            RUNTIME_CHECK(!external_file.range.none());

        files.emplace_back(std::move(file));
    }

    bool ingest_using_split = false;
    if (/*clear_data_in_range && */ bytes >= dm_context->delta_small_column_file_bytes)
    {
        // We still write small ssts directly into the delta layer.
        ingest_using_split = true;
    }

    {
        auto get_ingest_files = [&] {
            FmtBuffer fmt_buf;
            fmt_buf.append("[");
            fmt_buf.joinStr(
                external_files.begin(),
                external_files.end(),
                [](const ExternalDTFileInfo & external_file, FmtBuffer & fb) { fb.append(external_file.toString()); },
                ",");
            fmt_buf.append("]");
            return fmt_buf.toString();
        };
        LOG_INFO(
            log,
            "Table ingest files - begin, ingest_by_split={} files={} rows={} bytes={} bytes_on_disk={} range={} clear={}",
            ingest_using_split,
            get_ingest_files(),
            rows,
            bytes,
            bytes_on_disk,
            range.toDebugString(),
            clear_data_in_range);
    }

    // Put the ingest file ids into `storage_pool` and use ref id in each segments to ensure the atomic
    // of ingesting.
    // Check https://github.com/pingcap/tics/issues/2040 for more details.
    // TODO: If tiflash crash during the middle of ingesting, we may leave some DTFiles on disk and
    // they can not be deleted. We should find a way to cleanup those files.
    WriteBatches ingest_wbs(*storage_pool, dm_context->getWriteLimiter());
    if (!files.empty())
    {
        for (const auto & file : files)
        {
            ingest_wbs.data.putExternal(file->fileId(), 0);
        }
        ingest_wbs.writeLogAndData();
        ingest_wbs.setRollback(); // rollback if exception thrown
    }

    Segments updated_segments;
    if (!range.none())
    {
        if (ingest_using_split)
            updated_segments = ingestDTFilesUsingSplit(dm_context, range, external_files, files, clear_data_in_range);
        else
            updated_segments = ingestDTFilesUsingColumnFile(dm_context, range, files, clear_data_in_range);
    }

    // Enable gc for DTFile after all segment applied.
    // Note that we can not enable gc for them once they have applied to any segments.
    // Assume that one segment get compacted after file ingested, `gc_handle` gc the
    // DTFiles before they get applied to all segments. Then we will apply some
    // deleted DTFiles to other segments.
    for (const auto & file : files)
        file->enableGC();
    // After the ingest DTFiles applied, remove the original page
    ingest_wbs.rollbackWrittenLogAndData();

    {
        // Add some logging about the ingested file ids and updated segments
        // Example: "ingested_files=[<file=dmf_1001 range=..>,<file=dmf_1002 range=..>] updated_segments=[<segment_id=1 ...>,<segment_id=3 ...>]"
        //          "ingested_files=[] updated_segments=[<segment_id=1 ...>,<segment_id=3 ...>]"
        auto get_ingest_info = [&] {
            FmtBuffer fmt_buf;
            fmt_buf.append("ingested_files=[");
            fmt_buf.joinStr(
                external_files.begin(),
                external_files.end(),
                [](const ExternalDTFileInfo & external_file, FmtBuffer & fb) { fb.append(external_file.toString()); },
                ",");
            fmt_buf.append("] updated_segments=[");
            fmt_buf.joinStr(
                updated_segments.begin(),
                updated_segments.end(),
                [](const auto & segment, FmtBuffer & fb) { fb.append(segment->simpleInfo()); },
                ",");
            fmt_buf.append("]");
            return fmt_buf.toString();
        };

        LOG_INFO(
            log,
            "Table ingest files - finished ingested files into segments, {} clear={}",
            get_ingest_info(),
            clear_data_in_range);
    }

    GET_METRIC(tiflash_storage_throughput_bytes, type_ingest).Increment(bytes);
    GET_METRIC(tiflash_storage_throughput_rows, type_ingest).Increment(rows);

    if (!range.none())
        flushCache(dm_context, range);

    // TODO: Update the tracing_id before checkSegmentUpdate?
    for (auto & segment : updated_segments)
        checkSegmentUpdate(dm_context, segment, ThreadType::Write);
}

} // namespace DM
} // namespace DB<|MERGE_RESOLUTION|>--- conflicted
+++ resolved
@@ -154,12 +154,8 @@
  * Accept a target ingest range and a vector of DTFiles, ingest these DTFiles (clipped by the target ingest range)
  * using logical split.
  *
-<<<<<<< HEAD
- * You must ensure DTFiles are ordered and do not overlap.
-=======
  * You must ensure DTFiles do not overlap. Otherwise this function will not work properly when clear_data_in_range == true.
  * The check is performed in `ingestFiles`.
->>>>>>> a91ded34
  *
  * WARNING: This function does not guarantee isolation. You may observe partial results when
  * querying related segments when this function is running.
@@ -172,10 +168,6 @@
     bool clear_data_in_range)
 {
     {
-<<<<<<< HEAD
-=======
-        RUNTIME_CHECK(clear_data_in_range == true);
->>>>>>> a91ded34
         RUNTIME_CHECK(
             files.size() == external_files.size(),
             files.size(),
@@ -185,35 +177,6 @@
                 files[i]->pageId() == external_files[i].id,
                 files[i]->pageId(),
                 external_files[i].toString());
-<<<<<<< HEAD
-
-        // Verify external_files are ordered.
-        // Actually we also allow it to be not ordered, but then it will be hard to check overlap efficiently.
-        // So here we require it to be ordered.
-        RowKeyValue last_end;
-        if (is_common_handle)
-            last_end = RowKeyValue::COMMON_HANDLE_MIN_KEY;
-        else
-            last_end = RowKeyValue::INT_HANDLE_MIN_KEY;
-
-        // Suppose we have keys: 1, 2, | 3, 4, 5, | 6, | 7, 8
-        // Our file ranges will be: [1, 3), [3, 6), [6, 7), [7, 9)
-        //                              ↑    ↑
-        //                              A    B
-        //                         We require A <= B.
-        for (const auto & ext_file : external_files)
-        {
-            RUNTIME_CHECK(
-                !ext_file.range.none(),
-                ext_file.toString());
-            RUNTIME_CHECK(
-                compare(last_end.toRowKeyValueRef(), ext_file.range.getStart()) <= 0,
-                last_end.toDebugString(),
-                ext_file.toString());
-            last_end = ext_file.range.end;
-        }
-=======
->>>>>>> a91ded34
     }
 
     std::set<SegmentPtr> updated_segments;
