--- conflicted
+++ resolved
@@ -156,11 +156,6 @@
  * Accept a target ingest range and a vector of DTFiles, ingest these DTFiles (clipped by the target ingest range)
  * using logical split.
  *
-<<<<<<< HEAD
-=======
- * `clear_data_in_range` must be true. Otherwise exceptions will be thrown.
- *
->>>>>>> 52cf4be9
  * You must ensure DTFiles do not overlap. Otherwise this function will not work properly when clear_data_in_range == true.
  * The check is performed in `ingestFiles`.
  *
@@ -175,10 +170,6 @@
     bool clear_data_in_range)
 {
     {
-<<<<<<< HEAD
-=======
-        RUNTIME_CHECK(clear_data_in_range == true);
->>>>>>> 52cf4be9
         RUNTIME_CHECK(
             files.size() == external_files.size(),
             files.size(),
@@ -405,10 +396,7 @@
          *    │----------- Segment ----------│
          *    │-------- Ingest Range --------│
          */
-<<<<<<< HEAD
-
-=======
->>>>>>> 52cf4be9
+
         auto delegate = dm_context.path_pool.getStableDiskDelegator();
         auto file_provider = dm_context.db_context.getFileProvider();
 
@@ -429,7 +417,6 @@
         // they are visible for readers immediately, who require file_ids to be found in PageStorage.
         wbs.writeLogAndData();
 
-<<<<<<< HEAD
         // clear_all_data_in_segment == clear_data_in_range is safe, because we have verified
         // that current segment range is identical to the ingest range.
         auto new_segment = segmentIngestData(dm_context, segment, ref_file, clear_data_in_range);
@@ -444,19 +431,6 @@
         }
 
         return true;
-=======
-        const auto new_segment_or_null = segmentDangerouslyReplaceData(dm_context, segment, ref_file);
-        const bool succeeded = new_segment_or_null != nullptr;
-
-        if (!succeeded)
-        {
-            // When segment is not valid anymore, replaceData will fail.
-            // In this case, we just discard this ref file.
-            wbs.rollbackWrittenLogAndData();
-        }
-
-        return succeeded;
->>>>>>> 52cf4be9
     }
     else if (is_start_matching)
     {
