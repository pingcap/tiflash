#pragma once

#include <Core/Block.h>
#include <Interpreters/ExpressionActions.h>
#include <Storages/DeltaMerge/DeltaTree.h>
#include <Storages/DeltaMerge/DeltaValueSpace.h>
#include <Storages/DeltaMerge/Filter/RSOperator.h>
#include <Storages/DeltaMerge/Index/MinMax.h>
<<<<<<< HEAD
#include <Storages/DeltaMerge/RowKeyRange.h>
=======
#include <Storages/DeltaMerge/PKRange.h>
#include <Storages/DeltaMerge/Range.h>
>>>>>>> 42a008fd
#include <Storages/DeltaMerge/SkippableBlockInputStream.h>
#include <Storages/DeltaMerge/StableValueSpace.h>
#include <Storages/Page/PageDefines.h>

namespace DB
{
class WriteBatch;
namespace DM
{

class Segment;
struct SegmentSnapshot;
using SegmentSnapshotPtr = std::shared_ptr<SegmentSnapshot>;
class StableValueSpace;
using StableValueSpacePtr = std::shared_ptr<StableValueSpace>;
class DeltaValueSpace;
using DeltaValueSpacePtr = std::shared_ptr<DeltaValueSpace>;

using SegmentPtr  = std::shared_ptr<Segment>;
using SegmentPair = std::pair<SegmentPtr, SegmentPtr>;
using Segments    = std::vector<SegmentPtr>;

/// A structure stores the informations to constantly read a segment instance.
struct SegmentSnapshot : private boost::noncopyable
{
    DeltaSnapshotPtr  delta;
    StableSnapshotPtr stable;

    SegmentSnapshot(const DeltaSnapshotPtr & delta_, const StableSnapshotPtr & stable_) : delta(delta_), stable(stable_) {}

    UInt64 getBytes() { return delta->getBytes() + stable->getBytes(); }
    UInt64 getRows() { return delta->getRows() + stable->getRows(); }
};

/// A segment contains many rows of a table. A table is split into segments by consecutive ranges.
///
/// The data of stable value space is stored in "data" storage, while data of delta value space is stored in "log" storage.
/// And all meta data is stored in "meta" storage.
class Segment : private boost::noncopyable
{
public:
    using Version = UInt32;
    static const Version CURRENT_VERSION;

    using DeltaTree = DefaultDeltaTree;

    struct ReadInfo
    {
        DeltaIndexIterator index_begin;
        DeltaIndexIterator index_end;

        ColumnDefines read_columns;
    };

    struct SplitInfo
    {
        bool                     is_logical;
        RowKeyValueWithOwnString split_point;

        StableValueSpacePtr my_stable;
        StableValueSpacePtr other_stable;
    };

    Segment(const Segment &) = delete;
    Segment & operator=(const Segment &) = delete;
    Segment & operator=(Segment &&) = delete;

    Segment(UInt64                      epoch_, //
            const RowKeyRange &         rowkey_range_,
            PageId                      segment_id_,
            PageId                      next_segment_id_,
            const DeltaValueSpacePtr &  delta_,
            const StableValueSpacePtr & stable_);

    static SegmentPtr newSegment(DMContext &         context, //
                                 const RowKeyRange & rowkey_range,
                                 PageId              segment_id,
                                 PageId              next_segment_id,
                                 PageId              delta_id,
                                 PageId              stable_id);
    static SegmentPtr newSegment(DMContext &         context, //
                                 const RowKeyRange & rowkey_range,
                                 PageId              segment_id,
                                 PageId              next_segment_id);

    static SegmentPtr restoreSegment(DMContext & context, PageId segment_id);

    void serialize(WriteBatch & wb);

    bool writeToDisk(DMContext & dm_context, const PackPtr & pack);
    bool writeToCache(DMContext & dm_context, const Block & block, size_t offset, size_t limit);
    bool write(DMContext & dm_context, const Block & block); // For test only
    bool write(DMContext & dm_context, const RowKeyRange & delete_range);

    SegmentSnapshotPtr createSnapshot(const DMContext & dm_context, bool is_update = false) const;

    BlockInputStreamPtr getInputStream(const DMContext &          dm_context,
                                       const ColumnDefines &      columns_to_read,
                                       const SegmentSnapshotPtr & segment_snap,
                                       const RowKeyRanges &       read_ranges,
                                       const RSOperatorPtr &      filter,
                                       UInt64                     max_version,
                                       size_t                     expected_block_size);

    BlockInputStreamPtr getInputStream(const DMContext &     dm_context,
                                       const ColumnDefines & columns_to_read,
                                       const RowKeyRanges &  read_ranges,
                                       const RSOperatorPtr & filter              = {},
                                       UInt64                max_version         = MAX_UINT64,
                                       size_t                expected_block_size = DEFAULT_BLOCK_SIZE);

    BlockInputStreamPtr getInputStreamRaw(const DMContext &          dm_context,
                                          const ColumnDefines &      columns_to_read,
                                          const SegmentSnapshotPtr & segment_snap,
                                          bool                       do_range_filter);

    BlockInputStreamPtr getInputStreamRaw(const DMContext & dm_context, const ColumnDefines & columns_to_read);

    /// For those split, merge and mergeDelta methods, we should use prepareXXX/applyXXX combo in real production.
    /// split(), merge() and mergeDelta() are only used in test cases.

    SegmentPair split(DMContext & dm_context) const;
    SplitInfo   prepareSplit(DMContext & dm_context, const SegmentSnapshotPtr & segment_snap, WriteBatches & wbs) const;
    SegmentPair
    applySplit(DMContext & dm_context, const SegmentSnapshotPtr & segment_snap, WriteBatches & wbs, SplitInfo & split_info) const;

    static SegmentPtr          merge(DMContext & dm_context, const SegmentPtr & left, const SegmentPtr & right);
    static StableValueSpacePtr prepareMerge(DMContext &                dm_context, //
                                            const SegmentPtr &         left,
                                            const SegmentSnapshotPtr & left_snap,
                                            const SegmentPtr &         right,
                                            const SegmentSnapshotPtr & right_snap,
                                            WriteBatches &             wbs);
    static SegmentPtr          applyMerge(DMContext &                 dm_context, //
                                          const SegmentPtr &          left,
                                          const SegmentSnapshotPtr &  left_snap,
                                          const SegmentPtr &          right,
                                          const SegmentSnapshotPtr &  right_snap,
                                          WriteBatches &              wbs,
                                          const StableValueSpacePtr & merged_stable);

    SegmentPtr          mergeDelta(DMContext & dm_context) const;
    StableValueSpacePtr prepareMergeDelta(DMContext & dm_context, const SegmentSnapshotPtr & segment_snap, WriteBatches & wbs) const;
    SegmentPtr          applyMergeDelta(DMContext &                 dm_context,
                                        const SegmentSnapshotPtr &  segment_snap,
                                        WriteBatches &              wbs,
                                        const StableValueSpacePtr & new_stable) const;

    /// Flush delta's cache packs.
    bool flushCache(DMContext & dm_context);
    void placeDeltaIndex(DMContext & dm_context);

    bool compactDelta(DMContext & dm_context);

    size_t getEstimatedRows() const { return delta->getRows() + stable->getRows(); }
    size_t getEstimatedBytes() const { return delta->getBytes() + stable->getBytes(); }

    PageId segmentId() const { return segment_id; }
    PageId nextSegmentId() const { return next_segment_id; }

    void check(DMContext & dm_context, const String & when) const;

    const RowKeyRange & getRowKeyRange() const { return rowkey_range; }

    const DeltaValueSpacePtr &  getDelta() const { return delta; }
    const StableValueSpacePtr & getStable() const { return stable; }

    String simpleInfo() const;
    String info() const;

    using Lock = DeltaValueSpace::Lock;
    bool getUpdateLock(Lock & lock) const { return delta->getLock(lock); }

    Lock mustGetUpdateLock() const
    {
        Lock lock;
        if (!getUpdateLock(lock))
            throw Exception("Segment [" + DB::toString(segmentId()) + "] get update lock failed", ErrorCodes::LOGICAL_ERROR);
        return lock;
    }

    void abandon()
    {
        LOG_DEBUG(log, "Abandon segment [" << segment_id << "]");
        delta->abandon();
    }
    bool hasAbandoned() { return delta->hasAbandoned(); }

    void drop(const FileProviderPtr & file_provider)
    {
        stable->drop(file_provider);
    }

private:
    ReadInfo getReadInfo(const DMContext &          dm_context,
                         const ColumnDefines &      read_columns,
                         const SegmentSnapshotPtr & segment_snap,
                         const RowKeyRanges &       read_ranges,
                         UInt64                     max_version = MAX_UINT64) const;

    static ColumnDefines arrangeReadColumns(const ColumnDefine & handle, const ColumnDefines & columns_to_read);

    /// Create a stream which merged delta and stable streams together.
    template <bool skippable_place = false, class IndexIterator = DeltaIndexIterator>
    static SkippableBlockInputStreamPtr getPlacedStream(const DMContext &         dm_context,
                                                        const ColumnDefines &     read_columns,
                                                        const RowKeyRange &       rowkey_range,
                                                        const RSOperatorPtr &     filter,
                                                        const StableSnapshotPtr & stable_snap,
                                                        DeltaSnapshotPtr &        delta_snap,
                                                        const IndexIterator &     delta_index_begin,
                                                        const IndexIterator &     delta_index_end,
                                                        size_t                    expected_block_size,
                                                        UInt64                    max_version = MAX_UINT64);

    /// Merge delta & stable, and then take the middle one.
    RowKeyValueWithOwnString
    getSplitPointSlow(DMContext & dm_context, const ReadInfo & read_info, const SegmentSnapshotPtr & segment_snap) const;
    /// Only look up in the stable vs.
    RowKeyValueWithOwnString getSplitPointFast(DMContext & dm_context, const StableSnapshotPtr & stable_snap) const;

    SplitInfo prepareSplitLogical(DMContext &                dm_context, //
                                  const SegmentSnapshotPtr & segment_snap,
                                  RowKeyValueWithOwnString & split_point,
                                  WriteBatches &             wbs) const;
    SplitInfo prepareSplitPhysical(DMContext & dm_context, const SegmentSnapshotPtr & segment_snap, WriteBatches & wbs) const;


    /// Make sure that all delta packs have been placed.
    /// Note that the index returned could be partial index, and cannot be updated to shared index.
    /// Returns <placed index, this index is fully indexed or not>
    std::pair<DeltaIndexPtr, bool> ensurePlace(const DMContext &         dm_context,
                                               const StableSnapshotPtr & stable_snap,
                                               DeltaSnapshotPtr &        delta_snap,
                                               const RowKeyRanges &      read_ranges,
                                               UInt64                    max_version) const;

    /// Reference the inserts/updates by delta tree.
    /// Returns fully placed or not. Some rows not match relevant_range are not placed.
    template <bool skippable_place>
    bool placeUpsert(const DMContext &         dm_context,
                     const StableSnapshotPtr & stable_snap,
                     DeltaSnapshotPtr &        delta_snap,
                     size_t                    delta_value_space_offset,
                     Block &&                  block,
                     DeltaTree &               delta_tree,
                     const RowKeyRange &       relevant_range) const;
    /// Reference the deletes by delta tree.
    /// Returns fully placed or not. Some rows not match relevant_range are not placed.
    template <bool skippable_place>
    bool placeDelete(const DMContext &         dm_context,
                     const StableSnapshotPtr & stable_snap,
                     DeltaSnapshotPtr &        delta_snap,
                     const RowKeyRange &       delete_range,
                     DeltaTree &               delta_tree,
                     const RowKeyRange &       relevant_range) const;

private:
    const UInt64 epoch; // After split / merge / merge delta, epoch got increased by 1.
    RowKeyRange  rowkey_range;
    bool         is_common_handle;
    size_t       rowkey_column_size;
    const PageId segment_id;
    const PageId next_segment_id;

    const DeltaValueSpacePtr  delta;
    const StableValueSpacePtr stable;

    Logger * log;
};

} // namespace DM
} // namespace DB<|MERGE_RESOLUTION|>--- conflicted
+++ resolved
@@ -6,12 +6,8 @@
 #include <Storages/DeltaMerge/DeltaValueSpace.h>
 #include <Storages/DeltaMerge/Filter/RSOperator.h>
 #include <Storages/DeltaMerge/Index/MinMax.h>
-<<<<<<< HEAD
+#include <Storages/DeltaMerge/Range.h>
 #include <Storages/DeltaMerge/RowKeyRange.h>
-=======
-#include <Storages/DeltaMerge/PKRange.h>
-#include <Storages/DeltaMerge/Range.h>
->>>>>>> 42a008fd
 #include <Storages/DeltaMerge/SkippableBlockInputStream.h>
 #include <Storages/DeltaMerge/StableValueSpace.h>
 #include <Storages/Page/PageDefines.h>
@@ -200,10 +196,7 @@
     }
     bool hasAbandoned() { return delta->hasAbandoned(); }
 
-    void drop(const FileProviderPtr & file_provider)
-    {
-        stable->drop(file_provider);
-    }
+    void drop(const FileProviderPtr & file_provider) { stable->drop(file_provider); }
 
 private:
     ReadInfo getReadInfo(const DMContext &          dm_context,
