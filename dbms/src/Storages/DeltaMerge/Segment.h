// Copyright 2022 PingCAP, Ltd.
//
// Licensed under the Apache License, Version 2.0 (the "License");
// you may not use this file except in compliance with the License.
// You may obtain a copy of the License at
//
//     http://www.apache.org/licenses/LICENSE-2.0
//
// Unless required by applicable law or agreed to in writing, software
// distributed under the License is distributed on an "AS IS" BASIS,
// WITHOUT WARRANTIES OR CONDITIONS OF ANY KIND, either express or implied.
// See the License for the specific language governing permissions and
// limitations under the License.

#pragma once

#include <Common/nocopyable.h>
#include <Core/Block.h>
#include <Interpreters/ExpressionActions.h>
#include <Storages/DeltaMerge/Delta/DeltaValueSpace.h>
#include <Storages/DeltaMerge/DeltaIndex.h>
#include <Storages/DeltaMerge/DeltaMergeDefines.h>
#include <Storages/DeltaMerge/DeltaTree.h>
#include <Storages/DeltaMerge/Range.h>
#include <Storages/DeltaMerge/RowKeyRange.h>
#include <Storages/DeltaMerge/SegmentReadTaskPool.h>
#include <Storages/DeltaMerge/SkippableBlockInputStream.h>
#include <Storages/DeltaMerge/StableValueSpace.h>
#include <Storages/Page/PageDefines.h>
#include <Storages/Page/WriteBatch.h>

namespace DB::DM
{
class Segment;
struct SegmentSnapshot;
using SegmentSnapshotPtr = std::shared_ptr<SegmentSnapshot>;
class StableValueSpace;
using StableValueSpacePtr = std::shared_ptr<StableValueSpace>;
class DeltaValueSpace;
using DeltaValueSpacePtr = std::shared_ptr<DeltaValueSpace>;
class RSOperator;
using RSOperatorPtr = std::shared_ptr<RSOperator>;

using SegmentPtr = std::shared_ptr<Segment>;
using SegmentPair = std::pair<SegmentPtr, SegmentPtr>;
using Segments = std::vector<SegmentPtr>;

/// A structure stores the informations to constantly read a segment instance.
struct SegmentSnapshot : private boost::noncopyable
{
    DeltaSnapshotPtr delta;
    StableSnapshotPtr stable;

    SegmentSnapshot(DeltaSnapshotPtr && delta_, StableSnapshotPtr && stable_)
        : delta(std::move(delta_))
        , stable(std::move(stable_))
    {}

    SegmentSnapshotPtr clone() const { return std::make_shared<SegmentSnapshot>(delta->clone(), stable->clone()); }

    UInt64 getBytes() const { return delta->getBytes() + stable->getBytes(); }
    UInt64 getRows() const { return delta->getRows() + stable->getRows(); }

    bool isForUpdate() const { return delta->isForUpdate(); }
};

/// A segment contains many rows of a table. A table is split into segments by consecutive ranges.
///
/// The data of stable value space is stored in "data" storage, while data of delta value space is stored in "log" storage.
/// And all meta data is stored in "meta" storage.
class Segment : private boost::noncopyable
{
public:
    using DeltaTree = DefaultDeltaTree;
    using Lock = DeltaValueSpace::Lock;

    struct ReadInfo
    {
    private:
        DeltaValueReaderPtr delta_reader;

    public:
        DeltaIndexIterator index_begin;
        DeltaIndexIterator index_end;

        ColumnDefinesPtr read_columns;

        ReadInfo(
            DeltaValueReaderPtr delta_reader_,
            DeltaIndexIterator index_begin_,
            DeltaIndexIterator index_end_,
            ColumnDefinesPtr read_columns_)
            : delta_reader(delta_reader_)
            , index_begin(index_begin_)
            , index_end(index_end_)
            , read_columns(read_columns_)
        {
        }

        DeltaValueReaderPtr getDeltaReader() const { return delta_reader->createNewReader(read_columns); }
        DeltaValueReaderPtr getDeltaReader(ColumnDefinesPtr columns) const { return delta_reader->createNewReader(columns); }
    };

    struct SplitInfo
    {
        bool is_logical;
        RowKeyValue split_point;

        StableValueSpacePtr my_stable;
        StableValueSpacePtr other_stable;
    };

    DISALLOW_COPY_AND_MOVE(Segment);

    Segment(
        const LoggerPtr & parent_log_,
        UInt64 epoch_,
        const RowKeyRange & rowkey_range_,
        PageId segment_id_,
        PageId next_segment_id_,
        const DeltaValueSpacePtr & delta_,
        const StableValueSpacePtr & stable_);

    static SegmentPtr newSegment(
        const LoggerPtr & parent_log,
        DMContext & context,
        const ColumnDefinesPtr & schema,
        const RowKeyRange & rowkey_range,
        PageId segment_id,
        PageId next_segment_id,
        PageId delta_id,
        PageId stable_id);
    static SegmentPtr newSegment(
        const LoggerPtr & parent_log,
        DMContext & context,
        const ColumnDefinesPtr & schema,
        const RowKeyRange & rowkey_range,
        PageId segment_id,
        PageId next_segment_id);

    static SegmentPtr restoreSegment(const LoggerPtr & parent_log, DMContext & context, PageId segment_id);

    void serialize(WriteBatch & wb);

    /// Attach a new ColumnFile into the Segment. The ColumnFile will be added to MemFileSet and flushed to disk later.
    /// The block data of the passed in ColumnFile should be placed on disk before calling this function.
    /// To write new block data, you can use `writeToCache`.
    bool writeToDisk(DMContext & dm_context, const ColumnFilePtr & column_file);

    /// Write a block of data into the MemTableSet part of the Segment. The data will be flushed to disk later.
    bool writeToCache(DMContext & dm_context, const Block & block, size_t offset, size_t limit);

    /// For test only.
    bool write(DMContext & dm_context, const Block & block, bool flush_cache = true);

    bool write(DMContext & dm_context, const RowKeyRange & delete_range);

    SegmentSnapshotPtr createSnapshot(const DMContext & dm_context, bool for_update, CurrentMetrics::Metric metric) const;

    BlockInputStreamPtr getInputStream(
        const ReadMode & read_mode,
        const DMContext & dm_context,
        const ColumnDefines & columns_to_read,
        const SegmentSnapshotPtr & segment_snap,
        const RowKeyRanges & read_ranges,
        const RSOperatorPtr & filter,
        UInt64 max_version,
        size_t expected_block_size);

    BlockInputStreamPtr getInputStreamModeNormal(
        const DMContext & dm_context,
        const ColumnDefines & columns_to_read,
        const SegmentSnapshotPtr & segment_snap,
        const RowKeyRanges & read_ranges,
        const RSOperatorPtr & filter,
        UInt64 max_version,
        size_t expected_block_size);

    BlockInputStreamPtr getInputStreamModeNormal(
        const DMContext & dm_context,
        const ColumnDefines & columns_to_read,
        const RowKeyRanges & read_ranges,
        const RSOperatorPtr & filter = {},
        UInt64 max_version = std::numeric_limits<UInt64>::max(),
        size_t expected_block_size = DEFAULT_BLOCK_SIZE);

    /**
     * Return a sorted stream which is suitable for exporting data. Unlike `getInputStream`, deletes will be preserved.
     * But outdated versions (exceeds GC safe point) will still be removed.
     * @param reorganize_block  put those rows with the same pk rows into the same block or not.
     */
    BlockInputStreamPtr getInputStreamForDataExport(
        const DMContext & dm_context,
        const ColumnDefines & columns_to_read,
        const SegmentSnapshotPtr & segment_snap,
        const RowKeyRange & data_range,
        size_t expected_block_size = DEFAULT_BLOCK_SIZE,
        bool reorganize_block = true) const;

    BlockInputStreamPtr getInputStreamModeFast(
        const DMContext & dm_context,
        const ColumnDefines & columns_to_read,
        const SegmentSnapshotPtr & segment_snap,
        const RowKeyRanges & data_ranges,
        const RSOperatorPtr & filter,
        size_t expected_block_size = DEFAULT_BLOCK_SIZE);

    BlockInputStreamPtr getInputStreamModeRaw(
        const DMContext & dm_context,
        const ColumnDefines & columns_to_read,
        const SegmentSnapshotPtr & segment_snap,
        const RowKeyRanges & data_ranges,
        size_t expected_block_size = DEFAULT_BLOCK_SIZE);

    BlockInputStreamPtr getInputStreamModeRaw(
        const DMContext & dm_context,
        const ColumnDefines & columns_to_read);

    /// For those split, merge and mergeDelta methods, we should use prepareXXX/applyXXX combo in real production.
    /// split(), merge() and mergeDelta() are only used in test cases.

    /**
     * Note: There is also DeltaMergeStore::SegmentSplitMode, which shadows this enum.
     */
    enum class SplitMode
    {
        /**
         * Split according to settings.
         *
         * If logical split is allowed in the settings, logical split will be tried first.
         * Logical split may fall back to physical split when calculating split point failed.
         */
        Auto,

        /**
         * Do logical split. If split point is not specified and cannot be calculated out,
         * the split will fail.
         */
        Logical,

        /**
         * Do physical split.
         */
        Physical,
    };

    /**
     * Only used in tests as a shortcut.
     * Normally you should use `prepareSplit` and `applySplit`.
     */
    [[nodiscard]] SegmentPair split(DMContext & dm_context, const ColumnDefinesPtr & schema_snap, std::optional<RowKeyValue> opt_split_at = std::nullopt, SplitMode opt_split_mode = SplitMode::Auto) const;

    std::optional<SplitInfo> prepareSplit(
        DMContext & dm_context,
        const ColumnDefinesPtr & schema_snap,
        const SegmentSnapshotPtr & segment_snap,
        std::optional<RowKeyValue> opt_split_at,
        SplitMode split_mode,
        WriteBatches & wbs) const;

    std::optional<SplitInfo> prepareSplit(
        DMContext & dm_context,
        const ColumnDefinesPtr & schema_snap,
        const SegmentSnapshotPtr & segment_snap,
        WriteBatches & wbs) const
    {
        return prepareSplit(dm_context, schema_snap, segment_snap, std::nullopt, SplitMode::Auto, wbs);
    }

    /**
     * Should be protected behind the Segment update lock.
     */
    [[nodiscard]] SegmentPair applySplit(
        const Lock &,
        DMContext & dm_context,
        const SegmentSnapshotPtr & segment_snap,
        WriteBatches & wbs,
        SplitInfo & split_info) const;

    /// Merge delta & stable, and then take the middle one.
    std::optional<RowKeyValue> getSplitPointSlow(
        DMContext & dm_context,
        const ReadInfo & read_info,
        const SegmentSnapshotPtr & segment_snap) const;
    /// Only look up in the stable vs.
    std::optional<RowKeyValue> getSplitPointFast(
        DMContext & dm_context,
        const StableSnapshotPtr & stable_snap) const;

    enum class PrepareSplitLogicalStatus
    {
        Success,
        FailCalculateSplitPoint,
        FailOther,
    };

    std::pair<std::optional<SplitInfo>, PrepareSplitLogicalStatus> prepareSplitLogical(
        DMContext & dm_context,
        const ColumnDefinesPtr & schema_snap,
        const SegmentSnapshotPtr & segment_snap,
        std::optional<RowKeyValue> opt_split_point,
        WriteBatches & wbs) const;
    std::optional<SplitInfo> prepareSplitPhysical(
        DMContext & dm_context,
        const ColumnDefinesPtr & schema_snap,
        const SegmentSnapshotPtr & segment_snap,
        std::optional<RowKeyValue> opt_split_point,
        WriteBatches & wbs) const;

    /**
     * Only used in tests as a shortcut.
     * Normally you should use `prepareMerge` and `applyMerge`.
     */
    [[nodiscard]] static SegmentPtr merge(
        DMContext & dm_context,
        const ColumnDefinesPtr & schema_snap,
        const std::vector<SegmentPtr> & ordered_segments);

    static StableValueSpacePtr prepareMerge(
        DMContext & dm_context,
        const ColumnDefinesPtr & schema_snap,
        const std::vector<SegmentPtr> & ordered_segments,
        const std::vector<SegmentSnapshotPtr> & ordered_snapshots,
        WriteBatches & wbs);

    /**
     * Should be protected behind the update lock for all related segments.
     */
    [[nodiscard]] static SegmentPtr applyMerge(
        const std::vector<Lock> &,
        DMContext & dm_context,
        const std::vector<SegmentPtr> & ordered_segments,
        const std::vector<SegmentSnapshotPtr> & ordered_snapshots,
        WriteBatches & wbs,
        const StableValueSpacePtr & merged_stable);

    /**
     * Only used in tests as a shortcut.
     * Normally you should use `prepareMergeDelta` and `applyMergeDelta`.
     */
    [[nodiscard]] SegmentPtr mergeDelta(DMContext & dm_context, const ColumnDefinesPtr & schema_snap) const;

    StableValueSpacePtr prepareMergeDelta(
        DMContext & dm_context,
        const ColumnDefinesPtr & schema_snap,
        const SegmentSnapshotPtr & segment_snap,
        WriteBatches & wbs) const;

    /**
     * Should be protected behind the Segment update lock.
     */
    [[nodiscard]] SegmentPtr applyMergeDelta(
        const Lock &,
        DMContext & dm_context,
        const SegmentSnapshotPtr & segment_snap,
        WriteBatches & wbs,
        const StableValueSpacePtr & new_stable) const;

    struct IngestDataInfo
    {
        bool option_clear_data;
        bool is_snapshot_empty; // It's value makes sense only when option_clear_data == false.
        SegmentSnapshotPtr snapshot; // It's not empty only when option_clear_data == false.
    };

    IngestDataInfo prepareIngestDataWithClearData() const;

    IngestDataInfo prepareIngestDataWithPreserveData(
        DMContext & dm_context,
        const SegmentSnapshotPtr & segment_snap) const;

    struct IngestDataResultSegmentReplaced
    {
        SegmentPtr segment;
    };
    struct IngestDataResultSegmentReused
    {
    };
    struct IngestDataResultError
    {
    };
    using IngestDataResult = std::variant<IngestDataResultSegmentReplaced, IngestDataResultSegmentReused, IngestDataResultError>;

    /**
     * Note 1: You must ensure the DMFile is not shared in multiple segments.
     * Note 2: You must enable the GC for the DMFile by yourself.
     * Note 3: You must ensure the DMFile has been managed by the storage pool, and has been written
     *         to the PageStorage's data.
     */
    [[nodiscard]] IngestDataResult applyIngestData(
        const Lock &,
        DMContext & dm_context,
        const DMFilePtr & data_file,
        const IngestDataInfo & prepared_info);

    /**
<<<<<<< HEAD
     * Only used in tests as a shortcut.
     * Normally you should use `prepareIngestDataWithXxx` and `applyIngestData`.
     */
    [[nodiscard]] IngestDataResult ingestDataForTest(DMContext & dm_context,
                                                     const DMFilePtr & data_file,
                                                     bool clear_data);

    /**
     * Use this function when the data file is small. The data file will be appended to the
     * delta layer directly.
     *
     * If your data file is big, try to use `prepareIngestDataXxx` and `applyIngestData`.
     *
     * Note 1: You must ensure the DMFile is not shared in multiple segments.
     * Note 2: You must enable the GC for the DMFile by yourself.
     * Note 3: You must ensure the DMFile has been managed by the storage pool, and has been written
     *         to the PageStorage's data.
     *
     * @returns false iff the segment is abandoned.
     */
    bool ingestDataToDelta(
        DMContext & dm_context,
        const RowKeyRange & range,
        const DMFiles & data_files,
        bool clear_data_in_range);

    /**
     * Replace all data in the snapshot using the specified DMFile as the stable instead.
     * Newly appended data since the snapshot was created will be retained the segment.
     *
     * Snapshot is optional. If the snapshot is not specified, it means everything in the
     * segment now will be replaced.
     *
     * This API does not have a prepare & apply pair, as it should be quick enough.
     *
=======
     * Replace all data in the snapshot using the specified DMFile as the stable instead.
     * Newly appended data since the snapshot was created will be retained the segment.
     *
     * Snapshot is optional. If the snapshot is not specified, it means everything in the
     * segment now will be replaced.
     *
     * This API does not have a prepare & apply pair, as it should be quick enough.
     *
>>>>>>> 52cf4be9
     * Note 1: You must ensure the DMFile is not shared in multiple segments.
     * Note 2: You must enable the GC for the DMFile by yourself.
     * Note 3: You must ensure the DMFile has been managed by the storage pool, and has been written
     *         to the PageStorage's data.
     */
    [[nodiscard]] SegmentPtr replaceData(const Lock &, DMContext & dm_context, const DMFilePtr & data_file, SegmentSnapshotPtr segment_snap_opt = nullptr) const;

    [[nodiscard]] SegmentPtr dropNextSegment(WriteBatches & wbs, const RowKeyRange & next_segment_range);

    /**
     * Do a fast (but rough) check to see whether there is no data in the snapshot.
     *
     * "No data" means there is even no delete versions in the snapshot.
     *
     * As it is a rough check, the result is not certain:
     * - When returning true, the snapshot is definitely empty.
     * - When returning false, the snapshot is very likely to be not empty (but still, may be empty in some rare cases).
     *   (More specifically, this function does not respect delete ranges.)
     *
     * You must ensure the snapshot is for_write, because when snapshot is not for_write, newly
     * written data will change the content of the snapshot silently at any time.
     *
     * To prevent you from making mistakes, exceptions will be thrown when snapshot is not for_write.
     */
    bool isDefinitelyEmpty(DMContext & dm_context, const SegmentSnapshotPtr & segment_snap) const;

    /// Flush delta's cache packs.
    bool flushCache(DMContext & dm_context);
    void placeDeltaIndex(DMContext & dm_context);

    /// Compact the delta layer, merging fragment column files into bigger column files.
    /// It does not merge the delta into stable layer.
    bool compactDelta(DMContext & dm_context);

    size_t getEstimatedRows() const { return delta->getRows() + stable->getRows(); }
    size_t getEstimatedBytes() const { return delta->getBytes() + stable->getBytes(); }

    PageId segmentId() const { return segment_id; }
    PageId nextSegmentId() const { return next_segment_id; }
    UInt64 segmentEpoch() const { return epoch; };

    void check(DMContext & dm_context, const String & when) const;

    const RowKeyRange & getRowKeyRange() const { return rowkey_range; }

    const DeltaValueSpacePtr & getDelta() const { return delta; }
    const StableValueSpacePtr & getStable() const { return stable; }

    String logId() const;
    String simpleInfo() const;
    String info() const;

    static String simpleInfo(const std::vector<SegmentPtr> & segments);
    static String info(const std::vector<SegmentPtr> & segments);

    std::optional<Lock> getUpdateLock() const { return delta->getLock(); }

    Lock mustGetUpdateLock() const
    {
        auto lock_opt = getUpdateLock();
        if (lock_opt == std::nullopt)
            throw Exception(fmt::format("Segment get update lock failed, segment={}", simpleInfo()), ErrorCodes::LOGICAL_ERROR);
        return std::exchange(lock_opt, std::nullopt).value();
    }

    /**
<<<<<<< HEAD
     * Marks this segment as abandoned.
     * Note: Segment member functions never abandon the segment itself.
     * The abandon state is usually triggered by the DeltaMergeStore.
     * When triggering, remember to hold a unique_lock from the DeltaMergeStore.
     * Otherwise, the abandon operation may break an existing segment update operation.
     */
=======
      * Marks this segment as abandoned.
      * Note: Segment member functions never abandon the segment itself.
      * The abandon state is usually triggered by the DeltaMergeStore.
      * When triggering, remember to hold a unique_lock from the DeltaMergeStore.
      * Otherwise, the abandon operation may break an existing segment update operation.
      */
>>>>>>> 52cf4be9
    void abandon(DMContext & context)
    {
        LOG_DEBUG(log, "Abandon segment, segment={}", simpleInfo());
        delta->abandon(context);
    }

    /// Returns whether this segment has been marked as abandoned.
    /// Note: Segment member functions never abandon the segment itself.
    /// The abandon state is usually triggered by the DeltaMergeStore.
    bool hasAbandoned() const { return delta->hasAbandoned(); }

    bool isSplitForbidden() const { return split_forbidden; }
    void forbidSplit() { split_forbidden = true; }

    bool isValidDataRatioChecked() const { return check_valid_data_ratio.load(std::memory_order_relaxed); }
    void setValidDataRatioChecked() { check_valid_data_ratio.store(true, std::memory_order_relaxed); }

    void drop(const FileProviderPtr & file_provider, WriteBatches & wbs);

    bool isFlushing() const { return delta->isFlushing(); }

    RowsAndBytes getRowsAndBytesInRange(
        DMContext & dm_context,
        const SegmentSnapshotPtr & segment_snap,
        const RowKeyRange & check_range,
        bool is_exact);

    DB::Timestamp getLastCheckGCSafePoint() { return last_check_gc_safe_point.load(std::memory_order_relaxed); }

    void setLastCheckGCSafePoint(DB::Timestamp gc_safe_point) { last_check_gc_safe_point.store(gc_safe_point, std::memory_order_relaxed); }

private:
    ReadInfo getReadInfo(
        const DMContext & dm_context,
        const ColumnDefines & read_columns,
        const SegmentSnapshotPtr & segment_snap,
        const RowKeyRanges & read_ranges,
        UInt64 max_version = std::numeric_limits<UInt64>::max()) const;

    static ColumnDefinesPtr arrangeReadColumns(
        const ColumnDefine & handle,
        const ColumnDefines & columns_to_read);

    /// Create a stream which merged delta and stable streams together.
    template <bool skippable_place = false, class IndexIterator = DeltaIndexIterator>
    static SkippableBlockInputStreamPtr getPlacedStream(
        const DMContext & dm_context,
        const ColumnDefines & read_columns,
        const RowKeyRanges & rowkey_ranges,
        const RSOperatorPtr & filter,
        const StableSnapshotPtr & stable_snap,
        const DeltaValueReaderPtr & delta_reader,
        const IndexIterator & delta_index_begin,
        const IndexIterator & delta_index_end,
        size_t expected_block_size,
        UInt64 max_version = std::numeric_limits<UInt64>::max());

    /// Make sure that all delta packs have been placed.
    /// Note that the index returned could be partial index, and cannot be updated to shared index.
    /// Returns <placed index, this index is fully indexed or not>
    std::pair<DeltaIndexPtr, bool> ensurePlace(
        const DMContext & dm_context,
        const StableSnapshotPtr & stable_snap,
        const DeltaValueReaderPtr & delta_reader,
        const RowKeyRanges & read_ranges,
        UInt64 max_version) const;

    /// Reference the inserts/updates by delta tree.
    /// Returns fully placed or not. Some rows not match relevant_range are not placed.
    template <bool skippable_place>
    bool placeUpsert(
        const DMContext & dm_context,
        const StableSnapshotPtr & stable_snap,
        const DeltaValueReaderPtr & delta_reader,
        size_t delta_value_space_offset,
        Block && block,
        DeltaTree & delta_tree,
        const RowKeyRange & relevant_range,
        bool relevant_place) const;
    /// Reference the deletes by delta tree.
    /// Returns fully placed or not. Some rows not match relevant_range are not placed.
    template <bool skippable_place>
    bool placeDelete(
        const DMContext & dm_context,
        const StableSnapshotPtr & stable_snap,
        const DeltaValueReaderPtr & delta_reader,
        const RowKeyRange & delete_range,
        DeltaTree & delta_tree,
        const RowKeyRange & relevant_range,
        bool relevant_place) const;

private:
    /// The version of this segment. After split / merge / mergeDelta / replaceData, epoch got increased by 1.
    const UInt64 epoch;

    RowKeyRange rowkey_range;
    bool is_common_handle;
    size_t rowkey_column_size;
    const PageId segment_id;
    const PageId next_segment_id;

    std::atomic<DB::Timestamp> last_check_gc_safe_point = 0;

    const DeltaValueSpacePtr delta;
    const StableValueSpacePtr stable;

    bool split_forbidden = false;
    // After logical split, it is very possible that only half of the data in the segment's DTFile is valid for this segment.
    // So we want to do merge delta on this kind of segment to clean out the invalid data.
    // This involves to check the valid data ratio in the background gc thread,
    // and to avoid doing this check repeatedly, we add this flag to indicate whether the valid data ratio has already been checked.
    std::atomic<bool> check_valid_data_ratio = false;

    const LoggerPtr parent_log; // Used when constructing new segments in split
    const LoggerPtr log;
};

} // namespace DB::DM<|MERGE_RESOLUTION|>--- conflicted
+++ resolved
@@ -394,7 +394,6 @@
         const IngestDataInfo & prepared_info);
 
     /**
-<<<<<<< HEAD
      * Only used in tests as a shortcut.
      * Normally you should use `prepareIngestDataWithXxx` and `applyIngestData`.
      */
@@ -430,16 +429,6 @@
      *
      * This API does not have a prepare & apply pair, as it should be quick enough.
      *
-=======
-     * Replace all data in the snapshot using the specified DMFile as the stable instead.
-     * Newly appended data since the snapshot was created will be retained the segment.
-     *
-     * Snapshot is optional. If the snapshot is not specified, it means everything in the
-     * segment now will be replaced.
-     *
-     * This API does not have a prepare & apply pair, as it should be quick enough.
-     *
->>>>>>> 52cf4be9
      * Note 1: You must ensure the DMFile is not shared in multiple segments.
      * Note 2: You must enable the GC for the DMFile by yourself.
      * Note 3: You must ensure the DMFile has been managed by the storage pool, and has been written
@@ -506,21 +495,12 @@
     }
 
     /**
-<<<<<<< HEAD
      * Marks this segment as abandoned.
      * Note: Segment member functions never abandon the segment itself.
      * The abandon state is usually triggered by the DeltaMergeStore.
      * When triggering, remember to hold a unique_lock from the DeltaMergeStore.
      * Otherwise, the abandon operation may break an existing segment update operation.
      */
-=======
-      * Marks this segment as abandoned.
-      * Note: Segment member functions never abandon the segment itself.
-      * The abandon state is usually triggered by the DeltaMergeStore.
-      * When triggering, remember to hold a unique_lock from the DeltaMergeStore.
-      * Otherwise, the abandon operation may break an existing segment update operation.
-      */
->>>>>>> 52cf4be9
     void abandon(DMContext & context)
     {
         LOG_DEBUG(log, "Abandon segment, segment={}", simpleInfo());
