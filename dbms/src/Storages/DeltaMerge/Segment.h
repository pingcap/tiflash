--- conflicted
+++ resolved
@@ -89,14 +89,7 @@
     static SegmentPtr newSegment(DMContext & context, const HandleRange & range_, PageId segment_id_, PageId next_segment_id_);
     static SegmentPtr restoreSegment(DMContext & context, PageId segment_id);
 
-<<<<<<< HEAD
-    /// Flush delta into stable. i.e. delta merge / ddl.
-    SegmentPtr flush(DMContext & dm_context);
-
-    SegmentPair split(DMContext & dm_context);
-=======
     void serialize(WriteBatch & wb);
->>>>>>> ebbd7721
 
     /// Write an update. This function only guarantees atomic on segment level.
     void write(DMContext & dm_context, const BlockOrDelete & update);
@@ -124,6 +117,7 @@
     bool shouldFlush(DMContext & dm_context) const;
     /// Flush delta into stable. i.e. delta merge.
     SegmentPtr flush(DMContext & dm_context);
+
 
     size_t getEstimatedRows();
 
@@ -197,11 +191,6 @@
     /// Generates a new segment object, the current object is not modified.
     SegmentPtr reset(DMContext & dm_context, BlockInputStreamPtr & input_stream) const;
 
-<<<<<<< HEAD
-    bool shouldFlush(DMContext & dm_context, bool force = false);
-
-=======
->>>>>>> ebbd7721
     /// Make sure that all delta chunks have been placed.
     DeltaIndexPtr ensurePlace(const DMContext &          dm_context,
                               const StorageSnapshot &    storage_snapshot,
