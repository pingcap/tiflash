--- conflicted
+++ resolved
@@ -235,8 +235,6 @@
         SplitMode split_mode,
         WriteBatches & wbs) const;
 
-<<<<<<< HEAD
-=======
     std::optional<SplitInfo> prepareSplit(
         DMContext & dm_context,
         const ColumnDefinesPtr & schema_snap,
@@ -246,7 +244,6 @@
         return prepareSplit(dm_context, schema_snap, segment_snap, std::nullopt, SplitMode::Auto, wbs);
     }
 
->>>>>>> 5188ccd5
     /**
      * Should be protected behind the Segment update lock.
      */
