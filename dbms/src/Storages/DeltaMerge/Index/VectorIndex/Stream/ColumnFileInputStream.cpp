--- conflicted
+++ resolved
@@ -167,7 +167,6 @@
 
     ctx->perf->total_cf_read_others_ms += w.elapsedMillisecondsFromLastTime();
 
-<<<<<<< HEAD
     if (vec_column != nullptr)
     {
         RUNTIME_CHECK(ctx->vec_col_idx.has_value());
@@ -190,16 +189,6 @@
             ctx->dis_ctx->dis_cd.id,
         });
     }
-=======
-    auto index = ctx->header.getPositionByName(ctx->vec_cd.name);
-    block.insert(
-        index,
-        ColumnWithTypeAndName( //
-            std::move(vec_column),
-            ctx->vec_cd.type,
-            ctx->vec_cd.name,
-            ctx->vec_cd.id));
->>>>>>> 6298afce
 
     // After a successful read, clear out the ordered_return_rows so that
     // the next read will just return an empty block.
