// Copyright 2022 PingCAP, Ltd.
//
// Licensed under the Apache License, Version 2.0 (the "License");
// you may not use this file except in compliance with the License.
// You may obtain a copy of the License at
//
//     http://www.apache.org/licenses/LICENSE-2.0
//
// Unless required by applicable law or agreed to in writing, software
// distributed under the License is distributed on an "AS IS" BASIS,
// WITHOUT WARRANTIES OR CONDITIONS OF ANY KIND, either express or implied.
// See the License for the specific language governing permissions and
// limitations under the License.

#include <Common/FieldVisitors.h>
#include <Functions/FunctionsConversion.h>
#include <IO/ReadBufferFromMemory.h>
#include <Parsers/ASTFunction.h>
#include <Parsers/ASTLiteral.h>
#include <Storages/DeltaMerge/SchemaUpdate.h>
#include <Storages/Transaction/TiDB.h>
#include <common/logger_useful.h>

namespace DB
{
namespace DM
{
String astToDebugString(const IAST * const ast)
{
    std::stringstream ss;
    ast->dumpTree(ss);
    return ss.str();
}

// Set default value from alter command
// Useless for production env
void setColumnDefineDefaultValue(const AlterCommand & command, ColumnDefine & define)
{
    std::function<Field(const Field &, const DataTypePtr &)> cast_default_value; // for lazy bind
    cast_default_value = [&](const Field & value, const DataTypePtr & type) -> Field {
<<<<<<< HEAD
        if (value.isNull())
            return value;
=======
>>>>>>> e03dcc1e
        switch (type->getTypeId())
        {
        case TypeIndex::Float32:
        case TypeIndex::Float64:
        {
            if (value.getType() == Field::Types::Float64)
            {
                Float64 res = applyVisitor(FieldVisitorConvertToNumber<Float64>(), value);
                return toField(res);
            }
            else if (value.getType() == Field::Types::Decimal32)
            {
                DecimalField<Decimal32> dec = safeGet<DecimalField<Decimal32>>(value);
                Float64 res = dec.getValue().toFloat<Float64>(dec.getScale());
                return toField(res);
            }
            else if (value.getType() == Field::Types::Decimal64)
            {
                DecimalField<Decimal64> dec = safeGet<DecimalField<Decimal64>>(value);
                Float64 res = dec.getValue().toFloat<Float64>(dec.getScale());
                return toField(res);
            }
            else
            {
                throw Exception(fmt::format("Unknown float number literal: {}, value type: {}" + applyVisitor(FieldVisitorToString(), value), value.getTypeName()));
            }
        }
        case TypeIndex::String:
        case TypeIndex::FixedString:
        {
            String res = get<String>(value);
            return toField(res);
        }
        case TypeIndex::Int8:
        case TypeIndex::Int16:
        case TypeIndex::Int32:
        case TypeIndex::Int64:
        {
            Int64 res = applyVisitor(FieldVisitorConvertToNumber<Int64>(), value);
            return toField(res);
        }
        case TypeIndex::UInt8:
        case TypeIndex::UInt16:
        case TypeIndex::UInt32:
        case TypeIndex::UInt64:
        {
            UInt64 res = applyVisitor(FieldVisitorConvertToNumber<UInt64>(), value);
            return toField(res);
        }
        case TypeIndex::DateTime:
        {
            auto date = safeGet<String>(value);
            time_t time = 0;
            ReadBufferFromMemory buf(date.data(), date.size());
            readDateTimeText(time, buf);
            return toField(static_cast<Int64>(time));
        }
        case TypeIndex::Decimal32:
        {
            auto v = safeGet<DecimalField<Decimal32>>(value);
            return v;
        }
        case TypeIndex::Decimal64:
        {
            auto v = safeGet<DecimalField<Decimal64>>(value);
            return v;
        }
        case TypeIndex::Decimal128:
        {
            auto v = safeGet<DecimalField<Decimal128>>(value);
            return v;
        }
        case TypeIndex::Decimal256:
        {
            auto v = safeGet<DecimalField<Decimal256>>(value);
            return v;
        }
        case TypeIndex::Enum16:
        {
            // According to `Storages/Transaction/TiDB.h` and MySQL 5.7
            // document(https://dev.mysql.com/doc/refman/5.7/en/enum.html),
            // enum support 65,535 distinct value at most, so only Enum16 is supported here.
            // Default value of Enum should be store as a Int64 Field (Storages/Transaction/Datum.cpp)
            Int64 res = applyVisitor(FieldVisitorConvertToNumber<Int64>(), value);
            return toField(res);
        }
        case TypeIndex::MyDate:
        case TypeIndex::MyDateTime:
        {
            static_assert(std::is_same_v<DataTypeMyDate::FieldType, UInt64>);
            static_assert(std::is_same_v<DataTypeMyDateTime::FieldType, UInt64>);
            UInt64 res = applyVisitor(FieldVisitorConvertToNumber<UInt64>(), value);
            return toField(res);
        }
<<<<<<< HEAD
=======
        case TypeIndex::Nullable:
        {
            if (value.isNull())
                return value;
            auto nullable = std::dynamic_pointer_cast<const DataTypeNullable>(type);
            DataTypePtr nested_type = nullable->getNestedType();
            return cast_default_value(value, nested_type); // Recursive call on nested type
        }
>>>>>>> e03dcc1e
        default:
            throw Exception("Unsupported to setColumnDefineDefaultValue with data type: " + type->getName()
                            + " value: " + applyVisitor(FieldVisitorToString(), value) + ", type: " + value.getTypeName());
        }
    };

    if (command.default_expression)
    {
        try
        {
            // a cast function
            // change column_define.default_value

            if (const auto * default_literal = typeid_cast<const ASTLiteral *>(command.default_expression.get());
                default_literal && default_literal->value.getType() == Field::Types::String)
            {
                define.default_value = default_literal->value;
            }
            else if (const auto * default_cast_expr = typeid_cast<const ASTFunction *>(command.default_expression.get());
                     default_cast_expr && default_cast_expr->name == "CAST" /* ParserCastExpression::name */)
            {
                // eg. CAST('1.234' AS Float32); CAST(999 AS Int32)
                if (default_cast_expr->arguments->children.size() != 2)
                {
                    throw Exception("Unknown CAST expression in default expr", ErrorCodes::NOT_IMPLEMENTED);
                }

                const auto * default_literal_in_cast = typeid_cast<const ASTLiteral *>(default_cast_expr->arguments->children[0].get());
                if (default_literal_in_cast)
                {
                    Field default_value = cast_default_value(default_literal_in_cast->value, define.type);
                    define.default_value = default_value;
                }
                else
                {
                    throw Exception("Invalid CAST expression", ErrorCodes::BAD_ARGUMENTS);
                }
            }
            else
            {
                throw Exception("Default value must be a string or CAST('...' AS WhatType)", ErrorCodes::BAD_ARGUMENTS);
            }
        }
        catch (DB::Exception & e)
        {
            e.addMessage(fmt::format("(in setColumnDefineDefaultValue for default_expression: {})", astToDebugString(command.default_expression.get())));
            throw;
        }
        catch (const Poco::Exception & e)
        {
<<<<<<< HEAD
            throw DB::Exception(e, fmt::format("(in setColumnDefineDefaultValue for default_expression: {})", astToDebugString(command.default_expression.get())));
=======
            DB::Exception ex(e);
            ex.addMessage(fmt::format("(in setColumnDefineDefaultValue for default_expression: {})", astToDebugString(command.default_expression.get())));
            throw ex; // NOLINT
>>>>>>> e03dcc1e
        }
        catch (std::exception & e)
        {
            throw DB::Exception(
                fmt::format("std::exception: {} (in setColumnDefineDefaultValue for default_expression: {})", e.what(), astToDebugString(command.default_expression.get())),
                ErrorCodes::LOGICAL_ERROR);
<<<<<<< HEAD
=======
            throw ex; // NOLINT
>>>>>>> e03dcc1e
        }
    }
}


// Set column default value from TiDB table info
void setColumnDefineDefaultValue(const TiDB::TableInfo & table_info, ColumnDefine & define)
{
    // Check ConvertColumnType_test.GetDefaultValue for unit test.
    const auto & col_info = table_info.getColumnInfo(define.id);
    define.default_value = col_info.defaultValueToField();
}

void applyAlter(ColumnDefines & table_columns,
                const AlterCommand & command,
                const OptionTableInfoConstRef table_info,
                ColumnID & max_column_id_used)
{
    /// Caller should ensure the command is legal.
    /// eg. The column to modify/drop/rename must exist, the column to add must not exist, the new column name of rename must not exists.

    Poco::Logger * log = &Poco::Logger::get("SchemaUpdate");

    if (command.type == AlterCommand::MODIFY_COLUMN)
    {
        // find column define and then apply modify
        bool exist_column = false;
        for (auto && column_define : table_columns)
        {
            if (column_define.id == command.column_id)
            {
                exist_column = true;
                column_define.type = command.data_type;
                if (table_info)
                {
                    setColumnDefineDefaultValue(*table_info, column_define);
                }
                else
                {
                    setColumnDefineDefaultValue(command, column_define);
                }
                break;
            }
        }
        if (unlikely(!exist_column))
        {
            // Fall back to find column by name, this path should only call by tests.
            LOG_FMT_WARNING(
                log,
                "Try to apply alter to column: {}, id: {},"
                " but not found by id, fall back locating col by name.",
                command.column_name,
                command.column_id);
            for (auto && column_define : table_columns)
            {
                if (column_define.name == command.column_name)
                {
                    exist_column = true;
                    column_define.type = command.data_type;
                    setColumnDefineDefaultValue(command, column_define);
                    break;
                }
            }
            if (unlikely(!exist_column))
            {
                throw Exception(fmt::format("Alter column: {} is not exists.", command.column_name), ErrorCodes::LOGICAL_ERROR);
            }
        }
    }
    else if (command.type == AlterCommand::ADD_COLUMN)
    {
        // we don't care about `after_column` in `store_columns`

        /// If TableInfo from TiDB is not empty, we get column id from TiDB
        /// else we allocate a new id by `max_column_id_used`
        ColumnDefine define(0, command.column_name, command.data_type);
        if (table_info)
        {
            define.id = table_info->get().getColumnID(command.column_name);
            setColumnDefineDefaultValue(*table_info, define);
        }
        else
        {
            define.id = max_column_id_used++;
            setColumnDefineDefaultValue(command, define);
        }
        table_columns.emplace_back(std::move(define));
    }
    else if (command.type == AlterCommand::DROP_COLUMN)
    {
        table_columns.erase(
            std::remove_if(table_columns.begin(), table_columns.end(), [&](const ColumnDefine & c) { return c.id == command.column_id; }),
            table_columns.end());
    }
    else if (command.type == AlterCommand::RENAME_COLUMN)
    {
        for (auto && c : table_columns)
        {
            if (c.id == command.column_id)
            {
                c.name = command.new_column_name;
                break;
            }
        }
    }
    else if (command.type == AlterCommand::TOMBSTONE || command.type == AlterCommand::RECOVER)
    {
        // Nothing to do.
    }
    else
    {
        LOG_FMT_WARNING(log, "receive unknown alter command, type: {}", static_cast<Int32>(command.type));
    }
}

} // namespace DM
} // namespace DB<|MERGE_RESOLUTION|>--- conflicted
+++ resolved
@@ -38,11 +38,6 @@
 {
     std::function<Field(const Field &, const DataTypePtr &)> cast_default_value; // for lazy bind
     cast_default_value = [&](const Field & value, const DataTypePtr & type) -> Field {
-<<<<<<< HEAD
-        if (value.isNull())
-            return value;
-=======
->>>>>>> e03dcc1e
         switch (type->getTypeId())
         {
         case TypeIndex::Float32:
@@ -137,17 +132,6 @@
             UInt64 res = applyVisitor(FieldVisitorConvertToNumber<UInt64>(), value);
             return toField(res);
         }
-<<<<<<< HEAD
-=======
-        case TypeIndex::Nullable:
-        {
-            if (value.isNull())
-                return value;
-            auto nullable = std::dynamic_pointer_cast<const DataTypeNullable>(type);
-            DataTypePtr nested_type = nullable->getNestedType();
-            return cast_default_value(value, nested_type); // Recursive call on nested type
-        }
->>>>>>> e03dcc1e
         default:
             throw Exception("Unsupported to setColumnDefineDefaultValue with data type: " + type->getName()
                             + " value: " + applyVisitor(FieldVisitorToString(), value) + ", type: " + value.getTypeName());
@@ -198,23 +182,15 @@
         }
         catch (const Poco::Exception & e)
         {
-<<<<<<< HEAD
-            throw DB::Exception(e, fmt::format("(in setColumnDefineDefaultValue for default_expression: {})", astToDebugString(command.default_expression.get())));
-=======
             DB::Exception ex(e);
             ex.addMessage(fmt::format("(in setColumnDefineDefaultValue for default_expression: {})", astToDebugString(command.default_expression.get())));
             throw ex; // NOLINT
->>>>>>> e03dcc1e
         }
         catch (std::exception & e)
         {
             throw DB::Exception(
                 fmt::format("std::exception: {} (in setColumnDefineDefaultValue for default_expression: {})", e.what(), astToDebugString(command.default_expression.get())),
                 ErrorCodes::LOGICAL_ERROR);
-<<<<<<< HEAD
-=======
-            throw ex; // NOLINT
->>>>>>> e03dcc1e
         }
     }
 }
