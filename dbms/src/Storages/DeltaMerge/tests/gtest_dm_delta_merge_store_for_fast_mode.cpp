--- conflicted
+++ resolved
@@ -92,37 +92,6 @@
                                              /* keep_order= */ false,
                                              /* is_raw_read= */ true,
                                              /* expected_block_size= */ 1024)[0];
-<<<<<<< HEAD
-
-        size_t num_rows_read = 0;
-        in->readPrefix();
-        while (Block block = in->read())
-        {
-            num_rows_read += block.rows();
-            for (auto && iter : block)
-            {
-                auto c = iter.column;
-                for (Int64 i = 0; i < static_cast<Int64>(c->size()); ++i)
-                {
-                    if (iter.name == DMTestEnv::pk_name)
-                    {
-                        EXPECT_EQ(c->getInt(i), i);
-                    }
-                    else if (iter.name == col_str_define.name)
-                    {
-                        EXPECT_EQ(c->getDataAt(i), DB::toString(i));
-                    }
-                    else if (iter.name == col_i8_define.name)
-                    {
-                        Int64 num = i * (i % 2 == 0 ? -1 : 1);
-                        EXPECT_EQ(c->getInt(i), num);
-                    }
-                }
-            }
-        }
-        in->readSuffix();
-        ASSERT_EQ(num_rows_read, num_rows_write);
-=======
         ASSERT_INPUTSTREAM_COLS_UR(
             in,
             Strings({DMTestEnv::pk_name, col_str_define.name, col_i8_define.name}),
@@ -131,7 +100,6 @@
                 createColumn<String>(createNumberStrings(0, num_rows_write)),
                 createColumn<Int8>(createSignedNumbers(0, num_rows_write)),
             }));
->>>>>>> 48882724
     }
 }
 
@@ -208,37 +176,6 @@
                                              /* keep_order= */ false,
                                              /* is_raw_read= */ true,
                                              /* expected_block_size= */ 1024)[0];
-<<<<<<< HEAD
-
-        size_t num_rows_read = 0;
-        in->readPrefix();
-        while (Block block = in->read())
-        {
-            num_rows_read += block.rows();
-            for (auto && iter : block)
-            {
-                auto c = iter.column;
-                for (Int64 i = 0; i < static_cast<Int64>(c->size()); ++i)
-                {
-                    if (iter.name == DMTestEnv::pk_name)
-                    {
-                        EXPECT_EQ(c->getInt(i), i);
-                    }
-                    else if (iter.name == col_str_define.name)
-                    {
-                        EXPECT_EQ(c->getDataAt(i), DB::toString(i));
-                    }
-                    else if (iter.name == col_i8_define.name)
-                    {
-                        Int64 num = i * (i % 2 == 0 ? -1 : 1);
-                        EXPECT_EQ(c->getInt(i), num);
-                    }
-                }
-            }
-        }
-        in->readSuffix();
-        ASSERT_EQ(num_rows_read, 64);
-=======
         ASSERT_INPUTSTREAM_COLS_UR(
             in,
             Strings({DMTestEnv::pk_name, col_str_define.name, col_i8_define.name}),
@@ -247,7 +184,6 @@
                 createColumn<String>(createNumberStrings(0, read_nums_limit)),
                 createColumn<Int8>(createSignedNumbers(0, read_nums_limit)),
             }));
->>>>>>> 48882724
     }
 }
 
@@ -320,49 +256,14 @@
         case TestMode::V1_BlockOnly:
         case TestMode::V2_BlockOnly:
         {
-<<<<<<< HEAD
-            while (Block block = in->read())
-            {
-                for (auto && iter : block)
-                {
-                    auto c = iter.column;
-                    for (Int64 i = 0; i < static_cast<Int64>(c->size()); ++i)
-                    {
-                        if (iter.name == DMTestEnv::pk_name)
-                        {
-                            ASSERT_EQ(c->getInt(i), i + num_rows_read);
-                        }
-                    }
-                }
-                num_rows_read += block.rows();
-            }
-=======
             ASSERT_INPUTSTREAM_COLS_UR(
                 in,
                 Strings({DMTestEnv::pk_name}),
                 createColumns({createColumn<Int64>(createNumbers<Int64>(0, 3 * num_write_rows))}));
->>>>>>> 48882724
             break;
         }
         case TestMode::V2_FileOnly:
         {
-<<<<<<< HEAD
-            while (Block block = in->read())
-            {
-                for (auto && iter : block)
-                {
-                    auto c = iter.column;
-                    for (Int64 i = 0; i < static_cast<Int64>(c->size()); ++i)
-                    {
-                        if (iter.name == DMTestEnv::pk_name)
-                        {
-                            ASSERT_EQ(c->getInt(i), i + num_rows_read);
-                        }
-                    }
-                }
-                num_rows_read += block.rows();
-            }
-=======
             auto pk_coldata = []() {
                 std::vector<Int64> res;
                 // first [0, 32)
@@ -378,39 +279,10 @@
             }();
             ASSERT_EQ(pk_coldata.size(), 3 * num_write_rows);
             ASSERT_INPUTSTREAM_COLS_UR(in, Strings({DMTestEnv::pk_name}), createColumns({createColumn<Int64>(pk_coldata)}));
->>>>>>> 48882724
             break;
         }
         case TestMode::V2_Mix:
         {
-<<<<<<< HEAD
-            int block_index = 0;
-            int begin_value = 0; // persist first, then memory, finally stable
-            while (Block block = in->read())
-            {
-                if (block_index == 1)
-                {
-                    begin_value = num_write_rows * 2;
-                }
-                else if (block_index == 2)
-                {
-                    begin_value = num_write_rows;
-                }
-                for (auto && iter : block)
-                {
-                    auto c = iter.column;
-                    for (Int64 i = 0; i < static_cast<Int64>(c->size()); ++i)
-                    {
-                        if (iter.name == DMTestEnv::pk_name)
-                        {
-                            ASSERT_EQ(c->getInt(i), i + begin_value);
-                        }
-                    }
-                }
-                num_rows_read += block.rows();
-                block_index += 1;
-            }
-=======
             // persist first, then memory, finally stable
             auto pk_coldata = []() {
                 std::vector<Int64> res;
@@ -427,7 +299,6 @@
             }();
             ASSERT_EQ(pk_coldata.size(), 3 * num_write_rows);
             ASSERT_INPUTSTREAM_COLS_UR(in, Strings({DMTestEnv::pk_name}), createColumns({createColumn<Int64>(pk_coldata)}));
->>>>>>> 48882724
             break;
         }
         }
@@ -505,82 +376,16 @@
         {
         case TestMode::V1_BlockOnly:
         case TestMode::V2_BlockOnly:
-<<<<<<< HEAD
-        {
-            while (Block block = in->read())
-            {
-                for (auto && iter : block)
-                {
-                    auto c = iter.column;
-                    for (Int64 i = 0; i < static_cast<Int64>(c->size()); ++i)
-                    {
-                        if (iter.name == DMTestEnv::pk_name)
-                        {
-                            ASSERT_EQ(c->getInt(i), i);
-                        }
-                    }
-                }
-                num_rows_read += block.rows();
-            }
-            break;
-        }
-        case TestMode::V2_FileOnly:
-        {
-            while (Block block = in->read())
-            {
-                for (auto && iter : block)
-                {
-                    auto c = iter.column;
-                    for (Int64 i = 0; i < static_cast<Int64>(c->size()); ++i)
-                    {
-                        if (iter.name == DMTestEnv::pk_name)
-                        {
-                            ASSERT_EQ(c->getInt(i), i + num_rows_read);
-                        }
-                    }
-                }
-                num_rows_read += block.rows();
-            }
-=======
         case TestMode::V2_FileOnly:
         {
             ASSERT_INPUTSTREAM_COLS_UR(
                 in,
                 Strings({DMTestEnv::pk_name}),
                 createColumns({createColumn<Int64>(createNumbers<Int64>(0, 3 * num_write_rows))}));
->>>>>>> 48882724
             break;
         }
         case TestMode::V2_Mix:
         {
-<<<<<<< HEAD
-            int block_index = 0;
-            int begin_value = 0;
-            while (Block block = in->read())
-            {
-                if (block_index == 1)
-                {
-                    begin_value = num_write_rows * 2;
-                }
-                else if (block_index == 2)
-                {
-                    begin_value = num_write_rows;
-                }
-                for (auto && iter : block)
-                {
-                    auto c = iter.column;
-                    for (Int64 i = 0; i < static_cast<Int64>(c->size()); ++i)
-                    {
-                        if (iter.name == DMTestEnv::pk_name)
-                        {
-                            ASSERT_EQ(c->getInt(i), i + begin_value);
-                        }
-                    }
-                }
-                num_rows_read += block.rows();
-                block_index += 1;
-            }
-=======
             auto pk_coldata = []() {
                 std::vector<Int64> res;
                 // first [0, 32)
@@ -599,7 +404,6 @@
                 in,
                 Strings({DMTestEnv::pk_name}),
                 createColumns({createColumn<Int64>(pk_coldata)}));
->>>>>>> 48882724
             break;
         }
         }
@@ -678,83 +482,16 @@
         {
         case TestMode::V1_BlockOnly:
         case TestMode::V2_BlockOnly:
-<<<<<<< HEAD
-        {
-            while (Block block = in->read())
-            {
-                for (auto && iter : block)
-                {
-                    auto c = iter.column;
-                    for (Int64 i = 0; i < static_cast<Int64>(c->size()); ++i)
-                    {
-                        if (iter.name == DMTestEnv::pk_name)
-                        {
-                            ASSERT_EQ(c->getInt(i), i);
-                        }
-                    }
-                }
-                num_rows_read += block.rows();
-            }
-            break;
-        }
-        case TestMode::V2_FileOnly:
-        {
-            while (Block block = in->read())
-            {
-                for (auto && iter : block)
-                {
-                    auto c = iter.column;
-                    for (Int64 i = 0; i < static_cast<Int64>(c->size()); ++i)
-                    {
-                        if (iter.name == DMTestEnv::pk_name)
-                        {
-                            ASSERT_EQ(c->getInt(i), i + num_rows_read);
-                        }
-                    }
-                }
-                num_rows_read += block.rows();
-            }
-=======
         case TestMode::V2_FileOnly:
         {
             ASSERT_INPUTSTREAM_COLS_UR(
                 in,
                 Strings({DMTestEnv::pk_name}),
                 createColumns({createColumn<Int64>(createNumbers<Int64>(0, 3 * num_write_rows))}));
->>>>>>> 48882724
             break;
         }
         case TestMode::V2_Mix:
         {
-<<<<<<< HEAD
-            int block_index = 0;
-            int begin_value = 0;
-
-            while (Block block = in->read())
-            {
-                if (block_index == 1)
-                {
-                    begin_value = num_write_rows * 2;
-                }
-                else if (block_index == 2)
-                {
-                    begin_value = num_write_rows;
-                }
-                for (auto && iter : block)
-                {
-                    auto c = iter.column;
-                    for (Int64 i = 0; i < static_cast<Int64>(c->size()); ++i)
-                    {
-                        if (iter.name == DMTestEnv::pk_name)
-                        {
-                            ASSERT_EQ(c->getInt(i), i + begin_value);
-                        }
-                    }
-                }
-                num_rows_read += block.rows();
-                block_index += 1;
-            }
-=======
             auto pk_coldata = []() {
                 std::vector<Int64> res;
                 // first [0, 32)
@@ -773,7 +510,6 @@
                 in,
                 Strings({DMTestEnv::pk_name}),
                 createColumns({createColumn<Int64>(pk_coldata)}));
->>>>>>> 48882724
             break;
         }
         }
@@ -851,34 +587,10 @@
                                              /* keep_order= */ false,
                                              /* is_raw_read= */ true,
                                              /* expected_block_size= */ 1024)[0];
-<<<<<<< HEAD
-        size_t num_rows_read = 0;
-
-        in->readPrefix();
-        while (Block block = in->read())
-        {
-            num_rows_read += block.rows();
-            for (auto && iter : block)
-            {
-                auto c = iter.column;
-                for (Int64 i = 0; i < static_cast<Int64>(c->size()); ++i)
-                {
-                    if (iter.name == DMTestEnv::pk_name)
-                    {
-                        ASSERT_EQ(c->getInt(i), i);
-                    }
-                }
-            }
-        }
-        in->readSuffix();
-
-        ASSERT_EQ(num_rows_read, 3 * num_write_rows);
-=======
         ASSERT_INPUTSTREAM_COLS_UR(
             in,
             Strings({DMTestEnv::pk_name}),
             createColumns({createColumn<Int64>(createNumbers<Int64>(0, 3 * num_write_rows))}));
->>>>>>> 48882724
     }
 }
 CATCH
@@ -960,34 +672,6 @@
         case TestMode::V1_BlockOnly:
         case TestMode::V2_BlockOnly:
         {
-<<<<<<< HEAD
-            while (Block block = in->read())
-            {
-                for (auto && iter : block)
-                {
-                    if (iter.name == DMTestEnv::pk_name)
-                    {
-                        auto c = iter.column;
-                        for (Int64 i = 0; i < static_cast<Int64>(c->size()); ++i)
-                        {
-                            if (i < static_cast<Int64>(num_write_rows / 2))
-                            {
-                                ASSERT_EQ(c->getInt(i), i);
-                            }
-                            else if (i < static_cast<Int64>(2.5 * num_write_rows))
-                            {
-                                ASSERT_EQ(c->getInt(i), (i - num_write_rows / 2) / 2 + num_write_rows / 2);
-                            }
-                            else
-                            {
-                                ASSERT_EQ(c->getInt(i), (i - num_write_rows * 2) + num_write_rows);
-                            }
-                        }
-                    }
-                }
-                num_rows_read += block.rows();
-            }
-=======
             auto pk_coldata = []() {
                 std::vector<Int64> res;
                 // first [0, 128)
@@ -1005,40 +689,10 @@
             }();
             ASSERT_EQ(pk_coldata.size(), 3 * num_write_rows);
             ASSERT_INPUTSTREAM_COLS_UR(in, Strings({DMTestEnv::pk_name}), createColumns({createColumn<Int64>(pk_coldata)}));
->>>>>>> 48882724
             break;
         }
         case TestMode::V2_FileOnly:
         {
-<<<<<<< HEAD
-            auto block_index = 0;
-            auto begin_value = 0;
-
-            while (Block block = in->read())
-            {
-                if (block_index == 1)
-                {
-                    begin_value = num_write_rows;
-                }
-                else if (block_index == 2)
-                {
-                    begin_value = num_write_rows / 2;
-                }
-                for (auto && iter : block)
-                {
-                    if (iter.name == DMTestEnv::pk_name)
-                    {
-                        auto c = iter.column;
-                        for (Int64 i = 0; i < static_cast<Int64>(c->size()); ++i)
-                        {
-                            ASSERT_EQ(c->getInt(i), i + begin_value);
-                        }
-                    }
-                }
-                num_rows_read += block.rows();
-                block_index += 1;
-            }
-=======
             auto pk_coldata = []() {
                 std::vector<Int64> res;
                 // first [0, 128)
@@ -1054,41 +708,10 @@
             }();
             ASSERT_EQ(pk_coldata.size(), 3 * num_write_rows);
             ASSERT_INPUTSTREAM_COLS_UR(in, Strings({DMTestEnv::pk_name}), createColumns({createColumn<Int64>(pk_coldata)}));
->>>>>>> 48882724
             break;
         }
         case TestMode::V2_Mix:
         {
-<<<<<<< HEAD
-            auto block_index = 0;
-            auto begin_value = num_write_rows;
-
-            while (Block block = in->read())
-            {
-                if (block_index == 1)
-                {
-                    begin_value = 0;
-                }
-                else if (block_index == 2)
-                {
-                    begin_value = num_write_rows / 2;
-                }
-                for (auto && iter : block)
-                {
-                    if (iter.name == DMTestEnv::pk_name)
-                    {
-                        auto c = iter.column;
-                        for (Int64 i = 0; i < static_cast<Int64>(c->size()); ++i)
-                        {
-                            ASSERT_EQ(c->getInt(i), i + begin_value);
-                        }
-                    }
-                }
-                num_rows_read += block.rows();
-                block_index += 1;
-            }
-
-=======
             auto pk_coldata = []() {
                 std::vector<Int64> res;
                 // first [128, 256)
@@ -1104,7 +727,6 @@
             }();
             ASSERT_EQ(pk_coldata.size(), 3 * num_write_rows);
             ASSERT_INPUTSTREAM_COLS_UR(in, Strings({DMTestEnv::pk_name}), createColumns({createColumn<Int64>(pk_coldata)}));
->>>>>>> 48882724
             break;
         }
         }
@@ -1192,30 +814,10 @@
                                              /* is_raw_read= */ true,
                                              /* expected_block_size= */ 1024)[0];
         // filter del mark = 1， thus just read the insert data before delete
-<<<<<<< HEAD
-        while (Block block = in->read())
-        {
-            num_rows_read += block.rows();
-            for (auto && iter : block)
-            {
-                auto c = iter.column;
-                for (Int64 i = 0; i < static_cast<Int64>(c->size()); ++i)
-                {
-                    if (iter.name == DMTestEnv::pk_name)
-                    {
-                        ASSERT_EQ(c->getInt(i), i);
-                    }
-                }
-            }
-        }
-        in->readSuffix();
-        ASSERT_EQ(num_rows_read, num_rows_write);
-=======
         ASSERT_INPUTSTREAM_COLS_UR(
             in,
             Strings({DMTestEnv::pk_name}),
             createColumns({createColumn<Int64>(createNumbers<Int64>(0, num_rows_write))}));
->>>>>>> 48882724
     }
 
     store->flushCache(*db_context, RowKeyRange::newAll(store->isCommonHandle(), store->getRowKeyColumnSize()));
@@ -1237,34 +839,10 @@
                                              /* keep_order= */ false,
                                              /* is_raw_read= */ true,
                                              /* expected_block_size= */ 1024)[0];
-<<<<<<< HEAD
-        size_t num_rows_read = 0;
-
-        in->readPrefix();
-        while (Block block = in->read())
-        {
-            num_rows_read += block.rows();
-            for (auto && iter : block)
-            {
-                auto c = iter.column;
-                for (Int64 i = 0; i < static_cast<Int64>(c->size()); ++i)
-                {
-                    if (iter.name == DMTestEnv::pk_name)
-                    {
-                        ASSERT_EQ(c->getInt(i), i);
-                    }
-                }
-            }
-        }
-        in->readSuffix();
-
-        ASSERT_EQ(num_rows_read, num_rows_write);
-=======
         ASSERT_INPUTSTREAM_COLS_UR(
             in,
             Strings({DMTestEnv::pk_name}),
             createColumns({createColumn<Int64>(createNumbers<Int64>(0, num_rows_write))}));
->>>>>>> 48882724
     }
 }
 CATCH
@@ -1307,32 +885,10 @@
                                              /* keep_order= */ false,
                                              /* is_raw_read= */ true,
                                              /* expected_block_size= */ 1024)[0];
-<<<<<<< HEAD
-        size_t num_rows_read = 0;
-        in->readPrefix();
-        while (Block block = in->read())
-        {
-            num_rows_read += block.rows();
-            for (auto && iter : block)
-            {
-                auto c = iter.column;
-                for (Int64 i = 0; i < static_cast<Int64>(c->size()); ++i)
-                {
-                    if (iter.name == DMTestEnv::pk_name)
-                    {
-                        ASSERT_EQ(c->getInt(i), i);
-                    }
-                }
-            }
-        }
-        in->readSuffix();
-        ASSERT_EQ(num_rows_read, num_rows_write);
-=======
         ASSERT_INPUTSTREAM_COLS_UR(
             in,
             Strings({DMTestEnv::pk_name}),
             createColumns({createColumn<Int64>(createNumbers<Int64>(0, num_rows_write))}));
->>>>>>> 48882724
     }
     // Delete range [0, 64)
     const size_t num_deleted_rows = 64;
@@ -1355,32 +911,10 @@
                                              /* is_raw_read= */ true,
                                              /* expected_block_size= */ 1024)[0];
         // filter del mark = 1， thus just read the insert data before delete
-<<<<<<< HEAD
-        in->readPrefix();
-        while (Block block = in->read())
-        {
-            num_rows_read += block.rows();
-            for (auto && iter : block)
-            {
-                auto c = iter.column;
-                for (Int64 i = 0; i < static_cast<Int64>(c->size()); ++i)
-                {
-                    if (iter.name == DMTestEnv::pk_name)
-                    {
-                        ASSERT_EQ(c->getInt(i), i);
-                    }
-                }
-            }
-        }
-        in->readSuffix();
-
-        ASSERT_EQ(num_rows_read, num_rows_write);
-=======
         ASSERT_INPUTSTREAM_COLS_UR(
             in,
             Strings({DMTestEnv::pk_name}),
             createColumns({createColumn<Int64>(createNumbers<Int64>(0, num_rows_write))}));
->>>>>>> 48882724
     }
 }
 CATCH
@@ -1436,36 +970,12 @@
                                              /* keep_order= */ false,
                                              /* is_raw_read= */ true,
                                              /* expected_block_size= */ 1024)[0];
-<<<<<<< HEAD
-        size_t num_rows_read = 0;
-
-        in->readPrefix();
-        while (Block block = in->read())
-        {
-            num_rows_read += block.rows();
-            for (auto && iter : block)
-            {
-                auto c = iter.column;
-                for (Int64 i = 0; i < static_cast<Int64>(c->size()); ++i)
-                {
-                    if (iter.name == DMTestEnv::pk_name)
-                    {
-                        ASSERT_EQ(c->getInt(i), i + num_deleted_rows);
-                    }
-                }
-            }
-        }
-        in->readSuffix();
-
-        ASSERT_EQ(num_rows_read, num_rows_write - num_deleted_rows);
-=======
         auto pk_coldata = createNumbers<Int64>(num_deleted_rows, num_rows_write);
         ASSERT_EQ(pk_coldata.size(), num_rows_write - num_deleted_rows);
         ASSERT_INPUTSTREAM_COLS_UR(
             in,
             Strings({DMTestEnv::pk_name}),
             createColumns({createColumn<Int64>(pk_coldata)}));
->>>>>>> 48882724
     }
 }
 CATCH
@@ -1554,34 +1064,6 @@
         case TestMode::V1_BlockOnly:
         case TestMode::V2_BlockOnly:
         {
-<<<<<<< HEAD
-            while (Block block = in->read())
-            {
-                for (auto && iter : block)
-                {
-                    if (iter.name == DMTestEnv::pk_name)
-                    {
-                        auto c = iter.column;
-                        for (Int64 i = 0; i < static_cast<Int64>(c->size()); ++i)
-                        {
-                            if (i < static_cast<Int64>(num_write_rows / 2))
-                            {
-                                ASSERT_EQ(c->getInt(i), i);
-                            }
-                            else if (i < static_cast<Int64>(2.5 * num_write_rows))
-                            {
-                                ASSERT_EQ(c->getInt(i), (i - num_write_rows / 2) / 2 + num_write_rows / 2);
-                            }
-                            else
-                            {
-                                ASSERT_EQ(c->getInt(i), (i - num_write_rows * 2) + num_write_rows);
-                            }
-                        }
-                    }
-                }
-                num_rows_read += block.rows();
-            }
-=======
             auto pk_coldata = []() {
                 std::vector<Int64> res;
                 // first [0, 128)
@@ -1599,39 +1081,10 @@
             }();
             ASSERT_EQ(pk_coldata.size(), 3 * num_write_rows);
             ASSERT_INPUTSTREAM_COLS_UR(in, Strings({DMTestEnv::pk_name}), createColumns({createColumn<Int64>(pk_coldata)}));
->>>>>>> 48882724
             break;
         }
         case TestMode::V2_FileOnly:
         {
-<<<<<<< HEAD
-            auto block_index = 0;
-            auto begin_value = 0;
-            while (Block block = in->read())
-            {
-                if (block_index == 1)
-                {
-                    begin_value = num_write_rows;
-                }
-                else if (block_index == 2)
-                {
-                    begin_value = num_write_rows / 2;
-                }
-                for (auto && iter : block)
-                {
-                    if (iter.name == DMTestEnv::pk_name)
-                    {
-                        auto c = iter.column;
-                        for (Int64 i = 0; i < static_cast<Int64>(c->size()); ++i)
-                        {
-                            ASSERT_EQ(c->getInt(i), i + begin_value);
-                        }
-                    }
-                }
-                num_rows_read += block.rows();
-                block_index += 1;
-            }
-=======
             auto pk_coldata = []() {
                 std::vector<Int64> res;
                 // first [0, 128)
@@ -1647,39 +1100,10 @@
             }();
             ASSERT_EQ(pk_coldata.size(), 3 * num_write_rows);
             ASSERT_INPUTSTREAM_COLS_UR(in, Strings({DMTestEnv::pk_name}), createColumns({createColumn<Int64>(pk_coldata)}));
->>>>>>> 48882724
             break;
         }
         case TestMode::V2_Mix:
         {
-<<<<<<< HEAD
-            auto block_index = 0;
-            auto begin_value = num_write_rows;
-            while (Block block = in->read())
-            {
-                if (block_index == 1)
-                {
-                    begin_value = 0;
-                }
-                else if (block_index == 2)
-                {
-                    begin_value = num_write_rows / 2;
-                }
-                for (auto && iter : block)
-                {
-                    if (iter.name == DMTestEnv::pk_name)
-                    {
-                        auto c = iter.column;
-                        for (Int64 i = 0; i < static_cast<Int64>(c->size()); ++i)
-                        {
-                            ASSERT_EQ(c->getInt(i), i + begin_value);
-                        }
-                    }
-                }
-                num_rows_read += block.rows();
-                block_index += 1;
-            }
-=======
             auto pk_coldata = []() {
                 std::vector<Int64> res;
                 // first [128, 256)
@@ -1695,7 +1119,6 @@
             }();
             ASSERT_EQ(pk_coldata.size(), 3 * num_write_rows);
             ASSERT_INPUTSTREAM_COLS_UR(in, Strings({DMTestEnv::pk_name}), createColumns({createColumn<Int64>(pk_coldata)}));
->>>>>>> 48882724
             break;
         }
         }
@@ -1715,34 +1138,10 @@
                                              /* keep_order= */ false,
                                              /* is_raw_read= */ false,
                                              /* expected_block_size= */ 1024)[0];
-<<<<<<< HEAD
-        size_t num_rows_read = 0;
-
-        in->readPrefix();
-        while (Block block = in->read())
-        {
-            num_rows_read += block.rows();
-            for (auto && iter : block)
-            {
-                auto c = iter.column;
-                for (Int64 i = 0; i < static_cast<Int64>(c->size()); ++i)
-                {
-                    if (iter.name == DMTestEnv::pk_name)
-                    {
-                        ASSERT_EQ(c->getInt(i), i + num_write_rows / 2);
-                    }
-                }
-            }
-        }
-        in->readSuffix();
-
-        ASSERT_EQ(num_rows_read, 1.5 * num_write_rows);
-=======
         ASSERT_INPUTSTREAM_COLS_UR(
             in,
             Strings({DMTestEnv::pk_name}),
             createColumns({createColumn<Int64>(createNumbers<Int64>(num_write_rows / 2, 2 * num_write_rows))}));
->>>>>>> 48882724
     }
 }
 CATCH
@@ -1791,36 +1190,12 @@
                                              /* keep_order= */ false,
                                              /* is_raw_read= */ true,
                                              /* expected_block_size= */ 1024)[0];
-<<<<<<< HEAD
-        size_t num_rows_read = 0;
-
-        in->readPrefix();
-        while (Block block = in->read())
-        {
-            num_rows_read += block.rows();
-            for (auto && iter : block)
-            {
-                auto c = iter.column;
-                for (Int64 i = 0; i < static_cast<Int64>(c->size()); ++i)
-                {
-                    if (iter.name == DMTestEnv::pk_name)
-                    {
-                        ASSERT_EQ(c->getInt(i), i);
-                    }
-                }
-            }
-        }
-        in->readSuffix();
-
-        ASSERT_EQ(num_rows_read, num_rows_write);
-=======
         ASSERT_INPUTSTREAM_COLS_UR(
             in,
             Strings({DMTestEnv::pk_name}),
             createColumns({
                 createColumn<Int64>(createNumbers<Int64>(0, num_rows_write)),
             }));
->>>>>>> 48882724
     }
 
     // Delete range [0, 64)
