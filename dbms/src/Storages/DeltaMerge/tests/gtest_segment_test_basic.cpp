--- conflicted
+++ resolved
@@ -263,7 +263,6 @@
     return {start_key, end_key};
 }
 
-<<<<<<< HEAD
 std::vector<Block> SegmentTestBasic::prepareWriteBlocksInSegmentRange(PageId segment_id, UInt64 total_write_rows, std::optional<Int64> write_start_key, bool is_deleted)
 {
     auto segment = segments[segment_id];
@@ -316,7 +315,15 @@
         Block block = DMTestEnv::prepareSimpleWriteBlock(
             *write_start_key, //
             write_end_key_this_round,
-            false, version, DMTestEnv::pk_name, EXTRA_HANDLE_COLUMN_ID, options.is_common_handle ? EXTRA_HANDLE_COLUMN_STRING_TYPE : EXTRA_HANDLE_COLUMN_INT_TYPE, options.is_common_handle, 1, true, is_deleted);
+            false,
+            version,
+            DMTestEnv::pk_name,
+            EXTRA_HANDLE_COLUMN_ID,
+            options.is_common_handle ? EXTRA_HANDLE_COLUMN_STRING_TYPE : EXTRA_HANDLE_COLUMN_INT_TYPE,
+            options.is_common_handle,
+            1,
+            true,
+            is_deleted);
 
         blocks.emplace_back(block);
 
@@ -324,16 +331,17 @@
         version++;
 
         LOG_FMT_DEBUG(logger, "Prepared block for write, block_range=[{}, {}) (rows={}), total_rows_to_write={} remain_rows={}", //
-                      *write_start_key, write_end_key_this_round, write_rows_this_round, total_write_rows, remaining_rows);
+                      *write_start_key,
+                      write_end_key_this_round,
+                      write_rows_this_round,
+                      total_write_rows,
+                      remaining_rows);
     }
 
     return blocks;
 }
 
-void SegmentTestBasic::writeSegment(PageId segment_id, UInt64 write_rows)
-=======
 void SegmentTestBasic::writeSegment(PageId segment_id, UInt64 write_rows, std::optional<Int64> begin_key)
->>>>>>> 5188ccd5
 {
     LOG_FMT_INFO(logger_op, "writeSegment, segment_id={} rows={}", segment_id, write_rows);
 
@@ -530,10 +538,8 @@
     auto segment = segments[segment_id];
     segment->write(*dm_context, /*delete_range*/ segment->getRowKeyRange());
     EXPECT_EQ(getSegmentRowNum(segment_id), 0);
-    operation_statistics["deleteRange"]++;
-}
-
-<<<<<<< HEAD
+}
+
 void SegmentTestBasic::replaceDataSegment(PageId segment_id, const DMFilePtr & file)
 {
     auto segment = segments[segment_id];
@@ -574,20 +580,7 @@
     EXPECT_EQ(block.rows(), getSegmentRowNumWithoutMVCC(segment_id));
 }
 
-void SegmentTestBasic::writeRandomSegment()
-{
-    if (segments.empty())
-        return;
-    PageId random_segment_id = getRandomSegmentId();
-    auto write_rows = std::uniform_int_distribution<size_t>{20, 100}(random);
-    LOG_FMT_DEBUG(logger, "start random write, segment_id={} write_rows={} all_segments={}", random_segment_id, write_rows, segments.size());
-    writeSegment(random_segment_id, write_rows);
-}
-
-void SegmentTestBasic::writeRandomSegmentWithDeletedPack()
-=======
 bool SegmentTestBasic::areSegmentsSharingStable(const std::vector<PageId> & segments_id)
->>>>>>> 5188ccd5
 {
     RUNTIME_CHECK(segments_id.size() >= 2);
     auto base_stable = segments[segments_id[0]]->getStable()->getDMFilesString();
