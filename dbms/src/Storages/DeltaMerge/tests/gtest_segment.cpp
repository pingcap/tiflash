--- conflicted
+++ resolved
@@ -41,22 +41,13 @@
 {
 protected:
     static void SetUpTestCase() {}
-<<<<<<< HEAD
-<<<<<<< HEAD
-=======
-
-=======
->>>>>>> dd8e5fa7
+
     void SetUp() override
     {
         log = DB::Logger::get("SegmentOperationTest");
     }
 
     DB::LoggerPtr log;
-<<<<<<< HEAD
->>>>>>> 6b7b3607de (fix the problem that there may be some obsolete data left in storage which cannot be deleted (#5660))
-=======
->>>>>>> dd8e5fa7
 };
 
 TEST_F(SegmentOperationTest, Issue4956)
@@ -110,9 +101,6 @@
     randomSegmentTest(100);
 }
 CATCH
-<<<<<<< HEAD
-<<<<<<< HEAD
-=======
 
 TEST_F(SegmentOperationTest, WriteDuringSegmentMergeDelta)
 try
@@ -124,7 +112,7 @@
     mergeSegmentDelta(DELTA_MERGE_FIRST_SEGMENT_ID);
 
     {
-        LOG_DEBUG(log, "beginSegmentMergeDelta");
+        LOG_FMT_DEBUG(log, "beginSegmentMergeDelta");
 
         // Start a segment merge and suspend it before applyMerge
         auto sp_seg_merge_delta_apply = SyncPointCtl::enableInScope("before_Segment::applyMergeDelta");
@@ -133,7 +121,7 @@
         });
         sp_seg_merge_delta_apply.waitAndPause();
 
-        LOG_DEBUG(log, "pausedBeforeApplyMergeDelta");
+        LOG_FMT_DEBUG(log, "pausedBeforeApplyMergeDelta");
 
         // non-flushed column files
         writeSegment(DELTA_MERGE_FIRST_SEGMENT_ID, 100);
@@ -141,7 +129,7 @@
         sp_seg_merge_delta_apply.next();
         th_seg_merge_delta.wait();
 
-        LOG_DEBUG(log, "finishApplyMergeDelta");
+        LOG_FMT_DEBUG(log, "finishApplyMergeDelta");
     }
 
     for (const auto & [seg_id, seg] : segments)
@@ -182,7 +170,7 @@
     mergeSegmentDelta(DELTA_MERGE_FIRST_SEGMENT_ID);
 
     {
-        LOG_DEBUG(log, "beginSegmentSplit");
+        LOG_FMT_DEBUG(log, "beginSegmentSplit");
 
         // Start a segment merge and suspend it before applyMerge
         auto sp_seg_split_apply = SyncPointCtl::enableInScope("before_Segment::applySplit");
@@ -194,7 +182,7 @@
         });
         sp_seg_split_apply.waitAndPause();
 
-        LOG_DEBUG(log, "pausedBeforeApplySplit");
+        LOG_FMT_DEBUG(log, "pausedBeforeApplySplit");
 
         // non-flushed column files
         writeSegment(DELTA_MERGE_FIRST_SEGMENT_ID, 100);
@@ -202,7 +190,7 @@
         sp_seg_split_apply.next();
         th_seg_split.wait();
 
-        LOG_DEBUG(log, "finishApplySplit");
+        LOG_FMT_DEBUG(log, "finishApplySplit");
         mergeSegment(DELTA_MERGE_FIRST_SEGMENT_ID, new_seg_id);
     }
 
@@ -248,7 +236,7 @@
     auto new_seg_id = new_seg_id_opt.value();
 
     {
-        LOG_DEBUG(log, "beginSegmentMerge");
+        LOG_FMT_DEBUG(log, "beginSegmentMerge");
 
         // Start a segment merge and suspend it before applyMerge
         auto sp_seg_merge_apply = SyncPointCtl::enableInScope("before_Segment::applyMerge");
@@ -257,7 +245,7 @@
         });
         sp_seg_merge_apply.waitAndPause();
 
-        LOG_DEBUG(log, "pausedBeforeApplyMerge");
+        LOG_FMT_DEBUG(log, "pausedBeforeApplyMerge");
 
         // non-flushed column files
         writeSegment(new_seg_id, 100);
@@ -265,7 +253,7 @@
         sp_seg_merge_apply.next();
         th_seg_merge.wait();
 
-        LOG_DEBUG(log, "finishApplyMerge");
+        LOG_FMT_DEBUG(log, "finishApplyMerge");
     }
 
     for (const auto & [seg_id, seg] : segments)
@@ -295,8 +283,6 @@
     }
 }
 CATCH
-=======
->>>>>>> dd8e5fa7
 
 // run in CI weekly
 TEST_F(SegmentOperationTest, DISABLED_TestSegmentRandomForCI)
@@ -461,16 +447,11 @@
         ASSERT_TRUE(new_seg_id2_opt.has_value());
         new_seg_id = new_seg_id2_opt.value();
 
-<<<<<<< HEAD
-        const auto file_usage = storage_pool->getLogFileUsage();
-        LOG_DEBUG(log, "log valid size: {}", file_usage.total_valid_size);
-=======
         if (storage_pool)
         {
             const auto file_usage = storage_pool->getLogFileUsage();
             LOG_FMT_DEBUG(log, "log valid size: {}", file_usage.total_valid_size);
         }
->>>>>>> dd8e5fa7
     }
     for (const auto & [seg_id, seg] : segments)
     {
@@ -479,11 +460,7 @@
         flushSegmentCache(seg_id);
         mergeSegmentDelta(seg_id);
     }
-<<<<<<< HEAD
-    storage_pool->gc();
-    const auto file_usage = storage_pool->getLogFileUsage();
-    LOG_DEBUG(log, "all removed, file usage: {}", file_usage.total_valid_size); // should be 0
-=======
+
     // TODO: make it compatible run under ps v2
     if (storage_pool)
     {
@@ -491,15 +468,9 @@
         const auto file_usage = storage_pool->getLogFileUsage();
         LOG_FMT_DEBUG(log, "all removed, file usage: {}", file_usage.total_valid_size); // should be 0
     }
->>>>>>> dd8e5fa7
-}
-CATCH
-
-
-<<<<<<< HEAD
->>>>>>> 6b7b3607de (fix the problem that there may be some obsolete data left in storage which cannot be deleted (#5660))
-=======
->>>>>>> dd8e5fa7
+}
+CATCH
+
 } // namespace tests
 } // namespace DM
 } // namespace DB