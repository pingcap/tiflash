--- conflicted
+++ resolved
@@ -12,10 +12,7 @@
 // See the License for the specific language governing permissions and
 // limitations under the License.
 #include <Common/CurrentMetrics.h>
-<<<<<<< HEAD
-=======
 #include <Common/FailPoint.h>
->>>>>>> 7cf292fb
 #include <Common/Logger.h>
 #include <Common/SyncPoint/Ctl.h>
 #include <DataStreams/OneBlockInputStream.h>
@@ -44,10 +41,7 @@
 {
 protected:
     static void SetUpTestCase() {}
-<<<<<<< HEAD
-
-=======
->>>>>>> 7cf292fb
+
     void SetUp() override
     {
         log = DB::Logger::get("SegmentOperationTest");
