// Copyright 2022 PingCAP, Ltd.
//
// Licensed under the Apache License, Version 2.0 (the "License");
// you may not use this file except in compliance with the License.
// You may obtain a copy of the License at
//
//     http://www.apache.org/licenses/LICENSE-2.0
//
// Unless required by applicable law or agreed to in writing, software
// distributed under the License is distributed on an "AS IS" BASIS,
// WITHOUT WARRANTIES OR CONDITIONS OF ANY KIND, either express or implied.
// See the License for the specific language governing permissions and
// limitations under the License.

#include <Common/CurrentMetrics.h>
#include <Common/FailPoint.h>
#include <Common/Logger.h>
#include <Common/SyncPoint/Ctl.h>
#include <DataStreams/OneBlockInputStream.h>
#include <Storages/DeltaMerge/DeltaMergeStore.h>
#include <Storages/DeltaMerge/tests/gtest_segment_test_basic.h>
#include <TestUtils/TiFlashTestBasic.h>
#include <common/defines.h>
#include <gtest/gtest.h>

#include <future>

namespace CurrentMetrics
{
extern const Metric DT_SnapshotOfDeltaMerge;
} // namespace CurrentMetrics

<<<<<<< HEAD
=======
namespace DB
{
namespace FailPoints
{
extern const char try_segment_logical_split[];
extern const char force_segment_logical_split[];
} // namespace FailPoints

>>>>>>> 8a6e4d14
namespace DM
{
namespace GC
{
bool shouldCompactStableWithTooMuchDataOutOfSegmentRange(const DMContext & context, //
                                                         const SegmentPtr & seg,
                                                         const SegmentSnapshotPtr & snap,
                                                         const SegmentPtr & prev_seg,
                                                         const SegmentPtr & next_seg,
                                                         double invalid_data_ratio_threshold,
                                                         const LoggerPtr & log);
}
namespace tests
{
class SegmentOperationTest : public SegmentTestBasic
{
protected:
    DB::LoggerPtr log = DB::Logger::get("SegmentOperationTest");
};

TEST_F(SegmentOperationTest, Issue4956)
try
{
    // flush data, make the segment can be split.
    writeSegment(DELTA_MERGE_FIRST_SEGMENT_ID);
    flushSegmentCache(DELTA_MERGE_FIRST_SEGMENT_ID);
    // write data to cache, reproduce the https://github.com/pingcap/tiflash/issues/4956
    writeSegment(DELTA_MERGE_FIRST_SEGMENT_ID);
    deleteRangeSegment(DELTA_MERGE_FIRST_SEGMENT_ID);
    auto segment_id = splitSegment(DELTA_MERGE_FIRST_SEGMENT_ID);
    ASSERT_TRUE(segment_id.has_value());

    mergeSegment({DELTA_MERGE_FIRST_SEGMENT_ID, *segment_id});
}
CATCH

TEST_F(SegmentOperationTest, TestSegment)
try
{
    writeSegment(DELTA_MERGE_FIRST_SEGMENT_ID);
    flushSegmentCache(DELTA_MERGE_FIRST_SEGMENT_ID);
    mergeSegmentDelta(DELTA_MERGE_FIRST_SEGMENT_ID);
    auto segment_id = splitSegment(DELTA_MERGE_FIRST_SEGMENT_ID);
    ASSERT_TRUE(segment_id.has_value());

    size_t origin_rows = getSegmentRowNum(DELTA_MERGE_FIRST_SEGMENT_ID);

    writeSegment(*segment_id);
    flushSegmentCache(*segment_id);
    deleteRangeSegment(*segment_id);
    writeSegmentWithDeletedPack(*segment_id);
    mergeSegment({DELTA_MERGE_FIRST_SEGMENT_ID, *segment_id});

    EXPECT_EQ(getSegmentRowNum(DELTA_MERGE_FIRST_SEGMENT_ID), origin_rows);
}
CATCH

TEST_F(SegmentOperationTest, TestSegmentMergeTwo)
try
{
    writeSegment(DELTA_MERGE_FIRST_SEGMENT_ID, 100);
    flushSegmentCache(DELTA_MERGE_FIRST_SEGMENT_ID);
    mergeSegmentDelta(DELTA_MERGE_FIRST_SEGMENT_ID);

    auto segment_id_2nd = splitSegment(DELTA_MERGE_FIRST_SEGMENT_ID);
    // now we have segments = { DELTA_MERGE_FIRST_SEGMENT_ID, segment_id_2nd }
    ASSERT_TRUE(segment_id_2nd.has_value());
    ASSERT_EQ(getSegmentRowNumWithoutMVCC(DELTA_MERGE_FIRST_SEGMENT_ID), 50);
    ASSERT_EQ(getSegmentRowNumWithoutMVCC(*segment_id_2nd), 50);
    ASSERT_EQ(segments.size(), 2);

    auto segment_id_3rd = splitSegment(*segment_id_2nd);
    // now we have segments = { DELTA_MERGE_FIRST_SEGMENT_ID, segment_id_2nd, segment_id_3rd }
    ASSERT_TRUE(segment_id_3rd.has_value());
    ASSERT_EQ(getSegmentRowNumWithoutMVCC(*segment_id_2nd), 25);
    ASSERT_EQ(getSegmentRowNumWithoutMVCC(*segment_id_3rd), 25);
    ASSERT_EQ(segments.size(), 3);

    writeSegment(*segment_id_2nd, 7);
    ASSERT_EQ(getSegmentRowNumWithoutMVCC(*segment_id_2nd), 25 + 7);
    mergeSegment({*segment_id_2nd, *segment_id_3rd});
    // now we have segments = { DELTA_MERGE_FIRST_SEGMENT_ID, segment_id_2nd }
    ASSERT_EQ(getSegmentRowNumWithoutMVCC(*segment_id_2nd), 50 + 7);
    ASSERT_TRUE(segments.find(*segment_id_3rd) == segments.end());
    ASSERT_EQ(segments.size(), 2);
}
CATCH

TEST_F(SegmentOperationTest, TestSegmentMergeThree)
try
{
    writeSegment(DELTA_MERGE_FIRST_SEGMENT_ID, 100);
    flushSegmentCache(DELTA_MERGE_FIRST_SEGMENT_ID);
    mergeSegmentDelta(DELTA_MERGE_FIRST_SEGMENT_ID);

    auto segment_id_2nd = splitSegment(DELTA_MERGE_FIRST_SEGMENT_ID);
    auto segment_id_3rd = splitSegment(*segment_id_2nd);
    // now we have segments = { DELTA_MERGE_FIRST_SEGMENT_ID, segment_id_2nd, segment_id_3rd }
    ASSERT_EQ(segments.size(), 3);
    ASSERT_EQ(getSegmentRowNumWithoutMVCC(DELTA_MERGE_FIRST_SEGMENT_ID), 50);
    ASSERT_EQ(getSegmentRowNumWithoutMVCC(*segment_id_2nd), 25);
    ASSERT_EQ(getSegmentRowNumWithoutMVCC(*segment_id_3rd), 25);

    writeSegment(DELTA_MERGE_FIRST_SEGMENT_ID, 11);
    flushSegmentCache(DELTA_MERGE_FIRST_SEGMENT_ID);
    ASSERT_EQ(getSegmentRowNumWithoutMVCC(DELTA_MERGE_FIRST_SEGMENT_ID), 50 + 11);
    writeSegment(*segment_id_2nd, 7);
    ASSERT_EQ(getSegmentRowNumWithoutMVCC(*segment_id_2nd), 25 + 7);
    mergeSegment({DELTA_MERGE_FIRST_SEGMENT_ID, *segment_id_2nd, *segment_id_3rd});
    // now we have segments = { DELTA_MERGE_FIRST_SEGMENT_ID }
    ASSERT_EQ(getSegmentRowNumWithoutMVCC(DELTA_MERGE_FIRST_SEGMENT_ID), 100 + 11 + 7);
    ASSERT_TRUE(segments.find(*segment_id_2nd) == segments.end());
    ASSERT_TRUE(segments.find(*segment_id_3rd) == segments.end());
    ASSERT_EQ(segments.size(), 1);
}
CATCH

TEST_F(SegmentOperationTest, TestSegmentMergeInvalid)
try
{
    writeSegment(DELTA_MERGE_FIRST_SEGMENT_ID, 100);
    flushSegmentCache(DELTA_MERGE_FIRST_SEGMENT_ID);
    mergeSegmentDelta(DELTA_MERGE_FIRST_SEGMENT_ID);

    auto segment_id_2nd = splitSegment(DELTA_MERGE_FIRST_SEGMENT_ID);
    auto segment_id_3rd = splitSegment(*segment_id_2nd);
    // now we have segments = { DELTA_MERGE_FIRST_SEGMENT_ID, segment_id_2nd, segment_id_3rd }

    ASSERT_THROW({ mergeSegment({DELTA_MERGE_FIRST_SEGMENT_ID, /* omit segment_id_2nd */ *segment_id_3rd}); }, DB::Exception);
}
CATCH


TEST_F(SegmentOperationTest, WriteDuringSegmentMergeDelta)
try
{
    writeSegment(DELTA_MERGE_FIRST_SEGMENT_ID, 100);
    flushSegmentCache(DELTA_MERGE_FIRST_SEGMENT_ID);
    mergeSegmentDelta(DELTA_MERGE_FIRST_SEGMENT_ID);

    {
        LOG_DEBUG(log, "beginSegmentMergeDelta");

        // Start a segment merge and suspend it before applyMerge
        auto sp_seg_merge_delta_apply = SyncPointCtl::enableInScope("before_Segment::applyMergeDelta");
        auto th_seg_merge_delta = std::async([&]() {
            mergeSegmentDelta(DELTA_MERGE_FIRST_SEGMENT_ID, /* check_rows */ false);
        });
        sp_seg_merge_delta_apply.waitAndPause();

        LOG_DEBUG(log, "pausedBeforeApplyMergeDelta");

        // non-flushed column files
        writeSegment(DELTA_MERGE_FIRST_SEGMENT_ID, 100);
        ingestDTFileIntoSegment(DELTA_MERGE_FIRST_SEGMENT_ID, 100);
        sp_seg_merge_delta_apply.next();
        th_seg_merge_delta.wait();

        LOG_DEBUG(log, "finishApplyMergeDelta");
    }

    for (const auto & [seg_id, seg] : segments)
    {
        UNUSED(seg);
        deleteRangeSegment(seg_id);
        flushSegmentCache(seg_id);
        mergeSegmentDelta(seg_id);
    }
    ASSERT_EQ(segments.size(), 1);

    /// make sure all column file in delta value space is deleted
    ASSERT_TRUE(storage_pool->log_storage_v3 != nullptr || storage_pool->log_storage_v2 != nullptr);
    if (storage_pool->log_storage_v3)
    {
        storage_pool->log_storage_v3->gc(/* not_skip */ true);
        storage_pool->data_storage_v3->gc(/* not_skip */ true);
        ASSERT_EQ(storage_pool->log_storage_v3->getNumberOfPages(), 0);
        ASSERT_EQ(storage_pool->data_storage_v3->getNumberOfPages(), 1);
    }
    if (storage_pool->log_storage_v2)
    {
        storage_pool->log_storage_v2->gc(/* not_skip */ true);
        storage_pool->data_storage_v2->gc(/* not_skip */ true);
        ASSERT_EQ(storage_pool->log_storage_v2->getNumberOfPages(), 0);
        ASSERT_EQ(storage_pool->data_storage_v2->getNumberOfPages(), 1);
    }
}
CATCH

TEST_F(SegmentOperationTest, WriteDuringSegmentSplit)
try
{
    writeSegment(DELTA_MERGE_FIRST_SEGMENT_ID, 100);
    flushSegmentCache(DELTA_MERGE_FIRST_SEGMENT_ID);
    mergeSegmentDelta(DELTA_MERGE_FIRST_SEGMENT_ID);

    {
        LOG_DEBUG(log, "beginSegmentSplit");

        // Start a segment merge and suspend it before applyMerge
        auto sp_seg_split_apply = SyncPointCtl::enableInScope("before_Segment::applySplit");
        PageId new_seg_id;
        auto th_seg_split = std::async([&]() {
            auto new_seg_id_opt = splitSegment(DELTA_MERGE_FIRST_SEGMENT_ID, Segment::SplitMode::Auto, /* check_rows */ false);
            ASSERT_TRUE(new_seg_id_opt.has_value());
            new_seg_id = new_seg_id_opt.value();
        });
        sp_seg_split_apply.waitAndPause();

        LOG_DEBUG(log, "pausedBeforeApplySplit");

        // non-flushed column files
        writeSegment(DELTA_MERGE_FIRST_SEGMENT_ID, 100);
        ingestDTFileIntoSegment(DELTA_MERGE_FIRST_SEGMENT_ID, 100);
        sp_seg_split_apply.next();
        th_seg_split.wait();

        LOG_DEBUG(log, "finishApplySplit");
        mergeSegment({DELTA_MERGE_FIRST_SEGMENT_ID, new_seg_id});
    }

    for (const auto & [seg_id, seg] : segments)
    {
        UNUSED(seg);
        deleteRangeSegment(seg_id);
        flushSegmentCache(seg_id);
        mergeSegmentDelta(seg_id);
    }
    ASSERT_EQ(segments.size(), 1);

    /// make sure all column file in delta value space is deleted
    ASSERT_TRUE(storage_pool->log_storage_v3 != nullptr || storage_pool->log_storage_v2 != nullptr);
    if (storage_pool->log_storage_v3)
    {
        storage_pool->log_storage_v3->gc(/* not_skip */ true);
        storage_pool->data_storage_v3->gc(/* not_skip */ true);
        ASSERT_EQ(storage_pool->log_storage_v3->getNumberOfPages(), 0);
        ASSERT_EQ(storage_pool->data_storage_v3->getNumberOfPages(), 1);
    }
    if (storage_pool->log_storage_v2)
    {
        storage_pool->log_storage_v2->gc(/* not_skip */ true);
        storage_pool->data_storage_v2->gc(/* not_skip */ true);
        ASSERT_EQ(storage_pool->log_storage_v2->getNumberOfPages(), 0);
        ASSERT_EQ(storage_pool->data_storage_v2->getNumberOfPages(), 1);
    }
}
CATCH

TEST_F(SegmentOperationTest, WriteDuringSegmentMerge)
try
{
    writeSegment(DELTA_MERGE_FIRST_SEGMENT_ID, 100);
    flushSegmentCache(DELTA_MERGE_FIRST_SEGMENT_ID);
    mergeSegmentDelta(DELTA_MERGE_FIRST_SEGMENT_ID);

    auto new_seg_id_opt = splitSegment(DELTA_MERGE_FIRST_SEGMENT_ID);
    ASSERT_TRUE(new_seg_id_opt.has_value());
    auto new_seg_id = new_seg_id_opt.value();

    {
        LOG_DEBUG(log, "beginSegmentMerge");

        // Start a segment merge and suspend it before applyMerge
        auto sp_seg_merge_apply = SyncPointCtl::enableInScope("before_Segment::applyMerge");
        auto th_seg_merge = std::async([&]() {
            mergeSegment({DELTA_MERGE_FIRST_SEGMENT_ID, new_seg_id}, /* check_rows */ false);
        });
        sp_seg_merge_apply.waitAndPause();

        LOG_DEBUG(log, "pausedBeforeApplyMerge");

        // non-flushed column files
        writeSegment(new_seg_id, 100);
        ingestDTFileIntoSegment(new_seg_id, 100);
        sp_seg_merge_apply.next();
        th_seg_merge.wait();

        LOG_DEBUG(log, "finishApplyMerge");
    }

    for (const auto & [seg_id, seg] : segments)
    {
        UNUSED(seg);
        deleteRangeSegment(seg_id);
        flushSegmentCache(seg_id);
        mergeSegmentDelta(seg_id);
    }
    ASSERT_EQ(segments.size(), 1);

    /// make sure all column file in delta value space is deleted
    ASSERT_TRUE(storage_pool->log_storage_v3 != nullptr || storage_pool->log_storage_v2 != nullptr);
    if (storage_pool->log_storage_v3)
    {
        storage_pool->log_storage_v3->gc(/* not_skip */ true);
        storage_pool->data_storage_v3->gc(/* not_skip */ true);
        ASSERT_EQ(storage_pool->log_storage_v3->getNumberOfPages(), 0);
        ASSERT_EQ(storage_pool->data_storage_v3->getNumberOfPages(), 1);
    }
    if (storage_pool->log_storage_v2)
    {
        storage_pool->log_storage_v2->gc(/* not_skip */ true);
        storage_pool->data_storage_v2->gc(/* not_skip */ true);
        ASSERT_EQ(storage_pool->log_storage_v2->getNumberOfPages(), 0);
        ASSERT_EQ(storage_pool->data_storage_v2->getNumberOfPages(), 1);
    }
}
CATCH



TEST_F(SegmentOperationTest, SegmentLogicalSplit)
try
{
    {
        SegmentTestOptions options;
        options.db_settings.dt_segment_stable_pack_rows = 100;
        options.db_settings.dt_enable_logical_split = true;
        reloadWithOptions(options);
    }

    writeSegment(DELTA_MERGE_FIRST_SEGMENT_ID, 400, /* at */ 0);
    flushSegmentCache(DELTA_MERGE_FIRST_SEGMENT_ID);
    mergeSegmentDelta(DELTA_MERGE_FIRST_SEGMENT_ID);

    // non flushed pack before split, should be ref in new splitted segments
    writeSegment(DELTA_MERGE_FIRST_SEGMENT_ID, 100, /* at */ 10);
    auto new_seg_id_opt = splitSegment(DELTA_MERGE_FIRST_SEGMENT_ID, Segment::SplitMode::Logical);
    ASSERT_TRUE(new_seg_id_opt.has_value());
    ASSERT_TRUE(areSegmentsSharingStable({DELTA_MERGE_FIRST_SEGMENT_ID, *new_seg_id_opt}));
    ASSERT_EQ(300, getSegmentRowNumWithoutMVCC(DELTA_MERGE_FIRST_SEGMENT_ID));
    ASSERT_EQ(200, getSegmentRowNumWithoutMVCC(*new_seg_id_opt));

    for (size_t test_round = 0; test_round < 20; ++test_round)
    {
        // try further logical split
        auto rand_seg_id = getRandomSegmentId();
        auto seg_nrows = getSegmentRowNum(rand_seg_id);
        LOG_FMT_TRACE(&Poco::Logger::root(), "test_round={} seg={} nrows={}", test_round, rand_seg_id, seg_nrows);
        writeSegment(rand_seg_id, 150);
        flushSegmentCache(rand_seg_id);
        splitSegment(rand_seg_id, Segment::SplitMode::Auto);
    }
}
CATCH

<<<<<<< HEAD
=======
TEST_F(SegmentOperationTest, GCCheckAfterSegmentLogicalSplit)
try
{
    {
        SegmentTestOptions options;
        options.db_settings.dt_segment_stable_pack_rows = 100;
        reloadWithOptions(options);
    }

    writeSegment(DELTA_MERGE_FIRST_SEGMENT_ID, 1000);
    flushSegmentCache(DELTA_MERGE_FIRST_SEGMENT_ID);
    mergeSegmentDelta(DELTA_MERGE_FIRST_SEGMENT_ID);
    auto invalid_data_ratio_threshold = dm_context->db_context.getSettingsRef().dt_bg_gc_delta_delete_ratio_to_trigger_gc;
    {
        auto segment = segments[DELTA_MERGE_FIRST_SEGMENT_ID];
        auto snap = segment->createSnapshot(*dm_context, /* for_update */ true, CurrentMetrics::DT_SnapshotOfDeltaMerge);
        ASSERT_FALSE(GC::shouldCompactStableWithTooMuchDataOutOfSegmentRange(*dm_context, segment, snap, /* prev_seg */ nullptr, /* next_seg */ nullptr, invalid_data_ratio_threshold, log));
    }

    FailPointHelper::enableFailPoint(FailPoints::force_segment_logical_split);
    auto new_seg_id_opt = splitSegment(DELTA_MERGE_FIRST_SEGMENT_ID);
    ASSERT_TRUE(new_seg_id_opt.has_value());
    auto left_segment_id = DELTA_MERGE_FIRST_SEGMENT_ID;
    auto right_segment_id = new_seg_id_opt.value();
    {
        auto left_segment = segments[left_segment_id];
        auto right_segment = segments[right_segment_id];
        auto left_snap = left_segment->createSnapshot(*dm_context, /* for_update */ true, CurrentMetrics::DT_SnapshotOfDeltaMerge);
        auto right_snap = right_segment->createSnapshot(*dm_context, /* for_update */ true, CurrentMetrics::DT_SnapshotOfDeltaMerge);
        ASSERT_FALSE(GC::shouldCompactStableWithTooMuchDataOutOfSegmentRange(*dm_context, left_segment, left_snap, /* prev_seg */ nullptr, /* next_seg */ right_segment, invalid_data_ratio_threshold, log));
        ASSERT_FALSE(GC::shouldCompactStableWithTooMuchDataOutOfSegmentRange(*dm_context, right_segment, right_snap, /* prev_seg */ left_segment, /* next_seg */ nullptr, invalid_data_ratio_threshold, log));
    }

    FailPointHelper::enableFailPoint(FailPoints::force_segment_logical_split);
    auto new_seg_id_opt2 = splitSegment(DELTA_MERGE_FIRST_SEGMENT_ID);
    ASSERT_TRUE(new_seg_id_opt2.has_value());
    auto middle_segment_id = new_seg_id_opt2.value();
    {
        auto left_segment = segments[left_segment_id];
        auto middle_segment = segments[middle_segment_id];
        auto right_segment = segments[right_segment_id];
        auto left_snap = left_segment->createSnapshot(*dm_context, /* for_update */ true, CurrentMetrics::DT_SnapshotOfDeltaMerge);
        auto middle_snap = middle_segment->createSnapshot(*dm_context, /* for_update */ true, CurrentMetrics::DT_SnapshotOfDeltaMerge);
        auto right_snap = right_segment->createSnapshot(*dm_context, /* for_update */ true, CurrentMetrics::DT_SnapshotOfDeltaMerge);
        ASSERT_FALSE(GC::shouldCompactStableWithTooMuchDataOutOfSegmentRange(*dm_context, left_segment, left_snap, /* prev_seg */ nullptr, /* next_seg */ middle_segment, invalid_data_ratio_threshold, log));
        ASSERT_FALSE(GC::shouldCompactStableWithTooMuchDataOutOfSegmentRange(*dm_context, middle_segment, middle_snap, /* prev_seg */ left_segment, /* next_seg */ right_segment, invalid_data_ratio_threshold, log));
        ASSERT_FALSE(GC::shouldCompactStableWithTooMuchDataOutOfSegmentRange(*dm_context, right_segment, right_snap, /* prev_seg */ middle_segment, /* next_seg */ nullptr, invalid_data_ratio_threshold, log));
    }

    // merge delta left segment and check again
    mergeSegmentDelta(left_segment_id);
    {
        auto left_segment = segments[left_segment_id];
        auto middle_segment = segments[middle_segment_id];
        auto right_segment = segments[right_segment_id];
        auto left_snap = left_segment->createSnapshot(*dm_context, /* for_update */ true, CurrentMetrics::DT_SnapshotOfDeltaMerge);
        auto middle_snap = middle_segment->createSnapshot(*dm_context, /* for_update */ true, CurrentMetrics::DT_SnapshotOfDeltaMerge);
        auto right_snap = right_segment->createSnapshot(*dm_context, /* for_update */ true, CurrentMetrics::DT_SnapshotOfDeltaMerge);
        ASSERT_FALSE(GC::shouldCompactStableWithTooMuchDataOutOfSegmentRange(*dm_context, left_segment, left_snap, /* prev_seg */ nullptr, /* next_seg */ middle_segment, invalid_data_ratio_threshold, log));
        ASSERT_TRUE(GC::shouldCompactStableWithTooMuchDataOutOfSegmentRange(*dm_context, middle_segment, middle_snap, /* prev_seg */ left_segment, /* next_seg */ right_segment, invalid_data_ratio_threshold, log));
        ASSERT_FALSE(GC::shouldCompactStableWithTooMuchDataOutOfSegmentRange(*dm_context, right_segment, right_snap, /* prev_seg */ middle_segment, /* next_seg */ nullptr, invalid_data_ratio_threshold, log));
    }
}
CATCH
>>>>>>> 8a6e4d14

TEST_F(SegmentOperationTest, Issue5570)
try
{
    {
        SegmentTestOptions options;
        // a smaller pack rows for logical split
        options.db_settings.dt_segment_stable_pack_rows = 100;
        reloadWithOptions(options);
    }

    writeSegment(DELTA_MERGE_FIRST_SEGMENT_ID, 200);
    flushSegmentCache(DELTA_MERGE_FIRST_SEGMENT_ID);
    mergeSegmentDelta(DELTA_MERGE_FIRST_SEGMENT_ID);

    auto new_seg_id_opt = splitSegment(DELTA_MERGE_FIRST_SEGMENT_ID, Segment::SplitMode::Logical);
    ASSERT_TRUE(new_seg_id_opt.has_value());
    ASSERT_TRUE(areSegmentsSharingStable({DELTA_MERGE_FIRST_SEGMENT_ID, *new_seg_id_opt}));
    auto new_seg_id = new_seg_id_opt.value();

    LOG_DEBUG(log, "beginSegmentMerge");

    // Start a segment merge and suspend it before applyMerge
    auto sp_seg_merge_apply = SyncPointCtl::enableInScope("before_Segment::applyMerge");
    auto th_seg_merge = std::async([&]() {
        mergeSegment({DELTA_MERGE_FIRST_SEGMENT_ID, new_seg_id}, /*check_rows=*/false);
    });
    sp_seg_merge_apply.waitAndPause();
    LOG_DEBUG(log, "pausedBeforeApplyMerge");

    // flushed pack
    writeSegment(new_seg_id, 100);
    flushSegmentCache(new_seg_id);

    // Finish the segment merge
    LOG_DEBUG(log, "continueApplyMerge");
    sp_seg_merge_apply.next();
    th_seg_merge.wait();
    LOG_DEBUG(log, "finishApplyMerge");

    // logical split
    auto new_seg_id2_opt = splitSegment(DELTA_MERGE_FIRST_SEGMENT_ID, Segment::SplitMode::Logical);
    ASSERT_TRUE(new_seg_id2_opt.has_value());
    ASSERT_TRUE(areSegmentsSharingStable({DELTA_MERGE_FIRST_SEGMENT_ID, *new_seg_id2_opt}));
    auto new_seg_id2 = new_seg_id2_opt.value();

    {
        // further logical split on the left
        auto further_seg_id_opt = splitSegment(DELTA_MERGE_FIRST_SEGMENT_ID, Segment::SplitMode::Logical);
        ASSERT_TRUE(further_seg_id_opt.has_value());
        ASSERT_TRUE(areSegmentsSharingStable({DELTA_MERGE_FIRST_SEGMENT_ID, *further_seg_id_opt}));
    }

    {
        // further logical split on the right(it fall back to physical split cause by current
        // implement of getSplitPointFast)
        auto further_seg_id_opt = splitSegment(new_seg_id2, Segment::SplitMode::Logical);
        ASSERT_FALSE(further_seg_id_opt.has_value());
    }
}
CATCH


TEST_F(SegmentOperationTest, DeltaPagesAfterDeltaMerge)
try
{
    {
        SegmentTestOptions options;
        // a smaller pack rows for logical split
        options.db_settings.dt_segment_stable_pack_rows = 100;
        options.db_settings.dt_enable_logical_split = true;
        reloadWithOptions(options);
    }

    writeSegment(DELTA_MERGE_FIRST_SEGMENT_ID, 100);
    writeSegment(DELTA_MERGE_FIRST_SEGMENT_ID, 100);
    flushSegmentCache(DELTA_MERGE_FIRST_SEGMENT_ID);
    mergeSegmentDelta(DELTA_MERGE_FIRST_SEGMENT_ID);

    auto new_seg_id_opt = splitSegment(DELTA_MERGE_FIRST_SEGMENT_ID, Segment::SplitMode::Logical);
    ASSERT_TRUE(new_seg_id_opt.has_value());
    ASSERT_TRUE(areSegmentsSharingStable({DELTA_MERGE_FIRST_SEGMENT_ID, *new_seg_id_opt}));
    auto new_seg_id = new_seg_id_opt.value();

    std::random_device rd;
    std::mt19937 gen(rd());
    std::uniform_int_distribution<> distrib(0, 5);

    for (size_t round = 0; round < 50; ++round)
    {
        LOG_DEBUG(log, "beginSegmentMerge");

        // Start a segment merge and suspend it before applyMerge
        auto sp_seg_merge_apply = SyncPointCtl::enableInScope("before_Segment::applyMerge");
        auto th_seg_merge = std::async([&]() {
            mergeSegment({DELTA_MERGE_FIRST_SEGMENT_ID, new_seg_id}, /*check_rows=*/false);
        });
        sp_seg_merge_apply.waitAndPause();
        LOG_DEBUG(log, "pausedBeforeApplyMerge");

        // randomly flushed or non flushed column file
        writeSegment(new_seg_id, 100);
        if (auto r = distrib(gen); r > 0)
        {
            flushSegmentCache(new_seg_id);
        }

        // Finish the segment merge
        LOG_DEBUG(log, "continueApplyMerge");
        sp_seg_merge_apply.next();
        th_seg_merge.wait();
        LOG_DEBUG(log, "finishApplyMerge");

        // logical split
        auto new_seg_id2_opt = splitSegment(DELTA_MERGE_FIRST_SEGMENT_ID);
        ASSERT_TRUE(new_seg_id2_opt.has_value());
        new_seg_id = new_seg_id2_opt.value();

        const auto file_usage = storage_pool->log_storage_reader->getFileUsageStatistics();
        LOG_FMT_DEBUG(log, "log valid size on disk: {}", file_usage.total_valid_size);
    }
    // apply delete range && flush && delta-merge on all segments
    for (const auto & [seg_id, seg] : segments)
    {
        UNUSED(seg);
        deleteRangeSegment(seg_id);
        flushSegmentCache(seg_id);
        mergeSegmentDelta(seg_id);
    }

    {
        /// make sure all column file in delta value space is deleted
        ASSERT_TRUE(storage_pool->log_storage_v3 != nullptr || storage_pool->log_storage_v2 != nullptr);
        if (storage_pool->log_storage_v3)
        {
            storage_pool->log_storage_v3->gc(/* not_skip */ true);
            storage_pool->data_storage_v3->gc(/* not_skip */ true);
            EXPECT_EQ(storage_pool->log_storage_v3->getNumberOfPages(), 0);
        }
        if (storage_pool->log_storage_v2)
        {
            storage_pool->log_storage_v2->gc(/* not_skip */ true);
            storage_pool->data_storage_v2->gc(/* not_skip */ true);
            EXPECT_EQ(storage_pool->log_storage_v2->getNumberOfPages(), 0);
        }

        const auto file_usage = storage_pool->log_storage_reader->getFileUsageStatistics();
        LOG_FMT_DEBUG(log, "All delta-merged, log valid size on disk: {}", file_usage.total_valid_size);
        EXPECT_EQ(file_usage.total_valid_size, 0);
    }
}
CATCH


class SegmentEnableLogicalSplitTest : public SegmentOperationTest
{
protected:
    void SetUp() override
    {
        SegmentOperationTest::SetUp();
        SegmentTestOptions options;
        options.db_settings.dt_segment_stable_pack_rows = 100;
        options.db_settings.dt_enable_logical_split = true;
        reloadWithOptions(options);
        ASSERT_TRUE(dm_context->enable_logical_split);
    }
};


TEST_F(SegmentEnableLogicalSplitTest, AutoModeLogicalSplit)
try
{
    writeSegment(DELTA_MERGE_FIRST_SEGMENT_ID, 1000);
    flushSegmentCache(DELTA_MERGE_FIRST_SEGMENT_ID);
    mergeSegmentDelta(DELTA_MERGE_FIRST_SEGMENT_ID);

    auto new_seg_id_opt = splitSegment(DELTA_MERGE_FIRST_SEGMENT_ID, Segment::SplitMode::Auto);
    ASSERT_TRUE(new_seg_id_opt.has_value());
    ASSERT_TRUE(areSegmentsSharingStable({DELTA_MERGE_FIRST_SEGMENT_ID, *new_seg_id_opt}));
}
CATCH


TEST_F(SegmentEnableLogicalSplitTest, AutoModePhysicalSplitWhenStableIsEmpty)
try
{
    writeSegment(DELTA_MERGE_FIRST_SEGMENT_ID, 1000);
    flushSegmentCache(DELTA_MERGE_FIRST_SEGMENT_ID);

    auto new_seg_id_opt = splitSegment(DELTA_MERGE_FIRST_SEGMENT_ID, Segment::SplitMode::Auto);
    ASSERT_TRUE(new_seg_id_opt.has_value());
    ASSERT_FALSE(areSegmentsSharingStable({DELTA_MERGE_FIRST_SEGMENT_ID, *new_seg_id_opt}));
}
CATCH


TEST_F(SegmentEnableLogicalSplitTest, AutoModePhysicalSplitWhenStablePacksAreFew)
try
{
    writeSegment(DELTA_MERGE_FIRST_SEGMENT_ID, 200);
    flushSegmentCache(DELTA_MERGE_FIRST_SEGMENT_ID);
    mergeSegmentDelta(DELTA_MERGE_FIRST_SEGMENT_ID);

    auto new_seg_id_opt = splitSegment(DELTA_MERGE_FIRST_SEGMENT_ID, Segment::SplitMode::Auto);
    ASSERT_TRUE(new_seg_id_opt.has_value());
    ASSERT_FALSE(areSegmentsSharingStable({DELTA_MERGE_FIRST_SEGMENT_ID, *new_seg_id_opt}));
}
CATCH


TEST_F(SegmentEnableLogicalSplitTest, AutoModePhysicalSplitWhenDeltaIsLarger)
try
{
    writeSegment(DELTA_MERGE_FIRST_SEGMENT_ID, 1000);
    flushSegmentCache(DELTA_MERGE_FIRST_SEGMENT_ID);
    mergeSegmentDelta(DELTA_MERGE_FIRST_SEGMENT_ID);

    writeSegment(DELTA_MERGE_FIRST_SEGMENT_ID, 2000);
    // Note: If we don't flush, then there will be logical split because mem table is not counted
    flushSegmentCache(DELTA_MERGE_FIRST_SEGMENT_ID);

    auto new_seg_id_opt = splitSegment(DELTA_MERGE_FIRST_SEGMENT_ID, Segment::SplitMode::Auto);
    ASSERT_TRUE(new_seg_id_opt.has_value());
    ASSERT_FALSE(areSegmentsSharingStable({DELTA_MERGE_FIRST_SEGMENT_ID, *new_seg_id_opt}));
}
CATCH


class SegmentSplitTest : public SegmentTestBasic
{
};


TEST_F(SegmentSplitTest, AutoModePhycialSplitByDefault)
try
{
    SegmentTestOptions options;
    options.db_settings.dt_segment_stable_pack_rows = 100;
    reloadWithOptions(options);
    ASSERT_FALSE(dm_context->enable_logical_split);

    writeSegment(DELTA_MERGE_FIRST_SEGMENT_ID, 1000);
    flushSegmentCache(DELTA_MERGE_FIRST_SEGMENT_ID);
    mergeSegmentDelta(DELTA_MERGE_FIRST_SEGMENT_ID);

    auto new_seg_id_opt = splitSegment(DELTA_MERGE_FIRST_SEGMENT_ID, Segment::SplitMode::Auto);
    ASSERT_TRUE(new_seg_id_opt.has_value());
    ASSERT_FALSE(areSegmentsSharingStable({DELTA_MERGE_FIRST_SEGMENT_ID, *new_seg_id_opt}));
}
CATCH


TEST_F(SegmentSplitTest, PhysicalSplitMode)
try
{
    SegmentTestOptions options;
    options.db_settings.dt_segment_stable_pack_rows = 100;
    // Even if we explicitly set enable_logical_split, we will still do physical split in SplitMode::Physical.
    options.db_settings.dt_enable_logical_split = true;
    reloadWithOptions(options);
    ASSERT_TRUE(dm_context->enable_logical_split);

    writeSegment(DELTA_MERGE_FIRST_SEGMENT_ID, 1000);
    flushSegmentCache(DELTA_MERGE_FIRST_SEGMENT_ID);
    mergeSegmentDelta(DELTA_MERGE_FIRST_SEGMENT_ID);

    auto new_seg_id_opt = splitSegment(DELTA_MERGE_FIRST_SEGMENT_ID, Segment::SplitMode::Physical);
    ASSERT_TRUE(new_seg_id_opt.has_value());
    ASSERT_FALSE(areSegmentsSharingStable({DELTA_MERGE_FIRST_SEGMENT_ID, *new_seg_id_opt}));
}
CATCH


TEST_F(SegmentSplitTest, LogicalSplitWithMemTableData)
try
{
    writeSegment(DELTA_MERGE_FIRST_SEGMENT_ID, 5000, /* at */ 0);
    flushSegmentCache(DELTA_MERGE_FIRST_SEGMENT_ID);
    mergeSegmentDelta(DELTA_MERGE_FIRST_SEGMENT_ID);

    writeSegment(DELTA_MERGE_FIRST_SEGMENT_ID, 100, /* at */ 10); // Write data without flush
    auto new_seg_id_opt = splitSegment(DELTA_MERGE_FIRST_SEGMENT_ID, Segment::SplitMode::Logical);
    ASSERT_TRUE(new_seg_id_opt.has_value());
    ASSERT_EQ(segments.size(), 2);
    ASSERT_TRUE(areSegmentsSharingStable({DELTA_MERGE_FIRST_SEGMENT_ID, *new_seg_id_opt}));
    ASSERT_EQ(2600, getSegmentRowNumWithoutMVCC(DELTA_MERGE_FIRST_SEGMENT_ID));
    ASSERT_EQ(2500, getSegmentRowNumWithoutMVCC(*new_seg_id_opt));
    ASSERT_EQ(2500, getSegmentRowNum(DELTA_MERGE_FIRST_SEGMENT_ID));
    ASSERT_EQ(2500, getSegmentRowNum(*new_seg_id_opt));
}
CATCH


TEST_F(SegmentSplitTest, PhysicalSplitWithMemTableData)
try
{
    writeSegment(DELTA_MERGE_FIRST_SEGMENT_ID, 100, /* at */ 0);
    flushSegmentCache(DELTA_MERGE_FIRST_SEGMENT_ID);
    mergeSegmentDelta(DELTA_MERGE_FIRST_SEGMENT_ID);

    writeSegment(DELTA_MERGE_FIRST_SEGMENT_ID, 70, /* at */ 300); // Write data without flush
    auto new_seg_id_opt = splitSegment(DELTA_MERGE_FIRST_SEGMENT_ID, Segment::SplitMode::Physical);
    ASSERT_TRUE(new_seg_id_opt.has_value());
    ASSERT_EQ(segments.size(), 2);
    ASSERT_FALSE(areSegmentsSharingStable({DELTA_MERGE_FIRST_SEGMENT_ID, *new_seg_id_opt}));
    ASSERT_EQ(50, getSegmentRowNum(DELTA_MERGE_FIRST_SEGMENT_ID));
    ASSERT_EQ(50+70, getSegmentRowNum(*new_seg_id_opt));
}
CATCH


TEST_F(SegmentSplitTest, LogicalSplitModeDoesLogicalSplit)
try
{
    SegmentTestOptions options;
    options.db_settings.dt_segment_stable_pack_rows = 100;
    reloadWithOptions(options);
    // Logical split will be performed if we use logical split mode, even when enable_logical_split is false.
    ASSERT_FALSE(dm_context->enable_logical_split);

    writeSegment(DELTA_MERGE_FIRST_SEGMENT_ID, 1000);
    flushSegmentCache(DELTA_MERGE_FIRST_SEGMENT_ID);
    mergeSegmentDelta(DELTA_MERGE_FIRST_SEGMENT_ID);

    auto new_seg_id_opt = splitSegment(DELTA_MERGE_FIRST_SEGMENT_ID, Segment::SplitMode::Logical);
    ASSERT_TRUE(new_seg_id_opt.has_value());
    ASSERT_TRUE(areSegmentsSharingStable({DELTA_MERGE_FIRST_SEGMENT_ID, *new_seg_id_opt}));
}
CATCH


TEST_F(SegmentSplitTest, LogicalSplitModeDoesNotFallbackWhenNoStable)
try
{
    auto new_seg_id_opt = splitSegment(DELTA_MERGE_FIRST_SEGMENT_ID, Segment::SplitMode::Logical);
    ASSERT_FALSE(new_seg_id_opt.has_value());

    writeSegment(DELTA_MERGE_FIRST_SEGMENT_ID, 50);
    new_seg_id_opt = splitSegment(DELTA_MERGE_FIRST_SEGMENT_ID, Segment::SplitMode::Logical);
    ASSERT_FALSE(new_seg_id_opt.has_value());

    flushSegmentCache(DELTA_MERGE_FIRST_SEGMENT_ID);
    new_seg_id_opt = splitSegment(DELTA_MERGE_FIRST_SEGMENT_ID, Segment::SplitMode::Logical);
    ASSERT_FALSE(new_seg_id_opt.has_value());

    mergeSegmentDelta(DELTA_MERGE_FIRST_SEGMENT_ID);
    new_seg_id_opt = splitSegment(DELTA_MERGE_FIRST_SEGMENT_ID, Segment::SplitMode::Logical);
    ASSERT_TRUE(new_seg_id_opt.has_value());
    ASSERT_TRUE(areSegmentsSharingStable({DELTA_MERGE_FIRST_SEGMENT_ID, *new_seg_id_opt}));
}
CATCH


TEST_F(SegmentSplitTest, LogicalSplitModeOnePackInStable)
try
{
    SegmentTestOptions options;
    options.db_settings.dt_segment_stable_pack_rows = 100;
    reloadWithOptions(options);

    writeSegment(DELTA_MERGE_FIRST_SEGMENT_ID, 50);
    flushSegmentCache(DELTA_MERGE_FIRST_SEGMENT_ID);
    mergeSegmentDelta(DELTA_MERGE_FIRST_SEGMENT_ID);

    auto new_seg_id_opt = splitSegment(DELTA_MERGE_FIRST_SEGMENT_ID, Segment::SplitMode::Logical);
    ASSERT_TRUE(new_seg_id_opt.has_value());
    ASSERT_TRUE(areSegmentsSharingStable({DELTA_MERGE_FIRST_SEGMENT_ID, *new_seg_id_opt}));
    ASSERT_EQ(25, getSegmentRowNumWithoutMVCC(DELTA_MERGE_FIRST_SEGMENT_ID));
    ASSERT_EQ(25, getSegmentRowNumWithoutMVCC(*new_seg_id_opt));
}
CATCH


TEST_F(SegmentSplitTest, LogicalSplitModeOnePackWithHoleInStable)
try
{
    SegmentTestOptions options;
    options.db_settings.dt_segment_stable_pack_rows = 100;
    reloadWithOptions(options);

    writeSegment(DELTA_MERGE_FIRST_SEGMENT_ID, 10, /* at */ 0);
    writeSegment(DELTA_MERGE_FIRST_SEGMENT_ID, 10, /* at */ 90);
    flushSegmentCache(DELTA_MERGE_FIRST_SEGMENT_ID);
    mergeSegmentDelta(DELTA_MERGE_FIRST_SEGMENT_ID);

    auto new_seg_id_opt = splitSegment(DELTA_MERGE_FIRST_SEGMENT_ID, Segment::SplitMode::Logical);
    ASSERT_TRUE(new_seg_id_opt.has_value());
    ASSERT_TRUE(areSegmentsSharingStable({DELTA_MERGE_FIRST_SEGMENT_ID, *new_seg_id_opt}));

    //                                 Calculated Split Point
    //                                 │
    //                                 │ new_seg
    //                                 │ ↓     ↓
    // Pack: [0~10  .... (Empty) ....  ↓ 90~100]
    //       ↑   ↑
    //       DELTA_MERGE_FIRST_SEGMENT
    ASSERT_EQ(10, getSegmentRowNumWithoutMVCC(DELTA_MERGE_FIRST_SEGMENT_ID));
    ASSERT_EQ(10, getSegmentRowNumWithoutMVCC(*new_seg_id_opt));

    // Now, let's split them again! We will still get the same split point (which is invalid).
    {
        auto seg_2 = splitSegment(DELTA_MERGE_FIRST_SEGMENT_ID, Segment::SplitMode::Logical);
        ASSERT_FALSE(seg_2.has_value());
    }
    {
        auto seg_2 = splitSegment(*new_seg_id_opt, Segment::SplitMode::Logical);
        ASSERT_FALSE(seg_2.has_value());
    }
}
CATCH


TEST_F(SegmentSplitTest, LogicalSplitModeOneRowInStable)
try
{
    writeSegment(DELTA_MERGE_FIRST_SEGMENT_ID, 1);
    flushSegmentCache(DELTA_MERGE_FIRST_SEGMENT_ID);
    mergeSegmentDelta(DELTA_MERGE_FIRST_SEGMENT_ID);

    auto new_seg_id_opt = splitSegment(DELTA_MERGE_FIRST_SEGMENT_ID, Segment::SplitMode::Logical);
    ASSERT_TRUE(new_seg_id_opt.has_value());
    ASSERT_TRUE(areSegmentsSharingStable({DELTA_MERGE_FIRST_SEGMENT_ID, *new_seg_id_opt}));
    ASSERT_EQ(0, getSegmentRowNumWithoutMVCC(DELTA_MERGE_FIRST_SEGMENT_ID));
    ASSERT_EQ(1, getSegmentRowNumWithoutMVCC(*new_seg_id_opt));
}
CATCH

class SegmentSplitAtTest : public SegmentTestBasic
{
};


TEST_F(SegmentSplitAtTest, AutoModeDisableLogicalSplit)
try
{
    writeSegment(DELTA_MERGE_FIRST_SEGMENT_ID, 100, /* at */ 0);
    flushSegmentCache(DELTA_MERGE_FIRST_SEGMENT_ID);
    mergeSegmentDelta(DELTA_MERGE_FIRST_SEGMENT_ID);

    ASSERT_FALSE(dm_context->enable_logical_split);
    auto new_seg_id = splitSegmentAt(DELTA_MERGE_FIRST_SEGMENT_ID, 25, Segment::SplitMode::Auto);
    ASSERT_TRUE(new_seg_id.has_value());
    ASSERT_FALSE(areSegmentsSharingStable({DELTA_MERGE_FIRST_SEGMENT_ID, *new_seg_id}));
    ASSERT_EQ(25, getSegmentRowNumWithoutMVCC(DELTA_MERGE_FIRST_SEGMENT_ID));
    ASSERT_EQ(75, getSegmentRowNumWithoutMVCC(*new_seg_id));
}
CATCH


TEST_F(SegmentSplitAtTest, AutoModeEnableLogicalSplit)
try
{
    SegmentTestOptions options;
    options.db_settings.dt_enable_logical_split = true;
    reloadWithOptions(options);

    writeSegment(DELTA_MERGE_FIRST_SEGMENT_ID, 100, /* at */ 0);
    flushSegmentCache(DELTA_MERGE_FIRST_SEGMENT_ID);
    mergeSegmentDelta(DELTA_MERGE_FIRST_SEGMENT_ID);

    ASSERT_TRUE(dm_context->enable_logical_split);
    auto new_seg_id = splitSegmentAt(DELTA_MERGE_FIRST_SEGMENT_ID, 25, Segment::SplitMode::Auto);
    ASSERT_TRUE(new_seg_id.has_value());
    ASSERT_TRUE(areSegmentsSharingStable({DELTA_MERGE_FIRST_SEGMENT_ID, *new_seg_id}));
    ASSERT_EQ(25, getSegmentRowNumWithoutMVCC(DELTA_MERGE_FIRST_SEGMENT_ID));
    ASSERT_EQ(75, getSegmentRowNumWithoutMVCC(*new_seg_id));
}
CATCH


TEST_F(SegmentSplitAtTest, LogicalSplitMode)
try
{
    writeSegment(DELTA_MERGE_FIRST_SEGMENT_ID, 100, /* at */ 0);
    flushSegmentCache(DELTA_MERGE_FIRST_SEGMENT_ID);
    mergeSegmentDelta(DELTA_MERGE_FIRST_SEGMENT_ID);

    // We will do logical split even if enable_logical_split == false when SplitMode is specified as LogicalSplit.
    ASSERT_FALSE(dm_context->enable_logical_split);
    auto new_seg_id = splitSegmentAt(DELTA_MERGE_FIRST_SEGMENT_ID, 25, Segment::SplitMode::Logical);
    ASSERT_TRUE(new_seg_id.has_value());
    ASSERT_TRUE(areSegmentsSharingStable({DELTA_MERGE_FIRST_SEGMENT_ID, *new_seg_id}));
    ASSERT_EQ(25, getSegmentRowNumWithoutMVCC(DELTA_MERGE_FIRST_SEGMENT_ID));
    ASSERT_EQ(75, getSegmentRowNumWithoutMVCC(*new_seg_id));
}
CATCH


TEST_F(SegmentSplitAtTest, PhysicalSplitMode)
try
{
    SegmentTestOptions options;
    options.db_settings.dt_enable_logical_split = true;
    reloadWithOptions(options);

    writeSegment(DELTA_MERGE_FIRST_SEGMENT_ID, 100, /* at */ 0);
    flushSegmentCache(DELTA_MERGE_FIRST_SEGMENT_ID);
    mergeSegmentDelta(DELTA_MERGE_FIRST_SEGMENT_ID);

    // We will do physical split even if enable_logical_split == true when SplitMode is specified as PhysicalSplit.
    ASSERT_TRUE(dm_context->enable_logical_split);
    auto new_seg_id = splitSegmentAt(DELTA_MERGE_FIRST_SEGMENT_ID, 25, Segment::SplitMode::Physical);
    ASSERT_TRUE(new_seg_id.has_value());
    ASSERT_FALSE(areSegmentsSharingStable({DELTA_MERGE_FIRST_SEGMENT_ID, *new_seg_id}));
    ASSERT_EQ(25, getSegmentRowNumWithoutMVCC(DELTA_MERGE_FIRST_SEGMENT_ID));
    ASSERT_EQ(75, getSegmentRowNumWithoutMVCC(*new_seg_id));
}
CATCH


class SegmentSplitAtModeTest : public SegmentTestBasic, public testing::WithParamInterface<bool>
{
public:
    SegmentSplitAtModeTest()
    {
        auto is_logical_split = GetParam();
        if (is_logical_split)
            split_mode = Segment::SplitMode::Logical;
        else
            split_mode = Segment::SplitMode::Physical;
    }
protected:
    Segment::SplitMode split_mode = Segment::SplitMode::Auto;
};

INSTANTIATE_TEST_CASE_P(
    IsLogicalSplit,
    SegmentSplitAtModeTest,
    testing::Bool());

TEST_P(SegmentSplitAtModeTest, EmptySegment)
try
{
    auto new_seg_id = splitSegmentAt(DELTA_MERGE_FIRST_SEGMENT_ID, 100, split_mode);
    ASSERT_TRUE(new_seg_id.has_value());
    ASSERT_EQ(split_mode == Segment::SplitMode::Logical, areSegmentsSharingStable({DELTA_MERGE_FIRST_SEGMENT_ID, *new_seg_id}));
    ASSERT_EQ(0, getSegmentRowNumWithoutMVCC(DELTA_MERGE_FIRST_SEGMENT_ID));
    ASSERT_EQ(0, getSegmentRowNumWithoutMVCC(*new_seg_id));
}
CATCH


TEST_P(SegmentSplitAtModeTest, SplitAtBoundary)
try
{
    auto new_seg_id = splitSegmentAt(DELTA_MERGE_FIRST_SEGMENT_ID, 100, split_mode);
    ASSERT_TRUE(new_seg_id.has_value());
    ASSERT_EQ(split_mode == Segment::SplitMode::Logical, areSegmentsSharingStable({DELTA_MERGE_FIRST_SEGMENT_ID, *new_seg_id}));
    {
        auto r = splitSegmentAt(DELTA_MERGE_FIRST_SEGMENT_ID, 100, split_mode);
        ASSERT_FALSE(r.has_value());
    }
    {
        auto r = splitSegmentAt(*new_seg_id, 100, split_mode);
        ASSERT_FALSE(r.has_value());
    }
}
CATCH


TEST_P(SegmentSplitAtModeTest, SplitAtMemTableKey)
try
{
    writeSegment(DELTA_MERGE_FIRST_SEGMENT_ID, 100, /* at */ 0);

    auto new_seg_id = splitSegmentAt(DELTA_MERGE_FIRST_SEGMENT_ID, 30, split_mode);
    ASSERT_TRUE(new_seg_id.has_value());
    ASSERT_EQ(split_mode == Segment::SplitMode::Logical, areSegmentsSharingStable({DELTA_MERGE_FIRST_SEGMENT_ID, *new_seg_id}));
    ASSERT_EQ(30, getSegmentRowNumWithoutMVCC(DELTA_MERGE_FIRST_SEGMENT_ID));
    ASSERT_EQ(70, getSegmentRowNumWithoutMVCC(*new_seg_id));
}
CATCH


TEST_P(SegmentSplitAtModeTest, SplitAtDeltaKey)
try
{
    writeSegment(DELTA_MERGE_FIRST_SEGMENT_ID, 100, /* at */ 0);
    flushSegmentCache(DELTA_MERGE_FIRST_SEGMENT_ID);

    auto new_seg_id = splitSegmentAt(DELTA_MERGE_FIRST_SEGMENT_ID, 30, split_mode);
    ASSERT_TRUE(new_seg_id.has_value());
    ASSERT_EQ(split_mode == Segment::SplitMode::Logical, areSegmentsSharingStable({DELTA_MERGE_FIRST_SEGMENT_ID, *new_seg_id}));
    ASSERT_EQ(30, getSegmentRowNumWithoutMVCC(DELTA_MERGE_FIRST_SEGMENT_ID));
    ASSERT_EQ(70, getSegmentRowNumWithoutMVCC(*new_seg_id));
}
CATCH


TEST_P(SegmentSplitAtModeTest, SplitAtStableKey)
try
{
    writeSegment(DELTA_MERGE_FIRST_SEGMENT_ID, 100, /* at */ 0);
    flushSegmentCache(DELTA_MERGE_FIRST_SEGMENT_ID);
    mergeSegmentDelta(DELTA_MERGE_FIRST_SEGMENT_ID);

    auto new_seg_id = splitSegmentAt(DELTA_MERGE_FIRST_SEGMENT_ID, 30, split_mode);
    ASSERT_TRUE(new_seg_id.has_value());
    ASSERT_EQ(split_mode == Segment::SplitMode::Logical, areSegmentsSharingStable({DELTA_MERGE_FIRST_SEGMENT_ID, *new_seg_id}));
    ASSERT_EQ(30, getSegmentRowNumWithoutMVCC(DELTA_MERGE_FIRST_SEGMENT_ID));
    ASSERT_EQ(70, getSegmentRowNumWithoutMVCC(*new_seg_id));
}
CATCH


TEST_P(SegmentSplitAtModeTest, SplitAtEmptyKey)
try
{
    writeSegment(DELTA_MERGE_FIRST_SEGMENT_ID, 100, /* at */ 0);
    flushSegmentCache(DELTA_MERGE_FIRST_SEGMENT_ID);
    mergeSegmentDelta(DELTA_MERGE_FIRST_SEGMENT_ID);

    auto new_seg_id = splitSegmentAt(DELTA_MERGE_FIRST_SEGMENT_ID, 150, split_mode);
    ASSERT_TRUE(new_seg_id.has_value());
    ASSERT_EQ(split_mode == Segment::SplitMode::Logical, areSegmentsSharingStable({DELTA_MERGE_FIRST_SEGMENT_ID, *new_seg_id}));
    ASSERT_EQ(100, getSegmentRowNumWithoutMVCC(DELTA_MERGE_FIRST_SEGMENT_ID));
    ASSERT_EQ(0, getSegmentRowNumWithoutMVCC(*new_seg_id));
}
CATCH


TEST_P(SegmentSplitAtModeTest, StableWithMemTable)
try
{
    writeSegment(DELTA_MERGE_FIRST_SEGMENT_ID, 100, /* at */ 0);
    flushSegmentCache(DELTA_MERGE_FIRST_SEGMENT_ID);
    mergeSegmentDelta(DELTA_MERGE_FIRST_SEGMENT_ID);

    writeSegment(DELTA_MERGE_FIRST_SEGMENT_ID, 60, /* at */ -30);

    auto new_seg_id = splitSegmentAt(DELTA_MERGE_FIRST_SEGMENT_ID, 10, split_mode);
    ASSERT_TRUE(new_seg_id.has_value());
    ASSERT_EQ(split_mode == Segment::SplitMode::Logical, areSegmentsSharingStable({DELTA_MERGE_FIRST_SEGMENT_ID, *new_seg_id}));
    ASSERT_EQ(50, getSegmentRowNumWithoutMVCC(DELTA_MERGE_FIRST_SEGMENT_ID));
    ASSERT_EQ(110, getSegmentRowNumWithoutMVCC(*new_seg_id));
    ASSERT_EQ(40, getSegmentRowNum(DELTA_MERGE_FIRST_SEGMENT_ID));
    ASSERT_EQ(90, getSegmentRowNum(*new_seg_id));
}
CATCH


TEST_P(SegmentSplitAtModeTest, FlushMemTableAfterSplit)
try
{
    writeSegment(DELTA_MERGE_FIRST_SEGMENT_ID, 100, /* at */ 0);
    flushSegmentCache(DELTA_MERGE_FIRST_SEGMENT_ID);
    mergeSegmentDelta(DELTA_MERGE_FIRST_SEGMENT_ID);

    writeSegment(DELTA_MERGE_FIRST_SEGMENT_ID, 60, /* at */ -30);

    auto new_seg_id = splitSegmentAt(DELTA_MERGE_FIRST_SEGMENT_ID, 10, split_mode);
    ASSERT_TRUE(new_seg_id.has_value());
    ASSERT_EQ(split_mode == Segment::SplitMode::Logical, areSegmentsSharingStable({DELTA_MERGE_FIRST_SEGMENT_ID, *new_seg_id}));
    ASSERT_EQ(50, getSegmentRowNumWithoutMVCC(DELTA_MERGE_FIRST_SEGMENT_ID));
    ASSERT_EQ(110, getSegmentRowNumWithoutMVCC(*new_seg_id));
    ASSERT_EQ(40, getSegmentRowNum(DELTA_MERGE_FIRST_SEGMENT_ID));
    ASSERT_EQ(90, getSegmentRowNum(*new_seg_id));

    flushSegmentCache(DELTA_MERGE_FIRST_SEGMENT_ID);
    ASSERT_EQ(split_mode == Segment::SplitMode::Logical, areSegmentsSharingStable({DELTA_MERGE_FIRST_SEGMENT_ID, *new_seg_id}));
    ASSERT_EQ(50, getSegmentRowNumWithoutMVCC(DELTA_MERGE_FIRST_SEGMENT_ID));
    ASSERT_EQ(110, getSegmentRowNumWithoutMVCC(*new_seg_id));
    ASSERT_EQ(40, getSegmentRowNum(DELTA_MERGE_FIRST_SEGMENT_ID));
    ASSERT_EQ(90, getSegmentRowNum(*new_seg_id));

    // Split again at 50.
    {
        auto right_id = splitSegmentAt(*new_seg_id, 50, split_mode);
        ASSERT_TRUE(right_id.has_value());
        ASSERT_EQ(split_mode == Segment::SplitMode::Logical, areSegmentsSharingStable({DELTA_MERGE_FIRST_SEGMENT_ID, *right_id}));
        ASSERT_EQ(50, getSegmentRowNumWithoutMVCC(DELTA_MERGE_FIRST_SEGMENT_ID));
        ASSERT_EQ(40+20, getSegmentRowNumWithoutMVCC(*new_seg_id));
        ASSERT_EQ(50, getSegmentRowNumWithoutMVCC(*right_id));
    }
}
CATCH


TEST_P(SegmentSplitAtModeTest, EmptySegmentSplitMultipleTimes)
try
{
    auto new_seg_id = splitSegmentAt(DELTA_MERGE_FIRST_SEGMENT_ID, 100, split_mode);
    ASSERT_TRUE(new_seg_id.has_value());
    ASSERT_EQ(split_mode == Segment::SplitMode::Logical, areSegmentsSharingStable({DELTA_MERGE_FIRST_SEGMENT_ID, *new_seg_id}));
    for (Int64 split_at = 99; split_at > -10; --split_at)
    {
        auto right_id = splitSegmentAt(DELTA_MERGE_FIRST_SEGMENT_ID, split_at, split_mode);
        ASSERT_TRUE(right_id.has_value());
        ASSERT_EQ(split_mode == Segment::SplitMode::Logical, areSegmentsSharingStable({DELTA_MERGE_FIRST_SEGMENT_ID, *right_id}));
    }
}
CATCH


TEST_P(SegmentSplitAtModeTest, MemTableSplitMultipleTimes)
try
{
    writeSegment(DELTA_MERGE_FIRST_SEGMENT_ID, 300, /* at */ 0);

    auto new_seg_id = splitSegmentAt(DELTA_MERGE_FIRST_SEGMENT_ID, 100, split_mode);
    ASSERT_TRUE(new_seg_id.has_value());
    ASSERT_EQ(split_mode == Segment::SplitMode::Logical, areSegmentsSharingStable({DELTA_MERGE_FIRST_SEGMENT_ID, *new_seg_id}));
    ASSERT_EQ(100, getSegmentRowNumWithoutMVCC(DELTA_MERGE_FIRST_SEGMENT_ID));
    ASSERT_EQ(200, getSegmentRowNumWithoutMVCC(*new_seg_id));
    ASSERT_EQ(100, getSegmentRowNum(DELTA_MERGE_FIRST_SEGMENT_ID));
    ASSERT_EQ(200, getSegmentRowNum(*new_seg_id));

    for (Int64 split_at = 99; split_at >= 0; --split_at)
    {
        auto right_id = splitSegmentAt(DELTA_MERGE_FIRST_SEGMENT_ID, split_at, split_mode);
        ASSERT_TRUE(right_id.has_value());
        ASSERT_EQ(split_mode == Segment::SplitMode::Logical, areSegmentsSharingStable({DELTA_MERGE_FIRST_SEGMENT_ID, *right_id}));
        ASSERT_EQ(1, getSegmentRowNumWithoutMVCC(*right_id));
        ASSERT_EQ(1, getSegmentRowNum(*right_id));
    }
}
CATCH


} // namespace tests
} // namespace DM
} // namespace DB<|MERGE_RESOLUTION|>--- conflicted
+++ resolved
@@ -30,17 +30,8 @@
 extern const Metric DT_SnapshotOfDeltaMerge;
 } // namespace CurrentMetrics
 
-<<<<<<< HEAD
-=======
 namespace DB
 {
-namespace FailPoints
-{
-extern const char try_segment_logical_split[];
-extern const char force_segment_logical_split[];
-} // namespace FailPoints
-
->>>>>>> 8a6e4d14
 namespace DM
 {
 namespace GC
@@ -387,8 +378,7 @@
 }
 CATCH
 
-<<<<<<< HEAD
-=======
+
 TEST_F(SegmentOperationTest, GCCheckAfterSegmentLogicalSplit)
 try
 {
@@ -408,8 +398,7 @@
         ASSERT_FALSE(GC::shouldCompactStableWithTooMuchDataOutOfSegmentRange(*dm_context, segment, snap, /* prev_seg */ nullptr, /* next_seg */ nullptr, invalid_data_ratio_threshold, log));
     }
 
-    FailPointHelper::enableFailPoint(FailPoints::force_segment_logical_split);
-    auto new_seg_id_opt = splitSegment(DELTA_MERGE_FIRST_SEGMENT_ID);
+    auto new_seg_id_opt = splitSegment(DELTA_MERGE_FIRST_SEGMENT_ID, Segment::SplitMode::Logical);
     ASSERT_TRUE(new_seg_id_opt.has_value());
     auto left_segment_id = DELTA_MERGE_FIRST_SEGMENT_ID;
     auto right_segment_id = new_seg_id_opt.value();
@@ -422,8 +411,7 @@
         ASSERT_FALSE(GC::shouldCompactStableWithTooMuchDataOutOfSegmentRange(*dm_context, right_segment, right_snap, /* prev_seg */ left_segment, /* next_seg */ nullptr, invalid_data_ratio_threshold, log));
     }
 
-    FailPointHelper::enableFailPoint(FailPoints::force_segment_logical_split);
-    auto new_seg_id_opt2 = splitSegment(DELTA_MERGE_FIRST_SEGMENT_ID);
+    auto new_seg_id_opt2 = splitSegment(DELTA_MERGE_FIRST_SEGMENT_ID, Segment::SplitMode::Logical);
     ASSERT_TRUE(new_seg_id_opt2.has_value());
     auto middle_segment_id = new_seg_id_opt2.value();
     {
@@ -453,7 +441,7 @@
     }
 }
 CATCH
->>>>>>> 8a6e4d14
+
 
 TEST_F(SegmentOperationTest, Issue5570)
 try
