#include <Common/FailPoint.h>
#include <Interpreters/Context.h>
#include <Storages/DeltaMerge/DMContext.h>
#include <Storages/DeltaMerge/DeltaMergeStore.h>
#include <Storages/DeltaMerge/File/DMFileBlockInputStream.h>
#include <Storages/DeltaMerge/File/DMFileBlockOutputStream.h>
#include <Storages/DeltaMerge/File/DMFileWriter.h>
#include <Storages/tests/TiFlashStorageTestBasic.h>
#include <TestUtils/FunctionTestUtils.h>

#include <vector>

#include "dm_basic_include.h"

namespace DB
{
namespace FailPoints
{
extern const char exception_before_dmfile_remove_encryption[];
extern const char exception_before_dmfile_remove_from_disk[];
} // namespace FailPoints

namespace DM
{
namespace tests
{
TEST(DMFileWriterFlags_test, SetClearFlags)
{
    using Flags = DMFileWriter::Flags;

    Flags flags;

    bool f = false;
    flags.setSingleFile(f);
    EXPECT_FALSE(flags.isSingleFile());

    f = true;
    flags.setSingleFile(f);
    EXPECT_TRUE(flags.isSingleFile());
}

enum class DMFileMode
{
    SingleFile,
    DirectoryLegacy,
    DirectoryChecksum
};

String paramToString(const ::testing::TestParamInfo<DMFileMode> & info)
{
    const auto mode = info.param;

    String name;
    switch (mode)
    {
    case DMFileMode::SingleFile:
        name = "single_file";
        break;
    case DMFileMode::DirectoryLegacy:
        name = "folder";
        break;
    case DMFileMode::DirectoryChecksum:
        name = "folder_checksum";
        break;
    }
    return name;
}

using DMFileBlockOutputStreamPtr = std::shared_ptr<DMFileBlockOutputStream>;
using DMFileBlockInputStreamPtr = std::shared_ptr<DMFileBlockInputStream>;

class DMFile_Test
    : public DB::base::TiFlashStorageTestBasic
    , public testing::WithParamInterface<DMFileMode>
{
public:
    DMFile_Test()
        : dm_file(nullptr)
    {}

    static void SetUpTestCase() {}

    void SetUp() override
    {
        TiFlashStorageTestBasic::SetUp();

        auto mode = GetParam();
        bool single_file_mode = (mode == DMFileMode::SingleFile);
        auto configuration = (mode == DMFileMode::DirectoryChecksum ? std::make_optional<DMChecksumConfig>() : std::nullopt);

        parent_path = TiFlashStorageTestBasic::getTemporaryPath();
        path_pool = std::make_unique<StoragePathPool>(db_context->getPathPool().withTable("test", "DMFile_Test", false));
<<<<<<< HEAD
        storage_pool = std::make_unique<StoragePool>("test.t1", *path_pool, *db_context, db_context->getSettingsRef());
=======
        storage_pool = std::make_unique<StoragePool>("test.t1", /*table_id*/ 100, *path_pool, *db_context, db_context->getSettingsRef());
        page_id_generator = std::make_unique<PageIdGenerator>();
>>>>>>> d733a9e9
        dm_file = DMFile::create(1, parent_path, single_file_mode, std::move(configuration));
        table_columns_ = std::make_shared<ColumnDefines>();
        column_cache_ = std::make_shared<ColumnCache>();

        reload();
    }

    // Update dm_context.
    void reload(const ColumnDefinesPtr & cols = DMTestEnv::getDefaultColumns())
    {
        TiFlashStorageTestBasic::reload();
        if (table_columns_ != cols)
            *table_columns_ = *cols;
        *path_pool = db_context->getPathPool().withTable("test", "t1", false);
        dm_context = std::make_unique<DMContext>( //
            *db_context,
            *path_pool,
            *storage_pool,
            *page_id_generator,
            /*hash_salt*/ 0,
            0,
            settings.not_compress_columns,
            false,
            1,
            db_context->getSettingsRef());
    }

    DMFilePtr restoreDMFile()
    {
        auto file_id = dm_file->fileId();
        auto ref_id = dm_file->refId();
        auto parent_path = dm_file->parentPath();
        auto file_provider = dbContext().getFileProvider();
        return DMFile::restore(file_provider, file_id, ref_id, parent_path, DMFile::ReadMetaMode::all());
    }


    DMContext & dmContext() { return *dm_context; }

    Context & dbContext() { return *db_context; }

private:
    std::unique_ptr<DMContext> dm_context;
    /// all these var live as ref in dm_context
    std::unique_ptr<StoragePathPool> path_pool;
    std::unique_ptr<StoragePool> storage_pool;
    ColumnDefinesPtr table_columns_;
    DeltaMergeStore::Settings settings;

protected:
    String parent_path;
    DMFilePtr dm_file;
    ColumnCachePtr column_cache_;
};


TEST_P(DMFile_Test, WriteRead)
try
{
    auto cols = DMTestEnv::getDefaultColumns();

    const size_t num_rows_write = 128;

    DMFileBlockOutputStream::BlockProperty block_property1;
    block_property1.effective_num_rows = 1;
    block_property1.gc_hint_version = 1;
    DMFileBlockOutputStream::BlockProperty block_property2;
    block_property2.effective_num_rows = 2;
    block_property2.gc_hint_version = 2;
    std::vector<DMFileBlockOutputStream::BlockProperty> block_propertys;
    block_propertys.push_back(block_property1);
    block_propertys.push_back(block_property2);
    {
        // Prepare for write
        // Block 1: [0, 64)
        Block block1 = DMTestEnv::prepareSimpleWriteBlock(0, num_rows_write / 2, false);
        // Block 2: [64, 128)
        Block block2 = DMTestEnv::prepareSimpleWriteBlock(num_rows_write / 2, num_rows_write, false);
        auto stream = std::make_shared<DMFileBlockOutputStream>(dbContext(), dm_file, *cols);
        stream->writePrefix();
        stream->write(block1, block_property1);
        stream->write(block2, block_property2);
        stream->writeSuffix();

        ASSERT_EQ(dm_file->getPackProperties().property_size(), 2);
    }


    {
        // Test read
        auto stream = std::make_shared<DMFileBlockInputStream>( //
            dbContext(),
            std::numeric_limits<UInt64>::max(),
            false,
            dmContext().hash_salt,
            dm_file,
            *cols,
            RowKeyRanges{RowKeyRange::newAll(false, 1)},
            RSOperatorPtr{},
            column_cache_,
            IdSetPtr{});

        size_t num_rows_read = 0;
        stream->readPrefix();
        Int64 cur_pk = 0;
        while (Block in = stream->read())
        {
            ASSERT_TRUE(in.has(DMTestEnv::pk_name));
            auto col = in.getByName(DMTestEnv::pk_name);
            auto & c = col.column;
            for (size_t i = 0; i < c->size(); i++)
            {
                EXPECT_EQ(c->getInt(i), cur_pk++);
            }
            num_rows_read += in.rows();
        }
        stream->readSuffix();
        ASSERT_EQ(num_rows_read, num_rows_write);
    }

    /// Test restore the file from disk and read
    {
        dm_file = restoreDMFile();

        // Test dt property read success
        auto propertys = dm_file->getPackProperties();
        ASSERT_EQ(propertys.property_size(), 2);
        for (int i = 0; i < propertys.property_size(); i++)
        {
            auto & property = propertys.property(i);
            ASSERT_EQ((size_t)property.num_rows(), (size_t)block_propertys[i].effective_num_rows);
            ASSERT_EQ((size_t)property.gc_hint_version(), (size_t)block_propertys[i].effective_num_rows);
        }
    }
    {
        // Test read after restore
        auto stream = std::make_shared<DMFileBlockInputStream>( //
            dbContext(),
            std::numeric_limits<UInt64>::max(),
            false,
            dmContext().hash_salt,
            dm_file,
            *cols,
            RowKeyRanges{RowKeyRange::newAll(false, 1)},
            RSOperatorPtr{},
            column_cache_,
            IdSetPtr{});

        size_t num_rows_read = 0;
        stream->readPrefix();
        Int64 cur_pk = 0;
        while (Block in = stream->read())
        {
            ASSERT_TRUE(in.has(DMTestEnv::pk_name));
            auto col = in.getByName(DMTestEnv::pk_name);
            auto & c = col.column;
            for (size_t i = 0; i < c->size(); i++)
            {
                EXPECT_EQ(c->getInt(i), cur_pk++);
            }
            num_rows_read += in.rows();
        }
        stream->readSuffix();
        ASSERT_EQ(num_rows_read, num_rows_write);
    }
}
CATCH

TEST_P(DMFile_Test, GcFlag)
try
{
    // clean
    auto file_provider = dbContext().getFileProvider();
    auto id = dm_file->fileId();
    dm_file->remove(file_provider);
    dm_file.reset();

    auto mode = GetParam();
    bool single_file_mode = mode == DMFileMode::SingleFile;
    auto configuration = mode == DMFileMode::DirectoryChecksum ? std::make_optional<DMChecksumConfig>() : std::nullopt;

    dm_file = DMFile::create(id, parent_path, single_file_mode, std::move(configuration));
    // Right after created, the fil is not abled to GC and it is ignored by `listAllInPath`
    EXPECT_FALSE(dm_file->canGC());
    DMFile::ListOptions options;
    options.only_list_can_gc = true;
    auto scanIds = DMFile::listAllInPath(file_provider, parent_path, options);
    ASSERT_TRUE(scanIds.empty());

    {
        // Write some data and finialize the file
        auto cols = DMTestEnv::getDefaultColumns();
        auto num_rows_write = 128UL;
        Block block1 = DMTestEnv::prepareSimpleWriteBlock(0, num_rows_write / 2, false);
        Block block2 = DMTestEnv::prepareSimpleWriteBlock(num_rows_write / 2, num_rows_write, false);
        auto stream = std::make_shared<DMFileBlockOutputStream>(dbContext(), dm_file, *cols);

        DMFileBlockOutputStream::BlockProperty block_property;
        stream->writePrefix();
        stream->write(block1, block_property);
        stream->write(block2, block_property);
        stream->writeSuffix();
    }

    // The file remains not able to GC
    ASSERT_FALSE(dm_file->canGC());
    options.only_list_can_gc = false;
    // Now the file can be scaned
    scanIds = DMFile::listAllInPath(file_provider, parent_path, options);
    ASSERT_EQ(scanIds.size(), 1UL);
    EXPECT_EQ(*scanIds.begin(), id);
    options.only_list_can_gc = true;
    scanIds = DMFile::listAllInPath(file_provider, parent_path, options);
    EXPECT_TRUE(scanIds.empty());

    // After enable GC, the file can be scaned with `can_gc=true`
    dm_file->enableGC();
    ASSERT_TRUE(dm_file->canGC());
    options.only_list_can_gc = false;
    scanIds = DMFile::listAllInPath(file_provider, parent_path, options);
    ASSERT_EQ(scanIds.size(), 1UL);
    EXPECT_EQ(*scanIds.begin(), id);
    options.only_list_can_gc = true;
    scanIds = DMFile::listAllInPath(file_provider, parent_path, options);
    ASSERT_EQ(scanIds.size(), 1UL);
    EXPECT_EQ(*scanIds.begin(), id);
}
CATCH

/// DMFile_Test.InterruptedDrop_0 and InterruptedDrop_1 test that if deleting file
/// is interrupted by accident, we can safely ignore those broken files.

TEST_P(DMFile_Test, InterruptedDrop_0)
try
{
    auto cols = DMTestEnv::getDefaultColumns();

    const size_t num_rows_write = 128;

    {
        // Prepare for write
        Block block1 = DMTestEnv::prepareSimpleWriteBlock(0, num_rows_write / 2, false);
        Block block2 = DMTestEnv::prepareSimpleWriteBlock(num_rows_write / 2, num_rows_write, false);
        auto stream = std::make_shared<DMFileBlockOutputStream>(dbContext(), dm_file, *cols);

        DMFileBlockOutputStream::BlockProperty block_property;
        stream->writePrefix();
        stream->write(block1, block_property);
        stream->write(block2, block_property);
        stream->writeSuffix();
    }


    {
        // Test read
        auto stream = std::make_shared<DMFileBlockInputStream>( //
            dbContext(),
            std::numeric_limits<UInt64>::max(),
            false,
            dmContext().hash_salt,
            dm_file,
            *cols,
            RowKeyRanges{RowKeyRange::newAll(false, 1)},
            RSOperatorPtr{},
            column_cache_,
            IdSetPtr{});

        size_t num_rows_read = 0;
        stream->readPrefix();
        Int64 cur_pk = 0;
        while (Block in = stream->read())
        {
            ASSERT_TRUE(in.has(DMTestEnv::pk_name));
            auto col = in.getByName(DMTestEnv::pk_name);
            auto & c = col.column;
            for (size_t i = 0; i < c->size(); i++)
            {
                EXPECT_EQ(c->getInt(i), cur_pk++);
            }
            num_rows_read += in.rows();
        }
        stream->readSuffix();
        ASSERT_EQ(num_rows_read, num_rows_write);
    }

    FailPointHelper::enableFailPoint(FailPoints::exception_before_dmfile_remove_encryption);
    auto file_provider = dbContext().getFileProvider();
    try
    {
        dm_file->remove(file_provider);
    }
    catch (DB::Exception & e)
    {
        if (e.code() != ErrorCodes::FAIL_POINT_ERROR)
            throw;
    }

    // The broken file is ignored
    DMFile::ListOptions options;
    options.only_list_can_gc = true;
    auto res = DMFile::listAllInPath(file_provider, parent_path, options);
    EXPECT_TRUE(res.empty());
}
CATCH

TEST_P(DMFile_Test, InterruptedDrop_1)
try
{
    auto cols = DMTestEnv::getDefaultColumns();

    const size_t num_rows_write = 128;

    {
        // Prepare for write
        Block block1 = DMTestEnv::prepareSimpleWriteBlock(0, num_rows_write / 2, false);
        Block block2 = DMTestEnv::prepareSimpleWriteBlock(num_rows_write / 2, num_rows_write, false);
        auto stream = std::make_shared<DMFileBlockOutputStream>(dbContext(), dm_file, *cols);

        DMFileBlockOutputStream::BlockProperty block_property;
        stream->writePrefix();
        stream->write(block1, block_property);
        stream->write(block2, block_property);
        stream->writeSuffix();
    }


    {
        // Test read
        auto stream = std::make_shared<DMFileBlockInputStream>( //
            dbContext(),
            std::numeric_limits<UInt64>::max(),
            false,
            dmContext().hash_salt,
            dm_file,
            *cols,
            RowKeyRanges{RowKeyRange::newAll(false, 1)},
            RSOperatorPtr{},
            column_cache_,
            IdSetPtr{});

        size_t num_rows_read = 0;
        stream->readPrefix();
        Int64 cur_pk = 0;
        while (Block in = stream->read())
        {
            ASSERT_TRUE(in.has(DMTestEnv::pk_name));
            auto col = in.getByName(DMTestEnv::pk_name);
            auto & c = col.column;
            for (size_t i = 0; i < c->size(); i++)
            {
                EXPECT_EQ(c->getInt(i), cur_pk++);
            }
            num_rows_read += in.rows();
        }
        stream->readSuffix();
        ASSERT_EQ(num_rows_read, num_rows_write);
    }

    FailPointHelper::enableFailPoint(FailPoints::exception_before_dmfile_remove_from_disk);
    auto file_provider = dbContext().getFileProvider();
    try
    {
        dm_file->remove(file_provider);
    }
    catch (DB::Exception & e)
    {
        if (e.code() != ErrorCodes::FAIL_POINT_ERROR)
            throw;
    }

    // The broken file is ignored
    DMFile::ListOptions options;
    options.only_list_can_gc = true;
    auto res = DMFile::listAllInPath(file_provider, parent_path, options);
    EXPECT_TRUE(res.empty());
}
CATCH

/// Test reading rows with some filters

TEST_P(DMFile_Test, ReadFilteredByHandle)
try
{
    auto cols = DMTestEnv::getDefaultColumns();

    const Int64 num_rows_write = 1024;
    const Int64 nparts = 5;
    const Int64 span_per_part = num_rows_write / nparts;

    {
        // Prepare some packs in DMFile
        auto stream = std::make_shared<DMFileBlockOutputStream>(dbContext(), dm_file, *cols);
        stream->writePrefix();
        size_t pk_beg = 0;

        DMFileBlockOutputStream::BlockProperty block_property;
        for (size_t i = 0; i < nparts; ++i)
        {
            auto pk_end = (i == nparts - 1) ? num_rows_write : (pk_beg + num_rows_write / nparts);
            Block block = DMTestEnv::prepareSimpleWriteBlock(pk_beg, pk_end, false);
            stream->write(block, block_property);
            pk_beg += num_rows_write / nparts;
        }
        stream->writeSuffix();
    }

    HandleRanges ranges;
    ranges.emplace_back(HandleRange{0, span_per_part}); // only first part
    ranges.emplace_back(HandleRange{800, num_rows_write});
    ranges.emplace_back(HandleRange{256, 700}); //
    ranges.emplace_back(HandleRange::newNone()); // none
    ranges.emplace_back(HandleRange{0, num_rows_write}); // full range
    ranges.emplace_back(HandleRange::newAll()); // full range
    auto test_read_range = [&](const HandleRange & range) {
        // Test read
        auto stream = std::make_shared<DMFileBlockInputStream>( //
            dbContext(),
            std::numeric_limits<UInt64>::max(),
            false,
            dmContext().hash_salt,
            dm_file,
            *cols,
            RowKeyRanges{RowKeyRange::fromHandleRange(range)}, // Filtered by read_range
            EMPTY_FILTER,
            column_cache_,
            IdSetPtr{});

        Int64 num_rows_read = 0;
        stream->readPrefix();
        Int64 expect_first_pk = int(std::floor(std::max(0, range.start) / span_per_part)) * span_per_part;
        Int64 expect_last_pk = std::min(num_rows_write, //
                                        int(std::ceil(std::min(num_rows_write, range.end) / span_per_part)) * span_per_part
                                            + (range.end % span_per_part ? span_per_part : 0));
        Int64 cur_pk = expect_first_pk;
        while (Block in = stream->read())
        {
            ASSERT_TRUE(in.has(DMTestEnv::pk_name));
            auto col = in.getByName(DMTestEnv::pk_name);
            auto & c = col.column;
            for (size_t i = 0; i < c->size(); i++)
            {
                EXPECT_EQ(c->getInt(i), cur_pk++)
                    << "range: " << range.toDebugString() << ", cur_pk: " << cur_pk << ", first pk: " << expect_first_pk;
            }
            num_rows_read += in.rows();
        }
        stream->readSuffix();
        ASSERT_EQ(num_rows_read, expect_last_pk - expect_first_pk) //
            << "range: " << range.toDebugString() //
            << ", first: " << expect_first_pk << ", last: " << expect_last_pk;
    };

    for (const auto & range : ranges)
    {
        SCOPED_TRACE("Test reading with range:" + range.toDebugString());
        test_read_range(range);
    }

    // Restore file from disk and read again
    dm_file = restoreDMFile();
    for (const auto & range : ranges)
    {
        SCOPED_TRACE("Test reading with range:" + range.toDebugString() + " after restoring DTFile");
        test_read_range(range);
    }
}
CATCH

namespace
{
RSOperatorPtr toRSFilter(const ColumnDefine & cd, const HandleRange & range)
{
    Attr attr = {cd.name, cd.id, cd.type};
    auto left = createGreaterEqual(attr, Field(range.start), -1);
    auto right = createLess(attr, Field(range.end), -1);
    return createAnd({left, right});
}
} // namespace

TEST_P(DMFile_Test, ReadFilteredByRoughSetFilter)
try
{
    auto cols = DMTestEnv::getDefaultColumns();
    // Prepare columns
    ColumnDefine i64_cd(2, "i64", typeFromString("Int64"));
    cols->push_back(i64_cd);

    reload(cols);

    const Int64 num_rows_write = 1024;
    const Int64 nparts = 5;
    const Int64 span_per_part = num_rows_write / nparts;

    {
        // Prepare some packs in DMFile
        auto stream = std::make_shared<DMFileBlockOutputStream>(dbContext(), dm_file, *cols);

        DMFileBlockOutputStream::BlockProperty block_property;
        stream->writePrefix();
        size_t pk_beg = 0;
        for (size_t i = 0; i < nparts; ++i)
        {
            size_t pk_end = (i == nparts - 1) ? num_rows_write : (pk_beg + num_rows_write / nparts);
            Block block = DMTestEnv::prepareSimpleWriteBlock(pk_beg, pk_end, false);
            block.insert(DB::tests::createColumn<Int64>(
                createNumbers<Int64>(pk_beg, pk_end),
                i64_cd.name,
                i64_cd.id));
            stream->write(block, block_property);
            pk_beg += num_rows_write / nparts;
        }
        stream->writeSuffix();
    }

    HandleRanges ranges;
    ranges.emplace_back(HandleRange{0, span_per_part}); // only first part
    ranges.emplace_back(HandleRange{800, num_rows_write});
    ranges.emplace_back(HandleRange{256, 700}); //
    ranges.emplace_back(HandleRange::newNone()); // none
    ranges.emplace_back(HandleRange{0, num_rows_write}); // full range
    ranges.emplace_back(HandleRange::newAll()); // full range
    auto test_read_filter = [&](const HandleRange & range) {
        // Filtered by rough set filter
        auto filter = toRSFilter(i64_cd, range);
        // Test read
        auto stream = std::make_shared<DMFileBlockInputStream>( //
            dbContext(),
            std::numeric_limits<UInt64>::max(),
            false,
            dmContext().hash_salt,
            dm_file,
            *cols,
            RowKeyRanges{RowKeyRange::newAll(false, 1)},
            filter, // Filtered by rough set filter
            column_cache_,
            IdSetPtr{});

        Int64 num_rows_read = 0;
        stream->readPrefix();
        Int64 expect_first_pk = int(std::floor(std::max(0, range.start) / span_per_part)) * span_per_part;
        Int64 expect_last_pk = std::min(num_rows_write, //
                                        int(std::ceil(std::min(num_rows_write, range.end) / span_per_part)) * span_per_part
                                            + (range.end % span_per_part ? span_per_part : 0));
        Int64 cur_pk = expect_first_pk;
        while (Block in = stream->read())
        {
            ASSERT_TRUE(in.has(i64_cd.name));
            auto col = in.getByName(i64_cd.name);
            auto & c = col.column;
            for (size_t i = 0; i < c->size(); i++)
            {
                EXPECT_EQ(c->getInt(i), cur_pk++)
                    << "range: " << range.toDebugString() << ", cur_pk: " << cur_pk << ", first pk: " << expect_first_pk;
            }
            num_rows_read += in.rows();
        }
        stream->readSuffix();
        ASSERT_EQ(num_rows_read, expect_last_pk - expect_first_pk) //
            << "range: " << range.toDebugString() //
            << ", first: " << expect_first_pk << ", last: " << expect_last_pk;
    };

    for (const auto & range : ranges)
    {
        SCOPED_TRACE("Test reading with filter range:" + range.toDebugString());
        test_read_filter(range);
    }

    // Restore file from disk and read again
    dm_file = restoreDMFile();
    for (const auto & range : ranges)
    {
        SCOPED_TRACE("Test reading with filter range:" + range.toDebugString() + " after restoring DTFile");
        test_read_filter(range);
    }
}
CATCH

// Test rough filter with some unsupported operations
TEST_P(DMFile_Test, ReadFilteredByRoughSetFilterWithUnsupportedOperation)
try
{
    auto cols = DMTestEnv::getDefaultColumns();
    // Prepare columns
    ColumnDefine i64_cd(2, "i64", typeFromString("Int64"));
    cols->push_back(i64_cd);

    reload(cols);

    const Int64 num_rows_write = 1024;
    const Int64 nparts = 5;
    const Int64 span_per_part = num_rows_write / nparts;

    {
        // Prepare some packs in DMFile
        auto stream = std::make_shared<DMFileBlockOutputStream>(dbContext(), dm_file, *cols);

        DMFileBlockOutputStream::BlockProperty block_property;
        stream->writePrefix();
        size_t pk_beg = 0;
        for (size_t i = 0; i < nparts; ++i)
        {
            size_t pk_end = (i == nparts - 1) ? num_rows_write : (pk_beg + num_rows_write / nparts);
            Block block = DMTestEnv::prepareSimpleWriteBlock(pk_beg, pk_end, false);
            block.insert(DB::tests::createColumn<Int64>(
                createNumbers<Int64>(pk_beg, pk_end),
                i64_cd.name,
                i64_cd.id));
            stream->write(block, block_property);
            pk_beg += num_rows_write / nparts;
        }
        stream->writeSuffix();
    }

    std::vector<std::pair<DM::RSOperatorPtr, size_t>> filters;
    DM::RSOperatorPtr one_part_filter = toRSFilter(i64_cd, HandleRange{0, span_per_part});
    // <filter, num_rows_should_read>
    filters.emplace_back(one_part_filter, span_per_part); // only first part
    // <filter, num_rows_should_read>
    // (first range) And (Unsuppported) -> should filter some chunks by range
    filters.emplace_back(createAnd({one_part_filter, createUnsupported("test", "test", false)}), span_per_part);
    // <filter, num_rows_should_read>
    // (first range) Or (Unsupported) -> should NOT filter any chunk
    filters.emplace_back(createOr({one_part_filter, createUnsupported("test", "test", false)}), num_rows_write);
    auto test_read_filter = [&](const DM::RSOperatorPtr & filter, const size_t num_rows_should_read) {
        // Test read
        auto stream = std::make_shared<DMFileBlockInputStream>( //
            dbContext(),
            std::numeric_limits<UInt64>::max(),
            false,
            dmContext().hash_salt,
            dm_file,
            *cols,
            RowKeyRanges{RowKeyRange::newAll(false, 1)},
            filter, // Filtered by rough set filter
            column_cache_,
            IdSetPtr{});

        Int64 num_rows_read = 0;
        stream->readPrefix();
        Int64 expect_first_pk = 0;
        Int64 expect_last_pk = num_rows_should_read;
        Int64 cur_pk = expect_first_pk;
        while (Block in = stream->read())
        {
            ASSERT_TRUE(in.has(i64_cd.name));
            auto col = in.getByName(i64_cd.name);
            auto & c = col.column;
            for (size_t j = 0; j < c->size(); j++)
            {
                EXPECT_EQ(c->getInt(j), cur_pk++) << "cur_pk: " << cur_pk << ", first pk: " << expect_first_pk;
            }
            num_rows_read += in.rows();
        }
        stream->readSuffix();
        ASSERT_EQ(num_rows_read, expect_last_pk - expect_first_pk) //
            << "first: " << expect_first_pk << ", last: " << expect_last_pk;
    };

    for (size_t i = 0; i < filters.size(); ++i)
    {
        const auto & filter = filters[i].first;
        const auto num_rows_should_read = filters[i].second;
        SCOPED_TRACE("Test reading with idx: " + DB::toString(i) + ", filter range:" + filter->toDebugString());
        test_read_filter(filter, num_rows_should_read);
    }

    // Restore file from disk and read again
    dm_file = restoreDMFile();
    for (size_t i = 0; i < filters.size(); ++i)
    {
        const auto & filter = filters[i].first;
        const auto num_rows_should_read = filters[i].second;
        SCOPED_TRACE("Test reading with idx: " + DB::toString(i) + ", filter range:" + filter->toDebugString() + " after restoring DTFile");
        test_read_filter(filter, num_rows_should_read);
    }
}
CATCH

TEST_P(DMFile_Test, ReadFilteredByPackIndices)
try
{
    auto cols = DMTestEnv::getDefaultColumns();

    const Int64 num_rows_write = 1024;
    const Int64 nparts = 5;
    const Int64 span_per_part = num_rows_write / nparts;

    {
        // Prepare some packs in DMFile
        auto stream = std::make_shared<DMFileBlockOutputStream>(dbContext(), dm_file, *cols);

        DMFileBlockOutputStream::BlockProperty block_property;
        stream->writePrefix();
        size_t pk_beg = 0;
        for (size_t i = 0; i < nparts; ++i)
        {
            auto pk_end = (i == nparts - 1) ? num_rows_write : (pk_beg + num_rows_write / nparts);
            Block block = DMTestEnv::prepareSimpleWriteBlock(pk_beg, pk_end, false);
            stream->write(block, block_property);
            pk_beg += num_rows_write / nparts;
        }
        stream->writeSuffix();
    }

    std::vector<IdSet> test_sets;
    test_sets.emplace_back(IdSet{0});
    test_sets.emplace_back(IdSet{nparts - 1});
    test_sets.emplace_back(IdSet{nparts - 2, nparts - 1});
    test_sets.emplace_back(IdSet{1, 2});
    test_sets.emplace_back(IdSet{}); // filter all packs
    auto test_with_case_index = [&](const size_t test_index) {
        IdSetPtr id_set_ptr = nullptr; // Keep for not filter test
        if (test_index < test_sets.size())
            id_set_ptr = std::make_shared<IdSet>(test_sets[test_index]);

        // Test read
        auto stream = std::make_shared<DMFileBlockInputStream>( //
            dbContext(),
            std::numeric_limits<UInt64>::max(),
            false,
            dmContext().hash_salt,
            dm_file,
            *cols,
            RowKeyRanges{RowKeyRange::newAll(false, 1)},
            EMPTY_FILTER,
            column_cache_,
            id_set_ptr);

        Int64 num_rows_read = 0;
        stream->readPrefix();
        Int64 expect_first_pk = 0, expect_last_pk = 0;
        if (id_set_ptr && !id_set_ptr->empty())
        {
            expect_first_pk = *(id_set_ptr->begin()) * span_per_part;
            auto last_id = *(id_set_ptr->rbegin());
            expect_last_pk = (last_id == nparts - 1) ? num_rows_write : (last_id + 1) * span_per_part;
        }
        else if (!id_set_ptr)
        {
            // not filter if it is nullptr
            expect_last_pk = num_rows_write;
        }

        Int64 cur_pk = expect_first_pk;
        while (Block in = stream->read())
        {
            ASSERT_TRUE(in.has(DMTestEnv::pk_name));
            auto col = in.getByName(DMTestEnv::pk_name);
            auto & c = col.column;
            for (size_t i = 0; i < c->size(); i++)
            {
                EXPECT_EQ(c->getInt(i), cur_pk++) //
                    << "test index: " << test_index //
                    << ", cur_pk: " << cur_pk << ", first pk: " << expect_first_pk;
            }
            num_rows_read += in.rows();
        }
        stream->readSuffix();
        ASSERT_EQ(num_rows_read, expect_last_pk - expect_first_pk) //
            << "test index: " << test_index << ", first: " << expect_first_pk << ", last: " << expect_last_pk;
    };
    for (size_t test_index = 0; test_index <= test_sets.size(); test_index++)
    {
        SCOPED_TRACE("Test reading with index:" + DB::toString(test_index));
        test_with_case_index(test_index);
    }

    // Restore file from disk and read again
    dm_file = restoreDMFile();
    for (size_t test_index = 0; test_index <= test_sets.size(); test_index++)
    {
        SCOPED_TRACE("Test reading with index:" + DB::toString(test_index) + " after restoring DTFile");
        test_with_case_index(test_index);
    }
}
CATCH

/// Test reading different column types

TEST_P(DMFile_Test, NumberTypes)
try
{
    auto cols = DMTestEnv::getDefaultColumns();
    // Prepare columns
    ColumnDefine i64_col(2, "i64", typeFromString("Int64"));
    ColumnDefine f64_col(3, "f64", typeFromString("Float64"));
    cols->push_back(i64_col);
    cols->push_back(f64_col);

    reload(cols);

    const size_t num_rows_write = 128;
    {
        // Prepare write
        Block block = DMTestEnv::prepareSimpleWriteBlock(0, num_rows_write, false);
        block.insert(DB::tests::createColumn<Int64>(
            createNumbers<Int64>(0, num_rows_write),
            i64_col.name,
            i64_col.id));
        block.insert(DB::tests::createColumn<Float64>(
            std::vector<Float64>(num_rows_write, 0.125),
            f64_col.name,
            f64_col.id));

        auto stream = std::make_unique<DMFileBlockOutputStream>(dbContext(), dm_file, *cols);

        DMFileBlockOutputStream::BlockProperty block_property;
        stream->writePrefix();
        stream->write(block, block_property);
        stream->writeSuffix();
    }

    {
        // Test Read
        auto stream = std::make_unique<DMFileBlockInputStream>( //
            dbContext(),
            std::numeric_limits<UInt64>::max(),
            false,
            dmContext().hash_salt,
            dm_file,
            *cols,
            RowKeyRanges{RowKeyRange::newAll(false, 1)},
            RSOperatorPtr{},
            column_cache_,
            IdSetPtr{});

        size_t num_rows_read = 0;
        stream->readPrefix();
        Int64 cur_pk = 0;
        while (Block in = stream->read())
        {
            ASSERT_TRUE(in.has(i64_col.name));
            ASSERT_TRUE(in.has(f64_col.name));
            auto i64_c = in.getByName(i64_col.name).column;
            auto f64_c = in.getByName(f64_col.name).column;
            ASSERT_EQ(i64_c->size(), f64_c->size());
            for (size_t i = 0; i < i64_c->size(); i++)
            {
                EXPECT_EQ(i64_c->getInt(i), cur_pk++);
                Field f = (*f64_c)[i];
                EXPECT_FLOAT_EQ(f.get<Float64>(), 0.125);
            }
            num_rows_read += in.rows();
        }
        stream->readSuffix();
        ASSERT_EQ(num_rows_read, num_rows_write);
    }
}
CATCH

TEST_P(DMFile_Test, StringType)
try
{
    auto cols = DMTestEnv::getDefaultColumns();
    // Prepare columns
    ColumnDefine fixed_str_col(2, "str", typeFromString("FixedString(5)"));
    cols->push_back(fixed_str_col);

    reload(cols);

    const size_t num_rows_write = 128;
    {
        // Prepare write
        Block block = DMTestEnv::prepareSimpleWriteBlock(0, num_rows_write, false);
        block.insert(ColumnWithTypeAndName{
            DB::tests::makeColumn<String>(fixed_str_col.type, Strings(num_rows_write, "hello")),
            fixed_str_col.type,
            fixed_str_col.name,
            fixed_str_col.id});

        auto stream = std::make_unique<DMFileBlockOutputStream>(dbContext(), dm_file, *cols);

        DMFileBlockOutputStream::BlockProperty block_property;
        stream->writePrefix();
        stream->write(block, block_property);
        stream->writeSuffix();
    }

    {
        // Test Read
        auto stream = std::make_unique<DMFileBlockInputStream>( //
            dbContext(),
            std::numeric_limits<UInt64>::max(),
            false,
            dmContext().hash_salt,
            dm_file,
            *cols,
            RowKeyRanges{RowKeyRange::newAll(false, 1)},
            RSOperatorPtr{},
            column_cache_,
            IdSetPtr{});

        size_t num_rows_read = 0;
        stream->readPrefix();
        while (Block in = stream->read())
        {
            ASSERT_TRUE(in.has(fixed_str_col.name));
            auto col = in.getByName(fixed_str_col.name);
            auto & c = col.column;
            for (size_t i = 0; i < c->size(); i++)
            {
                Field value = (*c)[i];
                EXPECT_EQ(value.get<String>(), "hello");
            }
            num_rows_read += in.rows();
        }
        stream->readSuffix();
        ASSERT_EQ(num_rows_read, num_rows_write);
    }
}
CATCH

TEST_P(DMFile_Test, NullableType)
try
{
    auto cols = DMTestEnv::getDefaultColumns();
    ColumnDefine nullable_col(2, "i32_null", typeFromString("Nullable(Int32)"));
    // Prepare columns
    cols->emplace_back(nullable_col);

    reload(cols);

    const size_t num_rows_write = 128;
    {
        // Prepare write
        Block block = DMTestEnv::prepareSimpleWriteBlock(0, num_rows_write, false);
        // Half of the column are filled by NULL
        auto col = nullable_col.type->createColumn();
        for (size_t i = 0; i < 64; i++)
            col->insert(toField(Int64(i)));
        for (size_t i = 64; i < num_rows_write; i++)
            col->insertDefault();
        block.insert(ColumnWithTypeAndName{
            std::move(col),
            nullable_col.type,
            nullable_col.name,
            nullable_col.id});

        auto stream = std::make_shared<DMFileBlockOutputStream>(dbContext(), dm_file, *cols);

        DMFileBlockOutputStream::BlockProperty block_property;
        stream->writePrefix();
        stream->write(block, block_property);
        stream->writeSuffix();
    }

    {
        // Test read
        auto stream = std::make_shared<DMFileBlockInputStream>( //
            dbContext(),
            std::numeric_limits<UInt64>::max(),
            false,
            dmContext().hash_salt,
            dm_file,
            *cols,
            RowKeyRanges{RowKeyRange::newAll(false, 1)},
            RSOperatorPtr{},
            column_cache_,
            IdSetPtr{});

        size_t num_rows_read = 0;
        stream->readPrefix();
        Int64 cur_pk = 0;
        while (Block in = stream->read())
        {
            ASSERT_TRUE(in.has(DMTestEnv::pk_name));
            ASSERT_TRUE(in.has(nullable_col.name));
            auto col = in.getByName(DMTestEnv::pk_name);
            auto & c = col.column;
            auto ncol = in.getByName(nullable_col.name);
            auto & nc = ncol.column;
            for (size_t i = 0; i < c->size(); i++)
            {
                // check nullable column
                {
                    const auto nested_col = typeid_cast<const ColumnNullable *>(nc.get());
                    auto nested = nested_col->getNestedColumnPtr();
                    if (cur_pk < 64)
                    {
                        EXPECT_FALSE(nested_col->isNullAt(i));
                        EXPECT_EQ(nested->getInt(i), cur_pk);
                    }
                    else
                    {
                        EXPECT_TRUE(nested_col->isNullAt(i));
                    }
                }
                // check pk
                EXPECT_EQ(c->getInt(i), cur_pk++);
            }
            num_rows_read += in.rows();
        }
        ASSERT_EQ(num_rows_read, num_rows_write);
        stream->readSuffix();
    }
}
CATCH


INSTANTIATE_TEST_CASE_P(DTFileMode, //
                        DMFile_Test,
                        testing::Values(DMFileMode::SingleFile, DMFileMode::DirectoryLegacy, DMFileMode::DirectoryChecksum),
                        paramToString);


/// DMFile test for clustered index
class DMFile_Clustered_Index_Test : public DB::base::TiFlashStorageTestBasic
    , //
                                    public testing::WithParamInterface<DMFileMode>
{
public:
    DMFile_Clustered_Index_Test()
        : dm_file(nullptr)
    {}

    void SetUp() override
    {
        TiFlashStorageTestBasic::SetUp();
        path = TiFlashStorageTestBasic::getTemporaryPath();

        auto mode = GetParam();
        bool single_file_mode = mode == DMFileMode::SingleFile;
        auto configuration = mode == DMFileMode::DirectoryChecksum ? std::make_optional<DMChecksumConfig>() : std::nullopt;

        path_pool = std::make_unique<StoragePathPool>(db_context->getPathPool().withTable("test", "t", false));
<<<<<<< HEAD
        storage_pool = std::make_unique<StoragePool>("test.t1", *path_pool, *db_context, DB::Settings());
=======
        storage_pool = std::make_unique<StoragePool>("test.t1", table_id, *path_pool, *db_context, DB::Settings());
        page_id_generator = std::make_unique<PageIdGenerator>();
>>>>>>> d733a9e9
        dm_file = DMFile::create(0, path, single_file_mode, std::move(configuration));
        table_columns_ = std::make_shared<ColumnDefines>();
        column_cache_ = std::make_shared<ColumnCache>();

        reload();
    }

    // Update dm_context.
    void reload(ColumnDefinesPtr cols = {})
    {
        TiFlashStorageTestBasic::reload();
        if (!cols)
            cols = DMTestEnv::getDefaultColumns(is_common_handle ? DMTestEnv::PkType::CommonHandle : DMTestEnv::PkType::HiddenTiDBRowID);

        *table_columns_ = *cols;

        dm_context = std::make_unique<DMContext>( //
            *db_context,
            *path_pool,
            *storage_pool,
            *page_id_generator,
            /*hash_salt*/ 0,
            0,
            settings.not_compress_columns,
            is_common_handle,
            rowkey_column_size,
            db_context->getSettingsRef());
    }


    DMContext & dmContext() { return *dm_context; }

    Context & dbContext() { return *db_context; }

private:
    String path;
    std::unique_ptr<DMContext> dm_context;
    /// all these var live as ref in dm_context
    std::unique_ptr<StoragePathPool> path_pool;
    std::unique_ptr<StoragePool> storage_pool;
    ColumnDefinesPtr table_columns_;
    DeltaMergeStore::Settings settings;

protected:
    DMFilePtr dm_file;
    ColumnCachePtr column_cache_;
    TableID table_id = 1;
    bool is_common_handle = true;
    size_t rowkey_column_size = 2;
};

TEST_P(DMFile_Clustered_Index_Test, WriteRead)
try
{
    auto cols = DMTestEnv::getDefaultColumns(is_common_handle ? DMTestEnv::PkType::CommonHandle : DMTestEnv::PkType::HiddenTiDBRowID);

    const size_t num_rows_write = 128;

    {
        // Prepare for write
        Block block1 = DMTestEnv::prepareSimpleWriteBlock(0,
                                                          num_rows_write / 2,
                                                          false,
                                                          2,
                                                          EXTRA_HANDLE_COLUMN_NAME,
                                                          EXTRA_HANDLE_COLUMN_ID,
                                                          EXTRA_HANDLE_COLUMN_STRING_TYPE,
                                                          is_common_handle,
                                                          rowkey_column_size);
        Block block2 = DMTestEnv::prepareSimpleWriteBlock(num_rows_write / 2,
                                                          num_rows_write,
                                                          false,
                                                          2,
                                                          EXTRA_HANDLE_COLUMN_NAME,
                                                          EXTRA_HANDLE_COLUMN_ID,
                                                          EXTRA_HANDLE_COLUMN_STRING_TYPE,
                                                          is_common_handle,
                                                          rowkey_column_size);
        auto stream = std::make_shared<DMFileBlockOutputStream>(dbContext(), dm_file, *cols);

        DMFileBlockOutputStream::BlockProperty block_property;
        stream->writePrefix();
        stream->write(block1, block_property);
        stream->write(block2, block_property);
        stream->writeSuffix();
    }


    {
        // Test read
        auto stream = std::make_shared<DMFileBlockInputStream>( //
            dbContext(),
            std::numeric_limits<UInt64>::max(),
            false,
            dmContext().hash_salt,
            dm_file,
            *cols,
            RowKeyRanges{RowKeyRange::newAll(is_common_handle, rowkey_column_size)},
            RSOperatorPtr{},
            column_cache_,
            IdSetPtr{});

        size_t num_rows_read = 0;
        stream->readPrefix();
        Int64 cur_pk = 0;
        while (Block in = stream->read())
        {
            ASSERT_TRUE(in.has(DMTestEnv::pk_name));
            auto col = in.getByName(DMTestEnv::pk_name);
            auto & c = col.column;
            for (size_t i = 0; i < c->size(); i++)
            {
                DMTestEnv::verifyClusteredIndexValue((*c)[i].get<String>(), cur_pk++, rowkey_column_size);
            }
            num_rows_read += in.rows();
        }
        stream->readSuffix();
        ASSERT_EQ(num_rows_read, num_rows_write);
    }
}
CATCH

TEST_P(DMFile_Clustered_Index_Test, ReadFilteredByHandle)
try
{
    auto cols = DMTestEnv::getDefaultColumns(is_common_handle ? DMTestEnv::PkType::CommonHandle : DMTestEnv::PkType::HiddenTiDBRowID);

    const Int64 num_rows_write = 1024;
    const Int64 nparts = 5;
    const Int64 span_per_part = num_rows_write / nparts;

    {
        // Prepare some packs in DMFile
        auto stream = std::make_shared<DMFileBlockOutputStream>(dbContext(), dm_file, *cols);

        DMFileBlockOutputStream::BlockProperty block_property;
        stream->writePrefix();
        size_t pk_beg = 0;
        for (size_t i = 0; i < nparts; ++i)
        {
            auto pk_end = (i == nparts - 1) ? num_rows_write : (pk_beg + num_rows_write / nparts);
            Block block = DMTestEnv::prepareSimpleWriteBlock(pk_beg,
                                                             pk_end,
                                                             false,
                                                             2,
                                                             EXTRA_HANDLE_COLUMN_NAME,
                                                             EXTRA_HANDLE_COLUMN_ID,
                                                             EXTRA_HANDLE_COLUMN_STRING_TYPE,
                                                             is_common_handle,
                                                             rowkey_column_size);
            stream->write(block, block_property);
            pk_beg += num_rows_write / nparts;
        }
        stream->writeSuffix();
    }

    struct QueryRangeInfo
    {
        QueryRangeInfo(const RowKeyRange & range_, Int64 start_, Int64 end_)
            : range(range_)
            , start(start_)
            , end(end_)
        {}
        RowKeyRange range;
        Int64 start, end;
    };
    std::vector<QueryRangeInfo> ranges;
    ranges.emplace_back(
        DMTestEnv::getRowKeyRangeForClusteredIndex(0, span_per_part, rowkey_column_size),
        0,
        span_per_part); // only first part
    ranges.emplace_back(DMTestEnv::getRowKeyRangeForClusteredIndex(800, num_rows_write, rowkey_column_size), 800, num_rows_write);
    ranges.emplace_back(DMTestEnv::getRowKeyRangeForClusteredIndex(256, 700, rowkey_column_size), 256, 700); //
    ranges.emplace_back(DMTestEnv::getRowKeyRangeForClusteredIndex(0, 0, rowkey_column_size), 0, 0); // none
    ranges.emplace_back(DMTestEnv::getRowKeyRangeForClusteredIndex(0, num_rows_write, rowkey_column_size), 0, num_rows_write); // full range
    ranges.emplace_back(DMTestEnv::getRowKeyRangeForClusteredIndex(
                            std::numeric_limits<Int64>::min(),
                            std::numeric_limits<Int64>::max(),
                            rowkey_column_size),
                        std::numeric_limits<Int64>::min(),
                        std::numeric_limits<Int64>::max()); // full range
    for (const auto & range : ranges)
    {
        // Test read
        auto stream = std::make_shared<DMFileBlockInputStream>( //
            dbContext(),
            std::numeric_limits<UInt64>::max(),
            false,
            dmContext().hash_salt,
            dm_file,
            *cols,
            RowKeyRanges{range.range}, // Filtered by read_range
            EMPTY_FILTER,
            column_cache_,
            IdSetPtr{});

        Int64 num_rows_read = 0;
        stream->readPrefix();
        Int64 expect_first_pk = int(std::floor(std::max(0, range.start) / span_per_part)) * span_per_part;
        Int64 expect_last_pk = std::min(num_rows_write, //
                                        int(std::ceil(std::min(num_rows_write, range.end) / span_per_part)) * span_per_part
                                            + (range.end % span_per_part ? span_per_part : 0));
        Int64 cur_pk = expect_first_pk;
        while (Block in = stream->read())
        {
            ASSERT_TRUE(in.has(DMTestEnv::pk_name));
            auto col = in.getByName(DMTestEnv::pk_name);
            auto & c = col.column;
            for (size_t i = 0; i < c->size(); i++)
            {
                DMTestEnv::verifyClusteredIndexValue((*c)[i].get<String>(), cur_pk++, rowkey_column_size);
            }
            num_rows_read += in.rows();
        }
        stream->readSuffix();
        ASSERT_EQ(num_rows_read, expect_last_pk - expect_first_pk) //
            << "range: " << range.range.toDebugString() //
            << ", first: " << expect_first_pk << ", last: " << expect_last_pk;
    }
}
CATCH

INSTANTIATE_TEST_CASE_P(DTFileMode, //
                        DMFile_Clustered_Index_Test,
                        testing::Values(DMFile::Mode::FOLDER, DMFile::Mode::SINGLE_FILE),
                        paramToString);


/// DDL test cases
class DMFile_DDL_Test : public DMFile_Test
{
public:
    /// Write some data into DMFile.
    /// return rows write, schema
    std::pair<size_t, ColumnDefines> prepareSomeDataToDMFile(bool i8_is_nullable = false)
    {
        size_t num_rows_write = 128;
        auto cols_before_ddl = DMTestEnv::getDefaultColumns();

        ColumnDefine i8_col(2, "i8", i8_is_nullable ? typeFromString("Nullable(Int8)") : typeFromString("Int8"));
        ColumnDefine f64_col(3, "f64", typeFromString("Float64"));
        cols_before_ddl->push_back(i8_col);
        cols_before_ddl->push_back(f64_col);

        reload(cols_before_ddl);

        {
            // Prepare write
            Block block = DMTestEnv::prepareSimpleWriteBlock(0, num_rows_write, false);

            auto col = i8_col.type->createColumn();
            for (size_t i = 0; i < num_rows_write; i++)
            {
                Field field; // Null by default
                if (!i8_is_nullable || (i8_is_nullable && i < num_rows_write / 2))
                    field = toField(Int64(i) * (-1 * (i % 2)));
                col->insert(field);
            }
            block.insert(ColumnWithTypeAndName{
                std::move(col),
                i8_col.type,
                i8_col.name,
                i8_col.id});

            block.insert(DB::tests::createColumn<Float64>(
                std::vector<Float64>(num_rows_write, 0.125),
                f64_col.name,
                f64_col.id));

            auto stream = std::make_unique<DMFileBlockOutputStream>(dbContext(), dm_file, *cols_before_ddl);
            DMFileBlockOutputStream::BlockProperty block_property;
            stream->writePrefix();
            stream->write(block, block_property);
            stream->writeSuffix();

            return {num_rows_write, *cols_before_ddl};
        }
    }
};

TEST_P(DMFile_DDL_Test, AddColumn)
try
{
    // Prepare some data before ddl
    const auto [num_rows_write, cols_before_ddl] = prepareSomeDataToDMFile();

    // Mock that we add new column after ddl
    auto cols_after_ddl = std::make_shared<ColumnDefines>();
    *cols_after_ddl = cols_before_ddl;
    // A new string column
    ColumnDefine new_s_col(100, "s", typeFromString("String"));
    cols_after_ddl->emplace_back(new_s_col);
    // A new int64 column with default value 5
    ColumnDefine new_i_col_with_default(101, "i", typeFromString("Int64"));
    new_i_col_with_default.default_value = Field(Int64(5));
    cols_after_ddl->emplace_back(new_i_col_with_default);

    {
        // Test read with new columns after ddl
        auto stream = std::make_unique<DMFileBlockInputStream>( //
            dbContext(),
            std::numeric_limits<UInt64>::max(),
            false,
            dmContext().hash_salt,
            dm_file,
            *cols_after_ddl,
            RowKeyRanges{RowKeyRange::newAll(false, 1)},
            RSOperatorPtr{},
            column_cache_,
            IdSetPtr{});

        size_t num_rows_read = 0;
        stream->readPrefix();
        Int64 row_number = 0;
        while (Block in = stream->read())
        {
            ASSERT_TRUE(in.has("i8"));
            ASSERT_TRUE(in.has("f64"));
            ASSERT_TRUE(in.has(new_s_col.name));
            ASSERT_TRUE(in.has(new_i_col_with_default.name));
            {
                auto col = in.getByName(new_s_col.name);
                EXPECT_EQ(col.column_id, new_s_col.id);
                EXPECT_TRUE(col.type->equals(*new_s_col.type));
                auto c = col.column;
                for (size_t i = 0; i < c->size(); i++)
                {
                    Field value = (*c)[i];
                    ASSERT_EQ(value.getType(), Field::Types::String);
                    // Empty default value
                    ASSERT_EQ(value, new_s_col.type->getDefault());
                }
            }
            {
                auto col = in.getByName(new_i_col_with_default.name);
                EXPECT_EQ(col.column_id, new_i_col_with_default.id);
                EXPECT_TRUE(col.type->equals(*new_i_col_with_default.type));
                auto c = col.column;
                for (size_t i = 0; i < c->size(); i++)
                {
                    ASSERT_EQ(c->getInt(i), 5); // Should fill with default value
                }
            }
            {
                // Check old columns before ddl
                auto col = in.getByName("i8");
                EXPECT_EQ(col.column_id, 2L);
                EXPECT_TRUE(col.type->equals(*typeFromString("Int8")));
                auto c = col.column;
                for (size_t i = 0; i < c->size(); i++)
                {
                    EXPECT_EQ(c->getInt(i), Int64(row_number * (-1 * (row_number % 2))));
                    row_number++;
                }
            }
            {
                auto col = in.getByName("f64");
                EXPECT_EQ(col.column_id, 3L);
                EXPECT_TRUE(col.type->equals(*typeFromString("Float64")));
                auto c = col.column;
                for (size_t i = 0; i < c->size(); i++)
                {
                    Field value = (*c)[i];
                    EXPECT_FLOAT_EQ(value.get<Float64>(), 0.125);
                }
            }
            num_rows_read += in.rows();
        }
        stream->readSuffix();
        ASSERT_EQ(num_rows_read, num_rows_write);
    }
}
CATCH

TEST_P(DMFile_DDL_Test, UpcastColumnType)
try
{
    // Prepare some data before ddl
    const auto [num_rows_write, cols_before_ddl] = prepareSomeDataToDMFile();

    // Mock that we achange a column type from int8 -> int32, and its name to "i8_new" after ddl
    auto cols_after_ddl = std::make_shared<ColumnDefines>();
    *cols_after_ddl = cols_before_ddl;
    const ColumnDefine old_col = cols_before_ddl[3];
    ASSERT_TRUE(old_col.type->equals(*typeFromString("Int8")));
    ColumnDefine new_col = old_col;
    new_col.type = typeFromString("Int32");
    new_col.name = "i32_new";
    (*cols_after_ddl)[3] = new_col;

    {
        // Test read with new columns after ddl
        auto stream = std::make_unique<DMFileBlockInputStream>( //
            dbContext(),
            std::numeric_limits<UInt64>::max(),
            false,
            dmContext().hash_salt,
            dm_file,
            *cols_after_ddl,
            RowKeyRanges{RowKeyRange::newAll(false, 1)},
            RSOperatorPtr{},
            column_cache_,
            IdSetPtr{});

        size_t num_rows_read = 0;
        stream->readPrefix();
        Int64 row_number = 0;
        while (Block in = stream->read())
        {
            ASSERT_TRUE(in.has(new_col.name));
            ASSERT_TRUE(!in.has("i8"));
            ASSERT_TRUE(in.has("f64"));
            {
                auto col = in.getByName(new_col.name);
                EXPECT_EQ(col.column_id, new_col.id);
                EXPECT_TRUE(col.type->equals(*new_col.type));
                auto c = col.column;
                for (size_t i = 0; i < c->size(); i++)
                {
                    auto value = c->getInt(Int64(i));
                    ASSERT_EQ(value, (Int64)(row_number * (-1 * (row_number % 2))));
                    row_number++;
                }
            }
            {
                // Check old columns before ddl
                auto col = in.getByName("f64");
                EXPECT_EQ(col.column_id, 3L);
                EXPECT_TRUE(col.type->equals(*typeFromString("Float64")));
                auto c = col.column;
                for (size_t i = 0; i < c->size(); i++)
                {
                    Field value = (*c)[i];
                    EXPECT_DOUBLE_EQ(value.get<Float64>(), 0.125);
                }
            }
            num_rows_read += in.rows();
        }
        stream->readSuffix();
        ASSERT_EQ(num_rows_read, num_rows_write);
    }
}
CATCH

TEST_P(DMFile_DDL_Test, NotNullToNull)
try
{
    // Prepare some data before ddl
    const auto [num_rows_write, cols_before_ddl] = prepareSomeDataToDMFile();

    // Mock that we achange a column type from int8 -> Nullable(int32), and its name to "i8_new" after ddl
    auto cols_after_ddl = std::make_shared<ColumnDefines>();
    *cols_after_ddl = cols_before_ddl;
    const ColumnDefine old_col = cols_before_ddl[3];
    ASSERT_TRUE(old_col.type->equals(*typeFromString("Int8")));
    ColumnDefine new_col = old_col;
    new_col.type = typeFromString("Nullable(Int32)");
    new_col.name = "i32_nullable";
    (*cols_after_ddl)[3] = new_col;

    {
        // Test read with new columns after ddl
        auto stream = std::make_unique<DMFileBlockInputStream>( //
            dbContext(),
            std::numeric_limits<UInt64>::max(),
            false,
            dmContext().hash_salt,
            dm_file,
            *cols_after_ddl,
            RowKeyRanges{RowKeyRange::newAll(false, 1)},
            RSOperatorPtr{},
            column_cache_,
            IdSetPtr{});

        size_t num_rows_read = 0;
        stream->readPrefix();
        Int64 row_number = 0;
        while (Block in = stream->read())
        {
            ASSERT_TRUE(in.has(new_col.name));
            ASSERT_TRUE(!in.has("i8"));
            ASSERT_TRUE(in.has("f64"));
            {
                auto col = in.getByName(new_col.name);
                EXPECT_EQ(col.column_id, new_col.id);
                EXPECT_TRUE(col.type->equals(*new_col.type));
                auto c = col.column;
                for (size_t i = 0; i < c->size(); i++)
                {
                    auto value = (*c)[i];
                    ASSERT_FALSE(value.isNull());
                    ASSERT_EQ(value, (Int64)(row_number * (-1 * (row_number % 2))));
                    row_number++;
                }
            }
            {
                auto col = in.getByName("f64");
                EXPECT_EQ(col.column_id, 3L);
                EXPECT_TRUE(col.type->equals(*typeFromString("Float64")));
                auto c = col.column;
                for (size_t i = 0; i < c->size(); i++)
                {
                    Field value = (*c)[i];
                    EXPECT_DOUBLE_EQ(value.get<Float64>(), 0.125);
                }
            }
            num_rows_read += in.rows();
        }
        stream->readSuffix();
        ASSERT_EQ(num_rows_read, num_rows_write);
    }
}
CATCH

TEST_P(DMFile_DDL_Test, NullToNotNull)
try
{
    // Prepare some data before ddl
    const auto [num_rows_write, cols_before_ddl] = prepareSomeDataToDMFile(true);

    // Mock that we achange a column type from Nullable(int8) -> int32, and its name to "i32" after ddl
    auto cols_after_ddl = std::make_shared<ColumnDefines>();
    *cols_after_ddl = cols_before_ddl;
    const ColumnDefine old_col = cols_before_ddl[3];
    ASSERT_TRUE(old_col.type->equals(*typeFromString("Nullable(Int8)")));
    ColumnDefine new_col = old_col;
    new_col.type = typeFromString("Int32");
    new_col.name = "i32";
    (*cols_after_ddl)[3] = new_col;

    {
        // Test read with new columns after ddl
        auto stream = std::make_unique<DMFileBlockInputStream>( //
            dbContext(),
            std::numeric_limits<UInt64>::max(),
            false,
            dmContext().hash_salt,
            dm_file,
            *cols_after_ddl,
            RowKeyRanges{RowKeyRange::newAll(false, 1)},
            RSOperatorPtr{},
            column_cache_,
            IdSetPtr{});

        size_t num_rows_read = 0;
        stream->readPrefix();
        Int64 row_number = 0;
        while (Block in = stream->read())
        {
            ASSERT_TRUE(in.has(new_col.name));
            ASSERT_TRUE(!in.has("i8"));
            ASSERT_TRUE(in.has("f64"));
            {
                auto col = in.getByName(new_col.name);
                EXPECT_EQ(col.column_id, new_col.id);
                EXPECT_TRUE(col.type->equals(*new_col.type));
                auto c = col.column;
                for (size_t i = 0; i < c->size(); i++)
                {
                    auto value = (*c)[i];
                    if (i < num_rows_write / 2)
                    {
                        ASSERT_FALSE(value.isNull()) << " at row: " << i;
                        ASSERT_EQ(value, (Int64)(row_number * (-1 * (row_number % 2)))) << " at row: " << i;
                    }
                    else
                    {
                        ASSERT_FALSE(value.isNull()) << " at row: " << i;
                        ASSERT_EQ(value, (Int64)0) << " at row: " << i;
                    }
                    row_number++;
                }
            }
            {
                // Check old columns before ddl
                auto col = in.getByName("f64");
                EXPECT_EQ(col.column_id, 3L);
                EXPECT_TRUE(col.type->equals(*typeFromString("Float64")));
                auto c = col.column;
                for (size_t i = 0; i < c->size(); i++)
                {
                    Field value = (*c)[i];
                    EXPECT_DOUBLE_EQ(value.get<Float64>(), 0.125);
                }
            }
            num_rows_read += in.rows();
        }
        stream->readSuffix();
        ASSERT_EQ(num_rows_read, num_rows_write);
    }
}
CATCH

INSTANTIATE_TEST_CASE_P(DTFileMode, //
                        DMFile_DDL_Test,
                        testing::Values(DMFileMode::SingleFile, DMFileMode::DirectoryLegacy, DMFileMode::DirectoryChecksum),
                        paramToString);

} // namespace tests
} // namespace DM
} // namespace DB<|MERGE_RESOLUTION|>--- conflicted
+++ resolved
@@ -90,12 +90,7 @@
 
         parent_path = TiFlashStorageTestBasic::getTemporaryPath();
         path_pool = std::make_unique<StoragePathPool>(db_context->getPathPool().withTable("test", "DMFile_Test", false));
-<<<<<<< HEAD
-        storage_pool = std::make_unique<StoragePool>("test.t1", *path_pool, *db_context, db_context->getSettingsRef());
-=======
         storage_pool = std::make_unique<StoragePool>("test.t1", /*table_id*/ 100, *path_pool, *db_context, db_context->getSettingsRef());
-        page_id_generator = std::make_unique<PageIdGenerator>();
->>>>>>> d733a9e9
         dm_file = DMFile::create(1, parent_path, single_file_mode, std::move(configuration));
         table_columns_ = std::make_shared<ColumnDefines>();
         column_cache_ = std::make_shared<ColumnCache>();
@@ -114,7 +109,6 @@
             *db_context,
             *path_pool,
             *storage_pool,
-            *page_id_generator,
             /*hash_salt*/ 0,
             0,
             settings.not_compress_columns,
@@ -1122,12 +1116,7 @@
         auto configuration = mode == DMFileMode::DirectoryChecksum ? std::make_optional<DMChecksumConfig>() : std::nullopt;
 
         path_pool = std::make_unique<StoragePathPool>(db_context->getPathPool().withTable("test", "t", false));
-<<<<<<< HEAD
-        storage_pool = std::make_unique<StoragePool>("test.t1", *path_pool, *db_context, DB::Settings());
-=======
         storage_pool = std::make_unique<StoragePool>("test.t1", table_id, *path_pool, *db_context, DB::Settings());
-        page_id_generator = std::make_unique<PageIdGenerator>();
->>>>>>> d733a9e9
         dm_file = DMFile::create(0, path, single_file_mode, std::move(configuration));
         table_columns_ = std::make_shared<ColumnDefines>();
         column_cache_ = std::make_shared<ColumnCache>();
@@ -1148,7 +1137,6 @@
             *db_context,
             *path_pool,
             *storage_pool,
-            *page_id_generator,
             /*hash_salt*/ 0,
             0,
             settings.not_compress_columns,
