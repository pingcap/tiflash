#include <Storages/DeltaMerge/DMContext.h>
#include <Storages/DeltaMerge/DeltaMergeStore.h>
#include <Storages/DeltaMerge/Segment.h>
#include <Storages/tests/TiFlashStorageTestBasic.h>
#include <TestUtils/TiFlashTestBasic.h>

#include <ctime>
#include <memory>

#include "dm_basic_include.h"

namespace DB
{
namespace DM
{
namespace tests
{
class Segment_Common_Handle_test : public DB::base::TiFlashStorageTestBasic
{
public:
    Segment_Common_Handle_test()
        : storage_pool()
    {}

public:
    static void SetUpTestCase() {}

    void SetUp() override
    {
        TiFlashStorageTestBasic::SetUp();
        table_columns_ = std::make_shared<ColumnDefines>();

        segment = reload();
        ASSERT_EQ(segment->segmentId(), DELTA_MERGE_FIRST_SEGMENT_ID);
    }

protected:
    SegmentPtr reload(ColumnDefinesPtr cols = {}, DB::Settings && db_settings = DB::Settings())
    {
        TiFlashStorageTestBasic::reload(std::move(db_settings));
        path_pool = std::make_unique<StoragePathPool>(db_context->getPathPool().withTable("test", "t", false));
<<<<<<< HEAD
        storage_pool = std::make_unique<StoragePool>("test.t1", *path_pool, *db_context, db_context->getSettingsRef());
=======
        storage_pool = std::make_unique<StoragePool>("test.t1", /*table_id*/ 100, *path_pool, *db_context, db_context->getSettingsRef());
        page_id_generator = std::make_unique<PageIdGenerator>();
>>>>>>> d733a9e9
        storage_pool->restore();
        if (!cols)
            cols = DMTestEnv::getDefaultColumns(is_common_handle ? DMTestEnv::PkType::CommonHandle : DMTestEnv::PkType::HiddenTiDBRowID);
        setColumns(cols);

        auto segment_id = page_id_generator->newMetaPageId();
        return Segment::newSegment(*dm_context_, table_columns_, RowKeyRange::newAll(is_common_handle, rowkey_column_size), segment_id, 0);
    }

    // setColumns should update dm_context at the same time
    void setColumns(const ColumnDefinesPtr & columns)
    {
        *table_columns_ = *columns;

        dm_context_ = std::make_unique<DMContext>(*db_context,
                                                  *path_pool,
                                                  *storage_pool,
                                                  *page_id_generator,
                                                  0,
                                                  /*min_version_*/ 0,
                                                  settings.not_compress_columns,
                                                  is_common_handle,
                                                  rowkey_column_size,
                                                  db_context->getSettingsRef());
    }

    const ColumnDefinesPtr & tableColumns() const { return table_columns_; }

    DMContext & dmContext() { return *dm_context_; }

private:
    /// all these var lives as ref in dm_context
    std::unique_ptr<StoragePathPool> path_pool;
    std::unique_ptr<StoragePool> storage_pool;
    ColumnDefinesPtr table_columns_;
    DM::DeltaMergeStore::Settings settings;
    /// dm_context
    std::unique_ptr<DMContext> dm_context_;

protected:
    // the segment we are going to test
    SegmentPtr segment;
    bool is_common_handle = true;
    size_t rowkey_column_size = 2;
};

TEST_F(Segment_Common_Handle_test, WriteRead)
try
{
    const size_t num_rows_write = 100;
    {
        Block block = DMTestEnv::prepareSimpleWriteBlock(0,
                                                         num_rows_write,
                                                         false,
                                                         2,
                                                         EXTRA_HANDLE_COLUMN_NAME,
                                                         EXTRA_HANDLE_COLUMN_ID,
                                                         EXTRA_HANDLE_COLUMN_STRING_TYPE,
                                                         is_common_handle,
                                                         rowkey_column_size);
        // write to segment
        segment->write(dmContext(), block);
        // estimate segment
        auto estimatedRows = segment->getEstimatedRows();
        ASSERT_EQ(estimatedRows, block.rows());

        auto estimatedBytes = segment->getEstimatedBytes();
        ASSERT_EQ(estimatedBytes, block.bytes());
    }

    {
        // check segment
        segment->check(dmContext(), "test");
    }

    { // Round 1
        {
            // read written data (only in delta)
            auto in = segment->getInputStream(dmContext(), *tableColumns(), {RowKeyRange::newAll(is_common_handle, rowkey_column_size)});
            size_t num_rows_read = 0;
            in->readPrefix();
            while (Block block = in->read())
            {
                num_rows_read += block.rows();
            }
            in->readSuffix();
            ASSERT_EQ(num_rows_read, num_rows_write);
        }

        {
            // flush segment
            segment = segment->mergeDelta(dmContext(), tableColumns());
        }

        {
            // read written data (only in stable)
            auto in = segment->getInputStream(dmContext(), *tableColumns(), {RowKeyRange::newAll(is_common_handle, rowkey_column_size)});
            size_t num_rows_read = 0;
            in->readPrefix();
            while (Block block = in->read())
            {
                num_rows_read += block.rows();
            }
            in->readSuffix();
            ASSERT_EQ(num_rows_read, num_rows_write);
        }
    }

    const size_t num_rows_write_2 = 55;

    {
        // write more rows to segment
        Block block = DMTestEnv::prepareSimpleWriteBlock(num_rows_write,
                                                         num_rows_write + num_rows_write_2,
                                                         false,
                                                         2,
                                                         EXTRA_HANDLE_COLUMN_NAME,
                                                         EXTRA_HANDLE_COLUMN_ID,
                                                         EXTRA_HANDLE_COLUMN_STRING_TYPE,
                                                         is_common_handle,
                                                         rowkey_column_size);
        segment->write(dmContext(), std::move(block));
    }

    { // Round 2
        {
            // read written data (both in delta and stable)
            auto in = segment->getInputStream(dmContext(), *tableColumns(), {RowKeyRange::newAll(is_common_handle, rowkey_column_size)});
            size_t num_rows_read = 0;
            in->readPrefix();
            while (Block block = in->read())
            {
                num_rows_read += block.rows();
            }
            in->readSuffix();
            ASSERT_EQ(num_rows_read, num_rows_write + num_rows_write_2);
        }

        {
            // flush segment
            segment = segment->mergeDelta(dmContext(), tableColumns());
        }

        {
            // read written data (only in stable)
            auto in = segment->getInputStream(dmContext(), *tableColumns(), {RowKeyRange::newAll(is_common_handle, rowkey_column_size)});
            size_t num_rows_read = 0;
            in->readPrefix();
            while (Block block = in->read())
            {
                num_rows_read += block.rows();
            }
            in->readSuffix();
            ASSERT_EQ(num_rows_read, num_rows_write + num_rows_write_2);
        }
    }
}
CATCH

TEST_F(Segment_Common_Handle_test, WriteReadMultiRange)
try
{
    const size_t num_rows_write = 100;
    {
        Block block = DMTestEnv::prepareSimpleWriteBlock(0,
                                                         num_rows_write,
                                                         false,
                                                         2,
                                                         EXTRA_HANDLE_COLUMN_NAME,
                                                         EXTRA_HANDLE_COLUMN_ID,
                                                         EXTRA_HANDLE_COLUMN_STRING_TYPE,
                                                         is_common_handle,
                                                         rowkey_column_size);
        // write to segment
        segment->write(dmContext(), block);
        // estimate segment
        auto estimatedRows = segment->getEstimatedRows();
        ASSERT_EQ(estimatedRows, block.rows());

        auto estimatedBytes = segment->getEstimatedBytes();
        ASSERT_EQ(estimatedBytes, block.bytes());
    }

    {
        // check segment
        segment->check(dmContext(), "test");
    }

    RowKeyRanges read_ranges;
    read_ranges.emplace_back(RowKeyRange::fromHandleRange(HandleRange(0, 10), true));
    read_ranges.emplace_back(RowKeyRange::fromHandleRange(HandleRange(20, 30), true));
    read_ranges.emplace_back(RowKeyRange::fromHandleRange(HandleRange(110, 130), true));
    const size_t expect_read_rows = 20;
    { // Round 1
        {
            // read written data (only in delta)
            auto in = segment->getInputStream(dmContext(), *tableColumns(), read_ranges);
            size_t num_rows_read = 0;
            in->readPrefix();
            while (Block block = in->read())
            {
                num_rows_read += block.rows();
            }
            in->readSuffix();
            ASSERT_EQ(num_rows_read, expect_read_rows);
        }

        {
            // flush segment
            ASSERT_EQ(segment->getDelta()->getRows(), num_rows_write);
            segment = segment->mergeDelta(dmContext(), tableColumns());
            ASSERT_EQ(segment->getStable()->getRows(), num_rows_write);
        }

        {
            // read written data (only in stable)
            auto in = segment->getInputStream(dmContext(), *tableColumns(), read_ranges);
            size_t num_rows_read = 0;
            in->readPrefix();
            while (Block block = in->read())
            {
                num_rows_read += block.rows();
            }
            in->readSuffix();
            ASSERT_EQ(num_rows_read, expect_read_rows);
        }
    }

    const size_t num_rows_write_2 = 55;
    const size_t expect_read_rows_2 = 40;

    {
        // write more rows to segment
        Block block = DMTestEnv::prepareSimpleWriteBlock(num_rows_write,
                                                         num_rows_write + num_rows_write_2,
                                                         false,
                                                         2,
                                                         EXTRA_HANDLE_COLUMN_NAME,
                                                         EXTRA_HANDLE_COLUMN_ID,
                                                         EXTRA_HANDLE_COLUMN_STRING_TYPE,
                                                         is_common_handle,
                                                         rowkey_column_size);
        segment->write(dmContext(), std::move(block));
        ASSERT_EQ(segment->getDelta()->getRows(), num_rows_write_2);
    }

    { // Round 2
        {
            // read written data (both in delta and stable)
            auto in = segment->getInputStream(dmContext(), *tableColumns(), read_ranges);
            size_t num_rows_read = 0;
            in->readPrefix();
            while (Block block = in->read())
            {
                num_rows_read += block.rows();
            }
            in->readSuffix();
            ASSERT_EQ(num_rows_read, expect_read_rows_2);
        }

        {
            // flush segment
            segment = segment->mergeDelta(dmContext(), tableColumns());
            ASSERT_EQ(segment->getStable()->getRows(), num_rows_write + num_rows_write_2);
        }

        {
            // read written data (only in stable)
            auto in = segment->getInputStream(dmContext(), *tableColumns(), read_ranges);
            size_t num_rows_read = 0;
            in->readPrefix();
            while (Block block = in->read())
            {
                num_rows_read += block.rows();
            }
            in->readSuffix();
            ASSERT_EQ(num_rows_read, expect_read_rows_2);
        }
    }
}
CATCH

class SegmentDeletion_Common_Handle_test : public Segment_Common_Handle_test
    , //
                                           public testing::WithParamInterface<std::tuple<bool, bool>>
{
};

TEST_P(SegmentDeletion_Common_Handle_test, DeleteDataInDelta)
try
{
    const size_t num_rows_write = 100;
    {
        // write to segment
        Block block = DMTestEnv::prepareSimpleWriteBlock(0,
                                                         num_rows_write,
                                                         false,
                                                         2,
                                                         EXTRA_HANDLE_COLUMN_NAME,
                                                         EXTRA_HANDLE_COLUMN_ID,
                                                         EXTRA_HANDLE_COLUMN_STRING_TYPE,
                                                         is_common_handle,
                                                         rowkey_column_size);
        segment->write(dmContext(), std::move(block));
    }

    auto [read_before_delete, merge_delta_after_delete] = GetParam();
    if (read_before_delete)
    {
        // read written data
        auto in = segment->getInputStream(dmContext(), *tableColumns(), {RowKeyRange::newAll(is_common_handle, rowkey_column_size)});
        size_t num_rows_read = 0;
        in->readPrefix();
        while (Block block = in->read())
        {
            num_rows_read += block.rows();
        }
        in->readSuffix();
        ASSERT_EQ(num_rows_read, num_rows_write);
    }

    {
        // test delete range [1,99) for data in delta
        segment->write(dmContext(), {DMTestEnv::getRowKeyRangeForClusteredIndex(1, 99, rowkey_column_size)});
        // TODO test delete range partial overlap with segment
        // TODO test delete range not included by segment
    }

    if (merge_delta_after_delete)
    {
        // flush segment for apply delete range
        segment = segment->mergeDelta(dmContext(), tableColumns());
    }

    {
        // read after delete range
        auto in = segment->getInputStream(dmContext(), *tableColumns(), {RowKeyRange::newAll(is_common_handle, rowkey_column_size)});
        in->readPrefix();
        while (Block block = in->read())
        {
            ASSERT_EQ(block.rows(), 2UL);
            for (auto & iter : block)
            {
                auto c = iter.column;
                if (iter.name == DMTestEnv::pk_name)
                {
                    DMTestEnv::verifyClusteredIndexValue(c->operator[](0).get<String>(), 0, rowkey_column_size);
                    DMTestEnv::verifyClusteredIndexValue(c->operator[](1).get<String>(), 99, rowkey_column_size);
                }
            }
        }
        in->readSuffix();
    }
}
CATCH

TEST_P(SegmentDeletion_Common_Handle_test, DeleteDataInStable)
try
{
    const size_t num_rows_write = 100;
    {
        // write to segment
        Block block = DMTestEnv::prepareSimpleWriteBlock(0,
                                                         num_rows_write,
                                                         false,
                                                         2,
                                                         EXTRA_HANDLE_COLUMN_NAME,
                                                         EXTRA_HANDLE_COLUMN_ID,
                                                         EXTRA_HANDLE_COLUMN_STRING_TYPE,
                                                         is_common_handle,
                                                         rowkey_column_size);
        segment->write(dmContext(), std::move(block));
    }

    auto [read_before_delete, merge_delta_after_delete] = GetParam();
    if (read_before_delete)
    {
        // read written data
        auto in = segment->getInputStream(dmContext(), *tableColumns(), {RowKeyRange::newAll(is_common_handle, rowkey_column_size)});
        size_t num_rows_read = 0;
        in->readPrefix();
        while (Block block = in->read())
        {
            num_rows_read += block.rows();
        }
        in->readSuffix();
        ASSERT_EQ(num_rows_read, num_rows_write);
    }

    {
        // flush segment
        segment = segment->mergeDelta(dmContext(), tableColumns());
    }

    {
        // test delete range [1,99) for data in stable
        segment->write(dmContext(), {DMTestEnv::getRowKeyRangeForClusteredIndex(1, 99, rowkey_column_size)});
        // TODO test delete range partial overlap with segment
        // TODO test delete range not included by segment

        // flush segment
        segment = segment->mergeDelta(dmContext(), tableColumns());
    }

    if (merge_delta_after_delete)
    {
        // flush segment for apply delete range
        segment = segment->mergeDelta(dmContext(), tableColumns());
    }

    {
        // read after delete range
        auto in = segment->getInputStream(dmContext(), *tableColumns(), {RowKeyRange::newAll(is_common_handle, rowkey_column_size)});
        in->readPrefix();
        while (Block block = in->read())
        {
            ASSERT_EQ(block.rows(), 2UL);
            for (auto & iter : block)
            {
                auto c = iter.column;
                if (iter.name == DMTestEnv::pk_name)
                {
                    DMTestEnv::verifyClusteredIndexValue(c->operator[](0).get<String>(), 0, rowkey_column_size);
                    DMTestEnv::verifyClusteredIndexValue(c->operator[](1).get<String>(), 99, rowkey_column_size);
                }
            }
        }
        in->readSuffix();
    }
}
CATCH

TEST_P(SegmentDeletion_Common_Handle_test, DeleteDataInStableAndDelta)
try
{
    const size_t num_rows_write = 100;
    {
        // write [0, 50) to segment
        Block block = DMTestEnv::prepareSimpleWriteBlock(0,
                                                         num_rows_write / 2,
                                                         false,
                                                         2,
                                                         EXTRA_HANDLE_COLUMN_NAME,
                                                         EXTRA_HANDLE_COLUMN_ID,
                                                         EXTRA_HANDLE_COLUMN_STRING_TYPE,
                                                         is_common_handle,
                                                         rowkey_column_size);
        segment->write(dmContext(), std::move(block));
        // flush [0, 50) to segment's stable
        segment = segment->mergeDelta(dmContext(), tableColumns());
    }

    auto [read_before_delete, merge_delta_after_delete] = GetParam();

    {
        // write [50, 100) to segment's delta
        Block block = DMTestEnv::prepareSimpleWriteBlock(num_rows_write / 2,
                                                         num_rows_write,
                                                         false,
                                                         2,
                                                         EXTRA_HANDLE_COLUMN_NAME,
                                                         EXTRA_HANDLE_COLUMN_ID,
                                                         EXTRA_HANDLE_COLUMN_STRING_TYPE,
                                                         is_common_handle,
                                                         rowkey_column_size);
        segment->write(dmContext(), std::move(block));
    }

    if (read_before_delete)
    {
        // read written data
        auto in = segment->getInputStream(dmContext(), *tableColumns(), {RowKeyRange::newAll(is_common_handle, rowkey_column_size)});
        size_t num_rows_read = 0;
        in->readPrefix();
        while (Block block = in->read())
        {
            num_rows_read += block.rows();
        }
        in->readSuffix();
        ASSERT_EQ(num_rows_read, num_rows_write);
    }

    {
        // test delete range [1,99) for data in stable and delta
        segment->write(dmContext(), {DMTestEnv::getRowKeyRangeForClusteredIndex(1, 99, rowkey_column_size)});
        // TODO test delete range partial overlap with segment
        // TODO test delete range not included by segment
    }

    if (merge_delta_after_delete)
    {
        // flush segment for apply delete range
        segment = segment->mergeDelta(dmContext(), tableColumns());
    }

    {
        // read after delete range
        auto in = segment->getInputStream(dmContext(), *tableColumns(), {RowKeyRange::newAll(is_common_handle, rowkey_column_size)});
        in->readPrefix();
        while (Block block = in->read())
        {
            ASSERT_EQ(block.rows(), 2UL);
            for (auto & iter : block)
            {
                auto c = iter.column;
                if (iter.name == DMTestEnv::pk_name)
                {
                    DMTestEnv::verifyClusteredIndexValue(c->operator[](0).get<String>(), 0, rowkey_column_size);
                    DMTestEnv::verifyClusteredIndexValue(c->operator[](1).get<String>(), 99, rowkey_column_size);
                }
            }
        }
        in->readSuffix();
    }
}
CATCH

INSTANTIATE_TEST_CASE_P(WhetherReadOrMergeDeltaBeforeDeleteRange,
                        SegmentDeletion_Common_Handle_test,
                        testing::Combine(testing::Bool(), testing::Bool()));

TEST_F(Segment_Common_Handle_test, DeleteRead)
try
{
    const size_t num_rows_write = 64;
    {
        Block block = DMTestEnv::prepareSimpleWriteBlock(0,
                                                         num_rows_write,
                                                         false,
                                                         2,
                                                         EXTRA_HANDLE_COLUMN_NAME,
                                                         EXTRA_HANDLE_COLUMN_ID,
                                                         EXTRA_HANDLE_COLUMN_STRING_TYPE,
                                                         is_common_handle,
                                                         rowkey_column_size);
        segment->write(dmContext(), std::move(block));
    }

    {
        // flush segment
        segment = segment->mergeDelta(dmContext(), tableColumns());
    }

    {
        // Test delete range [70, 100)
        segment->write(dmContext(), {DMTestEnv::getRowKeyRangeForClusteredIndex(70, 100, rowkey_column_size)});
        // flush segment
        segment = segment->mergeDelta(dmContext(), tableColumns());
    }

    {
        // Read after deletion
        // The deleted range has no overlap with current data, so there should be no change
        auto in = segment->getInputStream(dmContext(), *tableColumns(), {RowKeyRange::newAll(is_common_handle, rowkey_column_size)});
        in->readPrefix();
        while (Block block = in->read())
        {
            ASSERT_EQ(block.rows(), num_rows_write);
            for (auto & iter : block)
            {
                auto c = iter.column;
                for (Int64 i = 0; i < Int64(c->size()); i++)
                {
                    if (iter.name == DMTestEnv::pk_name)
                    {
                        DMTestEnv::verifyClusteredIndexValue(c->operator[](i).get<String>(), i, rowkey_column_size);
                    }
                }
            }
        }
        in->readSuffix();
    }

    {
        // Test delete range [63, 70)
        segment->write(dmContext(), {DMTestEnv::getRowKeyRangeForClusteredIndex(63, 70, rowkey_column_size)});
        // flush segment
        segment = segment->mergeDelta(dmContext(), tableColumns());
    }

    {
        // Read after deletion
        // The deleted range has overlap range [63, 64) with current data, so the record with Handle 63 should be deleted
        auto in = segment->getInputStream(dmContext(), *tableColumns(), {RowKeyRange::newAll(is_common_handle, rowkey_column_size)});
        in->readPrefix();
        while (Block block = in->read())
        {
            ASSERT_EQ(block.rows(), num_rows_write - 1);
            for (auto & iter : block)
            {
                auto c = iter.column;
                if (iter.name == DMTestEnv::pk_name)
                {
                    DMTestEnv::verifyClusteredIndexValue(c->operator[](0).get<String>(), 0, rowkey_column_size);
                    DMTestEnv::verifyClusteredIndexValue(c->operator[](62).get<String>(), 62, rowkey_column_size);
                }
                EXPECT_EQ(c->size(), 63UL);
            }
        }
        in->readSuffix();
    }

    {
        // Test delete range [1, 32)
        segment->write(dmContext(), {DMTestEnv::getRowKeyRangeForClusteredIndex(1, 32, rowkey_column_size)});
        // flush segment
        segment = segment->mergeDelta(dmContext(), tableColumns());
    }

    {
        // Read after deletion
        auto in = segment->getInputStream(dmContext(), *tableColumns(), {RowKeyRange::newAll(is_common_handle, rowkey_column_size)});
        in->readPrefix();
        while (Block block = in->read())
        {
            ASSERT_EQ(block.rows(), num_rows_write - 32);
            for (auto & iter : block)
            {
                auto c = iter.column;
                if (iter.name == DMTestEnv::pk_name)
                {
                    DMTestEnv::verifyClusteredIndexValue(c->operator[](0).get<String>(), 0, rowkey_column_size);
                    DMTestEnv::verifyClusteredIndexValue(c->operator[](1).get<String>(), 32, rowkey_column_size);
                }
            }
        }
        in->readSuffix();
    }

    {
        // Test delete range [1, 32)
        // delete should be idempotent
        segment->write(dmContext(), {DMTestEnv::getRowKeyRangeForClusteredIndex(1, 32, rowkey_column_size)});
        // flush segment
        segment = segment->mergeDelta(dmContext(), tableColumns());
    }

    {
        // Read after deletion
        auto in = segment->getInputStream(dmContext(), *tableColumns(), {RowKeyRange::newAll(is_common_handle, rowkey_column_size)});
        in->readPrefix();
        while (Block block = in->read())
        {
            ASSERT_EQ(block.rows(), num_rows_write - 32);
            for (auto & iter : block)
            {
                auto c = iter.column;
                if (iter.name == DMTestEnv::pk_name)
                {
                    DMTestEnv::verifyClusteredIndexValue(c->operator[](0).get<String>(), 0, rowkey_column_size);
                    DMTestEnv::verifyClusteredIndexValue(c->operator[](1).get<String>(), 32, rowkey_column_size);
                }
            }
        }
        in->readSuffix();
    }

    {
        // Test delete range [0, 2)
        // There is an overlap range [0, 1)
        segment->write(dmContext(), {DMTestEnv::getRowKeyRangeForClusteredIndex(0, 2, rowkey_column_size)});
        // flush segment
        segment = segment->mergeDelta(dmContext(), tableColumns());
    }

    {
        // Read after deletion
        auto in = segment->getInputStream(dmContext(), *tableColumns(), {RowKeyRange::newAll(is_common_handle, rowkey_column_size)});
        in->readPrefix();
        while (Block block = in->read())
        {
            ASSERT_EQ(block.rows(), num_rows_write - 33);
            for (auto & iter : block)
            {
                auto c = iter.column;
                if (iter.name == DMTestEnv::pk_name)
                {
                    DMTestEnv::verifyClusteredIndexValue(c->operator[](0).get<String>(), 32, rowkey_column_size);
                }
            }
        }
        in->readSuffix();
    }
}
CATCH

TEST_F(Segment_Common_Handle_test, Split)
try
{
    const size_t num_rows_write = 100;
    {
        // write to segment
        Block block = DMTestEnv::prepareSimpleWriteBlock(0,
                                                         num_rows_write,
                                                         false,
                                                         2,
                                                         EXTRA_HANDLE_COLUMN_NAME,
                                                         EXTRA_HANDLE_COLUMN_ID,
                                                         EXTRA_HANDLE_COLUMN_STRING_TYPE,
                                                         is_common_handle,
                                                         rowkey_column_size);
        segment->write(dmContext(), std::move(block));
    }

    {
        // read written data
        auto in = segment->getInputStream(dmContext(), *tableColumns(), {RowKeyRange::newAll(is_common_handle, rowkey_column_size)});

        size_t num_rows_read = 0;
        in->readPrefix();
        while (Block block = in->read())
        {
            num_rows_read += block.rows();
        }
        in->readSuffix();
        ASSERT_EQ(num_rows_read, num_rows_write);
    }

    const auto old_range = segment->getRowKeyRange();

    SegmentPtr new_segment;
    // test split segment
    {
        std::tie(segment, new_segment) = segment->split(dmContext(), tableColumns());
    }
    // check segment range
    const auto s1_range = segment->getRowKeyRange();
    EXPECT_EQ(*s1_range.start.value, *old_range.start.value);
    const auto s2_range = new_segment->getRowKeyRange();
    EXPECT_EQ(*s2_range.start.value, *s1_range.end.value);
    EXPECT_EQ(*s2_range.end.value, *old_range.end.value);
    // TODO check segment epoch is increase

    size_t num_rows_seg1 = 0;
    size_t num_rows_seg2 = 0;
    {
        {
            auto in = segment->getInputStream(dmContext(), *tableColumns(), {RowKeyRange::newAll(is_common_handle, rowkey_column_size)});
            in->readPrefix();
            while (Block block = in->read())
            {
                num_rows_seg1 += block.rows();
            }
            in->readSuffix();
        }
        {
            auto in = segment->getInputStream(dmContext(), *tableColumns(), {RowKeyRange::newAll(is_common_handle, rowkey_column_size)});
            in->readPrefix();
            while (Block block = in->read())
            {
                num_rows_seg2 += block.rows();
            }
            in->readSuffix();
        }
        ASSERT_EQ(num_rows_seg1 + num_rows_seg2, num_rows_write);
    }

    // merge segments
    // TODO: enable merge test!
    if (false)
    {
        segment = Segment::merge(dmContext(), tableColumns(), segment, new_segment);
        {
            // check merged segment range
            const auto & merged_range = segment->getRowKeyRange();
            EXPECT_EQ(*merged_range.start.value, *s1_range.start.value);
            EXPECT_EQ(*merged_range.end.value, *s2_range.end.value);
            // TODO check segment epoch is increase
        }
        {
            size_t num_rows_read = 0;
            auto in = segment->getInputStream(dmContext(), *tableColumns(), {RowKeyRange::newAll(is_common_handle, rowkey_column_size)});
            in->readPrefix();
            while (Block block = in->read())
            {
                num_rows_read += block.rows();
            }
            in->readSuffix();
            EXPECT_EQ(num_rows_read, num_rows_write);
        }
    }
}
CATCH

TEST_F(Segment_Common_Handle_test, Restore)
try
{
    // compare will compares the given segments.
    // If they are equal, result will be true, otherwise it will be false.
    auto compare = [&](const SegmentPtr & seg1, const SegmentPtr & seg2, bool & result) {
        result = false;
        auto in1 = seg1->getInputStream(dmContext(), *tableColumns(), {RowKeyRange::newAll(is_common_handle, rowkey_column_size)});
        auto in2 = seg2->getInputStream(dmContext(), *tableColumns(), {RowKeyRange::newAll(is_common_handle, rowkey_column_size)});
        in1->readPrefix();
        in2->readPrefix();
        for (;;)
        {
            Block block1 = in1->read();
            Block block2 = in2->read();
            if (!block1)
            {
                ASSERT_TRUE(!block2);
                break;
            }

            ASSERT_EQ(block1.rows(), block2.rows());

            auto iter1 = block1.begin();
            auto iter2 = block2.begin();

            for (;;)
            {
                if (iter1 == block1.end())
                {
                    ASSERT_EQ(iter2, block2.end());
                    break;
                }

                auto c1 = iter1->column;
                auto c2 = iter2->column;

                ASSERT_EQ(c1->size(), c2->size());

                for (Int64 i = 0; i < Int64(c1->size()); i++)
                {
                    if (iter1->name == DMTestEnv::pk_name)
                    {
                        ASSERT_EQ(iter2->name, DMTestEnv::pk_name);
                        ASSERT_EQ(c1->operator[](i).get<String>(), c2->operator[](i).get<String>());
                    }
                }

                // Call next
                iter1++;
                iter2++;
            }
        }
        in1->readSuffix();
        in2->readSuffix();

        result = true;
    };

    const size_t num_rows_write = 64;
    {
        Block block = DMTestEnv::prepareSimpleWriteBlock(0,
                                                         num_rows_write,
                                                         false,
                                                         2,
                                                         EXTRA_HANDLE_COLUMN_NAME,
                                                         EXTRA_HANDLE_COLUMN_ID,
                                                         EXTRA_HANDLE_COLUMN_STRING_TYPE,
                                                         is_common_handle,
                                                         rowkey_column_size);
        segment->write(dmContext(), std::move(block));
        // flush segment
        segment = segment->mergeDelta(dmContext(), tableColumns());
    }

    SegmentPtr new_segment = Segment::restoreSegment(dmContext(), segment->segmentId());

    {
        // test compare
        bool result;
        compare(segment, new_segment, result);
        ASSERT_TRUE(result);
    }

    {
        // Do some update and restore again
        segment->write(dmContext(), {DMTestEnv::getRowKeyRangeForClusteredIndex(0, 32, rowkey_column_size)});
        new_segment = segment->restoreSegment(dmContext(), segment->segmentId());
    }

    {
        // test compare
        bool result;
        compare(new_segment, new_segment, result);
        ASSERT_TRUE(result);
    }
}
CATCH

TEST_F(Segment_Common_Handle_test, MassiveSplit)
try
{
    Settings settings = dmContext().db_context.getSettings();
    settings.dt_segment_limit_rows = 11;
    settings.dt_segment_delta_limit_rows = 7;

    segment = reload(DMTestEnv::getDefaultColumns(DMTestEnv::PkType::CommonHandle), std::move(settings));

    size_t num_batches_written = 0;
    const size_t num_rows_per_write = 5;

    const time_t start_time = std::time(nullptr);

    auto temp = std::vector<Int64>();
    for (;;)
    {
        {
            // Write to segment
            Block block = DMTestEnv::prepareSimpleWriteBlock(
                num_batches_written * num_rows_per_write,
                num_batches_written * num_rows_per_write + num_rows_per_write,
                false,
                2,
                EXTRA_HANDLE_COLUMN_NAME,
                EXTRA_HANDLE_COLUMN_ID,
                EXTRA_HANDLE_COLUMN_STRING_TYPE,
                is_common_handle,
                rowkey_column_size);
            segment->write(dmContext(), std::move(block));
            num_batches_written += 1;
        }

        {
            // Delete some records so that the following condition can be satisfied:
            // if pk % 5 < 2, then the record would be deleted
            // if pk % 5 >= 2, then the record would be reserved
            segment->write(dmContext(),
                           DMTestEnv::getRowKeyRangeForClusteredIndex(Int64((num_batches_written - 1) * num_rows_per_write),
                                                                      Int64((num_batches_written - 1) * num_rows_per_write + 2),
                                                                      rowkey_column_size));
        }

        {
            // flush segment
            segment = segment->mergeDelta(dmContext(), tableColumns());
        }

        for (size_t i = (num_batches_written - 1) * num_rows_per_write + 2; i < num_batches_written * num_rows_per_write; i++)
        {
            temp.push_back(Int64(i));
        }

        {
            // Read after writing
            auto in = segment->getInputStream(dmContext(), *tableColumns(), {RowKeyRange::newAll(is_common_handle, rowkey_column_size)});
            size_t num_rows_read = 0;
            in->readPrefix();
            while (Block block = in->read())
            {
                for (auto & iter : block)
                {
                    auto c = iter.column;
                    for (size_t i = 0; i < c->size(); i++)
                    {
                        if (iter.name == DMTestEnv::pk_name)
                        {
                            auto expect = temp.at(i + num_rows_read);
                            DMTestEnv::verifyClusteredIndexValue(c->operator[](Int64(i)).get<String>(), expect, rowkey_column_size);
                        }
                    }
                }
                num_rows_read += block.rows();
            }
            in->readSuffix();
            ASSERT_EQ(num_batches_written * (num_rows_per_write - 2), num_rows_read);
        }

        {
            // Run for long enough to make sure Split is robust.
            const time_t end_time = std::time(nullptr);
            // if ((end_time - start_time) / 60 > 10)
            if ((end_time - start_time) > 10)
            {
                return;
            }
        }
    }
}
CATCH

} // namespace tests
} // namespace DM
} // namespace DB<|MERGE_RESOLUTION|>--- conflicted
+++ resolved
@@ -39,18 +39,13 @@
     {
         TiFlashStorageTestBasic::reload(std::move(db_settings));
         path_pool = std::make_unique<StoragePathPool>(db_context->getPathPool().withTable("test", "t", false));
-<<<<<<< HEAD
-        storage_pool = std::make_unique<StoragePool>("test.t1", *path_pool, *db_context, db_context->getSettingsRef());
-=======
         storage_pool = std::make_unique<StoragePool>("test.t1", /*table_id*/ 100, *path_pool, *db_context, db_context->getSettingsRef());
-        page_id_generator = std::make_unique<PageIdGenerator>();
->>>>>>> d733a9e9
         storage_pool->restore();
         if (!cols)
             cols = DMTestEnv::getDefaultColumns(is_common_handle ? DMTestEnv::PkType::CommonHandle : DMTestEnv::PkType::HiddenTiDBRowID);
         setColumns(cols);
 
-        auto segment_id = page_id_generator->newMetaPageId();
+        auto segment_id = storage_pool->newMetaPageId();
         return Segment::newSegment(*dm_context_, table_columns_, RowKeyRange::newAll(is_common_handle, rowkey_column_size), segment_id, 0);
     }
 
@@ -62,7 +57,6 @@
         dm_context_ = std::make_unique<DMContext>(*db_context,
                                                   *path_pool,
                                                   *storage_pool,
-                                                  *page_id_generator,
                                                   0,
                                                   /*min_version_*/ 0,
                                                   settings.not_compress_columns,
