#include <Common/FailPoint.h>
#include <DataStreams/OneBlockInputStream.h>
#include <DataTypes/DataTypeString.h>
#include <Parsers/ASTFunction.h>
#include <Parsers/ASTLiteral.h>
#include <Poco/File.h>
#include <Storages/DeltaMerge/DMContext.h>
<<<<<<< HEAD
=======
#include <Storages/DeltaMerge/DeltaMergeStore.h>
#include <Storages/DeltaMerge/File/DMFileBlockOutputStream.h>
>>>>>>> 65209cd0
#include <Storages/DeltaMerge/Filter/RSOperator.h>
#include <Storages/DeltaMerge/Segment.h>
#include <TestUtils/TiFlashTestBasic.h>

#include <memory>

#include "dm_basic_include.h"

#define private public
#include <Storages/DeltaMerge/DeltaMergeStore.h>
#undef private

namespace DB
{

namespace FailPoints
{
extern const char pause_before_dt_background_delta_merge[];
extern const char pause_until_dt_background_delta_merge[];
extern const char force_triggle_background_merge_delta[];
extern const char force_triggle_foreground_flush[];
} // namespace FailPoints

namespace DM
{
<<<<<<< HEAD
extern DMFilePtr writeIntoNewDMFile(DMContext &                 dm_context, //
                                    const ColumnDefinesPtr &    schema_snap,
                                    const BlockInputStreamPtr & input_stream,
                                    UInt64                      file_id,
                                    const String &              parent_path,
                                    bool                        need_rate_limit,
                                    bool                        single_file_mode);

=======
extern DMFilePtr writeIntoNewDMFile(DMContext &                    dm_context, //
                                    const ColumnDefinesPtr &       schema_snap,
                                    const BlockInputStreamPtr &    input_stream,
                                    UInt64                         file_id,
                                    const String &                 parent_path,
                                    DMFileBlockOutputStream::Flags flags);
>>>>>>> 65209cd0
namespace tests
{

enum TestMode
{
    V1_BlockOnly,
    V2_BlockOnly,
    V2_FileOnly,
    V2_Mix,
};

String testModeToString(const ::testing::TestParamInfo<TestMode> & info)
{
    const auto mode = info.param;
    switch (mode)
    {
    case TestMode::V1_BlockOnly:
        return "V1_BlockOnly";
    case TestMode::V2_BlockOnly:
        return "V2_BlockOnly";
    case TestMode::V2_FileOnly:
        return "V2_FileOnly";
    case TestMode::V2_Mix:
        return "V2_Mix";
    default:
        return "Unknown";
    }
}

class DeltaMergeStore_test : public ::testing::Test, public testing::WithParamInterface<TestMode>
{
public:
    DeltaMergeStore_test() : name("DeltaMergeStore_test") {}

    static void SetUpTestCase() {}

    void cleanUp()
    {
        // drop former-gen table's data in disk
        const String p = DB::tests::TiFlashTestEnv::getTemporaryPath();
        if (Poco::File f{p}; f.exists())
        {
            f.remove(true);
            f.createDirectories();
        }
    }

    void SetUp() override
    {

        cleanUp();

        mode = GetParam();

        switch (mode)
        {
        case TestMode::V1_BlockOnly:
            setStorageFormat(1);
            break;
        case TestMode::V2_BlockOnly:
        case TestMode::V2_FileOnly:
        case TestMode::V2_Mix:
            setStorageFormat(2);
            break;
        }

        context = std::make_unique<Context>(DMTestEnv::getContext());
        store   = reload();
    }

    DeltaMergeStorePtr
    reload(const ColumnDefinesPtr & pre_define_columns = {}, bool is_common_handle = false, size_t rowkey_column_size = 1)
    {
        auto         cols                 = (!pre_define_columns) ? DMTestEnv::getDefaultColumns(is_common_handle) : pre_define_columns;
        ColumnDefine handle_column_define = (*cols)[0];

        DeltaMergeStorePtr s = std::make_shared<DeltaMergeStore>(
            *context, false, "test", name, *cols, handle_column_define, is_common_handle, rowkey_column_size, DeltaMergeStore::Settings());
        return s;
    }

    std::pair<RowKeyRange, std::vector<PageId>> genDMFile(DMContext & context, const Block & block)
    {
<<<<<<< HEAD
        auto input_stream          = std::make_shared<OneBlockInputStream>(block);
        auto [store_path, file_id] = store->preAllocateIngestFile();
        auto dmfile                = writeIntoNewDMFile(context,
                                         std::make_shared<ColumnDefines>(store->getTableColumns()),
                                         input_stream,
                                         file_id,
                                         store_path,
                                         /*need_rate_limit*/ false,
                                         /*single_file_mode*/ DMTestEnv::getPseudoRandomNumber() % 2);

=======
        auto file_id      = context.storage_pool.newDataPageId();
        auto input_stream = std::make_shared<OneBlockInputStream>(block);
        auto delegate     = context.path_pool.getStableDiskDelegator();
        auto store_path   = delegate.choosePath();

        DMFileBlockOutputStream::Flags flags;
        flags.setSingleFile(DMTestEnv::getPseudoRandomNumber() % 2);

        auto dmfile = writeIntoNewDMFile(
            context, std::make_shared<ColumnDefines>(store->getTableColumns()), input_stream, file_id, store_path, flags);
>>>>>>> 65209cd0

        store->preIngestFile(store_path, file_id, dmfile->getBytesOnDisk());

        auto &      pk_column = block.getByPosition(0).column;
        auto        min_pk    = pk_column->getInt(0);
        auto        max_pk    = pk_column->getInt(block.rows() - 1);
        HandleRange range(min_pk, max_pk + 1);

        return {RowKeyRange::fromHandleRange(range), {file_id}};
    }

private:
    // the table name
    String name;

protected:
    TestMode mode;
    // a ptr to context, we can reload context with different settings if need.
    std::unique_ptr<Context> context;
    DeltaMergeStorePtr       store;
};

TEST_P(DeltaMergeStore_test, Create)
try
{
    // create table
    ASSERT_NE(store, nullptr);

    {
        // check handle column of store
        auto & h = store->getHandle();
        ASSERT_EQ(h.name, EXTRA_HANDLE_COLUMN_NAME);
        ASSERT_EQ(h.id, EXTRA_HANDLE_COLUMN_ID);
        ASSERT_TRUE(h.type->equals(*EXTRA_HANDLE_COLUMN_INT_TYPE));
    }
    {
        // check column structure of store
        auto & cols = store->getTableColumns();
        // version & tag column added
        ASSERT_EQ(cols.size(), 3UL);
    }
}
CATCH

TEST_P(DeltaMergeStore_test, OpenWithExtraColumns)
try
{
    const ColumnDefine col_str_define(2, "col2", std::make_shared<DataTypeString>());
    const ColumnDefine col_i8_define(3, "i8", std::make_shared<DataTypeInt8>());
    {
        auto table_column_defines = DMTestEnv::getDefaultColumns();
        table_column_defines->emplace_back(col_str_define);
        table_column_defines->emplace_back(col_i8_define);
        store = reload(table_column_defines);
    }

    {
        // check column structure
        const auto & cols = store->getTableColumns();
        ASSERT_EQ(cols.size(), 5UL);
        const auto & str_col = cols[3];
        ASSERT_EQ(str_col.name, col_str_define.name);
        ASSERT_EQ(str_col.id, col_str_define.id);
        ASSERT_TRUE(str_col.type->equals(*col_str_define.type));
        const auto & i8_col = cols[4];
        ASSERT_EQ(i8_col.name, col_i8_define.name);
        ASSERT_EQ(i8_col.id, col_i8_define.id);
        ASSERT_TRUE(i8_col.type->equals(*col_i8_define.type));
    }
}
CATCH

TEST_P(DeltaMergeStore_test, SimpleWriteRead)
try
{
    const ColumnDefine col_str_define(2, "col2", std::make_shared<DataTypeString>());
    const ColumnDefine col_i8_define(3, "i8", std::make_shared<DataTypeInt8>());
    {
        auto table_column_defines = DMTestEnv::getDefaultColumns();
        table_column_defines->emplace_back(col_str_define);
        table_column_defines->emplace_back(col_i8_define);

        store = reload(table_column_defines);
    }

    {
        // check column structure
        const auto & cols = store->getTableColumns();
        ASSERT_EQ(cols.size(), 5UL);
        const auto & str_col = cols[3];
        ASSERT_EQ(str_col.name, col_str_define.name);
        ASSERT_EQ(str_col.id, col_str_define.id);
        ASSERT_TRUE(str_col.type->equals(*col_str_define.type));
        const auto & i8_col = cols[4];
        ASSERT_EQ(i8_col.name, col_i8_define.name);
        ASSERT_EQ(i8_col.id, col_i8_define.id);
        ASSERT_TRUE(i8_col.type->equals(*col_i8_define.type));
    }

    const size_t num_rows_write = 128;
    {
        // write to store
        Block block;
        {
            block = DMTestEnv::prepareSimpleWriteBlock(0, num_rows_write, false);
            // Add a column of col2:String for test
            ColumnWithTypeAndName col2({}, col_str_define.type, col_str_define.name, col_str_define.id);
            {
                IColumn::MutablePtr m_col2 = col2.type->createColumn();
                for (size_t i = 0; i < num_rows_write; i++)
                {
                    String s = DB::toString(i);
                    Field  field(s.c_str(), s.size());
                    m_col2->insert(field);
                }
                col2.column = std::move(m_col2);
            }
            block.insert(std::move(col2));

            // Add a column of i8:Int8 for test
            ColumnWithTypeAndName i8({}, col_i8_define.type, col_i8_define.name, col_i8_define.id);
            {
                IColumn::MutablePtr m_i8 = i8.type->createColumn();
                for (size_t i = 0; i < num_rows_write; i++)
                {
                    Int64 num = i * (i % 2 == 0 ? -1 : 1);
                    m_i8->insert(Field(num));
                }
                i8.column = std::move(m_i8);
            }
            block.insert(std::move(i8));
        }

        switch (mode)
        {
        case TestMode::V1_BlockOnly:
        case TestMode::V2_BlockOnly:
            store->write(*context, context->getSettingsRef(), std::move(block));
            break;
        default: {
            auto dm_context        = store->newDMContext(*context, context->getSettingsRef());
            auto [range, file_ids] = genDMFile(*dm_context, block);
            store->ingestFiles(dm_context, range, file_ids, false);
            break;
        }
        }
    }

    {
        // TODO read data from more than one block
        // TODO read data from mutli streams
        // TODO read partial columns from store
        // TODO read data of max_version

        // read all columns from store
        const auto &        columns = store->getTableColumns();
        BlockInputStreamPtr in      = store->read(*context,
                                             context->getSettingsRef(),
                                             columns,
                                             {RowKeyRange::newAll(store->isCommonHandle(), store->getRowKeyColumnSize())},
                                             /* num_streams= */ 1,
                                             /* max_version= */ std::numeric_limits<UInt64>::max(),
                                             EMPTY_FILTER,
                                             /* expected_block_size= */ 1024)[0];

        size_t num_rows_read = 0;
        in->readPrefix();
        while (Block block = in->read())
        {
            num_rows_read += block.rows();
            for (auto && iter : block)
            {
                auto c = iter.column;
                for (Int64 i = 0; i < Int64(c->size()); ++i)
                {
                    if (iter.name == DMTestEnv::pk_name)
                    {
                        //printf("pk:%lld\n", c->getInt(i));
                        EXPECT_EQ(c->getInt(i), i);
                    }
                    else if (iter.name == col_str_define.name)
                    {
                        //printf("%s:%s\n", col_str_define.name.c_str(), c->getDataAt(i).data);
                        EXPECT_EQ(c->getDataAt(i), DB::toString(i));
                    }
                    else if (iter.name == col_i8_define.name)
                    {
                        //printf("%s:%lld\n", col_i8_define.name.c_str(), c->getInt(i));
                        Int64 num = i * (i % 2 == 0 ? -1 : 1);
                        EXPECT_EQ(c->getInt(i), num);
                    }
                }
            }
        }
        in->readSuffix();
        ASSERT_EQ(num_rows_read, num_rows_write);
    }

    {
        // test readRaw
        const auto &        columns = store->getTableColumns();
        BlockInputStreamPtr in      = store->readRaw(*context, context->getSettingsRef(), columns, 1)[0];

        size_t num_rows_read = 0;
        in->readPrefix();
        while (Block block = in->read())
        {
            num_rows_read += block.rows();
            for (auto && iter : block)
            {
                auto c = iter.column;
                for (Int64 i = 0; i < Int64(c->size()); ++i)
                {
                    if (iter.name == DMTestEnv::pk_name)
                    {
                        EXPECT_EQ(c->getInt(i), i);
                    }
                    else if (iter.name == col_str_define.name)
                    {
                        EXPECT_EQ(c->getDataAt(i), DB::toString(i));
                    }
                    else if (iter.name == col_i8_define.name)
                    {
                        Int64 num = i * (i % 2 == 0 ? -1 : 1);
                        EXPECT_EQ(c->getInt(i), num);
                    }
                }
            }
        }
        in->readSuffix();
        ASSERT_EQ(num_rows_read, num_rows_write);
    }
}
CATCH

TEST_P(DeltaMergeStore_test, DeleteRead)
try
{
    const size_t num_rows_write = 128;
    {
        // Create a block with sequential Int64 handle in range [0, 128)
        Block block = DMTestEnv::prepareSimpleWriteBlock(0, 128, false);

        switch (mode)
        {
        case TestMode::V1_BlockOnly:
        case TestMode::V2_BlockOnly:
            store->write(*context, context->getSettingsRef(), std::move(block));
            break;
        default: {
            auto dm_context        = store->newDMContext(*context, context->getSettingsRef());
            auto [range, file_ids] = genDMFile(*dm_context, block);
            store->ingestFiles(dm_context, range, file_ids, false);
            break;
        }
        }
    }
    // Test Reading first
    {
        const auto &        columns       = store->getTableColumns();
        BlockInputStreamPtr in            = store->read(*context,
                                             context->getSettingsRef(),
                                             columns,
                                             {RowKeyRange::newAll(store->isCommonHandle(), store->getRowKeyColumnSize())},
                                             /* num_streams= */ 1,
                                             /* max_version= */ std::numeric_limits<UInt64>::max(),
                                             EMPTY_FILTER,
                                             /* expected_block_size= */ 1024)[0];
        size_t              num_rows_read = 0;
        while (Block block = in->read())
        {
            num_rows_read += block.rows();
            for (auto && iter : block)
            {
                auto c = iter.column;
                for (Int64 i = 0; i < Int64(c->size()); ++i)
                {
                    if (iter.name == DMTestEnv::pk_name)
                    {
                        ASSERT_EQ(c->getInt(i), i);
                    }
                }
            }
        }

        ASSERT_EQ(num_rows_read, num_rows_write);
    }
    // Delete range [0, 64)
    const size_t num_deleted_rows = 64;
    {
        HandleRange range(0, num_deleted_rows);
        store->deleteRange(*context, context->getSettingsRef(), RowKeyRange::fromHandleRange(range));
    }
    // Read after deletion
    {
        const auto &        columns       = store->getTableColumns();
        BlockInputStreamPtr in            = store->read(*context,
                                             context->getSettingsRef(),
                                             columns,
                                             {RowKeyRange::newAll(store->isCommonHandle(), store->getRowKeyColumnSize())},
                                             /* num_streams= */ 1,
                                             /* max_version= */ std::numeric_limits<UInt64>::max(),
                                             EMPTY_FILTER,
                                             /* expected_block_size= */ 1024)[0];
        size_t              num_rows_read = 0;
        while (Block block = in->read())
        {
            num_rows_read += block.rows();
            for (auto && iter : block)
            {
                auto c = iter.column;
                for (Int64 i = 0; i < Int64(c->size()); ++i)
                {
                    if (iter.name == DMTestEnv::pk_name)
                    {
                        // Range after deletion is [64, 128)
                        ASSERT_EQ(c->getInt(i), i + Int64(num_deleted_rows));
                    }
                }
            }
        }

        ASSERT_EQ(num_rows_read, num_rows_write - num_deleted_rows);
    }
}
CATCH

TEST_P(DeltaMergeStore_test, WriteMultipleBlock)
try
{
    const size_t num_write_rows = 32;

    // Test write multi blocks without overlap
    {
        Block block1 = DMTestEnv::prepareSimpleWriteBlock(0, 1 * num_write_rows, false);
        Block block2 = DMTestEnv::prepareSimpleWriteBlock(1 * num_write_rows, 2 * num_write_rows, false);
        Block block3 = DMTestEnv::prepareSimpleWriteBlock(2 * num_write_rows, 3 * num_write_rows, false);
        switch (mode)
        {
        case TestMode::V1_BlockOnly:
        case TestMode::V2_BlockOnly: {
            store->write(*context, context->getSettingsRef(), std::move(block1));
            store->write(*context, context->getSettingsRef(), std::move(block2));
            store->write(*context, context->getSettingsRef(), std::move(block3));
            break;
        }
        case TestMode::V2_FileOnly: {
            auto dm_context          = store->newDMContext(*context, context->getSettingsRef());
            auto [range1, file_ids1] = genDMFile(*dm_context, block1);
            auto [range2, file_ids2] = genDMFile(*dm_context, block2);
            auto [range3, file_ids3] = genDMFile(*dm_context, block3);
            auto range               = range1.merge(range2).merge(range3);
            auto file_ids            = file_ids1;
            file_ids.insert(file_ids.cend(), file_ids2.begin(), file_ids2.end());
            file_ids.insert(file_ids.cend(), file_ids3.begin(), file_ids3.end());
            store->ingestFiles(dm_context, range, file_ids, false);
            break;
        }
        case TestMode::V2_Mix: {
            auto dm_context          = store->newDMContext(*context, context->getSettingsRef());
            auto [range1, file_ids1] = genDMFile(*dm_context, block1);
            auto [range3, file_ids3] = genDMFile(*dm_context, block3);
            auto range               = range1.merge(range3);
            auto file_ids            = file_ids1;
            file_ids.insert(file_ids.cend(), file_ids3.begin(), file_ids3.end());
            store->ingestFiles(dm_context, range, file_ids, false);

            store->write(*context, context->getSettingsRef(), std::move(block2));
            break;
        }
        }

        store->flushCache(*context, RowKeyRange::newAll(store->isCommonHandle(), store->getRowKeyColumnSize()));
    }

    {
        const auto &        columns       = store->getTableColumns();
        BlockInputStreamPtr in            = store->read(*context,
                                             context->getSettingsRef(),
                                             columns,
                                             {RowKeyRange::newAll(store->isCommonHandle(), store->getRowKeyColumnSize())},
                                             /* num_streams= */ 1,
                                             /* max_version= */ std::numeric_limits<UInt64>::max(),
                                             EMPTY_FILTER,
                                             /* expected_block_size= */ 1024)[0];
        size_t              num_rows_read = 0;
        while (Block block = in->read())
        {
            num_rows_read += block.rows();
            for (auto && iter : block)
            {
                auto c = iter.column;
                for (Int64 i = 0; i < Int64(c->size()); ++i)
                {
                    if (iter.name == DMTestEnv::pk_name)
                    {
                        ASSERT_EQ(c->getInt(i), i);
                    }
                }
            }
        }

        ASSERT_EQ(num_rows_read, 3 * num_write_rows);
    }

    store = reload();

    // Test write multi blocks with overlap
    {
        UInt64 tso1   = 1;
        UInt64 tso2   = 100;
        Block  block1 = DMTestEnv::prepareSimpleWriteBlock(0, 1 * num_write_rows, false, tso1);
        Block  block2 = DMTestEnv::prepareSimpleWriteBlock(1 * num_write_rows, 2 * num_write_rows, false, tso1);
        Block  block3 = DMTestEnv::prepareSimpleWriteBlock(num_write_rows / 2, num_write_rows / 2 + num_write_rows, false, tso2);

        switch (mode)
        {
        case TestMode::V1_BlockOnly:
        case TestMode::V2_BlockOnly: {
            store->write(*context, context->getSettingsRef(), std::move(block1));
            store->write(*context, context->getSettingsRef(), std::move(block2));
            store->write(*context, context->getSettingsRef(), std::move(block3));
            break;
        }
        case TestMode::V2_FileOnly: {
            auto dm_context          = store->newDMContext(*context, context->getSettingsRef());
            auto [range1, file_ids1] = genDMFile(*dm_context, block1);
            auto [range2, file_ids2] = genDMFile(*dm_context, block2);
            auto [range3, file_ids3] = genDMFile(*dm_context, block3);
            auto range               = range1.merge(range2).merge(range3);
            auto file_ids            = file_ids1;
            file_ids.insert(file_ids.cend(), file_ids2.begin(), file_ids2.end());
            file_ids.insert(file_ids.cend(), file_ids3.begin(), file_ids3.end());
            store->ingestFiles(dm_context, range, file_ids, false);
            break;
        }
        case TestMode::V2_Mix: {
            store->write(*context, context->getSettingsRef(), std::move(block2));

            auto dm_context          = store->newDMContext(*context, context->getSettingsRef());
            auto [range1, file_ids1] = genDMFile(*dm_context, block1);
            auto [range3, file_ids3] = genDMFile(*dm_context, block3);
            auto range               = range1.merge(range3);
            auto file_ids            = file_ids1;
            file_ids.insert(file_ids.cend(), file_ids3.begin(), file_ids3.end());
            store->ingestFiles(dm_context, range, file_ids, false);
            break;
        }
        }

        store->flushCache(*context, RowKeyRange::newAll(store->isCommonHandle(), store->getRowKeyColumnSize()));
    }

    store->compact(*context, RowKeyRange::newAll(store->isCommonHandle(), store->getRowKeyColumnSize()));

    // Read without version
    {
        const auto &        columns       = store->getTableColumns();
        BlockInputStreamPtr in            = store->read(*context,
                                             context->getSettingsRef(),
                                             columns,
                                             {RowKeyRange::newAll(store->isCommonHandle(), store->getRowKeyColumnSize())},
                                             /* num_streams= */ 1,
                                             /* max_version= */ std::numeric_limits<UInt64>::max(),
                                             EMPTY_FILTER,
                                             /* expected_block_size= */ 1024)[0];
        size_t              num_rows_read = 0;
        while (Block block = in->read())
        {
            num_rows_read += block.rows();
            for (auto && iter : block)
            {
                auto c = iter.column;
                for (Int64 i = 0; i < Int64(c->size()); ++i)
                {
                    if (iter.name == DMTestEnv::pk_name)
                    {
                        ASSERT_EQ(c->getInt(i), i);
                    }
                }
            }
        }

        ASSERT_EQ(num_rows_read, 3 * num_write_rows);
    }
    // Read with version
    {
        const auto &        columns       = store->getTableColumns();
        BlockInputStreamPtr in            = store->read(*context,
                                             context->getSettingsRef(),
                                             columns,
                                             {RowKeyRange::newAll(store->isCommonHandle(), store->getRowKeyColumnSize())},
                                             /* num_streams= */ 1,
                                             /* max_version= */ UInt64(1),
                                             EMPTY_FILTER,
                                             /* expected_block_size= */ 1024)[0];
        size_t              num_rows_read = 0;
        while (Block block = in->read())
        {
            num_rows_read += block.rows();
            for (auto && iter : block)
            {
                auto c = iter.column;
                for (Int64 i = 0; i < Int64(c->size()); ++i)
                {
                    if (iter.name == DMTestEnv::pk_name)
                    {
                        ASSERT_EQ(c->getInt(i), i);
                    }
                }
            }
        }

        ASSERT_EQ(num_rows_read, 2 * num_write_rows);
    }
}
CATCH

// DEPRECATED:
//   This test case strongly depends on implementation of `shouldSplit()` and `shouldMerge()`.
//   The machanism of them may be changed one day. So uncomment the test if need.
TEST_P(DeltaMergeStore_test, DISABLED_WriteLargeBlock)
try
{
    DB::Settings settings = context->getSettings();
    // Mock dm_segment_rows for test
    // if rows > 8 will split
    // if left->rows < 2 && right->rows + left->rows < 4 will merge
    settings.dt_segment_limit_rows = 4;

    {
        store->check(*context);
    }

    {
        // Write 7 rows that would not trigger a split
        Block block = DMTestEnv::prepareSimpleWriteBlock(0, 8, false);
        store->write(*context, settings, std::move(block));
    }

    {
        const auto &        columns       = store->getTableColumns();
        BlockInputStreamPtr in            = store->read(*context,
                                             settings,
                                             columns,
                                             {RowKeyRange::newAll(store->isCommonHandle(), store->getRowKeyColumnSize())},
                                             /* num_streams= */ 1,
                                             /* max_version= */ std::numeric_limits<UInt64>::max(),
                                             EMPTY_FILTER,
                                             /* expected_block_size= */ 1024)[0];
        size_t              num_rows_read = 0;
        while (Block block = in->read())
        {
            num_rows_read += block.rows();
            for (auto & iter : block)
            {
                auto c = iter.column;
                for (Int64 i = 0; i < Int64(c->size()); i++)
                {
                    if (iter.name == DMTestEnv::pk_name)
                    {
                        EXPECT_EQ(c->getInt(i), i);
                    }
                }
            }
        }
        ASSERT_EQ(num_rows_read, 8UL);
    }

    {
        // Write rows that would trigger a split
        Block block = DMTestEnv::prepareSimpleWriteBlock(8, 9, false);
        store->write(*context, settings, std::move(block));
    }

    // Now there is 2 segments
    // segment1: 0, 1, 2, 3
    // segment2: 4, 5, 6, 7, 8
    {
        const auto &        columns       = store->getTableColumns();
        BlockInputStreamPtr in            = store->read(*context,
                                             settings,
                                             columns,
                                             {RowKeyRange::newAll(store->isCommonHandle(), store->getRowKeyColumnSize())},
                                             /* num_streams= */ 1,
                                             /* max_version= */ std::numeric_limits<UInt64>::max(),
                                             EMPTY_FILTER,
                                             /* expected_block_size= */ 1024)[0];
        size_t              num_rows_read = 0;
        // block_num represents index of current segment
        int block_num = 0;
        while (Block block = in->read())
        {
            num_rows_read += block.rows();
            for (auto & iter : block)
            {
                auto c = iter.column;
                for (Int64 i = 0; i < Int64(c->size()); i++)
                {
                    if (iter.name == DMTestEnv::pk_name && block_num == 0)
                    {
                        EXPECT_EQ(c->getInt(i), i);
                    }
                    else if (iter.name == DMTestEnv::pk_name && block_num == 1)
                    {
                        EXPECT_EQ(c->getInt(i), i + 4);
                    }
                }
            }
            block_num++;
        }
        ASSERT_EQ(num_rows_read, 9UL);
    }
}
CATCH

TEST_P(DeltaMergeStore_test, ReadWithSpecifyTso)
try
{
    const UInt64 tso1          = 4;
    const size_t num_rows_tso1 = 128;
    {
        // write to store
        Block block = DMTestEnv::prepareSimpleWriteBlock(0, num_rows_tso1, false, tso1);
        store->write(*context, context->getSettingsRef(), std::move(block));
    }

    const UInt64 tso2          = 890;
    const size_t num_rows_tso2 = 256;
    {
        // write to store
        Block block = DMTestEnv::prepareSimpleWriteBlock(num_rows_tso1, num_rows_tso1 + num_rows_tso2, false, tso2);
        store->write(*context, context->getSettingsRef(), std::move(block));
    }

    {
        // read all data of max_version
        const auto &      columns = store->getTableColumns();
        BlockInputStreams ins     = store->read(*context,
                                            context->getSettingsRef(),
                                            columns,
                                            {RowKeyRange::newAll(store->isCommonHandle(), store->getRowKeyColumnSize())},
                                            /* num_streams= */ 1,
                                            /* max_version= */ std::numeric_limits<UInt64>::max(),
                                            EMPTY_FILTER,
                                            /* expected_block_size= */ 1024);
        ASSERT_EQ(ins.size(), 1UL);
        BlockInputStreamPtr in = ins[0];

        size_t num_rows_read = 0;
        in->readPrefix();
        while (Block block = in->read())
            num_rows_read += block.rows();
        in->readSuffix();
        EXPECT_EQ(num_rows_read, num_rows_tso1 + num_rows_tso2);
    }

    {
        // read all data <= tso2
        const auto &      columns = store->getTableColumns();
        BlockInputStreams ins     = store->read(*context,
                                            context->getSettingsRef(),
                                            columns,
                                            {RowKeyRange::newAll(store->isCommonHandle(), store->getRowKeyColumnSize())},
                                            /* num_streams= */ 1,
                                            /* max_version= */ tso2,
                                            EMPTY_FILTER,
                                            /* expected_block_size= */ 1024);
        ASSERT_EQ(ins.size(), 1UL);
        BlockInputStreamPtr in = ins[0];

        size_t num_rows_read = 0;
        in->readPrefix();
        while (Block block = in->read())
            num_rows_read += block.rows();
        in->readSuffix();
        EXPECT_EQ(num_rows_read, num_rows_tso1 + num_rows_tso2);
    }

    {
        // read all data <= tso1
        const auto &      columns = store->getTableColumns();
        BlockInputStreams ins     = store->read(*context,
                                            context->getSettingsRef(),
                                            columns,
                                            {RowKeyRange::newAll(store->isCommonHandle(), store->getRowKeyColumnSize())},
                                            /* num_streams= */ 1,
                                            /* max_version= */ tso1,
                                            EMPTY_FILTER,
                                            /* expected_block_size= */ 1024);
        ASSERT_EQ(ins.size(), 1UL);
        BlockInputStreamPtr in = ins[0];

        size_t num_rows_read = 0;
        in->readPrefix();
        while (Block block = in->read())
            num_rows_read += block.rows();
        in->readSuffix();
        EXPECT_EQ(num_rows_read, num_rows_tso1);
    }

    {
        // read all data < tso1
        const auto &      columns = store->getTableColumns();
        BlockInputStreams ins     = store->read(*context,
                                            context->getSettingsRef(),
                                            columns,
                                            {RowKeyRange::newAll(store->isCommonHandle(), store->getRowKeyColumnSize())},
                                            /* num_streams= */ 1,
                                            /* max_version= */ tso1 - 1,
                                            EMPTY_FILTER,
                                            /* expected_block_size= */ 1024);
        ASSERT_EQ(ins.size(), 1UL);
        BlockInputStreamPtr in = ins[0];

        size_t num_rows_read = 0;
        in->readPrefix();
        while (Block block = in->read())
            num_rows_read += block.rows();
        in->readSuffix();
        EXPECT_EQ(num_rows_read, 0UL);
    }
}
CATCH

TEST_P(DeltaMergeStore_test, Ingest)
try
{
    if (mode == TestMode::V1_BlockOnly)
        return;

    const UInt64 tso1                   = 4;
    const size_t num_rows_before_ingest = 128;
    // Write to store [0, 128)
    {
        Block block = DMTestEnv::prepareSimpleWriteBlock(0, num_rows_before_ingest, false, tso1);
        store->write(*context, context->getSettingsRef(), std::move(block));
    }

    const UInt64 tso2 = 10;
    const UInt64 tso3 = 18;

    {
        // Prepare DTFiles for ingesting
        auto dm_context  = store->newDMContext(*context, context->getSettingsRef());
        auto schema_snap = store->getStoreColumns();

        auto [range1, file_ids1] = genDMFile(*dm_context, DMTestEnv::prepareSimpleWriteBlock(32, 48, false, tso2));
        auto [range2, file_ids2] = genDMFile(*dm_context, DMTestEnv::prepareSimpleWriteBlock(80, 256, false, tso3));

        auto file_ids = file_ids1;
        file_ids.insert(file_ids.cend(), file_ids2.begin(), file_ids2.end());
        auto ingest_range = RowKeyRange::fromHandleRange(HandleRange{32, 256});
        // verify that ingest_range must not less than range1.merge(range2)
        ASSERT_ROWKEY_RANGE_EQ(ingest_range, range1.merge(range2).merge(ingest_range));

        store->ingestFiles(dm_context, ingest_range, file_ids, /*clear_data_in_range*/ true);
    }


    // After ingesting, the data in [32, 128) should be overwrite by the data in ingested files.
    {
        // Read all data <= tso1
        // We can only get [0, 32) with tso1
        const auto &      columns = store->getTableColumns();
        BlockInputStreams ins     = store->read(*context,
                                            context->getSettingsRef(),
                                            columns,
                                            {RowKeyRange::newAll(store->isCommonHandle(), store->getRowKeyColumnSize())},
                                            /* num_streams= */ 1,
                                            /* max_version= */ tso1,
                                            EMPTY_FILTER,
                                            /* expected_block_size= */ 1024);
        ASSERT_EQ(ins.size(), 1UL);
        BlockInputStreamPtr in = ins[0];

        size_t num_rows_read = 0;
        in->readPrefix();
        Int64  expect_pk  = 0;
        UInt64 expect_tso = tso1;
        while (Block block = in->read())
        {
            ASSERT_TRUE(block.has(DMTestEnv::pk_name));
            ASSERT_TRUE(block.has(VERSION_COLUMN_NAME));
            auto pk_c = block.getByName(DMTestEnv::pk_name);
            auto v_c  = block.getByName(VERSION_COLUMN_NAME);
            for (size_t i = 0; i < block.rows(); ++i)
            {
                // std::cerr << "pk:" << pk_c.column->getInt(i) << ", ver:" << v_c.column->getInt(i) << std::endl;
                ASSERT_EQ(pk_c.column->getInt(i), expect_pk++);
                ASSERT_EQ(v_c.column->getUInt(i), expect_tso);
            }
            num_rows_read += block.rows();
        }
        in->readSuffix();
        EXPECT_EQ(num_rows_read, 32UL) << "Data [32, 128) before ingest should be erased, should only get [0, 32)";
    }

    {
        // Read all data between [tso, tso2)
        const auto &      columns = store->getTableColumns();
        BlockInputStreams ins     = store->read(*context,
                                            context->getSettingsRef(),
                                            columns,
                                            {RowKeyRange::newAll(store->isCommonHandle(), store->getRowKeyColumnSize())},
                                            /* num_streams= */ 1,
                                            /* max_version= */ tso2 - 1,
                                            EMPTY_FILTER,
                                            /* expected_block_size= */ 1024);
        ASSERT_EQ(ins.size(), 1UL);
        BlockInputStreamPtr in = ins[0];

        size_t num_rows_read = 0;
        in->readPrefix();
        Int64  expect_pk  = 0;
        UInt64 expect_tso = tso1;
        while (Block block = in->read())
        {
            ASSERT_TRUE(block.has(DMTestEnv::pk_name));
            ASSERT_TRUE(block.has(VERSION_COLUMN_NAME));
            auto pk_c = block.getByName(DMTestEnv::pk_name);
            auto v_c  = block.getByName(VERSION_COLUMN_NAME);
            for (size_t i = 0; i < block.rows(); ++i)
            {
                // std::cerr << "pk:" << pk_c.column->getInt(i) << ", ver:" << v_c.column->getInt(i) << std::endl;
                ASSERT_EQ(pk_c.column->getInt(i), expect_pk++);
                ASSERT_EQ(v_c.column->getUInt(i), expect_tso);
            }
            num_rows_read += block.rows();
        }
        in->readSuffix();
        EXPECT_EQ(num_rows_read, 32UL) << "Data [32, 128) after ingest with tso less than: " << tso2
                                       << " are erased, should only get [0, 32)";
    }

    {
        // Read all data between [tso2, tso3)
        const auto &      columns = store->getTableColumns();
        BlockInputStreams ins     = store->read(*context,
                                            context->getSettingsRef(),
                                            columns,
                                            {RowKeyRange::newAll(store->isCommonHandle(), store->getRowKeyColumnSize())},
                                            /* num_streams= */ 1,
                                            /* max_version= */ tso3 - 1,
                                            EMPTY_FILTER,
                                            /* expected_block_size= */ 1024);
        ASSERT_EQ(ins.size(), 1UL);
        BlockInputStreamPtr in = ins[0];

        size_t num_rows_read = 0;
        in->readPrefix();
        while (Block block = in->read())
        {
            num_rows_read += block.rows();
        }
        in->readSuffix();
        EXPECT_EQ(num_rows_read, 32UL + 16) << "The rows number after ingest with tso less than " << tso3 << " is not match";
    }

    {
        // Read all data between [tso2, tso3)
        const auto &      columns = store->getTableColumns();
        BlockInputStreams ins     = store->read(*context,
                                            context->getSettingsRef(),
                                            columns,
                                            {RowKeyRange::newAll(store->isCommonHandle(), store->getRowKeyColumnSize())},
                                            /* num_streams= */ 1,
                                            /* max_version= */ std::numeric_limits<UInt64>::max(),
                                            EMPTY_FILTER,
                                            /* expected_block_size= */ 1024);
        ASSERT_EQ(ins.size(), 1UL);
        BlockInputStreamPtr in = ins[0];

        size_t num_rows_read = 0;
        in->readPrefix();
        while (Block block = in->read())
            num_rows_read += block.rows();
        in->readSuffix();
        EXPECT_EQ(num_rows_read, 32UL + (48 - 32) + (256UL - 80)) << "The rows number after ingest is not match";
    }

    {
        // Read with two point get, issue 1616
        auto              range0  = RowKeyRange::fromHandleRange(HandleRange(32, 33));
        auto              range1  = RowKeyRange::fromHandleRange(HandleRange(40, 41));
        const auto &      columns = store->getTableColumns();
        BlockInputStreams ins     = store->read(*context,
                                            context->getSettingsRef(),
                                            columns,
                                            {range0, range1},
                                            /* num_streams= */ 1,
                                            /* max_version= */ std::numeric_limits<UInt64>::max(),
                                            EMPTY_FILTER,
                                            /* expected_block_size= */ 1024);
        ASSERT_EQ(ins.size(), 1UL);
        BlockInputStreamPtr in = ins[0];

        size_t num_rows_read = 0;
        in->readPrefix();
        while (Block block = in->read())
            num_rows_read += block.rows();
        in->readSuffix();
        EXPECT_EQ(num_rows_read, 2UL) << "The rows number of two point get is not match";
    }
}
CATCH

TEST_P(DeltaMergeStore_test, Split)
try
{
    // set some params to smaller threshold so that we can trigger split faster
    auto settings                              = context->getSettings();
    settings.dt_segment_limit_rows             = 11;
    settings.dt_segment_delta_limit_rows       = 7;
    settings.dt_segment_delta_cache_limit_rows = 4;
    settings.dt_segment_stable_pack_rows       = 10;

    size_t num_rows_write_in_total = 0;

    const size_t num_rows_per_write = 5;
    while (true)
    {
        {
            // write to store
            Block block = DMTestEnv::prepareSimpleWriteBlock( //
                num_rows_write_in_total + 1,                  //
                num_rows_write_in_total + 1 + num_rows_per_write,
                false);

            auto write_as_file = [&]() {
                auto dm_context        = store->newDMContext(*context, context->getSettingsRef());
                auto [range, file_ids] = genDMFile(*dm_context, block);
                store->ingestFiles(dm_context, range, file_ids, false);
            };

            switch (mode)
            {
            case TestMode::V1_BlockOnly:
            case TestMode::V2_BlockOnly:
                store->write(*context, settings, std::move(block));
                break;
            case TestMode::V2_FileOnly:
                write_as_file();
                break;
            case TestMode::V2_Mix: {
                if ((std::rand() % 2) == 0)
                {
                    store->write(*context, settings, std::move(block));
                }
                else
                {
                    write_as_file();
                }
                break;
            }
            }

            store->flushCache(*context, RowKeyRange::newAll(store->isCommonHandle(), store->getRowKeyColumnSize()));
            num_rows_write_in_total += num_rows_per_write;
        }

        {

            // Let's reload the store to check the persistence system.
            // Note: store must be released before load another, because some background task could be still running.
            store.reset();
            store = reload();

            // read all columns from store
            const auto &      columns = store->getTableColumns();
            BlockInputStreams ins     = store->read(*context,
                                                context->getSettingsRef(),
                                                //                                                settings,
                                                columns,
                                                {RowKeyRange::newAll(store->isCommonHandle(), store->getRowKeyColumnSize())},
                                                /* num_streams= */ 1,
                                                /* max_version= */ std::numeric_limits<UInt64>::max(),
                                                EMPTY_FILTER,
                                                /* expected_block_size= */ 1024);
            ASSERT_EQ(ins.size(), 1UL);
            BlockInputStreamPtr in = ins[0];

            LOG_TRACE(&Poco::Logger::get(GET_GTEST_FULL_NAME), "start to check data of [1," << num_rows_write_in_total << "]");

            size_t num_rows_read = 0;
            in->readPrefix();
            Int64 expected_row_pk = 1;
            while (Block block = in->read())
            {
                num_rows_read += block.rows();
                for (auto && iter : block)
                {
                    auto c = iter.column;
                    if (iter.name == DMTestEnv::pk_name)
                    {
                        for (size_t i = 0; i < c->size(); ++i)
                        {
                            auto expected = expected_row_pk++;
                            auto value    = c->getInt(i);
                            if (value != expected)
                            {
                                // Convenient for debug.
                                EXPECT_EQ(expected, value);
                                // std::cerr << "pk:" << c->getInt(i) << std::endl;
                            }
                        }
                    }
                }
            }
            in->readSuffix();
            // if (num_rows_read != num_rows_write_in_total)
            ASSERT_EQ(num_rows_read, num_rows_write_in_total);

            LOG_TRACE(&Poco::Logger::get(GET_GTEST_FULL_NAME), "done checking data of [1," << num_rows_write_in_total << "]");
        }

        if (num_rows_write_in_total >= 1000)
            break;
    }
}
CATCH

TEST_P(DeltaMergeStore_test, DDLChangeInt8ToInt32)
try
{
    const String      col_name_ddl        = "i8";
    const ColId       col_id_ddl          = 2;
    const DataTypePtr col_type_before_ddl = DataTypeFactory::instance().get("Int8");
    const DataTypePtr col_type_after_ddl  = DataTypeFactory::instance().get("Int32");
    {
        auto         table_column_defines = DMTestEnv::getDefaultColumns();
        ColumnDefine cd(col_id_ddl, col_name_ddl, col_type_before_ddl);
        table_column_defines->emplace_back(cd);
        store = reload(table_column_defines);
    }

    {
        // check column structure
        const auto & cols = store->getTableColumns();
        ASSERT_EQ(cols.size(), 4UL);
        const auto & str_col = cols[3];
        ASSERT_EQ(str_col.name, col_name_ddl);
        ASSERT_EQ(str_col.id, col_id_ddl);
        ASSERT_TRUE(str_col.type->equals(*col_type_before_ddl));
    }

    const size_t num_rows_write = 128;
    {
        // write to store
        Block block;
        {
            block = DMTestEnv::prepareSimpleWriteBlock(0, num_rows_write, false);
            // Add a column of int8 for test
            ColumnWithTypeAndName col2({}, std::make_shared<DataTypeInt8>(), col_name_ddl, col_id_ddl);
            {
                IColumn::MutablePtr m_col2 = col2.type->createColumn();
                for (size_t i = 0; i < num_rows_write; i++)
                {
                    Int64 num = i * (i % 2 == 0 ? -1 : 1);
                    m_col2->insert(Field(num));
                }
                col2.column = std::move(m_col2);
            }
            block.insert(col2);
        }
        store->write(*context, context->getSettingsRef(), std::move(block));
    }

    {
        // DDL change col from i8 -> i32
        AlterCommands commands;
        {
            AlterCommand com;
            com.type        = AlterCommand::MODIFY_COLUMN;
            com.data_type   = col_type_after_ddl;
            com.column_name = col_name_ddl;
            com.column_id   = col_id_ddl;
            commands.emplace_back(std::move(com));
        }
        ColumnID _ignored = 0;
        store->applyAlters(commands, std::nullopt, _ignored, *context);
    }

    {
        // read all columns from store
        const auto &      columns = store->getTableColumns();
        BlockInputStreams ins     = store->read(*context,
                                            context->getSettingsRef(),
                                            columns,
                                            {RowKeyRange::newAll(store->isCommonHandle(), store->getRowKeyColumnSize())},
                                            /* num_streams= */ 1,
                                            /* max_version= */ std::numeric_limits<UInt64>::max(),
                                            EMPTY_FILTER,
                                            /* expected_block_size= */ 1024);
        ASSERT_EQ(ins.size(), 1UL);
        BlockInputStreamPtr & in = ins[0];
        {
            // check col type
            const Block  head = in->getHeader();
            const auto & col  = head.getByName(col_name_ddl);
            ASSERT_EQ(col.name, col_name_ddl);
            ASSERT_EQ(col.column_id, col_id_ddl);
            ASSERT_TRUE(col.type->equals(*col_type_after_ddl));
        }

        size_t num_rows_read = 0;
        in->readPrefix();
        while (Block block = in->read())
        {
            num_rows_read += block.rows();
            for (size_t i = 0; i < block.rows(); ++i)
            {
                for (auto && iter : block)
                {
                    auto c = iter.column;
                    if (iter.name == DMTestEnv::pk_name)
                    {
                        // printf("pk:%lld\n", c->getInt(i));
                        EXPECT_EQ(c->getInt(i), Int64(i));
                    }
                    else if (iter.name == col_name_ddl)
                    {
                        // printf("%s:%lld\n", col_name_ddl.c_str(), c->getInt(i));
                        Int64 num = i * (i % 2 == 0 ? -1 : 1);
                        EXPECT_EQ(c->getInt(i), num);
                    }
                }
            }
        }
        in->readSuffix();
        ASSERT_EQ(num_rows_read, num_rows_write);
    }
}
CATCH


TEST_P(DeltaMergeStore_test, DDLDropColumn)
try
{
    const String      col_name_to_drop = "i8";
    const ColId       col_id_to_drop   = 2;
    const DataTypePtr col_type_to_drop = DataTypeFactory::instance().get("Int8");
    {
        auto         table_column_defines = DMTestEnv::getDefaultColumns();
        ColumnDefine cd(col_id_to_drop, col_name_to_drop, col_type_to_drop);
        table_column_defines->emplace_back(cd);
        store = reload(table_column_defines);
    }

    {
        // check column structure
        const auto & cols = store->getTableColumns();
        ASSERT_EQ(cols.size(), 4UL);
        const auto & str_col = cols[3];
        ASSERT_EQ(str_col.name, col_name_to_drop);
        ASSERT_EQ(str_col.id, col_id_to_drop);
        ASSERT_TRUE(str_col.type->equals(*col_type_to_drop));
    }

    const size_t num_rows_write = 128;
    {
        // write to store
        Block block;
        {
            block = DMTestEnv::prepareSimpleWriteBlock(0, num_rows_write, false);
            // Add a column of col2:String for test
            ColumnWithTypeAndName col2({}, std::make_shared<DataTypeInt8>(), col_name_to_drop, col_id_to_drop);
            {
                IColumn::MutablePtr m_col2 = col2.type->createColumn();
                for (size_t i = 0; i < num_rows_write; i++)
                {
                    Int64 num = i * (i % 2 == 0 ? -1 : 1);
                    m_col2->insert(Field(num));
                }
                col2.column = std::move(m_col2);
            }
            block.insert(col2);
        }
        store->write(*context, context->getSettingsRef(), std::move(block));
    }

    {
        // DDL change delete col i8
        AlterCommands commands;
        {
            AlterCommand com;
            com.type        = AlterCommand::DROP_COLUMN;
            com.data_type   = col_type_to_drop;
            com.column_name = col_name_to_drop;
            com.column_id   = col_id_to_drop;
            commands.emplace_back(std::move(com));
        }
        ColumnID ignored = 0;
        store->applyAlters(commands, std::nullopt, ignored, *context);
    }

    {
        // read all columns from store
        const auto &      columns = store->getTableColumns();
        BlockInputStreams ins     = store->read(*context,
                                            context->getSettingsRef(),
                                            columns,
                                            {RowKeyRange::newAll(store->isCommonHandle(), store->getRowKeyColumnSize())},
                                            /* num_streams= */ 1,
                                            /* max_version= */ std::numeric_limits<UInt64>::max(),
                                            EMPTY_FILTER,
                                            /* expected_block_size= */ 1024);
        ASSERT_EQ(ins.size(), 1UL);
        BlockInputStreamPtr & in = ins[0];
        {
            const Block head = in->getHeader();
            ASSERT_FALSE(head.has(col_name_to_drop));
        }

        size_t num_rows_read = 0;
        in->readPrefix();
        while (Block block = in->read())
        {
            num_rows_read += block.rows();
            for (auto && iter : block)
            {
                auto c = iter.column;
                for (Int64 i = 0; i < Int64(c->size()); ++i)
                {
                    if (iter.name == DMTestEnv::pk_name)
                    {
                        EXPECT_EQ(c->getInt(i), i);
                    }
                }
            }
        }
        in->readSuffix();
        ASSERT_EQ(num_rows_read, num_rows_write);
    }
}
CATCH

TEST_P(DeltaMergeStore_test, DDLAddColumn)
try
{
    const String      col_name_c1 = "i8";
    const ColId       col_id_c1   = 2;
    const DataTypePtr col_type_c1 = DataTypeFactory::instance().get("Int8");

    const String      col_name_to_add = "i32";
    const ColId       col_id_to_add   = 3;
    const DataTypePtr col_type_to_add = DataTypeFactory::instance().get("Int32");
    {
        auto         table_column_defines = DMTestEnv::getDefaultColumns();
        ColumnDefine cd(col_id_c1, col_name_c1, col_type_c1);
        table_column_defines->emplace_back(cd);
        store = reload(table_column_defines);
    }

    const size_t num_rows_write = 128;
    {
        // write to store with column c1
        Block block;
        {
            block = DMTestEnv::prepareSimpleWriteBlock(0, num_rows_write, false);
            // Add a column of i8:Int8 for test
            ColumnWithTypeAndName col1({}, std::make_shared<DataTypeInt8>(), col_name_c1, col_id_c1);
            {
                IColumn::MutablePtr m_col1 = col1.type->createColumn();
                for (size_t i = 0; i < num_rows_write; i++)
                {
                    Int64 num = i * (i % 2 == 0 ? -1 : 1);
                    m_col1->insert(Field(num));
                }
                col1.column = std::move(m_col1);
            }
            block.insert(col1);
        }
        store->write(*context, context->getSettingsRef(), std::move(block));
    }

    {
        // DDL change add col i32
        AlterCommands commands;
        {
            AlterCommand com;
            com.type        = AlterCommand::ADD_COLUMN;
            com.data_type   = col_type_to_add;
            com.column_name = col_name_to_add;
            commands.emplace_back(std::move(com));
        }
        ColumnID _col_to_add = col_id_to_add;
        store->applyAlters(commands, std::nullopt, _col_to_add, *context);
    }

    {
        // read all columns from store
        const auto &      columns = store->getTableColumns();
        BlockInputStreams ins     = store->read(*context,
                                            context->getSettingsRef(),
                                            columns,
                                            {RowKeyRange::newAll(store->isCommonHandle(), store->getRowKeyColumnSize())},
                                            /* num_streams= */ 1,
                                            /* max_version= */ std::numeric_limits<UInt64>::max(),
                                            EMPTY_FILTER,
                                            /* expected_block_size= */ 1024);
        ASSERT_EQ(ins.size(), 1UL);
        BlockInputStreamPtr & in = ins[0];
        {
            const Block head = in->getHeader();
            {
                const auto & col = head.getByName(col_name_c1);
                ASSERT_EQ(col.name, col_name_c1);
                ASSERT_EQ(col.column_id, col_id_c1);
                ASSERT_TRUE(col.type->equals(*col_type_c1));
            }

            {
                const auto & col = head.getByName(col_name_to_add);
                ASSERT_EQ(col.name, col_name_to_add);
                ASSERT_EQ(col.column_id, col_id_to_add);
                ASSERT_TRUE(col.type->equals(*col_type_to_add));
            }
        }

        size_t num_rows_read = 0;
        in->readPrefix();
        while (Block block = in->read())
        {
            num_rows_read += block.rows();
            for (auto && iter : block)
            {
                auto c = iter.column;
                for (Int64 i = 0; i < Int64(c->size()); ++i)
                {
                    if (iter.name == DMTestEnv::pk_name)
                    {
                        EXPECT_EQ(c->getInt(i), i);
                    }
                    else if (iter.name == col_name_c1)
                    {
                        Int64 num = i * (i % 2 == 0 ? -1 : 1);
                        EXPECT_EQ(c->getInt(i), num);
                    }
                    else if (iter.name == col_name_to_add)
                    {
                        EXPECT_EQ(c->getInt(i), 0);
                    }
                }
            }
        }
        in->readSuffix();
        ASSERT_EQ(num_rows_read, num_rows_write);
    }
}
CATCH

TEST_P(DeltaMergeStore_test, DDLAddColumnFloat32)
try
{
    const String      col_name_to_add = "f32";
    const ColId       col_id_to_add   = 2;
    const DataTypePtr col_type_to_add = DataTypeFactory::instance().get("Float32");

    // write some rows before DDL
    size_t num_rows_write = 1;
    {
        Block block = DMTestEnv::prepareSimpleWriteBlock(0, num_rows_write, false);
        store->write(*context, context->getSettingsRef(), std::move(block));
    }

    // DDL add column f32 with default value
    {
        AlterCommands commands;
        {
            AlterCommand com;
            com.type        = AlterCommand::ADD_COLUMN;
            com.data_type   = col_type_to_add;
            com.column_name = col_name_to_add;

            // mock default value
            // actual ddl is like: ADD COLUMN `f32` Float32 DEFAULT 1.125
            auto cast = std::make_shared<ASTFunction>();
            {
                cast->name      = "CAST";
                ASTPtr arg      = std::make_shared<ASTLiteral>(toField(DecimalField(Decimal32(1125), 3)));
                cast->arguments = std::make_shared<ASTExpressionList>();
                cast->children.push_back(cast->arguments);
                cast->arguments->children.push_back(arg);
                cast->arguments->children.push_back(ASTPtr()); // dummy alias
            }
            com.default_expression = cast;
            commands.emplace_back(std::move(com));
        }
        ColumnID _col_to_add = col_id_to_add;
        store->applyAlters(commands, std::nullopt, _col_to_add, *context);
    }

    // try read
    {
        auto in = store->read(*context,
                              context->getSettingsRef(),
                              store->getTableColumns(),
                              {RowKeyRange::newAll(store->isCommonHandle(), store->getRowKeyColumnSize())},
                              /* num_streams= */ 1,
                              /* max_version= */ std::numeric_limits<UInt64>::max(),
                              EMPTY_FILTER,
                              /* expected_block_size= */ 1024)[0];

        in->readPrefix();
        size_t num_rows_read = 0;
        while (Block block = in->read())
        {
            num_rows_read += block.rows();
            ASSERT_TRUE(block.has(col_name_to_add));
            const auto & col = block.getByName(col_name_to_add);
            ASSERT_DATATYPE_EQ(col.type, col_type_to_add);
            ASSERT_EQ(col.name, col_name_to_add);
            for (size_t i = 0; i < block.rows(); ++i)
            {
                Field tmp;
                col.column->get(i, tmp);
                // There is some loss of precision during the convertion, so we just do a rough comparison
                EXPECT_FLOAT_EQ(tmp.get<Float64>(), 1.125);
            }
        }
        in->readSuffix();
        ASSERT_EQ(num_rows_read, num_rows_write);
    }
}
CATCH

TEST_P(DeltaMergeStore_test, DDLAddColumnDateTime)
try
{
    const String      col_name_to_add = "dt";
    const ColId       col_id_to_add   = 2;
    const DataTypePtr col_type_to_add = DataTypeFactory::instance().get("DateTime");

    // write some rows before DDL
    {
        Block block = DMTestEnv::prepareSimpleWriteBlock(0, 1, false);
        store->write(*context, context->getSettingsRef(), std::move(block));
    }

    // DDL add column date with default value
    {
        AlterCommands commands;
        {
            AlterCommand com;
            com.type        = AlterCommand::ADD_COLUMN;
            com.data_type   = col_type_to_add;
            com.column_name = col_name_to_add;

            // mock default value
            // actual ddl is like: ADD COLUMN `date` DateTime DEFAULT '1999-09-09 12:34:56'
            auto cast = std::make_shared<ASTFunction>();
            {
                cast->name      = "CAST";
                ASTPtr arg      = std::make_shared<ASTLiteral>(toField(String("1999-09-09 12:34:56")));
                cast->arguments = std::make_shared<ASTExpressionList>();
                cast->children.push_back(cast->arguments);
                cast->arguments->children.push_back(arg);
                cast->arguments->children.push_back(ASTPtr()); // dummy alias
            }
            com.default_expression = cast;
            commands.emplace_back(std::move(com));
        }
        ColumnID _col_to_add = col_id_to_add;
        store->applyAlters(commands, std::nullopt, _col_to_add, *context);
    }

    // try read
    {
        auto in = store->read(*context,
                              context->getSettingsRef(),
                              store->getTableColumns(),
                              {RowKeyRange::newAll(store->isCommonHandle(), store->getRowKeyColumnSize())},
                              /* num_streams= */ 1,
                              /* max_version= */ std::numeric_limits<UInt64>::max(),
                              EMPTY_FILTER,
                              /* expected_block_size= */ 1024)[0];

        in->readPrefix();
        while (Block block = in->read())
        {
            for (auto & itr : block)
            {
                auto c = itr.column;
                for (size_t i = 0; i < c->size(); i++)
                {
                    if (itr.name == "dt")
                    {
                        // Timestamp for '1999-09-09 12:34:56'
                        EXPECT_EQ(c->getUInt(i), 936851696UL);
                    }
                }
            }
        }
        in->readSuffix();
    }
}
CATCH

TEST_P(DeltaMergeStore_test, DDLRenameColumn)
try
{
    const String      col_name_before_ddl = "i8";
    const String      col_name_after_ddl  = "i8_tmp";
    const ColId       col_id_ddl          = 2;
    const DataTypePtr col_type            = DataTypeFactory::instance().get("Int32");
    {
        auto         table_column_defines = DMTestEnv::getDefaultColumns();
        ColumnDefine cd(col_id_ddl, col_name_before_ddl, col_type);
        table_column_defines->emplace_back(cd);
        store = reload(table_column_defines);
    }

    {
        // check column structure
        const auto & cols = store->getTableColumns();
        ASSERT_EQ(cols.size(), 4UL);
        const auto & str_col = cols[3];
        ASSERT_EQ(str_col.name, col_name_before_ddl);
        ASSERT_EQ(str_col.id, col_id_ddl);
        ASSERT_TRUE(str_col.type->equals(*col_type));
    }

    const size_t num_rows_write = 128;
    {
        // write to store
        Block block;
        {
            block = DMTestEnv::prepareSimpleWriteBlock(0, num_rows_write, false);
            // Add a column for test
            ColumnWithTypeAndName col2({}, col_type, col_name_before_ddl, col_id_ddl);
            {
                IColumn::MutablePtr m_col2 = col2.type->createColumn();
                for (size_t i = 0; i < num_rows_write; i++)
                {
                    Int64 num = i * (i % 2 == 0 ? -1 : 1);
                    m_col2->insert(Field(num));
                }
                col2.column = std::move(m_col2);
            }
            block.insert(col2);
        }
        store->write(*context, context->getSettingsRef(), std::move(block));
    }

    {
        // DDL change col name from col_name_before_ddl -> col_name_after_ddl
        AlterCommands commands;
        {
            AlterCommand com;
            com.type            = AlterCommand::RENAME_COLUMN;
            com.data_type       = col_type;
            com.column_name     = col_name_before_ddl;
            com.new_column_name = col_name_after_ddl;
            com.column_id       = col_id_ddl;
            commands.emplace_back(std::move(com));
        }
        ColumnID _ignored = 0;
        store->applyAlters(commands, std::nullopt, _ignored, *context);
    }

    {
        // read all columns from store
        const auto &      columns = store->getTableColumns();
        BlockInputStreams ins     = store->read(*context,
                                            context->getSettingsRef(),
                                            columns,
                                            {RowKeyRange::newAll(store->isCommonHandle(), store->getRowKeyColumnSize())},
                                            /* num_streams= */ 1,
                                            /* max_version= */ std::numeric_limits<UInt64>::max(),
                                            EMPTY_FILTER,
                                            /* expected_block_size= */ 1024);
        ASSERT_EQ(ins.size(), 1UL);
        BlockInputStreamPtr & in = ins[0];
        {
            // check col rename is success
            const Block  head = in->getHeader();
            const auto & col  = head.getByName(col_name_after_ddl);
            ASSERT_EQ(col.name, col_name_after_ddl);
            ASSERT_EQ(col.column_id, col_id_ddl);
            ASSERT_TRUE(col.type->equals(*col_type));
            // check old col name is not exist
            ASSERT_THROW(head.getByName(col_name_before_ddl), ::DB::Exception);
        }

        size_t num_rows_read = 0;
        in->readPrefix();
        while (Block block = in->read())
        {
            num_rows_read += block.rows();
            for (auto && iter : block)
            {
                auto c = iter.column;
                for (Int64 i = 0; i < Int64(c->size()); ++i)
                {
                    if (iter.name == DMTestEnv::pk_name)
                    {
                        //printf("pk:%lld\n", c->getInt(i));
                        EXPECT_EQ(c->getInt(i), i);
                    }
                    else if (iter.name == col_name_after_ddl)
                    {
                        //printf("col2:%s\n", c->getDataAt(i).data);
                        Int64 num = i * (i % 2 == 0 ? -1 : 1);
                        EXPECT_EQ(c->getInt(i), num);
                    }
                }
            }
        }
        in->readSuffix();
        ASSERT_EQ(num_rows_read, num_rows_write);
    }
}
CATCH

// Test rename pk column when pk_is_handle = true.
TEST_P(DeltaMergeStore_test, DDLRenamePKColumn)
try
{
    const String      col_name_before_ddl = "pk1";
    const String      col_name_after_ddl  = "pk2";
    const ColId       col_id_ddl          = 1;
    const DataTypePtr col_type            = DataTypeFactory::instance().get("Int32");
    {
        auto         table_column_defines = DMTestEnv::getDefaultColumns();
        ColumnDefine cd(col_id_ddl, col_name_before_ddl, col_type);
        // Use this column as pk
        (*table_column_defines)[0] = cd;
        store                      = reload(table_column_defines);
    }

    {
        // check column structure
        const auto & cols = store->getTableColumns();
        ASSERT_EQ(cols.size(), 3UL);
        const auto & str_col = cols[0];
        ASSERT_EQ(str_col.name, col_name_before_ddl);
        ASSERT_EQ(str_col.id, col_id_ddl);
        ASSERT_TRUE(str_col.type->equals(*col_type));
    }
    {
        // check pk name
        auto pks_desc = store->getPrimarySortDescription();
        ASSERT_EQ(pks_desc.size(), 1UL);
        auto pk = pks_desc[0];
        ASSERT_EQ(pk.column_name, col_name_before_ddl);
    }

    const size_t num_rows_write = 128;
    {
        // write to store
        Block block = DMTestEnv::prepareSimpleWriteBlock(0, num_rows_write, false, /*tso=*/2, col_name_before_ddl, col_id_ddl, col_type);
        store->write(*context, context->getSettingsRef(), std::move(block));
    }

    {
        // DDL change pk col name from col_name_before_ddl -> col_name_after_ddl
        AlterCommands commands;
        {
            AlterCommand com;
            com.type            = AlterCommand::RENAME_COLUMN;
            com.data_type       = col_type;
            com.column_name     = col_name_before_ddl;
            com.new_column_name = col_name_after_ddl;
            com.column_id       = col_id_ddl;
            commands.emplace_back(std::move(com));
        }
        ColumnID        _ignored = 0;
        TiDB::TableInfo table_info;
        {
            static const String json_table_info = R"(
{"cols":[{"comment":"","default":null,"default_bit":null,"id":1,"name":{"L":"pk2","O":"pk2"},"offset":0,"origin_default":null,"state":5,"type":{"Charset":"binary","Collate":"binary","Decimal":0,"Elems":null,"Flag":4099,"Flen":11,"Tp":3}}],"comment":"","id":45,"name":{"L":"t","O":"t"},"partition":null,"pk_is_handle":true,"schema_version":23,"state":5,"update_timestamp":417906423650844680}
        )";
            table_info.deserialize(json_table_info);
            ASSERT_TRUE(table_info.pk_is_handle);
        }
        store->applyAlters(commands, table_info, _ignored, *context);
    }

    {
        // check pk name after ddl
        auto pks_desc = store->getPrimarySortDescription();
        ASSERT_EQ(pks_desc.size(), 1UL);
        auto pk = pks_desc[0];
        ASSERT_EQ(pk.column_name, col_name_after_ddl);
    }

    {
        // read all columns from store
        const auto &      columns = store->getTableColumns();
        BlockInputStreams ins     = store->read(*context,
                                            context->getSettingsRef(),
                                            columns,
                                            {RowKeyRange::newAll(store->isCommonHandle(), store->getRowKeyColumnSize())},
                                            /* num_streams= */ 1,
                                            /* max_version= */ std::numeric_limits<UInt64>::max(),
                                            EMPTY_FILTER,
                                            /* expected_block_size= */ 1024);
        ASSERT_EQ(ins.size(), 1UL);
        BlockInputStreamPtr & in = ins[0];
        {
            // check col rename is success
            const Block  head = in->getHeader();
            const auto & col  = head.getByName(col_name_after_ddl);
            ASSERT_EQ(col.name, col_name_after_ddl);
            ASSERT_EQ(col.column_id, col_id_ddl);
            ASSERT_TRUE(col.type->equals(*col_type));
            // check old col name is not exist
            ASSERT_THROW(head.getByName(col_name_before_ddl), ::DB::Exception);
        }

        size_t num_rows_read = 0;
        in->readPrefix();
        while (Block block = in->read())
        {
            num_rows_read += block.rows();
            for (auto && iter : block)
            {
                auto c = iter.column;
                for (Int64 i = 0; i < Int64(c->size()); ++i)
                {
                    if (iter.name == col_name_after_ddl)
                    {
                        //printf("col2:%s\n", c->getDataAt(i).data);
                        EXPECT_EQ(c->getInt(i), Int64(i));
                    }
                }
            }
        }
        in->readSuffix();
        ASSERT_EQ(num_rows_read, num_rows_write);
    }

    {
        // write and read with new pk name after ddl
        {
            // Then write new block with new pk name
            Block block = DMTestEnv::prepareSimpleWriteBlock(
                num_rows_write, num_rows_write * 2, false, /*tso=*/2, col_name_after_ddl, col_id_ddl, col_type);
            store->write(*context, context->getSettingsRef(), std::move(block));
        }
        {
            // read all columns from store
            const auto &      columns = store->getTableColumns();
            BlockInputStreams ins     = store->read(*context,
                                                context->getSettingsRef(),
                                                columns,
                                                {RowKeyRange::newAll(store->isCommonHandle(), store->getRowKeyColumnSize())},
                                                /* num_streams= */ 1,
                                                /* max_version= */ std::numeric_limits<UInt64>::max(),
                                                EMPTY_FILTER,
                                                /* expected_block_size= */ 1024);
            ASSERT_EQ(ins.size(), 1UL);
            BlockInputStreamPtr & in = ins[0];
            {
                // check col rename is success
                const Block  head = in->getHeader();
                const auto & col  = head.getByName(col_name_after_ddl);
                ASSERT_EQ(col.name, col_name_after_ddl);
                ASSERT_EQ(col.column_id, col_id_ddl);
                ASSERT_TRUE(col.type->equals(*col_type));
                // check old col name is not exist
                ASSERT_THROW(head.getByName(col_name_before_ddl), ::DB::Exception);
            }

            size_t num_rows_read = 0;
            in->readPrefix();
            while (Block block = in->read())
            {
                num_rows_read += block.rows();
                for (auto && iter : block)
                {
                    auto c = iter.column;
                    for (Int64 i = 0; i < Int64(c->size()); ++i)
                    {
                        if (iter.name == col_name_after_ddl)
                        {
                            //printf("col2:%s\n", c->getDataAt(i).data);
                            EXPECT_EQ(c->getInt(i), Int64(i));
                        }
                    }
                }
            }
            in->readSuffix();
            ASSERT_EQ(num_rows_read, num_rows_write * 2);
        }
    }
}
CATCH

TEST_P(DeltaMergeStore_test, DDL_issue1341)
try
{
    // issue 1341: Background task may use a wrong schema to compact data

    const String      col_name_to_add   = "f32";
    const ColId       col_id_to_add     = 2;
    const DataTypePtr col_type_to_add   = DataTypeFactory::instance().get("Float32");
    const auto        col_default_value = toField(DecimalField(Decimal32(1125), 3)); // 1.125

    // write some rows before DDL
    size_t num_rows_write = 1;
    {
        // Enable pause before delta-merge
        FailPointHelper::enableFailPoint(FailPoints::pause_before_dt_background_delta_merge);
        // Enable pause until delta-merge is done
        FailPointHelper::enableFailPoint(FailPoints::pause_until_dt_background_delta_merge);
        FailPointHelper::enableFailPoint(FailPoints::force_triggle_background_merge_delta);

        Block block = DMTestEnv::prepareSimpleWriteBlock(0, num_rows_write, false);
        store->write(*context, context->getSettingsRef(), std::move(block));
    }

    // DDL add column f32 with default value
    {
        AlterCommands commands;
        {
            AlterCommand com;
            com.type        = AlterCommand::ADD_COLUMN;
            com.data_type   = col_type_to_add;
            com.column_name = col_name_to_add;

            // mock default value
            // actual ddl is like: ADD COLUMN `f32` Float32 DEFAULT 1.125
            auto cast = std::make_shared<ASTFunction>();
            {
                cast->name      = "CAST";
                ASTPtr arg      = std::make_shared<ASTLiteral>(toField(DecimalField(Decimal32(1125), 3)));
                cast->arguments = std::make_shared<ASTExpressionList>();
                cast->children.push_back(cast->arguments);
                cast->arguments->children.push_back(arg);
                cast->arguments->children.push_back(ASTPtr()); // dummy alias
            }
            com.default_expression = cast;
            commands.emplace_back(std::move(com));
        }
        ColumnID _col_to_add = col_id_to_add;
        store->applyAlters(commands, std::nullopt, _col_to_add, *context);
    }

    // try read
    {
        auto in = store->read(*context,
                              context->getSettingsRef(),
                              store->getTableColumns(),
                              {RowKeyRange::newAll(store->isCommonHandle(), store->getRowKeyColumnSize())},
                              /* num_streams= */ 1,
                              /* max_version= */ std::numeric_limits<UInt64>::max(),
                              EMPTY_FILTER,
                              /* expected_block_size= */ 1024)[0];

        in->readPrefix();
        size_t num_rows_read = 0;
        while (Block block = in->read())
        {
            num_rows_read += block.rows();
            ASSERT_TRUE(block.has(col_name_to_add));
            const auto & col = block.getByName(col_name_to_add);
            ASSERT_DATATYPE_EQ(col.type, col_type_to_add);
            ASSERT_EQ(col.name, col_name_to_add);
            for (size_t i = 0; i < block.rows(); ++i)
            {
                Field tmp;
                col.column->get(i, tmp);
                // There is some loss of precision during the convertion, so we just do a rough comparison
                EXPECT_FLOAT_EQ(std::abs(tmp.get<Float64>()), 1.125);
            }
        }
        in->readSuffix();
        ASSERT_EQ(num_rows_read, num_rows_write);
    }

    {
        // write and triggle flush
        FailPointHelper::enableFailPoint(FailPoints::force_triggle_foreground_flush);

        Block                 block = DMTestEnv::prepareSimpleWriteBlock(num_rows_write, num_rows_write * 2, false);
        ColumnWithTypeAndName f_col(nullptr, col_type_to_add, col_name_to_add, col_id_to_add, col_default_value);
        {
            IColumn::MutablePtr m_col       = f_col.type->createColumn();
            auto &              column_data = typeid_cast<ColumnVector<Float32> &>(*m_col).getData();
            column_data.resize(num_rows_write);
            for (size_t i = 0; i < num_rows_write; ++i)
            {
                column_data[i] = static_cast<Float32>(3.1415);
            }
            f_col.column = std::move(m_col);
        }
        block.insert(f_col);
        store->write(*context, context->getSettingsRef(), std::move(block));
    }

    // disable pause so that delta-merge can continue
    FailPointHelper::disableFailPoint(FailPoints::pause_before_dt_background_delta_merge);
    // wait till delta-merge is done
    FAIL_POINT_PAUSE(FailPoints::pause_until_dt_background_delta_merge);
    {
        auto in = store->read(*context,
                              context->getSettingsRef(),
                              store->getTableColumns(),
                              {RowKeyRange::newAll(store->isCommonHandle(), store->getRowKeyColumnSize())},
                              /* num_streams= */ 1,
                              /* max_version= */ std::numeric_limits<UInt64>::max(),
                              EMPTY_FILTER,
                              /* expected_block_size= */ 1024)[0];

        in->readPrefix();
        while (Block block = in->read())
        {
            ASSERT_EQ(block.rows(), num_rows_write * 2);
            ASSERT_TRUE(block.has(col_name_to_add));
            const auto & col = block.getByName(col_name_to_add);
            ASSERT_DATATYPE_EQ(col.type, col_type_to_add);
            ASSERT_EQ(col.name, col_name_to_add);
            Field tmp;
            tmp = (*col.column)[0];
            EXPECT_FLOAT_EQ(tmp.get<Float64>(), 1.125); // fill with default value
            tmp = (*col.column)[1];
            EXPECT_FLOAT_EQ(tmp.get<Float64>(), 3.1415); // keep the value we inserted
        }
        in->readSuffix();
    }
}
CATCH

TEST_P(DeltaMergeStore_test, CreateWithCommonHandle)
try
{
    auto table_column_defines = DMTestEnv::getDefaultColumns(true);
    cleanUp();
    store = reload(table_column_defines, true, 2);
    {
        // check handle column of store
        auto & h = store->getHandle();
        ASSERT_EQ(h.name, EXTRA_HANDLE_COLUMN_NAME);
        ASSERT_EQ(h.id, EXTRA_HANDLE_COLUMN_ID);
        ASSERT_TRUE(h.type->equals(*EXTRA_HANDLE_COLUMN_STRING_TYPE));
    }
    {
        // check column structure of store
        auto & cols = store->getTableColumns();
        // version & tag column added
        ASSERT_EQ(cols.size(), 3UL);
    }
}
CATCH

TEST_P(DeltaMergeStore_test, SimpleWriteReadCommonHandle)
try
{
    const ColumnDefine col_str_define(2, "col2", std::make_shared<DataTypeString>());
    const ColumnDefine col_i8_define(3, "i8", std::make_shared<DataTypeInt8>());
    size_t             rowkey_column_size = 2;
    {
        auto table_column_defines = DMTestEnv::getDefaultColumns(true);
        table_column_defines->emplace_back(col_str_define);
        table_column_defines->emplace_back(col_i8_define);

        cleanUp();
        store = reload(table_column_defines, true, rowkey_column_size);
    }

    {
        // check column structure
        const auto & cols = store->getTableColumns();
        ASSERT_EQ(cols.size(), 5UL);
        const auto & str_col = cols[3];
        ASSERT_EQ(str_col.name, col_str_define.name);
        ASSERT_EQ(str_col.id, col_str_define.id);
        ASSERT_TRUE(str_col.type->equals(*col_str_define.type));
        const auto & i8_col = cols[4];
        ASSERT_EQ(i8_col.name, col_i8_define.name);
        ASSERT_EQ(i8_col.id, col_i8_define.id);
        ASSERT_TRUE(i8_col.type->equals(*col_i8_define.type));
    }

    const size_t num_rows_write = 128;
    {
        // write to store
        Block block;
        {
            block = DMTestEnv::prepareSimpleWriteBlock(0,
                                                       num_rows_write,
                                                       false,
                                                       2,
                                                       EXTRA_HANDLE_COLUMN_NAME,
                                                       EXTRA_HANDLE_COLUMN_ID,
                                                       EXTRA_HANDLE_COLUMN_STRING_TYPE,
                                                       true,
                                                       rowkey_column_size);
            // Add a column of col2:String for test
            ColumnWithTypeAndName col2({}, col_str_define.type, col_str_define.name, col_str_define.id);
            {
                IColumn::MutablePtr m_col2 = col2.type->createColumn();
                for (size_t i = 0; i < num_rows_write; i++)
                {
                    String s = DB::toString(i);
                    Field  field(s.c_str(), s.size());
                    m_col2->insert(field);
                }
                col2.column = std::move(m_col2);
            }
            block.insert(std::move(col2));

            // Add a column of i8:Int8 for test
            ColumnWithTypeAndName i8({}, col_i8_define.type, col_i8_define.name, col_i8_define.id);
            {
                IColumn::MutablePtr m_i8 = i8.type->createColumn();
                for (size_t i = 0; i < num_rows_write; i++)
                {
                    Int64 num = i * (i % 2 == 0 ? -1 : 1);
                    m_i8->insert(Field(num));
                }
                i8.column = std::move(m_i8);
            }
            block.insert(std::move(i8));
        }
        store->write(*context, context->getSettingsRef(), std::move(block));
    }

    {
        // TODO read data from more than one block
        // TODO read data from mutli streams
        // TODO read partial columns from store
        // TODO read data of max_version

        // read all columns from store
        const auto &        columns = store->getTableColumns();
        BlockInputStreamPtr in      = store->read(*context,
                                             context->getSettingsRef(),
                                             columns,
                                             {RowKeyRange::newAll(store->isCommonHandle(), store->getRowKeyColumnSize())},
                                             /* num_streams= */ 1,
                                             /* max_version= */ std::numeric_limits<UInt64>::max(),
                                             EMPTY_FILTER,
                                             /* expected_block_size= */ 1024)[0];

        size_t num_rows_read = 0;
        in->readPrefix();
        while (Block block = in->read())
        {
            num_rows_read += block.rows();
            for (auto && iter : block)
            {
                auto c = iter.column;
                for (Int64 i = 0; i < Int64(c->size()); ++i)
                {
                    if (iter.name == DMTestEnv::pk_name)
                    {
                        DMTestEnv::verifyClusteredIndexValue(c->operator[](i).get<String>(), i, rowkey_column_size);
                    }
                    else if (iter.name == col_str_define.name)
                    {
                        //printf("%s:%s\n", col_str_define.name.c_str(), c->getDataAt(i).data);
                        EXPECT_EQ(c->getDataAt(i), DB::toString(i));
                    }
                    else if (iter.name == col_i8_define.name)
                    {
                        //printf("%s:%lld\n", col_i8_define.name.c_str(), c->getInt(i));
                        Int64 num = i * (i % 2 == 0 ? -1 : 1);
                        EXPECT_EQ(c->getInt(i), num);
                    }
                }
            }
        }
        in->readSuffix();
        ASSERT_EQ(num_rows_read, num_rows_write);
    }

    {
        // test readRaw
        const auto &        columns = store->getTableColumns();
        BlockInputStreamPtr in      = store->readRaw(*context, context->getSettingsRef(), columns, 1)[0];

        size_t num_rows_read = 0;
        in->readPrefix();
        while (Block block = in->read())
        {
            num_rows_read += block.rows();
            for (auto && iter : block)
            {
                auto c = iter.column;
                for (Int64 i = 0; i < Int64(c->size()); ++i)
                {
                    if (iter.name == DMTestEnv::pk_name)
                    {
                        DMTestEnv::verifyClusteredIndexValue(c->operator[](i).get<String>(), i, rowkey_column_size);
                    }
                    else if (iter.name == col_str_define.name)
                    {
                        EXPECT_EQ(c->getDataAt(i), DB::toString(i));
                    }
                    else if (iter.name == col_i8_define.name)
                    {
                        Int64 num = i * (i % 2 == 0 ? -1 : 1);
                        EXPECT_EQ(c->getInt(i), num);
                    }
                }
            }
        }
        in->readSuffix();
        ASSERT_EQ(num_rows_read, num_rows_write);
    }
}
CATCH

TEST_P(DeltaMergeStore_test, WriteMultipleBlockWithCommonHandle)
try
{
    const size_t num_write_rows       = 32;
    const size_t rowkey_column_size   = 2;
    auto         table_column_defines = DMTestEnv::getDefaultColumns(true);

    {
        cleanUp();
        store = reload(table_column_defines, true, rowkey_column_size);
    }

    // Test write multi blocks without overlap
    {
        Block block1 = DMTestEnv::prepareSimpleWriteBlock(0,
                                                          1 * num_write_rows,
                                                          false,
                                                          2,
                                                          EXTRA_HANDLE_COLUMN_NAME,
                                                          EXTRA_HANDLE_COLUMN_ID,
                                                          EXTRA_HANDLE_COLUMN_STRING_TYPE,
                                                          true,
                                                          rowkey_column_size);
        Block block2 = DMTestEnv::prepareSimpleWriteBlock(1 * num_write_rows,
                                                          2 * num_write_rows,
                                                          false,
                                                          2,
                                                          EXTRA_HANDLE_COLUMN_NAME,
                                                          EXTRA_HANDLE_COLUMN_ID,
                                                          EXTRA_HANDLE_COLUMN_STRING_TYPE,
                                                          true,
                                                          rowkey_column_size);
        Block block3 = DMTestEnv::prepareSimpleWriteBlock(2 * num_write_rows,
                                                          3 * num_write_rows,
                                                          false,
                                                          2,
                                                          EXTRA_HANDLE_COLUMN_NAME,
                                                          EXTRA_HANDLE_COLUMN_ID,
                                                          EXTRA_HANDLE_COLUMN_STRING_TYPE,
                                                          true,
                                                          rowkey_column_size);
        store->write(*context, context->getSettingsRef(), std::move(block1));
        store->write(*context, context->getSettingsRef(), std::move(block2));
        store->write(*context, context->getSettingsRef(), std::move(block3));

        store->flushCache(*context, RowKeyRange::newAll(store->isCommonHandle(), store->getRowKeyColumnSize()));
    }

    {
        const auto &        columns       = store->getTableColumns();
        BlockInputStreamPtr in            = store->read(*context,
                                             context->getSettingsRef(),
                                             columns,
                                             {RowKeyRange::newAll(store->isCommonHandle(), store->getRowKeyColumnSize())},
                                             /* num_streams= */ 1,
                                             /* max_version= */ std::numeric_limits<UInt64>::max(),
                                             EMPTY_FILTER,
                                             /* expected_block_size= */ 1024)[0];
        size_t              num_rows_read = 0;
        while (Block block = in->read())
        {
            num_rows_read += block.rows();
            for (auto && iter : block)
            {
                auto c = iter.column;
                for (Int64 i = 0; i < Int64(c->size()); ++i)
                {
                    if (iter.name == DMTestEnv::pk_name)
                    {
                        DMTestEnv::verifyClusteredIndexValue(c->operator[](i).get<String>(), i, rowkey_column_size);
                    }
                }
            }
        }

        ASSERT_EQ(num_rows_read, 3 * num_write_rows);
    }

    store = reload(table_column_defines, true, rowkey_column_size);

    // Test write multi blocks with overlap
    {
        UInt64 tso1   = 1;
        UInt64 tso2   = 100;
        Block  block1 = DMTestEnv::prepareSimpleWriteBlock(0,
                                                          1 * num_write_rows,
                                                          false,
                                                          tso1,
                                                          EXTRA_HANDLE_COLUMN_NAME,
                                                          EXTRA_HANDLE_COLUMN_ID,
                                                          EXTRA_HANDLE_COLUMN_STRING_TYPE,
                                                          true,
                                                          rowkey_column_size);
        Block  block2 = DMTestEnv::prepareSimpleWriteBlock(1 * num_write_rows,
                                                          2 * num_write_rows,
                                                          false,
                                                          tso1,
                                                          EXTRA_HANDLE_COLUMN_NAME,
                                                          EXTRA_HANDLE_COLUMN_ID,
                                                          EXTRA_HANDLE_COLUMN_STRING_TYPE,
                                                          true,
                                                          rowkey_column_size);
        Block  block3 = DMTestEnv::prepareSimpleWriteBlock(num_write_rows / 2,
                                                          num_write_rows / 2 + num_write_rows,
                                                          false,
                                                          tso2,
                                                          EXTRA_HANDLE_COLUMN_NAME,
                                                          EXTRA_HANDLE_COLUMN_ID,
                                                          EXTRA_HANDLE_COLUMN_STRING_TYPE,
                                                          true,
                                                          rowkey_column_size);
        store->write(*context, context->getSettingsRef(), std::move(block1));
        store->write(*context, context->getSettingsRef(), std::move(block2));
        store->write(*context, context->getSettingsRef(), std::move(block3));

        store->flushCache(*context, RowKeyRange::newAll(store->isCommonHandle(), store->getRowKeyColumnSize()));
    }

    store->compact(*context, RowKeyRange::newAll(store->isCommonHandle(), store->getRowKeyColumnSize()));

    // Read without version
    {
        const auto &        columns       = store->getTableColumns();
        BlockInputStreamPtr in            = store->read(*context,
                                             context->getSettingsRef(),
                                             columns,
                                             {RowKeyRange::newAll(store->isCommonHandle(), store->getRowKeyColumnSize())},
                                             /* num_streams= */ 1,
                                             /* max_version= */ std::numeric_limits<UInt64>::max(),
                                             EMPTY_FILTER,
                                             /* expected_block_size= */ 1024)[0];
        size_t              num_rows_read = 0;
        while (Block block = in->read())
        {
            num_rows_read += block.rows();
            for (auto && iter : block)
            {
                auto c = iter.column;
                for (Int64 i = 0; i < Int64(c->size()); ++i)
                {
                    if (iter.name == DMTestEnv::pk_name)
                    {
                        DMTestEnv::verifyClusteredIndexValue(c->operator[](i).get<String>(), i, rowkey_column_size);
                    }
                }
            }
        }

        ASSERT_EQ(num_rows_read, 3 * num_write_rows);
    }
    // Read with version
    {
        const auto &        columns       = store->getTableColumns();
        BlockInputStreamPtr in            = store->read(*context,
                                             context->getSettingsRef(),
                                             columns,
                                             {RowKeyRange::newAll(store->isCommonHandle(), store->getRowKeyColumnSize())},
                                             /* num_streams= */ 1,
                                             /* max_version= */ UInt64(1),
                                             EMPTY_FILTER,
                                             /* expected_block_size= */ 1024)[0];
        size_t              num_rows_read = 0;
        while (Block block = in->read())
        {
            num_rows_read += block.rows();
            for (auto && iter : block)
            {
                auto c = iter.column;
                for (Int64 i = 0; i < Int64(c->size()); ++i)
                {
                    if (iter.name == DMTestEnv::pk_name)
                    {
                        DMTestEnv::verifyClusteredIndexValue(c->operator[](i).get<String>(), i, rowkey_column_size);
                    }
                }
            }
        }

        ASSERT_EQ(num_rows_read, 2 * num_write_rows);
    }
}
CATCH

TEST_P(DeltaMergeStore_test, DeleteReadWithCommonHandle)
try
{
    const size_t num_rows_write     = 128;
    size_t       rowkey_column_size = 2;
    {
        // Create a block with sequential Int64 handle in range [0, 128)
        auto table_column_difines = DMTestEnv::getDefaultColumns(true);

        cleanUp();
        store = reload(table_column_difines, true, rowkey_column_size);

        Block block = DMTestEnv::prepareSimpleWriteBlock(
            0, 128, false, 2, EXTRA_HANDLE_COLUMN_NAME, EXTRA_HANDLE_COLUMN_ID, EXTRA_HANDLE_COLUMN_STRING_TYPE, true, rowkey_column_size);
        store->write(*context, context->getSettingsRef(), std::move(block));
    }
    // Test Reading first
    {
        const auto &        columns       = store->getTableColumns();
        BlockInputStreamPtr in            = store->read(*context,
                                             context->getSettingsRef(),
                                             columns,
                                             {RowKeyRange::newAll(store->isCommonHandle(), store->getRowKeyColumnSize())},
                                             /* num_streams= */ 1,
                                             /* max_version= */ std::numeric_limits<UInt64>::max(),
                                             EMPTY_FILTER,
                                             /* expected_block_size= */ 1024)[0];
        size_t              num_rows_read = 0;
        while (Block block = in->read())
        {
            num_rows_read += block.rows();
            for (auto && iter : block)
            {
                auto c = iter.column;
                for (Int64 i = 0; i < Int64(c->size()); ++i)
                {
                    if (iter.name == DMTestEnv::pk_name)
                    {
                        DMTestEnv::verifyClusteredIndexValue(c->operator[](i).get<String>(), i, rowkey_column_size);
                    }
                }
            }
        }

        ASSERT_EQ(num_rows_read, num_rows_write);
    }
    // Delete range [0, 64)
    const size_t num_deleted_rows = 64;
    {
        std::stringstream ss;
        ss << TiDB::CodecFlagInt;
        DB::EncodeInt64(Int64(0), ss);
        ss << TiDB::CodecFlagInt;
        DB::EncodeInt64(Int64(0), ss);
        RowKeyValue start(true, std::make_shared<String>(ss.str()));
        ss.str("");
        ss << TiDB::CodecFlagInt;
        DB::EncodeInt64(Int64(num_deleted_rows), ss);
        ss << TiDB::CodecFlagInt;
        DB::EncodeInt64(Int64(num_deleted_rows), ss);
        RowKeyValue end(true, std::make_shared<String>(ss.str()));
        RowKeyRange range(start, end, true, 2);
        store->deleteRange(*context, context->getSettingsRef(), range);
    }
    // Read after deletion
    {
        const auto &        columns       = store->getTableColumns();
        BlockInputStreamPtr in            = store->read(*context,
                                             context->getSettingsRef(),
                                             columns,
                                             {RowKeyRange::newAll(store->isCommonHandle(), store->getRowKeyColumnSize())},
                                             /* num_streams= */ 1,
                                             /* max_version= */ std::numeric_limits<UInt64>::max(),
                                             EMPTY_FILTER,
                                             /* expected_block_size= */ 1024)[0];
        size_t              num_rows_read = 0;
        while (Block block = in->read())
        {
            num_rows_read += block.rows();
            for (auto && iter : block)
            {
                auto c = iter.column;
                for (Int64 i = 0; i < Int64(c->size()); ++i)
                {
                    if (iter.name == DMTestEnv::pk_name)
                    {
                        // Range after deletion is [64, 128)
                        DMTestEnv::verifyClusteredIndexValue(
                            c->operator[](i).get<String>(), i + Int64(num_deleted_rows), rowkey_column_size);
                    }
                }
            }
        }

        ASSERT_EQ(num_rows_read, num_rows_write - num_deleted_rows);
    }
}
CATCH

INSTANTIATE_TEST_CASE_P(TestMode, //
                        DeltaMergeStore_test,
                        testing::Values(TestMode::V1_BlockOnly, TestMode::V2_BlockOnly, TestMode::V2_FileOnly, TestMode::V2_Mix),
                        testModeToString);

} // namespace tests
} // namespace DM
} // namespace DB<|MERGE_RESOLUTION|>--- conflicted
+++ resolved
@@ -5,11 +5,8 @@
 #include <Parsers/ASTLiteral.h>
 #include <Poco/File.h>
 #include <Storages/DeltaMerge/DMContext.h>
-<<<<<<< HEAD
-=======
 #include <Storages/DeltaMerge/DeltaMergeStore.h>
 #include <Storages/DeltaMerge/File/DMFileBlockOutputStream.h>
->>>>>>> 65209cd0
 #include <Storages/DeltaMerge/Filter/RSOperator.h>
 #include <Storages/DeltaMerge/Segment.h>
 #include <TestUtils/TiFlashTestBasic.h>
@@ -35,23 +32,12 @@
 
 namespace DM
 {
-<<<<<<< HEAD
-extern DMFilePtr writeIntoNewDMFile(DMContext &                 dm_context, //
-                                    const ColumnDefinesPtr &    schema_snap,
-                                    const BlockInputStreamPtr & input_stream,
-                                    UInt64                      file_id,
-                                    const String &              parent_path,
-                                    bool                        need_rate_limit,
-                                    bool                        single_file_mode);
-
-=======
 extern DMFilePtr writeIntoNewDMFile(DMContext &                    dm_context, //
                                     const ColumnDefinesPtr &       schema_snap,
                                     const BlockInputStreamPtr &    input_stream,
                                     UInt64                         file_id,
                                     const String &                 parent_path,
                                     DMFileBlockOutputStream::Flags flags);
->>>>>>> 65209cd0
 namespace tests
 {
 
@@ -135,29 +121,15 @@
 
     std::pair<RowKeyRange, std::vector<PageId>> genDMFile(DMContext & context, const Block & block)
     {
-<<<<<<< HEAD
         auto input_stream          = std::make_shared<OneBlockInputStream>(block);
         auto [store_path, file_id] = store->preAllocateIngestFile();
-        auto dmfile                = writeIntoNewDMFile(context,
-                                         std::make_shared<ColumnDefines>(store->getTableColumns()),
-                                         input_stream,
-                                         file_id,
-                                         store_path,
-                                         /*need_rate_limit*/ false,
-                                         /*single_file_mode*/ DMTestEnv::getPseudoRandomNumber() % 2);
-
-=======
-        auto file_id      = context.storage_pool.newDataPageId();
-        auto input_stream = std::make_shared<OneBlockInputStream>(block);
-        auto delegate     = context.path_pool.getStableDiskDelegator();
-        auto store_path   = delegate.choosePath();
 
         DMFileBlockOutputStream::Flags flags;
         flags.setSingleFile(DMTestEnv::getPseudoRandomNumber() % 2);
 
         auto dmfile = writeIntoNewDMFile(
             context, std::make_shared<ColumnDefines>(store->getTableColumns()), input_stream, file_id, store_path, flags);
->>>>>>> 65209cd0
+
 
         store->preIngestFile(store_path, file_id, dmfile->getBytesOnDisk());
 
