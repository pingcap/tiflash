--- conflicted
+++ resolved
@@ -2170,11 +2170,7 @@
 }
 CATCH
 
-<<<<<<< HEAD
 TEST_P(DeltaMergeStoreRWTest, DDLAddColumnDateTime)
-=======
-TEST_P(DeltaMergeStore_RWTest, DDLAddColumnMyDateTime)
->>>>>>> 7c8d5ae7
 try
 {
     const String col_name_to_add = "dt";
