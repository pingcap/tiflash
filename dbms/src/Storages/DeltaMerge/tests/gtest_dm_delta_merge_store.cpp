--- conflicted
+++ resolved
@@ -2311,10 +2311,6 @@
     const size_t num_rows_write = 128;
     {
         // write to store
-<<<<<<< HEAD
-        Block block = DMTestEnv::prepareSimpleWriteBlock(0, num_rows_write, false, /*tso=*/2, col_name_before_ddl, col_id_ddl, col_type);
-        store->write(*db_context, db_context->getSettingsRef(), block);
-=======
         Block block = DMTestEnv::prepareSimpleWriteBlock(
             0,
             num_rows_write,
@@ -2323,8 +2319,7 @@
             col_name_before_ddl,
             col_id_ddl,
             col_type);
-        store->write(*db_context, db_context->getSettingsRef(), std::move(block));
->>>>>>> 53c6fe53
+        store->write(*db_context, db_context->getSettingsRef(), block);
     }
 
     {
@@ -2564,12 +2559,7 @@
             col.default_value = col_default_value;
             block.insert(std::move(col));
         }
-<<<<<<< HEAD
-        block.insert(f_col);
         store->write(*db_context, db_context->getSettingsRef(), block);
-=======
-        store->write(*db_context, db_context->getSettingsRef(), std::move(block));
->>>>>>> 53c6fe53
     }
 
     // disable pause so that delta-merge can continue
