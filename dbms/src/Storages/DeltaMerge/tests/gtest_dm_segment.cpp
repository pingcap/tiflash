#include <DataStreams/OneBlockInputStream.h>
#include <Storages/DeltaMerge/DMContext.h>
#include <Storages/DeltaMerge/DeltaMergeStore.h>
#include <Storages/DeltaMerge/File/DMFileBlockOutputStream.h>
#include <Storages/DeltaMerge/Segment.h>
#include <TestUtils/TiFlashTestBasic.h>

#include <ctime>
#include <memory>

#include "dm_basic_include.h"

namespace DB
{
namespace DM
{
<<<<<<< HEAD
extern DMFilePtr writeIntoNewDMFile(DMContext &                 dm_context, //
                                    const ColumnDefinesPtr &    schema_snap,
                                    const BlockInputStreamPtr & input_stream,
                                    UInt64                      file_id,
                                    const String &              parent_path,
                                    bool                        need_rate_limit,
                                    bool                        single_file_mode);

=======
extern DMFilePtr writeIntoNewDMFile(DMContext &                    dm_context, //
                                    const ColumnDefinesPtr &       schema_snap,
                                    const BlockInputStreamPtr &    input_stream,
                                    UInt64                         file_id,
                                    const String &                 parent_path,
                                    DMFileBlockOutputStream::Flags flags);
>>>>>>> 65209cd0
namespace tests
{

class Segment_test : public ::testing::Test
{
public:
    Segment_test() : name("tmp"), storage_pool() {}

protected:
    void dropDataOnDisk()
    {
        // drop former-gen table's data in disk
        if (Poco::File file(DB::tests::TiFlashTestEnv::getTemporaryPath()); file.exists())
            file.remove(true);
    }

public:
    static void SetUpTestCase() {}

    virtual DB::Settings getSettings() { return DB::Settings(); }

    void SetUp() override
    {
        db_context        = std::make_unique<Context>(DMTestEnv::getContext(getSettings()));
        storage_path_pool = std::make_unique<StoragePathPool>(db_context->getPathPool().withTable("test", "t1", false));
        storage_path_pool->drop(true);
        table_columns_ = std::make_shared<ColumnDefines>();
        dropDataOnDisk();

        segment = reload();
        ASSERT_EQ(segment->segmentId(), DELTA_MERGE_FIRST_SEGMENT_ID);
    }

protected:
    SegmentPtr reload(const ColumnDefinesPtr & pre_define_columns = {}, DB::Settings && db_settings = DB::Settings())
    {
        *db_context       = DMTestEnv::getContext(db_settings);
        storage_path_pool = std::make_unique<StoragePathPool>(db_context->getPathPool().withTable("test", "t1", false));
        storage_pool      = std::make_unique<StoragePool>("test.t1", *storage_path_pool, *db_context, db_context->getSettingsRef());
        storage_pool->restore();
        ColumnDefinesPtr cols = (!pre_define_columns) ? DMTestEnv::getDefaultColumns() : pre_define_columns;
        setColumns(cols);

        auto segment_id = storage_pool->newMetaPageId();
        return Segment::newSegment(*dm_context_, table_columns_, RowKeyRange::newAll(false, 1), segment_id, 0);
    }

    // setColumns should update dm_context at the same time
    void setColumns(const ColumnDefinesPtr & columns)
    {
        *table_columns_ = *columns;

        dm_context_ = std::make_unique<DMContext>(*db_context,
                                                  *storage_path_pool,
                                                  *storage_pool,
                                                  0,
                                                  /*min_version_*/ 0,
                                                  settings.not_compress_columns,
                                                  false,
                                                  1,
                                                  db_context->getSettingsRef());
    }

    const ColumnDefinesPtr & tableColumns() const { return table_columns_; }

    DMContext & dmContext() { return *dm_context_; }

protected:
    std::unique_ptr<Context> db_context;
    // the table name
    String name;
    /// all these var lives as ref in dm_context
    std::unique_ptr<StoragePathPool> storage_path_pool;
    std::unique_ptr<StoragePool>     storage_pool;
    ColumnDefinesPtr                 table_columns_;
    DM::DeltaMergeStore::Settings    settings;
    /// dm_context
    std::unique_ptr<DMContext> dm_context_;

    // the segment we are going to test
    SegmentPtr segment;
};

TEST_F(Segment_test, WriteRead)
try
{
    const size_t num_rows_write = 100;
    {

        Block block = DMTestEnv::prepareSimpleWriteBlock(0, num_rows_write, false);
        // write to segment
        segment->write(dmContext(), block);
        // estimate segment
        auto estimatedRows = segment->getEstimatedRows();
        ASSERT_EQ(estimatedRows, block.rows());

        auto estimatedBytes = segment->getEstimatedBytes();
        ASSERT_EQ(estimatedBytes, block.bytes());
    }

    {
        // check segment
        segment->check(dmContext(), "test");
    }

    { // Round 1
        {
            // read written data (only in delta)
            auto   in            = segment->getInputStream(dmContext(), *tableColumns(), {RowKeyRange::newAll(false, 1)});
            size_t num_rows_read = 0;
            in->readPrefix();
            while (Block block = in->read())
            {
                num_rows_read += block.rows();
            }
            in->readSuffix();
            ASSERT_EQ(num_rows_read, num_rows_write);
        }

        {
            // flush segment
            segment = segment->mergeDelta(dmContext(), tableColumns());
            ;
        }

        {
            // read written data (only in stable)
            auto   in            = segment->getInputStream(dmContext(), *tableColumns(), {RowKeyRange::newAll(false, 1)});
            size_t num_rows_read = 0;
            in->readPrefix();
            while (Block block = in->read())
            {
                num_rows_read += block.rows();
            }
            in->readSuffix();
            ASSERT_EQ(num_rows_read, num_rows_write);
        }
    }

    const size_t num_rows_write_2 = 55;

    {
        // write more rows to segment
        Block block = DMTestEnv::prepareSimpleWriteBlock(num_rows_write, num_rows_write + num_rows_write_2, false);
        segment->write(dmContext(), std::move(block));
    }

    { // Round 2
        {
            // read written data (both in delta and stable)
            auto   in            = segment->getInputStream(dmContext(), *tableColumns(), {RowKeyRange::newAll(false, 1)});
            size_t num_rows_read = 0;
            in->readPrefix();
            while (Block block = in->read())
            {
                num_rows_read += block.rows();
            }
            in->readSuffix();
            ASSERT_EQ(num_rows_read, num_rows_write + num_rows_write_2);
        }

        {
            // flush segment
            segment = segment->mergeDelta(dmContext(), tableColumns());
        }

        {
            // read written data (only in stable)
            auto   in            = segment->getInputStream(dmContext(), *tableColumns(), {RowKeyRange::newAll(false, 1)});
            size_t num_rows_read = 0;
            in->readPrefix();
            while (Block block = in->read())
            {
                num_rows_read += block.rows();
            }
            in->readSuffix();
            ASSERT_EQ(num_rows_read, num_rows_write + num_rows_write_2);
        }
    }
}
CATCH


TEST_F(Segment_test, ReadWithMoreAdvacedDeltaIndex)
try
{
    // Test the case that reading rows with an advance DeltaIndex
    //  1. Thread A creates a delta snapshot with 100 rows.
    //  2. Thread B inserts 100 rows into the delta
    //  3. Thread B reads and place 200 rows to a new DeltaTree, and update the `shared_delta_index` to 200
    //  4. Thread A read with an DeltaTree that only placed 100 rows but `placed_rows` in `shared_delta_index` with 200
    //  5. Thread A use the DeltaIndex with placed_rows = 200 to do the merge in DeltaMergeBlockInputStream
    size_t offset     = 0;
    auto   write_rows = [&](size_t rows) {
        Block block = DMTestEnv::prepareSimpleWriteBlock(offset, offset + rows, false);
        offset += rows;
        // write to segment
        segment->write(dmContext(), block);
    };

    auto check_rows = [&](size_t expected_rows) {
        auto   in            = segment->getInputStream(dmContext(), *tableColumns(), {RowKeyRange::newAll(false, 1)});
        size_t num_rows_read = 0;
        in->readPrefix();
        while (Block block = in->read())
        {
            num_rows_read += block.rows();
        }
        in->readSuffix();
        ASSERT_EQ(num_rows_read, expected_rows);
    };

    {
        // check segment
        segment->check(dmContext(), "test");
    }

    // Thread A
    write_rows(100);
    check_rows(100);
    auto snap = segment->createSnapshot(dmContext());

    // Thread B
    write_rows(100);
    check_rows(200);

    // Thread A
    {
        auto in = segment->getInputStream(
            dmContext(), *tableColumns(), snap, {RowKeyRange::newAll(false, 1)}, {}, MAX_UINT64, DEFAULT_BLOCK_SIZE);
        int num_rows_read = 0;
        in->readPrefix();
        while (Block block = in->read())
        {
            num_rows_read += block.rows();
        }
        in->readSuffix();
        ASSERT_EQ(num_rows_read, 100);
    }
}
CATCH

class SegmentDeletionRelevantPlace_test : public Segment_test, //
                                          public testing::WithParamInterface<bool>
{
    DB::Settings getSettings() override
    {
        DB::Settings settings;
        auto         enable_relevant_place = GetParam();

        if (enable_relevant_place)
            settings.set("dt_enable_relevant_place", "1");
        else
            settings.set("dt_enable_relevant_place", "0");
        return settings;
    }
};


TEST_P(SegmentDeletionRelevantPlace_test, ShareDelteRangeIndex)
try
{
    const size_t num_rows_write = 300;
    {
        // write to segment
        Block block = DMTestEnv::prepareSimpleWriteBlock(0, num_rows_write, false);
        segment->write(dmContext(), std::move(block));
    }

    auto get_rows = [&](const RowKeyRange & range) {
        auto in = segment->getInputStream(dmContext(), *tableColumns(), {range});
        in->readPrefix();
        size_t rows = 0;
        while (Block block = in->read())
        {
            rows += block.rows();
        }
        in->readSuffix();

        return rows;
    };

    // First place the block packs, so that we can only place DeleteRange below.
    get_rows(RowKeyRange::fromHandleRange(HandleRange::newAll()));

    {
        HandleRange remove(100, 200);
        segment->write(dmContext(), {RowKeyRange::fromHandleRange(remove)});
    }

    // The first call of get_rows below will place the DeleteRange into delta index.
    auto rows1 = get_rows(RowKeyRange::fromHandleRange(HandleRange(0, 150)));
    auto rows2 = get_rows(RowKeyRange::fromHandleRange(HandleRange(150, 300)));

    ASSERT_EQ(rows1, (size_t)100);
    ASSERT_EQ(rows2, (size_t)100);
}
CATCH

INSTANTIATE_TEST_CASE_P(WhetherEnableRelevantPlace, SegmentDeletionRelevantPlace_test, testing::Values(true, false));

class SegmentDeletion_test : public Segment_test, //
                             public testing::WithParamInterface<std::tuple<bool, bool>>
{
};

TEST_P(SegmentDeletion_test, DeleteDataInDelta)
try
{
    const size_t num_rows_write = 100;
    {
        // write to segment
        Block block = DMTestEnv::prepareSimpleWriteBlock(0, num_rows_write, false);
        segment->write(dmContext(), std::move(block));
    }

    auto [read_before_delete, merge_delta_after_delete] = GetParam();
    if (read_before_delete)
    {
        // read written data
        auto   in            = segment->getInputStream(dmContext(), *tableColumns(), {RowKeyRange::newAll(false, 1)});
        size_t num_rows_read = 0;
        in->readPrefix();
        while (Block block = in->read())
        {
            num_rows_read += block.rows();
        }
        in->readSuffix();
        ASSERT_EQ(num_rows_read, num_rows_write);
    }

    {
        // test delete range [1,99) for data in delta
        HandleRange remove(1, 99);
        segment->write(dmContext(), {RowKeyRange::fromHandleRange(remove)});
        // TODO test delete range partial overlap with segment
        // TODO test delete range not included by segment
    }

    if (merge_delta_after_delete)
    {
        // flush segment for apply delete range
        segment = segment->mergeDelta(dmContext(), tableColumns());
        ;
    }

    {
        // read after delete range
        auto in = segment->getInputStream(dmContext(), *tableColumns(), {RowKeyRange::newAll(false, 1)});
        in->readPrefix();
        while (Block block = in->read())
        {
            ASSERT_EQ(block.rows(), 2UL);
            for (auto & iter : block)
            {
                auto c = iter.column;
                if (iter.name == DMTestEnv::pk_name)
                {
                    EXPECT_EQ(c->getInt(0), 0);
                    EXPECT_EQ(c->getInt(1), 99);
                }
            }
        }
        in->readSuffix();
    }
}
CATCH

TEST_P(SegmentDeletion_test, DeleteDataInStable)
try
{
    const size_t num_rows_write = 100;
    {
        // write to segment
        Block block = DMTestEnv::prepareSimpleWriteBlock(0, num_rows_write, false);
        segment->write(dmContext(), std::move(block));
    }

    auto [read_before_delete, merge_delta_after_delete] = GetParam();
    if (read_before_delete)
    {
        // read written data
        auto   in            = segment->getInputStream(dmContext(), *tableColumns(), {RowKeyRange::newAll(false, 1)});
        size_t num_rows_read = 0;
        in->readPrefix();
        while (Block block = in->read())
        {
            num_rows_read += block.rows();
        }
        in->readSuffix();
        ASSERT_EQ(num_rows_read, num_rows_write);
    }

    {
        // flush segment
        segment = segment->mergeDelta(dmContext(), tableColumns());
        ;
    }

    {
        // test delete range [1,99) for data in stable
        HandleRange remove(1, 99);
        segment->write(dmContext(), {RowKeyRange::fromHandleRange(remove)});
        // TODO test delete range partial overlap with segment
        // TODO test delete range not included by segment

        // flush segment
        segment = segment->mergeDelta(dmContext(), tableColumns());
        ;
    }

    if (merge_delta_after_delete)
    {
        // flush segment for apply delete range
        segment = segment->mergeDelta(dmContext(), tableColumns());
        ;
    }

    {
        // read after delete range
        auto in = segment->getInputStream(dmContext(), *tableColumns(), {RowKeyRange::newAll(false, 1)});
        in->readPrefix();
        while (Block block = in->read())
        {
            ASSERT_EQ(block.rows(), 2UL);
            for (auto & iter : block)
            {
                auto c = iter.column;
                if (iter.name == DMTestEnv::pk_name)
                {
                    EXPECT_EQ(c->getInt(0), 0);
                    EXPECT_EQ(c->getInt(1), 99);
                }
            }
        }
        in->readSuffix();
    }
}
CATCH

TEST_P(SegmentDeletion_test, DeleteDataInStableAndDelta)
try
{
    const size_t num_rows_write = 100;
    {
        // write [0, 50) to segment
        Block block = DMTestEnv::prepareSimpleWriteBlock(0, num_rows_write / 2, false);
        segment->write(dmContext(), std::move(block));
        // flush [0, 50) to segment's stable
        segment = segment->mergeDelta(dmContext(), tableColumns());
        ;
    }

    auto [read_before_delete, merge_delta_after_delete] = GetParam();

    {
        // write [50, 100) to segment's delta
        Block block = DMTestEnv::prepareSimpleWriteBlock(num_rows_write / 2, num_rows_write, false);
        segment->write(dmContext(), std::move(block));
    }

    if (read_before_delete)
    {
        // read written data
        auto   in            = segment->getInputStream(dmContext(), *tableColumns(), {RowKeyRange::newAll(false, 1)});
        size_t num_rows_read = 0;
        in->readPrefix();
        while (Block block = in->read())
        {
            num_rows_read += block.rows();
        }
        in->readSuffix();
        ASSERT_EQ(num_rows_read, num_rows_write);
    }

    {
        // test delete range [1,99) for data in stable and delta
        HandleRange remove(1, 99);
        segment->write(dmContext(), {RowKeyRange::fromHandleRange(remove)});
        // TODO test delete range partial overlap with segment
        // TODO test delete range not included by segment
    }

    if (merge_delta_after_delete)
    {
        // flush segment for apply delete range
        segment = segment->mergeDelta(dmContext(), tableColumns());
        ;
    }

    {
        // read after delete range
        auto in = segment->getInputStream(dmContext(), *tableColumns(), {RowKeyRange::newAll(false, 1)});
        in->readPrefix();
        while (Block block = in->read())
        {
            ASSERT_EQ(block.rows(), 2UL);
            for (auto & iter : block)
            {
                auto c = iter.column;
                if (iter.name == DMTestEnv::pk_name)
                {
                    EXPECT_EQ(c->getInt(0), 0);
                    EXPECT_EQ(c->getInt(1), 99);
                }
            }
        }
        in->readSuffix();
    }
}
CATCH

INSTANTIATE_TEST_CASE_P(WhetherReadOrMergeDeltaBeforeDeleteRange, SegmentDeletion_test, testing::Combine(testing::Bool(), testing::Bool()));

TEST_F(Segment_test, DeleteRead)
try
{
    const size_t num_rows_write = 64;
    {
        Block block = DMTestEnv::prepareSimpleWriteBlock(0, num_rows_write, false);
        segment->write(dmContext(), std::move(block));
    }

    {
        // flush segment
        segment = segment->mergeDelta(dmContext(), tableColumns());
        ;
    }

    {
        // Test delete range [70, 100)
        HandleRange del{70, 100};
        segment->write(dmContext(), {RowKeyRange::fromHandleRange(del)});
        // flush segment
        segment = segment->mergeDelta(dmContext(), tableColumns());
        ;
    }

    {
        // Read after deletion
        // The deleted range has no overlap with current data, so there should be no change
        auto in = segment->getInputStream(dmContext(), *tableColumns(), {RowKeyRange::newAll(false, 1)});
        in->readPrefix();
        while (Block block = in->read())
        {
            ASSERT_EQ(block.rows(), num_rows_write);
            for (auto & iter : block)
            {
                auto c = iter.column;
                for (Int64 i = 0; i < Int64(c->size()); i++)
                {
                    if (iter.name == DMTestEnv::pk_name)
                    {
                        EXPECT_EQ(c->getInt(i), i);
                    }
                }
            }
        }
        in->readSuffix();
    }

    {
        // Test delete range [63, 70)
        HandleRange del{63, 70};
        segment->write(dmContext(), {RowKeyRange::fromHandleRange(del)});
        // flush segment
        segment = segment->mergeDelta(dmContext(), tableColumns());
        ;
    }

    {
        // Read after deletion
        // The deleted range has overlap range [63, 64) with current data, so the record with Handle 63 should be deleted
        auto in = segment->getInputStream(dmContext(), *tableColumns(), {RowKeyRange::newAll(false, 1)});
        in->readPrefix();
        while (Block block = in->read())
        {
            ASSERT_EQ(block.rows(), num_rows_write - 1);
            for (auto & iter : block)
            {
                auto c = iter.column;
                if (iter.name == DMTestEnv::pk_name)
                {
                    EXPECT_EQ(c->getInt(0), 0);
                    EXPECT_EQ(c->getInt(62), 62);
                }
                EXPECT_EQ(c->size(), 63UL);
            }
        }
        in->readSuffix();
    }

    {
        // Test delete range [1, 32)
        HandleRange del{1, 32};
        segment->write(dmContext(), {RowKeyRange::fromHandleRange(del)});
        // flush segment
        segment = segment->mergeDelta(dmContext(), tableColumns());
        ;
    }

    {
        // Read after deletion
        auto in = segment->getInputStream(dmContext(), *tableColumns(), {RowKeyRange::newAll(false, 1)});
        in->readPrefix();
        while (Block block = in->read())
        {
            ASSERT_EQ(block.rows(), num_rows_write - 32);
            for (auto & iter : block)
            {
                auto c = iter.column;
                if (iter.name == DMTestEnv::pk_name)
                {
                    EXPECT_EQ(c->getInt(0), 0);
                    EXPECT_EQ(c->getInt(1), 32);
                }
            }
        }
        in->readSuffix();
    }

    {
        // Test delete range [1, 32)
        // delete should be idempotent
        HandleRange del{1, 32};
        segment->write(dmContext(), {RowKeyRange::fromHandleRange(del)});
        // flush segment
        segment = segment->mergeDelta(dmContext(), tableColumns());
        ;
    }

    {
        // Read after deletion
        auto in = segment->getInputStream(dmContext(), *tableColumns(), {RowKeyRange::newAll(false, 1)});
        in->readPrefix();
        while (Block block = in->read())
        {
            ASSERT_EQ(block.rows(), num_rows_write - 32);
            for (auto & iter : block)
            {
                auto c = iter.column;
                if (iter.name == DMTestEnv::pk_name)
                {
                    EXPECT_EQ(c->getInt(0), 0);
                    EXPECT_EQ(c->getInt(1), 32);
                }
            }
        }
        in->readSuffix();
    }

    {
        // Test delete range [0, 2)
        // There is an overlap range [0, 1)
        HandleRange del{0, 2};
        segment->write(dmContext(), {RowKeyRange::fromHandleRange(del)});
        // flush segment
        segment = segment->mergeDelta(dmContext(), tableColumns());
        ;
    }

    {
        // Read after deletion
        auto in = segment->getInputStream(dmContext(), *tableColumns(), {RowKeyRange::newAll(false, 1)});
        in->readPrefix();
        while (Block block = in->read())
        {
            ASSERT_EQ(block.rows(), num_rows_write - 33);
            for (auto & iter : block)
            {
                auto c = iter.column;
                if (iter.name == DMTestEnv::pk_name)
                {
                    EXPECT_EQ(c->getInt(0), 32);
                }
            }
        }
        in->readSuffix();
    }
}
CATCH

TEST_F(Segment_test, Split)
try
{
    const size_t num_rows_write = 100;
    {
        // write to segment
        Block block = DMTestEnv::prepareSimpleWriteBlock(0, num_rows_write, false);
        segment->write(dmContext(), std::move(block));
    }

    {
        // read written data
        auto in = segment->getInputStream(dmContext(), *tableColumns(), {RowKeyRange::newAll(false, 1)});

        size_t num_rows_read = 0;
        in->readPrefix();
        while (Block block = in->read())
        {
            num_rows_read += block.rows();
        }
        in->readSuffix();
        ASSERT_EQ(num_rows_read, num_rows_write);
    }

    const auto old_range = segment->getRowKeyRange();

    SegmentPtr new_segment;
    // test split segment
    {
        std::tie(segment, new_segment) = segment->split(dmContext(), tableColumns());
    }
    // check segment range
    const auto s1_range = segment->getRowKeyRange();
    EXPECT_EQ(*s1_range.start.value, *old_range.start.value);
    const auto s2_range = new_segment->getRowKeyRange();
    EXPECT_EQ(*s2_range.start.value, *s1_range.end.value);
    EXPECT_EQ(*s2_range.end.value, *old_range.end.value);
    // TODO check segment epoch is increase

    size_t num_rows_seg1 = 0;
    size_t num_rows_seg2 = 0;
    {
        {
            auto in = segment->getInputStream(dmContext(), *tableColumns(), {RowKeyRange::newAll(false, 1)});
            in->readPrefix();
            while (Block block = in->read())
            {
                num_rows_seg1 += block.rows();
            }
            in->readSuffix();
        }
        {
            auto in = segment->getInputStream(dmContext(), *tableColumns(), {RowKeyRange::newAll(false, 1)});
            in->readPrefix();
            while (Block block = in->read())
            {
                num_rows_seg2 += block.rows();
            }
            in->readSuffix();
        }
        ASSERT_EQ(num_rows_seg1 + num_rows_seg2, num_rows_write);
    }

    // merge segments
    // TODO: enable merge test!
    if (false)
    {
        segment = Segment::merge(dmContext(), tableColumns(), segment, new_segment);
        {
            // check merged segment range
            const auto & merged_range = segment->getRowKeyRange();
            EXPECT_EQ(*merged_range.start.value, *s1_range.start.value);
            EXPECT_EQ(*merged_range.end.value, *s2_range.end.value);
            // TODO check segment epoch is increase
        }
        {
            size_t num_rows_read = 0;
            auto   in            = segment->getInputStream(dmContext(), *tableColumns(), {RowKeyRange::newAll(false, 1)});
            in->readPrefix();
            while (Block block = in->read())
            {
                num_rows_read += block.rows();
            }
            in->readSuffix();
            EXPECT_EQ(num_rows_read, num_rows_write);
        }
    }
}
CATCH

TEST_F(Segment_test, SplitFail)
try
{
    const size_t num_rows_write = 100;
    {
        // write to segment
        Block block = DMTestEnv::prepareSimpleWriteBlock(0, num_rows_write, false);
        segment->write(dmContext(), std::move(block));
    }

    // Remove all data
    segment->write(dmContext(), RowKeyRange::fromHandleRange(HandleRange(0, 100)));
    segment->flushCache(dmContext());

    auto [a, b] = segment->split(dmContext(), tableColumns());
    EXPECT_EQ(a, SegmentPtr{});
    EXPECT_EQ(b, SegmentPtr{});
}
CATCH

TEST_F(Segment_test, Restore)
try
{
    // compare will compares the given segments.
    // If they are equal, result will be true, otherwise it will be false.
    auto compare = [&](const SegmentPtr & seg1, const SegmentPtr & seg2, bool & result) {
        result   = false;
        auto in1 = seg1->getInputStream(dmContext(), *tableColumns(), {RowKeyRange::newAll(false, 1)});
        auto in2 = seg2->getInputStream(dmContext(), *tableColumns(), {RowKeyRange::newAll(false, 1)});
        in1->readPrefix();
        in2->readPrefix();
        for (;;)
        {
            Block block1 = in1->read();
            Block block2 = in2->read();
            if (!block1)
            {
                ASSERT_TRUE(!block2);
                break;
            }

            ASSERT_EQ(block1.rows(), block2.rows());

            auto iter1 = block1.begin();
            auto iter2 = block2.begin();

            for (;;)
            {
                if (iter1 == block1.end())
                {
                    ASSERT_EQ(iter2, block2.end());
                    break;
                }

                auto c1 = iter1->column;
                auto c2 = iter2->column;

                ASSERT_EQ(c1->size(), c2->size());

                for (Int64 i = 0; i < Int64(c1->size()); i++)
                {
                    if (iter1->name == DMTestEnv::pk_name)
                    {
                        ASSERT_EQ(iter2->name, DMTestEnv::pk_name);
                        ASSERT_EQ(c1->getInt(i), c2->getInt(i));
                    }
                }

                // Call next
                iter1++;
                iter2++;
            }
        }
        in1->readSuffix();
        in2->readSuffix();

        result = true;
    };

    const size_t num_rows_write = 64;
    {
        Block block = DMTestEnv::prepareSimpleWriteBlock(0, num_rows_write, false);
        segment->write(dmContext(), std::move(block));
        // flush segment
        segment = segment->mergeDelta(dmContext(), tableColumns());
        ;
    }

    SegmentPtr new_segment = Segment::restoreSegment(dmContext(), segment->segmentId());

    {
        // test compare
        bool result;
        compare(segment, new_segment, result);
        ASSERT_TRUE(result);
    }

    {
        // Do some update and restore again
        HandleRange del(0, 32);
        segment->write(dmContext(), {RowKeyRange::fromHandleRange(del)});
        new_segment = segment->restoreSegment(dmContext(), segment->segmentId());
    }

    {
        // test compare
        bool result;
        compare(new_segment, new_segment, result);
        ASSERT_TRUE(result);
    }
}
CATCH

TEST_F(Segment_test, MassiveSplit)
try
{
    Settings settings                    = dmContext().db_context.getSettings();
    settings.dt_segment_limit_rows       = 11;
    settings.dt_segment_delta_limit_rows = 7;

    segment = reload(DMTestEnv::getDefaultColumns(), std::move(settings));

    size_t       num_batches_written = 0;
    const size_t num_rows_per_write  = 5;

    const time_t start_time = std::time(nullptr);

    auto temp = std::vector<Int64>();
    for (;;)
    {
        {
            // Write to segment
            Block block = DMTestEnv::prepareSimpleWriteBlock( //
                num_batches_written * num_rows_per_write,     //
                num_batches_written * num_rows_per_write + num_rows_per_write,
                false);
            segment->write(dmContext(), std::move(block));
            num_batches_written += 1;
        }

        {
            // Delete some records so that the following condition can be satisfied:
            // if pk % 5 < 2, then the record would be deleted
            // if pk % 5 >= 2, then the record would be reserved
            HandleRange del{Int64((num_batches_written - 1) * num_rows_per_write),
                            Int64((num_batches_written - 1) * num_rows_per_write + 2)};
            segment->write(dmContext(), {RowKeyRange::fromHandleRange(del)});
        }

        {
            // flush segment
            segment = segment->mergeDelta(dmContext(), tableColumns());
            ;
        }

        for (size_t i = (num_batches_written - 1) * num_rows_per_write + 2; i < num_batches_written * num_rows_per_write; i++)
        {
            temp.push_back(Int64(i));
        }

        {
            // Read after writing
            auto   in            = segment->getInputStream(dmContext(), *tableColumns(), {RowKeyRange::newAll(false, 1)});
            size_t num_rows_read = 0;
            in->readPrefix();
            while (Block block = in->read())
            {
                for (auto & iter : block)
                {
                    auto c = iter.column;
                    for (size_t i = 0; i < c->size(); i++)
                    {
                        if (iter.name == DMTestEnv::pk_name)
                        {
                            auto expect = temp.at(i + num_rows_read);
                            EXPECT_EQ(c->getInt(Int64(i)), expect);
                        }
                    }
                }
                num_rows_read += block.rows();
            }
            in->readSuffix();
            ASSERT_EQ(num_batches_written * (num_rows_per_write - 2), num_rows_read);
        }

        {
            // Run for long enough to make sure Split is robust.
            const time_t end_time = std::time(nullptr);
            // if ((end_time - start_time) / 60 > 10)
            if ((end_time - start_time) > 10)
            {
                return;
            }
        }
    }
}
CATCH

enum Segment_test_Mode
{
    V1_BlockOnly,
    V2_BlockOnly,
    V2_FileOnly,
};

String testModeToString(const ::testing::TestParamInfo<Segment_test_Mode> & info)
{
    const auto mode = info.param;
    switch (mode)
    {
    case Segment_test_Mode::V1_BlockOnly:
        return "V1_BlockOnly";
    case Segment_test_Mode::V2_BlockOnly:
        return "V2_BlockOnly";
    case Segment_test_Mode::V2_FileOnly:
        return "V2_FileOnly";
    default:
        return "Unknown";
    }
}

class Segment_test_2 : public Segment_test, public testing::WithParamInterface<Segment_test_Mode>
{
public:
    Segment_test_2() : Segment_test() {}

    void SetUp() override
    {
        mode = GetParam();
        switch (mode)
        {
        case Segment_test_Mode::V1_BlockOnly:
            setStorageFormat(1);
            break;
        case Segment_test_Mode::V2_BlockOnly:
        case Segment_test_Mode::V2_FileOnly:
            setStorageFormat(2);
            break;
        }

        Segment_test::SetUp();
    }

    std::pair<RowKeyRange, std::vector<PageId>> genDMFile(DMContext & context, const Block & block)
    {
        auto file_id      = context.storage_pool.newDataPageId();
        auto input_stream = std::make_shared<OneBlockInputStream>(block);
        auto delegate     = context.path_pool.getStableDiskDelegator();
        auto store_path   = delegate.choosePath();
<<<<<<< HEAD
        auto dmfile       = writeIntoNewDMFile(context,
                                         std::make_shared<ColumnDefines>(*tableColumns()),
                                         input_stream,
                                         file_id,
                                         store_path,
                                         /*need_rate_limit*/ false,
                                         /*single_file_mode*/ DMTestEnv::getPseudoRandomNumber() % 2);
=======

        DMFileBlockOutputStream::Flags flags;
        flags.setSingleFile(DMTestEnv::getPseudoRandomNumber() % 2);

        auto dmfile
            = writeIntoNewDMFile(context, std::make_shared<ColumnDefines>(*tableColumns()), input_stream, file_id, store_path, flags);
>>>>>>> 65209cd0

        delegate.addDTFile(file_id, dmfile->getBytesOnDisk(), store_path);

        auto &      pk_column = block.getByPosition(0).column;
        auto        min_pk    = pk_column->getInt(0);
        auto        max_pk    = pk_column->getInt(block.rows() - 1);
        HandleRange range(min_pk, max_pk + 1);

        return {RowKeyRange::fromHandleRange(range), {file_id}};
    }

    Segment_test_Mode mode;
};

TEST_P(Segment_test_2, FlushDuringSplitAndMerge)
try
{
    size_t row_offset     = 0;
    auto   write_100_rows = [&, this](const SegmentPtr & segment) {
        {
            // write to segment
            Block block = DMTestEnv::prepareSimpleWriteBlock(row_offset, row_offset + 100, false);
            row_offset += 100;
            switch (mode)
            {
            case Segment_test_Mode::V1_BlockOnly:
            case Segment_test_Mode::V2_BlockOnly:
                segment->write(dmContext(), std::move(block));
                break;
            case Segment_test_Mode::V2_FileOnly: {
                auto delegate          = dmContext().path_pool.getStableDiskDelegator();
                auto file_provider     = dmContext().db_context.getFileProvider();
                auto [range, file_ids] = genDMFile(dmContext(), block);
                auto file_id           = file_ids[0];
                auto file_parent_path  = delegate.getDTFilePath(file_id);
                auto file              = DMFile::restore(file_provider, file_id, file_id, file_parent_path);
                auto pack              = std::make_shared<DeltaPackFile>(dmContext(), file, range);
                delegate.addDTFile(file_id, file->getBytesOnDisk(), file_parent_path);
                WriteBatches wbs(*storage_pool);
                wbs.data.putExternal(file_id, 0);
                wbs.writeLogAndData();

                segment->ingestPacks(dmContext(), range, {pack}, false);
                break;
            }
            default:
                throw Exception("Unsupported");
            }

            segment->flushCache(dmContext());
        }
    };

    auto read_rows = [&](const SegmentPtr & segment) {
        size_t rows = 0;
        auto   in   = segment->getInputStream(dmContext(), *tableColumns(), {RowKeyRange::newAll(false, 1)});
        in->readPrefix();
        while (Block block = in->read())
        {
            rows += block.rows();
        }
        in->readSuffix();
        return rows;
    };

    write_100_rows(segment);

    // Test split
    SegmentPtr other_segment;
    {
        WriteBatches wbs(dmContext().storage_pool);
        auto         segment_snap = segment->createSnapshot(dmContext(), true);
        ASSERT_FALSE(!segment_snap);

        write_100_rows(segment);

        auto split_info = segment->prepareSplit(dmContext(), tableColumns(), segment_snap, wbs, false);

        wbs.writeLogAndData();
        split_info->my_stable->enableDMFilesGC();
        split_info->other_stable->enableDMFilesGC();

        auto lock                        = segment->mustGetUpdateLock();
        std::tie(segment, other_segment) = segment->applySplit(dmContext(), segment_snap, wbs, split_info.value());

        wbs.writeAll();
    }

    {
        SegmentPtr new_segment_1 = Segment::restoreSegment(dmContext(), segment->segmentId());
        SegmentPtr new_segment_2 = Segment::restoreSegment(dmContext(), other_segment->segmentId());
        auto       rows1         = read_rows(new_segment_1);
        auto       rows2         = read_rows(new_segment_2);
        ASSERT_EQ(rows1 + rows2, (size_t)200);
    }

    // Test merge
    {
        WriteBatches wbs(dmContext().storage_pool);

        auto left_snap  = segment->createSnapshot(dmContext(), true);
        auto right_snap = other_segment->createSnapshot(dmContext(), true);
        ASSERT_FALSE(!left_snap || !right_snap);

        write_100_rows(other_segment);
        segment->flushCache(dmContext());

        auto merged_stable = Segment::prepareMerge(dmContext(), tableColumns(), segment, left_snap, other_segment, right_snap, wbs, false);

        wbs.writeLogAndData();
        merged_stable->enableDMFilesGC();

        auto left_lock  = segment->mustGetUpdateLock();
        auto right_lock = other_segment->mustGetUpdateLock();

        segment = Segment::applyMerge(dmContext(), segment, left_snap, other_segment, right_snap, wbs, merged_stable);

        wbs.writeAll();
    }

    {
        SegmentPtr new_segment = Segment::restoreSegment(dmContext(), segment->segmentId());
        auto       rows        = read_rows(new_segment);
        ASSERT_EQ(rows, (size_t)300);
    }
}
CATCH

INSTANTIATE_TEST_CASE_P(Segment_test_Mode, //
                        Segment_test_2,
                        testing::Values(Segment_test_Mode::V1_BlockOnly, Segment_test_Mode::V2_BlockOnly, Segment_test_Mode::V2_FileOnly),
                        testModeToString);

enum class SegmentWriteType
{
    ToDisk,
    ToCache
};
class Segment_DDL_test : public Segment_test, //
                         public testing::WithParamInterface<std::tuple<SegmentWriteType, bool>>
{
};
String paramToString(const ::testing::TestParamInfo<Segment_DDL_test::ParamType> & info)
{
    const auto [write_type, flush_before_ddl] = info.param;

    String name = (write_type == SegmentWriteType::ToDisk) ? "ToDisk_" : "ToCache";
    name += (flush_before_ddl ? "_FlushCache" : "_NotFlushCache");
    return name;
}

/// Mock a col from i8 -> i32
TEST_P(Segment_DDL_test, AlterInt8ToInt32)
try
{
    const String       column_name_i8_to_i32 = "i8_to_i32";
    const ColumnID     column_id_i8_to_i32   = 4;
    const ColumnDefine column_i8_before_ddl(column_id_i8_to_i32, column_name_i8_to_i32, typeFromString("Int8"));
    const ColumnDefine column_i32_after_ddl(column_id_i8_to_i32, column_name_i8_to_i32, typeFromString("Int32"));

    const auto [write_type, flush_before_ddl] = GetParam();

    // Prepare some data before ddl
    const size_t num_rows_write = 100;
    {
        /// set columns before ddl
        auto columns_before_ddl = DMTestEnv::getDefaultColumns();
        columns_before_ddl->emplace_back(column_i8_before_ddl);
        DB::Settings db_settings;
        segment = reload(columns_before_ddl, std::move(db_settings));

        /// write to segment
        Block block = DMTestEnv::prepareSimpleWriteBlock(0, num_rows_write, false);
        // add int8_col and later read it as int32
        // (mock ddl change int8 -> int32)
        const size_t          num_rows = block.rows();
        ColumnWithTypeAndName int8_col(nullptr, column_i8_before_ddl.type, column_i8_before_ddl.name, column_id_i8_to_i32);
        {
            IColumn::MutablePtr m_col       = int8_col.type->createColumn();
            auto &              column_data = typeid_cast<ColumnVector<Int8> &>(*m_col).getData();
            column_data.resize(num_rows);
            for (size_t i = 0; i < num_rows; ++i)
            {
                column_data[i] = static_cast<int8_t>(-1 * (i % 2 ? 1 : -1) * i);
            }
            int8_col.column = std::move(m_col);
        }
        block.insert(int8_col);
        switch (write_type)
        {
        case SegmentWriteType::ToDisk:
            segment->write(dmContext(), std::move(block));
            break;
        case SegmentWriteType::ToCache:
            segment->writeToCache(dmContext(), block, 0, num_rows_write);
            break;
        }
    }

    ColumnDefinesPtr columns_to_read = std::make_shared<ColumnDefines>();
    {
        *columns_to_read = *DMTestEnv::getDefaultColumns();
        columns_to_read->emplace_back(column_i32_after_ddl);
        if (flush_before_ddl)
        {
            segment->flushCache(dmContext());
        }
        setColumns(columns_to_read);
    }

    {
        // read written data
        auto in = segment->getInputStream(dmContext(), *columns_to_read, {RowKeyRange::newAll(false, 1)});

        // check that we can read correct values
        size_t num_rows_read = 0;
        in->readPrefix();
        while (Block block = in->read())
        {
            num_rows_read += block.rows();
            ASSERT_TRUE(block.has(column_name_i8_to_i32));
            const ColumnWithTypeAndName & col = block.getByName(column_name_i8_to_i32);
            ASSERT_DATATYPE_EQ(col.type, column_i32_after_ddl.type);
            ASSERT_EQ(col.name, column_i32_after_ddl.name);
            ASSERT_EQ(col.column_id, column_i32_after_ddl.id);
            for (size_t i = 0; i < block.rows(); ++i)
            {
                auto       value    = col.column->getInt(i);
                const auto expected = static_cast<int64_t>(-1 * (i % 2 ? 1 : -1) * i);
                ASSERT_EQ(value, expected) << "at row: " << i;
            }
        }
        in->readSuffix();
        ASSERT_EQ(num_rows_read, num_rows_write);
    }


    /// Write some data after ddl, replacing som origin rows
    {
        /// write to segment, replacing some origin rows
        Block block = DMTestEnv::prepareSimpleWriteBlock(num_rows_write / 2, num_rows_write * 2, false, /* tso= */ 3);

        const size_t          num_rows = block.rows();
        ColumnWithTypeAndName int32_col(nullptr, column_i32_after_ddl.type, column_i32_after_ddl.name, column_id_i8_to_i32);
        {
            IColumn::MutablePtr m_col       = int32_col.type->createColumn();
            auto &              column_data = typeid_cast<ColumnVector<Int32> &>(*m_col).getData();
            column_data.resize(num_rows);
            for (size_t i = 0; i < num_rows; ++i)
            {
                column_data[i] = static_cast<int32_t>(-1 * (i % 2 ? 1 : -1) * i);
            }
            int32_col.column = std::move(m_col);
        }
        block.insert(int32_col);
        switch (write_type)
        {
        case SegmentWriteType::ToDisk:
            segment->write(dmContext(), std::move(block));
            break;
        case SegmentWriteType::ToCache:
            segment->writeToCache(dmContext(), block, 0, num_rows);
            break;
        }
    }

    {
        // read written data
        auto in = segment->getInputStream(dmContext(), *columns_to_read, {RowKeyRange::newAll(false, 1)});

        // check that we can read correct values
        size_t num_rows_read = 0;
        in->readPrefix();
        while (Block block = in->read())
        {
            num_rows_read += block.rows();
            ASSERT_TRUE(block.has(column_name_i8_to_i32));
            const ColumnWithTypeAndName & col = block.getByName(column_name_i8_to_i32);
            ASSERT_DATATYPE_EQ(col.type, column_i32_after_ddl.type);
            ASSERT_EQ(col.name, column_i32_after_ddl.name);
            ASSERT_EQ(col.column_id, column_i32_after_ddl.id);
            for (size_t i = 0; i < block.rows(); ++i)
            {
                auto value    = col.column->getInt(i);
                auto expected = 0;
                if (i < num_rows_write / 2)
                    expected = static_cast<int64_t>(-1 * (i % 2 ? 1 : -1) * i);
                else
                {
                    auto r   = i - num_rows_write / 2;
                    expected = static_cast<int64_t>(-1 * (r % 2 ? 1 : -1) * r);
                }
                // std::cerr << " row: " << i << "  "<< value << std::endl;
                ASSERT_EQ(value, expected) << "at row: " << i;
            }
        }
        in->readSuffix();
        ASSERT_EQ(num_rows_read, (size_t)(num_rows_write * 2));
    }

    // Flush cache and apply delta-merge, then read again
    // This will create a new stable with new schema, check the data.
    {
        segment->flushCache(dmContext());
        segment = segment->mergeDelta(dmContext(), tableColumns());
    }

    {
        // check the stable data with new schema
        auto in = segment->getInputStream(dmContext(), *columns_to_read, {RowKeyRange::newAll(false, 1)});

        // check that we can read correct values
        size_t num_rows_read = 0;
        in->readPrefix();
        while (Block block = in->read())
        {
            num_rows_read += block.rows();
            ASSERT_TRUE(block.has(column_name_i8_to_i32));
            const ColumnWithTypeAndName & col = block.getByName(column_name_i8_to_i32);
            ASSERT_DATATYPE_EQ(col.type, column_i32_after_ddl.type);
            ASSERT_EQ(col.name, column_i32_after_ddl.name);
            ASSERT_EQ(col.column_id, column_i32_after_ddl.id);
            for (size_t i = 0; i < block.rows(); ++i)
            {
                auto value    = col.column->getInt(i);
                auto expected = 0;
                if (i < num_rows_write / 2)
                    expected = static_cast<int64_t>(-1 * (i % 2 ? 1 : -1) * i);
                else
                {
                    auto r   = i - num_rows_write / 2;
                    expected = static_cast<int64_t>(-1 * (r % 2 ? 1 : -1) * r);
                }
                // std::cerr << " row: " << i << "  "<< value << std::endl;
                ASSERT_EQ(value, expected) << "at row: " << i;
            }
        }
        in->readSuffix();
        ASSERT_EQ(num_rows_read, (size_t)(num_rows_write * 2));
    }
}
CATCH

TEST_P(Segment_DDL_test, AddColumn)
try
{
    const String   new_column_name = "i8";
    const ColumnID new_column_id   = 4;
    ColumnDefine   new_column_define(new_column_id, new_column_name, DataTypeFactory::instance().get("Int8"));
    const Int8     new_column_default_value_int = 16;
    new_column_define.default_value             = toField(new_column_default_value_int);

    const auto [write_type, flush_before_ddl] = GetParam();

    {
        auto columns_before_ddl = DMTestEnv::getDefaultColumns();
        // Not cache any rows
        DB::Settings db_settings;
        segment = reload(columns_before_ddl, std::move(db_settings));
    }

    const size_t num_rows_write = 100;
    {
        // write to segment
        Block block = DMTestEnv::prepareSimpleWriteBlock(0, num_rows_write, false);
        switch (write_type)
        {
        case SegmentWriteType::ToDisk:
            segment->write(dmContext(), std::move(block));
            break;
        case SegmentWriteType::ToCache:
            segment->writeToCache(dmContext(), block, 0, num_rows_write);
            break;
        }
    }

    auto columns_after_ddl = DMTestEnv::getDefaultColumns();
    {
        // DDL add new column with default value
        columns_after_ddl->emplace_back(new_column_define);
        if (flush_before_ddl)
        {
            // If write to cache, before apply ddl changes (change column data type), segment->flushCache must be called.
            segment->flushCache(dmContext());
        }
        setColumns(columns_after_ddl);
    }

    {
        // read written data
        auto in = segment->getInputStream(dmContext(), *columns_after_ddl, {RowKeyRange::newAll(false, 1)});

        // check that we can read correct values
        size_t num_rows_read = 0;
        in->readPrefix();
        while (Block block = in->read())
        {
            num_rows_read += block.rows();
            const ColumnWithTypeAndName & col = block.getByName(new_column_define.name);
            ASSERT_TRUE(col.type->equals(*new_column_define.type));
            ASSERT_EQ(col.name, new_column_define.name);
            ASSERT_EQ(col.column_id, new_column_define.id);
            for (size_t i = 0; i < block.rows(); ++i)
            {
                auto value = col.column->getInt(i);
                ASSERT_EQ(value, new_column_default_value_int) << "at row:" << i;
            }
        }
        in->readSuffix();
        ASSERT_EQ(num_rows_read, num_rows_write);
    }


    /// Write some data after ddl, replacing som origin rows
    {
        /// write to segment, replacing some origin rows
        Block block = DMTestEnv::prepareSimpleWriteBlock(num_rows_write / 2, num_rows_write * 2, false, /* tso= */ 3);

        const size_t          num_rows = block.rows();
        ColumnWithTypeAndName int8_col(
            nullptr, new_column_define.type, new_column_define.name, new_column_id, new_column_define.default_value);
        {
            IColumn::MutablePtr m_col       = int8_col.type->createColumn();
            auto &              column_data = typeid_cast<ColumnVector<Int8> &>(*m_col).getData();
            column_data.resize(num_rows);
            for (size_t i = 0; i < num_rows; ++i)
            {
                column_data[i] = static_cast<int8_t>(-1 * (i % 2 ? 1 : -1) * i);
            }
            int8_col.column = std::move(m_col);
        }
        block.insert(int8_col);
        switch (write_type)
        {
        case SegmentWriteType::ToDisk:
            segment->write(dmContext(), std::move(block));
            break;
        case SegmentWriteType::ToCache:
            segment->writeToCache(dmContext(), block, 0, num_rows);
            break;
        }
    }

    {
        // read written data
        auto in = segment->getInputStream(dmContext(), *columns_after_ddl, {RowKeyRange::newAll(false, 1)});

        // check that we can read correct values
        size_t num_rows_read = 0;
        in->readPrefix();
        while (Block block = in->read())
        {
            num_rows_read += block.rows();
            ASSERT_TRUE(block.has(new_column_name));
            const ColumnWithTypeAndName & col = block.getByName(new_column_name);
            ASSERT_DATATYPE_EQ(col.type, new_column_define.type);
            ASSERT_EQ(col.name, new_column_define.name);
            ASSERT_EQ(col.column_id, new_column_define.id);
            for (size_t i = 0; i < block.rows(); ++i)
            {
                int8_t value    = col.column->getInt(i);
                int8_t expected = 0;
                if (i < num_rows_write / 2)
                    expected = new_column_default_value_int;
                else
                {
                    auto r   = i - num_rows_write / 2;
                    expected = static_cast<int8_t>(-1 * (r % 2 ? 1 : -1) * r);
                }
                // std::cerr << " row: " << i << "  "<< value << std::endl;
                ASSERT_EQ(value, expected) << "at row: " << i;
            }
        }
        in->readSuffix();
        ASSERT_EQ(num_rows_read, (size_t)(num_rows_write * 2));
    }

    // Flush cache and apply delta-merge, then read again
    // This will create a new stable with new schema, check the data.
    {
        segment->flushCache(dmContext());
        segment = segment->mergeDelta(dmContext(), tableColumns());
    }

    {
        // read written data after delta-merge
        auto in = segment->getInputStream(dmContext(), *columns_after_ddl, {RowKeyRange::newAll(false, 1)});

        // check that we can read correct values
        size_t num_rows_read = 0;
        in->readPrefix();
        while (Block block = in->read())
        {
            num_rows_read += block.rows();
            ASSERT_TRUE(block.has(new_column_name));
            const ColumnWithTypeAndName & col = block.getByName(new_column_name);
            ASSERT_DATATYPE_EQ(col.type, new_column_define.type);
            ASSERT_EQ(col.name, new_column_define.name);
            ASSERT_EQ(col.column_id, new_column_define.id);
            for (size_t i = 0; i < block.rows(); ++i)
            {
                int8_t value    = col.column->getInt(i);
                int8_t expected = 0;
                if (i < num_rows_write / 2)
                    expected = new_column_default_value_int;
                else
                {
                    auto r   = i - num_rows_write / 2;
                    expected = static_cast<int8_t>(-1 * (r % 2 ? 1 : -1) * r);
                }
                // std::cerr << " row: " << i << "  "<< value << std::endl;
                ASSERT_EQ(value, expected) << "at row: " << i;
            }
        }
        in->readSuffix();
        ASSERT_EQ(num_rows_read, (size_t)(num_rows_write * 2));
    }
}
CATCH

TEST_F(Segment_test, CalculateDTFileProperty)
try
{
    const size_t num_rows_write = 100;
    const size_t tso            = 10000;
    {
        Block block = DMTestEnv::prepareSimpleWriteBlock(0, num_rows_write, false, tso);
        // write to segment
        segment->write(dmContext(), block);
        segment = segment->mergeDelta(dmContext(), tableColumns());
    }

    {
        auto & stable = segment->getStable();
        ASSERT_EQ(stable->getRows(), num_rows_write);
        // caculate StableProperty
        ASSERT_EQ(stable->isStablePropertyCached(), false);
        stable->calculateStableProperty(dmContext(), segment->getRowKeyRange(), false, 1);
        ASSERT_EQ(stable->isStablePropertyCached(), true);
        auto & property = stable->getStableProperty();
        ASSERT_EQ(property.gc_hint_version, UINT64_MAX);
        ASSERT_EQ(property.num_versions, num_rows_write);
        ASSERT_EQ(property.num_puts, num_rows_write);
        ASSERT_EQ(property.num_rows, num_rows_write);
    }
}
CATCH

TEST_F(Segment_test, CalculateDTFilePropertyWithPropertyFileDeleted)
try
{
    const size_t num_rows_write = 100;
    const size_t tso            = 10000;
    {
        Block block = DMTestEnv::prepareSimpleWriteBlock(0, num_rows_write, false, tso);
        // write to segment
        segment->write(dmContext(), block);
        segment = segment->mergeDelta(dmContext(), tableColumns());
    }

    {
        auto & stable = segment->getStable();
        ASSERT_EQ(stable->getRows(), num_rows_write);
        auto & dmfiles = stable->getDMFiles();
        ASSERT_GT(dmfiles.size(), (size_t)0);
        auto & dmfile    = dmfiles[0];
        auto   file_path = dmfile->path();
        // check property file exists and then delete it
        ASSERT_EQ(Poco::File(file_path + "/property").exists(), true);
        Poco::File(file_path + "/property").remove();
        ASSERT_EQ(Poco::File(file_path + "/property").exists(), false);
        // caculate StableProperty
        ASSERT_EQ(stable->isStablePropertyCached(), false);
        stable->calculateStableProperty(dmContext(), segment->getRowKeyRange(), false, 1);
        ASSERT_EQ(stable->isStablePropertyCached(), true);
        auto & property = stable->getStableProperty();
        ASSERT_EQ(property.gc_hint_version, UINT64_MAX);
        ASSERT_EQ(property.num_versions, num_rows_write);
        ASSERT_EQ(property.num_puts, num_rows_write);
        ASSERT_EQ(property.num_rows, num_rows_write);
    }
}
CATCH

INSTANTIATE_TEST_CASE_P(SegmentWriteType,
                        Segment_DDL_test,
                        ::testing::Combine( //
                            ::testing::Values(SegmentWriteType::ToDisk, SegmentWriteType::ToCache),
                            ::testing::Bool()),
                        paramToString);

} // namespace tests
} // namespace DM
} // namespace DB<|MERGE_RESOLUTION|>--- conflicted
+++ resolved
@@ -14,23 +14,12 @@
 {
 namespace DM
 {
-<<<<<<< HEAD
-extern DMFilePtr writeIntoNewDMFile(DMContext &                 dm_context, //
-                                    const ColumnDefinesPtr &    schema_snap,
-                                    const BlockInputStreamPtr & input_stream,
-                                    UInt64                      file_id,
-                                    const String &              parent_path,
-                                    bool                        need_rate_limit,
-                                    bool                        single_file_mode);
-
-=======
 extern DMFilePtr writeIntoNewDMFile(DMContext &                    dm_context, //
                                     const ColumnDefinesPtr &       schema_snap,
                                     const BlockInputStreamPtr &    input_stream,
                                     UInt64                         file_id,
                                     const String &                 parent_path,
                                     DMFileBlockOutputStream::Flags flags);
->>>>>>> 65209cd0
 namespace tests
 {
 
@@ -1052,22 +1041,12 @@
         auto input_stream = std::make_shared<OneBlockInputStream>(block);
         auto delegate     = context.path_pool.getStableDiskDelegator();
         auto store_path   = delegate.choosePath();
-<<<<<<< HEAD
-        auto dmfile       = writeIntoNewDMFile(context,
-                                         std::make_shared<ColumnDefines>(*tableColumns()),
-                                         input_stream,
-                                         file_id,
-                                         store_path,
-                                         /*need_rate_limit*/ false,
-                                         /*single_file_mode*/ DMTestEnv::getPseudoRandomNumber() % 2);
-=======
 
         DMFileBlockOutputStream::Flags flags;
         flags.setSingleFile(DMTestEnv::getPseudoRandomNumber() % 2);
 
         auto dmfile
             = writeIntoNewDMFile(context, std::make_shared<ColumnDefines>(*tableColumns()), input_stream, file_id, store_path, flags);
->>>>>>> 65209cd0
 
         delegate.addDTFile(file_id, dmfile->getBytesOnDisk(), store_path);
 
