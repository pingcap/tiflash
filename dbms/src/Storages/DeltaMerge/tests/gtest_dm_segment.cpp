--- conflicted
+++ resolved
@@ -60,17 +60,12 @@
     {
         TiFlashStorageTestBasic::reload(std::move(db_settings));
         storage_path_pool = std::make_unique<StoragePathPool>(db_context->getPathPool().withTable("test", "t1", false));
-<<<<<<< HEAD
-        storage_pool = std::make_unique<StoragePool>("test.t1", *storage_path_pool, *db_context, db_context->getSettingsRef());
-=======
         storage_pool = std::make_unique<StoragePool>("test.t1", /*table_id*/ 100, *storage_path_pool, *db_context, db_context->getSettingsRef());
-        page_id_generator = std::make_unique<PageIdGenerator>();
->>>>>>> d733a9e9
         storage_pool->restore();
         ColumnDefinesPtr cols = (!pre_define_columns) ? DMTestEnv::getDefaultColumns() : pre_define_columns;
         setColumns(cols);
 
-        return Segment::newSegment(*dm_context_, table_columns_, RowKeyRange::newAll(false, 1), page_id_generator->newMetaPageId(), 0);
+        return Segment::newSegment(*dm_context_, table_columns_, RowKeyRange::newAll(false, 1), storage_pool->newMetaPageId(), 0);
     }
 
     // setColumns should update dm_context at the same time
@@ -81,7 +76,6 @@
         dm_context_ = std::make_unique<DMContext>(*db_context,
                                                   *storage_path_pool,
                                                   *storage_pool,
-                                                  *page_id_generator,
                                                   0,
                                                   /*min_version_*/ 0,
                                                   settings.not_compress_columns,
