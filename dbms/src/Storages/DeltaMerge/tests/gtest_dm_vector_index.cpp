--- conflicted
+++ resolved
@@ -300,22 +300,6 @@
         return new_dmfiles[0];
     }
 
-    static ANNQueryInfoPtr createANNQueryInfo(
-        ColumnID column_id,
-        tipb::VectorDistanceMetric metric,
-        UInt32 topk,
-        const std::vector<float> & ref_vec,
-        IndexID index_id = EmptyIndexID)
-    {
-        auto ann_query_info = std::make_shared<tipb::ANNQueryInfo>();
-        ann_query_info->set_column_id(column_id);
-        ann_query_info->set_distance_metric(metric);
-        ann_query_info->set_top_k(topk);
-        ann_query_info->set_ref_vec_f32(encodeVectorFloat32(ref_vec));
-        ann_query_info->set_index_id(index_id);
-        return ann_query_info;
-    }
-
     Context & dbContext() { return *db_context; }
 
 protected:
@@ -395,7 +379,12 @@
 
     // Read with exact match
     {
-        const auto ann_query_info = createANNQueryInfo(vec_cd.id, tipb::VectorDistanceMetric::L2, 1, {1.0, 2.0, 3.5});
+        auto ann_query_info = std::make_shared<tipb::ANNQueryInfo>();
+        ann_query_info->set_column_id(vec_cd.id);
+        ann_query_info->set_distance_metric(tipb::VectorDistanceMetric::L2);
+        ann_query_info->set_top_k(1);
+        ann_query_info->set_ref_vec_f32(encodeVectorFloat32({1.0, 2.0, 3.5}));
+
         DMFileBlockInputStreamBuilder builder(dbContext());
 
         auto vec_idx_ctx = VectorIndexStreamCtx::createForStableOnlyTests(
@@ -421,7 +410,11 @@
 
     // Read with approximate match
     {
-        const auto ann_query_info = createANNQueryInfo(vec_cd.id, tipb::VectorDistanceMetric::L2, 1, {1.0, 2.0, 3.8});
+        auto ann_query_info = std::make_shared<tipb::ANNQueryInfo>();
+        ann_query_info->set_column_id(vec_cd.id);
+        ann_query_info->set_distance_metric(tipb::VectorDistanceMetric::L2);
+        ann_query_info->set_top_k(1);
+        ann_query_info->set_ref_vec_f32(encodeVectorFloat32({1.0, 2.0, 3.8}));
 
         auto vec_idx_ctx = VectorIndexStreamCtx::createForStableOnlyTests(
             ann_query_info,
@@ -447,7 +440,11 @@
 
     // Read multiple rows
     {
-        const auto ann_query_info = createANNQueryInfo(vec_cd.id, tipb::VectorDistanceMetric::L2, 2, {1.0, 2.0, 3.8});
+        auto ann_query_info = std::make_shared<tipb::ANNQueryInfo>();
+        ann_query_info->set_column_id(vec_cd.id);
+        ann_query_info->set_distance_metric(tipb::VectorDistanceMetric::L2);
+        ann_query_info->set_top_k(2);
+        ann_query_info->set_ref_vec_f32(encodeVectorFloat32({1.0, 2.0, 3.8}));
 
         auto vec_idx_ctx = VectorIndexStreamCtx::createForStableOnlyTests(
             ann_query_info,
@@ -473,7 +470,11 @@
 
     // Read with MVCC filter
     {
-        const auto ann_query_info = createANNQueryInfo(vec_cd.id, tipb::VectorDistanceMetric::L2, 1, {1.0, 2.0, 3.8});
+        auto ann_query_info = std::make_shared<tipb::ANNQueryInfo>();
+        ann_query_info->set_column_id(vec_cd.id);
+        ann_query_info->set_distance_metric(tipb::VectorDistanceMetric::L2);
+        ann_query_info->set_top_k(1);
+        ann_query_info->set_ref_vec_f32(encodeVectorFloat32({1.0, 2.0, 3.8}));
 
         auto bitmap_filter = std::make_shared<BitmapFilter>(3, true);
         bitmap_filter->set(/* start */ 2, /* limit */ 1, false);
@@ -502,7 +503,11 @@
 
     // Query Top K = 0: the pack should be filtered out
     {
-        const auto ann_query_info = createANNQueryInfo(vec_cd.id, tipb::VectorDistanceMetric::L2, 0, {1.0, 2.0, 3.8});
+        auto ann_query_info = std::make_shared<tipb::ANNQueryInfo>();
+        ann_query_info->set_column_id(vec_cd.id);
+        ann_query_info->set_distance_metric(tipb::VectorDistanceMetric::L2);
+        ann_query_info->set_top_k(0);
+        ann_query_info->set_ref_vec_f32(encodeVectorFloat32({1.0, 2.0, 3.8}));
 
         auto vec_idx_ctx = VectorIndexStreamCtx::createForStableOnlyTests(
             ann_query_info,
@@ -528,7 +533,11 @@
 
     // Query Top K > rows
     {
-        const auto ann_query_info = createANNQueryInfo(vec_cd.id, tipb::VectorDistanceMetric::L2, 10, {1.0, 2.0, 3.8});
+        auto ann_query_info = std::make_shared<tipb::ANNQueryInfo>();
+        ann_query_info->set_column_id(vec_cd.id);
+        ann_query_info->set_distance_metric(tipb::VectorDistanceMetric::L2);
+        ann_query_info->set_top_k(10);
+        ann_query_info->set_ref_vec_f32(encodeVectorFloat32({1.0, 2.0, 3.8}));
 
         auto vec_idx_ctx = VectorIndexStreamCtx::createForStableOnlyTests(
             ann_query_info,
@@ -554,7 +563,6 @@
 
     // Illegal ANNQueryInfo: Ref Vector'dimension is different
     {
-<<<<<<< HEAD
         auto ann_query_info = std::make_shared<tipb::ANNQueryInfo>();
         ann_query_info->set_column_id(vec_cd.id);
         ann_query_info->set_distance_metric(tipb::VectorDistanceMetric::L2);
@@ -564,9 +572,6 @@
         auto vec_idx_ctx = VectorIndexStreamCtx::createForStableOnlyTests(
             ann_query_info,
             std::make_shared<ColumnDefines>(read_cols));
-=======
-        const auto ann_query_info = createANNQueryInfo(vec_cd.id, tipb::VectorDistanceMetric::L2, 10, {1.0});
->>>>>>> b25fa23f
         DMFileBlockInputStreamBuilder builder(dbContext());
         auto stream = builder.setVecIndexQuery(vec_idx_ctx)
                           .build(
@@ -598,7 +603,6 @@
     // Illegal ANNQueryInfo: Referencing a non-existed column (and the column is not in the read schema).
     // This will throw exceptions.
     {
-<<<<<<< HEAD
         auto ann_query_info = std::make_shared<tipb::ANNQueryInfo>();
         ann_query_info->set_column_id(5);
         ann_query_info->set_distance_metric(tipb::VectorDistanceMetric::L2);
@@ -620,29 +624,10 @@
         {
             FAIL();
         }
-=======
-        const auto ann_query_info = createANNQueryInfo(5, tipb::VectorDistanceMetric::L2, 1, {1.0, 2.0, 3.8});
-        DMFileBlockInputStreamBuilder builder(dbContext());
-        auto stream = builder.setAnnQureyInfo(ann_query_info)
-                          .setBitmapFilter(BitmapFilterView::createWithFilter(3, true))
-                          .build(
-                              dm_file,
-                              read_cols,
-                              RowKeyRanges{RowKeyRange::newAll(false, 1)},
-                              std::make_shared<ScanContext>());
-        ASSERT_INPUTSTREAM_COLS_UR(
-            stream,
-            createColumnNames(),
-            createColumnData({
-                createColumn<Int64>({0, 1, 2}),
-                createVecFloat32Column<Array>({{1.0, 2.0, 3.0}, {0.0, 0.0, 0.0}, {1.0, 2.0, 3.5}}),
-            }));
->>>>>>> b25fa23f
     }
 
     // Illegal ANNQueryInfo: Different distance metric.
     {
-<<<<<<< HEAD
         auto ann_query_info = std::make_shared<tipb::ANNQueryInfo>();
         ann_query_info->set_column_id(vec_cd.id);
         ann_query_info->set_distance_metric(tipb::VectorDistanceMetric::COSINE);
@@ -652,10 +637,6 @@
         auto vec_idx_ctx = VectorIndexStreamCtx::createForStableOnlyTests(
             ann_query_info,
             std::make_shared<ColumnDefines>(read_cols));
-=======
-        const auto ann_query_info
-            = createANNQueryInfo(vec_cd.id, tipb::VectorDistanceMetric::COSINE, 1, {1.0, 2.0, 3.8});
->>>>>>> b25fa23f
         DMFileBlockInputStreamBuilder builder(dbContext());
         auto stream = builder.setVecIndexQuery(vec_idx_ctx)
                           .build(
@@ -692,7 +673,6 @@
     // does not have index at all.
     if (!test_only_vec_column)
     {
-<<<<<<< HEAD
         // Note, in test_only_vec_column mode, column_id becomes a not-found column in read_cols
         // so that an exception will be raised instead. This case is already checked before.
         // So here we only check with test_only_vec_column==false.
@@ -706,9 +686,6 @@
         auto vec_idx_ctx = VectorIndexStreamCtx::createForStableOnlyTests(
             ann_query_info,
             std::make_shared<ColumnDefines>(read_cols));
-=======
-        const auto ann_query_info = createANNQueryInfo(5, tipb::VectorDistanceMetric::L2, 1, {1.0, 2.0, 3.8});
->>>>>>> b25fa23f
         DMFileBlockInputStreamBuilder builder(dbContext());
         auto stream = builder.setVecIndexQuery(vec_idx_ctx)
                           .build(
@@ -802,8 +779,12 @@
 
         // Read with approximate match
         {
-            const auto ann_query_info
-                = createANNQueryInfo(vec_cd.id, tipb::VectorDistanceMetric::L2, 1, {1.0, 2.0, 3.8}, 3);
+            auto ann_query_info = std::make_shared<tipb::ANNQueryInfo>();
+            ann_query_info->set_column_id(vec_cd.id);
+            ann_query_info->set_index_id(3);
+            ann_query_info->set_distance_metric(tipb::VectorDistanceMetric::L2);
+            ann_query_info->set_top_k(1);
+            ann_query_info->set_ref_vec_f32(encodeVectorFloat32({1.0, 2.0, 3.8}));
 
             auto vec_idx_ctx = VectorIndexStreamCtx::createForStableOnlyTests(
                 ann_query_info,
@@ -829,8 +810,12 @@
 
         // Read multiple rows
         {
-            const auto ann_query_info
-                = createANNQueryInfo(vec_cd.id, tipb::VectorDistanceMetric::L2, 2, {1.0, 2.0, 3.8}, 3);
+            auto ann_query_info = std::make_shared<tipb::ANNQueryInfo>();
+            ann_query_info->set_column_id(vec_cd.id);
+            ann_query_info->set_index_id(3);
+            ann_query_info->set_distance_metric(tipb::VectorDistanceMetric::L2);
+            ann_query_info->set_top_k(2);
+            ann_query_info->set_ref_vec_f32(encodeVectorFloat32({1.0, 2.0, 3.8}));
 
             auto vec_idx_ctx = VectorIndexStreamCtx::createForStableOnlyTests(
                 ann_query_info,
@@ -856,8 +841,12 @@
 
         // Read with MVCC filter
         {
-            const auto ann_query_info
-                = createANNQueryInfo(vec_cd.id, tipb::VectorDistanceMetric::L2, 1, {1.0, 2.0, 3.8}, 3);
+            auto ann_query_info = std::make_shared<tipb::ANNQueryInfo>();
+            ann_query_info->set_column_id(vec_cd.id);
+            ann_query_info->set_index_id(3);
+            ann_query_info->set_distance_metric(tipb::VectorDistanceMetric::L2);
+            ann_query_info->set_top_k(1);
+            ann_query_info->set_ref_vec_f32(encodeVectorFloat32({1.0, 2.0, 3.8}));
 
             auto bitmap_filter = std::make_shared<BitmapFilter>(3, true);
             bitmap_filter->set(/* start */ 2, /* limit */ 1, false);
@@ -890,8 +879,12 @@
 
         // Read with approximate match
         {
-            const auto ann_query_info
-                = createANNQueryInfo(vec_cd.id, tipb::VectorDistanceMetric::COSINE, 1, {1.0, 2.0, 3.8}, 4);
+            auto ann_query_info = std::make_shared<tipb::ANNQueryInfo>();
+            ann_query_info->set_column_id(vec_cd.id);
+            ann_query_info->set_index_id(4);
+            ann_query_info->set_distance_metric(tipb::VectorDistanceMetric::COSINE);
+            ann_query_info->set_top_k(1);
+            ann_query_info->set_ref_vec_f32(encodeVectorFloat32({1.0, 2.0, 3.8}));
 
             auto vec_idx_ctx = VectorIndexStreamCtx::createForStableOnlyTests(
                 ann_query_info,
@@ -917,8 +910,12 @@
 
         // Read multiple rows
         {
-            const auto ann_query_info
-                = createANNQueryInfo(vec_cd.id, tipb::VectorDistanceMetric::COSINE, 2, {1.0, 2.0, 3.8}, 4);
+            auto ann_query_info = std::make_shared<tipb::ANNQueryInfo>();
+            ann_query_info->set_column_id(vec_cd.id);
+            ann_query_info->set_index_id(4);
+            ann_query_info->set_distance_metric(tipb::VectorDistanceMetric::COSINE);
+            ann_query_info->set_top_k(2);
+            ann_query_info->set_ref_vec_f32(encodeVectorFloat32({1.0, 2.0, 3.8}));
 
             auto vec_idx_ctx = VectorIndexStreamCtx::createForStableOnlyTests(
                 ann_query_info,
@@ -944,8 +941,12 @@
 
         // Read with MVCC filter
         {
-            const auto ann_query_info
-                = createANNQueryInfo(vec_cd.id, tipb::VectorDistanceMetric::COSINE, 1, {1.0, 2.0, 3.8}, 4);
+            auto ann_query_info = std::make_shared<tipb::ANNQueryInfo>();
+            ann_query_info->set_column_id(vec_cd.id);
+            ann_query_info->set_index_id(4);
+            ann_query_info->set_distance_metric(tipb::VectorDistanceMetric::COSINE);
+            ann_query_info->set_top_k(1);
+            ann_query_info->set_ref_vec_f32(encodeVectorFloat32({1.0, 2.0, 3.8}));
 
             auto bitmap_filter = std::make_shared<BitmapFilter>(3, true);
             bitmap_filter->set(/* start */ 2, /* limit */ 1, false);
@@ -979,8 +980,11 @@
 
         // Read with approximate match
         {
-            const auto ann_query_info
-                = createANNQueryInfo(vec_cd.id, tipb::VectorDistanceMetric::L2, 1, {1.0, 2.0, 3.8});
+            auto ann_query_info = std::make_shared<tipb::ANNQueryInfo>();
+            ann_query_info->set_column_id(vec_cd.id);
+            ann_query_info->set_distance_metric(tipb::VectorDistanceMetric::L2);
+            ann_query_info->set_top_k(1);
+            ann_query_info->set_ref_vec_f32(encodeVectorFloat32({1.0, 2.0, 3.8}));
 
             auto vec_idx_ctx = VectorIndexStreamCtx::createForStableOnlyTests(
                 ann_query_info,
@@ -1006,8 +1010,11 @@
 
         // Read multiple rows
         {
-            const auto ann_query_info
-                = createANNQueryInfo(vec_cd.id, tipb::VectorDistanceMetric::L2, 2, {1.0, 2.0, 3.8});
+            auto ann_query_info = std::make_shared<tipb::ANNQueryInfo>();
+            ann_query_info->set_column_id(vec_cd.id);
+            ann_query_info->set_distance_metric(tipb::VectorDistanceMetric::L2);
+            ann_query_info->set_top_k(2);
+            ann_query_info->set_ref_vec_f32(encodeVectorFloat32({1.0, 2.0, 3.8}));
 
             auto vec_idx_ctx = VectorIndexStreamCtx::createForStableOnlyTests(
                 ann_query_info,
@@ -1033,8 +1040,11 @@
 
         // Read with MVCC filter
         {
-            const auto ann_query_info
-                = createANNQueryInfo(vec_cd.id, tipb::VectorDistanceMetric::L2, 1, {1.0, 2.0, 3.8});
+            auto ann_query_info = std::make_shared<tipb::ANNQueryInfo>();
+            ann_query_info->set_column_id(vec_cd.id);
+            ann_query_info->set_distance_metric(tipb::VectorDistanceMetric::L2);
+            ann_query_info->set_top_k(1);
+            ann_query_info->set_ref_vec_f32(encodeVectorFloat32({1.0, 2.0, 3.8}));
 
             auto bitmap_filter = std::make_shared<BitmapFilter>(3, true);
             bitmap_filter->set(/* start */ 2, /* limit */ 1, false);
@@ -1102,7 +1112,11 @@
     dm_file = buildIndex(*vector_index);
 
     {
-        const auto ann_query_info = createANNQueryInfo(vec_cd.id, tipb::VectorDistanceMetric::L2, 4, {1.0, 2.0, 3.5});
+        auto ann_query_info = std::make_shared<tipb::ANNQueryInfo>();
+        ann_query_info->set_column_id(vec_cd.id);
+        ann_query_info->set_distance_metric(tipb::VectorDistanceMetric::L2);
+        ann_query_info->set_top_k(4);
+        ann_query_info->set_ref_vec_f32(encodeVectorFloat32({1.0, 2.0, 3.5}));
 
         auto vec_idx_ctx = VectorIndexStreamCtx::createForStableOnlyTests(
             ann_query_info,
@@ -1171,7 +1185,11 @@
 
     // Pack #0 is filtered out according to VecIndex
     {
-        const auto ann_query_info = createANNQueryInfo(vec_cd.id, tipb::VectorDistanceMetric::L2, 1, {5.0, 5.0, 5.5});
+        auto ann_query_info = std::make_shared<tipb::ANNQueryInfo>();
+        ann_query_info->set_column_id(vec_cd.id);
+        ann_query_info->set_distance_metric(tipb::VectorDistanceMetric::L2);
+        ann_query_info->set_top_k(1);
+        ann_query_info->set_ref_vec_f32(encodeVectorFloat32({5.0, 5.0, 5.5}));
 
         auto vec_idx_ctx = VectorIndexStreamCtx::createForStableOnlyTests(
             ann_query_info,
@@ -1197,7 +1215,11 @@
 
     // Pack #1 is filtered out according to VecIndex
     {
-        const auto ann_query_info = createANNQueryInfo(vec_cd.id, tipb::VectorDistanceMetric::L2, 1, {1.0, 2.0, 3.0});
+        auto ann_query_info = std::make_shared<tipb::ANNQueryInfo>();
+        ann_query_info->set_column_id(vec_cd.id);
+        ann_query_info->set_distance_metric(tipb::VectorDistanceMetric::L2);
+        ann_query_info->set_top_k(1);
+        ann_query_info->set_ref_vec_f32(encodeVectorFloat32({1.0, 2.0, 3.0}));
 
         auto vec_idx_ctx = VectorIndexStreamCtx::createForStableOnlyTests(
             ann_query_info,
@@ -1223,7 +1245,11 @@
 
     // Both packs are reserved
     {
-        const auto ann_query_info = createANNQueryInfo(vec_cd.id, tipb::VectorDistanceMetric::L2, 2, {0.0, 0.0, 0.0});
+        auto ann_query_info = std::make_shared<tipb::ANNQueryInfo>();
+        ann_query_info->set_column_id(vec_cd.id);
+        ann_query_info->set_distance_metric(tipb::VectorDistanceMetric::L2);
+        ann_query_info->set_top_k(2);
+        ann_query_info->set_ref_vec_f32(encodeVectorFloat32({0.0, 0.0, 0.0}));
 
         auto vec_idx_ctx = VectorIndexStreamCtx::createForStableOnlyTests(
             ann_query_info,
@@ -1249,7 +1275,11 @@
 
     // Pack Filter + MVCC (the matching row #5 is marked as filtered out by MVCC)
     {
-        const auto ann_query_info = createANNQueryInfo(vec_cd.id, tipb::VectorDistanceMetric::L2, 2, {0.0, 0.0, 0.0});
+        auto ann_query_info = std::make_shared<tipb::ANNQueryInfo>();
+        ann_query_info->set_column_id(vec_cd.id);
+        ann_query_info->set_distance_metric(tipb::VectorDistanceMetric::L2);
+        ann_query_info->set_top_k(2);
+        ann_query_info->set_ref_vec_f32(encodeVectorFloat32({0.0, 0.0, 0.0}));
 
         auto bitmap_filter = std::make_shared<BitmapFilter>(6, true);
         bitmap_filter->set(/* start */ 5, /* limit */ 1, false);
@@ -1318,7 +1348,11 @@
 
     // Pack Filter using RowKeyRange
     {
-        const auto ann_query_info = createANNQueryInfo(vec_cd.id, tipb::VectorDistanceMetric::L2, 1, {8.0});
+        auto ann_query_info = std::make_shared<tipb::ANNQueryInfo>();
+        ann_query_info->set_column_id(vec_cd.id);
+        ann_query_info->set_distance_metric(tipb::VectorDistanceMetric::L2);
+        ann_query_info->set_top_k(1);
+        ann_query_info->set_ref_vec_f32(encodeVectorFloat32({8.0}));
 
         // This row key range will cause pack#0 and pack#1 reserved, and pack#2 filtered out.
         auto row_key_ranges = RowKeyRanges{RowKeyRange::fromHandleRange(HandleRange(0, 5))};
@@ -1344,14 +1378,14 @@
             }));
 
         // TopK=4
-        const auto ann_query_info2 = createANNQueryInfo(vec_cd.id, tipb::VectorDistanceMetric::L2, 4, {8.0});
+        ann_query_info = std::make_shared<tipb::ANNQueryInfo>();
+        ann_query_info->set_column_id(vec_cd.id);
+        ann_query_info->set_distance_metric(tipb::VectorDistanceMetric::L2);
+        ann_query_info->set_top_k(4);
+        ann_query_info->set_ref_vec_f32(encodeVectorFloat32({8.0}));
+
         builder = DMFileBlockInputStreamBuilder(dbContext());
-<<<<<<< HEAD
         stream = builder.setVecIndexQuery(vec_idx_ctx)
-=======
-        stream = builder.setAnnQureyInfo(ann_query_info2)
-                     .setBitmapFilter(BitmapFilterView(bitmap_filter, 0, 9))
->>>>>>> b25fa23f
                      .build(dm_file, read_cols, row_key_ranges, std::make_shared<ScanContext>());
         ASSERT_INPUTSTREAM_COLS_UR(
             VectorIndexTestUtils::wrapVectorStream( //
@@ -1367,7 +1401,11 @@
 
     // Pack Filter + Bitmap Filter
     {
-        const auto ann_query_info = createANNQueryInfo(vec_cd.id, tipb::VectorDistanceMetric::L2, 3, {8.0});
+        auto ann_query_info = std::make_shared<tipb::ANNQueryInfo>();
+        ann_query_info->set_column_id(vec_cd.id);
+        ann_query_info->set_distance_metric(tipb::VectorDistanceMetric::L2);
+        ann_query_info->set_top_k(3);
+        ann_query_info->set_ref_vec_f32(encodeVectorFloat32({8.0}));
 
         // This row key range will cause pack#0 and pack#1 reserved, and pack#2 filtered out.
         auto row_key_ranges = RowKeyRanges{RowKeyRange::fromHandleRange(HandleRange(0, 5))};
