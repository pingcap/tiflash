--- conflicted
+++ resolved
@@ -711,7 +711,6 @@
                                           const SegmentIdSet & read_segments = {},
                                           bool try_split_task = true);
 
-<<<<<<< HEAD
 private:
     /**
      * Try to update the segment. "Update" means splitting the segment into two, merging two segments, merging the delta, etc.
@@ -723,12 +722,7 @@
      * Depend on the thread type, the "update" to do may be varied.
      */
     bool checkSegmentUpdate(const DMContextPtr & context, const SegmentPtr & segment, ThreadType thread_type, InputType input_type);
-
-    void dropAllSegments(bool keep_first_segment);
-    String getLogTracingId(const DMContext & dm_ctx);
     void triggerCompactLog(const DMContextPtr & dm_context, const RowKeyRange & range, bool is_background) const;
-=======
->>>>>>> 53c5beba
 #ifndef DBMS_PUBLIC_GTEST
 private:
 #else
