// Copyright 2022 PingCAP, Ltd.
//
// Licensed under the Apache License, Version 2.0 (the "License");
// you may not use this file except in compliance with the License.
// You may obtain a copy of the License at
//
//     http://www.apache.org/licenses/LICENSE-2.0
//
// Unless required by applicable law or agreed to in writing, software
// distributed under the License is distributed on an "AS IS" BASIS,
// WITHOUT WARRANTIES OR CONDITIONS OF ANY KIND, either express or implied.
// See the License for the specific language governing permissions and
// limitations under the License.

#pragma once

#include <Core/Block.h>
#include <Core/SortDescription.h>
#include <DataStreams/IBlockInputStream.h>
#include <Interpreters/Context.h>
#include <Storages/AlterCommands.h>
#include <Storages/BackgroundProcessingPool.h>
#include <Storages/DeltaMerge/DeltaMergeDefines.h>
#include <Storages/DeltaMerge/RowKeyRange.h>
#include <Storages/DeltaMerge/SegmentReadTaskPool.h>
#include <Storages/DeltaMerge/StoragePool.h>
#include <Storages/PathPool.h>
#include <Storages/Transaction/DecodingStorageSchemaSnapshot.h>
#include <Storages/Transaction/TiDB.h>

#include <queue>

namespace DB
{
class Logger;
using LoggerPtr = std::shared_ptr<Logger>;

namespace DM
{
class Segment;
using SegmentPtr = std::shared_ptr<Segment>;
using SegmentPair = std::pair<SegmentPtr, SegmentPtr>;
class RSOperator;
using RSOperatorPtr = std::shared_ptr<RSOperator>;
struct DMContext;
using DMContextPtr = std::shared_ptr<DMContext>;
using NotCompress = std::unordered_set<ColId>;
using SegmentIdSet = std::unordered_set<UInt64>;

inline static const PageId DELTA_MERGE_FIRST_SEGMENT_ID = 1;

struct SegmentStat
{
    UInt64 segment_id = 0;
    RowKeyRange range;

    UInt64 rows = 0;
    UInt64 size = 0;
    UInt64 delete_ranges = 0;

    UInt64 stable_size_on_disk = 0;

    UInt64 delta_pack_count = 0;
    UInt64 stable_pack_count = 0;

    Float64 avg_delta_pack_rows = 0;
    Float64 avg_stable_pack_rows = 0;

    Float64 delta_rate = 0;
    UInt64 delta_cache_size = 0;

    UInt64 delta_index_size = 0;
};
using SegmentStats = std::vector<SegmentStat>;

struct DeltaMergeStoreStat
{
    UInt64 segment_count = 0;

    UInt64 total_rows = 0;
    UInt64 total_size = 0;
    UInt64 total_delete_ranges = 0;

    Float64 delta_rate_rows = 0;
    Float64 delta_rate_segments = 0;

    Float64 delta_placed_rate = 0;
    UInt64 delta_cache_size = 0;
    Float64 delta_cache_rate = 0;
    Float64 delta_cache_wasted_rate = 0;

    UInt64 delta_index_size = 0;

    Float64 avg_segment_rows = 0;
    Float64 avg_segment_size = 0;

    UInt64 delta_count = 0;
    UInt64 total_delta_rows = 0;
    UInt64 total_delta_size = 0;
    Float64 avg_delta_rows = 0;
    Float64 avg_delta_size = 0;
    Float64 avg_delta_delete_ranges = 0;

    UInt64 stable_count = 0;
    UInt64 total_stable_rows = 0;
    UInt64 total_stable_size = 0;
    UInt64 total_stable_size_on_disk = 0;
    Float64 avg_stable_rows = 0;
    Float64 avg_stable_size = 0;

    UInt64 total_pack_count_in_delta = 0;
    Float64 avg_pack_count_in_delta = 0;
    Float64 avg_pack_rows_in_delta = 0;
    Float64 avg_pack_size_in_delta = 0;

    UInt64 total_pack_count_in_stable = 0;
    Float64 avg_pack_count_in_stable = 0;
    Float64 avg_pack_rows_in_stable = 0;
    Float64 avg_pack_size_in_stable = 0;

    UInt64 storage_stable_num_snapshots = 0;
    Float64 storage_stable_oldest_snapshot_lifetime = 0.0;
    UInt64 storage_stable_oldest_snapshot_thread_id = 0;
    String storage_stable_oldest_snapshot_tracing_id;
    UInt64 storage_stable_num_pages = 0;
    UInt64 storage_stable_num_normal_pages = 0;
    UInt64 storage_stable_max_page_id = 0;

    UInt64 storage_delta_num_snapshots = 0;
    Float64 storage_delta_oldest_snapshot_lifetime = 0.0;
    UInt64 storage_delta_oldest_snapshot_thread_id = 0;
    String storage_delta_oldest_snapshot_tracing_id;
    UInt64 storage_delta_num_pages = 0;
    UInt64 storage_delta_num_normal_pages = 0;
    UInt64 storage_delta_max_page_id = 0;

    UInt64 storage_meta_num_snapshots = 0;
    Float64 storage_meta_oldest_snapshot_lifetime = 0.0;
    UInt64 storage_meta_oldest_snapshot_thread_id = 0;
    String storage_meta_oldest_snapshot_tracing_id;
    UInt64 storage_meta_num_pages = 0;
    UInt64 storage_meta_num_normal_pages = 0;
    UInt64 storage_meta_max_page_id = 0;

    UInt64 background_tasks_length = 0;
};

class DeltaMergeStore : private boost::noncopyable
{
public:
    struct Settings
    {
        NotCompress not_compress_columns{};
    };
    static Settings EMPTY_SETTINGS;

    using SegmentSortedMap = std::map<RowKeyValueRef, SegmentPtr, std::less<>>;
    using SegmentMap = std::unordered_map<PageId, SegmentPtr>;

    enum ThreadType
    {
        Init,
        Write,
        Read,
        BG_Split,
        BG_Merge,
        BG_MergeDelta,
        BG_Compact,
        BG_Flush,
        BG_GC,
    };

    enum TaskType
    {
        Split,
        MergeDelta,
        Compact,
        Flush,
        PlaceIndex,
    };

<<<<<<< HEAD
    static std::string toString(ThreadType type)
    {
        switch (type)
        {
        case Init:
            return "Init";
        case Write:
            return "Write";
        case Read:
            return "Read";
        case BG_Split:
            return "BG_Split";
        case BG_Merge:
            return "BG_Merge";
        case BG_MergeDelta:
            return "BG_MergeDelta";
        case BG_Compact:
            return "BG_Compact";
        case BG_Flush:
            return "BG_Flush";
        case BG_GC:
            return "BG_GC";
        default:
            return "Unknown";
        }
    }

    static std::string toString(TaskType type)
    {
        switch (type)
        {
        case Split:
            return "Split";
        case Merge:
            return "Merge";
        case MergeDelta:
            return "MergeDelta";
        case Compact:
            return "Compact";
        case Flush:
            return "Flush";
        case PlaceIndex:
            return "PlaceIndex";
        default:
            return "Unknown";
        }
    }
=======
    enum MergeDeltaReason
    {
        BackgroundThreadPool,
        BackgroundGCThread,
        ForegroundWrite,
        Manual,
    };
>>>>>>> 5ddccf4c

    struct BackgroundTask
    {
        TaskType type;

        DMContextPtr dm_context;
        SegmentPtr segment;

        explicit operator bool() const { return segment != nullptr; }
    };

    class MergeDeltaTaskPool
    {
#ifndef DBMS_PUBLIC_GTEST
    private:
#else
    public:
#endif

        using TaskQueue = std::queue<BackgroundTask, std::list<BackgroundTask>>;
        TaskQueue light_tasks;
        TaskQueue heavy_tasks;

        std::mutex mutex;

    public:
        size_t length()
        {
            std::scoped_lock lock(mutex);
            return light_tasks.size() + heavy_tasks.size();
        }

        // first element of return value means whether task is added or not
        // second element of return value means whether task is heavy or not
        std::pair<bool, bool> tryAddTask(const BackgroundTask & task, const ThreadType & whom, size_t max_task_num, const LoggerPtr & log_);

        BackgroundTask nextTask(bool is_heavy, const LoggerPtr & log_);
    };

    DeltaMergeStore(Context & db_context, //
                    bool data_path_contains_database_name,
                    const String & db_name,
                    const String & table_name_,
                    TableID physical_table_id_,
                    const ColumnDefines & columns,
                    const ColumnDefine & handle,
                    bool is_common_handle_,
                    size_t rowkey_column_size_,
                    const Settings & settings_ = EMPTY_SETTINGS);
    ~DeltaMergeStore();

    void setUpBackgroundTask(const DMContextPtr & dm_context);

    const String & getDatabaseName() const
    {
        return db_name;
    }
    const String & getTableName() const
    {
        return table_name;
    }

    void rename(String new_path, String new_database_name, String new_table_name);

    void clearData();

    void drop();

    // Stop all background tasks.
    void shutdown();

    static Block addExtraColumnIfNeed(const Context & db_context, const ColumnDefine & handle_define, Block && block);

    void write(const Context & db_context, const DB::Settings & db_settings, Block & block);

    void deleteRange(const Context & db_context, const DB::Settings & db_settings, const RowKeyRange & delete_range);

    std::tuple<String, PageId> preAllocateIngestFile();

    void preIngestFile(const String & parent_path, PageId file_id, size_t file_size);

    void ingestFiles(const DMContextPtr & dm_context, //
                     const RowKeyRange & range,
                     const PageIds & file_ids,
                     bool clear_data_in_range);

    void ingestFiles(const Context & db_context, //
                     const DB::Settings & db_settings,
                     const RowKeyRange & range,
                     const PageIds & file_ids,
                     bool clear_data_in_range)
    {
        auto dm_context = newDMContext(db_context, db_settings);
        return ingestFiles(dm_context, range, file_ids, clear_data_in_range);
    }

    /// Read all rows without MVCC filtering
    BlockInputStreams readRaw(const Context & db_context,
                              const DB::Settings & db_settings,
                              const ColumnDefines & columns_to_read,
                              size_t num_streams,
                              bool keep_order,
                              const SegmentIdSet & read_segments = {},
                              size_t extra_table_id_index = InvalidColumnID);


    /// Read rows in two modes:
    ///     when is_fast_scan == false, we will read rows with MVCC filtering, del mark !=0  filter and sorted merge.
    ///     when is_fast_scan == true, we will read rows without MVCC and sorted merge.
    /// `sorted_ranges` should be already sorted and merged.
    BlockInputStreams read(const Context & db_context,
                           const DB::Settings & db_settings,
                           const ColumnDefines & columns_to_read,
                           const RowKeyRanges & sorted_ranges,
                           size_t num_streams,
                           UInt64 max_version,
                           const RSOperatorPtr & filter,
                           const String & tracing_id,
                           bool keep_order,
                           bool is_fast_scan = false,
                           size_t expected_block_size = DEFAULT_BLOCK_SIZE,
                           const SegmentIdSet & read_segments = {},
                           size_t extra_table_id_index = InvalidColumnID);

    /// Try flush all data in `range` to disk and return whether the task succeed.
    bool flushCache(const Context & context, const RowKeyRange & range, bool try_until_succeed = true)
    {
        auto dm_context = newDMContext(context, context.getSettingsRef());
        return flushCache(dm_context, range, try_until_succeed);
    }

    bool flushCache(const DMContextPtr & dm_context, const RowKeyRange & range, bool try_until_succeed = true);

    /// Merge delta into the stable layer for all segments.
    ///
    /// This function is called when using `MANAGE TABLE [TABLE] MERGE DELTA` from TiFlash Client.
    void mergeDeltaAll(const Context & context);

    /// Merge delta into the stable layer for one segment located by the specified start key.
    /// Returns the range of the merged segment, which can be used to merge the remaining segments incrementally (new_start_key = old_end_key).
    /// If there is no segment found by the start key, nullopt is returned.
    ///
    /// This function is called when using `ALTER TABLE [TABLE] COMPACT ...` from TiDB.
    std::optional<DM::RowKeyRange> mergeDeltaBySegment(const Context & context, const DM::RowKeyValue & start_key);

    /// Compact the delta layer, merging multiple fragmented delta files into larger ones.
    /// This is a minor compaction as it does not merge the delta into stable layer.
    void compact(const Context & context, const RowKeyRange & range);

    /// Iterator over all segments and apply gc jobs.
    UInt64 onSyncGc(Int64 limit);

    /**
     * Try to merge the segment in the current thread as the GC operation.
     * This function may be blocking, and should be called in the GC background thread.
     */
    SegmentPtr gcTrySegmentMerge(const DMContextPtr & dm_context, const SegmentPtr & segment);

    /**
     * Try to merge delta in the current thread as the GC operation.
     * This function may be blocking, and should be called in the GC background thread.
     */
    SegmentPtr gcTrySegmentMergeDelta(const DMContextPtr & dm_context, const SegmentPtr & segment, const SegmentPtr & prev_segment, const SegmentPtr & next_segment, DB::Timestamp gc_safe_point);

    /**
     * Starting from the given base segment, find continuous segments that could be merged.
     *
     * When there are mergeable segments, the baseSegment is returned in index 0 and mergeable segments are then placed in order.
     *   It is ensured that there are at least 2 elements in the returned vector.
     * When there is no mergeable segment, the returned vector will be empty.
     */
    std::vector<SegmentPtr> getMergeableSegments(const DMContextPtr & context, const SegmentPtr & baseSegment);

    /// Apply DDL `commands` on `table_columns`
    void applyAlters(const AlterCommands & commands, //
                     OptionTableInfoConstRef table_info,
                     ColumnID & max_column_id_used,
                     const Context & context);

    ColumnDefinesPtr getStoreColumns() const
    {
        std::shared_lock lock(read_write_mutex);
        return store_columns;
    }
    const ColumnDefines & getTableColumns() const
    {
        return original_table_columns;
    }
    const ColumnDefine & getHandle() const
    {
        return original_table_handle_define;
    }
    BlockPtr getHeader() const;
    const Settings & getSettings() const
    {
        return settings;
    }
    DataTypePtr getPKDataType() const
    {
        return original_table_handle_define.type;
    }
    SortDescription getPrimarySortDescription() const;

    void check(const Context & db_context);
    DeltaMergeStoreStat getStat();
    SegmentStats getSegmentStats();
    bool isCommonHandle() const
    {
        return is_common_handle;
    }
    size_t getRowKeyColumnSize() const
    {
        return rowkey_column_size;
    }

public:
    /// Methods mainly used by region split.

    RowsAndBytes getRowsAndBytesInRange(const Context & db_context, const RowKeyRange & check_range, bool is_exact);
    RowsAndBytes getRowsAndBytesInRange(DMContext & dm_context, const RowKeyRange & check_range, bool is_exact);

#ifndef DBMS_PUBLIC_GTEST
private:
#endif

    DMContextPtr newDMContext(const Context & db_context, const DB::Settings & db_settings, const String & tracing_id = "");

    static bool pkIsHandle(const ColumnDefine & handle_define)
    {
        return handle_define.id != EXTRA_HANDLE_COLUMN_ID;
    }

    /// Try to stall the writing. It will suspend the current thread if flow control is necessary.
    /// There are roughly two flow control mechanisms:
    /// - Force Merge (1 GB by default, see force_merge_delta_rows|size): Wait for a small amount of time at most.
    /// - Stop Write (2 GB by default, see stop_write_delta_rows|size): Wait until delta is merged.
    void waitForWrite(const DMContextPtr & context, const SegmentPtr & segment);

    void waitForDeleteRange(const DMContextPtr & context, const SegmentPtr & segment);

    /**
     * Try to update the segment. "Update" means splitting the segment into two, merging two segments, merging the delta, etc.
     * If an update is really performed, the segment will be abandoned (with `segment->hasAbandoned() == true`).
     * See `segmentSplit`, `segmentMerge`, `segmentMergeDelta` for details.
     *
     * This may be called from multiple threads, e.g. at the foreground write moment, or in background threads.
     * A `thread_type` should be specified indicating the type of the thread calling this function.
     * Depend on the thread type, the "update" to do may be varied.
     */
    void checkSegmentUpdate(const DMContextPtr & context, const SegmentPtr & segment, ThreadType thread_type);

    enum class SegmentSplitReason
    {
        ForegroundWrite,
        Background,
        IngestBySplit,
    };

    /**
     * Note: This enum simply shadows Segment::SplitMode without introducing the whole Segment into this header.
     */
    enum class SegmentSplitMode
    {
        /**
         * Split according to settings.
         *
         * If logical split is allowed in the settings, logical split will be tried first.
         * Logical split may fall back to physical split when calculating split point failed.
         */
        Auto,

        /**
         * Do logical split. If split point is not specified and cannot be calculated out,
         * the split will fail.
         */
        Logical,

        /**
         * Do physical split.
         */
        Physical,
    };

    static std::string toString(SegmentSplitMode mode)
    {
        switch (mode)
        {
        case SegmentSplitMode::Auto:
            return "Auto";
        case SegmentSplitMode::Logical:
            return "Logical";
        case SegmentSplitMode::Physical:
            return "Physical";
        default:
            return "Unknown";
        }
    }

    static std::string toString(SegmentSplitReason reason)
    {
        switch (reason)
        {
        case SegmentSplitReason::ForegroundWrite:
            return "ForegroundWrite";
        case SegmentSplitReason::Background:
            return "Background";
        case SegmentSplitReason::IngestBySplit:
            return "IngestBySplit";
        default:
            return "Unknown";
        }
    }

    /**
     * Split the segment into two.
     * After splitting, the segment will be abandoned (with `segment->hasAbandoned() == true`) and the new two segments will be returned.
     *
     * When `opt_split_at` is not specified, this function will try to find a mid point for splitting, and may lead to failures.
     */
    SegmentPair segmentSplit(DMContext & dm_context, const SegmentPtr & segment, SegmentSplitReason reason, std::optional<RowKeyValue> opt_split_at = std::nullopt, SegmentSplitMode opt_split_mode = SegmentSplitMode::Auto);

    /**
     * Merge multiple continuous segments (order by segment start key) into one.
     * Throw exception if < 2 segments are given.
     * Fail if given segments are not continuous or not valid.
     * After merging, all specified segments will be abandoned (with `segment->hasAbandoned() == true`).
     */
    SegmentPtr segmentMerge(DMContext & dm_context, const std::vector<SegmentPtr> & ordered_segments, bool is_foreground);

    enum class MergeDeltaReason
    {
        BackgroundThreadPool,
        BackgroundGCThread,
        ForegroundWrite,
        Manual,
    };

    static std::string toString(MergeDeltaReason type)
    {
        switch (type)
        {
        case MergeDeltaReason::BackgroundThreadPool:
            return "BackgroundThreadPool";
        case MergeDeltaReason::BackgroundGCThread:
            return "BackgroundGCThread";
        case MergeDeltaReason::ForegroundWrite:
            return "ForegroundWrite";
        case MergeDeltaReason::Manual:
            return "Manual";
        default:
            return "Unknown";
        }
    }

    /**
     * Merge the delta (major compaction) in the segment.
     * After delta-merging, the segment will be abandoned (with `segment->hasAbandoned() == true`) and a new segment will be returned.
     */
    SegmentPtr segmentMergeDelta(
        DMContext & dm_context,
        const SegmentPtr & segment,
        MergeDeltaReason reason,
        SegmentSnapshotPtr segment_snap = nullptr);

    // isSegmentValid should be protected by lock on `read_write_mutex`
    inline bool isSegmentValid(const std::shared_lock<std::shared_mutex> &, const SegmentPtr & segment)
    {
        return doIsSegmentValid(segment);
    }
    inline bool isSegmentValid(const std::unique_lock<std::shared_mutex> &, const SegmentPtr & segment)
    {
        return doIsSegmentValid(segment);
    }
    bool doIsSegmentValid(const SegmentPtr & segment);

    bool updateGCSafePoint();

    bool handleBackgroundTask(bool heavy);

    void restoreStableFiles();

    SegmentReadTasks getReadTasksByRanges(DMContext & dm_context,
                                          const RowKeyRanges & sorted_ranges,
                                          size_t expected_tasks_count = 1,
                                          const SegmentIdSet & read_segments = {},
                                          bool try_split_task = true);

private:
    void dropAllSegments(bool keep_first_segment);

#ifndef DBMS_PUBLIC_GTEST
private:
#else
public:
#endif

    Context & global_context;
    std::shared_ptr<StoragePathPool> path_pool;
    Settings settings;
    StoragePoolPtr storage_pool;

    String db_name;
    String table_name;
    TableID physical_table_id;

    bool is_common_handle;
    size_t rowkey_column_size;

    ColumnDefines original_table_columns;
    BlockPtr original_table_header; // Used to speed up getHeader()
    ColumnDefine original_table_handle_define;

    // The columns we actually store.
    // First three columns are always _tidb_rowid, _INTERNAL_VERSION, _INTERNAL_DELMARK
    // No matter `tidb_rowid` exist in `table_columns` or not.
    ColumnDefinesPtr store_columns;

    std::atomic<bool> shutdown_called{false};
    std::atomic<bool> replica_exist{true};

    BackgroundProcessingPool & background_pool;
    BackgroundProcessingPool::TaskHandle background_task_handle;

    BackgroundProcessingPool & blockable_background_pool;
    BackgroundProcessingPool::TaskHandle blockable_background_pool_handle;

    /// end of range -> segment
    SegmentSortedMap segments;
    /// Mainly for debug.
    SegmentMap id_to_segment;

    MergeDeltaTaskPool background_tasks;

    std::atomic<DB::Timestamp> latest_gc_safe_point = 0;

    RowKeyValue next_gc_check_key;

    // Synchronize between write threads and read threads.
    mutable std::shared_mutex read_write_mutex;

    LoggerPtr log;
}; // namespace DM

using DeltaMergeStorePtr = std::shared_ptr<DeltaMergeStore>;

} // namespace DM
} // namespace DB<|MERGE_RESOLUTION|>--- conflicted
+++ resolved
@@ -178,64 +178,6 @@
         Flush,
         PlaceIndex,
     };
-
-<<<<<<< HEAD
-    static std::string toString(ThreadType type)
-    {
-        switch (type)
-        {
-        case Init:
-            return "Init";
-        case Write:
-            return "Write";
-        case Read:
-            return "Read";
-        case BG_Split:
-            return "BG_Split";
-        case BG_Merge:
-            return "BG_Merge";
-        case BG_MergeDelta:
-            return "BG_MergeDelta";
-        case BG_Compact:
-            return "BG_Compact";
-        case BG_Flush:
-            return "BG_Flush";
-        case BG_GC:
-            return "BG_GC";
-        default:
-            return "Unknown";
-        }
-    }
-
-    static std::string toString(TaskType type)
-    {
-        switch (type)
-        {
-        case Split:
-            return "Split";
-        case Merge:
-            return "Merge";
-        case MergeDelta:
-            return "MergeDelta";
-        case Compact:
-            return "Compact";
-        case Flush:
-            return "Flush";
-        case PlaceIndex:
-            return "PlaceIndex";
-        default:
-            return "Unknown";
-        }
-    }
-=======
-    enum MergeDeltaReason
-    {
-        BackgroundThreadPool,
-        BackgroundGCThread,
-        ForegroundWrite,
-        Manual,
-    };
->>>>>>> 5ddccf4c
 
     struct BackgroundTask
     {
@@ -519,36 +461,6 @@
         Physical,
     };
 
-    static std::string toString(SegmentSplitMode mode)
-    {
-        switch (mode)
-        {
-        case SegmentSplitMode::Auto:
-            return "Auto";
-        case SegmentSplitMode::Logical:
-            return "Logical";
-        case SegmentSplitMode::Physical:
-            return "Physical";
-        default:
-            return "Unknown";
-        }
-    }
-
-    static std::string toString(SegmentSplitReason reason)
-    {
-        switch (reason)
-        {
-        case SegmentSplitReason::ForegroundWrite:
-            return "ForegroundWrite";
-        case SegmentSplitReason::Background:
-            return "Background";
-        case SegmentSplitReason::IngestBySplit:
-            return "IngestBySplit";
-        default:
-            return "Unknown";
-        }
-    }
-
     /**
      * Split the segment into two.
      * After splitting, the segment will be abandoned (with `segment->hasAbandoned() == true`) and the new two segments will be returned.
@@ -572,23 +484,6 @@
         ForegroundWrite,
         Manual,
     };
-
-    static std::string toString(MergeDeltaReason type)
-    {
-        switch (type)
-        {
-        case MergeDeltaReason::BackgroundThreadPool:
-            return "BackgroundThreadPool";
-        case MergeDeltaReason::BackgroundGCThread:
-            return "BackgroundGCThread";
-        case MergeDeltaReason::ForegroundWrite:
-            return "ForegroundWrite";
-        case MergeDeltaReason::Manual:
-            return "Manual";
-        default:
-            return "Unknown";
-        }
-    }
 
     /**
      * Merge the delta (major compaction) in the segment.
