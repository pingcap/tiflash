#pragma once

#include <Core/Block.h>
#include <Core/SortDescription.h>
#include <DataStreams/IBlockInputStream.h>
#include <Interpreters/Context.h>
#include <Storages/AlterCommands.h>
#include <Storages/DeltaMerge/DeltaMergeDefines.h>
#include <Storages/DeltaMerge/RowKeyRange.h>
#include <Storages/DeltaMerge/SegmentReadTaskPool.h>
#include <Storages/DeltaMerge/StoragePool.h>
#include <Storages/MergeTree/BackgroundProcessingPool.h>
#include <Storages/PathPool.h>
#include <Storages/Transaction/TiDB.h>

#include <queue>

namespace DB
{
namespace DM
{
class Segment;
using SegmentPtr = std::shared_ptr<Segment>;
using SegmentPair = std::pair<SegmentPtr, SegmentPtr>;
class RSOperator;
using RSOperatorPtr = std::shared_ptr<RSOperator>;
struct DMContext;
using DMContextPtr = std::shared_ptr<DMContext>;
using NotCompress = std::unordered_set<ColId>;
using SegmentIdSet = std::unordered_set<UInt64>;

inline static const PageId DELTA_MERGE_FIRST_SEGMENT_ID = 1;

struct SegmentStat
{
    UInt64 segment_id;
    RowKeyRange range;

    UInt64 rows = 0;
    UInt64 size = 0;
    UInt64 delete_ranges = 0;

    UInt64 stable_size_on_disk = 0;

    UInt64 delta_pack_count = 0;
    UInt64 stable_pack_count = 0;

    Float64 avg_delta_pack_rows = 0;
    Float64 avg_stable_pack_rows = 0;

    Float64 delta_rate = 0;
    UInt64 delta_cache_size = 0;

    UInt64 delta_index_size = 0;
};
using SegmentStats = std::vector<SegmentStat>;

struct DeltaMergeStoreStat
{
    UInt64 segment_count = 0;

    UInt64 total_rows = 0;
    UInt64 total_size = 0;
    UInt64 total_delete_ranges = 0;

    Float64 delta_rate_rows = 0;
    Float64 delta_rate_segments = 0;

    Float64 delta_placed_rate = 0;
    UInt64 delta_cache_size = 0;
    Float64 delta_cache_rate = 0;
    Float64 delta_cache_wasted_rate = 0;

    UInt64 delta_index_size = 0;

    Float64 avg_segment_rows = 0;
    Float64 avg_segment_size = 0;

    UInt64 delta_count = 0;
    UInt64 total_delta_rows = 0;
    UInt64 total_delta_size = 0;
    Float64 avg_delta_rows = 0;
    Float64 avg_delta_size = 0;
    Float64 avg_delta_delete_ranges = 0;

    UInt64 stable_count = 0;
    UInt64 total_stable_rows = 0;
    UInt64 total_stable_size = 0;
    UInt64 total_stable_size_on_disk = 0;
    Float64 avg_stable_rows = 0;
    Float64 avg_stable_size = 0;

    UInt64 total_pack_count_in_delta = 0;
    Float64 avg_pack_count_in_delta = 0;
    Float64 avg_pack_rows_in_delta = 0;
    Float64 avg_pack_size_in_delta = 0;

    UInt64 total_pack_count_in_stable = 0;
    Float64 avg_pack_count_in_stable = 0;
    Float64 avg_pack_rows_in_stable = 0;
    Float64 avg_pack_size_in_stable = 0;

    UInt64 storage_stable_num_snapshots = 0;
    Float64 storage_stable_oldest_snapshot_lifetime = 0.0;
    UInt64 storage_stable_oldest_snapshot_thread_id = 0;
    UInt64 storage_stable_num_pages = 0;
    UInt64 storage_stable_num_normal_pages = 0;
    UInt64 storage_stable_max_page_id = 0;

    UInt64 storage_delta_num_snapshots = 0;
    Float64 storage_delta_oldest_snapshot_lifetime = 0.0;
    UInt64 storage_delta_oldest_snapshot_thread_id = 0;
    UInt64 storage_delta_num_pages = 0;
    UInt64 storage_delta_num_normal_pages = 0;
    UInt64 storage_delta_max_page_id = 0;

    UInt64 storage_meta_num_snapshots = 0;
    Float64 storage_meta_oldest_snapshot_lifetime = 0.0;
    UInt64 storage_meta_oldest_snapshot_thread_id = 0;
    UInt64 storage_meta_num_pages = 0;
    UInt64 storage_meta_num_normal_pages = 0;
    UInt64 storage_meta_max_page_id = 0;

    UInt64 background_tasks_length = 0;
};

struct RegionSplitRes
{
    RowKeyValues split_points;
    size_t exact_rows;
    size_t exact_bytes;
};

// It is used to prevent hash conflict of file caches.
static std::atomic<UInt64> DELTA_MERGE_STORE_HASH_SALT{0};

class DeltaMergeStore : private boost::noncopyable
{
public:
    struct Settings
    {
        NotCompress not_compress_columns{};
    };
    static Settings EMPTY_SETTINGS;

    using SegmentSortedMap = std::map<RowKeyValueRef, SegmentPtr, std::less<>>;
    using SegmentMap = std::unordered_map<PageId, SegmentPtr>;

    enum ThreadType
    {
        Init,
        Write,
        Read,
        BG_Split,
        BG_Merge,
        BG_MergeDelta,
        BG_Compact,
        BG_Flush,
        BG_GC,
    };

    enum TaskType
    {
        Split,
        Merge,
        MergeDelta,
        Compact,
        Flush,
        PlaceIndex,
    };

    enum TaskRunThread
    {
        BackgroundThreadPool,
        Foreground,
        BackgroundGCThread,
    };

    static std::string toString(ThreadType type)
    {
        switch (type)
        {
        case Init:
            return "Init";
        case Write:
            return "Write";
        case Read:
            return "Read";
        case BG_Split:
            return "BG_Split";
        case BG_Merge:
            return "BG_Merge";
        case BG_MergeDelta:
            return "BG_MergeDelta";
        case BG_Compact:
            return "BG_Compact";
        case BG_Flush:
            return "BG_Flush";
        case BG_GC:
            return "BG_GC";
        default:
            return "Unknown";
        }
    }

    static std::string toString(TaskType type)
    {
        switch (type)
        {
        case Split:
            return "Split";
        case Merge:
            return "Merge";
        case MergeDelta:
            return "MergeDelta";
        case Compact:
            return "Compact";
        case Flush:
            return "Flush";
        case PlaceIndex:
            return "PlaceIndex";
        default:
            return "Unknown";
        }
    }

    static std::string toString(TaskRunThread type)
    {
        switch (type)
        {
        case BackgroundThreadPool:
            return "BackgroundThreadPool";
        case Foreground:
            return "Foreground";
        case BackgroundGCThread:
            return "BackgroundGCThread";
        default:
            return "Unknown";
        }
    }

    struct BackgroundTask
    {
        TaskType type;

        DMContextPtr dm_context;
        SegmentPtr segment;
        SegmentPtr next_segment;

        explicit operator bool() { return (bool)segment; }
    };

    class MergeDeltaTaskPool
    {
#ifndef DBMS_PUBLIC_GTEST
    private:
#else
    public:
#endif

        using TaskQueue = std::queue<BackgroundTask, std::list<BackgroundTask>>;
        TaskQueue light_tasks;
        TaskQueue heavy_tasks;

        std::mutex mutex;

    public:
        size_t length()
        {
            std::scoped_lock lock(mutex);
            return light_tasks.size() + heavy_tasks.size();
        }

        bool addTask(const BackgroundTask & task, const ThreadType & whom, Poco::Logger * log_);

        BackgroundTask nextTask(bool is_heavy, Poco::Logger * log_);
    };

    DeltaMergeStore(Context & db_context, //
                    bool data_path_contains_database_name,
                    const String & db_name,
                    const String & tbl_name,
                    const ColumnDefines & columns,
                    const ColumnDefine & handle,
                    bool is_common_handle_,
                    size_t rowkey_column_size_,
                    const Settings & settings_ = EMPTY_SETTINGS);
    ~DeltaMergeStore();

    void setUpBackgroundTask(const DMContextPtr & dm_context);

    const String & getDatabaseName() const { return db_name; }
    const String & getTableName() const { return table_name; }

    void rename(String new_path, bool clean_rename, String new_database_name, String new_table_name);

    void drop();

    // Stop all background tasks.
    void shutdown();

    static Block addExtraColumnIfNeed(const Context & db_context, const ColumnDefine & handle_define, Block && block);

    void write(const Context & db_context, const DB::Settings & db_settings, Block && block);

    void deleteRange(const Context & db_context, const DB::Settings & db_settings, const RowKeyRange & delete_range);

    std::tuple<String, PageId> preAllocateIngestFile();

    void preIngestFile(const String & parent_path, const PageId file_id, size_t file_size);

    void ingestFiles(const DMContextPtr & dm_context, //
                     const RowKeyRange & range,
                     const std::vector<PageId> & file_ids,
                     bool clear_data_in_range);

    void ingestFiles(const Context & db_context, //
                     const DB::Settings & db_settings,
                     const RowKeyRange & range,
                     const std::vector<PageId> & file_ids,
                     bool clear_data_in_range)
    {
        auto dm_context = newDMContext(db_context, db_settings);
        return ingestFiles(dm_context, range, file_ids, clear_data_in_range);
    }

    /// Read all rows without MVCC filtering
    BlockInputStreams readRaw(const Context & db_context,
                              const DB::Settings & db_settings,
                              const ColumnDefines & column_defines,
                              size_t num_streams,
                              const SegmentIdSet & read_segments = {});

    /// Read rows with MVCC filtering
    /// `sorted_ranges` should be already sorted and merged
    BlockInputStreams read(const Context & db_context,
                           const DB::Settings & db_settings,
                           const ColumnDefines & columns_to_read,
                           const RowKeyRanges & sorted_ranges,
                           size_t num_streams,
                           UInt64 max_version,
                           const RSOperatorPtr & filter,
                           size_t expected_block_size = DEFAULT_BLOCK_SIZE,
                           const SegmentIdSet & read_segments = {});

    /// Force flush all data to disk.
    void flushCache(const Context & context, const RowKeyRange & range)
    {
        auto dm_context = newDMContext(context, context.getSettingsRef());
        flushCache(dm_context, range);
    }

    void flushCache(const DMContextPtr & dm_context, const RowKeyRange & range);

    /// Do merge delta for all segments. Only used for debug.
    void mergeDeltaAll(const Context & context);

    /// Compact fregment packs into bigger one.
    void compact(const Context & context, const RowKeyRange & range);

    /// Iterator over all segments and apply gc jobs.
    UInt64 onSyncGc(Int64 limit);

    /// Apply DDL `commands` on `table_columns`
    void applyAlters(const AlterCommands & commands, //
                     const OptionTableInfoConstRef table_info,
                     ColumnID & max_column_id_used,
                     const Context & context);

    const ColumnDefinesPtr getStoreColumns() const
    {
        std::shared_lock lock(read_write_mutex);
        return store_columns;
    }
    const ColumnDefines & getTableColumns() const { return original_table_columns; }
    const ColumnDefine & getHandle() const { return original_table_handle_define; }
    BlockPtr getHeader() const;
    const Settings & getSettings() const { return settings; }
    DataTypePtr getPKDataType() const { return original_table_handle_define.type; }
    SortDescription getPrimarySortDescription() const;

    void check(const Context & db_context);
    DeltaMergeStoreStat getStat();
    SegmentStats getSegmentStats();
    bool isCommonHandle() const { return is_common_handle; }
    size_t getRowKeyColumnSize() const { return rowkey_column_size; }

public:
    /// Methods mainly used by region split.

    RowsAndBytes getRowsAndBytesInRange(const Context & db_context, const RowKeyRange & check_range, bool is_exact);
    RowsAndBytes getRowsAndBytesInRange(DMContext & dm_context, const RowKeyRange & check_range, bool is_exact);

    /// Get the split point of region with check_range. Currently only do half split.
    RegionSplitRes getRegionSplitPoint(
        const Context & db_context,
        const RowKeyRange & check_range,
        size_t max_region_size,
        size_t split_size);

    RegionSplitRes getRegionSplitPoint(DMContext & dm_context, const RowKeyRange & check_range, size_t max_region_size, size_t split_size);

#ifndef DBMS_PUBLIC_GTEST
private:
#endif

    DMContextPtr newDMContext(const Context & db_context, const DB::Settings & db_settings, const String & query_id = "");

    static bool pkIsHandle(const ColumnDefine & handle_define) { return handle_define.id != EXTRA_HANDLE_COLUMN_ID; }

    void waitForWrite(const DMContextPtr & context, const SegmentPtr & segment);
    void waitForDeleteRange(const DMContextPtr & context, const SegmentPtr & segment);

    void checkSegmentUpdate(const DMContextPtr & context, const SegmentPtr & segment, ThreadType thread_type);

    SegmentPair segmentSplit(DMContext & dm_context, const SegmentPtr & segment, bool is_foreground);
    void segmentMerge(DMContext & dm_context, const SegmentPtr & left, const SegmentPtr & right, bool is_foreground);
    SegmentPtr segmentMergeDelta(
        DMContext & dm_context,
        const SegmentPtr & segment,
        const TaskRunThread thread,
        SegmentSnapshotPtr segment_snap = nullptr);

    bool updateGCSafePoint();

    bool handleBackgroundTask(bool heavy);

    // isSegmentValid should be protected by lock on `read_write_mutex`
    inline bool isSegmentValid(std::shared_lock<std::shared_mutex> &, const SegmentPtr & segment) { return doIsSegmentValid(segment); }
    inline bool isSegmentValid(std::unique_lock<std::shared_mutex> &, const SegmentPtr & segment) { return doIsSegmentValid(segment); }
    bool doIsSegmentValid(const SegmentPtr & segment);

    void restoreStableFiles();

    SegmentReadTasks getReadTasksByRanges(DMContext & dm_context,
                                          const RowKeyRanges & sorted_ranges,
                                          size_t expected_tasks_count = 1,
                                          const SegmentIdSet & read_segments = {});

#ifndef DBMS_PUBLIC_GTEST
private:
#endif

    Context & global_context;
    StoragePathPool path_pool;
    Settings settings;
    StoragePool storage_pool;

    String db_name;
    String table_name;

    bool is_common_handle;
    size_t rowkey_column_size;

    ColumnDefines original_table_columns;
    BlockPtr original_table_header; // Used to speed up getHeader()
    ColumnDefine original_table_handle_define;

    // The columns we actually store.
    // First three columns are always _tidb_rowid, _INTERNAL_VERSION, _INTERNAL_DELMARK
    // No matter `tidb_rowid` exist in `table_columns` or not.
    ColumnDefinesPtr store_columns;

    std::atomic<bool> shutdown_called{false};

    BackgroundProcessingPool & background_pool;
    BackgroundProcessingPool::TaskHandle gc_handle;
    BackgroundProcessingPool::TaskHandle background_task_handle;

    BackgroundProcessingPool & blockable_background_pool;
    BackgroundProcessingPool::TaskHandle blockable_background_pool_handle;

    /// end of range -> segment
    SegmentSortedMap segments;
    /// Mainly for debug.
    SegmentMap id_to_segment;

    MergeDeltaTaskPool background_tasks;

    std::atomic<DB::Timestamp> latest_gc_safe_point = 0;

    RowKeyValue next_gc_check_key;

    // Synchronize between write threads and read threads.
    mutable std::shared_mutex read_write_mutex;

    UInt64 hash_salt;
<<<<<<< HEAD

=======
>>>>>>> b1812bd3
    Poco::Logger * log;
}; // namespace DM

using DeltaMergeStorePtr = std::shared_ptr<DeltaMergeStore>;

} // namespace DM
} // namespace DB<|MERGE_RESOLUTION|>--- conflicted
+++ resolved
@@ -485,10 +485,7 @@
     mutable std::shared_mutex read_write_mutex;
 
     UInt64 hash_salt;
-<<<<<<< HEAD
-
-=======
->>>>>>> b1812bd3
+    
     Poco::Logger * log;
 }; // namespace DM
 
