// Copyright 2023 PingCAP, Inc.
//
// Licensed under the Apache License, Version 2.0 (the "License");
// you may not use this file except in compliance with the License.
// You may obtain a copy of the License at
//
//     http://www.apache.org/licenses/LICENSE-2.0
//
// Unless required by applicable law or agreed to in writing, software
// distributed under the License is distributed on an "AS IS" BASIS,
// WITHOUT WARRANTIES OR CONDITIONS OF ANY KIND, either express or implied.
// See the License for the specific language governing permissions and
// limitations under the License.

#pragma once

#include <Common/UniThreadPool.h>
#include <Core/Block.h>
#include <Core/SortDescription.h>
#include <DataStreams/IBlockInputStream.h>
#include <Flash/Coprocessor/DAGContext.h>
#include <Interpreters/Context_fwd.h>
#include <Operators/Operator.h>
#include <Storages/AlterCommands.h>
#include <Storages/BackgroundProcessingPool.h>
#include <Storages/DeltaMerge/ColumnFile/ColumnFilePersisted.h>
#include <Storages/DeltaMerge/DMContext_fwd.h>
#include <Storages/DeltaMerge/DeltaMergeDefines.h>
#include <Storages/DeltaMerge/DeltaMergeInterfaces.h>
#include <Storages/DeltaMerge/File/DMFile_fwd.h>
#include <Storages/DeltaMerge/Filter/PushDownFilter.h>
#include <Storages/DeltaMerge/Index/IndexInfo.h>
#include <Storages/DeltaMerge/Remote/DisaggSnapshot_fwd.h>
#include <Storages/DeltaMerge/RowKeyRange.h>
#include <Storages/DeltaMerge/ScanContext_fwd.h>
#include <Storages/DeltaMerge/SegmentReadTaskPool.h>
#include <Storages/DeltaMerge/Segment_fwd.h>
#include <Storages/KVStore/Decode/DecodingStorageSchemaSnapshot.h>
#include <Storages/KVStore/MultiRaft/Disagg/CheckpointIngestInfo.h>
#include <Storages/Page/PageStorage_fwd.h>
#include <Storages/TableNameMeta.h>
#include <TiDB/Schema/TiDB_fwd.h>

#include <queue>

namespace DB
{

struct Settings;

class Logger;
using LoggerPtr = std::shared_ptr<Logger>;
struct CheckpointInfo;
using CheckpointInfoPtr = std::shared_ptr<CheckpointInfo>;

class StoragePathPool;

class PipelineExecutorContext;
class PipelineExecGroupBuilder;

struct CheckpointIngestInfo;

namespace DM
{
class StoragePool;
using StoragePoolPtr = std::shared_ptr<StoragePool>;
class RSOperator;
using RSOperatorPtr = std::shared_ptr<RSOperator>;
using NotCompress = std::unordered_set<ColId>;
using SegmentIdSet = std::unordered_set<UInt64>;
struct ExternalDTFileInfo;
struct GCOptions;

namespace tests
{
class DeltaMergeStoreTest;
}

struct SegmentStats
{
    UInt64 segment_id = 0;
    RowKeyRange range;
    UInt64 epoch = 0;
    UInt64 rows = 0;
    UInt64 size = 0;

    Float64 delta_rate = 0;
    UInt64 delta_memtable_rows = 0;
    UInt64 delta_memtable_size = 0;
    UInt64 delta_memtable_column_files = 0;
    UInt64 delta_memtable_delete_ranges = 0;
    UInt64 delta_persisted_page_id = 0;
    UInt64 delta_persisted_rows = 0;
    UInt64 delta_persisted_size = 0;
    UInt64 delta_persisted_column_files = 0;
    UInt64 delta_persisted_delete_ranges = 0;
    UInt64 delta_cache_size = 0;
    UInt64 delta_index_size = 0;

    UInt64 stable_page_id = 0;
    UInt64 stable_rows = 0;
    UInt64 stable_size = 0;
    UInt64 stable_dmfiles = 0;
    UInt64 stable_dmfiles_id_0 = 0;
    UInt64 stable_dmfiles_rows = 0;
    UInt64 stable_dmfiles_size = 0;
    UInt64 stable_dmfiles_size_on_disk = 0;
    UInt64 stable_dmfiles_packs = 0;
};
using SegmentsStats = std::vector<SegmentStats>;

struct StoreStats
{
    UInt64 segment_count = 0;

    UInt64 total_rows = 0;
    UInt64 total_size = 0;
    UInt64 total_delete_ranges = 0;

    Float64 delta_rate_rows = 0;
    Float64 delta_rate_segments = 0;

    Float64 delta_placed_rate = 0;
    UInt64 delta_cache_size = 0;
    Float64 delta_cache_rate = 0;
    Float64 delta_cache_wasted_rate = 0;

    UInt64 delta_index_size = 0;

    Float64 avg_segment_rows = 0;
    Float64 avg_segment_size = 0;

    UInt64 delta_count = 0;
    UInt64 total_delta_rows = 0;
    UInt64 total_delta_size = 0;
    Float64 avg_delta_rows = 0;
    Float64 avg_delta_size = 0;
    Float64 avg_delta_delete_ranges = 0;

    UInt64 stable_count = 0;
    UInt64 total_stable_rows = 0;
    UInt64 total_stable_size = 0;
    UInt64 total_stable_size_on_disk = 0;
    Float64 avg_stable_rows = 0;
    Float64 avg_stable_size = 0;

    // statistics about column file in delta
    UInt64 total_pack_count_in_delta = 0;
    UInt64 max_pack_count_in_delta = 0;
    Float64 avg_pack_count_in_delta = 0;
    Float64 avg_pack_rows_in_delta = 0;
    Float64 avg_pack_size_in_delta = 0;

    UInt64 total_pack_count_in_stable = 0;
    Float64 avg_pack_count_in_stable = 0;
    Float64 avg_pack_rows_in_stable = 0;
    Float64 avg_pack_size_in_stable = 0;

    UInt64 storage_stable_num_snapshots = 0;
    Float64 storage_stable_oldest_snapshot_lifetime = 0.0;
    UInt64 storage_stable_oldest_snapshot_thread_id = 0;
    String storage_stable_oldest_snapshot_tracing_id;

    UInt64 storage_delta_num_snapshots = 0;
    Float64 storage_delta_oldest_snapshot_lifetime = 0.0;
    UInt64 storage_delta_oldest_snapshot_thread_id = 0;
    String storage_delta_oldest_snapshot_tracing_id;

    UInt64 storage_meta_num_snapshots = 0;
    Float64 storage_meta_oldest_snapshot_lifetime = 0.0;
    UInt64 storage_meta_oldest_snapshot_thread_id = 0;
    String storage_meta_oldest_snapshot_tracing_id;

    UInt64 background_tasks_length = 0;
};

<<<<<<< HEAD
struct LocalIndexStats
{
    String column_name{};
    UInt64 column_id{};
    String index_kind{};

    UInt64 rows_stable_indexed{}; // Total rows
    UInt64 rows_stable_not_indexed{}; // Total rows
    UInt64 rows_delta_indexed{}; // Total rows
    UInt64 rows_delta_not_indexed{}; // Total rows
};
using LocalIndexesStats = std::vector<LocalIndexStats>;
=======
class DeltaMergeStore;
using DeltaMergeStorePtr = std::shared_ptr<DeltaMergeStore>;
>>>>>>> 4cc2c02b

class DeltaMergeStore : private boost::noncopyable
{
public:
    friend class ::DB::DM::tests::DeltaMergeStoreTest;
    friend struct DB::CheckpointIngestInfo;
    struct Settings
    {
        NotCompress not_compress_columns;
    };
    static Settings EMPTY_SETTINGS;

    using SegmentSortedMap = std::map<RowKeyValueRef, SegmentPtr, std::less<>>;
    using SegmentMap = std::unordered_map<PageIdU64, SegmentPtr>;

    enum ThreadType
    {
        Init,
        Write,
        Read,
        BG_Split,
        BG_Merge,
        BG_MergeDelta,
        BG_Compact,
        BG_Flush,
        BG_GC,
    };

    enum class InputType
    {
        // We are not handling data from raft, maybe it's from a scheduled background service or a replicated dm snapshot.
        NotRaft,
        RaftLog,
        RaftSSTAndSnap,
    };

    enum TaskType
    {
        Split,
        MergeDelta,
        Compact,
        Flush,
        PlaceIndex,
        FlushDTAndKVStore,
    };

    struct BackgroundTask
    {
        TaskType type;

        DMContextPtr dm_context;
        SegmentPtr segment;

        explicit operator bool() const { return segment != nullptr; }
    };

    class MergeDeltaTaskPool
    {
#ifndef DBMS_PUBLIC_GTEST
    private:
#else
    public:
#endif

        using TaskQueue = std::queue<BackgroundTask, std::list<BackgroundTask>>;
        TaskQueue light_tasks;
        TaskQueue heavy_tasks;

        std::mutex mutex;

    public:
        size_t length()
        {
            std::scoped_lock lock(mutex);
            return light_tasks.size() + heavy_tasks.size();
        }

        // first element of return value means whether task is added or not
        // second element of return value means whether task is heavy or not
        std::pair<bool, bool> tryAddTask(
            const BackgroundTask & task,
            const ThreadType & whom,
            size_t max_task_num,
            const LoggerPtr & log_);

        BackgroundTask nextTask(bool is_heavy, const LoggerPtr & log_);
    };

private:
    // Let the constructor be private, so that we can control the creation of DeltaMergeStore.
    // Please use DeltaMergeStore::create to create a DeltaMergeStore
    DeltaMergeStore(
        Context & db_context,
        bool data_path_contains_database_name,
        const String & db_name,
        const String & table_name_,
        KeyspaceID keyspace_id_,
        TableID physical_table_id_,
        bool has_replica,
        const ColumnDefines & columns,
        const ColumnDefine & handle,
        bool is_common_handle_,
        size_t rowkey_column_size_,
        const Settings & settings_ = EMPTY_SETTINGS,
        ThreadPool * thread_pool = nullptr);

public:
    static DeltaMergeStorePtr create(
        Context & db_context,
        bool data_path_contains_database_name,
        const String & db_name,
        const String & table_name_,
        KeyspaceID keyspace_id_,
        TableID physical_table_id_,
        bool has_replica,
        const ColumnDefines & columns,
        const ColumnDefine & handle,
        bool is_common_handle_,
        size_t rowkey_column_size_,
        const Settings & settings_ = EMPTY_SETTINGS,
        ThreadPool * thread_pool = nullptr);

    static std::unique_ptr<DeltaMergeStore> createUnique(
        Context & db_context,
        bool data_path_contains_database_name,
        const String & db_name,
        const String & table_name_,
        KeyspaceID keyspace_id_,
        TableID physical_table_id_,
        bool has_replica,
        const ColumnDefines & columns,
        const ColumnDefine & handle,
        bool is_common_handle_,
        size_t rowkey_column_size_,
        const Settings & settings_ = EMPTY_SETTINGS,
        ThreadPool * thread_pool = nullptr);

    ~DeltaMergeStore();

    void setUpBackgroundTask(const DMContextPtr & dm_context);

    TableNameMeta getTableMeta() const
    {
        auto meta = table_meta.lockShared();
        return TableNameMeta{meta->db_name, meta->table_name};
    }
    String getIdent() const { return fmt::format("keyspace={} table_id={}", keyspace_id, physical_table_id); }

    void rename(String new_path, String new_database_name, String new_table_name);

    void clearData();

    void drop();

    // Stop all background tasks.
    void shutdown();

    static Block addExtraColumnIfNeed(const Context & db_context, const ColumnDefine & handle_define, Block && block);

    DM::WriteResult write(
        const Context & db_context,
        const DB::Settings & db_settings,
        Block & block,
        const RegionAppliedStatus & applied_status = {});

    void deleteRange(const Context & db_context, const DB::Settings & db_settings, const RowKeyRange & delete_range);

    std::tuple<String, PageIdU64> preAllocateIngestFile();

    void preIngestFile(const String & parent_path, PageIdU64 file_id, size_t file_size);
    void removePreIngestFile(PageIdU64 file_id, bool throw_on_not_exist);

    void cleanPreIngestFiles(
        const Context & db_context,
        const DB::Settings & db_settings,
        const std::vector<DM::ExternalDTFileInfo> & external_files);

    /// You must ensure external files are ordered and do not overlap. Otherwise exceptions will be thrown.
    /// You must ensure all of the external files are contained by the range. Otherwise exceptions will be thrown.
    /// Return the 'ingested bytes'.
    UInt64 ingestFiles(
        const DMContextPtr & dm_context, //
        const RowKeyRange & range,
        const std::vector<DM::ExternalDTFileInfo> & external_files,
        bool clear_data_in_range);

    /// You must ensure external files are ordered and do not overlap. Otherwise exceptions will be thrown.
    /// You must ensure all of the external files are contained by the range. Otherwise exceptions will be thrown.
    /// Return the 'ingtested bytes'.
    UInt64 ingestFiles(
        const Context & db_context, //
        const DB::Settings & db_settings,
        const RowKeyRange & range,
        const std::vector<DM::ExternalDTFileInfo> & external_files,
        bool clear_data_in_range)
    {
        auto dm_context = newDMContext(db_context, db_settings);
        return ingestFiles(dm_context, range, external_files, clear_data_in_range);
    }

    std::vector<SegmentPtr> ingestSegmentsUsingSplit(
        const DMContextPtr & dm_context,
        const RowKeyRange & ingest_range,
        const std::vector<SegmentPtr> & segments_to_ingest);

    bool ingestSegmentDataIntoSegmentUsingSplit(
        DMContext & dm_context,
        const SegmentPtr & segment,
        const RowKeyRange & ingest_range,
        const SegmentPtr & segment_to_ingest);

    Segments buildSegmentsFromCheckpointInfo(
        const DMContextPtr & dm_context,
        const DM::RowKeyRange & range,
        const CheckpointInfoPtr & checkpoint_info) const;

    Segments buildSegmentsFromCheckpointInfo(
        const Context & db_context,
        const DB::Settings & db_settings,
        const DM::RowKeyRange & range,
        const CheckpointInfoPtr & checkpoint_info)
    {
        auto dm_context = newDMContext(db_context, db_settings);
        return buildSegmentsFromCheckpointInfo(dm_context, range, checkpoint_info);
    }

    UInt64 ingestSegmentsFromCheckpointInfo(
        const DMContextPtr & dm_context,
        const DM::RowKeyRange & range,
        const CheckpointIngestInfoPtr & checkpoint_info);

    UInt64 ingestSegmentsFromCheckpointInfo(
        const Context & db_context,
        const DB::Settings & db_settings,
        const DM::RowKeyRange & range,
        const CheckpointIngestInfoPtr & checkpoint_info)
    {
        auto dm_context = newDMContext(db_context, db_settings);
        return ingestSegmentsFromCheckpointInfo(dm_context, range, checkpoint_info);
    }

    /// Read all rows without MVCC filtering
    BlockInputStreams readRaw(
        const Context & db_context,
        const DB::Settings & db_settings,
        const ColumnDefines & columns_to_read,
        size_t num_streams,
        bool keep_order,
        const SegmentIdSet & read_segments = {},
        size_t extra_table_id_index = InvalidColumnID);

    /// Read all rows without MVCC filtering
    void readRaw(
        PipelineExecutorContext & exec_context,
        PipelineExecGroupBuilder & group_builder,
        const Context & db_context,
        const DB::Settings & db_settings,
        const ColumnDefines & columns_to_read,
        size_t num_streams,
        bool keep_order,
        const SegmentIdSet & read_segments = {},
        size_t extra_table_id_index = InvalidColumnID);

    /// Read rows in two modes:
    ///     when is_fast_scan == false, we will read rows with MVCC filtering, del mark !=0  filter and sorted merge.
    ///     when is_fast_scan == true, we will read rows without MVCC and sorted merge.
    /// `sorted_ranges` should be already sorted and merged.
    BlockInputStreams read(
        const Context & db_context,
        const DB::Settings & db_settings,
        const ColumnDefines & columns_to_read,
        const RowKeyRanges & sorted_ranges,
        size_t num_streams,
        UInt64 start_ts,
        const PushDownFilterPtr & filter,
        const RuntimeFilteList & runtime_filter_list,
        int rf_max_wait_time_ms,
        const String & tracing_id,
        bool keep_order,
        bool is_fast_scan = false,
        size_t expected_block_size = DEFAULT_BLOCK_SIZE,
        const SegmentIdSet & read_segments = {},
        size_t extra_table_id_index = InvalidColumnID,
        ScanContextPtr scan_context = nullptr);


    /// Read rows in two modes:
    ///     when is_fast_scan == false, we will read rows with MVCC filtering, del mark !=0  filter and sorted merge.
    ///     when is_fast_scan == true, we will read rows without MVCC and sorted merge.
    /// `sorted_ranges` should be already sorted and merged.
    void read(
        PipelineExecutorContext & exec_context_,
        PipelineExecGroupBuilder & group_builder,
        const Context & db_context,
        const DB::Settings & db_settings,
        const ColumnDefines & columns_to_read,
        const RowKeyRanges & sorted_ranges,
        size_t num_streams,
        UInt64 start_ts,
        const PushDownFilterPtr & filter,
        const RuntimeFilteList & runtime_filter_list,
        int rf_max_wait_time_ms,
        const String & tracing_id,
        bool keep_order,
        bool is_fast_scan = false,
        size_t expected_block_size = DEFAULT_BLOCK_SIZE,
        const SegmentIdSet & read_segments = {},
        size_t extra_table_id_index = InvalidColumnID,
        ScanContextPtr scan_context = nullptr);

    Remote::DisaggPhysicalTableReadSnapshotPtr writeNodeBuildRemoteReadSnapshot(
        const Context & db_context,
        const DB::Settings & db_settings,
        const RowKeyRanges & sorted_ranges,
        size_t num_streams,
        const String & tracing_id,
        const SegmentIdSet & read_segments = {},
        ScanContextPtr scan_context = nullptr);

    /// Try flush all data in `range` to disk and return whether the task succeed.
    bool flushCache(const Context & context, const RowKeyRange & range, bool try_until_succeed = true);

    bool flushCache(const DMContextPtr & dm_context, const RowKeyRange & range, bool try_until_succeed = true);

    /// Merge delta into the stable layer for all segments.
    ///
    /// This function is called when using `MANAGE TABLE [TABLE] MERGE DELTA` from TiFlash Client.
    bool mergeDeltaAll(const Context & context);

    /// Merge delta into the stable layer for one segment located by the specified start key.
    /// Returns the range of the merged segment, which can be used to merge the remaining segments incrementally (new_start_key = old_end_key).
    /// If there is no segment found by the start key, nullopt is returned.
    ///
    /// This function is called when using `ALTER TABLE [TABLE] COMPACT ...` from TiDB.
    std::optional<DM::RowKeyRange> mergeDeltaBySegment(const Context & context, const DM::RowKeyValue & start_key);

    /// Compact the delta layer, merging multiple fragmented delta files into larger ones.
    /// This is a minor compaction as it does not merge the delta into stable layer.
    /// This function is only used for test.
    void compact(const Context & context, const RowKeyRange & range);

    /// Iterator over all segments and apply gc jobs.
    UInt64 onSyncGc(Int64 limit, const GCOptions & gc_options);

    /**
     * Try to merge the segment in the current thread as the GC operation.
     * This function may be blocking, and should be called in the GC background thread.
     */
    SegmentPtr gcTrySegmentMerge(const DMContextPtr & dm_context, const SegmentPtr & segment);

    /**
     * Try to merge delta in the current thread as the GC operation.
     * This function may be blocking, and should be called in the GC background thread.
     */
    SegmentPtr gcTrySegmentMergeDelta(
        const DMContextPtr & dm_context,
        const SegmentPtr & segment,
        const SegmentPtr & prev_segment,
        const SegmentPtr & next_segment,
        DB::Timestamp gc_safe_point);

    /**
     * Starting from the given base segment, find continuous segments that could be merged.
     *
     * When there are mergeable segments, the baseSegment is returned in index 0 and mergeable segments are then placed in order.
     *   It is ensured that there are at least 2 elements in the returned vector.
     * When there is no mergeable segment, the returned vector will be empty.
     */
    std::vector<SegmentPtr> getMergeableSegments(const DMContextPtr & context, const SegmentPtr & base_segment);

    /// Apply schema change on `table_columns`
    void applySchemaChanges(TiDB::TableInfo & table_info);

    ColumnDefinesPtr getStoreColumns() const
    {
        std::shared_lock lock(read_write_mutex);
        return store_columns;
    }
    const ColumnDefines & getTableColumns() const { return original_table_columns; }
    const ColumnDefine & getHandle() const { return original_table_handle_define; }
    BlockPtr getHeader() const;
    const Settings & getSettings() const { return settings; }
    DataTypePtr getPKDataType() const { return original_table_handle_define.type; }
    SortDescription getPrimarySortDescription() const;
    KeyspaceID getKeyspaceID() const { return keyspace_id; }

    void check(const Context & db_context);

    StoreStats getStoreStats();
    SegmentsStats getSegmentsStats();
    LocalIndexesStats getLocalIndexStats();

    bool isCommonHandle() const { return is_common_handle; }
    size_t getRowKeyColumnSize() const { return rowkey_column_size; }

    static ReadMode getReadMode(
        const Context & db_context,
        bool is_fast_scan,
        bool keep_order,
        const PushDownFilterPtr & filter);

public:
    /// Methods mainly used by region split.

    RowsAndBytes getRowsAndBytesInRange(const Context & db_context, const RowKeyRange & check_range, bool is_exact);
    RowsAndBytes getRowsAndBytesInRange(DMContext & dm_context, const RowKeyRange & check_range, bool is_exact);

#ifndef DBMS_PUBLIC_GTEST
private:
#endif

    DMContextPtr newDMContext(
        const Context & db_context,
        const DB::Settings & db_settings,
        const String & tracing_id = "",
        ScanContextPtr scan_context = nullptr);

    static bool pkIsHandle(const ColumnDefine & handle_define) { return handle_define.id != EXTRA_HANDLE_COLUMN_ID; }

    /// Try to stall the writing. It will suspend the current thread if flow control is necessary.
    /// There are roughly two flow control mechanisms:
    /// - Force Merge (1 GB by default, see force_merge_delta_rows|size): Wait for a small amount of time at most.
    /// - Stop Write (2 GB by default, see stop_write_delta_rows|size): Wait until delta is merged.
    void waitForWrite(const DMContextPtr & context, const SegmentPtr & segment);

    void waitForDeleteRange(const DMContextPtr & context, const SegmentPtr & segment);

    /// Should be called after every write into DeltaMergeStore.
    /// If the delta cache reaches the foreground flush limit, it will also trigger a KVStore flush of releated regions,
    /// by returning a non-empty DM::WriteResult.
    // Deferencing `Iter` can get a pointer to a Segment.
    template <typename Iter>
    DM::WriteResult checkSegmentsUpdateForProxy(
        const DMContextPtr & context,
        Iter begin,
        Iter end,
        ThreadType thread_type,
        InputType input_type)
    {
        DM::WriteResult result = std::nullopt;
        std::vector<RowKeyRange> ranges;
        if (thread_type != ThreadType::Write)
            return result;
        for (auto it = begin; it != end; ++it)
        {
            if (checkSegmentUpdate(context, *it, thread_type, input_type))
            {
                ranges.push_back((*it)->getRowKeyRange());
            }
        }
        // TODO We can try merge ranges here.
        if (!ranges.empty())
        {
            result = RaftWriteResult{std::move(ranges), keyspace_id, physical_table_id};
        }
        return result;
    }

    enum class SegmentSplitReason
    {
        ForegroundWrite,
        Background,
        ForIngest,
    };

    /**
     * Note: This enum simply shadows Segment::SplitMode without introducing the whole Segment into this header.
     */
    enum class SegmentSplitMode
    {
        /**
         * Split according to settings.
         *
         * If logical split is allowed in the settings, logical split will be tried first.
         * Logical split may fall back to physical split when calculating split point failed.
         */
        Auto,

        /**
         * Do logical split. If split point is not specified and cannot be calculated out,
         * the split will fail.
         */
        Logical,

        /**
         * Do physical split.
         */
        Physical,
    };

    /**
     * Split the segment into two.
     * After splitting, the segment will be abandoned (with `segment->hasAbandoned() == true`) and the new two segments will be returned.
     *
     * When `opt_split_at` is not specified, this function will try to find a mid point for splitting, and may lead to failures.
     */
    SegmentPair segmentSplit(
        DMContext & dm_context,
        const SegmentPtr & segment,
        SegmentSplitReason reason,
        std::optional<RowKeyValue> opt_split_at = std::nullopt,
        SegmentSplitMode opt_split_mode = SegmentSplitMode::Auto);

    enum class SegmentMergeReason
    {
        BackgroundGCThread,
    };

    /**
     * Merge multiple continuous segments (order by segment start key) into one.
     * Throw exception if < 2 segments are given.
     * Fail if given segments are not continuous or not valid.
     * After merging, all specified segments will be abandoned (with `segment->hasAbandoned() == true`).
     */
    SegmentPtr segmentMerge(
        DMContext & dm_context,
        const std::vector<SegmentPtr> & ordered_segments,
        SegmentMergeReason reason);

    enum class MergeDeltaReason
    {
        BackgroundThreadPool,
        BackgroundGCThread,
        ForegroundWrite,
        Manual,
    };

    /**
     * Merge the delta (major compaction) in the segment.
     * After delta-merging, the segment will be abandoned (with `segment->hasAbandoned() == true`) and a new segment will be returned.
     */
    SegmentPtr segmentMergeDelta(
        DMContext & dm_context,
        const SegmentPtr & segment,
        MergeDeltaReason reason,
        SegmentSnapshotPtr segment_snap = nullptr);

    /**
     * Ingest a DMFile into the segment, optionally causing a new segment being created.
     *
     * Note 1: You must ensure the DMFile is not shared in multiple segments.
     * Note 2: You must enable the GC for the DMFile by yourself.
     * Note 3: You must ensure the DMFile has been managed by the storage pool, and has been written
     *         to the PageStorage's data.

     * @param clear_all_data_in_segment Whether all data in the segment should be discarded.
     * @returns one of:
     *          - A new segment: A new segment is created for containing the data
     *          - The same segment as passed in: Data is ingested into the delta layer of current segment
     *          - nullptr: when there are errors
     */
    SegmentPtr segmentIngestData(
        DMContext & dm_context,
        const SegmentPtr & segment,
        const DMFilePtr & data_file,
        bool clear_all_data_in_segment);

    /**
     * Discard all data in the segment, and use the specified DMFile as the stable instead.
     * The specified DMFile is safe to be shared for multiple segments.
     *
     * Note 1: This function will not enable GC for the new_stable_file for you, in case of you may want to share the same
     *         stable file for multiple segments. It is your own duty to enable GC later.
     *
     * Note 2: You must ensure the specified new_stable_file has been managed by the storage pool, and has been written
     *         to the PageStorage's data. Otherwise there will be exceptions.
     *
     * Note 3: This API is subjected to be changed in future, as it relies on the knowledge that all current data
     *         in this segment is useless, which is a pretty tough requirement.
     * TODO: use `segmentIngestData` to replace this api
     */
    SegmentPtr segmentDangerouslyReplaceDataFromCheckpoint(
        DMContext & dm_context,
        const SegmentPtr & segment,
        const DMFilePtr & data_file,
        const ColumnFilePersisteds & column_file_persisteds);

    // isSegmentValid should be protected by lock on `read_write_mutex`
    bool isSegmentValid(const std::shared_lock<std::shared_mutex> &, const SegmentPtr & segment)
    {
        return doIsSegmentValid(segment);
    }
    bool isSegmentValid(const std::unique_lock<std::shared_mutex> &, const SegmentPtr & segment)
    {
        return doIsSegmentValid(segment);
    }
    bool doIsSegmentValid(const SegmentPtr & segment);

    /**
     * Ingest DTFiles directly into the stable layer by splitting segments.
     * This strategy can be used only when the destination range is cleared before ingesting.
     */
    std::vector<SegmentPtr> ingestDTFilesUsingSplit(
        const DMContextPtr & dm_context,
        const RowKeyRange & range,
        const std::vector<ExternalDTFileInfo> & external_files,
        const std::vector<DMFilePtr> & files,
        bool clear_data_in_range);

    std::vector<SegmentPtr> ingestDTFilesUsingColumnFile(
        const DMContextPtr & dm_context,
        const RowKeyRange & range,
        const std::vector<DMFilePtr> & files,
        bool clear_data_in_range);

    bool ingestDTFileIntoSegmentUsingSplit(
        DMContext & dm_context,
        const SegmentPtr & segment,
        const RowKeyRange & ingest_range,
        const DMFilePtr & file,
        bool clear_data_in_range);

    bool updateGCSafePoint();

    bool handleBackgroundTask(bool heavy);

    void listLocalStableFiles(const std::function<void(UInt64, const String &)> & handle) const;
    void restoreStableFiles() const;
    void restoreStableFilesFromLocal() const;
    void removeLocalStableFilesIfDisagg() const;

    SegmentReadTasks getReadTasksByRanges(
        const DMContextPtr & dm_context,
        const RowKeyRanges & sorted_ranges,
        size_t expected_tasks_count = 1,
        const SegmentIdSet & read_segments = {},
        bool try_split_task = true);

private:
    /**
      * Remove the segment from the store's memory structure.
      * Not protected by lock, should accquire lock before calling this function.
      */
    void removeSegment(std::unique_lock<std::shared_mutex> &, const SegmentPtr & segment);
    /**
      * Add the segment to the store's memory structure.
      * Not protected by lock, should accquire lock before calling this function.
      */
    void addSegment(std::unique_lock<std::shared_mutex> &, const SegmentPtr & segment);
    /**
      * Replace the old segment with the new segment in the store's memory structure.
      * New segment should have the same segment id as the old segment.
      * Not protected by lock, should accquire lock before calling this function.
      */
    void replaceSegment(
        std::unique_lock<std::shared_mutex> &,
        const SegmentPtr & old_segment,
        const SegmentPtr & new_segment);

    /**
     * Try to update the segment. "Update" means splitting the segment into two, merging two segments, merging the delta, etc.
     * If an update is really performed, the segment will be abandoned (with `segment->hasAbandoned() == true`).
     * See `segmentSplit`, `segmentMerge`, `segmentMergeDelta` for details.
     *
     * This may be called from multiple threads, e.g. at the foreground write moment, or in background threads.
     * A `thread_type` should be specified indicating the type of the thread calling this function.
     * Depend on the thread type, the "update" to do may be varied.
     *
     * It returns a bool which indicates whether a flush of KVStore is recommended.
     */
    bool checkSegmentUpdate(
        const DMContextPtr & context,
        const SegmentPtr & segment,
        ThreadType thread_type,
        InputType input_type);
#ifndef DBMS_PUBLIC_GTEST
private:
#else
public:
#endif
    void dropAllSegments(bool keep_first_segment);
    String getLogTracingId(const DMContext & dm_ctx);
    // Returns segment that contains start_key and whether 'segments' is empty.
    std::pair<SegmentPtr, bool> getSegmentByStartKeyInner(const RowKeyValueRef & start_key);
    std::pair<SegmentPtr, bool> getSegmentByStartKey(
        const RowKeyValueRef & start_key,
        bool create_if_empty,
        bool throw_if_notfound);
    void createFirstSegment(DM::DMContext & dm_context);

    Context & global_context;
    std::shared_ptr<StoragePathPool> path_pool;
    Settings settings;
    StoragePoolPtr storage_pool;

    SharedMutexProtected<TableNameMeta> table_meta;

    const KeyspaceID keyspace_id;
    const TableID physical_table_id;

    const bool is_common_handle;
    const size_t rowkey_column_size;

    ColumnDefines original_table_columns;
    BlockPtr original_table_header; // Used to speed up getHeader()
    ColumnDefine original_table_handle_define;

    // The columns we actually store.
    // First three columns are always _tidb_rowid, _INTERNAL_VERSION, _INTERNAL_DELMARK
    // No matter `tidb_rowid` exist in `table_columns` or not.
    ColumnDefinesPtr store_columns;

    std::atomic<bool> shutdown_called{false};
    std::atomic<bool> replica_exist{true};

    BackgroundProcessingPool & background_pool;
    BackgroundProcessingPool::TaskHandle background_task_handle;

    BackgroundProcessingPool & blockable_background_pool;
    BackgroundProcessingPool::TaskHandle blockable_background_pool_handle;

    /// end of range -> segment
    SegmentSortedMap segments;
    /// Mainly for debug.
    SegmentMap id_to_segment;

    MergeDeltaTaskPool background_tasks;

    std::atomic<DB::Timestamp> latest_gc_safe_point = 0;

    RowKeyValue next_gc_check_key;

    // Some indexes are built in TiFlash locally. For example, Vector Index.
    // Compares to the lightweight RoughSet Indexes, these indexes require lot
    // of resources to build, so they will be built in separated background pool.
    IndexInfosPtr local_index_infos;

    // Synchronize between write threads and read threads.
    mutable std::shared_mutex read_write_mutex;

    LoggerPtr log;
};

using DeltaMergeStorePtr = std::shared_ptr<DeltaMergeStore>;

} // namespace DM
} // namespace DB<|MERGE_RESOLUTION|>--- conflicted
+++ resolved
@@ -174,7 +174,6 @@
     UInt64 background_tasks_length = 0;
 };
 
-<<<<<<< HEAD
 struct LocalIndexStats
 {
     String column_name{};
@@ -187,10 +186,9 @@
     UInt64 rows_delta_not_indexed{}; // Total rows
 };
 using LocalIndexesStats = std::vector<LocalIndexStats>;
-=======
+
 class DeltaMergeStore;
 using DeltaMergeStorePtr = std::shared_ptr<DeltaMergeStore>;
->>>>>>> 4cc2c02b
 
 class DeltaMergeStore : private boost::noncopyable
 {
