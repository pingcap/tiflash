--- conflicted
+++ resolved
@@ -366,11 +366,7 @@
                            UInt64 max_version,
                            const RSOperatorPtr & filter,
                            const String & tracing_id,
-<<<<<<< HEAD
-                           bool is_raw_read = false, // set true when read in fast mode
-=======
                            bool is_fast_mode = false, // set true when read in fast mode
->>>>>>> 2bbe02bb
                            size_t expected_block_size = DEFAULT_BLOCK_SIZE,
                            const SegmentIdSet & read_segments = {},
                            size_t extra_table_id_index = InvalidColumnID);
