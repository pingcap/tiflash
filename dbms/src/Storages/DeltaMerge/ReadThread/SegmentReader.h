// Copyright 2022 PingCAP, Ltd.
//
// Licensed under the Apache License, Version 2.0 (the "License");
// you may not use this file except in compliance with the License.
// You may obtain a copy of the License at
//
//     http://www.apache.org/licenses/LICENSE-2.0
//
// Unless required by applicable law or agreed to in writing, software
// distributed under the License is distributed on an "AS IS" BASIS,
// WITHOUT WARRANTIES OR CONDITIONS OF ANY KIND, either express or implied.
// See the License for the specific language governing permissions and
// limitations under the License.
#pragma once

#include <Common/nocopyable.h>
#include <Server/ServerInfo.h>
#include <Storages/DeltaMerge/ReadThread/WorkQueue.h>
#include <Storages/DeltaMerge/SegmentReadTaskPool.h>

namespace DB
{
class Logger;
using LoggerPtr = std::shared_ptr<Logger>;
} // namespace DB

namespace DB::DM
{
class MergedTask;
using MergedTaskPtr = std::shared_ptr<MergedTask>;

class SegmentReader;
using SegmentReaderUPtr = std::unique_ptr<SegmentReader>;

class SegmentReaderPool
{
public:
    SegmentReaderPool(int thread_count, const std::vector<int> & cpus);
    ~SegmentReaderPool();

    DISALLOW_COPY_AND_MOVE(SegmentReaderPool);

    void addTask(MergedTaskPtr && task);
    std::vector<std::thread::id> getReaderIds() const;

private:
    void init(int thread_count, const std::vector<int> & cpus);

    WorkQueue<MergedTaskPtr> task_queue;
    std::vector<SegmentReaderUPtr> readers;
    LoggerPtr log;
};

// SegmentReaderPoolManager is a NUMA-aware singleton that manages several SegmentReaderPool objects.
// The number of SegmentReadPool object is the same as the number of CPU NUMA node.
// Thread number of a SegmentReadPool object is the same as the number of CPU logical core of a CPU NUMA node.
// Function `addTask` dispatches MergedTask to SegmentReadPool by their segment id, so a segment read task
// wouldn't be processed across NUMA nodes.
class SegmentReaderPoolManager
{
public:
    static SegmentReaderPoolManager & instance()
    {
        static SegmentReaderPoolManager pool_manager;
        return pool_manager;
    }
    void init(const ServerInfo & server_info);
    ~SegmentReaderPoolManager();
    DISALLOW_COPY_AND_MOVE(SegmentReaderPoolManager);

    void addTask(MergedTaskPtr && task);
    bool isSegmentReader() const;

    // Explicitly, release reader_pools and reader_ids.
    // Threads need to be stop before Context::shutdown().
    void stop();

private:
    SegmentReaderPoolManager();
    std::vector<std::unique_ptr<SegmentReaderPool>> reader_pools;
<<<<<<< HEAD
    robin_hood::unordered_set<std::thread::id> reader_ids;
    Poco::Logger * log;
=======
    std::unordered_set<std::thread::id> reader_ids;
    LoggerPtr log;
>>>>>>> 77c4d0f7
};

} // namespace DB::DM<|MERGE_RESOLUTION|>--- conflicted
+++ resolved
@@ -78,13 +78,8 @@
 private:
     SegmentReaderPoolManager();
     std::vector<std::unique_ptr<SegmentReaderPool>> reader_pools;
-<<<<<<< HEAD
     robin_hood::unordered_set<std::thread::id> reader_ids;
-    Poco::Logger * log;
-=======
-    std::unordered_set<std::thread::id> reader_ids;
     LoggerPtr log;
->>>>>>> 77c4d0f7
 };
 
 } // namespace DB::DM