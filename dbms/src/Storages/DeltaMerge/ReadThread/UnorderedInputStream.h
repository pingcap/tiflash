// Copyright 2022 PingCAP, Ltd.
//
// Licensed under the Apache License, Version 2.0 (the "License");
// you may not use this file except in compliance with the License.
// You may obtain a copy of the License at
//
//     http://www.apache.org/licenses/LICENSE-2.0
//
// Unless required by applicable law or agreed to in writing, software
// distributed under the License is distributed on an "AS IS" BASIS,
// WITHOUT WARRANTIES OR CONDITIONS OF ANY KIND, either express or implied.
// See the License for the specific language governing permissions and
// limitations under the License.

#pragma once

#include <Common/FailPoint.h>
#include <DataStreams/IProfilingBlockInputStream.h>
#include <DataStreams/SegmentReadTransformAction.h>
#include <Storages/DeltaMerge/ReadThread/SegmentReadTaskScheduler.h>
#include <Storages/DeltaMerge/SegmentReadTaskPool.h>

namespace DB::FailPoints
{
extern const char pause_when_reading_from_dt_stream[];
}

namespace DB::DM
{
class UnorderedInputStream : public IProfilingBlockInputStream
{
    static constexpr auto NAME = "UnorderedInputStream";

public:
    UnorderedInputStream(
        const SegmentReadTaskPoolPtr & task_pool_,
        const ColumnDefines & columns_to_read_,
        const int extra_table_id_index,
        const TableID physical_table_id,
        const String & req_id)
        : task_pool(task_pool_)
        , header(toEmptyBlock(columns_to_read_))
        , action(header, extra_table_id_index, physical_table_id)
        , log(Logger::get(req_id))
        , ref_no(0)
        , task_pool_added(false)

    {
        if (extra_table_id_index != InvalidColumnID)
        {
            const auto & extra_table_id_col_define = getExtraTableIDColumnDefine();
            ColumnWithTypeAndName col{extra_table_id_col_define.type->createColumn(), extra_table_id_col_define.type, extra_table_id_col_define.name, extra_table_id_col_define.id, extra_table_id_col_define.default_value};
            header.insert(extra_table_id_index, col);
        }
        ref_no = task_pool->increaseUnorderedInputStreamRefCount();
        LOG_DEBUG(log, "Created, pool_id={} ref_no={}", task_pool->poolId(), ref_no);
    }

    ~UnorderedInputStream() override
    {
        task_pool->decreaseUnorderedInputStreamRefCount();
        LOG_DEBUG(log, "Destroy, pool_id={} ref_no={}", task_pool->poolId(), ref_no);
    }

    String getName() const override { return NAME; }

    Block getHeader() const override { return header; }

protected:
    Block readImpl() override
    {
        FilterPtr filter_ignored;
        return readImpl(filter_ignored, false);
    }

    // Currently, res_filter and return_filter is unused.
    Block readImpl(FilterPtr & /*res_filter*/, bool /*return_filter*/) override
    {
        if (done)
        {
            return {};
        }
        addReadTaskPoolToScheduler();
        while (true)
        {
            FAIL_POINT_PAUSE(FailPoints::pause_when_reading_from_dt_stream);
            Block res;
            task_pool->popBlock(res);
            if (res)
            {
<<<<<<< HEAD
                if (extra_table_id_index != InvalidColumnID)
                {
                    const auto & extra_table_id_col_define = getExtraTableIDColumnDefine();
                    ColumnWithTypeAndName col{{}, extra_table_id_col_define.type, extra_table_id_col_define.name, extra_table_id_col_define.id};
                    size_t row_number = res.rows();
                    auto col_data = col.type->createColumnConst(row_number, Field(physical_table_id));
                    col.column = std::move(col_data);
                    res.insert(extra_table_id_index, std::move(col));
                }
                if (!res.rows())
=======
                if (action.transform(res))
>>>>>>> e64d8ccc
                {
                    return res;
                }
                else
                {
                    continue;
                }
            }
            else
            {
                done = true;
                return {};
            }
        }
    }

    void readSuffixImpl() override
    {
        LOG_DEBUG(log, "Finish read from storage, pool_id={} ref_no={} rows={}", task_pool->poolId(), ref_no, action.totalRows());
    }

    void addReadTaskPoolToScheduler()
    {
        if (likely(task_pool_added))
        {
            return;
        }
        std::call_once(task_pool->addToSchedulerFlag(), [&]() { SegmentReadTaskScheduler::instance().add(task_pool); });
        task_pool_added = true;
    }

private:
    SegmentReadTaskPoolPtr task_pool;
    Block header;
    SegmentReadTransformAction action;

    bool done = false;
    LoggerPtr log;
    int64_t ref_no;
    bool task_pool_added;
};
} // namespace DB::DM<|MERGE_RESOLUTION|>--- conflicted
+++ resolved
@@ -88,20 +88,7 @@
             task_pool->popBlock(res);
             if (res)
             {
-<<<<<<< HEAD
-                if (extra_table_id_index != InvalidColumnID)
-                {
-                    const auto & extra_table_id_col_define = getExtraTableIDColumnDefine();
-                    ColumnWithTypeAndName col{{}, extra_table_id_col_define.type, extra_table_id_col_define.name, extra_table_id_col_define.id};
-                    size_t row_number = res.rows();
-                    auto col_data = col.type->createColumnConst(row_number, Field(physical_table_id));
-                    col.column = std::move(col_data);
-                    res.insert(extra_table_id_index, std::move(col));
-                }
-                if (!res.rows())
-=======
                 if (action.transform(res))
->>>>>>> e64d8ccc
                 {
                     return res;
                 }
