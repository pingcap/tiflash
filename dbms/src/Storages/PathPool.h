#pragma once

#include <Core/Types.h>
#include <Storages/Page/PageDefines.h>

#include <mutex>
#include <unordered_map>

namespace Poco
{
class Logger;
}

namespace DB
{
class PathCapacityMetrics;
using PathCapacityMetricsPtr = std::shared_ptr<PathCapacityMetrics>;
class FileProvider;
using FileProviderPtr = std::shared_ptr<FileProvider>;

/// A class to manage global paths.
class PathPool;
/// A class to manage paths for the specified storage.
class StoragePathPool;

/// ===== Delegators to StoragePathPool ===== ///
/// Delegators to StoragePathPool. Use for managing the path of DTFiles.
class StableDiskDelegator;
/// Delegators to StoragePathPool. Use by PageStorage for managing the path of PageFiles.
class PSDiskDelegator;
using PSDiskDelegatorPtr = std::shared_ptr<PSDiskDelegator>;
class PSDiskDelegatorMulti;
class PSDiskDelegatorSingle;
class PSDiskDelegatorRaft;

/// A class to manage global paths.
class PathPool
{
public:
    PathPool() = default;

    // Constructor to be used during initialization
<<<<<<< HEAD
    PathPool(
        const Strings & main_data_paths,
        const Strings & latest_data_paths,
        const Strings & kvstore_paths,
        PathCapacityMetricsPtr global_capacity_,
        FileProviderPtr file_provider_,
=======
    PathPool( //
        const Strings & main_data_paths,
        const Strings & latest_data_paths, //
        const Strings & kvstore_paths, //
        PathCapacityMetricsPtr global_capacity_,
        FileProviderPtr file_provider_, //
>>>>>>> 3eb13701
        bool enable_raft_compatible_mode_ = false);

    // Constructor to create PathPool for one Storage
    StoragePathPool withTable(const String & database_, const String & table_, bool path_need_database_name_) const;

    bool isRaftCompatibleModeEnabled() const { return enable_raft_compatible_mode; }

    // Generate a delegator for managing the paths of `RegionPersister`.
    // Those paths are generated from `kvstore_paths`.
    // User should keep the pointer to track the PageFileID -> path index mapping.
    PSDiskDelegatorPtr getPSDiskDelegatorRaft();

public:
    /// Methods for the root PathPool ///
    Strings listPaths() const;

public:
    struct PageFileIdLvlHasher
    {
        std::size_t operator()(const PageFileIdAndLevel & id_lvl) const
        {
            return std::hash<PageFileId>()(id_lvl.first) ^ std::hash<PageFileLevel>()(id_lvl.second);
        }
    };
    using PageFilePathMap = std::unordered_map<PageFileIdAndLevel, UInt32, PageFileIdLvlHasher>;

    friend class PSDiskDelegatorRaft;

private:
    Strings main_data_paths;
    Strings latest_data_paths;
    Strings kvstore_paths;

    bool enable_raft_compatible_mode;

    PathCapacityMetricsPtr global_capacity;

    FileProviderPtr file_provider;

    Poco::Logger * log;
};

class StableDiskDelegator : private boost::noncopyable
{
public:
    StableDiskDelegator(StoragePathPool & pool_)
        : pool(pool_)
    {}

    Strings listPaths() const;

    String choosePath() const;

    // Get the path of the DTFile with file_id.
    // If throw_on_not_exist is false, return empty string when the path is not exists.
    String getDTFilePath(UInt64 file_id, bool throw_on_not_exist = true) const;

    void addDTFile(UInt64 file_id, size_t file_size, std::string_view path);

    void removeDTFile(UInt64 file_id);

private:
    StoragePathPool & pool;
};

class PSDiskDelegator : private boost::noncopyable
{
public:
    virtual ~PSDiskDelegator() {}

    virtual size_t numPaths() const = 0;

    virtual String defaultPath() const = 0;

    virtual Strings listPaths() const = 0;

    virtual String choosePath(const PageFileIdAndLevel & id_lvl) = 0;

    virtual size_t addPageFileUsedSize(
        const PageFileIdAndLevel & id_lvl,
        size_t size_to_add,
        const String & pf_parent_path,
        bool need_insert_location)
        = 0;

    virtual String getPageFilePath(const PageFileIdAndLevel & id_lvl) const = 0;

    virtual void removePageFile(const PageFileIdAndLevel & id_lvl, size_t file_size, bool meta_left, bool remove_from_default_path) = 0;
};

class PSDiskDelegatorMulti : public PSDiskDelegator
{
public:
    PSDiskDelegatorMulti(StoragePathPool & pool_, String prefix)
        : pool(pool_)
        , path_prefix(std::move(prefix))
    {}

    size_t numPaths() const override;

    String defaultPath() const override;

    Strings listPaths() const override;

    String choosePath(const PageFileIdAndLevel & id_lvl) override;

    size_t addPageFileUsedSize(
        const PageFileIdAndLevel & id_lvl,
        size_t size_to_add,
        const String & pf_parent_path,
        bool need_insert_location) override;

    String getPageFilePath(const PageFileIdAndLevel & id_lvl) const override;

    void removePageFile(const PageFileIdAndLevel & id_lvl, size_t file_size, bool meta_left, bool remove_from_default_path) override;

private:
    StoragePathPool & pool;
    const String path_prefix;
    // PageFileID -> path index
    PathPool::PageFilePathMap page_path_map;
    const UInt32 default_path_index = 0;
};

class PSDiskDelegatorSingle : public PSDiskDelegator
{
public:
    PSDiskDelegatorSingle(StoragePathPool & pool_, String prefix)
        : pool(pool_)
        , path_prefix(std::move(prefix))
    {}

    size_t numPaths() const override;

    String defaultPath() const override;

    Strings listPaths() const override;

    String choosePath(const PageFileIdAndLevel & id_lvl) override;

    size_t addPageFileUsedSize(
        const PageFileIdAndLevel & id_lvl,
        size_t size_to_add,
        const String & pf_parent_path,
        bool need_insert_location) override;

    String getPageFilePath(const PageFileIdAndLevel & id_lvl) const override;

    void removePageFile(const PageFileIdAndLevel & id_lvl, size_t file_size, bool meta_left, bool remove_from_default_path) override;

private:
    StoragePathPool & pool;
    const String path_prefix;
};

class PSDiskDelegatorRaft : public PSDiskDelegator
{
public:
    PSDiskDelegatorRaft(PathPool & pool_);

    size_t numPaths() const override;

    String defaultPath() const override;

    Strings listPaths() const override;

    String choosePath(const PageFileIdAndLevel & id_lvl) override;

    size_t addPageFileUsedSize(
        const PageFileIdAndLevel & id_lvl,
        size_t size_to_add,
        const String & pf_parent_path,
        bool need_insert_location) override;

    String getPageFilePath(const PageFileIdAndLevel & id_lvl) const override;

    void removePageFile(const PageFileIdAndLevel & id_lvl, size_t file_size, bool meta_left, bool remove_from_default_path) override;

private:
    struct RaftPathInfo
    {
        String path;
    };
    using RaftPathInfos = std::vector<RaftPathInfo>;

    PathPool & pool;
    mutable std::mutex mutex;
    RaftPathInfos raft_path_infos;
    // PageFileID -> path index
    PathPool::PageFilePathMap page_path_map;
    const UInt32 default_path_index = 0;
};

/// A class to manage paths for the specified storage.
class StoragePathPool
{
public:
    static constexpr const char * STABLE_FOLDER_NAME = "stable";

<<<<<<< HEAD
    StoragePathPool(
        const Strings & main_data_paths,
        const Strings & latest_data_paths,
        String database_,
        String table_,
        bool path_need_database_name_,
        PathCapacityMetricsPtr global_capacity_,
        FileProviderPtr file_provider_);
=======
    StoragePathPool(const Strings & main_data_paths, const Strings & latest_data_paths, //
                    String database_,
                    String table_,
                    bool path_need_database_name_, //
                    PathCapacityMetricsPtr global_capacity_,
                    FileProviderPtr file_provider_);
>>>>>>> 3eb13701

    StoragePathPool(const StoragePathPool & rhs);
    StoragePathPool & operator=(const StoragePathPool & rhs);

    // Generate a lightweight delegator for managing stable data, such as choosing path for DTFile or getting DTFile path by ID and so on.
    // Those paths are generated from `main_path_infos` and `STABLE_FOLDER_NAME`
    StableDiskDelegator getStableDiskDelegator() { return StableDiskDelegator(*this); }

    // Generate a delegator for managing the paths of `StoragePool`.
    // Those paths are generated from `latest_path_infos` and `prefix`.
    // User should keep the pointer to track the PageFileID -> path index mapping.
    PSDiskDelegatorPtr getPSDiskDelegatorMulti(const String & prefix) { return std::make_shared<PSDiskDelegatorMulti>(*this, prefix); }

    // Generate a delegator for managing the paths of `StoragePool`.
    // Those paths are generated from the first path of `latest_path_infos` and `prefix`
    PSDiskDelegatorPtr getPSDiskDelegatorSingle(const String & prefix) { return std::make_shared<PSDiskDelegatorSingle>(*this, prefix); }

    void rename(const String & new_database, const String & new_table, bool clean_rename);

    void drop(bool recursive, bool must_success = true);

private:
    String getStorePath(const String & extra_path_root, const String & database_name, const String & table_name);

    void renamePath(const String & old_path, const String & new_path);

private:
    using DMFilePathMap = std::unordered_map<UInt64, UInt32>;
    struct MainPathInfo
    {
        String path;
        // DMFileID -> file size
        std::unordered_map<UInt64, size_t> file_size_map;
    };
    using MainPathInfos = std::vector<MainPathInfo>;
    struct LatestPathInfo
    {
        String path;
    };
    using LatestPathInfos = std::vector<LatestPathInfo>;

    friend class StableDiskDelegator;
    friend class PSDiskDelegatorMulti;
    friend class PSDiskDelegatorSingle;

private:
    // Path, size
    MainPathInfos main_path_infos;
    LatestPathInfos latest_path_infos;
    // DMFileID -> path index
    DMFilePathMap dt_file_path_map;

    String database;
    String table;

    // Note that we keep an assumption that the size of `main_path_infos` and `latest_path_infos` won't be changed during the whole runtime.
    // This mutex mainly used to protect the `dt_file_path_map` , `page_path_map` of each path.
    mutable std::mutex mutex;

    bool path_need_database_name = false;

    PathCapacityMetricsPtr global_capacity;

    FileProviderPtr file_provider;

    Poco::Logger * log;
};

} // namespace DB<|MERGE_RESOLUTION|>--- conflicted
+++ resolved
@@ -40,21 +40,12 @@
     PathPool() = default;
 
     // Constructor to be used during initialization
-<<<<<<< HEAD
-    PathPool(
-        const Strings & main_data_paths,
-        const Strings & latest_data_paths,
-        const Strings & kvstore_paths,
-        PathCapacityMetricsPtr global_capacity_,
-        FileProviderPtr file_provider_,
-=======
     PathPool( //
         const Strings & main_data_paths,
         const Strings & latest_data_paths, //
         const Strings & kvstore_paths, //
         PathCapacityMetricsPtr global_capacity_,
         FileProviderPtr file_provider_, //
->>>>>>> 3eb13701
         bool enable_raft_compatible_mode_ = false);
 
     // Constructor to create PathPool for one Storage
@@ -254,23 +245,12 @@
 public:
     static constexpr const char * STABLE_FOLDER_NAME = "stable";
 
-<<<<<<< HEAD
-    StoragePathPool(
-        const Strings & main_data_paths,
-        const Strings & latest_data_paths,
-        String database_,
-        String table_,
-        bool path_need_database_name_,
-        PathCapacityMetricsPtr global_capacity_,
-        FileProviderPtr file_provider_);
-=======
     StoragePathPool(const Strings & main_data_paths, const Strings & latest_data_paths, //
                     String database_,
                     String table_,
                     bool path_need_database_name_, //
                     PathCapacityMetricsPtr global_capacity_,
                     FileProviderPtr file_provider_);
->>>>>>> 3eb13701
 
     StoragePathPool(const StoragePathPool & rhs);
     StoragePathPool & operator=(const StoragePathPool & rhs);
