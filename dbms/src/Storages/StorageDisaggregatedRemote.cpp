--- conflicted
+++ resolved
@@ -59,10 +59,7 @@
 
 #include <atomic>
 #include <numeric>
-<<<<<<< HEAD
-=======
 #include <unordered_set>
->>>>>>> c65dd729
 
 namespace DB
 {
