--- conflicted
+++ resolved
@@ -1422,7 +1422,6 @@
 
     if (!table_info.pk_is_handle)
     {
-<<<<<<< HEAD
         // Make primary key as a column, and make the handle column as the primary key.
         if (table_info.is_common_handle)
             columns.emplace_back(MutableSupport::tidb_pk_column_name, std::make_shared<DataTypeString>());
@@ -1443,10 +1442,6 @@
     for (auto column : columns)
     {
         new_columns.ordinary.emplace_back(std::move(column));
-=======
-        LOG_DEBUG(log, "Update table_info: {} => {}", tidb_table_info.serialize(), table_info.value().get().serialize());
-        tidb_table_info = table_info.value();
->>>>>>> f6184d52
     }
     new_columns.materialized = getColumns().materialized;
     return new_columns;
