--- conflicted
+++ resolved
@@ -754,7 +754,6 @@
     for (const auto & column : columns_to_read)
         columns_to_read_map.emplace(column.id, column);
 
-<<<<<<< HEAD
     // Get the columns of the filter, is a subset of columns_to_read
     std::unordered_set<ColumnID> filter_col_id_set;
     for (const auto & expr : pushed_down_filters)
@@ -778,34 +777,6 @@
         auto const & ci = table_scan_column_info[i];
         const auto cid = ci.id;
         if (ci.hasGeneratedColumnFlag())
-=======
-        // The source_columns_of_analyzer should be the same as the size of table_scan_column_info
-        // The columns_to_read is a subset of table_scan_column_info, when there are generated columns and extra table id column.
-        NamesAndTypes source_columns_of_analyzer;
-        source_columns_of_analyzer.reserve(table_scan_column_info.size());
-        for (size_t i = 0; i < table_scan_column_info.size(); ++i)
-        {
-            auto const & ci = table_scan_column_info[i];
-            const auto cid = ci.id;
-            if (ci.hasGeneratedColumnFlag())
-            {
-                const auto & col_name = GeneratedColumnPlaceholderBlockInputStream::getColumnName(i);
-                const auto & data_type = getDataTypeByColumnInfoForComputingLayer(ci);
-                source_columns_of_analyzer.emplace_back(col_name, data_type);
-                continue;
-            }
-            if (cid == EXTRA_TABLE_ID_COLUMN_ID)
-            {
-                source_columns_of_analyzer.emplace_back(EXTRA_TABLE_ID_COLUMN_NAME, EXTRA_TABLE_ID_COLUMN_TYPE);
-                continue;
-            }
-            RUNTIME_CHECK_MSG(columns_to_read_map.contains(cid), "ColumnID({}) not found in columns_to_read_map", cid);
-            source_columns_of_analyzer.emplace_back(columns_to_read_map.at(cid).name, columns_to_read_map.at(cid).type);
-        }
-        // Get the columns of the filter, is a subset of columns_to_read
-        std::unordered_set<ColumnID> filter_col_id_set;
-        for (const auto & expr : pushed_down_filters)
->>>>>>> 73349622
         {
             const auto & col_name = GeneratedColumnPlaceholderBlockInputStream::getColumnName(i);
             const auto & data_type = getDataTypeByColumnInfoForComputingLayer(ci);
@@ -879,14 +850,6 @@
         const auto & current_names_and_types = analyzer->getCurrentInputColumns();
         for (size_t i = 0; i < table_scan_column_info.size(); ++i)
         {
-<<<<<<< HEAD
-            if (table_scan_column_info[i].hasGeneratedColumnFlag() || table_scan_column_info[i].id == EXTRA_TABLE_ID_COLUMN_ID)
-                continue;
-            auto col = columns_to_read_map.at(table_scan_column_info[i].id);
-            RUNTIME_CHECK_MSG(col.name == current_names_and_types[i].name, "Column name mismatch, expect: {}, actual: {}", col.name, current_names_and_types[i].name);
-            columns_after_cast->push_back(col);
-            columns_after_cast->back().type = current_names_and_types[i].type;
-=======
             columns_after_cast->reserve(columns_to_read.size());
             const auto & current_names_and_types = analyzer->getCurrentInputColumns();
             for (size_t i = 0; i < table_scan_column_info.size(); ++i)
@@ -898,7 +861,6 @@
                 columns_after_cast->push_back(col);
                 columns_after_cast->back().type = current_names_and_types[i].type;
             }
->>>>>>> 73349622
         }
     }
 
