#include <Common/FailPoint.h>
#include <Common/FmtUtils.h>
#include <Common/TiFlashMetrics.h>
#include <Common/formatReadable.h>
#include <Common/typeid_cast.h>
#include <Core/Defines.h>
#include <DataStreams/IBlockOutputStream.h>
#include <DataStreams/OneBlockInputStream.h>
#include <DataTypes/isSupportedDataTypeCast.h>
#include <Databases/IDatabase.h>
#include <Interpreters/Context.h>
#include <Parsers/ASTCreateQuery.h>
#include <Parsers/ASTExpressionList.h>
#include <Parsers/ASTFunction.h>
#include <Parsers/ASTIdentifier.h>
#include <Parsers/ASTInsertQuery.h>
#include <Parsers/ASTLiteral.h>
#include <Parsers/ASTPartition.h>
#include <Parsers/ASTSelectQuery.h>
#include <Poco/File.h>
#include <Storages/AlterCommands.h>
#include <Storages/DeltaMerge/DeltaMergeHelpers.h>
#include <Storages/DeltaMerge/DeltaMergeStore.h>
#include <Storages/DeltaMerge/Filter/RSOperator.h>
#include <Storages/DeltaMerge/FilterParser/FilterParser.h>
#include <Storages/MutableSupport.h>
#include <Storages/PrimaryKeyNotMatchException.h>
#include <Storages/StorageDeltaMerge.h>
#include <Storages/StorageDeltaMergeHelpers.h>
#include <Storages/Transaction/Region.h>
#include <Storages/Transaction/SchemaNameMapper.h>
#include <Storages/Transaction/TMTContext.h>
#include <Storages/Transaction/TiKVRecordFormat.h>
#include <Storages/Transaction/TypeMapping.h>
#include <common/ThreadPool.h>
#include <common/config_common.h>
#include <fmt/core.h>

#include <random>

#include "DataTypes/DataTypesNumber.h"

namespace DB
{
namespace FailPoints
{
extern const char exception_during_write_to_storage[];
} // namespace FailPoints

namespace ErrorCodes
{
extern const int BAD_ARGUMENTS;
extern const int DIRECTORY_ALREADY_EXISTS;
} // namespace ErrorCodes

using namespace DM;

StorageDeltaMerge::StorageDeltaMerge(
    const String & db_engine,
    const String & db_name_,
    const String & table_name_,
    const OptionTableInfoConstRef table_info_,
    const ColumnsDescription & columns_,
    const ASTPtr & primary_expr_ast_,
    Timestamp tombstone,
    Context & global_context_)
    : IManageableStorage{columns_, tombstone}
    , data_path_contains_database_name(db_engine != "TiFlash")
    , store_inited(false)
    , max_column_id_used(0)
    , global_context(global_context_.getGlobalContext())
    , log(&Poco::Logger::get("StorageDeltaMerge"))
{
    if (primary_expr_ast_->children.empty())
        throw Exception("No primary key");

    is_common_handle = false;
    pk_is_handle = false;
    // save schema from TiDB
    if (table_info_)
    {
        tidb_table_info = table_info_->get();
        is_common_handle = tidb_table_info.is_common_handle;
        pk_is_handle = tidb_table_info.pk_is_handle;
    }

    table_column_info = std::make_unique<TableColumnInfo>(db_name_, table_name_, primary_expr_ast_);

    updateTableColumnInfo();
}

void StorageDeltaMerge::updateTableColumnInfo()
{
    const ColumnsDescription & columns = getColumns();

<<<<<<< HEAD
    LOG_FMT_INFO(
        log,
        "{} {} TableName {} ordinary {} materialized {}",
        __FILE__,
        __func__,
        table_column_info->table_name,
        columns.ordinary.toString(),
        columns.materialized.toString());
=======
    LOG_FMT_INFO(log, "updateTableColumnInfo: TableName {} ordinary {} materialized {}", table_column_info->table_name, columns.ordinary.toString(), columns.materialized.toString());
>>>>>>> 1a058834

    auto & pk_expr_ast = table_column_info->pk_expr_ast;
    auto & handle_column_define = table_column_info->handle_column_define;
    auto & table_column_defines = table_column_info->table_column_defines;
    handle_column_define.name.clear();
    table_column_defines.clear();
    pk_column_names.clear();

    std::unordered_set<String> pks;
    if (!tidb_table_info.columns.empty())
    {
        if (pk_is_handle)
        {
            for (const auto & col : tidb_table_info.columns)
            {
                if (col.hasPriKeyFlag())
                {
                    pks.emplace(col.name);
                    pk_column_names.emplace_back(col.name);
                }
            }
        }
        else
        {
            pks.emplace(EXTRA_HANDLE_COLUMN_NAME);
            pk_column_names.emplace_back(EXTRA_HANDLE_COLUMN_NAME);
        }
    }
    else
    {
        for (size_t i = 0; i < pk_expr_ast->children.size(); ++i)
        {
            auto col_name = pk_expr_ast->children[i]->getColumnName();
            pks.emplace(col_name);
            pk_column_names.emplace_back(col_name);
        }
    }

    ColumnsDescription new_columns(columns.ordinary, columns.materialized, columns.aliases, columns.defaults);
    size_t pks_combined_bytes = 0;
    auto all_columns = columns.getAllPhysical();

    /// rowkey_column_defines is the columns used to generate rowkey in TiDB
    /// if is_common_handle = true || pk_is_handle = true, it is the primary keys in TiDB table's definition
    /// otherwise, it is _tidb_rowid
    ColumnDefines rowkey_column_defines;
    for (const auto & col : all_columns)
    {
        ColumnDefine col_def(0, col.name, col.type);
        if (!tidb_table_info.columns.empty())
        {
            /// If TableInfo from TiDB is not empty, we get column id and default value from TiDB
            auto & columns = tidb_table_info.columns;
            col_def.id = tidb_table_info.getColumnID(col_def.name);
            auto itr = std::find_if(columns.begin(), columns.end(), [&](const ColumnInfo & v) { return v.id == col_def.id; });
            if (itr != columns.end())
            {
                col_def.default_value = itr->defaultValueToField();
            }

            if (col_def.id != TiDBPkColumnID && col_def.id != VersionColumnID && col_def.id != DelMarkColumnID
                && tidb_table_info.getColumnInfo(col_def.id).hasPriKeyFlag())
            {
                rowkey_column_defines.push_back(col_def);
            }
        }
        else
        {
            // in test cases, we allocate column_id here
            col_def.id = max_column_id_used++;
        }

        if (pks.count(col.name))
        {
            if (!is_common_handle)
            {
                if (!col.type->isValueRepresentedByInteger())
                {
                    throw Exception(fmt::format("pk column {} is not representable by integer", col.name));
                }
                pks_combined_bytes += col.type->getSizeOfValueInMemory();
                if (pks_combined_bytes > sizeof(Handle))
                {
<<<<<<< HEAD
                    throw Exception(fmt::format("pk columns exceeds size limit :{}", sizeof(Handle)));
=======
                    throw Exception(fmt::format("pk columns bytes exceeds size limit, {} > {}", pks_combined_bytes, sizeof(Handle)));
>>>>>>> 1a058834
                }
            }
            if (pks.size() == 1)
            {
                handle_column_define = col_def;
            }
        }
        table_column_defines.push_back(col_def);
    }

    if (!new_columns.materialized.contains(VERSION_COLUMN_NAME))
    {
        hidden_columns.emplace_back(VERSION_COLUMN_NAME);
        new_columns.materialized.emplace_back(VERSION_COLUMN_NAME, VERSION_COLUMN_TYPE);
    }
    if (!new_columns.materialized.contains(TAG_COLUMN_NAME))
    {
        hidden_columns.emplace_back(TAG_COLUMN_NAME);
        new_columns.materialized.emplace_back(TAG_COLUMN_NAME, TAG_COLUMN_TYPE);
    }

    if (pks.size() > 1)
    {
        if (unlikely(is_common_handle))
        {
            throw Exception("Should not reach here: common handle with pk size > 1", ErrorCodes::LOGICAL_ERROR);
        }
        handle_column_define.id = EXTRA_HANDLE_COLUMN_ID;
        handle_column_define.name = EXTRA_HANDLE_COLUMN_NAME;
        handle_column_define.type = EXTRA_HANDLE_COLUMN_INT_TYPE;
        if (!new_columns.materialized.contains(EXTRA_HANDLE_COLUMN_NAME))
        {
            hidden_columns.emplace_back(EXTRA_HANDLE_COLUMN_NAME);
            new_columns.materialized.emplace_back(EXTRA_HANDLE_COLUMN_NAME, EXTRA_HANDLE_COLUMN_INT_TYPE);
        }
    }

    setColumns(new_columns);

    if (unlikely(handle_column_define.name.empty()))
    {
        // If users deploy a cluster with TiFlash node with version v4.0.0~v4.0.3, and rename primary key column. They will
        // run into here.
        // For v4.0.x, there is only one column that could be the primary key ("_tidb_rowid" or int64-like column) in TiFlash.
        // It is safe for us to take the primary key column name from TiDB table info to correct the primary key of the
        // create table statement.
        // Here we throw a PrimaryKeyNotMatchException, caller (`DatabaseLoading::loadTable`) is responsible for correcting
        // the statement and retry.
        if (pks.size() == 1 && !tidb_table_info.columns.empty() && !is_common_handle)
        {
            Strings actual_pri_keys;
            for (const auto & col : tidb_table_info.columns)
            {
                if (col.hasPriKeyFlag())
                {
                    actual_pri_keys.emplace_back(col.name);
                }
            }
            if (actual_pri_keys.size() == 1)
            {
                throw PrimaryKeyNotMatchException(*pks.begin(), actual_pri_keys[0]);
            }
            // fallover
        }

        // Unknown bug, throw an exception.
        FmtBuffer fmt_buf;
<<<<<<< HEAD
        fmt_buf.append("Can not create table without primary key. Primary keys should be:[");
        fmt_buf.joinStr(pks.begin(), pks.end(), ",");
        fmt_buf.append("], but only these columns are found:[");
        fmt_buf.joinStr(
            all_columns.begin(),
            all_columns.end(),
            [](const auto & arg, FmtBuffer & fb) {
                fb.append(arg.name);
            },
            ",");
        fmt_buf.append("]");
        throw Exception(fmt_buf.toString());
=======
        fmt_buf.joinStr(
            all_columns.begin(),
            all_columns.end(),
            [](const auto & col, FmtBuffer & fb) {
                fb.append(col.name);
            },
            ",");
        throw Exception(
            fmt::format("Can not create table without primary key. Primary keys should be: {}, but only these columns are found:{}",
                        fmt::join(pks, ","),
                        fmt_buf.toString()));
>>>>>>> 1a058834
    }
    assert(!table_column_defines.empty());

    if (!(is_common_handle || pk_is_handle))
    {
        rowkey_column_defines.clear();
        rowkey_column_defines.push_back(handle_column_define);
    }
    rowkey_column_size = rowkey_column_defines.size();
}

void StorageDeltaMerge::drop()
{
    shutdown();
    if (storeInited())
    {
        _store->drop();
    }
}

Block StorageDeltaMerge::buildInsertBlock(bool is_import, bool is_delete, const Block & old_block)
{
    Block to_write = old_block;

    if (!is_import)
    {
        // Remove the default columns generated by InterpreterInsertQuery
        if (to_write.has(EXTRA_HANDLE_COLUMN_NAME))
            to_write.erase(EXTRA_HANDLE_COLUMN_NAME);
        if (to_write.has(VERSION_COLUMN_NAME))
            to_write.erase(VERSION_COLUMN_NAME);
        if (to_write.has(TAG_COLUMN_NAME))
            to_write.erase(TAG_COLUMN_NAME);
    }

    auto & store = getAndMaybeInitStore();
    const size_t rows = to_write.rows();
    if (!to_write.has(store->getHandle().name))
    {
        // put handle column.
        auto handle_column = store->getHandle().type->createColumn();
        auto & handle_data = typeid_cast<ColumnVector<Handle> &>(*handle_column).getData();
        handle_data.resize(rows);

        size_t pk_column_count = pk_column_names.size();
        Columns pk_columns;
        std::vector<DataTypePtr> pk_column_types;
        for (auto & n : pk_column_names)
        {
            auto & col = to_write.getByName(n);
            pk_columns.push_back(col.column);
            pk_column_types.push_back(col.type);
        }

        for (size_t c = 0; c < pk_column_count; ++c)
        {
            appendIntoHandleColumn(handle_data, pk_column_types[c], pk_columns[c]);
        }

        addColumnToBlock(to_write, EXTRA_HANDLE_COLUMN_ID, EXTRA_HANDLE_COLUMN_NAME, is_common_handle ? EXTRA_HANDLE_COLUMN_STRING_TYPE : EXTRA_HANDLE_COLUMN_INT_TYPE, std::move(handle_column));
    }

    auto block = DeltaMergeStore::addExtraColumnIfNeed(global_context, store->getHandle(), std::move(to_write));

    // add version column
    if (!block.has(VERSION_COLUMN_NAME))
    {
        auto column = VERSION_COLUMN_TYPE->createColumn();
        auto & column_data = typeid_cast<ColumnVector<UInt64> &>(*column).getData();
        column_data.resize(rows);
        for (size_t i = 0; i < rows; ++i)
        {
            column_data[i] = next_version++;
        }

        addColumnToBlock(block, VERSION_COLUMN_ID, VERSION_COLUMN_NAME, VERSION_COLUMN_TYPE, std::move(column));
    }

    // add tag column (upsert / delete)
    if (!block.has(TAG_COLUMN_NAME))
    {
        auto column = TAG_COLUMN_TYPE->createColumn();
        auto & column_data = typeid_cast<ColumnVector<UInt8> &>(*column).getData();
        column_data.resize(rows);
        UInt8 tag = is_delete ? 1 : 0;
        for (size_t i = 0; i < rows; ++i)
        {
            column_data[i] = tag;
        }

        addColumnToBlock(block, TAG_COLUMN_ID, TAG_COLUMN_NAME, TAG_COLUMN_TYPE, std::move(column));
    }

    // Set the real column id.
    auto header = store->getHeader();
    for (auto & col : block)
    {
        if (col.name == EXTRA_HANDLE_COLUMN_NAME)
            col.column_id = EXTRA_HANDLE_COLUMN_ID;
        else if (col.name == VERSION_COLUMN_NAME)
            col.column_id = VERSION_COLUMN_ID;
        else if (col.name == TAG_COLUMN_NAME)
            col.column_id = TAG_COLUMN_ID;
        else
            col.column_id = header->getByName(col.name).column_id;
    }

    return block;
}

using BlockDecorator = std::function<Block(const Block &)>;
class DMBlockOutputStream : public IBlockOutputStream
{
public:
    DMBlockOutputStream(
        const DeltaMergeStorePtr & store_,
        const BlockDecorator & decorator_,
        const Context & db_context_,
        const Settings & db_settings_)
        : store(store_)
        , header(store->getHeader())
        , decorator(decorator_)
        , db_context(db_context_)
        , db_settings(db_settings_)
    {}

    Block getHeader() const override { return *header; }

    void write(const Block & block) override
    try
    {
        if (db_settings.dt_insert_max_rows == 0)
        {
            Block to_write = decorator(block);
            return store->write(db_context, db_settings, to_write);
        }

        Block new_block = decorator(block);
        auto rows = new_block.rows();
        size_t step = db_settings.dt_insert_max_rows;

        for (size_t offset = 0; offset < rows; offset += step)
        {
            size_t limit = std::min(offset + step, rows) - offset;
            Block write_block;
            for (auto & column : new_block)
            {
                auto col = column.type->createColumn();
                col->insertRangeFrom(*column.column, offset, limit);
                write_block.insert(ColumnWithTypeAndName(std::move(col), column.type, column.name, column.column_id));
            }

            store->write(db_context, db_settings, write_block);
        }
    }
    catch (DB::Exception & e)
    {
        e.addMessage(fmt::format("(while writing to table `{}`.`{}`)", store->getDatabaseName(), store->getTableName()));
        throw;
    }

private:
    DeltaMergeStorePtr store;
    BlockPtr header;
    BlockDecorator decorator;
    const Context & db_context;
    const Settings & db_settings;
};

BlockOutputStreamPtr StorageDeltaMerge::write(const ASTPtr & query, const Settings & settings)
{
    const auto & insert_query = typeid_cast<const ASTInsertQuery &>(*query);
    auto decorator = [&](const Block & block) { //
        return this->buildInsertBlock(insert_query.is_import, insert_query.is_delete, block);
    };
    return std::make_shared<DMBlockOutputStream>(getAndMaybeInitStore(), decorator, global_context, settings);
}

void StorageDeltaMerge::write(Block & block, const Settings & settings)
{
    auto & store = getAndMaybeInitStore();
#ifndef NDEBUG
    {
        // Do some check under DEBUG mode to ensure all block are written with column id properly set.
        auto header = store->getHeader();
        bool ok = true;
        String name;
        ColumnID cid = 0;
        for (auto & col : block)
        {
            name = col.name;
            cid = col.column_id;
            if (col.name == EXTRA_HANDLE_COLUMN_NAME)
            {
                if (col.column_id != EXTRA_HANDLE_COLUMN_ID)
                {
                    ok = false;
                    break;
                }
            }
            else if (col.name == VERSION_COLUMN_NAME)
            {
                if (col.column_id != VERSION_COLUMN_ID)
                {
                    ok = false;
                    break;
                }
            }
            else if (col.name == TAG_COLUMN_NAME)
            {
                if (col.column_id != TAG_COLUMN_ID)
                {
                    ok = false;
                    break;
                }
            }
            else
            {
                auto & header_col = header->getByName(col.name);
                if (col.column_id != header_col.column_id)
                {
                    ok = false;
                    break;
                }
                // We don't need to set default_value by now
                // col.default_value = header_col.default_value;
            }
        }
        if (!ok)
        {
            throw Exception(fmt::format("The column-id in written block is not properly set [name={}] [id={}]", name, cid));
        }
    }
#endif

    FAIL_POINT_TRIGGER_EXCEPTION(FailPoints::exception_during_write_to_storage);

    store->write(global_context, settings, block);
}

std::unordered_set<UInt64> parseSegmentSet(const ASTPtr & ast)
{
    if (!ast)
        return {};
    const auto & partition_ast = typeid_cast<const ASTPartition &>(*ast);

    if (!partition_ast.value)
        return {parse<UInt64>(partition_ast.id)};

    auto parse_segment_id = [](const ASTLiteral * literal) -> std::pair<bool, UInt64> {
        if (!literal)
            return {false, 0};
        switch (literal->value.getType())
        {
        case Field::Types::String:
            return {true, parse<UInt64>(literal->value.get<String>())};
        case Field::Types::UInt64:
            return {true, literal->value.get<UInt64>()};
        default:
            return {false, 0};
        }
    };

    {
        const auto * partition_lit = typeid_cast<const ASTLiteral *>(partition_ast.value.get());
        auto [suc, id] = parse_segment_id(partition_lit);
        if (suc)
            return {id};
    }

    const auto * partition_function = typeid_cast<const ASTFunction *>(partition_ast.value.get());
    if (partition_function && partition_function->name == "tuple")
    {
        std::unordered_set<UInt64> ids;
        bool ok = true;
        for (const auto & item : partition_function->arguments->children)
        {
            const auto * partition_lit = typeid_cast<const ASTLiteral *>(item.get());
            auto [suc, id] = parse_segment_id(partition_lit);
            if (suc)
            {
                ids.emplace(id);
            }
            else
            {
                ok = false;
                break;
            }
        }
        if (ok)
            return ids;
    }

    throw Exception(fmt::format("Unable to parse segment IDs in literal form: `{}`", partition_ast.fields_str.toString()));
}

BlockInputStreams StorageDeltaMerge::read(
    const Names & column_names,
    const SelectQueryInfo & query_info,
    const Context & context,
    QueryProcessingStage::Enum & /*processed_stage*/,
    size_t max_block_size,
    unsigned num_streams)
{
    auto & store = getAndMaybeInitStore();
    // Note that `columns_to_read` should keep the same sequence as ColumnRef
    // in `Coprocessor.TableScan.columns`, or rough set filter could be
    // failed to parsed.
    ColumnDefines columns_to_read;
    auto header = store->getHeader();
    for (const auto & n : column_names)
    {
        ColumnDefine col_define;
        if (n == EXTRA_HANDLE_COLUMN_NAME)
            col_define = store->getHandle();
        else if (n == VERSION_COLUMN_NAME)
            col_define = getVersionColumnDefine();
        else if (n == TAG_COLUMN_NAME)
            col_define = getTagColumnDefine();
        else
        {
            auto & column = header->getByName(n);
            col_define.name = column.name;
            col_define.id = column.column_id;
            col_define.type = column.type;
            col_define.default_value = column.default_value;
        }
        columns_to_read.push_back(col_define);
    }

    const ASTSelectQuery & select_query = typeid_cast<const ASTSelectQuery &>(*query_info.query);
    if (select_query.raw_for_mutable)
    {
        // Read without MVCC filtering
        return store->readRaw(
            context,
            context.getSettingsRef(),
            columns_to_read,
            num_streams,
            parseSegmentSet(select_query.segment_expression_list));
    }

    // Read with MVCC filtering
    if (unlikely(!query_info.mvcc_query_info))
        throw Exception("mvcc query info is null", ErrorCodes::LOGICAL_ERROR);

    TMTContext & tmt = context.getTMTContext();
    if (unlikely(!tmt.isInitialized()))
        throw Exception("TMTContext is not initialized", ErrorCodes::LOGICAL_ERROR);

    const auto & mvcc_query_info = *query_info.mvcc_query_info;

    LOG_FMT_DEBUG(log, "Read with tso: {}", mvcc_query_info.read_tso);

    // Check whether tso is smaller than TiDB GcSafePoint
    const auto check_read_tso = [&tmt, &context, this](UInt64 read_tso) {
        auto pd_client = tmt.getPDClient();
        if (likely(!pd_client->isMock()))
        {
            auto safe_point = PDClientHelper::getGCSafePointWithRetry(
                pd_client,
                /* ignore_cache= */ false,
                global_context.getSettingsRef().safe_point_update_interval_seconds);
            if (read_tso < safe_point)
<<<<<<< HEAD
                throw Exception(
                    fmt::format("query id: {}, read tso: {} is smaller than tidb gc safe point: {}", context.getCurrentQueryId(), read_tso, safe_point),
                    ErrorCodes::LOGICAL_ERROR);
=======
            {
                throw Exception(
                    fmt::format("query id: {}, read tso: {} is smaller than tidb gc safe point: {}",
                                context.getCurrentQueryId(),
                                read_tso,
                                safe_point),
                    ErrorCodes::LOGICAL_ERROR);
            }
>>>>>>> 1a058834
        }
    };
    check_read_tso(mvcc_query_info.read_tso);

    FmtBuffer fmt_buf;
    if (unlikely(log->trace()))
    {
<<<<<<< HEAD
        std::stringstream ss; // todo ywq
        FmtBuffer fmt_buf;
        for (const auto & region : mvcc_query_info.regions_query_info)
        {
            if (!region.required_handle_ranges.empty())
            {
                fmt_buf.joinStr(
                    region.required_handle_ranges.begin(),
                    region.required_handle_ranges.end(),
                    [&region](const auto & arg, FmtBuffer & fb) {
                        fb.fmtAppend("{}{}", region.region_id, RecordKVFormat::DecodedTiKVKeyRangeToDebugString(arg));
                    },
                    ",");
            }
            else
            {
                /// only used for test cases
                fmt_buf.fmtAppend("{}{},", region.region_id, RecordKVFormat::DecodedTiKVKeyRangeToDebugString(region.range_in_table));
            }
        }
        str_query_ranges = ss.str();
=======
        fmt_buf.append("orig, ");
        fmt_buf.joinStr(
            mvcc_query_info.regions_query_info.begin(),
            mvcc_query_info.regions_query_info.end(),
            [](const auto & region, FmtBuffer & fb) {
                if (!region.required_handle_ranges.empty())
                {
                    fb.joinStr(
                        region.required_handle_ranges.begin(),
                        region.required_handle_ranges.end(),
                        [region_id = region.region_id](const auto & range, FmtBuffer & fb) {
                            fb.fmtAppend("{}{}", region_id, RecordKVFormat::DecodedTiKVKeyRangeToDebugString(range));
                        },
                        ",");
                }
                else
                {
                    /// only used for test cases
                    const auto & range = region.range_in_table;
                    fb.fmtAppend("{}{}", region.region_id, RecordKVFormat::DecodedTiKVKeyRangeToDebugString(range));
                }
            },
            ",");
>>>>>>> 1a058834
    }

    auto ranges = getQueryRanges(
        mvcc_query_info.regions_query_info,
        tidb_table_info.id,
        is_common_handle,
        rowkey_column_size,
        /*expected_ranges_count*/ num_streams,
        log);

    if (unlikely(log->trace()))
    {
<<<<<<< HEAD
        FmtBuffer fmt_buf;
        fmt_buf.fmtAppend("reading ranges: orig, {} merged, ", str_query_ranges);
        fmt_buf.joinStr(
            ranges.begin(),
            ranges.end(),
            [](const auto & arg, FmtBuffer & fb) {
                fb.append(arg.toDebugString());
            },
            ",");
        fmt_buf.append(",");
        LOG_TRACE(log, fmt_buf.toString());
=======
        fmt_buf.append(" merged, ");
        fmt_buf.joinStr(
            ranges.begin(),
            ranges.end(),
            [](const auto & range, FmtBuffer & fb) {
                fb.append(range.toDebugString());
            },
            ",");
        LOG_FMT_TRACE(log, "reading ranges: {}", fmt_buf.toString());
>>>>>>> 1a058834
    }

    /// Get Rough set filter from query
    DM::RSOperatorPtr rs_operator = DM::EMPTY_FILTER;
    const bool enable_rs_filter = context.getSettingsRef().dt_enable_rough_set_filter;
    if (enable_rs_filter)
    {
        if (likely(query_info.dag_query))
        {
            /// Query from TiDB / TiSpark
            auto create_attr_by_column_id = [this](ColumnID column_id) -> Attr {
                const ColumnDefines & defines = this->getAndMaybeInitStore()->getTableColumns();
                auto iter = std::find_if(
                    defines.begin(),
                    defines.end(),
                    [column_id](const ColumnDefine & d) -> bool { return d.id == column_id; });
                if (iter != defines.end())
                    return Attr{.col_name = iter->name, .col_id = iter->id, .type = iter->type};
                // Maybe throw an exception? Or check if `type` is nullptr before creating filter?
                return Attr{.col_name = "", .col_id = column_id, .type = DataTypePtr{}};
            };
            rs_operator = FilterParser::parseDAGQuery(*query_info.dag_query, columns_to_read, std::move(create_attr_by_column_id), log);
        }
        if (likely(rs_operator != DM::EMPTY_FILTER))
            LOG_FMT_DEBUG(log, "Rough set filter: {}", rs_operator->toDebugString());
    }
    else
        LOG_FMT_DEBUG(log, "Rough set filter is disabled.");

    auto streams = store->read(
        context,
        context.getSettingsRef(),
        columns_to_read,
        ranges,
        num_streams,
        /*max_version=*/mvcc_query_info.read_tso,
        rs_operator,
        max_block_size,
        parseSegmentSet(select_query.segment_expression_list));

    /// Ensure read_tso info after read.
    check_read_tso(mvcc_query_info.read_tso);

    LOG_FMT_TRACE(log, "[ranges: {}] [streams: {}]", ranges.size(), streams.size());

    return streams;
}

void StorageDeltaMerge::checkStatus(const Context & context)
{
    getAndMaybeInitStore()->check(context);
}

void StorageDeltaMerge::flushCache(const Context & context)
{
    flushCache(context, DM::RowKeyRange::newAll(is_common_handle, rowkey_column_size));
}

void StorageDeltaMerge::flushCache(const Context & context, const DM::RowKeyRange & range_to_flush)
{
    getAndMaybeInitStore()->flushCache(context, range_to_flush);
}

void StorageDeltaMerge::mergeDelta(const Context & context)
{
    getAndMaybeInitStore()->mergeDeltaAll(context);
}

void StorageDeltaMerge::deleteRange(const DM::RowKeyRange & range_to_delete, const Settings & settings)
{
    GET_METRIC(tiflash_storage_command_count, type_delete_range).Increment();
    return getAndMaybeInitStore()->deleteRange(global_context, settings, range_to_delete);
}

void StorageDeltaMerge::ingestFiles(
    const DM::RowKeyRange & range,
    const std::vector<UInt64> & file_ids,
    bool clear_data_in_range,
    const Settings & settings)
{
    GET_METRIC(tiflash_storage_command_count, type_ingest).Increment();
    return getAndMaybeInitStore()->ingestFiles(
        global_context,
        settings,
        range,
        file_ids,
        clear_data_in_range);
}

UInt64 StorageDeltaMerge::onSyncGc(Int64 limit)
{
    if (storeInited())
    {
        return _store->onSyncGc(limit);
    }
    return 0;
}

size_t getRows(DM::DeltaMergeStorePtr & store, const Context & context, const DM::RowKeyRange & range)
{
    size_t rows = 0;

    ColumnDefines to_read{getExtraHandleColumnDefine(store->isCommonHandle())};
    auto stream = store->read(
        context,
        context.getSettingsRef(),
        to_read,
        {range},
        1,
        MAX_UINT64,
        EMPTY_FILTER)[0];
    stream->readPrefix();
    Block block;
    while ((block = stream->read()))
        rows += block.rows();
    stream->readSuffix();

    return rows;
}

DM::RowKeyRange getRange(DM::DeltaMergeStorePtr & store, const Context & context, size_t total_rows, size_t delete_rows)
{
    auto start_index = rand() % (total_rows - delete_rows + 1);

    DM::RowKeyRange range = DM::RowKeyRange::newAll(store->isCommonHandle(), store->getRowKeyColumnSize());
    {
        ColumnDefines to_read{getExtraHandleColumnDefine(store->isCommonHandle())};
        auto stream = store->read(
            context,
            context.getSettingsRef(),
            to_read,
            {DM::RowKeyRange::newAll(store->isCommonHandle(), store->getRowKeyColumnSize())},
            1,
            MAX_UINT64,
            EMPTY_FILTER)[0];
        stream->readPrefix();
        Block block;
        size_t index = 0;
        while ((block = stream->read()))
        {
            auto data = RowKeyColumnContainer(block.getByPosition(0).column, store->isCommonHandle());
            for (size_t i = 0; i < data.column->size(); ++i)
            {
                if (index == start_index)
                    range.setStart(data.getRowKeyValue(i).toRowKeyValue());
                if (index == start_index + delete_rows)
                    range.setEnd(data.getRowKeyValue(i).toRowKeyValue());
                ++index;
            }
        }
        stream->readSuffix();
    }

    return range;
}

void StorageDeltaMerge::deleteRows(const Context & context, size_t delete_rows)
{
    auto & store = getAndMaybeInitStore();
    size_t total_rows = getRows(store, context, DM::RowKeyRange::newAll(is_common_handle, rowkey_column_size));
    delete_rows = std::min(total_rows, delete_rows);
    auto delete_range = getRange(store, context, total_rows, delete_rows);
    size_t actual_delete_rows = getRows(store, context, delete_range);
    if (actual_delete_rows != delete_rows)
        LOG_FMT_ERROR(log, "Expected delete rows: {}, got: {}", delete_rows, actual_delete_rows);

    store->deleteRange(context, context.getSettingsRef(), delete_range);

    size_t after_delete_rows = getRows(store, context, DM::RowKeyRange::newAll(is_common_handle, rowkey_column_size));
    if (after_delete_rows != total_rows - delete_rows)
        LOG_FMT_ERROR(log, "Rows after delete range not match, expected: {}, got: {}", (total_rows - delete_rows), after_delete_rows);
}

std::pair<DB::DecodingStorageSchemaSnapshotConstPtr, BlockUPtr> StorageDeltaMerge::getSchemaSnapshotAndBlockForDecoding(bool need_block)
{
    std::lock_guard lock{decode_schema_mutex};
    if (!decoding_schema_snapshot || decoding_schema_snapshot->schema_version < tidb_table_info.schema_version)
    {
        auto & store = getAndMaybeInitStore();
        decoding_schema_snapshot = std::make_shared<DecodingStorageSchemaSnapshot>(store->getStoreColumns(), tidb_table_info, store->getHandle());
        cache_blocks.clear();
    }

    if (need_block)
    {
        if (cache_blocks.empty())
        {
            return std::make_pair(decoding_schema_snapshot, std::make_unique<Block>(createBlockSortByColumnID(decoding_schema_snapshot)));
        }
        else
        {
            auto block_ptr = std::move(cache_blocks.back());
            cache_blocks.pop_back();
            return std::make_pair(decoding_schema_snapshot, std::move(block_ptr));
        }
    }
    else
    {
        return std::make_pair(decoding_schema_snapshot, nullptr);
    }
}

void StorageDeltaMerge::releaseDecodingBlock(Int64 schema_version, BlockUPtr block_ptr)
{
    std::lock_guard lock{decode_schema_mutex};
    if (!decoding_schema_snapshot || schema_version < decoding_schema_snapshot->schema_version)
        return;
    if (cache_blocks.size() >= max_cached_blocks_num)
        return;
    clearBlockData(*block_ptr);
    cache_blocks.emplace_back(std::move(block_ptr));
}

//==========================================================================================
// DDL methods.
//==========================================================================================
void StorageDeltaMerge::alterFromTiDB(
    const TableLockHolder &,
    const AlterCommands & commands,
    const String & database_name,
    const TiDB::TableInfo & table_info,
    const SchemaNameMapper & name_mapper,
    const Context & context)
{
    alterImpl(
        commands,
        database_name,
        name_mapper.mapTableName(table_info),
        std::optional<std::reference_wrapper<const TiDB::TableInfo>>(table_info),
        context);
}

void StorageDeltaMerge::alter(
    const TableLockHolder &,
    const AlterCommands & commands,
    const String & database_name,
    const String & table_name_,
    const Context & context)
{
    alterImpl(
        commands,
        database_name,
        table_name_,
        std::nullopt,
        context);
}

/// If any ddl statement change StorageDeltaMerge's schema,
/// we need to update the create statement in metadata, so that we can restore table structure next time
static void updateDeltaMergeTableCreateStatement(
    const String & database_name,
    const String & table_name,
    const SortDescription & pk_names,
    const ColumnsDescription & columns,
    const OrderedNameSet & hidden_columns,
    OptionTableInfoConstRef table_info,
    Timestamp tombstone,
    const Context & context);

inline OptionTableInfoConstRef getTableInfoForCreateStatement(
    const OptionTableInfoConstRef table_info_from_tidb,
    TiDB::TableInfo & table_info_from_store,
    const ColumnDefines & store_table_columns,
    const OrderedNameSet & hidden_columns)
{
    if (likely(table_info_from_tidb))
        return table_info_from_tidb;

    /// If TableInfo from TiDB is empty, for example, create DM table for test,
    /// we refine TableInfo from store's table column, so that we can restore column id next time
    table_info_from_store.schema_version = DEFAULT_UNSPECIFIED_SCHEMA_VERSION;
    for (const auto & column_define : store_table_columns)
    {
        if (hidden_columns.has(column_define.name))
            continue;
        TiDB::ColumnInfo column_info = reverseGetColumnInfo( //
            NameAndTypePair{column_define.name, column_define.type},
            column_define.id,
            column_define.default_value,
            /* for_test= */ true);
        table_info_from_store.columns.emplace_back(std::move(column_info));
    }
    return std::optional<std::reference_wrapper<const TiDB::TableInfo>>(table_info_from_store);
}

void StorageDeltaMerge::alterImpl(
    const AlterCommands & commands,
    const String & database_name,
    const String & table_name_,
    const OptionTableInfoConstRef table_info,
    const Context & context)
try
{
    std::unordered_set<String> cols_drop_forbidden;
    cols_drop_forbidden.insert(EXTRA_HANDLE_COLUMN_NAME);
    cols_drop_forbidden.insert(VERSION_COLUMN_NAME);
    cols_drop_forbidden.insert(TAG_COLUMN_NAME);

    auto tombstone = getTombstone();

    for (const auto & command : commands)
    {
        if (command.type == AlterCommand::MODIFY_PRIMARY_KEY)
        {
            // check that add primary key is forbidden
            throw Exception(fmt::format("Storage engine {} doesn't support modify primary key.", getName()), ErrorCodes::BAD_ARGUMENTS);
        }
        else if (command.type == AlterCommand::DROP_COLUMN)
        {
            // check that drop hidden columns is forbidden
            if (cols_drop_forbidden.count(command.column_name) > 0)
                throw Exception(
                    fmt::format("Storage engine {} doesn't support drop hidden column: {}", getName(), command.column_name),
                    ErrorCodes::BAD_ARGUMENTS);
        }
        else if (command.type == AlterCommand::TOMBSTONE)
        {
            tombstone = command.tombstone;
        }
        else if (command.type == AlterCommand::RECOVER)
        {
            tombstone = 0;
        }
    }

    // update the metadata in database, so that we can read the new schema using TiFlash's client
    ColumnsDescription new_columns = getColumns();
    for (const auto & command : commands)
    {
        if (command.type == AlterCommand::MODIFY_COLUMN)
        {
            // find the column we are going to modify
            auto col_iter = command.findColumn(new_columns.ordinary); // just find in ordinary columns
            if (unlikely(!isSupportedDataTypeCast(col_iter->type, command.data_type)))
            {
                // If this table has no tiflash replica, simply ignore this check because TiDB constraint
                // on DDL is not strict. (https://github.com/pingcap/tidb/issues/17530)
                // If users applied unsupported column type change on table with tiflash replica. To get rid of
                // this exception and avoid of reading broken data, they have truncate that table.
                if (table_info && table_info.value().get().replica_info.count == 0)
                {
                    LOG_FMT_WARNING(
                        log,
<<<<<<< HEAD
                        "Accept lossy column data type modification. Table (id:{})"
                        " modify column {}({}) from {} to {}",
=======
                        "Accept lossy column data type modification. Table (id:{}) modify column {}({}) from {} to {}",
>>>>>>> 1a058834
                        table_info.value().get().id,
                        command.column_name,
                        command.column_id,
                        col_iter->type->getName(),
                        command.data_type->getName());
                }
                else
                {
                    // check that lossy changes is forbidden
                    // check that changing the UNSIGNED attribute is forbidden
                    throw Exception(
                        fmt::format("Storage engine {} doesn't support lossy data type modification. Try to modify column {}({}) from {} to {}",
                                    getName(),
                                    command.column_name,
                                    command.column_id,
                                    col_iter->type->getName(),
                                    command.data_type->getName()),
                        ErrorCodes::NOT_IMPLEMENTED);
                }
            }
        }
    }

    commands.apply(new_columns); // apply AlterCommands to `new_columns`
    setColumns(std::move(new_columns));
    if (table_info)
    {
        tidb_table_info = table_info.value();
    }

    {
        std::lock_guard lock(store_mutex); // Avoid concurrent init store and DDL.
        if (storeInited())
        {
            _store->applyAlters(commands, table_info, max_column_id_used, context);
        }
        else
        {
            updateTableColumnInfo();
        }
    }

    SortDescription pk_desc = getPrimarySortDescription();
    ColumnDefines store_columns = getStoreColumnDefines();
    TiDB::TableInfo table_info_from_store;
    table_info_from_store.name = table_name_;
    // after update `new_columns` and store's table columns, we need to update create table statement,
    // so that we can restore table next time.
    updateDeltaMergeTableCreateStatement(
        database_name,
        table_name_,
        pk_desc,
        getColumns(),
        hidden_columns,
        getTableInfoForCreateStatement(table_info, table_info_from_store, store_columns, hidden_columns),
        tombstone,
        context);
    setTombstone(tombstone);
}
catch (Exception & e)
{
<<<<<<< HEAD
    e.addMessage(fmt::format(" table name: {}, table id: {}", table_name_, table_info.has_value() ? DB::toString(table_info.value().get().id) : "unknown"));
=======
    e.addMessage(fmt::format(
        " table name: {}, table id: {}",
        table_name_,
        (table_info ? DB::toString(table_info.value().get().id) : "unknown")));
>>>>>>> 1a058834
    throw;
}

ColumnDefines StorageDeltaMerge::getStoreColumnDefines() const
{
    if (storeInited())
    {
        return _store->getTableColumns();
    }
    std::lock_guard lock(store_mutex);
    if (storeInited())
    {
        return _store->getTableColumns();
    }
    ColumnDefines cols;
    cols.emplace_back(table_column_info->handle_column_define);
    cols.emplace_back(getVersionColumnDefine());
    cols.emplace_back(getTagColumnDefine());
    for (const auto & col : table_column_info->table_column_defines)
    {
        if (col.id != table_column_info->handle_column_define.id && col.id != VERSION_COLUMN_ID && col.id != TAG_COLUMN_ID)
        {
            cols.emplace_back(col);
        }
    }
    return cols;
}

String StorageDeltaMerge::getName() const
{
    return MutableSupport::delta_tree_storage_name;
}

void StorageDeltaMerge::rename(
    const String & new_path_to_db,
    const String & new_database_name,
    const String & new_table_name,
    const String & new_display_table_name)
{
    tidb_table_info.name = new_display_table_name; // update name in table info
    // For DatabaseTiFlash, simply update store's database is OK.
    // `store->getTableName() == new_table_name` only keep for mock test.
    bool clean_rename = !data_path_contains_database_name && getTableName() == new_table_name;
    if (likely(clean_rename))
    {
        if (storeInited())
        {
            _store->rename(new_path_to_db, clean_rename, new_database_name, new_table_name);
            return;
        }
        std::lock_guard lock(store_mutex);
        if (storeInited())
        {
            _store->rename(new_path_to_db, clean_rename, new_database_name, new_table_name);
        }
        else
        {
            table_column_info->db_name = new_database_name;
            table_column_info->table_name = new_table_name;
        }
        return;
    }

    /// Note that this routine is only left for CI tests. `clean_rename` should always be true in production env.
    auto & store = getAndMaybeInitStore();

    // For DatabaseOrdinary, we need to rename data path, then recreate a new store.
    const String new_path = new_path_to_db + "/" + new_table_name;

    if (Poco::File{new_path}.exists())
        throw Exception(
            fmt::format("Target path already exists: {}", new_path),
            ErrorCodes::DIRECTORY_ALREADY_EXISTS);

    // flush store and then reset store to new path
    store->flushCache(global_context, RowKeyRange::newAll(is_common_handle, rowkey_column_size));
    ColumnDefines table_column_defines = store->getTableColumns();
    ColumnDefine handle_column_define = store->getHandle();
    DeltaMergeStore::Settings settings = store->getSettings();

    // remove background tasks
    store->shutdown();
    // rename directories for multi disks
    store->rename(new_path, clean_rename, new_database_name, new_table_name);
    // generate a new store
    store = std::make_shared<DeltaMergeStore>(
        global_context,
        data_path_contains_database_name,
        new_database_name,
        new_table_name,
        std::move(table_column_defines),
        std::move(handle_column_define),
        is_common_handle,
        rowkey_column_size,
        settings);
}

String StorageDeltaMerge::getTableName() const
{
    if (storeInited())
    {
        return _store->getTableName();
    }
    std::lock_guard lock(store_mutex);
    if (storeInited())
    {
        return _store->getTableName();
    }
    return table_column_info->table_name;
}

String StorageDeltaMerge::getDatabaseName() const
{
    if (storeInited())
    {
        return _store->getDatabaseName();
    }
    std::lock_guard lock(store_mutex);
    if (storeInited())
    {
        return _store->getDatabaseName();
    }
    return table_column_info->db_name;
}

void updateDeltaMergeTableCreateStatement(
    const String & database_name,
    const String & table_name,
    const SortDescription & pk_names,
    const ColumnsDescription & columns,
    const OrderedNameSet & hidden_columns,
    const OptionTableInfoConstRef table_info,
    Timestamp tombstone,
    const Context & context)
{
    /// Filter out hidden columns in the `create table statement`
    ColumnsDescription columns_without_hidden;
    columns_without_hidden.ordinary = columns.ordinary;
    for (const auto & col : columns.materialized)
        if (!hidden_columns.has(col.name))
            columns_without_hidden.materialized.emplace_back(col);
    columns_without_hidden.aliases = columns.aliases;
    columns_without_hidden.defaults = columns.defaults;

    // We need to update the JSON field in table ast
    // engine = DeltaMerge((CounterID, EventDate), '{JSON format table info}')
    IDatabase::ASTModifier storage_modifier = [&](IAST & ast) {
        ASTPtr pk_ast;
        {
            if (pk_names.size() > 1)
            {
                pk_ast = makeASTFunction("tuple");
                for (const auto & pk : pk_names)
                {
                    pk_ast->children.emplace_back(std::make_shared<ASTIdentifier>(pk.column_name));
                }
            }
            else if (pk_names.size() == 1)
            {
                pk_ast = std::make_shared<ASTExpressionList>();
                pk_ast->children.emplace_back(std::make_shared<ASTIdentifier>(pk_names[0].column_name));
            }
            else
            {
                throw Exception(fmt::format("Try to update table({}.{}) statement with no primary key. ", database_name, table_name));
            }
        }

        std::shared_ptr<ASTLiteral> tableinfo_literal = std::make_shared<ASTLiteral>(Field(table_info->get().serialize()));
        auto tombstone_ast = std::make_shared<ASTLiteral>(Field(tombstone));

        auto & storage_ast = typeid_cast<ASTStorage &>(ast);
        auto & args = typeid_cast<ASTExpressionList &>(*storage_ast.engine->arguments);
        if (!args.children.empty())
        {
            // Refresh primary keys' name
            args.children[0] = pk_ast;
        }
        if (args.children.size() == 1)
        {
            args.children.emplace_back(tableinfo_literal);
            args.children.emplace_back(tombstone_ast);
        }
        else if (args.children.size() == 2)
        {
            args.children.back() = tableinfo_literal;
            args.children.emplace_back(tombstone_ast);
        }
        else if (args.children.size() == 3)
        {
            args.children.at(1) = tableinfo_literal;
            args.children.back() = tombstone_ast;
        }
        else
<<<<<<< HEAD
            throw Exception(fmt::format(
                                "Wrong arguments num:{} in table: {} with engine={}",
                                args.children.size(),
                                table_name,
                                MutableSupport::delta_tree_storage_name),
                            ErrorCodes::BAD_ARGUMENTS);
=======
        {
            throw Exception(
                fmt::format(
                    "Wrong arguments num: {} in table: {} with engine={}",
                    args.children.size(),
                    table_name,
                    MutableSupport::delta_tree_storage_name),
                ErrorCodes::BAD_ARGUMENTS);
        }
>>>>>>> 1a058834
    };

    context.getDatabase(database_name)->alterTable(context, table_name, columns_without_hidden, storage_modifier);
}

// somehow duplicated with `storage_modifier` in updateDeltaMergeTableCreateStatement ...
void StorageDeltaMerge::modifyASTStorage(ASTStorage * storage_ast, const TiDB::TableInfo & table_info_)
{
    if (!storage_ast || !storage_ast->engine)
        return;
    auto * args = typeid_cast<ASTExpressionList *>(storage_ast->engine->arguments.get());
    if (!args)
        return;
    std::shared_ptr<ASTLiteral> literal = std::make_shared<ASTLiteral>(Field(table_info_.serialize()));
    if (args->children.size() == 1)
        args->children.emplace_back(literal);
    else if (args->children.size() == 2)
        args->children.back() = literal;
    else if (args->children.size() == 3)
        args->children.at(1) = literal;
    else
        throw Exception(
            fmt::format("Wrong arguments num: {} in table: {} in modifyASTStorage", args->children.size(), this->getTableName()),
            ErrorCodes::BAD_ARGUMENTS);
}

BlockInputStreamPtr StorageDeltaMerge::status()
{
    Block block;

    block.insert({std::make_shared<DataTypeString>(), "Name"});
    block.insert({std::make_shared<DataTypeString>(), "Value"});

    auto columns = block.mutateColumns();
    auto & name_col = columns[0];
    auto & value_col = columns[1];

    DeltaMergeStoreStat stat;
    if (storeInited())
    {
        stat = _store->getStat();
    }

#define INSERT_INT(NAME)             \
    name_col->insert(String(#NAME)); \
    value_col->insert(DB::toString(stat.NAME));

#define INSERT_SIZE(NAME)            \
    name_col->insert(String(#NAME)); \
    value_col->insert(formatReadableSizeWithBinarySuffix(stat.NAME, 2));

#define INSERT_RATE(NAME)            \
    name_col->insert(String(#NAME)); \
    value_col->insert(DB::toString(stat.NAME * 100, 2) + "%");

#define INSERT_FLOAT(NAME)           \
    name_col->insert(String(#NAME)); \
    value_col->insert(DB::toString(stat.NAME, 2));

    INSERT_INT(segment_count)
    INSERT_INT(total_rows)
    INSERT_SIZE(total_size)
    INSERT_INT(total_delete_ranges)

    INSERT_SIZE(total_delta_size)
    INSERT_SIZE(total_stable_size)

    INSERT_RATE(delta_rate_rows)
    INSERT_RATE(delta_rate_segments)

    INSERT_RATE(delta_placed_rate)
    INSERT_SIZE(delta_cache_size)
    INSERT_RATE(delta_cache_rate)
    INSERT_RATE(delta_cache_wasted_rate)

    INSERT_SIZE(delta_index_size)

    INSERT_FLOAT(avg_segment_rows)
    INSERT_SIZE(avg_segment_size)

    INSERT_INT(delta_count)
    INSERT_INT(total_delta_rows)
    INSERT_FLOAT(avg_delta_rows)
    INSERT_FLOAT(avg_delta_delete_ranges)

    INSERT_INT(stable_count)
    INSERT_INT(total_stable_rows)
    INSERT_FLOAT(avg_stable_rows)

    INSERT_INT(total_pack_count_in_delta)
    INSERT_FLOAT(avg_pack_count_in_delta)
    INSERT_FLOAT(avg_pack_rows_in_delta)
    INSERT_SIZE(avg_pack_size_in_delta)

    INSERT_INT(total_pack_count_in_stable)
    INSERT_FLOAT(avg_pack_count_in_stable)
    INSERT_FLOAT(avg_pack_rows_in_stable)
    INSERT_SIZE(avg_pack_size_in_stable)

    INSERT_INT(storage_stable_num_snapshots);
    INSERT_INT(storage_stable_num_pages);
    INSERT_INT(storage_stable_num_normal_pages)
    INSERT_INT(storage_stable_max_page_id);

    INSERT_INT(storage_delta_num_snapshots);
    INSERT_INT(storage_delta_num_pages);
    INSERT_INT(storage_delta_num_normal_pages)
    INSERT_INT(storage_delta_max_page_id);

    INSERT_INT(storage_meta_num_snapshots);
    INSERT_INT(storage_meta_num_pages);
    INSERT_INT(storage_meta_num_normal_pages)
    INSERT_INT(storage_meta_max_page_id);

    INSERT_INT(background_tasks_length);

#undef INSERT_INT
#undef INSERT_SIZE
#undef INSERT_RATE
#undef INSERT_FLOAT

    return std::make_shared<OneBlockInputStream>(block);
}

void StorageDeltaMerge::startup()
{
    TMTContext & tmt = global_context.getTMTContext();
    tmt.getStorages().put(std::static_pointer_cast<StorageDeltaMerge>(shared_from_this()));
}

void StorageDeltaMerge::shutdown()
{
    bool v = false;
    if (!shutdown_called.compare_exchange_strong(v, true))
        return;
    if (storeInited())
    {
        _store->shutdown();
    }
}

void StorageDeltaMerge::removeFromTMTContext()
{
    // remove this table from TMTContext
    TMTContext & tmt_context = global_context.getTMTContext();
    tmt_context.getStorages().remove(tidb_table_info.id);
    tmt_context.getRegionTable().removeTable(tidb_table_info.id);
}

StorageDeltaMerge::~StorageDeltaMerge()
{
    shutdown();
}

DataTypePtr StorageDeltaMerge::getPKTypeImpl() const
{
    if (storeInited())
    {
        return _store->getPKDataType();
    }
    std::lock_guard lock(store_mutex);
    if (storeInited())
    {
        return _store->getPKDataType();
    }
    return table_column_info->handle_column_define.type;
}

SortDescription StorageDeltaMerge::getPrimarySortDescription() const
{
    if (storeInited())
    {
        return _store->getPrimarySortDescription();
    }
    std::lock_guard lock(store_mutex);
    if (storeInited())
    {
        return _store->getPrimarySortDescription();
    }
    SortDescription desc;
    desc.emplace_back(table_column_info->handle_column_define.name, /* direction_= */ 1, /* nulls_direction_= */ 1);
    return desc;
}

DeltaMergeStorePtr & StorageDeltaMerge::getAndMaybeInitStore()
{
    if (storeInited())
    {
        return _store;
    }
    std::lock_guard<std::mutex> lock(store_mutex);
    if (_store == nullptr)
    {
        _store = std::make_shared<DeltaMergeStore>(
            global_context,
            data_path_contains_database_name,
            table_column_info->db_name,
            table_column_info->table_name,
            std::move(table_column_info->table_column_defines),
            std::move(table_column_info->handle_column_define),
            is_common_handle,
            rowkey_column_size,
            DeltaMergeStore::Settings());
        table_column_info.reset(nullptr);
        store_inited.store(true, std::memory_order_release);
    }
    return _store;
}

bool StorageDeltaMerge::initStoreIfDataDirExist()
{
    if (shutdown_called.load(std::memory_order_relaxed) || isTombstone())
    {
        return false;
    }
    // If store is inited, we don't need to check data dir.
    if (storeInited())
    {
        return true;
    }
    if (!dataDirExist())
    {
        return false;
    }
    getAndMaybeInitStore();
    return true;
}

bool StorageDeltaMerge::dataDirExist()
{
    String db_name, table_name;
    {
        std::lock_guard<std::mutex> lock(store_mutex);
        // store is inited after lock acquired.
        if (storeInited())
        {
            return true;
        }
        db_name = table_column_info->db_name;
        table_name = table_column_info->table_name;
    }

    auto path_pool = global_context.getPathPool().withTable(db_name, table_name, data_path_contains_database_name);
    auto path_delegate = path_pool.getStableDiskDelegator();
    for (const auto & root_path : path_delegate.listPaths())
    {
        int r = ::access(root_path.c_str(), F_OK);
        if (r == 0)
        {
            return true;
        }
    }
    return false;
}
} // namespace DB<|MERGE_RESOLUTION|>--- conflicted
+++ resolved
@@ -93,18 +93,7 @@
 {
     const ColumnsDescription & columns = getColumns();
 
-<<<<<<< HEAD
-    LOG_FMT_INFO(
-        log,
-        "{} {} TableName {} ordinary {} materialized {}",
-        __FILE__,
-        __func__,
-        table_column_info->table_name,
-        columns.ordinary.toString(),
-        columns.materialized.toString());
-=======
     LOG_FMT_INFO(log, "updateTableColumnInfo: TableName {} ordinary {} materialized {}", table_column_info->table_name, columns.ordinary.toString(), columns.materialized.toString());
->>>>>>> 1a058834
 
     auto & pk_expr_ast = table_column_info->pk_expr_ast;
     auto & handle_column_define = table_column_info->handle_column_define;
@@ -188,11 +177,7 @@
                 pks_combined_bytes += col.type->getSizeOfValueInMemory();
                 if (pks_combined_bytes > sizeof(Handle))
                 {
-<<<<<<< HEAD
-                    throw Exception(fmt::format("pk columns exceeds size limit :{}", sizeof(Handle)));
-=======
                     throw Exception(fmt::format("pk columns bytes exceeds size limit, {} > {}", pks_combined_bytes, sizeof(Handle)));
->>>>>>> 1a058834
                 }
             }
             if (pks.size() == 1)
@@ -260,20 +245,6 @@
 
         // Unknown bug, throw an exception.
         FmtBuffer fmt_buf;
-<<<<<<< HEAD
-        fmt_buf.append("Can not create table without primary key. Primary keys should be:[");
-        fmt_buf.joinStr(pks.begin(), pks.end(), ",");
-        fmt_buf.append("], but only these columns are found:[");
-        fmt_buf.joinStr(
-            all_columns.begin(),
-            all_columns.end(),
-            [](const auto & arg, FmtBuffer & fb) {
-                fb.append(arg.name);
-            },
-            ",");
-        fmt_buf.append("]");
-        throw Exception(fmt_buf.toString());
-=======
         fmt_buf.joinStr(
             all_columns.begin(),
             all_columns.end(),
@@ -285,7 +256,6 @@
             fmt::format("Can not create table without primary key. Primary keys should be: {}, but only these columns are found:{}",
                         fmt::join(pks, ","),
                         fmt_buf.toString()));
->>>>>>> 1a058834
     }
     assert(!table_column_defines.empty());
 
@@ -650,11 +620,6 @@
                 /* ignore_cache= */ false,
                 global_context.getSettingsRef().safe_point_update_interval_seconds);
             if (read_tso < safe_point)
-<<<<<<< HEAD
-                throw Exception(
-                    fmt::format("query id: {}, read tso: {} is smaller than tidb gc safe point: {}", context.getCurrentQueryId(), read_tso, safe_point),
-                    ErrorCodes::LOGICAL_ERROR);
-=======
             {
                 throw Exception(
                     fmt::format("query id: {}, read tso: {} is smaller than tidb gc safe point: {}",
@@ -663,7 +628,6 @@
                                 safe_point),
                     ErrorCodes::LOGICAL_ERROR);
             }
->>>>>>> 1a058834
         }
     };
     check_read_tso(mvcc_query_info.read_tso);
@@ -671,29 +635,6 @@
     FmtBuffer fmt_buf;
     if (unlikely(log->trace()))
     {
-<<<<<<< HEAD
-        std::stringstream ss; // todo ywq
-        FmtBuffer fmt_buf;
-        for (const auto & region : mvcc_query_info.regions_query_info)
-        {
-            if (!region.required_handle_ranges.empty())
-            {
-                fmt_buf.joinStr(
-                    region.required_handle_ranges.begin(),
-                    region.required_handle_ranges.end(),
-                    [&region](const auto & arg, FmtBuffer & fb) {
-                        fb.fmtAppend("{}{}", region.region_id, RecordKVFormat::DecodedTiKVKeyRangeToDebugString(arg));
-                    },
-                    ",");
-            }
-            else
-            {
-                /// only used for test cases
-                fmt_buf.fmtAppend("{}{},", region.region_id, RecordKVFormat::DecodedTiKVKeyRangeToDebugString(region.range_in_table));
-            }
-        }
-        str_query_ranges = ss.str();
-=======
         fmt_buf.append("orig, ");
         fmt_buf.joinStr(
             mvcc_query_info.regions_query_info.begin(),
@@ -717,7 +658,6 @@
                 }
             },
             ",");
->>>>>>> 1a058834
     }
 
     auto ranges = getQueryRanges(
@@ -730,19 +670,6 @@
 
     if (unlikely(log->trace()))
     {
-<<<<<<< HEAD
-        FmtBuffer fmt_buf;
-        fmt_buf.fmtAppend("reading ranges: orig, {} merged, ", str_query_ranges);
-        fmt_buf.joinStr(
-            ranges.begin(),
-            ranges.end(),
-            [](const auto & arg, FmtBuffer & fb) {
-                fb.append(arg.toDebugString());
-            },
-            ",");
-        fmt_buf.append(",");
-        LOG_TRACE(log, fmt_buf.toString());
-=======
         fmt_buf.append(" merged, ");
         fmt_buf.joinStr(
             ranges.begin(),
@@ -752,7 +679,6 @@
             },
             ",");
         LOG_FMT_TRACE(log, "reading ranges: {}", fmt_buf.toString());
->>>>>>> 1a058834
     }
 
     /// Get Rough set filter from query
@@ -1096,12 +1022,7 @@
                 {
                     LOG_FMT_WARNING(
                         log,
-<<<<<<< HEAD
-                        "Accept lossy column data type modification. Table (id:{})"
-                        " modify column {}({}) from {} to {}",
-=======
                         "Accept lossy column data type modification. Table (id:{}) modify column {}({}) from {} to {}",
->>>>>>> 1a058834
                         table_info.value().get().id,
                         command.column_name,
                         command.column_id,
@@ -1163,14 +1084,10 @@
 }
 catch (Exception & e)
 {
-<<<<<<< HEAD
-    e.addMessage(fmt::format(" table name: {}, table id: {}", table_name_, table_info.has_value() ? DB::toString(table_info.value().get().id) : "unknown"));
-=======
     e.addMessage(fmt::format(
         " table name: {}, table id: {}",
         table_name_,
         (table_info ? DB::toString(table_info.value().get().id) : "unknown")));
->>>>>>> 1a058834
     throw;
 }
 
@@ -1365,14 +1282,6 @@
             args.children.back() = tombstone_ast;
         }
         else
-<<<<<<< HEAD
-            throw Exception(fmt::format(
-                                "Wrong arguments num:{} in table: {} with engine={}",
-                                args.children.size(),
-                                table_name,
-                                MutableSupport::delta_tree_storage_name),
-                            ErrorCodes::BAD_ARGUMENTS);
-=======
         {
             throw Exception(
                 fmt::format(
@@ -1382,7 +1291,6 @@
                     MutableSupport::delta_tree_storage_name),
                 ErrorCodes::BAD_ARGUMENTS);
         }
->>>>>>> 1a058834
     };
 
     context.getDatabase(database_name)->alterTable(context, table_name, columns_without_hidden, storage_modifier);
