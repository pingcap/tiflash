--- conflicted
+++ resolved
@@ -992,13 +992,8 @@
         return;
     }
 
-<<<<<<< HEAD
     /// Note that this routine is only left for CI tests. `clean_rename` should always be true in production env.
     auto & store = getAndMaybeInitStore();
-
-=======
-    auto & store = getAndMaybeInitStore();
->>>>>>> 08824618
     // For DatabaseOrdinary, we need to rename data path, then recreate a new store.
     const String new_path = new_path_to_db + "/" + new_table_name;
 
@@ -1131,13 +1126,8 @@
     else if (args->children.size() == 3)
         args->children.at(1) = literal;
     else
-<<<<<<< HEAD
-        throw Exception("Wrong arguments num: " + DB::toString(args->children.size())
-                + " in table: " + this->getTableName() + " in modifyASTStorage",
-=======
         throw Exception(
             "Wrong arguments num: " + DB::toString(args->children.size()) + " in table: " + this->getTableName() + " in modifyASTStorage",
->>>>>>> 08824618
             ErrorCodes::BAD_ARGUMENTS);
 }
 
