// Copyright 2022 PingCAP, Ltd.
//
// Licensed under the Apache License, Version 2.0 (the "License");
// you may not use this file except in compliance with the License.
// You may obtain a copy of the License at
//
//     http://www.apache.org/licenses/LICENSE-2.0
//
// Unless required by applicable law or agreed to in writing, software
// distributed under the License is distributed on an "AS IS" BASIS,
// WITHOUT WARRANTIES OR CONDITIONS OF ANY KIND, either express or implied.
// See the License for the specific language governing permissions and
// limitations under the License.

#include <Common/FailPoint.h>
#include <Common/FmtUtils.h>
#include <Common/Logger.h>
#include <Common/TiFlashMetrics.h>
#include <Common/formatReadable.h>
#include <Common/typeid_cast.h>
#include <Core/Defines.h>
#include <DataStreams/IBlockOutputStream.h>
#include <DataStreams/OneBlockInputStream.h>
#include <DataTypes/isSupportedDataTypeCast.h>
#include <Databases/IDatabase.h>
#include <Debug/MockTiDB.h>
#include <Interpreters/Context.h>
#include <Parsers/ASTCreateQuery.h>
#include <Parsers/ASTExpressionList.h>
#include <Parsers/ASTFunction.h>
#include <Parsers/ASTIdentifier.h>
#include <Parsers/ASTInsertQuery.h>
#include <Parsers/ASTLiteral.h>
#include <Parsers/ASTPartition.h>
#include <Parsers/ASTSelectQuery.h>
#include <Poco/File.h>
#include <Storages/AlterCommands.h>
#include <Storages/DeltaMerge/DeltaMergeHelpers.h>
#include <Storages/DeltaMerge/DeltaMergeStore.h>
#include <Storages/DeltaMerge/Filter/RSOperator.h>
#include <Storages/DeltaMerge/FilterParser/FilterParser.h>
#include <Storages/MutableSupport.h>
#include <Storages/PrimaryKeyNotMatchException.h>
#include <Storages/StorageDeltaMerge.h>
#include <Storages/StorageDeltaMergeHelpers.h>
#include <Storages/Transaction/Region.h>
#include <Storages/Transaction/TMTContext.h>
#include <Storages/Transaction/TiKVRecordFormat.h>
#include <Storages/Transaction/TypeMapping.h>
#include <TiDB/Schema/SchemaNameMapper.h>
#include <common/ThreadPool.h>
#include <common/config_common.h>
#include <common/logger_useful.h>

#include <random>

namespace DB
{
namespace FailPoints
{
extern const char exception_during_write_to_storage[];
} // namespace FailPoints

namespace ErrorCodes
{
extern const int BAD_ARGUMENTS;
extern const int DIRECTORY_ALREADY_EXISTS;
} // namespace ErrorCodes

using namespace DM;

StorageDeltaMerge::StorageDeltaMerge(
    const String & db_engine,
    const String & db_name_,
    const String & table_name_,
    const OptionTableInfoConstRef table_info_,
    const ColumnsDescription & columns_,
    const ASTPtr & primary_expr_ast_,
    Timestamp tombstone,
    Context & global_context_)
    : IManageableStorage{columns_, tombstone}
    , data_path_contains_database_name(db_engine != "TiFlash")
    , store_inited(false)
    , max_column_id_used(0)
    , global_context(global_context_.getGlobalContext())
    , log(Logger::get("StorageDeltaMerge", fmt::format("{}.{}", db_name_, table_name_)))
{
    if (primary_expr_ast_->children.empty())
        throw Exception("No primary key");

    // save schema from TiDB
    if (table_info_)
    {
        tidb_table_info = table_info_->get();
        is_common_handle = tidb_table_info.is_common_handle;
        pk_is_handle = tidb_table_info.pk_is_handle;
    }
    else
    {
        const auto mock_table_id = MockTiDB::instance().newTableID();
        tidb_table_info.id = mock_table_id;
        LOG_FMT_WARNING(log, "Allocate table id for mock test [id={}]", mock_table_id);
    }

    table_column_info = std::make_unique<TableColumnInfo>(db_name_, table_name_, primary_expr_ast_);

    updateTableColumnInfo();
}

void StorageDeltaMerge::updateTableColumnInfo()
{
    const ColumnsDescription & columns = getColumns();

    LOG_FMT_INFO(log, "updateTableColumnInfo: TableName {} ordinary {} materialized {}", table_column_info->table_name, columns.ordinary.toString(), columns.materialized.toString());

    auto & pk_expr_ast = table_column_info->pk_expr_ast;
    auto & handle_column_define = table_column_info->handle_column_define;
    auto & table_column_defines = table_column_info->table_column_defines;
    handle_column_define.name.clear();
    table_column_defines.clear();
    pk_column_names.clear();

    std::unordered_set<String> pks;
    if (!tidb_table_info.columns.empty())
    {
        if (pk_is_handle)
        {
            for (const auto & col : tidb_table_info.columns)
            {
                if (col.hasPriKeyFlag())
                {
                    pks.emplace(col.name);
                    pk_column_names.emplace_back(col.name);
                }
            }
        }
        else
        {
            pks.emplace(EXTRA_HANDLE_COLUMN_NAME);
            pk_column_names.emplace_back(EXTRA_HANDLE_COLUMN_NAME);
        }
    }
    else
    {
        for (size_t i = 0; i < pk_expr_ast->children.size(); ++i)
        {
            auto col_name = pk_expr_ast->children[i]->getColumnName();
            pks.emplace(col_name);
            pk_column_names.emplace_back(col_name);
        }
    }

    ColumnsDescription new_columns(columns.ordinary, columns.materialized, columns.aliases, columns.defaults);
    size_t pks_combined_bytes = 0;
    auto all_columns = columns.getAllPhysical();

    /// rowkey_column_defines is the columns used to generate rowkey in TiDB
    /// if is_common_handle = true || pk_is_handle = true, it is the primary keys in TiDB table's definition
    /// otherwise, it is _tidb_rowid
    ColumnDefines rowkey_column_defines;
    for (const auto & col : all_columns)
    {
        ColumnDefine col_def(0, col.name, col.type);
        if (!tidb_table_info.columns.empty())
        {
            /// If TableInfo from TiDB is not empty, we get column id and default value from TiDB
            auto & columns = tidb_table_info.columns;
            col_def.id = tidb_table_info.getColumnID(col_def.name);
            auto itr = std::find_if(columns.begin(), columns.end(), [&](const ColumnInfo & v) { return v.id == col_def.id; });
            if (itr != columns.end())
            {
                col_def.default_value = itr->defaultValueToField();
            }

            if (col_def.id != TiDBPkColumnID && col_def.id != VersionColumnID && col_def.id != DelMarkColumnID
                && tidb_table_info.getColumnInfo(col_def.id).hasPriKeyFlag())
            {
                rowkey_column_defines.push_back(col_def);
            }
        }
        else
        {
            // in test cases, we allocate column_id here
            col_def.id = max_column_id_used++;
        }

        if (pks.count(col.name))
        {
            if (!is_common_handle)
            {
                if (!col.type->isValueRepresentedByInteger())
                {
                    throw Exception(fmt::format("pk column {} is not representable by integer", col.name));
                }
                pks_combined_bytes += col.type->getSizeOfValueInMemory();
                if (pks_combined_bytes > sizeof(Handle))
                {
                    throw Exception(fmt::format("pk columns bytes exceeds size limit, {} > {}", pks_combined_bytes, sizeof(Handle)));
                }
            }
            if (pks.size() == 1)
            {
                handle_column_define = col_def;
            }
        }
        table_column_defines.push_back(col_def);
    }

    if (!new_columns.materialized.contains(VERSION_COLUMN_NAME))
    {
        hidden_columns.emplace_back(VERSION_COLUMN_NAME);
        new_columns.materialized.emplace_back(VERSION_COLUMN_NAME, VERSION_COLUMN_TYPE);
    }
    if (!new_columns.materialized.contains(TAG_COLUMN_NAME))
    {
        hidden_columns.emplace_back(TAG_COLUMN_NAME);
        new_columns.materialized.emplace_back(TAG_COLUMN_NAME, TAG_COLUMN_TYPE);
    }

    if (pks.size() > 1)
    {
        if (unlikely(is_common_handle))
        {
            throw Exception("Should not reach here: common handle with pk size > 1", ErrorCodes::LOGICAL_ERROR);
        }
        handle_column_define.id = EXTRA_HANDLE_COLUMN_ID;
        handle_column_define.name = EXTRA_HANDLE_COLUMN_NAME;
        handle_column_define.type = EXTRA_HANDLE_COLUMN_INT_TYPE;
        if (!new_columns.materialized.contains(EXTRA_HANDLE_COLUMN_NAME))
        {
            hidden_columns.emplace_back(EXTRA_HANDLE_COLUMN_NAME);
            new_columns.materialized.emplace_back(EXTRA_HANDLE_COLUMN_NAME, EXTRA_HANDLE_COLUMN_INT_TYPE);
        }
    }

    setColumns(new_columns);

    if (unlikely(handle_column_define.name.empty()))
    {
        // If users deploy a cluster with TiFlash node with version v4.0.0~v4.0.3, and rename primary key column. They will
        // run into here.
        // For v4.0.x, there is only one column that could be the primary key ("_tidb_rowid" or int64-like column) in TiFlash.
        // It is safe for us to take the primary key column name from TiDB table info to correct the primary key of the
        // create table statement.
        // Here we throw a PrimaryKeyNotMatchException, caller (`DatabaseLoading::loadTable`) is responsible for correcting
        // the statement and retry.
        if (pks.size() == 1 && !tidb_table_info.columns.empty() && !is_common_handle)
        {
            Strings actual_pri_keys;
            for (const auto & col : tidb_table_info.columns)
            {
                if (col.hasPriKeyFlag())
                {
                    actual_pri_keys.emplace_back(col.name);
                }
            }
            if (actual_pri_keys.size() == 1)
            {
                throw PrimaryKeyNotMatchException(*pks.begin(), actual_pri_keys[0]);
            }
            // fallover
        }

        // Unknown bug, throw an exception.
        FmtBuffer fmt_buf;
        fmt_buf.joinStr(
            all_columns.begin(),
            all_columns.end(),
            [](const auto & col, FmtBuffer & fb) {
                fb.append(col.name);
            },
            ",");
        throw Exception(
            fmt::format("Can not create table without primary key. Primary keys should be: {}, but only these columns are found:{}",
                        fmt::join(pks, ","),
                        fmt_buf.toString()));
    }
    assert(!table_column_defines.empty());

    if (!(is_common_handle || pk_is_handle))
    {
        rowkey_column_defines.clear();
        rowkey_column_defines.push_back(handle_column_define);
    }
    rowkey_column_size = rowkey_column_defines.size();
}

void StorageDeltaMerge::clearData()
{
    shutdown();
    // init the store so it can clear data
    auto & store = getAndMaybeInitStore();
    store->clearData();
}

void StorageDeltaMerge::drop()
{
    shutdown();
    // init the store so it can do the drop work
    auto & store = getAndMaybeInitStore();
    store->drop();
}

Block StorageDeltaMerge::buildInsertBlock(bool is_import, bool is_delete, const Block & old_block)
{
    Block to_write = old_block;

    if (!is_import)
    {
        // Remove the default columns generated by InterpreterInsertQuery
        if (to_write.has(EXTRA_HANDLE_COLUMN_NAME))
            to_write.erase(EXTRA_HANDLE_COLUMN_NAME);
        if (to_write.has(VERSION_COLUMN_NAME))
            to_write.erase(VERSION_COLUMN_NAME);
        if (to_write.has(TAG_COLUMN_NAME))
            to_write.erase(TAG_COLUMN_NAME);
    }

    auto & store = getAndMaybeInitStore();
    const size_t rows = to_write.rows();
    if (!to_write.has(store->getHandle().name))
    {
        // put handle column.
        auto handle_column = store->getHandle().type->createColumn();
        auto & handle_data = typeid_cast<ColumnVector<Handle> &>(*handle_column).getData();
        handle_data.resize(rows);

        size_t pk_column_count = pk_column_names.size();
        Columns pk_columns;
        std::vector<DataTypePtr> pk_column_types;
        for (auto & n : pk_column_names)
        {
            auto & col = to_write.getByName(n);
            pk_columns.push_back(col.column);
            pk_column_types.push_back(col.type);
        }

        for (size_t c = 0; c < pk_column_count; ++c)
        {
            appendIntoHandleColumn(handle_data, pk_column_types[c], pk_columns[c]);
        }

        addColumnToBlock(to_write, EXTRA_HANDLE_COLUMN_ID, EXTRA_HANDLE_COLUMN_NAME, is_common_handle ? EXTRA_HANDLE_COLUMN_STRING_TYPE : EXTRA_HANDLE_COLUMN_INT_TYPE, std::move(handle_column));
    }

    auto block = DeltaMergeStore::addExtraColumnIfNeed(global_context, store->getHandle(), std::move(to_write));

    // add version column
    if (!block.has(VERSION_COLUMN_NAME))
    {
        auto column = VERSION_COLUMN_TYPE->createColumn();
        auto & column_data = typeid_cast<ColumnVector<UInt64> &>(*column).getData();
        column_data.resize(rows);
        for (size_t i = 0; i < rows; ++i)
        {
            column_data[i] = next_version++;
        }

        addColumnToBlock(block, VERSION_COLUMN_ID, VERSION_COLUMN_NAME, VERSION_COLUMN_TYPE, std::move(column));
    }

    // add tag column (upsert / delete)
    if (!block.has(TAG_COLUMN_NAME))
    {
        auto column = TAG_COLUMN_TYPE->createColumn();
        auto & column_data = typeid_cast<ColumnVector<UInt8> &>(*column).getData();
        column_data.resize(rows);
        UInt8 tag = is_delete ? 1 : 0;
        for (size_t i = 0; i < rows; ++i)
        {
            column_data[i] = tag;
        }

        addColumnToBlock(block, TAG_COLUMN_ID, TAG_COLUMN_NAME, TAG_COLUMN_TYPE, std::move(column));
    }

    // Set the real column id.
    auto header = store->getHeader();
    for (auto & col : block)
    {
        if (col.name == EXTRA_HANDLE_COLUMN_NAME)
            col.column_id = EXTRA_HANDLE_COLUMN_ID;
        else if (col.name == VERSION_COLUMN_NAME)
            col.column_id = VERSION_COLUMN_ID;
        else if (col.name == TAG_COLUMN_NAME)
            col.column_id = TAG_COLUMN_ID;
        else
            col.column_id = header->getByName(col.name).column_id;
    }

    return block;
}

using BlockDecorator = std::function<Block(const Block &)>;
class DMBlockOutputStream : public IBlockOutputStream
{
public:
    DMBlockOutputStream(
        const DeltaMergeStorePtr & store_,
        const BlockDecorator & decorator_,
        const Context & db_context_,
        const Settings & db_settings_)
        : store(store_)
        , header(store->getHeader())
        , decorator(decorator_)
        , db_context(db_context_)
        , db_settings(db_settings_)
    {}

    Block getHeader() const override { return *header; }

    void write(const Block & block) override
    try
    {
        // When dt_insert_max_rows (Max rows of insert blocks when write into DeltaTree Engine, default = 0) is specified,
        // the insert block will be splited into multiples.
        // Currently dt_insert_max_rows is only used for performance tests.

        if (db_settings.dt_insert_max_rows == 0)
        {
            Block to_write = decorator(block);
            return store->write(db_context, db_settings, to_write);
        }

        Block new_block = decorator(block);
        auto rows = new_block.rows();
        size_t step = db_settings.dt_insert_max_rows;

        for (size_t offset = 0; offset < rows; offset += step)
        {
            size_t limit = std::min(offset + step, rows) - offset;
            Block write_block;
            for (auto & column : new_block)
            {
                auto col = column.type->createColumn();
                col->insertRangeFrom(*column.column, offset, limit);
                write_block.insert(ColumnWithTypeAndName(std::move(col), column.type, column.name, column.column_id));
            }

            store->write(db_context, db_settings, write_block);
        }
    }
    catch (DB::Exception & e)
    {
        e.addMessage(fmt::format("(while writing to table `{}`.`{}`)", store->getDatabaseName(), store->getTableName()));
        throw;
    }

private:
    DeltaMergeStorePtr store;
    BlockPtr header;
    BlockDecorator decorator;
    const Context & db_context;
    const Settings & db_settings;
};

BlockOutputStreamPtr StorageDeltaMerge::write(const ASTPtr & query, const Settings & settings)
{
    const auto & insert_query = typeid_cast<const ASTInsertQuery &>(*query);
    auto decorator = [&](const Block & block) { //
        return this->buildInsertBlock(insert_query.is_import, insert_query.is_delete, block);
    };
    return std::make_shared<DMBlockOutputStream>(getAndMaybeInitStore(), decorator, global_context, settings);
}

void StorageDeltaMerge::write(Block & block, const Settings & settings)
{
    auto & store = getAndMaybeInitStore();
#ifndef NDEBUG
    {
        // Do some check under DEBUG mode to ensure all block are written with column id properly set.
        // In this way we can catch the case that upstream raft log contains problematic data written from TiDB.
        auto header = store->getHeader();
        bool ok = true;
        String name;
        ColumnID cid = 0;
        for (auto & col : block)
        {
            name = col.name;
            cid = col.column_id;
            if (col.name == EXTRA_HANDLE_COLUMN_NAME)
            {
                if (col.column_id != EXTRA_HANDLE_COLUMN_ID)
                {
                    ok = false;
                    break;
                }
            }
            else if (col.name == VERSION_COLUMN_NAME)
            {
                if (col.column_id != VERSION_COLUMN_ID)
                {
                    ok = false;
                    break;
                }
            }
            else if (col.name == TAG_COLUMN_NAME)
            {
                if (col.column_id != TAG_COLUMN_ID)
                {
                    ok = false;
                    break;
                }
            }
            // it's ok if some columns in block is not in storage header, because these columns should be dropped after generating the block
            else if (header->has(col.name))
            {
                auto & header_col = header->getByName(col.name);
                if (col.column_id != header_col.column_id)
                {
                    ok = false;
                    break;
                }
                // We don't need to set default_value by now
                // col.default_value = header_col.default_value;
            }
        }
        if (!ok)
        {
            throw Exception(fmt::format("The column-id in written block is not properly set [name={}] [id={}]", name, cid));
        }
    }
#endif

    FAIL_POINT_TRIGGER_EXCEPTION(FailPoints::exception_during_write_to_storage);

    store->write(global_context, settings, block);
}

std::unordered_set<UInt64> parseSegmentSet(const ASTPtr & ast)
{
    if (!ast)
        return {};
    const auto & partition_ast = typeid_cast<const ASTPartition &>(*ast);

    if (!partition_ast.value)
        return {parse<UInt64>(partition_ast.id)};

    auto parse_segment_id = [](const ASTLiteral * literal) -> std::pair<bool, UInt64> {
        if (!literal)
            return {false, 0};
        switch (literal->value.getType())
        {
        case Field::Types::String:
            return {true, parse<UInt64>(literal->value.get<String>())};
        case Field::Types::UInt64:
            return {true, literal->value.get<UInt64>()};
        default:
            return {false, 0};
        }
    };

    {
        const auto * partition_lit = typeid_cast<const ASTLiteral *>(partition_ast.value.get());
        auto [suc, id] = parse_segment_id(partition_lit);
        if (suc)
            return {id};
    }

    const auto * partition_function = typeid_cast<const ASTFunction *>(partition_ast.value.get());
    if (partition_function && partition_function->name == "tuple")
    {
        std::unordered_set<UInt64> ids;
        bool ok = true;
        for (const auto & item : partition_function->arguments->children)
        {
            const auto * partition_lit = typeid_cast<const ASTLiteral *>(item.get());
            auto [suc, id] = parse_segment_id(partition_lit);
            if (suc)
            {
                ids.emplace(id);
            }
            else
            {
                ok = false;
                break;
            }
        }
        if (ok)
            return ids;
    }

    throw Exception(fmt::format("Unable to parse segment IDs in literal form: `{}`", partition_ast.fields_str.toString()));
}

BlockInputStreams StorageDeltaMerge::read(
    const Names & column_names,
    const SelectQueryInfo & query_info,
    const Context & context,
    QueryProcessingStage::Enum & /*processed_stage*/,
    size_t max_block_size,
    unsigned num_streams)
{
    auto & store = getAndMaybeInitStore();
    // Note that `columns_to_read` should keep the same sequence as ColumnRef
    // in `Coprocessor.TableScan.columns`, or rough set filter could be
    // failed to parsed.
    ColumnDefines columns_to_read;
    auto header = store->getHeader();
    size_t extra_table_id_index = InvalidColumnID;
    for (size_t i = 0; i < column_names.size(); i++)
    {
        ColumnDefine col_define;
        if (column_names[i] == EXTRA_HANDLE_COLUMN_NAME)
            col_define = store->getHandle();
        else if (column_names[i] == VERSION_COLUMN_NAME)
            col_define = getVersionColumnDefine();
        else if (column_names[i] == TAG_COLUMN_NAME)
            col_define = getTagColumnDefine();
        else if (column_names[i] == EXTRA_TABLE_ID_COLUMN_NAME)
        {
            extra_table_id_index = i;
            continue;
        }
        else
        {
            auto & column = header->getByName(column_names[i]);
            col_define.name = column.name;
            col_define.id = column.column_id;
            col_define.type = column.type;
            col_define.default_value = column.default_value;
        }
        columns_to_read.push_back(col_define);
    }

    const ASTSelectQuery & select_query = typeid_cast<const ASTSelectQuery &>(*query_info.query);
    if (select_query.raw_for_mutable) // for selraw
    {
        // Read without MVCC filtering and del_mark = 1 filtering
        return store->readRaw(
            context,
            context.getSettingsRef(),
            columns_to_read,
            num_streams,
            parseSegmentSet(select_query.segment_expression_list),
            extra_table_id_index);
    }

    // Read with MVCC filtering
    if (unlikely(!query_info.mvcc_query_info))
        throw Exception("mvcc query info is null", ErrorCodes::LOGICAL_ERROR);

    TMTContext & tmt = context.getTMTContext();
    if (unlikely(!tmt.isInitialized()))
        throw Exception("TMTContext is not initialized", ErrorCodes::LOGICAL_ERROR);

    const auto & mvcc_query_info = *query_info.mvcc_query_info;
    auto tracing_logger = Logger::get("StorageDeltaMerge", log->identifier(), query_info.req_id);

    LOG_FMT_DEBUG(tracing_logger, "Read with tso: {}", mvcc_query_info.read_tso);

    // Check whether tso is smaller than TiDB GcSafePoint
    const auto check_read_tso = [&tmt, &context, this](UInt64 read_tso) {
        auto pd_client = tmt.getPDClient();
        if (likely(!pd_client->isMock()))
        {
            auto safe_point = PDClientHelper::getGCSafePointWithRetry(
                pd_client,
                /* ignore_cache= */ false,
                global_context.getSettingsRef().safe_point_update_interval_seconds);
            if (read_tso < safe_point)
            {
                throw Exception(
                    fmt::format("query id: {}, read tso: {} is smaller than tidb gc safe point: {}",
                                context.getCurrentQueryId(),
                                read_tso,
                                safe_point),
                    ErrorCodes::LOGICAL_ERROR);
            }
        }
    };
    check_read_tso(mvcc_query_info.read_tso);

    FmtBuffer fmt_buf;
    if (unlikely(tracing_logger->trace()))
    {
        fmt_buf.append("orig, ");
        fmt_buf.joinStr(
            mvcc_query_info.regions_query_info.begin(),
            mvcc_query_info.regions_query_info.end(),
            [](const auto & region, FmtBuffer & fb) {
                if (!region.required_handle_ranges.empty())
                {
                    fb.joinStr(
                        region.required_handle_ranges.begin(),
                        region.required_handle_ranges.end(),
                        [region_id = region.region_id](const auto & range, FmtBuffer & fb) {
                            fb.fmtAppend("{}{}", region_id, RecordKVFormat::DecodedTiKVKeyRangeToDebugString(range));
                        },
                        ",");
                }
                else
                {
                    /// only used for test cases
                    const auto & range = region.range_in_table;
                    fb.fmtAppend("{}{}", region.region_id, RecordKVFormat::DecodedTiKVKeyRangeToDebugString(range));
                }
            },
            ",");
    }

    auto ranges = getQueryRanges(
        mvcc_query_info.regions_query_info,
        tidb_table_info.id,
        is_common_handle,
        rowkey_column_size,
        /*expected_ranges_count*/ num_streams,
        tracing_logger);

    if (unlikely(tracing_logger->trace()))
    {
        fmt_buf.append(" merged, ");
        fmt_buf.joinStr(
            ranges.begin(),
            ranges.end(),
            [](const auto & range, FmtBuffer & fb) {
                fb.append(range.toDebugString());
            },
            ",");
        LOG_FMT_TRACE(tracing_logger, "reading ranges: {}", fmt_buf.toString());
    }

    /// Get Rough set filter from query
    DM::RSOperatorPtr rs_operator = DM::EMPTY_FILTER;
    const bool enable_rs_filter = context.getSettingsRef().dt_enable_rough_set_filter;
    if (enable_rs_filter)
    {
        if (likely(query_info.dag_query))
        {
            /// Query from TiDB / TiSpark
            auto create_attr_by_column_id = [this](ColumnID column_id) -> Attr {
                const ColumnDefines & defines = this->getAndMaybeInitStore()->getTableColumns();
                auto iter = std::find_if(
                    defines.begin(),
                    defines.end(),
                    [column_id](const ColumnDefine & d) -> bool { return d.id == column_id; });
                if (iter != defines.end())
                    return Attr{.col_name = iter->name, .col_id = iter->id, .type = iter->type};
                // Maybe throw an exception? Or check if `type` is nullptr before creating filter?
                return Attr{.col_name = "", .col_id = column_id, .type = DataTypePtr{}};
            };
            rs_operator = FilterParser::parseDAGQuery(*query_info.dag_query, columns_to_read, std::move(create_attr_by_column_id), log);
        }
        if (likely(rs_operator != DM::EMPTY_FILTER))
            LOG_FMT_DEBUG(tracing_logger, "Rough set filter: {}", rs_operator->toDebugString());
    }
    else
        LOG_FMT_DEBUG(tracing_logger, "Rough set filter is disabled.");

    auto streams = store->read(
        context,
        context.getSettingsRef(),
        columns_to_read,
        ranges,
        num_streams,
        /*max_version=*/mvcc_query_info.read_tso,
        rs_operator,
        query_info.req_id,
<<<<<<< HEAD
        /* is_raw_read */ tidb_table_info.tiflash_mode == TiDB::TiFlashMode::Fast,
=======
        /* is_fast_mode */ tidb_table_info.tiflash_mode == TiDB::TiFlashMode::Fast, // read in normal mode or read in fast mode
>>>>>>> 2bbe02bb
        max_block_size,
        parseSegmentSet(select_query.segment_expression_list),
        extra_table_id_index);

    /// Ensure read_tso info after read.
    check_read_tso(mvcc_query_info.read_tso);

    LOG_FMT_TRACE(tracing_logger, "[ranges: {}] [streams: {}]", ranges.size(), streams.size());

    return streams;
}

void StorageDeltaMerge::checkStatus(const Context & context)
{
    getAndMaybeInitStore()->check(context);
}

void StorageDeltaMerge::flushCache(const Context & context)
{
    flushCache(context, DM::RowKeyRange::newAll(is_common_handle, rowkey_column_size), /* try_until_succeed */ true);
}

bool StorageDeltaMerge::flushCache(const Context & context, const DM::RowKeyRange & range_to_flush, bool try_until_succeed)
{
    return getAndMaybeInitStore()->flushCache(context, range_to_flush, try_until_succeed);
}

void StorageDeltaMerge::mergeDelta(const Context & context)
{
    getAndMaybeInitStore()->mergeDeltaAll(context);
}

std::optional<DM::RowKeyRange> StorageDeltaMerge::mergeDeltaBySegment(const Context & context, const DM::RowKeyValue & start_key, const DM::DeltaMergeStore::TaskRunThread run_thread)
{
    return getAndMaybeInitStore()->mergeDeltaBySegment(context, start_key, run_thread);
}

void StorageDeltaMerge::deleteRange(const DM::RowKeyRange & range_to_delete, const Settings & settings)
{
    GET_METRIC(tiflash_storage_command_count, type_delete_range).Increment();
    return getAndMaybeInitStore()->deleteRange(global_context, settings, range_to_delete);
}

void StorageDeltaMerge::ingestFiles(
    const DM::RowKeyRange & range,
    const std::vector<UInt64> & file_ids,
    bool clear_data_in_range,
    const Settings & settings)
{
    GET_METRIC(tiflash_storage_command_count, type_ingest).Increment();
    return getAndMaybeInitStore()->ingestFiles(
        global_context,
        settings,
        range,
        file_ids,
        clear_data_in_range);
}

UInt64 StorageDeltaMerge::onSyncGc(Int64 limit)
{
    if (storeInited())
    {
        return _store->onSyncGc(limit);
    }
    return 0;
}

// just for testing
size_t getRows(DM::DeltaMergeStorePtr & store, const Context & context, const DM::RowKeyRange & range)
{
    size_t rows = 0;

    ColumnDefines to_read{getExtraHandleColumnDefine(store->isCommonHandle())};
    auto stream = store->read(
        context,
        context.getSettingsRef(),
        to_read,
        {range},
        1,
        std::numeric_limits<UInt64>::max(),
        EMPTY_FILTER,
        /*tracing_id*/ "getRows")[0];
    stream->readPrefix();
    Block block;
    while ((block = stream->read()))
        rows += block.rows();
    stream->readSuffix();

    return rows;
}

// just for testing
DM::RowKeyRange getRange(DM::DeltaMergeStorePtr & store, const Context & context, size_t total_rows, size_t delete_rows)
{
    auto start_index = rand() % (total_rows - delete_rows + 1); // NOLINT(cert-msc50-cpp)
    DM::RowKeyRange range = DM::RowKeyRange::newAll(store->isCommonHandle(), store->getRowKeyColumnSize());
    {
        ColumnDefines to_read{getExtraHandleColumnDefine(store->isCommonHandle())};
        auto stream = store->read(
            context,
            context.getSettingsRef(),
            to_read,
            {DM::RowKeyRange::newAll(store->isCommonHandle(), store->getRowKeyColumnSize())},
            1,
            std::numeric_limits<UInt64>::max(),
            EMPTY_FILTER,
            /*tracing_id*/ "getRange")[0];
        stream->readPrefix();
        Block block;
        size_t index = 0;
        while ((block = stream->read()))
        {
            auto data = RowKeyColumnContainer(block.getByPosition(0).column, store->isCommonHandle());
            for (size_t i = 0; i < data.column->size(); ++i)
            {
                if (index == start_index)
                    range.setStart(data.getRowKeyValue(i).toRowKeyValue());
                if (index == start_index + delete_rows)
                    range.setEnd(data.getRowKeyValue(i).toRowKeyValue());
                ++index;
            }
        }
        stream->readSuffix();
    }

    return range;
}

void StorageDeltaMerge::deleteRows(const Context & context, size_t delete_rows)
{
    auto & store = getAndMaybeInitStore();
    size_t total_rows = getRows(store, context, DM::RowKeyRange::newAll(is_common_handle, rowkey_column_size));
    delete_rows = std::min(total_rows, delete_rows);
    auto delete_range = getRange(store, context, total_rows, delete_rows);
    size_t actual_delete_rows = getRows(store, context, delete_range);
    if (actual_delete_rows != delete_rows)
        LOG_FMT_ERROR(log, "Expected delete rows: {}, got: {}", delete_rows, actual_delete_rows);

    store->deleteRange(context, context.getSettingsRef(), delete_range);

    size_t after_delete_rows = getRows(store, context, DM::RowKeyRange::newAll(is_common_handle, rowkey_column_size));
    if (after_delete_rows != total_rows - delete_rows)
        LOG_FMT_ERROR(log, "Rows after delete range not match, expected: {}, got: {}", (total_rows - delete_rows), after_delete_rows);
}

std::pair<DB::DecodingStorageSchemaSnapshotConstPtr, BlockUPtr> StorageDeltaMerge::getSchemaSnapshotAndBlockForDecoding(const TableStructureLockHolder & table_structure_lock, bool need_block)
{
    (void)table_structure_lock;
    std::lock_guard lock{decode_schema_mutex};
    if (!decoding_schema_snapshot || decoding_schema_changed)
    {
        auto & store = getAndMaybeInitStore();
        decoding_schema_snapshot = std::make_shared<DecodingStorageSchemaSnapshot>(store->getStoreColumns(), tidb_table_info, store->getHandle(), decoding_schema_version++);
        cache_blocks.clear();
        decoding_schema_changed = false;
    }

    if (need_block)
    {
        if (cache_blocks.empty())
        {
            return std::make_pair(decoding_schema_snapshot, std::make_unique<Block>(createBlockSortByColumnID(decoding_schema_snapshot)));
        }
        else
        {
            auto block_ptr = std::move(cache_blocks.back());
            cache_blocks.pop_back();
            return std::make_pair(decoding_schema_snapshot, std::move(block_ptr));
        }
    }
    else
    {
        return std::make_pair(decoding_schema_snapshot, nullptr);
    }
}

void StorageDeltaMerge::releaseDecodingBlock(Int64 block_decoding_schema_version, BlockUPtr block_ptr)
{
    std::lock_guard lock{decode_schema_mutex};
    if (!decoding_schema_snapshot || block_decoding_schema_version < decoding_schema_snapshot->decoding_schema_version)
        return;
    if (cache_blocks.size() >= max_cached_blocks_num)
        return;
    clearBlockData(*block_ptr);
    cache_blocks.emplace_back(std::move(block_ptr));
}

//==========================================================================================
// DDL methods.
//==========================================================================================
void StorageDeltaMerge::alterFromTiDB(
    const TableLockHolder &,
    const AlterCommands & commands,
    const String & database_name,
    const TiDB::TableInfo & table_info,
    const SchemaNameMapper & name_mapper,
    const Context & context)
{
    alterImpl(
        commands,
        database_name,
        name_mapper.mapTableName(table_info),
        std::optional<std::reference_wrapper<const TiDB::TableInfo>>(table_info),
        context);
}

void StorageDeltaMerge::alter(
    const TableLockHolder &,
    const AlterCommands & commands,
    const String & database_name,
    const String & table_name_,
    const Context & context)
{
    alterImpl(
        commands,
        database_name,
        table_name_,
        std::nullopt,
        context);
}

/// If any ddl statement change StorageDeltaMerge's schema,
/// we need to update the create statement in metadata, so that we can restore table structure next time
static void updateDeltaMergeTableCreateStatement(
    const String & database_name,
    const String & table_name,
    const SortDescription & pk_names,
    const ColumnsDescription & columns,
    const OrderedNameSet & hidden_columns,
    OptionTableInfoConstRef table_info,
    Timestamp tombstone,
    const Context & context);

inline OptionTableInfoConstRef getTableInfoForCreateStatement(
    const OptionTableInfoConstRef table_info_from_tidb,
    TiDB::TableInfo & table_info_from_store,
    const ColumnDefines & store_table_columns,
    const OrderedNameSet & hidden_columns)
{
    if (likely(table_info_from_tidb))
        return table_info_from_tidb;

    /// If TableInfo from TiDB is empty, for example, create DM table for test,
    /// we refine TableInfo from store's table column, so that we can restore column id next time
    table_info_from_store.schema_version = DEFAULT_UNSPECIFIED_SCHEMA_VERSION;
    for (const auto & column_define : store_table_columns)
    {
        if (hidden_columns.has(column_define.name))
            continue;
        TiDB::ColumnInfo column_info = reverseGetColumnInfo( //
            NameAndTypePair{column_define.name, column_define.type},
            column_define.id,
            column_define.default_value,
            /* for_test= */ true);
        table_info_from_store.columns.emplace_back(std::move(column_info));
    }
    return std::optional<std::reference_wrapper<const TiDB::TableInfo>>(table_info_from_store);
}

void StorageDeltaMerge::alterImpl(
    const AlterCommands & commands,
    const String & database_name,
    const String & table_name_,
    const OptionTableInfoConstRef table_info,
    const Context & context)
try
{
    std::unordered_set<String> cols_drop_forbidden;
    cols_drop_forbidden.insert(EXTRA_HANDLE_COLUMN_NAME);
    cols_drop_forbidden.insert(VERSION_COLUMN_NAME);
    cols_drop_forbidden.insert(TAG_COLUMN_NAME);

    auto tombstone = getTombstone();

    for (const auto & command : commands)
    {
        if (command.type == AlterCommand::MODIFY_PRIMARY_KEY)
        {
            // check that add primary key is forbidden
            throw Exception(fmt::format("Storage engine {} doesn't support modify primary key.", getName()), ErrorCodes::BAD_ARGUMENTS);
        }
        else if (command.type == AlterCommand::DROP_COLUMN)
        {
            // check that drop hidden columns is forbidden
            if (cols_drop_forbidden.count(command.column_name) > 0)
                throw Exception(
                    fmt::format("Storage engine {} doesn't support drop hidden column: {}", getName(), command.column_name),
                    ErrorCodes::BAD_ARGUMENTS);
        }
        else if (command.type == AlterCommand::TOMBSTONE)
        {
            tombstone = command.tombstone;
        }
        else if (command.type == AlterCommand::RECOVER)
        {
            tombstone = 0;
        }
    }

    // update the metadata in database, so that we can read the new schema using TiFlash's client
    ColumnsDescription new_columns = getColumns();
    for (const auto & command : commands)
    {
        if (command.type == AlterCommand::MODIFY_COLUMN)
        {
            // find the column we are going to modify
            auto col_iter = command.findColumn(new_columns.ordinary); // just find in ordinary columns
            if (unlikely(!isSupportedDataTypeCast(col_iter->type, command.data_type)))
            {
                // If this table has no tiflash replica, simply ignore this check because TiDB constraint
                // on DDL is not strict. (https://github.com/pingcap/tidb/issues/17530)
                // If users applied unsupported column type change on table with tiflash replica. To get rid of
                // this exception and avoid of reading broken data, they have truncate that table.
                if (table_info && table_info.value().get().replica_info.count == 0)
                {
                    LOG_FMT_WARNING(
                        log,
                        "Accept lossy column data type modification. Table (id:{}) modify column {}({}) from {} to {}",
                        table_info.value().get().id,
                        command.column_name,
                        command.column_id,
                        col_iter->type->getName(),
                        command.data_type->getName());
                }
                else
                {
                    // check that lossy changes is forbidden
                    // check that changing the UNSIGNED attribute is forbidden
                    throw Exception(
                        fmt::format("Storage engine {} doesn't support lossy data type modification. Try to modify column {}({}) from {} to {}",
                                    getName(),
                                    command.column_name,
                                    command.column_id,
                                    col_iter->type->getName(),
                                    command.data_type->getName()),
                        ErrorCodes::NOT_IMPLEMENTED);
                }
            }
        }
    }

    commands.apply(new_columns); // apply AlterCommands to `new_columns`
    setColumns(std::move(new_columns));
    if (table_info)
    {
        tidb_table_info = table_info.value();
    }

    {
        std::lock_guard lock(store_mutex); // Avoid concurrent init store and DDL.
        if (storeInited())
        {
            _store->applyAlters(commands, table_info, max_column_id_used, context);
        }
        else
        {
            updateTableColumnInfo();
        }
    }
    decoding_schema_changed = true;

    SortDescription pk_desc = getPrimarySortDescription();
    ColumnDefines store_columns = getStoreColumnDefines();
    TiDB::TableInfo table_info_from_store;
    table_info_from_store.name = table_name_;
    // after update `new_columns` and store's table columns, we need to update create table statement,
    // so that we can restore table next time.
    updateDeltaMergeTableCreateStatement(
        database_name,
        table_name_,
        pk_desc,
        getColumns(),
        hidden_columns,
        getTableInfoForCreateStatement(table_info, table_info_from_store, store_columns, hidden_columns),
        tombstone,
        context);
    setTombstone(tombstone);
}
catch (Exception & e)
{
    e.addMessage(fmt::format(
        " table name: {}, table id: {}",
        table_name_,
        (table_info ? DB::toString(table_info.value().get().id) : "unknown")));
    throw;
}

ColumnDefines StorageDeltaMerge::getStoreColumnDefines() const
{
    if (storeInited())
    {
        return _store->getTableColumns();
    }
    std::lock_guard lock(store_mutex);
    if (storeInited())
    {
        return _store->getTableColumns();
    }
    ColumnDefines cols;
    cols.emplace_back(table_column_info->handle_column_define);
    cols.emplace_back(getVersionColumnDefine());
    cols.emplace_back(getTagColumnDefine());
    for (const auto & col : table_column_info->table_column_defines)
    {
        if (col.id != table_column_info->handle_column_define.id && col.id != VERSION_COLUMN_ID && col.id != TAG_COLUMN_ID)
        {
            cols.emplace_back(col);
        }
    }
    return cols;
}

String StorageDeltaMerge::getName() const
{
    return MutableSupport::delta_tree_storage_name;
}

void StorageDeltaMerge::rename(
    const String & new_path_to_db,
    const String & new_database_name,
    const String & new_table_name,
    const String & new_display_table_name)
{
    tidb_table_info.name = new_display_table_name; // update name in table info
    // For DatabaseTiFlash, simply update store's database is OK.
    // `store->getTableName() == new_table_name` only keep for mock test.
    bool clean_rename = !data_path_contains_database_name && getTableName() == new_table_name;
    if (likely(clean_rename))
    {
        if (storeInited())
        {
            _store->rename(new_path_to_db, clean_rename, new_database_name, new_table_name);
            return;
        }
        std::lock_guard lock(store_mutex);
        if (storeInited())
        {
            _store->rename(new_path_to_db, clean_rename, new_database_name, new_table_name);
        }
        else
        {
            table_column_info->db_name = new_database_name;
            table_column_info->table_name = new_table_name;
        }
        return;
    }

    /// Note that this routine is only left for CI tests. `clean_rename` should always be true in production env.
    auto & store = getAndMaybeInitStore();

    // For DatabaseOrdinary, we need to rename data path, then recreate a new store.
    const String new_path = new_path_to_db + "/" + new_table_name;

    if (Poco::File{new_path}.exists())
        throw Exception(
            fmt::format("Target path already exists: {}", new_path),
            ErrorCodes::DIRECTORY_ALREADY_EXISTS);

    // flush store and then reset store to new path
    store->flushCache(global_context, RowKeyRange::newAll(is_common_handle, rowkey_column_size));
    ColumnDefines table_column_defines = store->getTableColumns();
    ColumnDefine handle_column_define = store->getHandle();
    DeltaMergeStore::Settings settings = store->getSettings();

    // remove background tasks
    store->shutdown();
    // rename directories for multi disks
    store->rename(new_path, clean_rename, new_database_name, new_table_name);
    // generate a new store
    store = std::make_shared<DeltaMergeStore>(
        global_context,
        data_path_contains_database_name,
        new_database_name,
        new_table_name,
        tidb_table_info.id,
        std::move(table_column_defines),
        std::move(handle_column_define),
        is_common_handle,
        rowkey_column_size,
        settings);
}

String StorageDeltaMerge::getTableName() const
{
    if (storeInited())
    {
        return _store->getTableName();
    }
    std::lock_guard lock(store_mutex);
    if (storeInited())
    {
        return _store->getTableName();
    }
    return table_column_info->table_name;
}

String StorageDeltaMerge::getDatabaseName() const
{
    if (storeInited())
    {
        return _store->getDatabaseName();
    }
    std::lock_guard lock(store_mutex);
    if (storeInited())
    {
        return _store->getDatabaseName();
    }
    return table_column_info->db_name;
}

void updateDeltaMergeTableCreateStatement(
    const String & database_name,
    const String & table_name,
    const SortDescription & pk_names,
    const ColumnsDescription & columns,
    const OrderedNameSet & hidden_columns,
    OptionTableInfoConstRef table_info,
    Timestamp tombstone,
    const Context & context)
{
    /// Filter out hidden columns in the `create table statement`
    ColumnsDescription columns_without_hidden;
    columns_without_hidden.ordinary = columns.ordinary;
    for (const auto & col : columns.materialized)
        if (!hidden_columns.has(col.name))
            columns_without_hidden.materialized.emplace_back(col);
    columns_without_hidden.aliases = columns.aliases;
    columns_without_hidden.defaults = columns.defaults;

    // We need to update the JSON field in table ast
    // engine = DeltaMerge((CounterID, EventDate), '{JSON format table info}')
    IDatabase::ASTModifier storage_modifier = [&](IAST & ast) {
        ASTPtr pk_ast;
        {
            if (pk_names.size() > 1)
            {
                pk_ast = makeASTFunction("tuple");
                for (const auto & pk : pk_names)
                {
                    pk_ast->children.emplace_back(std::make_shared<ASTIdentifier>(pk.column_name));
                }
            }
            else if (pk_names.size() == 1)
            {
                pk_ast = std::make_shared<ASTExpressionList>();
                pk_ast->children.emplace_back(std::make_shared<ASTIdentifier>(pk_names[0].column_name));
            }
            else
            {
                throw Exception(fmt::format("Try to update table({}.{}) statement with no primary key. ", database_name, table_name));
            }
        }

        std::shared_ptr<ASTLiteral> tableinfo_literal = std::make_shared<ASTLiteral>(Field(table_info->get().serialize()));
        auto tombstone_ast = std::make_shared<ASTLiteral>(Field(tombstone));

        auto & storage_ast = typeid_cast<ASTStorage &>(ast);
        auto & args = typeid_cast<ASTExpressionList &>(*storage_ast.engine->arguments);
        if (!args.children.empty())
        {
            // Refresh primary keys' name
            args.children[0] = pk_ast;
        }
        if (args.children.size() == 1)
        {
            args.children.emplace_back(tableinfo_literal);
            args.children.emplace_back(tombstone_ast);
        }
        else if (args.children.size() == 2)
        {
            args.children.back() = tableinfo_literal;
            args.children.emplace_back(tombstone_ast);
        }
        else if (args.children.size() == 3)
        {
            args.children.at(1) = tableinfo_literal;
            args.children.back() = tombstone_ast;
        }
        else
        {
            throw Exception(
                fmt::format(
                    "Wrong arguments num: {} in table: {} with engine={}",
                    args.children.size(),
                    table_name,
                    MutableSupport::delta_tree_storage_name),
                ErrorCodes::BAD_ARGUMENTS);
        }
    };

    context.getDatabase(database_name)->alterTable(context, table_name, columns_without_hidden, storage_modifier);
}

// somehow duplicated with `storage_modifier` in updateDeltaMergeTableCreateStatement ...
void StorageDeltaMerge::modifyASTStorage(ASTStorage * storage_ast, const TiDB::TableInfo & table_info_)
{
    if (!storage_ast || !storage_ast->engine)
        return;
    auto * args = typeid_cast<ASTExpressionList *>(storage_ast->engine->arguments.get());
    if (!args)
        return;
    std::shared_ptr<ASTLiteral> literal = std::make_shared<ASTLiteral>(Field(table_info_.serialize()));
    if (args->children.size() == 1)
        args->children.emplace_back(literal);
    else if (args->children.size() == 2)
        args->children.back() = literal;
    else if (args->children.size() == 3)
        args->children.at(1) = literal;
    else
        throw Exception(
            fmt::format("Wrong arguments num: {} in table: {} in modifyASTStorage", args->children.size(), this->getTableName()),
            ErrorCodes::BAD_ARGUMENTS);
}

BlockInputStreamPtr StorageDeltaMerge::status()
{
    Block block;

    block.insert({std::make_shared<DataTypeString>(), "Name"});
    block.insert({std::make_shared<DataTypeString>(), "Value"});

    auto columns = block.mutateColumns();
    auto & name_col = columns[0];
    auto & value_col = columns[1];

    DeltaMergeStoreStat stat;
    if (storeInited())
    {
        stat = _store->getStat();
    }

#define INSERT_INT(NAME)             \
    name_col->insert(String(#NAME)); \
    value_col->insert(DB::toString(stat.NAME));

#define INSERT_SIZE(NAME)            \
    name_col->insert(String(#NAME)); \
    value_col->insert(formatReadableSizeWithBinarySuffix(stat.NAME, 2));

#define INSERT_RATE(NAME)            \
    name_col->insert(String(#NAME)); \
    value_col->insert(DB::toString(stat.NAME * 100, 2) + "%");

#define INSERT_FLOAT(NAME)           \
    name_col->insert(String(#NAME)); \
    value_col->insert(DB::toString(stat.NAME, 2));

    INSERT_INT(segment_count)
    INSERT_INT(total_rows)
    INSERT_SIZE(total_size)
    INSERT_INT(total_delete_ranges)

    INSERT_SIZE(total_delta_size)
    INSERT_SIZE(total_stable_size)

    INSERT_RATE(delta_rate_rows)
    INSERT_RATE(delta_rate_segments)

    INSERT_RATE(delta_placed_rate)
    INSERT_SIZE(delta_cache_size)
    INSERT_RATE(delta_cache_rate)
    INSERT_RATE(delta_cache_wasted_rate)

    INSERT_SIZE(delta_index_size)

    INSERT_FLOAT(avg_segment_rows)
    INSERT_SIZE(avg_segment_size)

    INSERT_INT(delta_count)
    INSERT_INT(total_delta_rows)
    INSERT_FLOAT(avg_delta_rows)
    INSERT_FLOAT(avg_delta_delete_ranges)

    INSERT_INT(stable_count)
    INSERT_INT(total_stable_rows)
    INSERT_FLOAT(avg_stable_rows)

    INSERT_INT(total_pack_count_in_delta)
    INSERT_FLOAT(avg_pack_count_in_delta)
    INSERT_FLOAT(avg_pack_rows_in_delta)
    INSERT_SIZE(avg_pack_size_in_delta)

    INSERT_INT(total_pack_count_in_stable)
    INSERT_FLOAT(avg_pack_count_in_stable)
    INSERT_FLOAT(avg_pack_rows_in_stable)
    INSERT_SIZE(avg_pack_size_in_stable)

    INSERT_INT(storage_stable_num_snapshots);
    INSERT_INT(storage_stable_num_pages);
    INSERT_INT(storage_stable_num_normal_pages)
    INSERT_INT(storage_stable_max_page_id);

    INSERT_INT(storage_delta_num_snapshots);
    INSERT_INT(storage_delta_num_pages);
    INSERT_INT(storage_delta_num_normal_pages)
    INSERT_INT(storage_delta_max_page_id);

    INSERT_INT(storage_meta_num_snapshots);
    INSERT_INT(storage_meta_num_pages);
    INSERT_INT(storage_meta_num_normal_pages)
    INSERT_INT(storage_meta_max_page_id);

    INSERT_INT(background_tasks_length);

#undef INSERT_INT
#undef INSERT_SIZE
#undef INSERT_RATE
#undef INSERT_FLOAT

    return std::make_shared<OneBlockInputStream>(block);
}

void StorageDeltaMerge::startup()
{
    TMTContext & tmt = global_context.getTMTContext();
    tmt.getStorages().put(std::static_pointer_cast<StorageDeltaMerge>(shared_from_this()));
}

void StorageDeltaMerge::shutdownImpl()
{
    bool v = false;
    if (!shutdown_called.compare_exchange_strong(v, true))
        return;
    if (storeInited())
    {
        _store->shutdown();
    }
}

void StorageDeltaMerge::shutdown()
{
    shutdownImpl();
}

void StorageDeltaMerge::removeFromTMTContext()
{
    // remove this table from TMTContext
    TMTContext & tmt_context = global_context.getTMTContext();
    tmt_context.getStorages().remove(tidb_table_info.id);
    tmt_context.getRegionTable().removeTable(tidb_table_info.id);
}

StorageDeltaMerge::~StorageDeltaMerge()
{
    shutdownImpl();
}

DataTypePtr StorageDeltaMerge::getPKTypeImpl() const
{
    if (storeInited())
    {
        return _store->getPKDataType();
    }
    std::lock_guard lock(store_mutex);
    if (storeInited())
    {
        return _store->getPKDataType();
    }
    return table_column_info->handle_column_define.type;
}

SortDescription StorageDeltaMerge::getPrimarySortDescription() const
{
    if (storeInited())
    {
        return _store->getPrimarySortDescription();
    }
    std::lock_guard lock(store_mutex);
    if (storeInited())
    {
        return _store->getPrimarySortDescription();
    }
    SortDescription desc;
    desc.emplace_back(table_column_info->handle_column_define.name, /* direction_= */ 1, /* nulls_direction_= */ 1);
    return desc;
}

DeltaMergeStorePtr & StorageDeltaMerge::getAndMaybeInitStore()
{
    if (storeInited())
    {
        return _store;
    }
    std::lock_guard lock(store_mutex);
    if (_store == nullptr)
    {
        _store = std::make_shared<DeltaMergeStore>(
            global_context,
            data_path_contains_database_name,
            table_column_info->db_name,
            table_column_info->table_name,
            tidb_table_info.id,
            std::move(table_column_info->table_column_defines),
            std::move(table_column_info->handle_column_define),
            is_common_handle,
            rowkey_column_size,
            DeltaMergeStore::Settings());
        table_column_info.reset(nullptr);
        store_inited.store(true, std::memory_order_release);
    }
    return _store;
}

bool StorageDeltaMerge::initStoreIfDataDirExist()
{
    if (shutdown_called.load(std::memory_order_relaxed) || isTombstone())
    {
        return false;
    }
    // If store is inited, we don't need to check data dir.
    if (storeInited())
    {
        return true;
    }
    if (!dataDirExist())
    {
        return false;
    }
    getAndMaybeInitStore();
    return true;
}

bool StorageDeltaMerge::dataDirExist()
{
    String db_name, table_name;
    {
        std::lock_guard lock(store_mutex);
        // store is inited after lock acquired.
        if (storeInited())
        {
            return true;
        }
        db_name = table_column_info->db_name;
        table_name = table_column_info->table_name;
    }

    auto path_pool = global_context.getPathPool().withTable(db_name, table_name, data_path_contains_database_name);
    auto path_delegate = path_pool.getStableDiskDelegator();
    for (const auto & root_path : path_delegate.listPaths())
    {
        int r = ::access(root_path.c_str(), F_OK);
        if (r == 0)
        {
            return true;
        }
    }
    return false;
}
} // namespace DB<|MERGE_RESOLUTION|>--- conflicted
+++ resolved
@@ -756,11 +756,7 @@
         /*max_version=*/mvcc_query_info.read_tso,
         rs_operator,
         query_info.req_id,
-<<<<<<< HEAD
-        /* is_raw_read */ tidb_table_info.tiflash_mode == TiDB::TiFlashMode::Fast,
-=======
         /* is_fast_mode */ tidb_table_info.tiflash_mode == TiDB::TiFlashMode::Fast, // read in normal mode or read in fast mode
->>>>>>> 2bbe02bb
         max_block_size,
         parseSegmentSet(select_query.segment_expression_list),
         extra_table_id_index);
