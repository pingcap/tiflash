#include <Common/FailPoint.h>
#include <Common/FmtUtils.h>
#include <Common/TiFlashMetrics.h>
#include <Common/formatReadable.h>
#include <Common/typeid_cast.h>
#include <Core/Defines.h>
#include <DataStreams/IBlockOutputStream.h>
#include <DataStreams/OneBlockInputStream.h>
#include <DataTypes/isSupportedDataTypeCast.h>
#include <Databases/IDatabase.h>
#include <Interpreters/Context.h>
#include <Parsers/ASTCreateQuery.h>
#include <Parsers/ASTExpressionList.h>
#include <Parsers/ASTFunction.h>
#include <Parsers/ASTIdentifier.h>
#include <Parsers/ASTInsertQuery.h>
#include <Parsers/ASTLiteral.h>
#include <Parsers/ASTPartition.h>
#include <Parsers/ASTSelectQuery.h>
#include <Poco/File.h>
#include <Storages/AlterCommands.h>
#include <Storages/DeltaMerge/DeltaMergeHelpers.h>
#include <Storages/DeltaMerge/DeltaMergeStore.h>
#include <Storages/DeltaMerge/Filter/RSOperator.h>
#include <Storages/DeltaMerge/FilterParser/FilterParser.h>
#include <Storages/MutableSupport.h>
#include <Storages/PrimaryKeyNotMatchException.h>
#include <Storages/StorageDeltaMerge.h>
#include <Storages/StorageDeltaMergeHelpers.h>
#include <Storages/Transaction/Region.h>
#include <Storages/Transaction/SchemaNameMapper.h>
#include <Storages/Transaction/TMTContext.h>
#include <Storages/Transaction/TiKVRecordFormat.h>
#include <Storages/Transaction/TypeMapping.h>
#include <common/ThreadPool.h>
#include <common/config_common.h>

#include <random>

namespace DB
{
namespace FailPoints
{
extern const char exception_during_write_to_storage[];
} // namespace FailPoints

namespace ErrorCodes
{
extern const int BAD_ARGUMENTS;
extern const int DIRECTORY_ALREADY_EXISTS;
} // namespace ErrorCodes

using namespace DM;

StorageDeltaMerge::StorageDeltaMerge(
    const String & db_engine,
    const String & db_name_,
    const String & table_name_,
    const OptionTableInfoConstRef table_info_,
    const ColumnsDescription & columns_,
    const ASTPtr & primary_expr_ast_,
    Timestamp tombstone,
    Context & global_context_)
    : IManageableStorage{columns_, tombstone}
    , data_path_contains_database_name(db_engine != "TiFlash")
    , store_inited(false)
    , max_column_id_used(0)
    , global_context(global_context_.getGlobalContext())
    , log(&Poco::Logger::get("StorageDeltaMerge"))
{
    if (primary_expr_ast_->children.empty())
        throw Exception("No primary key");

    is_common_handle = false;
    pk_is_handle = false;
    // save schema from TiDB
    if (table_info_)
    {
        tidb_table_info = table_info_->get();
        is_common_handle = tidb_table_info.is_common_handle;
        pk_is_handle = tidb_table_info.pk_is_handle;
    }

    table_column_info = std::make_unique<TableColumnInfo>(db_name_, table_name_, primary_expr_ast_);

    updateTableColumnInfo();
}

void StorageDeltaMerge::updateTableColumnInfo()
{
    const ColumnsDescription & columns = getColumns();

    LOG_FMT_INFO(log, "updateTableColumnInfo: TableName {} ordinary {} materialized {}", table_column_info->table_name, columns.ordinary.toString(), columns.materialized.toString());

    auto & pk_expr_ast = table_column_info->pk_expr_ast;
    auto & handle_column_define = table_column_info->handle_column_define;
    auto & table_column_defines = table_column_info->table_column_defines;
    handle_column_define.name.clear();
    table_column_defines.clear();
    pk_column_names.clear();

    std::unordered_set<String> pks;
    if (!tidb_table_info.columns.empty())
    {
        if (pk_is_handle)
        {
            for (const auto & col : tidb_table_info.columns)
            {
                if (col.hasPriKeyFlag())
                {
                    pks.emplace(col.name);
                    pk_column_names.emplace_back(col.name);
                }
            }
        }
        else
        {
            pks.emplace(EXTRA_HANDLE_COLUMN_NAME);
            pk_column_names.emplace_back(EXTRA_HANDLE_COLUMN_NAME);
        }
    }
    else
    {
        for (size_t i = 0; i < pk_expr_ast->children.size(); ++i)
        {
            auto col_name = pk_expr_ast->children[i]->getColumnName();
            pks.emplace(col_name);
            pk_column_names.emplace_back(col_name);
        }
    }

    ColumnsDescription new_columns(columns.ordinary, columns.materialized, columns.aliases, columns.defaults);
    size_t pks_combined_bytes = 0;
    auto all_columns = columns.getAllPhysical();

    /// rowkey_column_defines is the columns used to generate rowkey in TiDB
    /// if is_common_handle = true || pk_is_handle = true, it is the primary keys in TiDB table's definition
    /// otherwise, it is _tidb_rowid
    ColumnDefines rowkey_column_defines;
    for (const auto & col : all_columns)
    {
        ColumnDefine col_def(0, col.name, col.type);
        if (!tidb_table_info.columns.empty())
        {
            /// If TableInfo from TiDB is not empty, we get column id and default value from TiDB
            auto & columns = tidb_table_info.columns;
            col_def.id = tidb_table_info.getColumnID(col_def.name);
            auto itr = std::find_if(columns.begin(), columns.end(), [&](const ColumnInfo & v) { return v.id == col_def.id; });
            if (itr != columns.end())
            {
                col_def.default_value = itr->defaultValueToField();
            }

            if (col_def.id != TiDBPkColumnID && col_def.id != VersionColumnID && col_def.id != DelMarkColumnID
                && tidb_table_info.getColumnInfo(col_def.id).hasPriKeyFlag())
            {
                rowkey_column_defines.push_back(col_def);
            }
        }
        else
        {
            // in test cases, we allocate column_id here
            col_def.id = max_column_id_used++;
        }

        if (pks.count(col.name))
        {
            if (!is_common_handle)
            {
                if (!col.type->isValueRepresentedByInteger())
                {
                    throw Exception(fmt::format("pk column {} is not representable by integer", col.name));
                }
                pks_combined_bytes += col.type->getSizeOfValueInMemory();
                if (pks_combined_bytes > sizeof(Handle))
                {
                    throw Exception(fmt::format("pk columns bytes exceeds size limit, {} > {}", pks_combined_bytes, sizeof(Handle)));
                }
            }
            if (pks.size() == 1)
            {
                handle_column_define = col_def;
            }
        }
        table_column_defines.push_back(col_def);
    }

    if (!new_columns.materialized.contains(VERSION_COLUMN_NAME))
    {
        hidden_columns.emplace_back(VERSION_COLUMN_NAME);
        new_columns.materialized.emplace_back(VERSION_COLUMN_NAME, VERSION_COLUMN_TYPE);
    }
    if (!new_columns.materialized.contains(TAG_COLUMN_NAME))
    {
        hidden_columns.emplace_back(TAG_COLUMN_NAME);
        new_columns.materialized.emplace_back(TAG_COLUMN_NAME, TAG_COLUMN_TYPE);
    }

    if (pks.size() > 1)
    {
        if (unlikely(is_common_handle))
        {
            throw Exception("Should not reach here: common handle with pk size > 1", ErrorCodes::LOGICAL_ERROR);
        }
        handle_column_define.id = EXTRA_HANDLE_COLUMN_ID;
        handle_column_define.name = EXTRA_HANDLE_COLUMN_NAME;
        handle_column_define.type = EXTRA_HANDLE_COLUMN_INT_TYPE;
        if (!new_columns.materialized.contains(EXTRA_HANDLE_COLUMN_NAME))
        {
            hidden_columns.emplace_back(EXTRA_HANDLE_COLUMN_NAME);
            new_columns.materialized.emplace_back(EXTRA_HANDLE_COLUMN_NAME, EXTRA_HANDLE_COLUMN_INT_TYPE);
        }
    }

    setColumns(new_columns);

    if (unlikely(handle_column_define.name.empty()))
    {
        // If users deploy a cluster with TiFlash node with version v4.0.0~v4.0.3, and rename primary key column. They will
        // run into here.
        // For v4.0.x, there is only one column that could be the primary key ("_tidb_rowid" or int64-like column) in TiFlash.
        // It is safe for us to take the primary key column name from TiDB table info to correct the primary key of the
        // create table statement.
        // Here we throw a PrimaryKeyNotMatchException, caller (`DatabaseLoading::loadTable`) is responsible for correcting
        // the statement and retry.
        if (pks.size() == 1 && !tidb_table_info.columns.empty() && !is_common_handle)
        {
            Strings actual_pri_keys;
            for (const auto & col : tidb_table_info.columns)
            {
                if (col.hasPriKeyFlag())
                {
                    actual_pri_keys.emplace_back(col.name);
                }
            }
            if (actual_pri_keys.size() == 1)
            {
                throw PrimaryKeyNotMatchException(*pks.begin(), actual_pri_keys[0]);
            }
            // fallover
        }

        // Unknown bug, throw an exception.
        FmtBuffer fmt_buf;
        fmt_buf.joinStr(
            all_columns.begin(),
            all_columns.end(),
            [](const auto & col, FmtBuffer & fb) {
                fb.append(col.name);
            },
            ",");
        throw Exception(
            fmt::format("Can not create table without primary key. Primary keys should be: {}, but only these columns are found:{}",
                        fmt::join(pks, ","),
                        fmt_buf.toString()));
    }
    assert(!table_column_defines.empty());

    if (!(is_common_handle || pk_is_handle))
    {
        rowkey_column_defines.clear();
        rowkey_column_defines.push_back(handle_column_define);
    }
    rowkey_column_size = rowkey_column_defines.size();
}

void StorageDeltaMerge::drop()
{
    shutdown();
    if (storeInited())
    {
        _store->drop();
    }
}

Block StorageDeltaMerge::buildInsertBlock(bool is_import, bool is_delete, const Block & old_block)
{
    Block to_write = old_block;

    if (!is_import)
    {
        // Remove the default columns generated by InterpreterInsertQuery
        if (to_write.has(EXTRA_HANDLE_COLUMN_NAME))
            to_write.erase(EXTRA_HANDLE_COLUMN_NAME);
        if (to_write.has(VERSION_COLUMN_NAME))
            to_write.erase(VERSION_COLUMN_NAME);
        if (to_write.has(TAG_COLUMN_NAME))
            to_write.erase(TAG_COLUMN_NAME);
    }

    auto & store = getAndMaybeInitStore();
    const size_t rows = to_write.rows();
    if (!to_write.has(store->getHandle().name))
    {
        // put handle column.
        auto handle_column = store->getHandle().type->createColumn();
        auto & handle_data = typeid_cast<ColumnVector<Handle> &>(*handle_column).getData();
        handle_data.resize(rows);

        size_t pk_column_count = pk_column_names.size();
        Columns pk_columns;
        std::vector<DataTypePtr> pk_column_types;
        for (auto & n : pk_column_names)
        {
            auto & col = to_write.getByName(n);
            pk_columns.push_back(col.column);
            pk_column_types.push_back(col.type);
        }

        for (size_t c = 0; c < pk_column_count; ++c)
        {
            appendIntoHandleColumn(handle_data, pk_column_types[c], pk_columns[c]);
        }

        addColumnToBlock(to_write, EXTRA_HANDLE_COLUMN_ID, EXTRA_HANDLE_COLUMN_NAME, is_common_handle ? EXTRA_HANDLE_COLUMN_STRING_TYPE : EXTRA_HANDLE_COLUMN_INT_TYPE, std::move(handle_column));
    }

    auto block = DeltaMergeStore::addExtraColumnIfNeed(global_context, store->getHandle(), std::move(to_write));

    // add version column
    if (!block.has(VERSION_COLUMN_NAME))
    {
        auto column = VERSION_COLUMN_TYPE->createColumn();
        auto & column_data = typeid_cast<ColumnVector<UInt64> &>(*column).getData();
        column_data.resize(rows);
        for (size_t i = 0; i < rows; ++i)
        {
            column_data[i] = next_version++;
        }

        addColumnToBlock(block, VERSION_COLUMN_ID, VERSION_COLUMN_NAME, VERSION_COLUMN_TYPE, std::move(column));
    }

    // add tag column (upsert / delete)
    if (!block.has(TAG_COLUMN_NAME))
    {
        auto column = TAG_COLUMN_TYPE->createColumn();
        auto & column_data = typeid_cast<ColumnVector<UInt8> &>(*column).getData();
        column_data.resize(rows);
        UInt8 tag = is_delete ? 1 : 0;
        for (size_t i = 0; i < rows; ++i)
        {
            column_data[i] = tag;
        }

        addColumnToBlock(block, TAG_COLUMN_ID, TAG_COLUMN_NAME, TAG_COLUMN_TYPE, std::move(column));
    }

    // Set the real column id.
    auto header = store->getHeader();
    for (auto & col : block)
    {
        if (col.name == EXTRA_HANDLE_COLUMN_NAME)
            col.column_id = EXTRA_HANDLE_COLUMN_ID;
        else if (col.name == VERSION_COLUMN_NAME)
            col.column_id = VERSION_COLUMN_ID;
        else if (col.name == TAG_COLUMN_NAME)
            col.column_id = TAG_COLUMN_ID;
        else
            col.column_id = header->getByName(col.name).column_id;
    }

    return block;
}

using BlockDecorator = std::function<Block(const Block &)>;
class DMBlockOutputStream : public IBlockOutputStream
{
public:
    DMBlockOutputStream(
        const DeltaMergeStorePtr & store_,
        const BlockDecorator & decorator_,
        const Context & db_context_,
        const Settings & db_settings_)
        : store(store_)
        , header(store->getHeader())
        , decorator(decorator_)
        , db_context(db_context_)
        , db_settings(db_settings_)
    {}

    Block getHeader() const override { return *header; }

    void write(const Block & block) override
    try
    {
        if (db_settings.dt_insert_max_rows == 0)
        {
            Block to_write = decorator(block);
            return store->write(db_context, db_settings, to_write);
        }

        Block new_block = decorator(block);
        auto rows = new_block.rows();
        size_t step = db_settings.dt_insert_max_rows;

        for (size_t offset = 0; offset < rows; offset += step)
        {
            size_t limit = std::min(offset + step, rows) - offset;
            Block write_block;
            for (auto & column : new_block)
            {
                auto col = column.type->createColumn();
                col->insertRangeFrom(*column.column, offset, limit);
                write_block.insert(ColumnWithTypeAndName(std::move(col), column.type, column.name, column.column_id));
            }

            store->write(db_context, db_settings, write_block);
        }
    }
    catch (DB::Exception & e)
    {
        e.addMessage(fmt::format("(while writing to table `{}`.`{}`)", store->getDatabaseName(), store->getTableName()));
        throw;
    }

private:
    DeltaMergeStorePtr store;
    BlockPtr header;
    BlockDecorator decorator;
    const Context & db_context;
    const Settings & db_settings;
};

BlockOutputStreamPtr StorageDeltaMerge::write(const ASTPtr & query, const Settings & settings)
{
    const auto & insert_query = typeid_cast<const ASTInsertQuery &>(*query);
    auto decorator = [&](const Block & block) { //
        return this->buildInsertBlock(insert_query.is_import, insert_query.is_delete, block);
    };
    return std::make_shared<DMBlockOutputStream>(getAndMaybeInitStore(), decorator, global_context, settings);
}

void StorageDeltaMerge::write(Block & block, const Settings & settings)
{
    auto & store = getAndMaybeInitStore();
#ifndef NDEBUG
    {
        // Do some check under DEBUG mode to ensure all block are written with column id properly set.
        auto header = store->getHeader();
        bool ok = true;
        String name;
        ColumnID cid = 0;
        for (auto & col : block)
        {
            name = col.name;
            cid = col.column_id;
            if (col.name == EXTRA_HANDLE_COLUMN_NAME)
            {
                if (col.column_id != EXTRA_HANDLE_COLUMN_ID)
                {
                    ok = false;
                    break;
                }
            }
            else if (col.name == VERSION_COLUMN_NAME)
            {
                if (col.column_id != VERSION_COLUMN_ID)
                {
                    ok = false;
                    break;
                }
            }
            else if (col.name == TAG_COLUMN_NAME)
            {
                if (col.column_id != TAG_COLUMN_ID)
                {
                    ok = false;
                    break;
                }
            }
            else
            {
                auto & header_col = header->getByName(col.name);
                if (col.column_id != header_col.column_id)
                {
                    ok = false;
                    break;
                }
                // We don't need to set default_value by now
                // col.default_value = header_col.default_value;
            }
        }
        if (!ok)
        {
            throw Exception(fmt::format("The column-id in written block is not properly set [name={}] [id={}]", name, cid));
        }
    }
#endif

    FAIL_POINT_TRIGGER_EXCEPTION(FailPoints::exception_during_write_to_storage);

    store->write(global_context, settings, block);
}

std::unordered_set<UInt64> parseSegmentSet(const ASTPtr & ast)
{
    if (!ast)
        return {};
    const auto & partition_ast = typeid_cast<const ASTPartition &>(*ast);

    if (!partition_ast.value)
        return {parse<UInt64>(partition_ast.id)};

    auto parse_segment_id = [](const ASTLiteral * literal) -> std::pair<bool, UInt64> {
        if (!literal)
            return {false, 0};
        switch (literal->value.getType())
        {
        case Field::Types::String:
            return {true, parse<UInt64>(literal->value.get<String>())};
        case Field::Types::UInt64:
            return {true, literal->value.get<UInt64>()};
        default:
            return {false, 0};
        }
    };

    {
        const auto * partition_lit = typeid_cast<const ASTLiteral *>(partition_ast.value.get());
        auto [suc, id] = parse_segment_id(partition_lit);
        if (suc)
            return {id};
    }

    const auto * partition_function = typeid_cast<const ASTFunction *>(partition_ast.value.get());
    if (partition_function && partition_function->name == "tuple")
    {
        std::unordered_set<UInt64> ids;
        bool ok = true;
        for (const auto & item : partition_function->arguments->children)
        {
            const auto * partition_lit = typeid_cast<const ASTLiteral *>(item.get());
            auto [suc, id] = parse_segment_id(partition_lit);
            if (suc)
            {
                ids.emplace(id);
            }
            else
            {
                ok = false;
                break;
            }
        }
        if (ok)
            return ids;
    }

    throw Exception(fmt::format("Unable to parse segment IDs in literal form: `{}`", partition_ast.fields_str.toString()));
}

BlockInputStreams StorageDeltaMerge::read(
    const Names & column_names,
    const SelectQueryInfo & query_info,
    const Context & context,
    QueryProcessingStage::Enum & /*processed_stage*/,
    size_t max_block_size,
    unsigned num_streams)
{
    auto & store = getAndMaybeInitStore();
    // Note that `columns_to_read` should keep the same sequence as ColumnRef
    // in `Coprocessor.TableScan.columns`, or rough set filter could be
    // failed to parsed.
    ColumnDefines columns_to_read;
    auto header = store->getHeader();
    size_t extra_table_id_index = InvalidColumnID;
    for (size_t i = 0; i < column_names.size(); i++)
    {
        ColumnDefine col_define;
        if (column_names[i] == EXTRA_HANDLE_COLUMN_NAME)
            col_define = store->getHandle();
        else if (column_names[i] == VERSION_COLUMN_NAME)
            col_define = getVersionColumnDefine();
        else if (column_names[i] == TAG_COLUMN_NAME)
            col_define = getTagColumnDefine();
        else if (column_names[i] == EXTRA_TABLE_ID_COLUMN_NAME)
        {
            extra_table_id_index = i;
            continue;
        }
        else
        {
            auto & column = header->getByName(column_names[i]);
            col_define.name = column.name;
            col_define.id = column.column_id;
            col_define.type = column.type;
            col_define.default_value = column.default_value;
        }
        columns_to_read.push_back(col_define);
    }

    const ASTSelectQuery & select_query = typeid_cast<const ASTSelectQuery &>(*query_info.query);
    if (select_query.raw_for_mutable)
    {
        // Read without MVCC filtering
        return store->readRaw(
            context,
            context.getSettingsRef(),
            columns_to_read,
            num_streams,
            parseSegmentSet(select_query.segment_expression_list),
            extra_table_id_index);
    }

    // Read with MVCC filtering
    if (unlikely(!query_info.mvcc_query_info))
        throw Exception("mvcc query info is null", ErrorCodes::LOGICAL_ERROR);

    TMTContext & tmt = context.getTMTContext();
    if (unlikely(!tmt.isInitialized()))
        throw Exception("TMTContext is not initialized", ErrorCodes::LOGICAL_ERROR);

    const auto & mvcc_query_info = *query_info.mvcc_query_info;

    LOG_FMT_DEBUG(log, "Read with tso: {}", mvcc_query_info.read_tso);

    // Check whether tso is smaller than TiDB GcSafePoint
    const auto check_read_tso = [&tmt, &context, this](UInt64 read_tso) {
        auto pd_client = tmt.getPDClient();
        if (likely(!pd_client->isMock()))
        {
            auto safe_point = PDClientHelper::getGCSafePointWithRetry(
                pd_client,
                /* ignore_cache= */ false,
                global_context.getSettingsRef().safe_point_update_interval_seconds);
            if (read_tso < safe_point)
            {
                throw Exception(
                    fmt::format("query id: {}, read tso: {} is smaller than tidb gc safe point: {}",
                                context.getCurrentQueryId(),
                                read_tso,
                                safe_point),
                    ErrorCodes::LOGICAL_ERROR);
            }
        }
    };
    check_read_tso(mvcc_query_info.read_tso);

    FmtBuffer fmt_buf;
    if (unlikely(log->trace()))
    {
        fmt_buf.append("orig, ");
        fmt_buf.joinStr(
            mvcc_query_info.regions_query_info.begin(),
            mvcc_query_info.regions_query_info.end(),
            [](const auto & region, FmtBuffer & fb) {
                if (!region.required_handle_ranges.empty())
                {
                    fb.joinStr(
                        region.required_handle_ranges.begin(),
                        region.required_handle_ranges.end(),
                        [region_id = region.region_id](const auto & range, FmtBuffer & fb) {
                            fb.fmtAppend("{}{}", region_id, RecordKVFormat::DecodedTiKVKeyRangeToDebugString(range));
                        },
                        ",");
                }
                else
                {
                    /// only used for test cases
                    const auto & range = region.range_in_table;
                    fb.fmtAppend("{}{}", region.region_id, RecordKVFormat::DecodedTiKVKeyRangeToDebugString(range));
                }
            },
            ",");
    }

    auto ranges = getQueryRanges(
        mvcc_query_info.regions_query_info,
        tidb_table_info.id,
        is_common_handle,
        rowkey_column_size,
        /*expected_ranges_count*/ num_streams,
        log);

    if (unlikely(log->trace()))
    {
        fmt_buf.append(" merged, ");
        fmt_buf.joinStr(
            ranges.begin(),
            ranges.end(),
            [](const auto & range, FmtBuffer & fb) {
                fb.append(range.toDebugString());
            },
            ",");
        LOG_FMT_TRACE(log, "reading ranges: {}", fmt_buf.toString());
    }

    /// Get Rough set filter from query
    DM::RSOperatorPtr rs_operator = DM::EMPTY_FILTER;
    const bool enable_rs_filter = context.getSettingsRef().dt_enable_rough_set_filter;
    if (enable_rs_filter)
    {
        if (likely(query_info.dag_query))
        {
            /// Query from TiDB / TiSpark
            auto create_attr_by_column_id = [this](ColumnID column_id) -> Attr {
                const ColumnDefines & defines = this->getAndMaybeInitStore()->getTableColumns();
                auto iter = std::find_if(
                    defines.begin(),
                    defines.end(),
                    [column_id](const ColumnDefine & d) -> bool { return d.id == column_id; });
                if (iter != defines.end())
                    return Attr{.col_name = iter->name, .col_id = iter->id, .type = iter->type};
                // Maybe throw an exception? Or check if `type` is nullptr before creating filter?
                return Attr{.col_name = "", .col_id = column_id, .type = DataTypePtr{}};
            };
            rs_operator = FilterParser::parseDAGQuery(*query_info.dag_query, columns_to_read, std::move(create_attr_by_column_id), log);
        }
        if (likely(rs_operator != DM::EMPTY_FILTER))
            LOG_FMT_DEBUG(log, "Rough set filter: {}", rs_operator->toDebugString());
    }
    else
        LOG_FMT_DEBUG(log, "Rough set filter is disabled.");

    auto streams = store->read(
        context,
        context.getSettingsRef(),
        columns_to_read,
        ranges,
        num_streams,
        /*max_version=*/mvcc_query_info.read_tso,
        rs_operator,
        max_block_size,
        parseSegmentSet(select_query.segment_expression_list),
        extra_table_id_index);

    /// Ensure read_tso info after read.
    check_read_tso(mvcc_query_info.read_tso);

    LOG_FMT_TRACE(log, "[ranges: {}] [streams: {}]", ranges.size(), streams.size());

    return streams;
}

void StorageDeltaMerge::checkStatus(const Context & context)
{
    getAndMaybeInitStore()->check(context);
}

void StorageDeltaMerge::flushCache(const Context & context)
{
    flushCache(context, DM::RowKeyRange::newAll(is_common_handle, rowkey_column_size));
}

void StorageDeltaMerge::flushCache(const Context & context, const DM::RowKeyRange & range_to_flush)
{
    getAndMaybeInitStore()->flushCache(context, range_to_flush);
}

void StorageDeltaMerge::mergeDelta(const Context & context)
{
    getAndMaybeInitStore()->mergeDeltaAll(context);
}

void StorageDeltaMerge::deleteRange(const DM::RowKeyRange & range_to_delete, const Settings & settings)
{
    GET_METRIC(tiflash_storage_command_count, type_delete_range).Increment();
    return getAndMaybeInitStore()->deleteRange(global_context, settings, range_to_delete);
}

void StorageDeltaMerge::ingestFiles(
    const DM::RowKeyRange & range,
    const std::vector<UInt64> & file_ids,
    bool clear_data_in_range,
    const Settings & settings)
{
    GET_METRIC(tiflash_storage_command_count, type_ingest).Increment();
    return getAndMaybeInitStore()->ingestFiles(
        global_context,
        settings,
        range,
        file_ids,
        clear_data_in_range);
}

UInt64 StorageDeltaMerge::onSyncGc(Int64 limit)
{
    if (storeInited())
    {
        return _store->onSyncGc(limit);
    }
    return 0;
}

size_t getRows(DM::DeltaMergeStorePtr & store, const Context & context, const DM::RowKeyRange & range)
{
    size_t rows = 0;

    ColumnDefines to_read{getExtraHandleColumnDefine(store->isCommonHandle())};
    auto stream = store->read(
        context,
        context.getSettingsRef(),
        to_read,
        {range},
        1,
        MAX_UINT64,
        EMPTY_FILTER)[0];
    stream->readPrefix();
    Block block;
    while ((block = stream->read()))
        rows += block.rows();
    stream->readSuffix();

    return rows;
}

DM::RowKeyRange getRange(DM::DeltaMergeStorePtr & store, const Context & context, size_t total_rows, size_t delete_rows)
{
<<<<<<< HEAD
    auto start_index = rand() % (total_rows - delete_rows + 1); // NOLINT(cert-msc50-cpp)
=======
    auto start_index = random() % (total_rows - delete_rows + 1);
>>>>>>> f50e1a91

    DM::RowKeyRange range = DM::RowKeyRange::newAll(store->isCommonHandle(), store->getRowKeyColumnSize());
    {
        ColumnDefines to_read{getExtraHandleColumnDefine(store->isCommonHandle())};
        auto stream = store->read(
            context,
            context.getSettingsRef(),
            to_read,
            {DM::RowKeyRange::newAll(store->isCommonHandle(), store->getRowKeyColumnSize())},
            1,
            MAX_UINT64,
            EMPTY_FILTER)[0];
        stream->readPrefix();
        Block block;
        size_t index = 0;
        while ((block = stream->read()))
        {
            auto data = RowKeyColumnContainer(block.getByPosition(0).column, store->isCommonHandle());
            for (size_t i = 0; i < data.column->size(); ++i)
            {
                if (index == start_index)
                    range.setStart(data.getRowKeyValue(i).toRowKeyValue());
                if (index == start_index + delete_rows)
                    range.setEnd(data.getRowKeyValue(i).toRowKeyValue());
                ++index;
            }
        }
        stream->readSuffix();
    }

    return range;
}

void StorageDeltaMerge::deleteRows(const Context & context, size_t delete_rows)
{
    auto & store = getAndMaybeInitStore();
    size_t total_rows = getRows(store, context, DM::RowKeyRange::newAll(is_common_handle, rowkey_column_size));
    delete_rows = std::min(total_rows, delete_rows);
    auto delete_range = getRange(store, context, total_rows, delete_rows);
    size_t actual_delete_rows = getRows(store, context, delete_range);
    if (actual_delete_rows != delete_rows)
        LOG_FMT_ERROR(log, "Expected delete rows: {}, got: {}", delete_rows, actual_delete_rows);

    store->deleteRange(context, context.getSettingsRef(), delete_range);

    size_t after_delete_rows = getRows(store, context, DM::RowKeyRange::newAll(is_common_handle, rowkey_column_size));
    if (after_delete_rows != total_rows - delete_rows)
        LOG_FMT_ERROR(log, "Rows after delete range not match, expected: {}, got: {}", (total_rows - delete_rows), after_delete_rows);
}

std::pair<DB::DecodingStorageSchemaSnapshotConstPtr, BlockUPtr> StorageDeltaMerge::getSchemaSnapshotAndBlockForDecoding(bool need_block)
{
    std::lock_guard lock{decode_schema_mutex};
    if (!decoding_schema_snapshot || decoding_schema_snapshot->schema_version < tidb_table_info.schema_version)
    {
        auto & store = getAndMaybeInitStore();
        decoding_schema_snapshot = std::make_shared<DecodingStorageSchemaSnapshot>(store->getStoreColumns(), tidb_table_info, store->getHandle());
        cache_blocks.clear();
    }

    if (need_block)
    {
        if (cache_blocks.empty())
        {
            return std::make_pair(decoding_schema_snapshot, std::make_unique<Block>(createBlockSortByColumnID(decoding_schema_snapshot)));
        }
        else
        {
            auto block_ptr = std::move(cache_blocks.back());
            cache_blocks.pop_back();
            return std::make_pair(decoding_schema_snapshot, std::move(block_ptr));
        }
    }
    else
    {
        return std::make_pair(decoding_schema_snapshot, nullptr);
    }
}

void StorageDeltaMerge::releaseDecodingBlock(Int64 schema_version, BlockUPtr block_ptr)
{
    std::lock_guard lock{decode_schema_mutex};
    if (!decoding_schema_snapshot || schema_version < decoding_schema_snapshot->schema_version)
        return;
    if (cache_blocks.size() >= max_cached_blocks_num)
        return;
    clearBlockData(*block_ptr);
    cache_blocks.emplace_back(std::move(block_ptr));
}

//==========================================================================================
// DDL methods.
//==========================================================================================
void StorageDeltaMerge::alterFromTiDB(
    const TableLockHolder &,
    const AlterCommands & commands,
    const String & database_name,
    const TiDB::TableInfo & table_info,
    const SchemaNameMapper & name_mapper,
    const Context & context)
{
    alterImpl(
        commands,
        database_name,
        name_mapper.mapTableName(table_info),
        std::optional<std::reference_wrapper<const TiDB::TableInfo>>(table_info),
        context);
}

void StorageDeltaMerge::alter(
    const TableLockHolder &,
    const AlterCommands & commands,
    const String & database_name,
    const String & table_name_,
    const Context & context)
{
    alterImpl(
        commands,
        database_name,
        table_name_,
        std::nullopt,
        context);
}

/// If any ddl statement change StorageDeltaMerge's schema,
/// we need to update the create statement in metadata, so that we can restore table structure next time
static void updateDeltaMergeTableCreateStatement(
    const String & database_name,
    const String & table_name,
    const SortDescription & pk_names,
    const ColumnsDescription & columns,
    const OrderedNameSet & hidden_columns,
    OptionTableInfoConstRef table_info,
    Timestamp tombstone,
    const Context & context);

inline OptionTableInfoConstRef getTableInfoForCreateStatement(
    const OptionTableInfoConstRef table_info_from_tidb,
    TiDB::TableInfo & table_info_from_store,
    const ColumnDefines & store_table_columns,
    const OrderedNameSet & hidden_columns)
{
    if (likely(table_info_from_tidb))
        return table_info_from_tidb;

    /// If TableInfo from TiDB is empty, for example, create DM table for test,
    /// we refine TableInfo from store's table column, so that we can restore column id next time
    table_info_from_store.schema_version = DEFAULT_UNSPECIFIED_SCHEMA_VERSION;
    for (const auto & column_define : store_table_columns)
    {
        if (hidden_columns.has(column_define.name))
            continue;
        TiDB::ColumnInfo column_info = reverseGetColumnInfo( //
            NameAndTypePair{column_define.name, column_define.type},
            column_define.id,
            column_define.default_value,
            /* for_test= */ true);
        table_info_from_store.columns.emplace_back(std::move(column_info));
    }
    return std::optional<std::reference_wrapper<const TiDB::TableInfo>>(table_info_from_store);
}

void StorageDeltaMerge::alterImpl(
    const AlterCommands & commands,
    const String & database_name,
    const String & table_name_,
    const OptionTableInfoConstRef table_info,
    const Context & context)
try
{
    std::unordered_set<String> cols_drop_forbidden;
    cols_drop_forbidden.insert(EXTRA_HANDLE_COLUMN_NAME);
    cols_drop_forbidden.insert(VERSION_COLUMN_NAME);
    cols_drop_forbidden.insert(TAG_COLUMN_NAME);

    auto tombstone = getTombstone();

    for (const auto & command : commands)
    {
        if (command.type == AlterCommand::MODIFY_PRIMARY_KEY)
        {
            // check that add primary key is forbidden
            throw Exception(fmt::format("Storage engine {} doesn't support modify primary key.", getName()), ErrorCodes::BAD_ARGUMENTS);
        }
        else if (command.type == AlterCommand::DROP_COLUMN)
        {
            // check that drop hidden columns is forbidden
            if (cols_drop_forbidden.count(command.column_name) > 0)
                throw Exception(
                    fmt::format("Storage engine {} doesn't support drop hidden column: {}", getName(), command.column_name),
                    ErrorCodes::BAD_ARGUMENTS);
        }
        else if (command.type == AlterCommand::TOMBSTONE)
        {
            tombstone = command.tombstone;
        }
        else if (command.type == AlterCommand::RECOVER)
        {
            tombstone = 0;
        }
    }

    // update the metadata in database, so that we can read the new schema using TiFlash's client
    ColumnsDescription new_columns = getColumns();
    for (const auto & command : commands)
    {
        if (command.type == AlterCommand::MODIFY_COLUMN)
        {
            // find the column we are going to modify
            auto col_iter = command.findColumn(new_columns.ordinary); // just find in ordinary columns
            if (unlikely(!isSupportedDataTypeCast(col_iter->type, command.data_type)))
            {
                // If this table has no tiflash replica, simply ignore this check because TiDB constraint
                // on DDL is not strict. (https://github.com/pingcap/tidb/issues/17530)
                // If users applied unsupported column type change on table with tiflash replica. To get rid of
                // this exception and avoid of reading broken data, they have truncate that table.
                if (table_info && table_info.value().get().replica_info.count == 0)
                {
                    LOG_FMT_WARNING(
                        log,
                        "Accept lossy column data type modification. Table (id:{}) modify column {}({}) from {} to {}",
                        table_info.value().get().id,
                        command.column_name,
                        command.column_id,
                        col_iter->type->getName(),
                        command.data_type->getName());
                }
                else
                {
                    // check that lossy changes is forbidden
                    // check that changing the UNSIGNED attribute is forbidden
                    throw Exception(
                        fmt::format("Storage engine {} doesn't support lossy data type modification. Try to modify column {}({}) from {} to {}",
                                    getName(),
                                    command.column_name,
                                    command.column_id,
                                    col_iter->type->getName(),
                                    command.data_type->getName()),
                        ErrorCodes::NOT_IMPLEMENTED);
                }
            }
        }
    }

    commands.apply(new_columns); // apply AlterCommands to `new_columns`
    setColumns(std::move(new_columns));
    if (table_info)
    {
        tidb_table_info = table_info.value();
    }

    {
        std::lock_guard lock(store_mutex); // Avoid concurrent init store and DDL.
        if (storeInited())
        {
            _store->applyAlters(commands, table_info, max_column_id_used, context);
        }
        else
        {
            updateTableColumnInfo();
        }
    }

    SortDescription pk_desc = getPrimarySortDescription();
    ColumnDefines store_columns = getStoreColumnDefines();
    TiDB::TableInfo table_info_from_store;
    table_info_from_store.name = table_name_;
    // after update `new_columns` and store's table columns, we need to update create table statement,
    // so that we can restore table next time.
    updateDeltaMergeTableCreateStatement(
        database_name,
        table_name_,
        pk_desc,
        getColumns(),
        hidden_columns,
        getTableInfoForCreateStatement(table_info, table_info_from_store, store_columns, hidden_columns),
        tombstone,
        context);
    setTombstone(tombstone);
}
catch (Exception & e)
{
    e.addMessage(fmt::format(
        " table name: {}, table id: {}",
        table_name_,
        (table_info ? DB::toString(table_info.value().get().id) : "unknown")));
    throw;
}

ColumnDefines StorageDeltaMerge::getStoreColumnDefines() const
{
    if (storeInited())
    {
        return _store->getTableColumns();
    }
    std::lock_guard lock(store_mutex);
    if (storeInited())
    {
        return _store->getTableColumns();
    }
    ColumnDefines cols;
    cols.emplace_back(table_column_info->handle_column_define);
    cols.emplace_back(getVersionColumnDefine());
    cols.emplace_back(getTagColumnDefine());
    for (const auto & col : table_column_info->table_column_defines)
    {
        if (col.id != table_column_info->handle_column_define.id && col.id != VERSION_COLUMN_ID && col.id != TAG_COLUMN_ID)
        {
            cols.emplace_back(col);
        }
    }
    return cols;
}

String StorageDeltaMerge::getName() const
{
    return MutableSupport::delta_tree_storage_name;
}

void StorageDeltaMerge::rename(
    const String & new_path_to_db,
    const String & new_database_name,
    const String & new_table_name,
    const String & new_display_table_name)
{
    tidb_table_info.name = new_display_table_name; // update name in table info
    // For DatabaseTiFlash, simply update store's database is OK.
    // `store->getTableName() == new_table_name` only keep for mock test.
    bool clean_rename = !data_path_contains_database_name && getTableName() == new_table_name;
    if (likely(clean_rename))
    {
        if (storeInited())
        {
            _store->rename(new_path_to_db, clean_rename, new_database_name, new_table_name);
            return;
        }
        std::lock_guard lock(store_mutex);
        if (storeInited())
        {
            _store->rename(new_path_to_db, clean_rename, new_database_name, new_table_name);
        }
        else
        {
            table_column_info->db_name = new_database_name;
            table_column_info->table_name = new_table_name;
        }
        return;
    }

    /// Note that this routine is only left for CI tests. `clean_rename` should always be true in production env.
    auto & store = getAndMaybeInitStore();

    // For DatabaseOrdinary, we need to rename data path, then recreate a new store.
    const String new_path = new_path_to_db + "/" + new_table_name;

    if (Poco::File{new_path}.exists())
        throw Exception(
            fmt::format("Target path already exists: {}", new_path),
            ErrorCodes::DIRECTORY_ALREADY_EXISTS);

    // flush store and then reset store to new path
    store->flushCache(global_context, RowKeyRange::newAll(is_common_handle, rowkey_column_size));
    ColumnDefines table_column_defines = store->getTableColumns();
    ColumnDefine handle_column_define = store->getHandle();
    DeltaMergeStore::Settings settings = store->getSettings();

    // remove background tasks
    store->shutdown();
    // rename directories for multi disks
    store->rename(new_path, clean_rename, new_database_name, new_table_name);
    // generate a new store
    store = std::make_shared<DeltaMergeStore>(
        global_context,
        data_path_contains_database_name,
        new_database_name,
        new_table_name,
        tidb_table_info.id,
        std::move(table_column_defines),
        std::move(handle_column_define),
        is_common_handle,
        rowkey_column_size,
        settings,
        tidb_table_info.id);
}

String StorageDeltaMerge::getTableName() const
{
    if (storeInited())
    {
        return _store->getTableName();
    }
    std::lock_guard lock(store_mutex);
    if (storeInited())
    {
        return _store->getTableName();
    }
    return table_column_info->table_name;
}

String StorageDeltaMerge::getDatabaseName() const
{
    if (storeInited())
    {
        return _store->getDatabaseName();
    }
    std::lock_guard lock(store_mutex);
    if (storeInited())
    {
        return _store->getDatabaseName();
    }
    return table_column_info->db_name;
}

void updateDeltaMergeTableCreateStatement(
    const String & database_name,
    const String & table_name,
    const SortDescription & pk_names,
    const ColumnsDescription & columns,
    const OrderedNameSet & hidden_columns,
    OptionTableInfoConstRef table_info,
    Timestamp tombstone,
    const Context & context)
{
    /// Filter out hidden columns in the `create table statement`
    ColumnsDescription columns_without_hidden;
    columns_without_hidden.ordinary = columns.ordinary;
    for (const auto & col : columns.materialized)
        if (!hidden_columns.has(col.name))
            columns_without_hidden.materialized.emplace_back(col);
    columns_without_hidden.aliases = columns.aliases;
    columns_without_hidden.defaults = columns.defaults;

    // We need to update the JSON field in table ast
    // engine = DeltaMerge((CounterID, EventDate), '{JSON format table info}')
    IDatabase::ASTModifier storage_modifier = [&](IAST & ast) {
        ASTPtr pk_ast;
        {
            if (pk_names.size() > 1)
            {
                pk_ast = makeASTFunction("tuple");
                for (const auto & pk : pk_names)
                {
                    pk_ast->children.emplace_back(std::make_shared<ASTIdentifier>(pk.column_name));
                }
            }
            else if (pk_names.size() == 1)
            {
                pk_ast = std::make_shared<ASTExpressionList>();
                pk_ast->children.emplace_back(std::make_shared<ASTIdentifier>(pk_names[0].column_name));
            }
            else
            {
                throw Exception(fmt::format("Try to update table({}.{}) statement with no primary key. ", database_name, table_name));
            }
        }

        std::shared_ptr<ASTLiteral> tableinfo_literal = std::make_shared<ASTLiteral>(Field(table_info->get().serialize()));
        auto tombstone_ast = std::make_shared<ASTLiteral>(Field(tombstone));

        auto & storage_ast = typeid_cast<ASTStorage &>(ast);
        auto & args = typeid_cast<ASTExpressionList &>(*storage_ast.engine->arguments);
        if (!args.children.empty())
        {
            // Refresh primary keys' name
            args.children[0] = pk_ast;
        }
        if (args.children.size() == 1)
        {
            args.children.emplace_back(tableinfo_literal);
            args.children.emplace_back(tombstone_ast);
        }
        else if (args.children.size() == 2)
        {
            args.children.back() = tableinfo_literal;
            args.children.emplace_back(tombstone_ast);
        }
        else if (args.children.size() == 3)
        {
            args.children.at(1) = tableinfo_literal;
            args.children.back() = tombstone_ast;
        }
        else
        {
            throw Exception(
                fmt::format(
                    "Wrong arguments num: {} in table: {} with engine={}",
                    args.children.size(),
                    table_name,
                    MutableSupport::delta_tree_storage_name),
                ErrorCodes::BAD_ARGUMENTS);
        }
    };

    context.getDatabase(database_name)->alterTable(context, table_name, columns_without_hidden, storage_modifier);
}

// somehow duplicated with `storage_modifier` in updateDeltaMergeTableCreateStatement ...
void StorageDeltaMerge::modifyASTStorage(ASTStorage * storage_ast, const TiDB::TableInfo & table_info_)
{
    if (!storage_ast || !storage_ast->engine)
        return;
    auto * args = typeid_cast<ASTExpressionList *>(storage_ast->engine->arguments.get());
    if (!args)
        return;
    std::shared_ptr<ASTLiteral> literal = std::make_shared<ASTLiteral>(Field(table_info_.serialize()));
    if (args->children.size() == 1)
        args->children.emplace_back(literal);
    else if (args->children.size() == 2)
        args->children.back() = literal;
    else if (args->children.size() == 3)
        args->children.at(1) = literal;
    else
        throw Exception(
            fmt::format("Wrong arguments num: {} in table: {} in modifyASTStorage", args->children.size(), this->getTableName()),
            ErrorCodes::BAD_ARGUMENTS);
}

BlockInputStreamPtr StorageDeltaMerge::status()
{
    Block block;

    block.insert({std::make_shared<DataTypeString>(), "Name"});
    block.insert({std::make_shared<DataTypeString>(), "Value"});

    auto columns = block.mutateColumns();
    auto & name_col = columns[0];
    auto & value_col = columns[1];

    DeltaMergeStoreStat stat;
    if (storeInited())
    {
        stat = _store->getStat();
    }

#define INSERT_INT(NAME)             \
    name_col->insert(String(#NAME)); \
    value_col->insert(DB::toString(stat.NAME));

#define INSERT_SIZE(NAME)            \
    name_col->insert(String(#NAME)); \
    value_col->insert(formatReadableSizeWithBinarySuffix(stat.NAME, 2));

#define INSERT_RATE(NAME)            \
    name_col->insert(String(#NAME)); \
    value_col->insert(DB::toString(stat.NAME * 100, 2) + "%");

#define INSERT_FLOAT(NAME)           \
    name_col->insert(String(#NAME)); \
    value_col->insert(DB::toString(stat.NAME, 2));

    INSERT_INT(segment_count)
    INSERT_INT(total_rows)
    INSERT_SIZE(total_size)
    INSERT_INT(total_delete_ranges)

    INSERT_SIZE(total_delta_size)
    INSERT_SIZE(total_stable_size)

    INSERT_RATE(delta_rate_rows)
    INSERT_RATE(delta_rate_segments)

    INSERT_RATE(delta_placed_rate)
    INSERT_SIZE(delta_cache_size)
    INSERT_RATE(delta_cache_rate)
    INSERT_RATE(delta_cache_wasted_rate)

    INSERT_SIZE(delta_index_size)

    INSERT_FLOAT(avg_segment_rows)
    INSERT_SIZE(avg_segment_size)

    INSERT_INT(delta_count)
    INSERT_INT(total_delta_rows)
    INSERT_FLOAT(avg_delta_rows)
    INSERT_FLOAT(avg_delta_delete_ranges)

    INSERT_INT(stable_count)
    INSERT_INT(total_stable_rows)
    INSERT_FLOAT(avg_stable_rows)

    INSERT_INT(total_pack_count_in_delta)
    INSERT_FLOAT(avg_pack_count_in_delta)
    INSERT_FLOAT(avg_pack_rows_in_delta)
    INSERT_SIZE(avg_pack_size_in_delta)

    INSERT_INT(total_pack_count_in_stable)
    INSERT_FLOAT(avg_pack_count_in_stable)
    INSERT_FLOAT(avg_pack_rows_in_stable)
    INSERT_SIZE(avg_pack_size_in_stable)

    INSERT_INT(storage_stable_num_snapshots);
    INSERT_INT(storage_stable_num_pages);
    INSERT_INT(storage_stable_num_normal_pages)
    INSERT_INT(storage_stable_max_page_id);

    INSERT_INT(storage_delta_num_snapshots);
    INSERT_INT(storage_delta_num_pages);
    INSERT_INT(storage_delta_num_normal_pages)
    INSERT_INT(storage_delta_max_page_id);

    INSERT_INT(storage_meta_num_snapshots);
    INSERT_INT(storage_meta_num_pages);
    INSERT_INT(storage_meta_num_normal_pages)
    INSERT_INT(storage_meta_max_page_id);

    INSERT_INT(background_tasks_length);

#undef INSERT_INT
#undef INSERT_SIZE
#undef INSERT_RATE
#undef INSERT_FLOAT

    return std::make_shared<OneBlockInputStream>(block);
}

void StorageDeltaMerge::startup()
{
    TMTContext & tmt = global_context.getTMTContext();
    tmt.getStorages().put(std::static_pointer_cast<StorageDeltaMerge>(shared_from_this()));
}

void StorageDeltaMerge::shutdownImpl()
{
    bool v = false;
    if (!shutdown_called.compare_exchange_strong(v, true))
        return;
    if (storeInited())
    {
        _store->shutdown();
    }
}

void StorageDeltaMerge::shutdown()
{
    shutdownImpl();
}

void StorageDeltaMerge::removeFromTMTContext()
{
    // remove this table from TMTContext
    TMTContext & tmt_context = global_context.getTMTContext();
    tmt_context.getStorages().remove(tidb_table_info.id);
    tmt_context.getRegionTable().removeTable(tidb_table_info.id);
}

StorageDeltaMerge::~StorageDeltaMerge()
{
<<<<<<< HEAD
    shutdown(); // NOLINT(clang-analyzer-optin.cplusplus.VirtualCall)
=======
    shutdownImpl();
>>>>>>> f50e1a91
}

DataTypePtr StorageDeltaMerge::getPKTypeImpl() const
{
    if (storeInited())
    {
        return _store->getPKDataType();
    }
    std::lock_guard lock(store_mutex);
    if (storeInited())
    {
        return _store->getPKDataType();
    }
    return table_column_info->handle_column_define.type;
}

SortDescription StorageDeltaMerge::getPrimarySortDescription() const
{
    if (storeInited())
    {
        return _store->getPrimarySortDescription();
    }
    std::lock_guard lock(store_mutex);
    if (storeInited())
    {
        return _store->getPrimarySortDescription();
    }
    SortDescription desc;
    desc.emplace_back(table_column_info->handle_column_define.name, /* direction_= */ 1, /* nulls_direction_= */ 1);
    return desc;
}

DeltaMergeStorePtr & StorageDeltaMerge::getAndMaybeInitStore()
{
    if (storeInited())
    {
        return _store;
    }
    std::lock_guard<std::mutex> lock(store_mutex);
    if (_store == nullptr)
    {
        _store = std::make_shared<DeltaMergeStore>(
            global_context,
            data_path_contains_database_name,
            table_column_info->db_name,
            table_column_info->table_name,
            tidb_table_info.id,
            std::move(table_column_info->table_column_defines),
            std::move(table_column_info->handle_column_define),
            is_common_handle,
            rowkey_column_size,
            DeltaMergeStore::Settings(),
            tidb_table_info.id);
        table_column_info.reset(nullptr);
        store_inited.store(true, std::memory_order_release);
    }
    return _store;
}

bool StorageDeltaMerge::initStoreIfDataDirExist()
{
    if (shutdown_called.load(std::memory_order_relaxed) || isTombstone())
    {
        return false;
    }
    // If store is inited, we don't need to check data dir.
    if (storeInited())
    {
        return true;
    }
    if (!dataDirExist())
    {
        return false;
    }
    getAndMaybeInitStore();
    return true;
}

bool StorageDeltaMerge::dataDirExist()
{
    String db_name, table_name;
    {
        std::lock_guard<std::mutex> lock(store_mutex);
        // store is inited after lock acquired.
        if (storeInited())
        {
            return true;
        }
        db_name = table_column_info->db_name;
        table_name = table_column_info->table_name;
    }

    auto path_pool = global_context.getPathPool().withTable(db_name, table_name, data_path_contains_database_name);
    auto path_delegate = path_pool.getStableDiskDelegator();
    for (const auto & root_path : path_delegate.listPaths())
    {
        int r = ::access(root_path.c_str(), F_OK);
        if (r == 0)
        {
            return true;
        }
    }
    return false;
}
} // namespace DB<|MERGE_RESOLUTION|>--- conflicted
+++ resolved
@@ -806,12 +806,8 @@
 
 DM::RowKeyRange getRange(DM::DeltaMergeStorePtr & store, const Context & context, size_t total_rows, size_t delete_rows)
 {
-<<<<<<< HEAD
     auto start_index = rand() % (total_rows - delete_rows + 1); // NOLINT(cert-msc50-cpp)
-=======
-    auto start_index = random() % (total_rows - delete_rows + 1);
->>>>>>> f50e1a91
-
+ 
     DM::RowKeyRange range = DM::RowKeyRange::newAll(store->isCommonHandle(), store->getRowKeyColumnSize());
     {
         ColumnDefines to_read{getExtraHandleColumnDefine(store->isCommonHandle())};
@@ -1458,11 +1454,7 @@
 
 StorageDeltaMerge::~StorageDeltaMerge()
 {
-<<<<<<< HEAD
-    shutdown(); // NOLINT(clang-analyzer-optin.cplusplus.VirtualCall)
-=======
     shutdownImpl();
->>>>>>> f50e1a91
 }
 
 DataTypePtr StorageDeltaMerge::getPKTypeImpl() const
