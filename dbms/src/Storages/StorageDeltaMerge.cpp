--- conflicted
+++ resolved
@@ -835,73 +835,7 @@
 
     const auto push_down_filter = parsePushDownFilter(query_info, columns_to_read, context, tracing_logger);
 
-<<<<<<< HEAD
-    auto streams = store->read(
-        context,
-        context.getSettingsRef(),
-        columns_to_read,
-        ranges,
-        num_streams,
-        /*max_version=*/mvcc_query_info.read_tso,
-        push_down_filter,
-        query_info.req_id,
-        query_info.keep_order,
-        /* is_fast_scan */ query_info.is_fast_scan,
-        max_block_size,
-        parseSegmentSet(select_query.segment_expression_list),
-        extra_table_id_index);
-
-    /// Ensure read_tso info after read.
-    checkReadTso(mvcc_query_info.read_tso, context.getTMTContext(), context, global_context);
-
-    LOG_TRACE(tracing_logger, "[ranges: {}] [streams: {}]", ranges.size(), streams.size());
-
-    return streams;
-}
-
-BlockInputStreams StorageDeltaMerge::read(
-    const Names & column_names,
-    const SelectQueryInfo & query_info,
-    const Context & context,
-    QueryProcessingStage::Enum & /*processed_stage*/,
-    size_t max_block_size,
-    unsigned num_streams,
-    const ScanContextPtr & scan_context)
-{
-    auto & store = getAndMaybeInitStore();
-    // Note that `columns_to_read` should keep the same sequence as ColumnRef
-    // in `Coprocessor.TableScan.columns`, or rough set filter could be
-    // failed to parsed.
-    ColumnDefines columns_to_read;
-    size_t extra_table_id_index = InvalidColumnID;
-    setColumnsToRead(store, columns_to_read, extra_table_id_index, column_names);
-
-    const ASTSelectQuery & select_query = typeid_cast<const ASTSelectQuery &>(*query_info.query);
-    if (select_query.raw_for_mutable) // for selraw
-    {
-        // Read without MVCC filtering and del_mark = 1 filtering
-        return store->readRaw(
-            context,
-            context.getSettingsRef(),
-            columns_to_read,
-            num_streams,
-            query_info.keep_order,
-            parseSegmentSet(select_query.segment_expression_list),
-            extra_table_id_index);
-    }
-
-    auto tracing_logger = log->getChild(query_info.req_id);
-
-    // Read with MVCC filtering
-    RUNTIME_CHECK(query_info.mvcc_query_info != nullptr);
-    const auto & mvcc_query_info = *query_info.mvcc_query_info;
-
-    auto ranges = parseMvccQueryInfo(mvcc_query_info, num_streams, context, tracing_logger);
-
-    auto push_down_filter = parsePushDownFilter(query_info, columns_to_read, context, tracing_logger);
-=======
     const auto & scan_context = mvcc_query_info.scan_context;
->>>>>>> caef4c48
 
     auto streams = store->read(
         context,
