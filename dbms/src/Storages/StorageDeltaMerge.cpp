// Copyright 2022 PingCAP, Ltd.
//
// Licensed under the Apache License, Version 2.0 (the "License");
// you may not use this file except in compliance with the License.
// You may obtain a copy of the License at
//
//     http://www.apache.org/licenses/LICENSE-2.0
//
// Unless required by applicable law or agreed to in writing, software
// distributed under the License is distributed on an "AS IS" BASIS,
// WITHOUT WARRANTIES OR CONDITIONS OF ANY KIND, either express or implied.
// See the License for the specific language governing permissions and
// limitations under the License.

#include <Common/Exception.h>
#include <Common/FailPoint.h>
#include <Common/FmtUtils.h>
#include <Common/Logger.h>
#include <Common/TiFlashMetrics.h>
#include <Common/formatReadable.h>
#include <Common/typeid_cast.h>
#include <Core/Defines.h>
#include <DataStreams/GeneratedColumnPlaceholderBlockInputStream.h>
#include <DataStreams/IBlockOutputStream.h>
#include <DataStreams/OneBlockInputStream.h>
#include <DataTypes/isSupportedDataTypeCast.h>
#include <Databases/IDatabase.h>
#include <Debug/MockTiDB.h>
#include <Flash/Coprocessor/DAGQueryInfo.h>
#include <Flash/Coprocessor/InterpreterUtils.h>
#include <Flash/Pipeline/Exec/PipelineExecBuilder.h>
#include <Interpreters/Context.h>
#include <Parsers/ASTCreateQuery.h>
#include <Parsers/ASTExpressionList.h>
#include <Parsers/ASTFunction.h>
#include <Parsers/ASTIdentifier.h>
#include <Parsers/ASTInsertQuery.h>
#include <Parsers/ASTLiteral.h>
#include <Parsers/ASTPartition.h>
#include <Parsers/ASTSelectQuery.h>
#include <Poco/File.h>
#include <Storages/AlterCommands.h>
#include <Storages/DeltaMerge/ColumnFile/ColumnFileSchema.h>
#include <Storages/DeltaMerge/DeltaMergeHelpers.h>
#include <Storages/DeltaMerge/DeltaMergeStore.h>
#include <Storages/DeltaMerge/Filter/PushDownFilter.h>
#include <Storages/DeltaMerge/Filter/RSOperator.h>
#include <Storages/DeltaMerge/FilterParser/FilterParser.h>
#include <Storages/DeltaMerge/Remote/DisaggSnapshot.h>
#include <Storages/MutableSupport.h>
#include <Storages/PathPool.h>
#include <Storages/PrimaryKeyNotMatchException.h>
#include <Storages/StorageDeltaMerge.h>
#include <Storages/StorageDeltaMergeHelpers.h>
#include <Storages/Transaction/Region.h>
#include <Storages/Transaction/TMTContext.h>
#include <Storages/Transaction/TiKVRecordFormat.h>
#include <Storages/Transaction/TypeMapping.h>
#include <TiDB/Schema/SchemaNameMapper.h>
#include <common/config_common.h>
#include <common/logger_useful.h>

#include <random>

namespace DB
{
namespace FailPoints
{
extern const char exception_during_write_to_storage[];
} // namespace FailPoints

namespace ErrorCodes
{
extern const int BAD_ARGUMENTS;
extern const int DIRECTORY_ALREADY_EXISTS;
} // namespace ErrorCodes

using namespace DM;

StorageDeltaMerge::StorageDeltaMerge(
    const String & db_engine,
    const String & db_name_,
    const String & table_name_,
    const OptionTableInfoConstRef table_info_,
    const ColumnsDescription & columns_,
    const ASTPtr & primary_expr_ast_,
    Timestamp tombstone,
    Context & global_context_)
    : IManageableStorage{columns_, tombstone}
    , data_path_contains_database_name(db_engine != "TiFlash")
    , store_inited(false)
    , max_column_id_used(0)
    , global_context(global_context_.getGlobalContext())
    , log(Logger::get(fmt::format("{}.{}", db_name_, table_name_)))
{
    if (primary_expr_ast_->children.empty())
        throw Exception("No primary key");

    // save schema from TiDB
    if (table_info_)
    {
        tidb_table_info = table_info_->get();
        is_common_handle = tidb_table_info.is_common_handle;
        pk_is_handle = tidb_table_info.pk_is_handle;
    }
    else
    {
        const auto mock_table_id = MockTiDB::instance().newTableID();
        tidb_table_info.id = mock_table_id;
        LOG_WARNING(log, "Allocate table id for mock test [id={}]", mock_table_id);
    }

    table_column_info = std::make_unique<TableColumnInfo>(db_name_, table_name_, primary_expr_ast_);

    updateTableColumnInfo();
}

void StorageDeltaMerge::updateTableColumnInfo()
{
    const ColumnsDescription & columns = getColumns();

    LOG_INFO(log, "updateTableColumnInfo: TableName {} ordinary {} materialized {}", table_column_info->table_name, columns.ordinary.toString(), columns.materialized.toString());

    auto & pk_expr_ast = table_column_info->pk_expr_ast;
    auto & handle_column_define = table_column_info->handle_column_define;
    auto & table_column_defines = table_column_info->table_column_defines;
    handle_column_define.name.clear();
    table_column_defines.clear();
    pk_column_names.clear();

    std::unordered_set<String> pks;
    if (!tidb_table_info.columns.empty())
    {
        if (pk_is_handle)
        {
            for (const auto & col : tidb_table_info.columns)
            {
                if (col.hasPriKeyFlag())
                {
                    pks.emplace(col.name);
                    pk_column_names.emplace_back(col.name);
                }
            }
        }
        else
        {
            pks.emplace(EXTRA_HANDLE_COLUMN_NAME);
            pk_column_names.emplace_back(EXTRA_HANDLE_COLUMN_NAME);
        }
    }
    else
    {
        for (size_t i = 0; i < pk_expr_ast->children.size(); ++i)
        {
            auto col_name = pk_expr_ast->children[i]->getColumnName();
            pks.emplace(col_name);
            pk_column_names.emplace_back(col_name);
        }
    }

    ColumnsDescription new_columns(columns.ordinary, columns.materialized, columns.aliases, columns.defaults);
    size_t pks_combined_bytes = 0;
    auto all_columns = columns.getAllPhysical();

    /// rowkey_column_defines is the columns used to generate rowkey in TiDB
    /// if is_common_handle = true || pk_is_handle = true, it is the primary keys in TiDB table's definition
    /// otherwise, it is _tidb_rowid
    ColumnDefines rowkey_column_defines;
    for (const auto & col : all_columns)
    {
        ColumnDefine col_def(0, col.name, col.type);
        if (!tidb_table_info.columns.empty())
        {
            /// If TableInfo from TiDB is not empty, we get column id and default value from TiDB
            auto & columns = tidb_table_info.columns;
            col_def.id = tidb_table_info.getColumnID(col_def.name);
            auto itr = std::find_if(columns.begin(), columns.end(), [&](const ColumnInfo & v) { return v.id == col_def.id; });
            if (itr != columns.end())
            {
                col_def.default_value = itr->defaultValueToField();
            }

            if (col_def.id != TiDBPkColumnID && col_def.id != VersionColumnID && col_def.id != DelMarkColumnID
                && tidb_table_info.getColumnInfo(col_def.id).hasPriKeyFlag())
            {
                rowkey_column_defines.push_back(col_def);
            }
        }
        else
        {
            // in test cases, we allocate column_id here
            col_def.id = max_column_id_used++;
        }

        if (pks.count(col.name))
        {
            if (!is_common_handle)
            {
                if (!col.type->isValueRepresentedByInteger())
                {
                    throw Exception(fmt::format("pk column {} is not representable by integer", col.name));
                }
                pks_combined_bytes += col.type->getSizeOfValueInMemory();
                if (pks_combined_bytes > sizeof(Handle))
                {
                    throw Exception(fmt::format("pk columns bytes exceeds size limit, {} > {}", pks_combined_bytes, sizeof(Handle)));
                }
            }
            if (pks.size() == 1)
            {
                handle_column_define = col_def;
            }
        }
        table_column_defines.push_back(col_def);
    }

    if (!new_columns.materialized.contains(VERSION_COLUMN_NAME))
    {
        hidden_columns.emplace_back(VERSION_COLUMN_NAME);
        new_columns.materialized.emplace_back(VERSION_COLUMN_NAME, VERSION_COLUMN_TYPE);
    }
    if (!new_columns.materialized.contains(TAG_COLUMN_NAME))
    {
        hidden_columns.emplace_back(TAG_COLUMN_NAME);
        new_columns.materialized.emplace_back(TAG_COLUMN_NAME, TAG_COLUMN_TYPE);
    }

    if (pks.size() > 1)
    {
        if (unlikely(is_common_handle))
        {
            throw Exception("Should not reach here: common handle with pk size > 1", ErrorCodes::LOGICAL_ERROR);
        }
        handle_column_define.id = EXTRA_HANDLE_COLUMN_ID;
        handle_column_define.name = EXTRA_HANDLE_COLUMN_NAME;
        handle_column_define.type = EXTRA_HANDLE_COLUMN_INT_TYPE;
        if (!new_columns.materialized.contains(EXTRA_HANDLE_COLUMN_NAME))
        {
            hidden_columns.emplace_back(EXTRA_HANDLE_COLUMN_NAME);
            new_columns.materialized.emplace_back(EXTRA_HANDLE_COLUMN_NAME, EXTRA_HANDLE_COLUMN_INT_TYPE);
        }
    }

    setColumns(new_columns);

    if (unlikely(handle_column_define.name.empty()))
    {
        // If users deploy a cluster with TiFlash node with version v4.0.0~v4.0.3, and rename primary key column. They will
        // run into here.
        // For v4.0.x, there is only one column that could be the primary key ("_tidb_rowid" or int64-like column) in TiFlash.
        // It is safe for us to take the primary key column name from TiDB table info to correct the primary key of the
        // create table statement.
        // Here we throw a PrimaryKeyNotMatchException, caller (`DatabaseLoading::loadTable`) is responsible for correcting
        // the statement and retry.
        if (pks.size() == 1 && !tidb_table_info.columns.empty() && !is_common_handle)
        {
            Strings actual_pri_keys;
            for (const auto & col : tidb_table_info.columns)
            {
                if (col.hasPriKeyFlag())
                {
                    actual_pri_keys.emplace_back(col.name);
                }
            }
            if (actual_pri_keys.size() == 1)
            {
                throw PrimaryKeyNotMatchException(*pks.begin(), actual_pri_keys[0]);
            }
            // fallthrough
        }

        // Unknown bug, throw an exception.
        FmtBuffer fmt_buf;
        fmt_buf.joinStr(
            all_columns.begin(),
            all_columns.end(),
            [](const auto & col, FmtBuffer & fb) {
                fb.append(col.name);
            },
            ",");
        throw Exception(
            fmt::format("Can not create table without primary key. Primary keys should be: {}, but only these columns are found:{}",
                        fmt::join(pks, ","),
                        fmt_buf.toString()));
    }
    assert(!table_column_defines.empty());

    if (!(is_common_handle || pk_is_handle))
    {
        rowkey_column_defines.clear();
        rowkey_column_defines.push_back(handle_column_define);
    }
    rowkey_column_size = rowkey_column_defines.size();
}

void StorageDeltaMerge::clearData()
{
    shutdown();
    // init the store so it can clear data
    auto & store = getAndMaybeInitStore();
    store->clearData();
}

void StorageDeltaMerge::drop()
{
    shutdown();
    // init the store so it can do the drop work
    auto & store = getAndMaybeInitStore();
    store->drop();
}

Block StorageDeltaMerge::buildInsertBlock(bool is_import, bool is_delete, const Block & old_block)
{
    Block to_write = old_block;

    if (!is_import)
    {
        // Remove the default columns generated by InterpreterInsertQuery
        if (to_write.has(EXTRA_HANDLE_COLUMN_NAME))
            to_write.erase(EXTRA_HANDLE_COLUMN_NAME);
        if (to_write.has(VERSION_COLUMN_NAME))
            to_write.erase(VERSION_COLUMN_NAME);
        if (to_write.has(TAG_COLUMN_NAME))
            to_write.erase(TAG_COLUMN_NAME);
    }

    auto & store = getAndMaybeInitStore();
    const size_t rows = to_write.rows();
    if (!to_write.has(store->getHandle().name))
    {
        // put handle column.
        auto handle_column = store->getHandle().type->createColumn();
        auto & handle_data = typeid_cast<ColumnVector<Handle> &>(*handle_column).getData();
        handle_data.resize(rows);

        size_t pk_column_count = pk_column_names.size();
        Columns pk_columns;
        std::vector<DataTypePtr> pk_column_types;
        for (auto & n : pk_column_names)
        {
            auto & col = to_write.getByName(n);
            pk_columns.push_back(col.column);
            pk_column_types.push_back(col.type);
        }

        for (size_t c = 0; c < pk_column_count; ++c)
        {
            appendIntoHandleColumn(handle_data, pk_column_types[c], pk_columns[c]);
        }

        addColumnToBlock(to_write, EXTRA_HANDLE_COLUMN_ID, EXTRA_HANDLE_COLUMN_NAME, is_common_handle ? EXTRA_HANDLE_COLUMN_STRING_TYPE : EXTRA_HANDLE_COLUMN_INT_TYPE, std::move(handle_column));
    }

    auto block = DeltaMergeStore::addExtraColumnIfNeed(global_context, store->getHandle(), std::move(to_write));

    // add version column
    if (!block.has(VERSION_COLUMN_NAME))
    {
        auto column = VERSION_COLUMN_TYPE->createColumn();
        auto & column_data = typeid_cast<ColumnVector<UInt64> &>(*column).getData();
        column_data.resize(rows);
        for (size_t i = 0; i < rows; ++i)
        {
            column_data[i] = next_version++;
        }

        addColumnToBlock(block, VERSION_COLUMN_ID, VERSION_COLUMN_NAME, VERSION_COLUMN_TYPE, std::move(column));
    }

    // add tag column (upsert / delete)
    if (!block.has(TAG_COLUMN_NAME))
    {
        auto column = TAG_COLUMN_TYPE->createColumn();
        auto & column_data = typeid_cast<ColumnVector<UInt8> &>(*column).getData();
        column_data.resize(rows);
        UInt8 tag = is_delete ? 1 : 0;
        for (size_t i = 0; i < rows; ++i)
        {
            column_data[i] = tag;
        }

        addColumnToBlock(block, TAG_COLUMN_ID, TAG_COLUMN_NAME, TAG_COLUMN_TYPE, std::move(column));
    }

    // Set the real column id.
    auto header = store->getHeader();
    for (auto & col : block)
    {
        if (col.name == EXTRA_HANDLE_COLUMN_NAME)
            col.column_id = EXTRA_HANDLE_COLUMN_ID;
        else if (col.name == VERSION_COLUMN_NAME)
            col.column_id = VERSION_COLUMN_ID;
        else if (col.name == TAG_COLUMN_NAME)
            col.column_id = TAG_COLUMN_ID;
        else
            col.column_id = header->getByName(col.name).column_id;
    }

    return block;
}

using BlockDecorator = std::function<Block(const Block &)>;
class DMBlockOutputStream : public IBlockOutputStream
{
public:
    DMBlockOutputStream(
        const DeltaMergeStorePtr & store_,
        const BlockDecorator & decorator_,
        const Context & db_context_,
        const Settings & db_settings_)
        : store(store_)
        , header(store->getHeader())
        , decorator(decorator_)
        , db_context(db_context_)
        , db_settings(db_settings_)
    {}

    Block getHeader() const override { return *header; }

    void write(const Block & block) override
    try
    {
        // When dt_insert_max_rows (Max rows of insert blocks when write into DeltaTree Engine, default = 0) is specified,
        // the insert block will be splited into multiples.
        // Currently dt_insert_max_rows is only used for performance tests.

        if (db_settings.dt_insert_max_rows == 0)
        {
            Block to_write = decorator(block);
            return store->write(db_context, db_settings, to_write);
        }

        Block new_block = decorator(block);
        auto rows = new_block.rows();
        size_t step = db_settings.dt_insert_max_rows;

        for (size_t offset = 0; offset < rows; offset += step)
        {
            size_t limit = std::min(offset + step, rows) - offset;
            Block write_block;
            for (auto & column : new_block)
            {
                auto col = column.type->createColumn();
                col->insertRangeFrom(*column.column, offset, limit);
                write_block.insert(ColumnWithTypeAndName(std::move(col), column.type, column.name, column.column_id));
            }

            store->write(db_context, db_settings, write_block);
        }
    }
    catch (DB::Exception & e)
    {
        e.addMessage(fmt::format("(while writing to table `{}`.`{}`)", store->getDatabaseName(), store->getTableName()));
        throw;
    }

private:
    DeltaMergeStorePtr store;
    BlockPtr header;
    BlockDecorator decorator;
    const Context & db_context;
    const Settings & db_settings;
};

BlockOutputStreamPtr StorageDeltaMerge::write(const ASTPtr & query, const Settings & settings)
{
    const auto & insert_query = typeid_cast<const ASTInsertQuery &>(*query);
    auto decorator = [&](const Block & block) { //
        return this->buildInsertBlock(insert_query.is_import, insert_query.is_delete, block);
    };
    return std::make_shared<DMBlockOutputStream>(getAndMaybeInitStore(), decorator, global_context, settings);
}

void StorageDeltaMerge::write(Block & block, const Settings & settings)
{
    auto & store = getAndMaybeInitStore();
#ifndef NDEBUG
    {
        // Do some check under DEBUG mode to ensure all block are written with column id properly set.
        // In this way we can catch the case that upstream raft log contains problematic data written from TiDB.
        auto header = store->getHeader();
        bool ok = true;
        String name;
        ColumnID cid = 0;
        for (auto & col : block)
        {
            name = col.name;
            cid = col.column_id;
            if (col.name == EXTRA_HANDLE_COLUMN_NAME)
            {
                if (col.column_id != EXTRA_HANDLE_COLUMN_ID)
                {
                    ok = false;
                    break;
                }
            }
            else if (col.name == VERSION_COLUMN_NAME)
            {
                if (col.column_id != VERSION_COLUMN_ID)
                {
                    ok = false;
                    break;
                }
            }
            else if (col.name == TAG_COLUMN_NAME)
            {
                if (col.column_id != TAG_COLUMN_ID)
                {
                    ok = false;
                    break;
                }
            }
            // it's ok if some columns in block is not in storage header, because these columns should be dropped after generating the block
            else if (header->has(col.name))
            {
                auto & header_col = header->getByName(col.name);
                if (col.column_id != header_col.column_id)
                {
                    ok = false;
                    break;
                }
                // We don't need to set default_value by now
                // col.default_value = header_col.default_value;
            }
        }
        if (!ok)
        {
            throw Exception(fmt::format("The column-id in written block is not properly set [name={}] [id={}]", name, cid));
        }
    }
#endif

    FAIL_POINT_TRIGGER_EXCEPTION(FailPoints::exception_during_write_to_storage);

    store->write(global_context, settings, block);
}

std::unordered_set<UInt64> parseSegmentSet(const ASTPtr & ast)
{
    if (!ast)
        return {};
    const auto & partition_ast = typeid_cast<const ASTPartition &>(*ast);

    if (!partition_ast.value)
        return {parse<UInt64>(partition_ast.id)};

    auto parse_segment_id = [](const ASTLiteral * literal) -> std::pair<bool, UInt64> {
        if (!literal)
            return {false, 0};
        switch (literal->value.getType())
        {
        case Field::Types::String:
            return {true, parse<UInt64>(literal->value.get<String>())};
        case Field::Types::UInt64:
            return {true, literal->value.get<UInt64>()};
        default:
            return {false, 0};
        }
    };

    {
        const auto * partition_lit = typeid_cast<const ASTLiteral *>(partition_ast.value.get());
        auto [suc, id] = parse_segment_id(partition_lit);
        if (suc)
            return {id};
    }

    const auto * partition_function = typeid_cast<const ASTFunction *>(partition_ast.value.get());
    if (partition_function && partition_function->name == "tuple")
    {
        std::unordered_set<UInt64> ids;
        bool ok = true;
        for (const auto & item : partition_function->arguments->children)
        {
            const auto * partition_lit = typeid_cast<const ASTLiteral *>(item.get());
            auto [suc, id] = parse_segment_id(partition_lit);
            if (suc)
            {
                ids.emplace(id);
            }
            else
            {
                ok = false;
                break;
            }
        }
        if (ok)
            return ids;
    }

    throw Exception(fmt::format("Unable to parse segment IDs in literal form: `{}`", partition_ast.fields_str.toString()));
}

void setColumnsToRead(const DeltaMergeStorePtr & store, ColumnDefines & columns_to_read, size_t & extra_table_id_index, const Names & column_names)
{
    auto header = store->getHeader();
    for (size_t i = 0; i < column_names.size(); i++)
    {
        ColumnDefine col_define;
        if (column_names[i] == EXTRA_HANDLE_COLUMN_NAME)
            col_define = store->getHandle();
        else if (column_names[i] == VERSION_COLUMN_NAME)
            col_define = getVersionColumnDefine();
        else if (column_names[i] == TAG_COLUMN_NAME)
            col_define = getTagColumnDefine();
        else if (column_names[i] == EXTRA_TABLE_ID_COLUMN_NAME)
        {
            extra_table_id_index = i;
            continue;
        }
        else
        {
            auto & column = header->getByName(column_names[i]);
            col_define.name = column.name;
            col_define.id = column.column_id;
            col_define.type = column.type;
            col_define.default_value = column.default_value;
        }
        columns_to_read.push_back(col_define);
    }
}

// Check whether tso is smaller than TiDB GcSafePoint
void checkReadTso(UInt64 read_tso, const Context & context, const String & req_id)
{
    auto & tmt = context.getTMTContext();
    RUNTIME_CHECK(tmt.isInitialized());
    auto pd_client = tmt.getPDClient();
    if (unlikely(pd_client->isMock()))
        return;
    auto safe_point = PDClientHelper::getGCSafePointWithRetry(
        pd_client,
        /* ignore_cache= */ false,
        context.getSettingsRef().safe_point_update_interval_seconds);
    if (read_tso < safe_point)
    {
        throw TiFlashException(
            Errors::Coprocessor::BadRequest,
            "read tso is smaller than tidb gc safe point! read_tso={} safepoint={} req={}",
            read_tso,
            safe_point,
            req_id);
    }
}

DM::RowKeyRanges StorageDeltaMerge::parseMvccQueryInfo(
    const DB::MvccQueryInfo & mvcc_query_info,
    unsigned num_streams,
    const Context & context,
    const String & req_id,
    const LoggerPtr & tracing_logger)
{
    LOG_DEBUG(tracing_logger, "Read with tso: {}", mvcc_query_info.read_tso);

    checkReadTso(mvcc_query_info.read_tso, context, req_id);

    FmtBuffer fmt_buf;
    if (unlikely(tracing_logger->is(Poco::Message::Priority::PRIO_TRACE)))
    {
        fmt_buf.append("orig, ");
        fmt_buf.joinStr(
            mvcc_query_info.regions_query_info.begin(),
            mvcc_query_info.regions_query_info.end(),
            [](const auto & region, FmtBuffer & fb) {
                if (!region.required_handle_ranges.empty())
                {
                    fb.joinStr(
                        region.required_handle_ranges.begin(),
                        region.required_handle_ranges.end(),
                        [region_id = region.region_id](const auto & range, FmtBuffer & fb) {
                            fb.fmtAppend("{}{}", region_id, RecordKVFormat::DecodedTiKVKeyRangeToDebugString(range));
                        },
                        ",");
                }
                else
                {
                    /// only used for test cases
                    const auto & range = region.range_in_table;
                    fb.fmtAppend("{}{}", region.region_id, RecordKVFormat::DecodedTiKVKeyRangeToDebugString(range));
                }
            },
            ",");
    }

    auto ranges = getQueryRanges(
        mvcc_query_info.regions_query_info,
        tidb_table_info.id,
        is_common_handle,
        rowkey_column_size,
        num_streams,
        tracing_logger);

    if (unlikely(tracing_logger->is(Poco::Message::Priority::PRIO_TRACE)))
    {
        fmt_buf.append(" merged, ");
        fmt_buf.joinStr(
            ranges.begin(),
            ranges.end(),
            [](const auto & range, FmtBuffer & fb) {
                fb.append(range.toDebugString());
            },
            ",");
        LOG_TRACE(tracing_logger, "reading ranges: {}", fmt_buf.toString());
    }

    return ranges;
}

DM::RSOperatorPtr StorageDeltaMerge::buildRSOperator(const std::unique_ptr<DAGQueryInfo> & dag_query,
                                                     const ColumnDefines & columns_to_read,
                                                     const Context & context,
                                                     const LoggerPtr & tracing_logger)
{
    RUNTIME_CHECK(dag_query != nullptr);
    // build rough set operator
    DM::RSOperatorPtr rs_operator = DM::EMPTY_RS_OPERATOR;
    const bool enable_rs_filter = context.getSettingsRef().dt_enable_rough_set_filter;
    if (likely(enable_rs_filter))
    {
        /// Query from TiDB / TiSpark
        auto create_attr_by_column_id = [this](ColumnID column_id) -> Attr {
            const ColumnDefines & defines = this->getAndMaybeInitStore()->getTableColumns();
            auto iter = std::find_if(
                defines.begin(),
                defines.end(),
                [column_id](const ColumnDefine & d) -> bool { return d.id == column_id; });
            if (iter != defines.end())
                return Attr{.col_name = iter->name, .col_id = iter->id, .type = iter->type};
            // Maybe throw an exception? Or check if `type` is nullptr before creating filter?
            return Attr{.col_name = "", .col_id = column_id, .type = DataTypePtr{}};
        };
        rs_operator = FilterParser::parseDAGQuery(*dag_query, columns_to_read, std::move(create_attr_by_column_id), log);
        if (likely(rs_operator != DM::EMPTY_RS_OPERATOR))
            LOG_DEBUG(tracing_logger, "Rough set filter: {}", rs_operator->toDebugString());
    }
    else
        LOG_DEBUG(tracing_logger, "Rough set filter is disabled.");

    return rs_operator;
}

DM::PushDownFilterPtr StorageDeltaMerge::buildPushDownFilter(const RSOperatorPtr & rs_operator,
                                                             const ColumnInfos & table_scan_column_info,
                                                             const google::protobuf::RepeatedPtrField<tipb::Expr> & pushed_down_filters,
                                                             const ColumnDefines & columns_to_read,
                                                             const Context & context,
                                                             const LoggerPtr & tracing_logger)
{
    if (pushed_down_filters.empty())
    {
        LOG_DEBUG(tracing_logger, "Push down filter is empty");
        return std::make_shared<PushDownFilter>(rs_operator);
    }
    std::unordered_map<ColumnID, ColumnDefine> columns_to_read_map;
    for (const auto & column : columns_to_read)
        columns_to_read_map.emplace(column.id, column);

    // Get the columns of the filter, is a subset of columns_to_read
    std::unordered_set<ColumnID> filter_col_id_set;
    for (const auto & expr : pushed_down_filters)
    {
        getColumnIDsFromExpr(expr, table_scan_column_info, filter_col_id_set);
    }
    auto filter_columns = std::make_shared<DM::ColumnDefines>();
    filter_columns->reserve(filter_col_id_set.size());
    for (const auto & cid : filter_col_id_set)
    {
        RUNTIME_CHECK_MSG(columns_to_read_map.contains(cid), "Filter ColumnID({}) not found in columns_to_read_map", cid);
        filter_columns->emplace_back(columns_to_read_map.at(cid));
    }

    // The source_columns_of_analyzer should be the same as the size of table_scan_column_info
    // The columns_to_read is a subset of table_scan_column_info, when there are generated columns and extra table id column.
    NamesAndTypes source_columns_of_analyzer;
    source_columns_of_analyzer.reserve(table_scan_column_info.size());
    for (size_t i = 0; i < table_scan_column_info.size(); ++i)
    {
        auto const & ci = table_scan_column_info[i];
        const auto cid = ci.id;
        if (ci.hasGeneratedColumnFlag())
        {
            const auto & col_name = GeneratedColumnPlaceholderBlockInputStream::getColumnName(i);
            const auto & data_type = getDataTypeByColumnInfoForComputingLayer(ci);
            source_columns_of_analyzer.emplace_back(col_name, data_type);
            continue;
        }
        if (cid == EXTRA_TABLE_ID_COLUMN_ID)
        {
            source_columns_of_analyzer.emplace_back(EXTRA_TABLE_ID_COLUMN_NAME, EXTRA_TABLE_ID_COLUMN_TYPE);
            continue;
        }
        RUNTIME_CHECK_MSG(columns_to_read_map.contains(cid), "ColumnID({}) not found in columns_to_read_map", cid);
        source_columns_of_analyzer.emplace_back(columns_to_read_map.at(cid).name, columns_to_read_map.at(cid).type);
    }
    std::unique_ptr<DAGExpressionAnalyzer> analyzer = std::make_unique<DAGExpressionAnalyzer>(source_columns_of_analyzer, context);

    // Build the extra cast
    ExpressionActionsPtr extra_cast = nullptr;
    // need_cast_column should be the same size as table_scan_column_info
    std::vector<ExtraCastAfterTSMode> need_cast_column;
    need_cast_column.reserve(table_scan_column_info.size());

<<<<<<< HEAD
    // Build the extra cast for filter columns
    for (const auto & col : table_scan_column_info)
    {
        if (filter_col_id_set.contains(col.id))
        {
            if (col.id != -1 && col.tp == TiDB::TypeTimestamp)
                need_cast_column.push_back(ExtraCastAfterTSMode::AppendTimeZoneCast);
            else if (col.id != -1 && col.tp == TiDB::TypeTime)
                need_cast_column.push_back(ExtraCastAfterTSMode::AppendDurationCast);
            else
                need_cast_column.push_back(ExtraCastAfterTSMode::None);
        }
        else
        {
            need_cast_column.push_back(ExtraCastAfterTSMode::None);
        }
    }
    ExpressionActionsChain chain;
    auto & step = analyzer->initAndGetLastStep(chain);
    auto & actions = step.actions;
    if (auto [has_cast, casted_columns] = analyzer->buildExtraCastsAfterTS(actions, need_cast_column, table_scan_column_info); has_cast)
    {
        NamesWithAliases project_cols;
        for (size_t i = 0; i < columns_to_read.size(); ++i)
        {
            if (filter_col_id_set.contains(columns_to_read[i].id))
                project_cols.emplace_back(casted_columns[i], columns_to_read[i].name);
        }
        actions->add(ExpressionAction::project(project_cols));
=======
        // need_cast_column should be the same size as table_scan_column_info and source_columns_of_analyzer
        std::vector<UInt8> may_need_add_cast_column;
        may_need_add_cast_column.reserve(table_scan_column_info.size());
        for (const auto & col : table_scan_column_info)
            may_need_add_cast_column.push_back(!col.hasGeneratedColumnFlag() && filter_col_id_set.contains(col.id) && col.id != -1);

        std::unique_ptr<DAGExpressionAnalyzer> analyzer = std::make_unique<DAGExpressionAnalyzer>(source_columns_of_analyzer, context);
        ExpressionActionsChain chain;
        auto & step = analyzer->initAndGetLastStep(chain);
        auto & actions = step.actions;
        ExpressionActionsPtr extra_cast = nullptr;
        if (auto [has_cast, casted_columns] = analyzer->buildExtraCastsAfterTS(actions, may_need_add_cast_column, table_scan_column_info); has_cast)
        {
            NamesWithAliases project_cols;
            for (size_t i = 0; i < columns_to_read.size(); ++i)
            {
                if (filter_col_id_set.contains(columns_to_read[i].id))
                    project_cols.emplace_back(casted_columns[i], columns_to_read[i].name);
            }
            actions->add(ExpressionAction::project(project_cols));
>>>>>>> c1d2b83e

        for (const auto & col : *filter_columns)
            step.required_output.push_back(col.name);

        extra_cast = chain.getLastActions();
        chain.finalize();
        chain.clear();
        LOG_DEBUG(tracing_logger, "Extra cast for filter columns: {}", extra_cast->dumpActions());
    }

    // build filter expression actions
    auto [before_where, filter_column_name, project_after_where] = ::DB::buildPushDownFilter(pushed_down_filters, *analyzer);
    LOG_DEBUG(tracing_logger, "Push down filter: {}", before_where->dumpActions());

    // record current column defines
    auto columns_after_cast = std::make_shared<ColumnDefines>();
    if (extra_cast != nullptr)
    {
        columns_after_cast->reserve(columns_to_read.size());
        const auto & current_names_and_types = analyzer->getCurrentInputColumns();
        for (size_t i = 0; i < table_scan_column_info.size(); ++i)
        {
            if (table_scan_column_info[i].hasGeneratedColumnFlag() || table_scan_column_info[i].id == EXTRA_TABLE_ID_COLUMN_ID)
                continue;
            auto col = columns_to_read_map.at(table_scan_column_info[i].id);
            RUNTIME_CHECK_MSG(col.name == current_names_and_types[i].name, "Column name mismatch, expect: {}, actual: {}", col.name, current_names_and_types[i].name);
            columns_after_cast->push_back(col);
            columns_after_cast->back().type = current_names_and_types[i].type;
        }
    }

    return std::make_shared<PushDownFilter>(rs_operator, before_where, project_after_where, filter_columns, filter_column_name, extra_cast, columns_after_cast);
}

DM::PushDownFilterPtr StorageDeltaMerge::parsePushDownFilter(const SelectQueryInfo & query_info,
                                                             const ColumnDefines & columns_to_read,
                                                             const Context & context,
                                                             const LoggerPtr & tracing_logger)
{
    const auto & dag_query = query_info.dag_query;
    if (unlikely(dag_query == nullptr))
        return EMPTY_FILTER;

    // build rough set operator
    const DM::RSOperatorPtr rs_operator = buildRSOperator(dag_query, columns_to_read, context, tracing_logger);
    // build push down filter
    const auto & columns_to_read_info = dag_query->source_columns;
    const auto & pushed_down_filters = dag_query->pushed_down_filters;
    if (unlikely(context.getSettingsRef().force_push_down_all_filters_to_scan) && !dag_query->filters.empty())
    {
        google::protobuf::RepeatedPtrField<tipb::Expr> merged_filters{pushed_down_filters.begin(), pushed_down_filters.end()};
        merged_filters.MergeFrom(dag_query->filters);
        return buildPushDownFilter(rs_operator, columns_to_read_info, merged_filters, columns_to_read, context, tracing_logger);
    }
    return buildPushDownFilter(rs_operator, columns_to_read_info, pushed_down_filters, columns_to_read, context, tracing_logger);
}

BlockInputStreams StorageDeltaMerge::read(
    const Names & column_names,
    const SelectQueryInfo & query_info,
    const Context & context,
    QueryProcessingStage::Enum & /*processed_stage*/,
    size_t max_block_size,
    unsigned num_streams)
{
    auto & store = getAndMaybeInitStore();
    // Note that `columns_to_read` should keep the same sequence as ColumnRef
    // in `Coprocessor.TableScan.columns`, or rough set filter could be
    // failed to parsed.
    ColumnDefines columns_to_read;
    size_t extra_table_id_index = InvalidColumnID;
    setColumnsToRead(store, columns_to_read, extra_table_id_index, column_names);

    const ASTSelectQuery & select_query = typeid_cast<const ASTSelectQuery &>(*query_info.query);
    if (select_query.raw_for_mutable) // for selraw
    {
        // Read without MVCC filtering and del_mark = 1 filtering
        return store->readRaw(
            context,
            context.getSettingsRef(),
            columns_to_read,
            num_streams,
            query_info.keep_order,
            parseSegmentSet(select_query.segment_expression_list),
            extra_table_id_index);
    }

    auto tracing_logger = log->getChild(query_info.req_id);

    // Read with MVCC filtering
    RUNTIME_CHECK(query_info.mvcc_query_info != nullptr);
    const auto & mvcc_query_info = *query_info.mvcc_query_info;

    auto ranges = parseMvccQueryInfo(mvcc_query_info, num_streams, context, query_info.req_id, tracing_logger);

    auto filter = parsePushDownFilter(query_info, columns_to_read, context, tracing_logger);

    const auto & scan_context = mvcc_query_info.scan_context;

    auto streams = store->read(
        context,
        context.getSettingsRef(),
        columns_to_read,
        ranges,
        num_streams,
        /*max_version=*/mvcc_query_info.read_tso,
        filter,
        query_info.req_id,
        query_info.keep_order,
        /* is_fast_scan */ query_info.is_fast_scan,
        max_block_size,
        parseSegmentSet(select_query.segment_expression_list),
        extra_table_id_index,
        scan_context);

    /// Ensure read_tso info after read.
    checkReadTso(mvcc_query_info.read_tso, context, query_info.req_id);

    LOG_TRACE(tracing_logger, "[ranges: {}] [streams: {}]", ranges.size(), streams.size());

    return streams;
}

void StorageDeltaMerge::read(
    PipelineExecutorStatus & exec_status_,
    PipelineExecGroupBuilder & group_builder,
    const Names & column_names,
    const SelectQueryInfo & query_info,
    const Context & context,
    size_t max_block_size,
    unsigned num_streams)
{
    auto & store = getAndMaybeInitStore();
    // Note that `columns_to_read` should keep the same sequence as ColumnRef
    // in `Coprocessor.TableScan.columns`, or rough set filter could be
    // failed to parsed.
    ColumnDefines columns_to_read;
    size_t extra_table_id_index = InvalidColumnID;
    setColumnsToRead(store, columns_to_read, extra_table_id_index, column_names);

    const ASTSelectQuery & select_query = typeid_cast<const ASTSelectQuery &>(*query_info.query);

    RUNTIME_CHECK(!select_query.raw_for_mutable, select_query.raw_for_mutable);

    auto tracing_logger = log->getChild(query_info.req_id);

    // Read with MVCC filtering
    RUNTIME_CHECK(query_info.mvcc_query_info != nullptr);
    const auto & mvcc_query_info = *query_info.mvcc_query_info;

    auto ranges = parseMvccQueryInfo(mvcc_query_info, num_streams, context, query_info.req_id, tracing_logger);

    auto filter = parsePushDownFilter(query_info, columns_to_read, context, tracing_logger);

    const auto & scan_context = mvcc_query_info.scan_context;

    store->read(
        exec_status_,
        group_builder,
        context,
        context.getSettingsRef(),
        columns_to_read,
        ranges,
        num_streams,
        /*max_version=*/mvcc_query_info.read_tso,
        filter,
        query_info.req_id,
        query_info.keep_order,
        /* is_fast_scan */ query_info.is_fast_scan,
        max_block_size,
        parseSegmentSet(select_query.segment_expression_list),
        extra_table_id_index,
        scan_context);

    /// Ensure read_tso info after read.
    checkReadTso(mvcc_query_info.read_tso, context, query_info.req_id);

    LOG_TRACE(tracing_logger, "[ranges: {}] [concurrency: {}]", ranges.size(), group_builder.concurrency());
}

DM::Remote::DisaggPhysicalTableReadSnapshotPtr
StorageDeltaMerge::writeNodeBuildRemoteReadSnapshot(
    const Names & column_names,
    const SelectQueryInfo & query_info,
    const Context & context,
    unsigned num_streams)
{
    auto & store = getAndMaybeInitStore();
    ColumnDefines columns_to_read;
    size_t extra_table_id_index = InvalidColumnID;
    setColumnsToRead(store, columns_to_read, extra_table_id_index, column_names);

    auto tracing_logger = log->getChild(query_info.req_id);

    const ASTSelectQuery & select_query = typeid_cast<const ASTSelectQuery &>(*query_info.query);
    RUNTIME_CHECK(query_info.mvcc_query_info != nullptr);
    const auto & mvcc_query_info = *query_info.mvcc_query_info;
    auto ranges = parseMvccQueryInfo(mvcc_query_info, num_streams, context, query_info.req_id, tracing_logger);
    auto read_segments = parseSegmentSet(select_query.segment_expression_list);

    auto snap = store->writeNodeBuildRemoteReadSnapshot(
        context,
        context.getSettingsRef(),
        ranges,
        num_streams,
        query_info.req_id,
        read_segments,
        mvcc_query_info.scan_context);

    snap->column_defines = std::make_shared<ColumnDefines>(columns_to_read);

    // Ensure read_tso is valid after snapshot is built
    checkReadTso(mvcc_query_info.read_tso, context, query_info.req_id);
    return snap;
}

void StorageDeltaMerge::checkStatus(const Context & context)
{
    getAndMaybeInitStore()->check(context);
}

void StorageDeltaMerge::flushCache(const Context & context)
{
    flushCache(context, DM::RowKeyRange::newAll(is_common_handle, rowkey_column_size), /* try_until_succeed */ true);
}

bool StorageDeltaMerge::flushCache(const Context & context, const DM::RowKeyRange & range_to_flush, bool try_until_succeed)
{
    return getAndMaybeInitStore()->flushCache(context, range_to_flush, try_until_succeed);
}

void StorageDeltaMerge::mergeDelta(const Context & context)
{
    getAndMaybeInitStore()->mergeDeltaAll(context);
}

std::optional<DM::RowKeyRange> StorageDeltaMerge::mergeDeltaBySegment(const Context & context, const DM::RowKeyValue & start_key)
{
    return getAndMaybeInitStore()->mergeDeltaBySegment(context, start_key);
}

void StorageDeltaMerge::deleteRange(const DM::RowKeyRange & range_to_delete, const Settings & settings)
{
    GET_METRIC(tiflash_storage_command_count, type_delete_range).Increment();
    return getAndMaybeInitStore()->deleteRange(global_context, settings, range_to_delete);
}

void StorageDeltaMerge::ingestFiles(
    const DM::RowKeyRange & range,
    const std::vector<DM::ExternalDTFileInfo> & external_files,
    bool clear_data_in_range,
    const Settings & settings)
{
    GET_METRIC(tiflash_storage_command_count, type_ingest).Increment();
    return getAndMaybeInitStore()->ingestFiles(
        global_context,
        settings,
        range,
        external_files,
        clear_data_in_range);
}

void StorageDeltaMerge::ingestSegmentsFromCheckpointInfo(
    const DM::RowKeyRange & range,
    CheckpointInfoPtr checkpoint_info,
    const Settings & settings)
{
    GET_METRIC(tiflash_storage_command_count, type_ingest_checkpoint).Increment();
    return getAndMaybeInitStore()->ingestSegmentsFromCheckpointInfo(
        global_context,
        settings,
        range,
        checkpoint_info);
}

UInt64 StorageDeltaMerge::onSyncGc(Int64 limit, const GCOptions & gc_options)
{
    if (storeInited())
    {
        return _store->onSyncGc(limit, gc_options);
    }
    return 0;
}

// just for testing
size_t getRows(DM::DeltaMergeStorePtr & store, const Context & context, const DM::RowKeyRange & range)
{
    size_t rows = 0;

    ColumnDefines to_read{getExtraHandleColumnDefine(store->isCommonHandle())};
    auto stream = store->read(
        context,
        context.getSettingsRef(),
        to_read,
        {range},
        1,
        std::numeric_limits<UInt64>::max(),
        EMPTY_FILTER,
        /*tracing_id*/ "getRows",
        /*keep_order*/ false)[0];
    stream->readPrefix();
    Block block;
    while ((block = stream->read()))
        rows += block.rows();
    stream->readSuffix();

    return rows;
}

// just for testing
DM::RowKeyRange getRange(DM::DeltaMergeStorePtr & store, const Context & context, size_t total_rows, size_t delete_rows)
{
    auto start_index = rand() % (total_rows - delete_rows + 1); // NOLINT(cert-msc50-cpp)
    DM::RowKeyRange range = DM::RowKeyRange::newAll(store->isCommonHandle(), store->getRowKeyColumnSize());
    {
        ColumnDefines to_read{getExtraHandleColumnDefine(store->isCommonHandle())};
        auto stream = store->read(
            context,
            context.getSettingsRef(),
            to_read,
            {DM::RowKeyRange::newAll(store->isCommonHandle(), store->getRowKeyColumnSize())},
            1,
            std::numeric_limits<UInt64>::max(),
            EMPTY_FILTER,
            /*tracing_id*/ "getRange",
            /*keep_order*/ false)[0];
        stream->readPrefix();
        Block block;
        size_t index = 0;
        while ((block = stream->read()))
        {
            auto data = RowKeyColumnContainer(block.getByPosition(0).column, store->isCommonHandle());
            for (size_t i = 0; i < data.column->size(); ++i)
            {
                if (index == start_index)
                    range.setStart(data.getRowKeyValue(i).toRowKeyValue());
                if (index == start_index + delete_rows)
                    range.setEnd(data.getRowKeyValue(i).toRowKeyValue());
                ++index;
            }
        }
        stream->readSuffix();
    }

    return range;
}

void StorageDeltaMerge::deleteRows(const Context & context, size_t delete_rows)
{
    auto & store = getAndMaybeInitStore();
    size_t total_rows = getRows(store, context, DM::RowKeyRange::newAll(is_common_handle, rowkey_column_size));
    delete_rows = std::min(total_rows, delete_rows);
    auto delete_range = getRange(store, context, total_rows, delete_rows);
    size_t actual_delete_rows = getRows(store, context, delete_range);
    if (actual_delete_rows != delete_rows)
        LOG_ERROR(log, "Expected delete rows: {}, got: {}", delete_rows, actual_delete_rows);

    store->deleteRange(context, context.getSettingsRef(), delete_range);

    size_t after_delete_rows = getRows(store, context, DM::RowKeyRange::newAll(is_common_handle, rowkey_column_size));
    if (after_delete_rows != total_rows - delete_rows)
        LOG_ERROR(log, "Rows after delete range not match, expected: {}, got: {}", (total_rows - delete_rows), after_delete_rows);
}

DM::DeltaMergeStorePtr StorageDeltaMerge::getStoreIfInited() const
{
    if (storeInited())
    {
        return _store;
    }
    return nullptr;
}

std::pair<DB::DecodingStorageSchemaSnapshotConstPtr, BlockUPtr> StorageDeltaMerge::getSchemaSnapshotAndBlockForDecoding(const TableStructureLockHolder & table_structure_lock, bool need_block)
{
    (void)table_structure_lock;
    std::lock_guard lock{decode_schema_mutex};
    if (!decoding_schema_snapshot || decoding_schema_changed)
    {
        auto & store = getAndMaybeInitStore();
        decoding_schema_snapshot = std::make_shared<DecodingStorageSchemaSnapshot>(store->getStoreColumns(), tidb_table_info, store->getHandle(), decoding_schema_version++);
        cache_blocks.clear();
        decoding_schema_changed = false;
    }

    if (need_block)
    {
        if (cache_blocks.empty())
        {
            BlockUPtr block = std::make_unique<Block>(createBlockSortByColumnID(decoding_schema_snapshot));
            auto digest = hashSchema(*block);
            auto schema = global_context.getSharedBlockSchemas()->find(digest);
            if (schema)
            {
                // Because we use sha256 to calculate the hash of schema, so schemas has extremely low probability of collision
                // while we can't guarantee that there will be no collision forever,
                // so (when schema changes) we will check if this schema causes a hash collision, i.e.
                // the two different schemas have the same digest.
                // Considering there is extremely low probability for same digest but different schema,
                // we choose just throw exception when this happens.
                // If unfortunately it happens,
                // we can rename some columns in this table and then restart tiflash to workaround.
                RUNTIME_CHECK_MSG(
                    isSameSchema(*block, schema->getSchema()),
                    "new table's schema's digest is the same as one previous table schemas' digest, \
                    but schema info is not the same .So please change the new tables' schema, \
                    whose table_info is {}. The collisioned schema is {}",
                    tidb_table_info.serialize(),
                    schema->toString());
            }

            return std::make_pair(decoding_schema_snapshot, std::move(block));
        }
        else
        {
            auto block_ptr = std::move(cache_blocks.back());
            cache_blocks.pop_back();
            return std::make_pair(decoding_schema_snapshot, std::move(block_ptr));
        }
    }
    else
    {
        return std::make_pair(decoding_schema_snapshot, nullptr);
    }
}

void StorageDeltaMerge::releaseDecodingBlock(Int64 block_decoding_schema_version, BlockUPtr block_ptr)
{
    std::lock_guard lock{decode_schema_mutex};
    if (!decoding_schema_snapshot || block_decoding_schema_version < decoding_schema_snapshot->decoding_schema_version)
        return;
    if (cache_blocks.size() >= max_cached_blocks_num)
        return;
    clearBlockData(*block_ptr);
    cache_blocks.emplace_back(std::move(block_ptr));
}

//==========================================================================================
// DDL methods.
//==========================================================================================
void StorageDeltaMerge::alterFromTiDB(
    const TableLockHolder &,
    const AlterCommands & commands,
    const String & database_name,
    const TiDB::TableInfo & table_info,
    const SchemaNameMapper & name_mapper,
    const Context & context)
{
    alterImpl(
        commands,
        database_name,
        name_mapper.mapTableName(table_info),
        std::optional<std::reference_wrapper<const TiDB::TableInfo>>(table_info),
        context);
}

void StorageDeltaMerge::alter(
    const TableLockHolder &,
    const AlterCommands & commands,
    const String & database_name,
    const String & table_name_,
    const Context & context)
{
    alterImpl(
        commands,
        database_name,
        table_name_,
        std::nullopt,
        context);
}

/// If any ddl statement change StorageDeltaMerge's schema,
/// we need to update the create statement in metadata, so that we can restore table structure next time
static void updateDeltaMergeTableCreateStatement(
    const String & database_name,
    const String & table_name,
    const SortDescription & pk_names,
    const ColumnsDescription & columns,
    const OrderedNameSet & hidden_columns,
    OptionTableInfoConstRef table_info,
    Timestamp tombstone,
    const Context & context);

inline OptionTableInfoConstRef getTableInfoForCreateStatement(
    const OptionTableInfoConstRef table_info_from_tidb,
    TiDB::TableInfo & table_info_from_store,
    const ColumnDefines & store_table_columns,
    const OrderedNameSet & hidden_columns)
{
    if (likely(table_info_from_tidb))
        return table_info_from_tidb;

    /// If TableInfo from TiDB is empty, for example, create DM table for test,
    /// we refine TableInfo from store's table column, so that we can restore column id next time
    table_info_from_store.schema_version = DEFAULT_UNSPECIFIED_SCHEMA_VERSION;
    for (const auto & column_define : store_table_columns)
    {
        if (hidden_columns.has(column_define.name))
            continue;
        TiDB::ColumnInfo column_info = reverseGetColumnInfo( //
            NameAndTypePair{column_define.name, column_define.type},
            column_define.id,
            column_define.default_value,
            /* for_test= */ true);
        table_info_from_store.columns.emplace_back(std::move(column_info));
    }
    return std::optional<std::reference_wrapper<const TiDB::TableInfo>>(table_info_from_store);
}

void StorageDeltaMerge::alterImpl(
    const AlterCommands & commands,
    const String & database_name,
    const String & table_name_,
    const OptionTableInfoConstRef table_info,
    const Context & context)
try
{
    std::unordered_set<String> cols_drop_forbidden;
    cols_drop_forbidden.insert(EXTRA_HANDLE_COLUMN_NAME);
    cols_drop_forbidden.insert(VERSION_COLUMN_NAME);
    cols_drop_forbidden.insert(TAG_COLUMN_NAME);

    auto tombstone = getTombstone();

    for (const auto & command : commands)
    {
        if (command.type == AlterCommand::MODIFY_PRIMARY_KEY)
        {
            // check that add primary key is forbidden
            throw Exception(fmt::format("Storage engine {} doesn't support modify primary key.", getName()), ErrorCodes::BAD_ARGUMENTS);
        }
        else if (command.type == AlterCommand::DROP_COLUMN)
        {
            // check that drop hidden columns is forbidden
            if (cols_drop_forbidden.count(command.column_name) > 0)
                throw Exception(
                    fmt::format("Storage engine {} doesn't support drop hidden column: {}", getName(), command.column_name),
                    ErrorCodes::BAD_ARGUMENTS);
        }
        else if (command.type == AlterCommand::TOMBSTONE)
        {
            tombstone = command.tombstone;
        }
        else if (command.type == AlterCommand::RECOVER)
        {
            tombstone = 0;
        }
    }

    // update the metadata in database, so that we can read the new schema using TiFlash's client
    ColumnsDescription new_columns = getColumns();
    for (const auto & command : commands)
    {
        if (command.type == AlterCommand::MODIFY_COLUMN)
        {
            // find the column we are going to modify
            auto col_iter = command.findColumn(new_columns.ordinary); // just find in ordinary columns
            if (unlikely(!isSupportedDataTypeCast(col_iter->type, command.data_type)))
            {
                // If this table has no tiflash replica, simply ignore this check because TiDB constraint
                // on DDL is not strict. (https://github.com/pingcap/tidb/issues/17530)
                // If users applied unsupported column type change on table with tiflash replica. To get rid of
                // this exception and avoid of reading broken data, they have truncate that table.
                if (table_info && table_info.value().get().replica_info.count == 0)
                {
                    LOG_WARNING(
                        log,
                        "Accept lossy column data type modification. Table (id:{}) modify column {}({}) from {} to {}",
                        table_info.value().get().id,
                        command.column_name,
                        command.column_id,
                        col_iter->type->getName(),
                        command.data_type->getName());
                }
                else
                {
                    // check that lossy changes is forbidden
                    // check that changing the UNSIGNED attribute is forbidden
                    throw Exception(
                        fmt::format("Storage engine {} doesn't support lossy data type modification. Try to modify column {}({}) from {} to {}",
                                    getName(),
                                    command.column_name,
                                    command.column_id,
                                    col_iter->type->getName(),
                                    command.data_type->getName()),
                        ErrorCodes::NOT_IMPLEMENTED);
                }
            }
        }
    }

    commands.apply(new_columns); // apply AlterCommands to `new_columns`
    setColumns(std::move(new_columns));
    if (table_info)
    {
        tidb_table_info = table_info.value();
    }

    {
        std::lock_guard lock(store_mutex); // Avoid concurrent init store and DDL.
        if (storeInited())
        {
            _store->applyAlters(commands, table_info, max_column_id_used, context);
        }
        else
        {
            updateTableColumnInfo();
        }
    }
    decoding_schema_changed = true;

    SortDescription pk_desc = getPrimarySortDescription();
    ColumnDefines store_columns = getStoreColumnDefines();
    TiDB::TableInfo table_info_from_store;
    table_info_from_store.name = table_name_;
    // after update `new_columns` and store's table columns, we need to update create table statement,
    // so that we can restore table next time.
    updateDeltaMergeTableCreateStatement(
        database_name,
        table_name_,
        pk_desc,
        getColumns(),
        hidden_columns,
        getTableInfoForCreateStatement(table_info, table_info_from_store, store_columns, hidden_columns),
        tombstone,
        context);
    setTombstone(tombstone);
}
catch (Exception & e)
{
    e.addMessage(fmt::format(
        " table name: {}, table id: {}",
        table_name_,
        (table_info ? DB::toString(table_info.value().get().id) : "unknown")));
    throw;
}

ColumnDefines StorageDeltaMerge::getStoreColumnDefines() const
{
    if (storeInited())
    {
        return _store->getTableColumns();
    }
    std::lock_guard lock(store_mutex);
    if (storeInited())
    {
        return _store->getTableColumns();
    }
    ColumnDefines cols;
    cols.emplace_back(table_column_info->handle_column_define);
    cols.emplace_back(getVersionColumnDefine());
    cols.emplace_back(getTagColumnDefine());
    for (const auto & col : table_column_info->table_column_defines)
    {
        if (col.id != table_column_info->handle_column_define.id && col.id != VERSION_COLUMN_ID && col.id != TAG_COLUMN_ID)
        {
            cols.emplace_back(col);
        }
    }
    return cols;
}

String StorageDeltaMerge::getName() const
{
    return MutableSupport::delta_tree_storage_name;
}

void StorageDeltaMerge::rename(
    const String & new_path_to_db,
    const String & new_database_name,
    const String & new_table_name,
    const String & new_display_table_name)
{
    tidb_table_info.name = new_display_table_name; // update name in table info
    {
        // For DatabaseTiFlash, simply update store's database is OK.
        // `store->getTableName() == new_table_name` only keep for mock test.
        bool clean_rename = !data_path_contains_database_name && getTableName() == new_table_name;
        RUNTIME_ASSERT(clean_rename,
                       log,
                       "should never rename the directories when renaming table, new_database_name={}, new_table_name={}",
                       new_database_name,
                       new_table_name);
    }
    if (storeInited())
    {
        _store->rename(new_path_to_db, new_database_name, new_table_name);
        return;
    }
    std::lock_guard lock(store_mutex);
    if (storeInited())
    {
        _store->rename(new_path_to_db, new_database_name, new_table_name);
    }
    else
    {
        table_column_info->db_name = new_database_name;
        table_column_info->table_name = new_table_name;
    }
}

String StorageDeltaMerge::getTableName() const
{
    if (storeInited())
    {
        return _store->getTableName();
    }
    std::lock_guard lock(store_mutex);
    if (storeInited())
    {
        return _store->getTableName();
    }
    return table_column_info->table_name;
}

String StorageDeltaMerge::getDatabaseName() const
{
    if (storeInited())
    {
        return _store->getDatabaseName();
    }
    std::lock_guard lock(store_mutex);
    if (storeInited())
    {
        return _store->getDatabaseName();
    }
    return table_column_info->db_name;
}

void updateDeltaMergeTableCreateStatement(
    const String & database_name,
    const String & table_name,
    const SortDescription & pk_names,
    const ColumnsDescription & columns,
    const OrderedNameSet & hidden_columns,
    OptionTableInfoConstRef table_info,
    Timestamp tombstone,
    const Context & context)
{
    /// Filter out hidden columns in the `create table statement`
    ColumnsDescription columns_without_hidden;
    columns_without_hidden.ordinary = columns.ordinary;
    for (const auto & col : columns.materialized)
        if (!hidden_columns.has(col.name))
            columns_without_hidden.materialized.emplace_back(col);
    columns_without_hidden.aliases = columns.aliases;
    columns_without_hidden.defaults = columns.defaults;

    // We need to update the JSON field in table ast
    // engine = DeltaMerge((CounterID, EventDate), '{JSON format table info}')
    IDatabase::ASTModifier storage_modifier = [&](IAST & ast) {
        ASTPtr pk_ast;
        {
            if (pk_names.size() > 1)
            {
                pk_ast = makeASTFunction("tuple");
                for (const auto & pk : pk_names)
                {
                    pk_ast->children.emplace_back(std::make_shared<ASTIdentifier>(pk.column_name));
                }
            }
            else if (pk_names.size() == 1)
            {
                pk_ast = std::make_shared<ASTExpressionList>();
                pk_ast->children.emplace_back(std::make_shared<ASTIdentifier>(pk_names[0].column_name));
            }
            else
            {
                throw Exception(fmt::format("Try to update table({}.{}) statement with no primary key. ", database_name, table_name));
            }
        }

        std::shared_ptr<ASTLiteral> tableinfo_literal = std::make_shared<ASTLiteral>(Field(table_info->get().serialize()));
        auto tombstone_ast = std::make_shared<ASTLiteral>(Field(tombstone));

        auto & storage_ast = typeid_cast<ASTStorage &>(ast);
        auto & args = typeid_cast<ASTExpressionList &>(*storage_ast.engine->arguments);
        if (!args.children.empty())
        {
            // Refresh primary keys' name
            args.children[0] = pk_ast;
        }
        if (args.children.size() == 1)
        {
            args.children.emplace_back(tableinfo_literal);
            args.children.emplace_back(tombstone_ast);
        }
        else if (args.children.size() == 2)
        {
            args.children.back() = tableinfo_literal;
            args.children.emplace_back(tombstone_ast);
        }
        else if (args.children.size() == 3)
        {
            args.children.at(1) = tableinfo_literal;
            args.children.back() = tombstone_ast;
        }
        else
        {
            throw Exception(
                fmt::format(
                    "Wrong arguments num: {} in table: {} with engine={}",
                    args.children.size(),
                    table_name,
                    MutableSupport::delta_tree_storage_name),
                ErrorCodes::BAD_ARGUMENTS);
        }
    };

    context.getDatabase(database_name)->alterTable(context, table_name, columns_without_hidden, storage_modifier);
}

// somehow duplicated with `storage_modifier` in updateDeltaMergeTableCreateStatement ...
void StorageDeltaMerge::modifyASTStorage(ASTStorage * storage_ast, const TiDB::TableInfo & table_info_)
{
    if (!storage_ast || !storage_ast->engine)
        return;
    auto * args = typeid_cast<ASTExpressionList *>(storage_ast->engine->arguments.get());
    if (!args)
        return;
    std::shared_ptr<ASTLiteral> literal = std::make_shared<ASTLiteral>(Field(table_info_.serialize()));
    if (args->children.size() == 1)
        args->children.emplace_back(literal);
    else if (args->children.size() == 2)
        args->children.back() = literal;
    else if (args->children.size() == 3)
        args->children.at(1) = literal;
    else
        throw Exception(
            fmt::format("Wrong arguments num: {} in table: {} in modifyASTStorage", args->children.size(), this->getTableName()),
            ErrorCodes::BAD_ARGUMENTS);
}

// Used by `manage table xxx status` in ch-client
BlockInputStreamPtr StorageDeltaMerge::status()
{
    Block block;

    block.insert({std::make_shared<DataTypeString>(), "Name"});
    block.insert({std::make_shared<DataTypeString>(), "Value"});

    auto columns = block.mutateColumns();
    auto & name_col = columns[0];
    auto & value_col = columns[1];

    StoreStats stat;
    if (storeInited())
    {
        stat = _store->getStoreStats();
    }

#define INSERT_INT(NAME)             \
    name_col->insert(String(#NAME)); \
    value_col->insert(DB::toString(stat.NAME));

#define INSERT_SIZE(NAME)            \
    name_col->insert(String(#NAME)); \
    value_col->insert(formatReadableSizeWithBinarySuffix(stat.NAME, 2));

#define INSERT_RATE(NAME)            \
    name_col->insert(String(#NAME)); \
    value_col->insert(DB::toString(stat.NAME * 100, 2) + "%");

#define INSERT_FLOAT(NAME)           \
    name_col->insert(String(#NAME)); \
    value_col->insert(DB::toString(stat.NAME, 2));

#define INSERT_STR(NAME)             \
    name_col->insert(String(#NAME)); \
    value_col->insert(stat.NAME);

    INSERT_INT(segment_count)
    INSERT_INT(total_rows)
    INSERT_SIZE(total_size)
    INSERT_INT(total_delete_ranges)

    INSERT_SIZE(total_delta_size)
    INSERT_SIZE(total_stable_size)

    INSERT_RATE(delta_rate_rows)
    INSERT_RATE(delta_rate_segments)

    INSERT_RATE(delta_placed_rate)
    INSERT_SIZE(delta_cache_size)
    INSERT_RATE(delta_cache_rate)
    INSERT_RATE(delta_cache_wasted_rate)

    INSERT_SIZE(delta_index_size)

    INSERT_FLOAT(avg_segment_rows)
    INSERT_SIZE(avg_segment_size)

    INSERT_INT(delta_count)
    INSERT_INT(total_delta_rows)
    INSERT_FLOAT(avg_delta_rows)
    INSERT_FLOAT(avg_delta_delete_ranges)

    INSERT_INT(stable_count)
    INSERT_INT(total_stable_rows)
    INSERT_FLOAT(avg_stable_rows)

    INSERT_INT(total_pack_count_in_delta)
    INSERT_INT(max_pack_count_in_delta)
    INSERT_FLOAT(avg_pack_count_in_delta)
    INSERT_FLOAT(avg_pack_rows_in_delta)
    INSERT_SIZE(avg_pack_size_in_delta)

    INSERT_INT(total_pack_count_in_stable)
    INSERT_FLOAT(avg_pack_count_in_stable)
    INSERT_FLOAT(avg_pack_rows_in_stable)
    INSERT_SIZE(avg_pack_size_in_stable)

    INSERT_INT(storage_stable_num_snapshots);
    INSERT_FLOAT(storage_stable_oldest_snapshot_lifetime);
    INSERT_INT(storage_stable_num_snapshots);
    INSERT_STR(storage_stable_oldest_snapshot_tracing_id);

    INSERT_INT(storage_delta_num_snapshots);
    INSERT_FLOAT(storage_delta_oldest_snapshot_lifetime);
    INSERT_INT(storage_delta_num_snapshots);
    INSERT_STR(storage_delta_oldest_snapshot_tracing_id);

    INSERT_INT(storage_meta_num_snapshots);
    INSERT_FLOAT(storage_meta_oldest_snapshot_lifetime);
    INSERT_INT(storage_meta_num_snapshots);
    INSERT_STR(storage_meta_oldest_snapshot_tracing_id);

    INSERT_INT(background_tasks_length);

#undef INSERT_INT
#undef INSERT_SIZE
#undef INSERT_RATE
#undef INSERT_FLOAT
#undef INSERT_STR

    return std::make_shared<OneBlockInputStream>(block);
}

void StorageDeltaMerge::startup()
{
    TMTContext & tmt = global_context.getTMTContext();
    tmt.getStorages().put(std::static_pointer_cast<StorageDeltaMerge>(shared_from_this()));
}

// Avoid calling virtual function `shutdown` in destructor,
// we should use this function instead.
// https://stackoverflow.com/a/12093250/4412495
void StorageDeltaMerge::shutdownImpl()
{
    bool v = false;
    if (!shutdown_called.compare_exchange_strong(v, true))
        return;
    if (storeInited())
    {
        _store->shutdown();
    }
}

void StorageDeltaMerge::shutdown()
{
    shutdownImpl();
}

void StorageDeltaMerge::removeFromTMTContext()
{
    // remove this table from TMTContext
    TMTContext & tmt_context = global_context.getTMTContext();
    auto keyspace_id = tidb_table_info.keyspace_id;
    auto table_id = tidb_table_info.id;
    tmt_context.getStorages().remove(keyspace_id, table_id);
    tmt_context.getRegionTable().removeTable(keyspace_id, table_id);
}

StorageDeltaMerge::~StorageDeltaMerge()
{
    shutdownImpl();
}

DataTypePtr StorageDeltaMerge::getPKTypeImpl() const
{
    if (storeInited())
    {
        return _store->getPKDataType();
    }
    std::lock_guard lock(store_mutex);
    if (storeInited())
    {
        return _store->getPKDataType();
    }
    return table_column_info->handle_column_define.type;
}

SortDescription StorageDeltaMerge::getPrimarySortDescription() const
{
    if (storeInited())
    {
        return _store->getPrimarySortDescription();
    }
    std::lock_guard lock(store_mutex);
    if (storeInited())
    {
        return _store->getPrimarySortDescription();
    }
    SortDescription desc;
    desc.emplace_back(table_column_info->handle_column_define.name, /* direction_= */ 1, /* nulls_direction_= */ 1);
    return desc;
}

DeltaMergeStorePtr & StorageDeltaMerge::getAndMaybeInitStore(ThreadPool * thread_pool)
{
    if (storeInited())
    {
        return _store;
    }
    std::lock_guard lock(store_mutex);
    if (_store == nullptr)
    {
        _store = std::make_shared<DeltaMergeStore>(
            global_context,
            data_path_contains_database_name,
            table_column_info->db_name,
            table_column_info->table_name,
            tidb_table_info.keyspace_id,
            tidb_table_info.id,
            tidb_table_info.replica_info.count > 0,
            std::move(table_column_info->table_column_defines),
            std::move(table_column_info->handle_column_define),
            is_common_handle,
            rowkey_column_size,
            DeltaMergeStore::Settings(),
            thread_pool);
        table_column_info.reset(nullptr);
        store_inited.store(true, std::memory_order_release);
    }
    return _store;
}

bool StorageDeltaMerge::initStoreIfDataDirExist(ThreadPool * thread_pool)
{
    if (shutdown_called.load(std::memory_order_relaxed) || isTombstone())
    {
        return false;
    }
    // If store is inited, we don't need to check data dir.
    if (storeInited())
    {
        return true;
    }
    if (!dataDirExist())
    {
        return false;
    }
    getAndMaybeInitStore(thread_pool);
    return true;
}

bool StorageDeltaMerge::dataDirExist()
{
    String db_name, table_name;
    {
        std::lock_guard lock(store_mutex);
        // store is inited after lock acquired.
        if (storeInited())
        {
            return true;
        }
        db_name = table_column_info->db_name;
        table_name = table_column_info->table_name;
    }

    auto path_pool = global_context.getPathPool().withTable(db_name, table_name, data_path_contains_database_name);
    auto path_delegate = path_pool.getStableDiskDelegator();
    for (const auto & root_path : path_delegate.listPaths())
    {
        int r = ::access(root_path.c_str(), F_OK);
        if (r == 0)
        {
            return true;
        }
    }
    return false;
}
} // namespace DB<|MERGE_RESOLUTION|>--- conflicted
+++ resolved
@@ -796,32 +796,16 @@
 
     // Build the extra cast
     ExpressionActionsPtr extra_cast = nullptr;
-    // need_cast_column should be the same size as table_scan_column_info
-    std::vector<ExtraCastAfterTSMode> need_cast_column;
-    need_cast_column.reserve(table_scan_column_info.size());
-
-<<<<<<< HEAD
-    // Build the extra cast for filter columns
+    // need_cast_column should be the same size as table_scan_column_info and source_columns_of_analyzer
+    std::vector<UInt8> may_need_add_cast_column;
+    may_need_add_cast_column.reserve(table_scan_column_info.size());
     for (const auto & col : table_scan_column_info)
-    {
-        if (filter_col_id_set.contains(col.id))
-        {
-            if (col.id != -1 && col.tp == TiDB::TypeTimestamp)
-                need_cast_column.push_back(ExtraCastAfterTSMode::AppendTimeZoneCast);
-            else if (col.id != -1 && col.tp == TiDB::TypeTime)
-                need_cast_column.push_back(ExtraCastAfterTSMode::AppendDurationCast);
-            else
-                need_cast_column.push_back(ExtraCastAfterTSMode::None);
-        }
-        else
-        {
-            need_cast_column.push_back(ExtraCastAfterTSMode::None);
-        }
-    }
+        may_need_add_cast_column.push_back(!col.hasGeneratedColumnFlag() && filter_col_id_set.contains(col.id) && col.id != -1);
     ExpressionActionsChain chain;
+    std::unique_ptr<DAGExpressionAnalyzer> analyzer = std::make_unique<DAGExpressionAnalyzer>(source_columns_of_analyzer, context);
     auto & step = analyzer->initAndGetLastStep(chain);
     auto & actions = step.actions;
-    if (auto [has_cast, casted_columns] = analyzer->buildExtraCastsAfterTS(actions, need_cast_column, table_scan_column_info); has_cast)
+    if (auto [has_cast, casted_columns] = analyzer->buildExtraCastsAfterTS(actions, may_need_add_cast_column, table_scan_column_info); has_cast)
     {
         NamesWithAliases project_cols;
         for (size_t i = 0; i < columns_to_read.size(); ++i)
@@ -830,28 +814,6 @@
                 project_cols.emplace_back(casted_columns[i], columns_to_read[i].name);
         }
         actions->add(ExpressionAction::project(project_cols));
-=======
-        // need_cast_column should be the same size as table_scan_column_info and source_columns_of_analyzer
-        std::vector<UInt8> may_need_add_cast_column;
-        may_need_add_cast_column.reserve(table_scan_column_info.size());
-        for (const auto & col : table_scan_column_info)
-            may_need_add_cast_column.push_back(!col.hasGeneratedColumnFlag() && filter_col_id_set.contains(col.id) && col.id != -1);
-
-        std::unique_ptr<DAGExpressionAnalyzer> analyzer = std::make_unique<DAGExpressionAnalyzer>(source_columns_of_analyzer, context);
-        ExpressionActionsChain chain;
-        auto & step = analyzer->initAndGetLastStep(chain);
-        auto & actions = step.actions;
-        ExpressionActionsPtr extra_cast = nullptr;
-        if (auto [has_cast, casted_columns] = analyzer->buildExtraCastsAfterTS(actions, may_need_add_cast_column, table_scan_column_info); has_cast)
-        {
-            NamesWithAliases project_cols;
-            for (size_t i = 0; i < columns_to_read.size(); ++i)
-            {
-                if (filter_col_id_set.contains(columns_to_read[i].id))
-                    project_cols.emplace_back(casted_columns[i], columns_to_read[i].name);
-            }
-            actions->add(ExpressionAction::project(project_cols));
->>>>>>> c1d2b83e
 
         for (const auto & col : *filter_columns)
             step.required_output.push_back(col.name);
