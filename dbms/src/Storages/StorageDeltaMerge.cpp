--- conflicted
+++ resolved
@@ -801,7 +801,6 @@
     return streams;
 }
 
-<<<<<<< HEAD
 SourceOps StorageDeltaMerge::readSourceOps(
     PipelineExecutorStatus & exec_status_,
     const Names & column_names,
@@ -814,21 +813,10 @@
     // Note that `columns_to_read` should keep the same sequence as ColumnRef
     // in `Coprocessor.TableScan.columns`, or rough set filter could be
     // failed to parsed.
-=======
-DM::Remote::DisaggPhysicalTableReadSnapshotPtr
-StorageDeltaMerge::writeNodeBuildRemoteReadSnapshot(
-    const Names & column_names,
-    const SelectQueryInfo & query_info,
-    const Context & context,
-    unsigned num_streams)
-{
-    auto & store = getAndMaybeInitStore();
->>>>>>> 56047242
     ColumnDefines columns_to_read;
     size_t extra_table_id_index = InvalidColumnID;
     setColumnsToRead(store, columns_to_read, extra_table_id_index, column_names);
 
-<<<<<<< HEAD
     const ASTSelectQuery & select_query = typeid_cast<const ASTSelectQuery &>(*query_info.query);
 
     RUNTIME_CHECK(!select_query.raw_for_mutable, select_query.raw_for_mutable);
@@ -868,7 +856,20 @@
     LOG_TRACE(tracing_logger, "[ranges: {}] [sources: {}]", ranges.size(), source_ops.size());
 
     return source_ops;
-=======
+}
+
+DM::Remote::DisaggPhysicalTableReadSnapshotPtr
+StorageDeltaMerge::writeNodeBuildRemoteReadSnapshot(
+    const Names & column_names,
+    const SelectQueryInfo & query_info,
+    const Context & context,
+    unsigned num_streams)
+{
+    auto & store = getAndMaybeInitStore();
+    ColumnDefines columns_to_read;
+    size_t extra_table_id_index = InvalidColumnID;
+    setColumnsToRead(store, columns_to_read, extra_table_id_index, column_names);
+
     auto tracing_logger = log->getChild(query_info.req_id);
 
     const ASTSelectQuery & select_query = typeid_cast<const ASTSelectQuery &>(*query_info.query);
@@ -892,7 +893,6 @@
     // Ensure read_tso is valid after snapshot is built
     checkReadTso(mvcc_query_info.read_tso, context, query_info.req_id);
     return snap;
->>>>>>> 56047242
 }
 
 void StorageDeltaMerge::checkStatus(const Context & context)
