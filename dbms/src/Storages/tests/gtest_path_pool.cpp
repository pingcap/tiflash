--- conflicted
+++ resolved
@@ -321,7 +321,6 @@
     }
 }
 CATCH
-<<<<<<< HEAD
 
 static void createIfNotExist(const String & path)
 {
@@ -356,7 +355,5 @@
 }
 CATCH
 
-=======
->>>>>>> 98d4d430
 } // namespace tests
 } // namespace DB