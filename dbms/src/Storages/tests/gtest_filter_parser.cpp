// Copyright 2022 PingCAP, Ltd.
//
// Licensed under the Apache License, Version 2.0 (the "License");
// you may not use this file except in compliance with the License.
// You may obtain a copy of the License at
//
//     http://www.apache.org/licenses/LICENSE-2.0
//
// Unless required by applicable law or agreed to in writing, software
// distributed under the License is distributed on an "AS IS" BASIS,
// WITHOUT WARRANTIES OR CONDITIONS OF ANY KIND, either express or implied.
// See the License for the specific language governing permissions and
// limitations under the License.

#include <Common/typeid_cast.h>
#include <Debug/MockTiDB.h>
#include <Debug/dbgFuncCoprocessorUtils.h>
#include <Debug/dbgQueryCompiler.h>
#include <Flash/Coprocessor/DAGExpressionAnalyzer.h>
#include <Flash/Coprocessor/DAGQueryInfo.h>
#include <Flash/Coprocessor/DAGQuerySource.h>
#include <Functions/registerFunctions.h>
#include <Interpreters/Context.h>
#include <Storages/AlterCommands.h>
#include <Storages/DeltaMerge/DeltaMergeDefines.h>
#include <Storages/DeltaMerge/Filter/RSOperator.h>
#include <Storages/DeltaMerge/FilterParser/FilterParser.h>
#include <Storages/DeltaMerge/Index/RSResult.h>
#include <Storages/Transaction/TMTContext.h>
#include <TestUtils/TiFlashTestBasic.h>
#include <TiDB/Schema/SchemaBuilder-internal.h>
#include <TiDB/Schema/SchemaNameMapper.h>
#include <common/logger_useful.h>

#include <optional>
#include <regex>

namespace DB
{
namespace tests
{
class FilterParserTest : public ::testing::Test
{
public:
    static void SetUpTestCase()
    {
        try
        {
            registerFunctions();
        }
        catch (DB::Exception &)
        {
            // Maybe another test has already registed, ignore exception here.
        }
    }

    FilterParserTest()
        : log(Logger::get())
        , ctx(TiFlashTestEnv::getContext())
    {
        default_timezone_info = ctx->getTimezoneInfo();
    }

protected:
    LoggerPtr log;
    ContextPtr ctx;
    static TimezoneInfo default_timezone_info;
    DM::RSOperatorPtr generateRsOperator(String table_info_json, const String & query, TimezoneInfo & timezone_info);
};

TimezoneInfo FilterParserTest::default_timezone_info;

DM::RSOperatorPtr FilterParserTest::generateRsOperator(const String table_info_json, const String & query, TimezoneInfo & timezone_info = default_timezone_info)
{
<<<<<<< HEAD
    const TiDB::TableInfo table_info(table_info_json);
=======
    const TiDB::TableInfo table_info(table_info_json, NullspaceID);

>>>>>>> 4a204ea0
    QueryTasks query_tasks;
    std::tie(query_tasks, std::ignore) = compileQuery(
        *ctx,
        query,
        [&](const String &, const String &) {
            return table_info;
        },
        getDAGProperties(""));
    auto & dag_request = *query_tasks[0].dag_request;
    DAGContext dag_context(dag_request, {}, NullspaceID, "", false, log);
    ctx->setDAGContext(&dag_context);
    // Don't care about regions information in this test
    DAGQuerySource dag(*ctx);
    auto query_block = *dag.getRootQueryBlock();
    google::protobuf::RepeatedPtrField<tipb::Expr> empty_condition;
    const google::protobuf::RepeatedPtrField<tipb::Expr> & conditions = query_block.children[0]->selection != nullptr ? query_block.children[0]->selection->selection().conditions() : empty_condition;

    std::unique_ptr<DAGQueryInfo> dag_query;
    DM::ColumnDefines columns_to_read;
    {
        NamesAndTypes source_columns;
        std::tie(source_columns, std::ignore) = parseColumnsFromTableInfo(table_info);
        const google::protobuf::RepeatedPtrField<tipb::Expr> pushed_down_filters;
        dag_query = std::make_unique<DAGQueryInfo>(
            conditions,
            pushed_down_filters,
            DAGPreparedSets(),
            source_columns,
            timezone_info);
        for (const auto & column : table_info.columns)
        {
            columns_to_read.push_back(DM::ColumnDefine(column.id, column.name, getDataTypeByColumnInfo(column)));
        }
    }
    auto create_attr_by_column_id = [&columns_to_read](ColumnID column_id) -> DM::Attr {
        auto iter = std::find_if(
            columns_to_read.begin(),
            columns_to_read.end(),
            [column_id](const DM::ColumnDefine & d) -> bool { return d.id == column_id; });
        if (iter != columns_to_read.end())
            return DM::Attr{.col_name = iter->name, .col_id = iter->id, .type = iter->type};
        // Maybe throw an exception? Or check if `type` is nullptr before creating filter?
        return DM::Attr{.col_name = "", .col_id = column_id, .type = DataTypePtr{}};
    };

    return DM::FilterParser::parseDAGQuery(*dag_query, columns_to_read, std::move(create_attr_by_column_id), log);
}

// Test cases for col and literal
TEST_F(FilterParserTest, ColAndLiteral)
try
{
    const String table_info_json = R"json({
    "cols":[
        {"comment":"","default":null,"default_bit":null,"id":2,"name":{"L":"col_2","O":"col_2"},"offset":-1,"origin_default":null,"state":0,"type":{"Charset":null,"Collate":null,"Decimal":0,"Elems":null,"Flag":4097,"Flen":0,"Tp":8}}
    ],
    "pk_is_handle":false,"index_info":[],"is_common_handle":false,
    "name":{"L":"t_111","O":"t_111"},"partition":null,
    "comment":"Mocked.","id":30,"schema_version":-1,"state":0,"tiflash_replica":{"Count":0},"update_timestamp":1636471547239654
})json";

    {
        // Equal between col and literal
        auto rs_operator = generateRsOperator(table_info_json, "select * from default.t_111 where col_2 = 666");
        EXPECT_EQ(rs_operator->name(), "equal");
        EXPECT_EQ(rs_operator->getAttrs().size(), 1);
        EXPECT_EQ(rs_operator->getAttrs()[0].col_name, "col_2");
        EXPECT_EQ(rs_operator->getAttrs()[0].col_id, 2);
        EXPECT_EQ(rs_operator->toDebugString(), "{\"op\":\"equal\",\"col\":\"col_2\",\"value\":\"666\"}");
    }

    {
        // Greater between col and literal
        auto rs_operator = generateRsOperator(table_info_json, "select * from default.t_111 where col_2 > 666");
        EXPECT_EQ(rs_operator->name(), "greater");
        EXPECT_EQ(rs_operator->getAttrs().size(), 1);
        EXPECT_EQ(rs_operator->getAttrs()[0].col_name, "col_2");
        EXPECT_EQ(rs_operator->getAttrs()[0].col_id, 2);
        EXPECT_EQ(rs_operator->toDebugString(), "{\"op\":\"greater\",\"col\":\"col_2\",\"value\":\"666\"}");
    }

    {
        // GreaterEqual between col and literal
        auto rs_operator = generateRsOperator(table_info_json, "select * from default.t_111 where col_2 >= 667");
        EXPECT_EQ(rs_operator->name(), "greater_equal");
        EXPECT_EQ(rs_operator->getAttrs().size(), 1);
        EXPECT_EQ(rs_operator->getAttrs()[0].col_name, "col_2");
        EXPECT_EQ(rs_operator->getAttrs()[0].col_id, 2);
        EXPECT_EQ(rs_operator->toDebugString(), "{\"op\":\"greater_equal\",\"col\":\"col_2\",\"value\":\"667\"}");
    }

    {
        // Less between col and literal
        auto rs_operator = generateRsOperator(table_info_json, "select * from default.t_111 where col_2 < 777");
        EXPECT_EQ(rs_operator->name(), "less");
        EXPECT_EQ(rs_operator->getAttrs().size(), 1);
        EXPECT_EQ(rs_operator->getAttrs()[0].col_name, "col_2");
        EXPECT_EQ(rs_operator->getAttrs()[0].col_id, 2);
        EXPECT_EQ(rs_operator->toDebugString(), "{\"op\":\"less\",\"col\":\"col_2\",\"value\":\"777\"}");
    }

    {
        // LessEqual between col and literal
        auto rs_operator = generateRsOperator(table_info_json, "select * from default.t_111 where col_2 <= 776");
        EXPECT_EQ(rs_operator->name(), "less_equal");
        EXPECT_EQ(rs_operator->getAttrs().size(), 1);
        EXPECT_EQ(rs_operator->getAttrs()[0].col_name, "col_2");
        EXPECT_EQ(rs_operator->getAttrs()[0].col_id, 2);
        EXPECT_EQ(rs_operator->toDebugString(), "{\"op\":\"less_equal\",\"col\":\"col_2\",\"value\":\"776\"}");
    }
}
CATCH

TEST_F(FilterParserTest, LiteralAndCol)
try
{
    const String table_info_json = R"json({
    "cols":[
        {"comment":"","default":null,"default_bit":null,"id":2,"name":{"L":"col_2","O":"col_2"},"offset":-1,"origin_default":null,"state":0,"type":{"Charset":null,"Collate":null,"Decimal":0,"Elems":null,"Flag":4097,"Flen":0,"Tp":8}}
    ],
    "pk_is_handle":false,"index_info":[],"is_common_handle":false,
    "name":{"L":"t_111","O":"t_111"},"partition":null,
    "comment":"Mocked.","id":30,"schema_version":-1,"state":0,"tiflash_replica":{"Count":0},"update_timestamp":1636471547239654
})json";
    // Test cases for literal and col (inverse direction)
    {
        // Equal between literal and col (take care of direction)
        auto rs_operator = generateRsOperator(table_info_json, "select * from default.t_111 where 667 = col_2");
        EXPECT_EQ(rs_operator->name(), "equal");
        EXPECT_EQ(rs_operator->getAttrs().size(), 1);
        EXPECT_EQ(rs_operator->getAttrs()[0].col_name, "col_2");
        EXPECT_EQ(rs_operator->getAttrs()[0].col_id, 2);
        EXPECT_EQ(rs_operator->toDebugString(), "{\"op\":\"equal\",\"col\":\"col_2\",\"value\":\"667\"}");
    }

    {
        // NotEqual between literal and col (take care of direction)
        auto rs_operator = generateRsOperator(table_info_json, "select * from default.t_111 where 667 != col_2");
        EXPECT_EQ(rs_operator->name(), "not_equal");
        EXPECT_EQ(rs_operator->getAttrs().size(), 1);
        EXPECT_EQ(rs_operator->getAttrs()[0].col_name, "col_2");
        EXPECT_EQ(rs_operator->getAttrs()[0].col_id, 2);
        EXPECT_EQ(rs_operator->toDebugString(), "{\"op\":\"not_equal\",\"col\":\"col_2\",\"value\":\"667\"}");
    }

    {
        // Greater between literal and col (take care of direction)
        auto rs_operator = generateRsOperator(table_info_json, "select * from default.t_111 where 667 < col_2");
        EXPECT_EQ(rs_operator->name(), "greater");
        EXPECT_EQ(rs_operator->getAttrs().size(), 1);
        EXPECT_EQ(rs_operator->getAttrs()[0].col_name, "col_2");
        EXPECT_EQ(rs_operator->getAttrs()[0].col_id, 2);
        EXPECT_EQ(rs_operator->toDebugString(), "{\"op\":\"greater\",\"col\":\"col_2\",\"value\":\"667\"}");
    }

    {
        // GreaterEqual between literal and col (take care of direction)
        auto rs_operator = generateRsOperator(table_info_json, "select * from default.t_111 where 667 <= col_2");
        EXPECT_EQ(rs_operator->name(), "greater_equal");
        EXPECT_EQ(rs_operator->getAttrs().size(), 1);
        EXPECT_EQ(rs_operator->getAttrs()[0].col_name, "col_2");
        EXPECT_EQ(rs_operator->getAttrs()[0].col_id, 2);
        EXPECT_EQ(rs_operator->toDebugString(), "{\"op\":\"greater_equal\",\"col\":\"col_2\",\"value\":\"667\"}");
    }

    {
        // Less between literal and col (take care of direction)
        auto rs_operator = generateRsOperator(table_info_json, "select * from default.t_111 where 777 > col_2");
        EXPECT_EQ(rs_operator->name(), "less");
        EXPECT_EQ(rs_operator->getAttrs().size(), 1);
        EXPECT_EQ(rs_operator->getAttrs()[0].col_name, "col_2");
        EXPECT_EQ(rs_operator->getAttrs()[0].col_id, 2);
        EXPECT_EQ(rs_operator->toDebugString(), "{\"op\":\"less\",\"col\":\"col_2\",\"value\":\"777\"}");
    }

    {
        // LessEqual between literal and col (take care of direction)
        auto rs_operator = generateRsOperator(table_info_json, "select * from default.t_111 where 777 >= col_2");
        EXPECT_EQ(rs_operator->name(), "less_equal");
        EXPECT_EQ(rs_operator->getAttrs().size(), 1);
        EXPECT_EQ(rs_operator->getAttrs()[0].col_name, "col_2");
        EXPECT_EQ(rs_operator->getAttrs()[0].col_id, 2);
        EXPECT_EQ(rs_operator->toDebugString(), "{\"op\":\"less_equal\",\"col\":\"col_2\",\"value\":\"777\"}");
    }
}
CATCH

// Test cases for Logic operator
TEST_F(FilterParserTest, LogicOperator)
try
{
    const String table_info_json = R"json({
    "cols":[
        {"comment":"","default":null,"default_bit":null,"id":1,"name":{"L":"col_1","O":"col_1"},"offset":-1,"origin_default":null,"state":0,"type":{"Charset":null,"Collate":null,"Decimal":0,"Elems":null,"Flag":4097,"Flen":0,"Tp":254}},
        {"comment":"","default":null,"default_bit":null,"id":2,"name":{"L":"col_2","O":"col_2"},"offset":-1,"origin_default":null,"state":0,"type":{"Charset":null,"Collate":null,"Decimal":0,"Elems":null,"Flag":4097,"Flen":0,"Tp":8}},
        {"comment":"","default":null,"default_bit":null,"id":3,"name":{"L":"col_3","O":"col_3"},"offset":-1,"origin_default":null,"state":0,"type":{"Charset":null,"Collate":null,"Decimal":0,"Elems":null,"Flag":4097,"Flen":0,"Tp":8}}
    ],
    "pk_is_handle":false,"index_info":[],"is_common_handle":false,
    "name":{"L":"t_111","O":"t_111"},"partition":null,
    "comment":"Mocked.","id":30,"schema_version":-1,"state":0,"tiflash_replica":{"Count":0},"update_timestamp":1636471547239654
})json";
    {
        // Not
        auto rs_operator = generateRsOperator(table_info_json, "select col_1, col_2 from default.t_111 where NOT col_2=666");
        EXPECT_EQ(rs_operator->name(), "not");
        EXPECT_EQ(rs_operator->getAttrs().size(), 1);
        EXPECT_EQ(rs_operator->getAttrs()[0].col_name, "col_2");
        EXPECT_EQ(rs_operator->getAttrs()[0].col_id, 2);
        EXPECT_EQ(rs_operator->toDebugString(), "{\"op\":\"not\",\"children\":[{\"op\":\"equal\",\"col\":\"col_2\",\"value\":\"666\"}]}");
    }

    {
        // And
        auto rs_operator = generateRsOperator(table_info_json, "select * from default.t_111 where col_1 = 'test1' and col_2 = 666");
        EXPECT_EQ(rs_operator->name(), "and");
        EXPECT_EQ(rs_operator->getAttrs().size(), 1);
        EXPECT_EQ(rs_operator->getAttrs()[0].col_name, "col_2");
        EXPECT_EQ(rs_operator->getAttrs()[0].col_id, 2);
        std::regex rx(R"(\{"op":"and","children":\[\{"op":"unsupported",.*\},\{"op":"equal","col":"col_2","value":"666"\}\]\})");
        EXPECT_TRUE(std::regex_search(rs_operator->toDebugString(), rx));
    }

    {
        // OR
        auto rs_operator = generateRsOperator(table_info_json, "select * from default.t_111 where col_2 = 789 or col_2 = 777");
        EXPECT_EQ(rs_operator->name(), "or");
        EXPECT_EQ(rs_operator->getAttrs().size(), 2);
        EXPECT_EQ(rs_operator->getAttrs()[0].col_name, "col_2");
        EXPECT_EQ(rs_operator->getAttrs()[0].col_id, 2);
        EXPECT_EQ(rs_operator->getAttrs()[1].col_name, "col_2");
        EXPECT_EQ(rs_operator->getAttrs()[1].col_id, 2);
        EXPECT_EQ(rs_operator->toDebugString(), "{\"op\":\"or\",\"children\":[{\"op\":\"equal\",\"col\":\"col_2\",\"value\":\"789\"},{\"op\":\"equal\",\"col\":\"col_2\",\"value\":\"777\"}]}");
    }

    // More complicated
    {
        // And with "not supported"
        auto rs_operator = generateRsOperator(table_info_json, "select * from default.t_111 where col_1 = 'test1' and not col_2 = 666");
        EXPECT_EQ(rs_operator->name(), "and");
        EXPECT_EQ(rs_operator->getAttrs().size(), 1);
        EXPECT_EQ(rs_operator->getAttrs()[0].col_name, "col_2");
        EXPECT_EQ(rs_operator->getAttrs()[0].col_id, 2);
        std::regex rx(R"(\{"op":"and","children":\[\{"op":"unsupported",.*\},\{"op":"not","children":\[\{"op":"equal","col":"col_2","value":"666"\}\]\}\]\})");
        EXPECT_TRUE(std::regex_search(rs_operator->toDebugString(), rx));
    }

    {
        // And with not
        auto rs_operator = generateRsOperator(table_info_json, "select * from default.t_111 where col_2 = 789 and not col_3 = 666");
        EXPECT_EQ(rs_operator->name(), "and");
        EXPECT_EQ(rs_operator->getAttrs().size(), 2);
        EXPECT_EQ(rs_operator->getAttrs()[0].col_name, "col_2");
        EXPECT_EQ(rs_operator->getAttrs()[0].col_id, 2);
        EXPECT_EQ(rs_operator->getAttrs()[1].col_name, "col_3");
        EXPECT_EQ(rs_operator->getAttrs()[1].col_id, 3);
        EXPECT_EQ(rs_operator->toDebugString(), "{\"op\":\"and\",\"children\":[{\"op\":\"equal\",\"col\":\"col_2\",\"value\":\"789\"},{\"op\":\"not\",\"children\":[{\"op\":\"equal\",\"col\":\"col_3\",\"value\":\"666\"}]}]}");
    }

    {
        // And with or
        auto rs_operator = generateRsOperator(table_info_json, "select * from default.t_111 where col_2 = 789 and (col_3 = 666 or col_3 = 678)");
        EXPECT_EQ(rs_operator->name(), "and");
        EXPECT_EQ(rs_operator->getAttrs().size(), 3);
        EXPECT_EQ(rs_operator->getAttrs()[0].col_name, "col_2");
        EXPECT_EQ(rs_operator->getAttrs()[0].col_id, 2);
        EXPECT_EQ(rs_operator->getAttrs()[1].col_name, "col_3");
        EXPECT_EQ(rs_operator->getAttrs()[1].col_id, 3);
        EXPECT_EQ(rs_operator->getAttrs()[2].col_name, "col_3");
        EXPECT_EQ(rs_operator->getAttrs()[2].col_id, 3);
        EXPECT_EQ(rs_operator->toDebugString(), "{\"op\":\"and\",\"children\":[{\"op\":\"equal\",\"col\":\"col_2\",\"value\":\"789\"},{\"op\":\"or\",\"children\":[{\"op\":\"equal\",\"col\":\"col_3\",\"value\":\"666\"},{\"op\":\"equal\",\"col\":\"col_3\",\"value\":\"678\"}]}]}");
    }

    {
        // Or with "not supported"
        auto rs_operator = generateRsOperator(table_info_json, "select * from default.t_111 where col_1 = 'test1' or col_2 = 666");
        EXPECT_EQ(rs_operator->name(), "or");
        EXPECT_EQ(rs_operator->getAttrs().size(), 1);
        EXPECT_EQ(rs_operator->getAttrs()[0].col_name, "col_2");
        EXPECT_EQ(rs_operator->getAttrs()[0].col_id, 2);
        std::regex rx(R"(\{"op":"or","children":\[\{"op":"unsupported",.*\},\{"op":"equal","col":"col_2","value":"666"\}\]\})");
        EXPECT_TRUE(std::regex_search(rs_operator->toDebugString(), rx));
    }

    {
        // Or with not
        auto rs_operator = generateRsOperator(table_info_json, "select * from default.t_111 where col_1 = 'test1' or not col_2 = 666");
        EXPECT_EQ(rs_operator->name(), "or");
        EXPECT_EQ(rs_operator->getAttrs().size(), 1);
        EXPECT_EQ(rs_operator->getAttrs()[0].col_name, "col_2");
        EXPECT_EQ(rs_operator->getAttrs()[0].col_id, 2);
        std::regex rx(R"(\{"op":"or","children":\[\{"op":"unsupported",.*\},\{"op":"not","children":\[\{"op":"equal","col":"col_2","value":"666"\}\]\}\]\})");
        EXPECT_TRUE(std::regex_search(rs_operator->toDebugString(), rx));
    }

    {
        // And with IsNULL
        auto rs_operator = generateRsOperator(table_info_json, "select * from default.t_111 where col_2 = 789 and col_3 is null");
        EXPECT_EQ(rs_operator->name(), "and");
        EXPECT_EQ(rs_operator->getAttrs().size(), 2);
        EXPECT_EQ(rs_operator->getAttrs()[0].col_name, "col_2");
        EXPECT_EQ(rs_operator->getAttrs()[0].col_id, 2);
        EXPECT_EQ(rs_operator->getAttrs()[1].col_name, "col_3");
        EXPECT_EQ(rs_operator->getAttrs()[1].col_id, 3);
        EXPECT_EQ(rs_operator->toDebugString(), "{\"op\":\"and\",\"children\":[{\"op\":\"equal\",\"col\":\"col_2\",\"value\":\"789\"},{\"op\":\"isnull\",\"col\":\"col_3\"}]}");
    }

    {
        // And between col and literal (not supported since And only support when child is ColumnExpr)
        auto rs_operator = generateRsOperator(table_info_json, "select * from default.t_111 where col_2 and 1");
        EXPECT_EQ(rs_operator->name(), "and");
        EXPECT_EQ(rs_operator->toDebugString(), "{\"op\":\"and\",\"children\":[{\"op\":\"unsupported\",\"reason\":\"child of logical and is not function\",\"content\":\"tp: ColumnRef val: \"\\200\\000\\000\\000\\000\\000\\000\\001\" field_type { tp: 8 flag: 4097 flen: 0 decimal: 0 collate: 0 }\",\"is_not\":\"0\"},{\"op\":\"unsupported\",\"reason\":\"child of logical and is not function\",\"content\":\"tp: Uint64 val: \"\\000\\000\\000\\000\\000\\000\\000\\001\" field_type { tp: 1 flag: 4129 flen: 0 decimal: 0 collate: 0 }\",\"is_not\":\"0\"}]}");
    }

    std::cout << " do query select * from default.t_111 where col_6 or 1 " << std::endl;
    {
        // Or between col and literal (not supported since Or only support when child is ColumnExpr)
        auto rs_operator = generateRsOperator(table_info_json, "select * from default.t_111 where col_2 or 1");
        EXPECT_EQ(rs_operator->name(), "or");
        EXPECT_EQ(rs_operator->toDebugString(), "{\"op\":\"or\",\"children\":[{\"op\":\"unsupported\",\"reason\":\"child of logical operator is not function\",\"content\":\"tp: ColumnRef val: \"\\200\\000\\000\\000\\000\\000\\000\\001\" field_type { tp: 8 flag: 4097 flen: 0 decimal: 0 collate: 0 }\",\"is_not\":\"0\"},{\"op\":\"unsupported\",\"reason\":\"child of logical operator is not function\",\"content\":\"tp: Uint64 val: \"\\000\\000\\000\\000\\000\\000\\000\\001\" field_type { tp: 1 flag: 4129 flen: 0 decimal: 0 collate: 0 }\",\"is_not\":\"0\"}]}");
    }

    {
        // IsNull with FunctionExpr (not supported since IsNull only support when child is ColumnExpr)
        auto rs_operator = generateRsOperator(table_info_json, "select * from default.t_111 where (col_2 > 1) is null");
        EXPECT_EQ(rs_operator->name(), "unsupported");
    }
}
CATCH

// Test cases for date,datetime,timestamp column
TEST_F(FilterParserTest, TimestampColumn)
try
{
    const String table_info_json = R"json({
    "cols":[
        {"comment":"","default":null,"default_bit":null,"id":4,"name":{"L":"col_timestamp","O":"col_time"},"offset":-1,"origin_default":null,"state":0,"type":{"Charset":null,"Collate":null,"Decimal":5,"Elems":null,"Flag":1,"Flen":0,"Tp":7}},
        {"comment":"","default":null,"default_bit":null,"id":5,"name":{"L":"col_datetime","O":"col_datetime"},"offset":-1,"origin_default":null,"state":0,"type":{"Charset":null,"Collate":null,"Decimal":5,"Elems":null,"Flag":1,"Flen":0,"Tp":12}},
        {"comment":"","default":null,"default_bit":null,"id":6,"name":{"L":"col_date","O":"col_date"},"offset":-1,"origin_default":null,"state":0,"type":{"Charset":null,"Collate":null,"Decimal":5,"Elems":null,"Flag":1,"Flen":0,"Tp":14}}
    ],
    "pk_is_handle":false,"index_info":[],"is_common_handle":false,
    "name":{"L":"t_111","O":"t_111"},"partition":null,
    "comment":"Mocked.","id":30,"schema_version":-1,"state":0,"tiflash_replica":{"Count":0},"update_timestamp":1636471547239654
})json";

    String datetime = "2021-10-26 17:00:00.00000";
    ReadBufferFromMemory read_buffer(datetime.c_str(), datetime.size());
    UInt64 origin_time_stamp;
    tryReadMyDateTimeText(origin_time_stamp, 6, read_buffer);
    const auto & time_zone_utc = DateLUT::instance("UTC");
    UInt64 converted_time = origin_time_stamp;

    {
        // Greater between TimeStamp col and Datetime literal, use local timezone
        auto ctx = TiFlashTestEnv::getContext();
        auto & timezone_info = ctx->getTimezoneInfo();
        convertTimeZone(origin_time_stamp, converted_time, *timezone_info.timezone, time_zone_utc);

        auto rs_operator = generateRsOperator(table_info_json, String("select * from default.t_111 where col_timestamp > cast_string_datetime('") + datetime + String("')"), timezone_info);
        EXPECT_EQ(rs_operator->name(), "greater");
        EXPECT_EQ(rs_operator->getAttrs().size(), 1);
        EXPECT_EQ(rs_operator->getAttrs()[0].col_name, "col_timestamp");
        EXPECT_EQ(rs_operator->getAttrs()[0].col_id, 4);
        EXPECT_EQ(rs_operator->toDebugString(), String("{\"op\":\"greater\",\"col\":\"col_timestamp\",\"value\":\"") + toString(converted_time) + String("\"}"));
    }

    {
        // Greater between TimeStamp col and Datetime literal, use Chicago timezone
        auto ctx = TiFlashTestEnv::getContext();
        auto & timezone_info = ctx->getTimezoneInfo();
        timezone_info.resetByTimezoneName("America/Chicago");
        convertTimeZone(origin_time_stamp, converted_time, *timezone_info.timezone, time_zone_utc);

        auto rs_operator = generateRsOperator(table_info_json, String("select * from default.t_111 where col_timestamp > cast_string_datetime('") + datetime + String("')"), timezone_info);
        EXPECT_EQ(rs_operator->name(), "greater");
        EXPECT_EQ(rs_operator->getAttrs().size(), 1);
        EXPECT_EQ(rs_operator->getAttrs()[0].col_name, "col_timestamp");
        EXPECT_EQ(rs_operator->getAttrs()[0].col_id, 4);
        EXPECT_EQ(rs_operator->toDebugString(), String("{\"op\":\"greater\",\"col\":\"col_timestamp\",\"value\":\"") + toString(converted_time) + String("\"}"));
    }

    {
        // Greater between TimeStamp col and Datetime literal, use Chicago timezone
        auto ctx = TiFlashTestEnv::getContext();
        auto & timezone_info = ctx->getTimezoneInfo();
        timezone_info.resetByTimezoneOffset(28800);
        convertTimeZoneByOffset(origin_time_stamp, converted_time, false, timezone_info.timezone_offset);

        auto rs_operator = generateRsOperator(table_info_json, String("select * from default.t_111 where col_timestamp > cast_string_datetime('") + datetime + String("')"), timezone_info);
        EXPECT_EQ(rs_operator->name(), "greater");
        EXPECT_EQ(rs_operator->getAttrs().size(), 1);
        EXPECT_EQ(rs_operator->getAttrs()[0].col_name, "col_timestamp");
        EXPECT_EQ(rs_operator->getAttrs()[0].col_id, 4);
        EXPECT_EQ(rs_operator->toDebugString(), String("{\"op\":\"greater\",\"col\":\"col_timestamp\",\"value\":\"") + toString(converted_time) + String("\"}"));
    }

    {
        // Greater between Datetime col and Datetime literal
        auto rs_operator = generateRsOperator(table_info_json, String("select * from default.t_111 where col_datetime > cast_string_datetime('") + datetime + String("')"));
        EXPECT_EQ(rs_operator->name(), "greater");
        EXPECT_EQ(rs_operator->getAttrs().size(), 1);
        EXPECT_EQ(rs_operator->getAttrs()[0].col_name, "col_datetime");
        EXPECT_EQ(rs_operator->getAttrs()[0].col_id, 5);
        EXPECT_EQ(rs_operator->toDebugString(), String("{\"op\":\"greater\",\"col\":\"col_datetime\",\"value\":\"") + toString(origin_time_stamp) + String("\"}"));
    }

    {
        // Greater between Date col and Datetime literal
        auto rs_operator = generateRsOperator(table_info_json, String("select * from default.t_111 where col_date > cast_string_datetime('") + datetime + String("')"));
        EXPECT_EQ(rs_operator->name(), "greater");
        EXPECT_EQ(rs_operator->getAttrs().size(), 1);
        EXPECT_EQ(rs_operator->getAttrs()[0].col_name, "col_date");
        EXPECT_EQ(rs_operator->getAttrs()[0].col_id, 6);
        EXPECT_EQ(rs_operator->toDebugString(), String("{\"op\":\"greater\",\"col\":\"col_date\",\"value\":\"") + toString(origin_time_stamp) + String("\"}"));
    }
}
CATCH

// Test cases for unsupported column type
TEST_F(FilterParserTest, UnsupportedColumnType)
try
{
    const String table_info_json = R"json({
    "cols":[
        {"comment":"","default":null,"default_bit":null,"id":1,"name":{"L":"col_1","O":"col_1"},"offset":-1,"origin_default":null,"state":0,"type":{"Charset":null,"Collate":null,"Decimal":0,"Elems":null,"Flag":4097,"Flen":0,"Tp":254}},
        {"comment":"","default":null,"default_bit":null,"id":2,"name":{"L":"col_2","O":"col_2"},"offset":-1,"origin_default":null,"state":0,"type":{"Charset":null,"Collate":null,"Decimal":0,"Elems":null,"Flag":4097,"Flen":0,"Tp":8}},
        {"comment":"","default":null,"default_bit":null,"id":3,"name":{"L":"col_3","O":"col_3"},"offset":-1,"origin_default":null,"state":0,"type":{"Charset":null,"Collate":null,"Decimal":0,"Elems":null,"Flag":4097,"Flen":0,"Tp":5}},
        {"comment":"","default":null,"default_bit":null,"id":5,"name":{"L":"col_5","O":"col_5"},"offset":-1,"origin_default":null,"state":0,"type":{"Charset":null,"Collate":null,"Decimal":1,"Elems":null,"Flag":4097,"Flen":9,"Tp":0}}
    ],
    "pk_is_handle":false,"index_info":[],"is_common_handle":false,
    "name":{"L":"t_111","O":"t_111"},"partition":null,
    "comment":"Mocked.","id":30,"schema_version":-1,"state":0,"tiflash_replica":{"Count":0},"update_timestamp":1636471547239654
})json";
    {
        // Greater between col and literal (not supported since the type of col_3 is floating point)
        auto rs_operator = generateRsOperator(table_info_json, "select * from default.t_111 where col_3 > 1234568.890123");
        EXPECT_EQ(rs_operator->name(), "unsupported");
    }

    {
        // Greater between col and literal (not supported since the type of col_1 is string)
        auto rs_operator = generateRsOperator(table_info_json, "select * from default.t_111 where col_1 > '123'");
        EXPECT_EQ(rs_operator->name(), "unsupported");
    }

    {
        // Greater between col and literal (not supported since the type of col_5 is decimal)
        auto rs_operator = generateRsOperator(table_info_json, "select * from default.t_111 where col_5 > 1");
        EXPECT_EQ(rs_operator->name(), "unsupported");
    }

    {
        // Not with literal (not supported since Not only support when child is ColumnExpr)
        auto rs_operator = generateRsOperator(table_info_json, "select * from default.t_111 where not 1");
        EXPECT_EQ(rs_operator->name(), "unsupported");
    }
}
CATCH

// Test cases for not satisfy `column` `op` `literal`
TEST_F(FilterParserTest, ComplicatedFilters)
try
{
    const String table_info_json = R"json({
    "cols":[
        {"comment":"","default":null,"default_bit":null,"id":1,"name":{"L":"col_1","O":"col_1"},"offset":-1,"origin_default":null,"state":0,"type":{"Charset":null,"Collate":null,"Decimal":0,"Elems":null,"Flag":4097,"Flen":0,"Tp":254}},
        {"comment":"","default":null,"default_bit":null,"id":2,"name":{"L":"col_2","O":"col_2"},"offset":-1,"origin_default":null,"state":0,"type":{"Charset":null,"Collate":null,"Decimal":0,"Elems":null,"Flag":4097,"Flen":0,"Tp":8}},
        {"comment":"","default":null,"default_bit":null,"id":3,"name":{"L":"col_3","O":"col_3"},"offset":-1,"origin_default":null,"state":0,"type":{"Charset":null,"Collate":null,"Decimal":0,"Elems":null,"Flag":4097,"Flen":0,"Tp":5}},
        {"comment":"","default":null,"default_bit":null,"id":5,"name":{"L":"col_5","O":"col_5"},"offset":-1,"origin_default":null,"state":0,"type":{"Charset":null,"Collate":null,"Decimal":0,"Elems":null,"Flag":4097,"Flen":0,"Tp":8}}
    ],
    "pk_is_handle":false,"index_info":[],"is_common_handle":false,
    "name":{"L":"t_111","O":"t_111"},"partition":null,
    "comment":"Mocked.","id":30,"schema_version":-1,"state":0,"tiflash_replica":{"Count":0},"update_timestamp":1636471547239654
})json";

    for (const auto & test_case : Strings{
             "select * from default.t_111 where col_2 = col_5", // col and col
             "select * from default.t_111 where 666 = 666", // literal and literal
             "select * from default.t_111 where bitand(col_2, 1) > 100",
             "select * from default.t_111 where col_2 > bitand(100, 1)",
             "select * from default.t_111 where 100 < bitand(col_2, 1)",
             "select * from default.t_111 where bitand(100,1) < col_2",
             "select * from default.t_111 where round_int(col_2) < 1",
             "select * from default.t_111 where bitand(col_2, 1) = col_5",
             "select * from default.t_111 where bitor(bitand(col_2, 1), col_2) > col_5",
         })
    {
        auto rs_operator = generateRsOperator(table_info_json, test_case);
        EXPECT_EQ(rs_operator->name(), "unsupported");
    }
}
CATCH

} // namespace tests
} // namespace DB<|MERGE_RESOLUTION|>--- conflicted
+++ resolved
@@ -72,12 +72,8 @@
 
 DM::RSOperatorPtr FilterParserTest::generateRsOperator(const String table_info_json, const String & query, TimezoneInfo & timezone_info = default_timezone_info)
 {
-<<<<<<< HEAD
-    const TiDB::TableInfo table_info(table_info_json);
-=======
     const TiDB::TableInfo table_info(table_info_json, NullspaceID);
 
->>>>>>> 4a204ea0
     QueryTasks query_tasks;
     std::tie(query_tasks, std::ignore) = compileQuery(
         *ctx,
