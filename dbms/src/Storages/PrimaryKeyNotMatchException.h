#pragma once

#include <Core/Types.h>

namespace Poco
{
class Logger;
}

namespace DB
{
class Context;

<<<<<<< HEAD
struct PrimaryKeyNotMatchException : std::exception
=======
struct PrimaryKeyNotMatchException : public std::exception
>>>>>>> f50e1a91
{
    // The primary key name in definition
    const String pri_key;
    // The actual primary key name in TiDB::TableInfo
    const String actual_pri_key;
    PrimaryKeyNotMatchException(const String & pri_key_, const String & actual_pri_key_)
        : pri_key(pri_key_)
        , actual_pri_key(actual_pri_key_)
    {}
};

// This function will replace the primary key and update statement in `table_metadata_path`. The correct statement will be return.
String fixCreateStatementWithPriKeyNotMatchException(Context & context, const String old_definition, const String & table_metadata_path, const PrimaryKeyNotMatchException & ex, Poco::Logger * log);

} // namespace DB<|MERGE_RESOLUTION|>--- conflicted
+++ resolved
@@ -11,11 +11,7 @@
 {
 class Context;
 
-<<<<<<< HEAD
-struct PrimaryKeyNotMatchException : std::exception
-=======
 struct PrimaryKeyNotMatchException : public std::exception
->>>>>>> f50e1a91
 {
     // The primary key name in definition
     const String pri_key;
