// Copyright 2023 PingCAP, Ltd.
//
// Licensed under the Apache License, Version 2.0 (the "License");
// you may not use this file except in compliance with the License.
// You may obtain a copy of the License at
//
//     http://www.apache.org/licenses/LICENSE-2.0
//
// Unless required by applicable law or agreed to in writing, software
// distributed under the License is distributed on an "AS IS" BASIS,
// WITHOUT WARRANTIES OR CONDITIONS OF ANY KIND, either express or implied.
// See the License for the specific language governing permissions and
// limitations under the License.

#pragma once

#include <Common/Logger.h>
#include <Flash/Coprocessor/DAGExpressionAnalyzer.h>
#include <Flash/Coprocessor/DAGPipeline.h>
#include <Flash/Coprocessor/RemoteRequest.h>
#include <Flash/Mpp/MPPTaskId.h>
#include <Interpreters/Context_fwd.h>
#include <Storages/DeltaMerge/Remote/DisaggTaskId.h>
#include <Storages/DeltaMerge/Remote/RNReadTask_fwd.h>
#include <Storages/IStorage.h>

#pragma GCC diagnostic push
#pragma GCC diagnostic ignored "-Wunused-parameter"
#include <kvproto/mpp.pb.h>
#include <pingcap/kv/RegionCache.h>
#include <tipb/executor.pb.h>
#pragma GCC diagnostic pop

namespace DB
{
class DAGContext;
class ExchangeReceiver;
namespace DM
{
struct ColumnDefine;
using ColumnDefines = std::vector<ColumnDefine>;
using ColumnDefinesPtr = std::shared_ptr<ColumnDefines>;
class RSOperator;
using RSOperatorPtr = std::shared_ptr<RSOperator>;
} // namespace DM

using RequestAndRegionIDs = std::tuple<std::shared_ptr<::mpp::DispatchTaskRequest>, std::vector<::pingcap::kv::RegionVerID>, uint64_t>;

// Naive implementation of StorageDisaggregated, all region data will be transferred by GRPC,
// rewrite this when local cache is supported.
// Naive StorageDisaggregated will convert TableScan to ExchangeReceiver(executed in tiflash_compute node),
// and ExchangeSender + TableScan(executed in tiflash_storage node).
class StorageDisaggregated : public IStorage
{
public:
    StorageDisaggregated(
        Context & context_,
        const TiDBTableScan & table_scan_,
        const FilterConditions & filter_conditions_);

    std::string getName() const override
    {
        return "StorageDisaggregated";
    }

    std::string getTableName() const override
    {
        return "StorageDisaggregated_" + table_scan.getTableScanExecutorID();
    }

    BlockInputStreams read(
        const Names & column_names,
        const SelectQueryInfo & query_info,
        const Context & context,
        QueryProcessingStage::Enum & processed_stage,
        size_t max_block_size,
        unsigned num_streams) override;

    void read(
        PipelineExecutorStatus & exec_status,
        PipelineExecGroupBuilder & group_builder,
        const Names & /*column_names*/,
        const SelectQueryInfo & /*query_info*/,
        const Context & /*context*/,
        size_t /*max_block_size*/,
        unsigned num_streams) override;

    RequestAndRegionIDs buildDispatchMPPTaskRequest(const pingcap::coprocessor::BatchCopTask & batch_cop_task);

    // To help find exec summary of ExchangeSender in tiflash_storage and merge it into TableScan's exec summary.
    static const String ExecIDPrefixForTiFlashStorageSender;
    // Members will be transferred to DAGQueryBlockInterpreter after execute
    std::unique_ptr<DAGExpressionAnalyzer> analyzer;

private:
    // helper functions for building the task read from a shared remote storage system (e.g. S3)
    BlockInputStreams readThroughS3(
        const Context & db_context,
        const SelectQueryInfo & query_info,
        unsigned num_streams);
<<<<<<< HEAD

    /// helper functions for building the task fetch all data from write node through MPP exchange sender/receiver
    BlockInputStreams readThroughExchange(unsigned num_streams);
    void readThroughExchange(PipelineExecutorStatus & exec_status, PipelineExecGroupBuilder & group_builder, unsigned num_streams);

    DM::Remote::RNReadTaskPtr buildReadTask(
=======
    DM::RNRemoteReadTaskPtr buildDisaggTasks(
>>>>>>> c65dd729
        const Context & db_context,
        const DM::ScanContextPtr & scan_context);

    void buildReadTaskForWriteNode(
        const Context & db_context,
        const DM::ScanContextPtr & scan_context,
        const pingcap::coprocessor::BatchCopTask & batch_cop_task,
        std::mutex & output_lock,
        std::vector<DM::Remote::RNReadSegmentTaskPtr> & output_seg_tasks);

    void buildReadTaskForWriteNodeTable(
        const Context & db_context,
        const DM::ScanContextPtr & scan_context,
        const DM::DisaggTaskId & snapshot_id,
        StoreID store_id,
        const String & store_address,
        const String & serialized_physical_table,
        std::mutex & output_lock,
        std::vector<DM::Remote::RNReadSegmentTaskPtr> & output_seg_tasks);

    std::shared_ptr<disaggregated::EstablishDisaggTaskRequest> buildEstablishDisaggTaskReq(
        const Context & db_context,
        const pingcap::coprocessor::BatchCopTask & batch_cop_task);
    DM::RSOperatorPtr buildRSOperator(
        const Context & db_context,
        const DM::ColumnDefinesPtr & columns_to_read);
    void buildRemoteSegmentInputStreams(
        const Context & db_context,
        const DM::Remote::RNReadTaskPtr & read_task,
        const SelectQueryInfo &,
        size_t num_streams,
        DAGPipeline & pipeline);

private:
    using RemoteTableRange = std::pair<TableID, pingcap::coprocessor::KeyRanges>;
    std::vector<RemoteTableRange> buildRemoteTableRanges();
    std::vector<pingcap::coprocessor::BatchCopTask> buildBatchCopTasks(
        const std::vector<RemoteTableRange> & remote_table_ranges,
        const pingcap::kv::LabelFilter & label_filter);

    /// helper functions for building the task fetch all data from write node through MPP exchange sender/receiver
    BlockInputStreams readThroughExchange(unsigned num_streams);
    void readThroughExchange(PipelineExecutorStatus & exec_status, PipelineExecGroupBuilder & group_builder, unsigned num_streams);
    std::vector<RequestAndRegionIDs> buildDispatchRequests();
    void buildExchangeReceiver(const std::vector<RequestAndRegionIDs> & dispatch_reqs, unsigned num_streams);
    void buildReceiverStreams(const std::vector<RequestAndRegionIDs> & dispatch_reqs, unsigned num_streams, DAGPipeline & pipeline);
    void buildReceiverSources(PipelineExecutorStatus & exec_status, PipelineExecGroupBuilder & group_builder, const std::vector<RequestAndRegionIDs> & dispatch_reqs, unsigned num_streams);
    void filterConditions(DAGExpressionAnalyzer & analyzer, DAGPipeline & pipeline);
    void filterConditions(PipelineExecutorStatus & exec_status, PipelineExecGroupBuilder & group_builder, DAGExpressionAnalyzer & analyzer);
    void extraCast(DAGExpressionAnalyzer & analyzer, DAGPipeline & pipeline);
    tipb::Executor buildTableScanTiPB();

    Context & context;
    const TiDBTableScan & table_scan;
    LoggerPtr log;
    MPPTaskId sender_target_mpp_task_id;
    const FilterConditions & filter_conditions;

    std::shared_ptr<ExchangeReceiver> exchange_receiver;
};
} // namespace DB<|MERGE_RESOLUTION|>--- conflicted
+++ resolved
@@ -98,16 +98,8 @@
         const Context & db_context,
         const SelectQueryInfo & query_info,
         unsigned num_streams);
-<<<<<<< HEAD
-
-    /// helper functions for building the task fetch all data from write node through MPP exchange sender/receiver
-    BlockInputStreams readThroughExchange(unsigned num_streams);
-    void readThroughExchange(PipelineExecutorStatus & exec_status, PipelineExecGroupBuilder & group_builder, unsigned num_streams);
 
     DM::Remote::RNReadTaskPtr buildReadTask(
-=======
-    DM::RNRemoteReadTaskPtr buildDisaggTasks(
->>>>>>> c65dd729
         const Context & db_context,
         const DM::ScanContextPtr & scan_context);
 
