--- conflicted
+++ resolved
@@ -228,11 +228,7 @@
         log->identifier(),
         executor_id,
         /*fine_grained_shuffle_stream_count=*/0,
-<<<<<<< HEAD
-        context.getSettingsRef().enable_refined_local_tunnel,
-=======
         context.getSettingsRef().local_tunnel_version,
->>>>>>> d7358a55
         dispatch_reqs);
 
     // MPPTask::receiver_set will record this ExchangeReceiver, so can cancel it in ReceiverSet::cancel().
