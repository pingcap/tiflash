// Copyright 2023 PingCAP, Ltd.
//
// Licensed under the Apache License, Version 2.0 (the "License");
// you may not use this file except in compliance with the License.
// You may obtain a copy of the License at
//
//     http://www.apache.org/licenses/LICENSE-2.0
//
// Unless required by applicable law or agreed to in writing, software
// distributed under the License is distributed on an "AS IS" BASIS,
// WITHOUT WARRANTIES OR CONDITIONS OF ANY KIND, either express or implied.
// See the License for the specific language governing permissions and
// limitations under the License.

#include <DataStreams/ExpressionBlockInputStream.h>
#include <DataStreams/TiRemoteBlockInputStream.h>
#include <Flash/Coprocessor/DAGContext.h>
#include <Flash/Coprocessor/InterpreterUtils.h>
#include <Flash/Coprocessor/RequestUtils.h>
#include <Interpreters/Context.h>
#include <Operators/ExchangeReceiverSourceOp.h>
#include <Storages/S3/S3Common.h>
#include <Storages/StorageDisaggregated.h>
#include <Storages/Transaction/TMTContext.h>
#include <kvproto/kvrpcpb.pb.h>

namespace DB
{
const String StorageDisaggregated::ExecIDPrefixForTiFlashStorageSender = "exec_id_disaggregated_tiflash_storage_sender";

StorageDisaggregated::StorageDisaggregated(
    Context & context_,
    const TiDBTableScan & table_scan_,
    const FilterConditions & filter_conditions_)
    : IStorage()
    , context(context_)
    , table_scan(table_scan_)
    , log(Logger::get(context_.getDAGContext()->log ? context_.getDAGContext()->log->identifier() : ""))
    , sender_target_mpp_task_id(context_.getDAGContext()->getMPPTaskMeta())
    , filter_conditions(filter_conditions_)
{
}

BlockInputStreams StorageDisaggregated::read(
    const Names &,
    const SelectQueryInfo & query_info,
    const Context & db_context,
    QueryProcessingStage::Enum &,
    size_t,
    unsigned num_streams)
{
    /// S3 config is enabled on the TiFlash compute node, let's read data from S3.
    bool remote_data_read = S3::ClientFactory::instance().isEnabled();
    if (remote_data_read)
        return readThroughS3(db_context, query_info, num_streams);

    /// Fetch all data from write node through MPP exchange sender/receiver
    return readThroughExchange(num_streams);
}

void StorageDisaggregated::read(
    PipelineExecutorStatus & exec_status,
    PipelineExecGroupBuilder & group_builder,
    const Names & /*column_names*/,
    const SelectQueryInfo & /*query_info*/,
    const Context & /*context*/,
    size_t /*max_block_size*/,
    unsigned num_streams)
{
    // TODO support S3
    RUNTIME_CHECK(!S3::ClientFactory::instance().isEnabled());

    /// Fetch all data from write node through MPP exchange sender/receiver
    readThroughExchange(exec_status, group_builder, num_streams);
}

std::vector<RequestAndRegionIDs> StorageDisaggregated::buildDispatchRequests()
{
    auto remote_table_ranges = buildRemoteTableRanges();

    // only send to tiflash node with label {"engine": "tiflash"}
    auto batch_cop_tasks = buildBatchCopTasks(remote_table_ranges, pingcap::kv::labelFilterNoTiFlashWriteNode);
    RUNTIME_CHECK(!batch_cop_tasks.empty());

    std::vector<RequestAndRegionIDs> dispatch_reqs;
    dispatch_reqs.reserve(batch_cop_tasks.size());
    for (const auto & batch_cop_task : batch_cop_tasks)
        dispatch_reqs.emplace_back(buildDispatchMPPTaskRequest(batch_cop_task));
    return dispatch_reqs;
}

BlockInputStreams StorageDisaggregated::readThroughExchange(unsigned num_streams)
{
    std::vector<RequestAndRegionIDs> dispatch_reqs = buildDispatchRequests();

    DAGPipeline pipeline;
    buildReceiverStreams(dispatch_reqs, num_streams, pipeline);

    NamesAndTypes source_columns = genNamesAndTypesForExchangeReceiver(table_scan);
    assert(exchange_receiver->getOutputSchema().size() == source_columns.size());
    analyzer = std::make_unique<DAGExpressionAnalyzer>(std::move(source_columns), context);

    // TODO: push down filter conditions to write node
    filterConditions(*analyzer, pipeline);

    return pipeline.streams;
}

void StorageDisaggregated::readThroughExchange(
    PipelineExecutorStatus & exec_status,
    PipelineExecGroupBuilder & group_builder,
    unsigned num_streams)
{
    std::vector<RequestAndRegionIDs> dispatch_reqs = buildDispatchRequests();

    buildReceiverSources(exec_status, group_builder, dispatch_reqs, num_streams);

    NamesAndTypes source_columns = genNamesAndTypesForExchangeReceiver(table_scan);
    assert(exchange_receiver->getOutputSchema().size() == source_columns.size());
    analyzer = std::make_unique<DAGExpressionAnalyzer>(std::move(source_columns), context);

    // TODO: push down filter conditions to write node
    filterConditions(exec_status, group_builder, *analyzer);
}

std::vector<StorageDisaggregated::RemoteTableRange> StorageDisaggregated::buildRemoteTableRanges()
{
    std::unordered_map<Int64, RegionRetryList> all_remote_regions;
    for (auto physical_table_id : table_scan.getPhysicalTableIDs())
    {
        const auto & table_regions_info = context.getDAGContext()->getTableRegionsInfoByTableID(physical_table_id);

        RUNTIME_CHECK_MSG(table_regions_info.local_regions.empty(), "in disaggregated_compute_mode, local_regions should be empty");
        for (const auto & reg : table_regions_info.remote_regions)
            all_remote_regions[physical_table_id].emplace_back(std::cref(reg));
    }

    std::vector<RemoteTableRange> remote_table_ranges;
    for (auto physical_table_id : table_scan.getPhysicalTableIDs())
    {
        const auto & remote_regions = all_remote_regions[physical_table_id];
        if (remote_regions.empty())
            continue;
        auto key_ranges = RemoteRequest::buildKeyRanges(remote_regions);
        remote_table_ranges.emplace_back(RemoteTableRange{physical_table_id, key_ranges});
    }
    return remote_table_ranges;
}

std::vector<pingcap::coprocessor::BatchCopTask> StorageDisaggregated::buildBatchCopTasks(
    const std::vector<RemoteTableRange> & remote_table_ranges,
    const pingcap::kv::LabelFilter & label_filter)
{
    std::vector<Int64> physical_table_ids;
    physical_table_ids.reserve(remote_table_ranges.size());
    std::vector<pingcap::coprocessor::KeyRanges> ranges_for_each_physical_table;
    ranges_for_each_physical_table.reserve(remote_table_ranges.size());
    for (const auto & remote_table_range : remote_table_ranges)
    {
        physical_table_ids.emplace_back(remote_table_range.first);
        ranges_for_each_physical_table.emplace_back(remote_table_range.second);
    }

    pingcap::kv::Cluster * cluster = context.getTMTContext().getKVCluster();
    pingcap::kv::Backoffer bo(pingcap::kv::copBuildTaskMaxBackoff);
    pingcap::kv::StoreType store_type = pingcap::kv::StoreType::TiFlash;
    auto batch_cop_tasks = pingcap::coprocessor::buildBatchCopTasks(
        bo,
        cluster,
        /*is_mpp=*/true,
        table_scan.isPartitionTableScan(),
        physical_table_ids,
        ranges_for_each_physical_table,
        store_type,
        label_filter,
        &Poco::Logger::get("pingcap/coprocessor"));
    LOG_DEBUG(log, "batch cop tasks(nums: {}) build finish for tiflash_storage node", batch_cop_tasks.size());
    return batch_cop_tasks;
}

RequestAndRegionIDs StorageDisaggregated::buildDispatchMPPTaskRequest(
    const pingcap::coprocessor::BatchCopTask & batch_cop_task)
{
    auto dispatch_req = std::make_shared<::mpp::DispatchTaskRequest>();
    ::mpp::TaskMeta * dispatch_req_meta = dispatch_req->mutable_meta();
    auto keyspace_id = context.getDAGContext()->getKeyspaceID();
    dispatch_req_meta->set_keyspace_id(keyspace_id);
    dispatch_req_meta->set_api_version(keyspace_id == NullspaceID ? kvrpcpb::APIVersion::V1 : kvrpcpb::APIVersion::V2);
    dispatch_req_meta->set_start_ts(sender_target_mpp_task_id.query_id.start_ts);
    dispatch_req_meta->set_query_ts(sender_target_mpp_task_id.query_id.query_ts);
    dispatch_req_meta->set_local_query_id(sender_target_mpp_task_id.query_id.local_query_id);
    dispatch_req_meta->set_server_id(sender_target_mpp_task_id.query_id.server_id);
    dispatch_req_meta->set_task_id(sender_target_mpp_task_id.task_id);
    dispatch_req_meta->set_address(batch_cop_task.store_addr);

    // TODO: use different mpp version if necessary
    // dispatch_req_meta->set_mpp_version(?);

    const auto & settings = context.getSettings();
    dispatch_req->set_timeout(60);
    dispatch_req->set_schema_ver(settings.schema_version);

    // For error handling, need to record region_ids and store_id to invalidate cache.
    std::vector<pingcap::kv::RegionVerID> region_ids = RequestUtils::setUpRegionInfos(batch_cop_task, dispatch_req);

    const auto & sender_target_task_meta = context.getDAGContext()->getMPPTaskMeta();
    const auto * dag_req = context.getDAGContext()->dag_request();
    tipb::DAGRequest sender_dag_req;
    sender_dag_req.set_time_zone_name(dag_req->time_zone_name());
    sender_dag_req.set_time_zone_offset(dag_req->time_zone_offset());
    // TODO: We have exec summaries bug for now, remote exec summary will not be merged.
    sender_dag_req.set_collect_execution_summaries(false);
    sender_dag_req.set_flags(dag_req->flags());
    sender_dag_req.set_encode_type(tipb::EncodeType::TypeCHBlock);
    sender_dag_req.set_force_encode_type(true);
    const auto & column_infos = table_scan.getColumns();
    for (size_t off = 0; off < column_infos.size(); ++off)
    {
        sender_dag_req.add_output_offsets(off);
    }

    tipb::Executor * executor = sender_dag_req.mutable_root_executor();
    executor->set_tp(tipb::ExecType::TypeExchangeSender);
    // Exec summary of ExchangeSender will be merged into TableScan.
    executor->set_executor_id(fmt::format("{}_{}",
                                          ExecIDPrefixForTiFlashStorageSender,
                                          sender_target_mpp_task_id.toString()));

    tipb::ExchangeSender * sender = executor->mutable_exchange_sender();
    sender->set_tp(tipb::ExchangeType::PassThrough);

    // TODO: enable data compression if necessary
    // sender->set_compression(tipb::CompressionMode::FAST);

    sender->add_encoded_task_meta(sender_target_task_meta.SerializeAsString());
    auto * child = sender->mutable_child();
    child->CopyFrom(buildTableScanTiPB());
    for (const auto & column_info : column_infos)
    {
        auto * field_type = sender->add_all_field_types();
        *field_type = columnInfoToFieldType(column_info);
    }
    // Ignore sender.PartitionKeys and sender.Types because it's a PassThrough sender.

    dispatch_req->set_encoded_plan(sender_dag_req.SerializeAsString());
    return RequestAndRegionIDs{dispatch_req, region_ids, batch_cop_task.store_id};
}

tipb::Executor StorageDisaggregated::buildTableScanTiPB()
{
    // TODO: For now, to avoid versions of tiflash_compute nodes and tiflash_storage being different,
    // disable filter push down to avoid unsupported expression in tiflash_storage.
    // Uncomment this when we are sure versions are same.
    // executor = filter_conditions.constructSelectionForRemoteRead(dag_req.mutable_root_executor());

    tipb::Executor ts_exec;
    ts_exec.set_tp(tipb::ExecType::TypeTableScan);
    ts_exec.set_executor_id(table_scan.getTableScanExecutorID());

    // In disaggregated mode, use DAGRequest sent from TiDB directly, so no need to rely on SchemaSyncer.
    if (table_scan.isPartitionTableScan())
    {
        ts_exec.set_tp(tipb::ExecType::TypePartitionTableScan);
        auto * mutable_partition_table_scan = ts_exec.mutable_partition_table_scan();
        *mutable_partition_table_scan = table_scan.getTableScanPB()->partition_table_scan();
    }
    else
    {
        ts_exec.set_tp(tipb::ExecType::TypeTableScan);
        auto * mutable_table_scan = ts_exec.mutable_tbl_scan();
        *mutable_table_scan = table_scan.getTableScanPB()->tbl_scan();
    }
    return ts_exec;
}

void StorageDisaggregated::buildExchangeReceiver(const std::vector<RequestAndRegionIDs> & dispatch_reqs, unsigned num_streams)
{
    tipb::ExchangeReceiver receiver;
    for (const auto & dispatch_req : dispatch_reqs)
    {
        const ::mpp::TaskMeta & sender_task_meta = std::get<0>(dispatch_req)->meta();
        receiver.add_encoded_task_meta(sender_task_meta.SerializeAsString());
    }

    const auto & column_infos = table_scan.getColumns();
    for (const auto & column_info : column_infos)
    {
        auto * field_type = receiver.add_field_types();
        *field_type = columnInfoToFieldType(column_info);
    }

    // ExchangeSender just use TableScan's executor_id, so exec summary will be merged to TableScan.
    const auto & sender_target_task_meta = context.getDAGContext()->getMPPTaskMeta();
    const String & executor_id = table_scan.getTableScanExecutorID();

    exchange_receiver = std::make_shared<ExchangeReceiver>(
        std::make_shared<GRPCReceiverContext>(
            receiver,
            sender_target_task_meta,
            context.getTMTContext().getKVCluster(),
            context.getTMTContext().getMPPTaskManager(),
            context.getSettingsRef().enable_local_tunnel,
            context.getSettingsRef().enable_async_grpc_client),
        /*source_num=*/receiver.encoded_task_meta_size(),
        num_streams,
        log->identifier(),
        executor_id,
        /*fine_grained_shuffle_stream_count=*/0,
        context.getSettingsRef().local_tunnel_version,
        context.getSettings().async_recv_version,
        context.getSettings().recv_queue_size,
        dispatch_reqs);

    // MPPTask::receiver_set will record this ExchangeReceiver, so can cancel it in ReceiverSet::cancel().
    context.getDAGContext()->setDisaggregatedComputeExchangeReceiver(executor_id, exchange_receiver);
}

void StorageDisaggregated::buildReceiverStreams(const std::vector<RequestAndRegionIDs> & dispatch_reqs, unsigned num_streams, DAGPipeline & pipeline)
{
    buildExchangeReceiver(dispatch_reqs, num_streams);

    // We can use PhysicalExchange::transform() to build InputStream after
    // DAGQueryBlockInterpreter is deprecated to avoid duplicated code here.
    const String extra_info = "disaggregated compute node exchange receiver";
    const String & executor_id = table_scan.getTableScanExecutorID();
    for (size_t i = 0; i < num_streams; ++i)
    {
        BlockInputStreamPtr stream = std::make_shared<ExchangeReceiverInputStream>(
            exchange_receiver,
            log->identifier(),
            executor_id,
            /*stream_id=*/0);
        stream->setExtraInfo(extra_info);
        pipeline.streams.push_back(stream);
    }

    auto & table_scan_io_input_streams = context.getDAGContext()->getInBoundIOInputStreamsMap()[executor_id];
    auto & profile_streams = context.getDAGContext()->getProfileStreamsMap()[executor_id];
    pipeline.transform([&](auto & stream) {
        table_scan_io_input_streams.push_back(stream);
        profile_streams.push_back(stream);
    });
}

void StorageDisaggregated::buildReceiverSources(
    PipelineExecutorStatus & exec_status,
    PipelineExecGroupBuilder & group_builder,
    const std::vector<RequestAndRegionIDs> & dispatch_reqs,
    unsigned num_streams)
{
    buildExchangeReceiver(dispatch_reqs, num_streams);

    for (size_t i = 0; i < num_streams; ++i)
    {
        group_builder.addGroup(
            std::make_unique<ExchangeReceiverSourceOp>(
                exec_status,
                log->identifier(),
                exchange_receiver,
                /*stream_id=*/0));
    }
}

void StorageDisaggregated::filterConditions(DAGExpressionAnalyzer & analyzer, DAGPipeline & pipeline)
{
    if (filter_conditions.hasValue())
    {
        // No need to cast, because already done by tiflash_storage node.
        ::DB::executePushedDownFilter(/*remote_read_streams_start_index=*/pipeline.streams.size(), filter_conditions, analyzer, log, pipeline);

        auto & profile_streams = context.getDAGContext()->getProfileStreamsMap()[filter_conditions.executor_id];
        pipeline.transform([&profile_streams](auto & stream) { profile_streams.push_back(stream); });
    }
}

<<<<<<< HEAD
void StorageDisaggregated::filterConditions(
    PipelineExecutorStatus & exec_status,
    PipelineExecGroupBuilder & group_builder,
    DAGExpressionAnalyzer & analyzer)
{
    if (filter_conditions.hasValue())
    {
        ::DB::executePushedDownFilter(exec_status, group_builder, /*remote_read_streams_start_index=*/group_builder.concurrency(), filter_conditions, analyzer, log);
=======
void StorageDisaggregated::extraCast(DAGExpressionAnalyzer & analyzer, DAGPipeline & pipeline)
{
    // If the column is not in the columns of pushed down filter, append a cast to the column.
    std::vector<ExtraCastAfterTSMode> need_cast_column;
    need_cast_column.reserve(table_scan.getColumnSize());
    std::unordered_set<ColumnID> col_id_set;
    for (const auto & expr : table_scan.getPushedDownFilters())
    {
        getColumnIDsFromExpr(expr, table_scan.getColumns(), col_id_set);
    }
    bool has_need_cast_column = false;
    for (const auto & col : table_scan.getColumns())
    {
        if (col_id_set.contains(col.id))
        {
            need_cast_column.push_back(ExtraCastAfterTSMode::None);
        }
        else
        {
            if (col.id != -1 && col.tp == TiDB::TypeTimestamp)
            {
                need_cast_column.push_back(ExtraCastAfterTSMode::AppendTimeZoneCast);
                has_need_cast_column = true;
            }
            else if (col.id != -1 && col.tp == TiDB::TypeTime)
            {
                need_cast_column.push_back(ExtraCastAfterTSMode::AppendDurationCast);
                has_need_cast_column = true;
            }
            else
            {
                need_cast_column.push_back(ExtraCastAfterTSMode::None);
            }
        }
    }
    ExpressionActionsChain chain;
    if (has_need_cast_column && analyzer.appendExtraCastsAfterTS(chain, need_cast_column, table_scan))
    {
        ExpressionActionsPtr extra_cast = chain.getLastActions();
        chain.finalize();
        chain.clear();
        for (auto & stream : pipeline.streams)
        {
            stream = std::make_shared<ExpressionBlockInputStream>(stream, extra_cast, log->identifier());
            stream->setExtraInfo("cast after local tableScan");
        }
>>>>>>> 698fdde3
    }
}
} // namespace DB<|MERGE_RESOLUTION|>--- conflicted
+++ resolved
@@ -373,7 +373,6 @@
     }
 }
 
-<<<<<<< HEAD
 void StorageDisaggregated::filterConditions(
     PipelineExecutorStatus & exec_status,
     PipelineExecGroupBuilder & group_builder,
@@ -382,7 +381,9 @@
     if (filter_conditions.hasValue())
     {
         ::DB::executePushedDownFilter(exec_status, group_builder, /*remote_read_streams_start_index=*/group_builder.concurrency(), filter_conditions, analyzer, log);
-=======
+    }
+}
+
 void StorageDisaggregated::extraCast(DAGExpressionAnalyzer & analyzer, DAGPipeline & pipeline)
 {
     // If the column is not in the columns of pushed down filter, append a cast to the column.
@@ -429,7 +430,6 @@
             stream = std::make_shared<ExpressionBlockInputStream>(stream, extra_cast, log->identifier());
             stream->setExtraInfo("cast after local tableScan");
         }
->>>>>>> 698fdde3
     }
 }
 } // namespace DB