--- conflicted
+++ resolved
@@ -466,7 +466,6 @@
     return std::max(0, prehandling_trace.ongoing_prehandle_subtask_count.load());
 }
 
-<<<<<<< HEAD
 // The only way that to create a region associated to a piece of data, even if it is not going to be inserted in to KVStore.
 RegionPtr KVStore::genRegionPtr(
     metapb::Region && region,
@@ -482,13 +481,6 @@
         region_table.value().get().addPrehandlingRegion(*new_region);
     }
     return new_region;
-=======
-// Generate a temporary region pointer by the given meta
-RegionPtr KVStore::genRegionPtr(metapb::Region && region, UInt64 peer_id, UInt64 index, UInt64 term)
-{
-    auto meta = RegionMeta::genFromMetaRegion(std::move(region), peer_id, index, term);
-    return std::make_shared<Region>(std::move(meta), proxy_helper);
->>>>>>> 40f05ee0
 }
 
 RegionTaskLock KVStore::genRegionTaskLock(UInt64 region_id) const
