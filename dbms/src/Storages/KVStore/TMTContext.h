// Copyright 2023 PingCAP, Inc.
//
// Licensed under the Apache License, Version 2.0 (the "License");
// you may not use this file except in compliance with the License.
// You may obtain a copy of the License at
//
//     http://www.apache.org/licenses/LICENSE-2.0
//
// Unless required by applicable law or agreed to in writing, software
// distributed under the License is distributed on an "AS IS" BASIS,
// WITHOUT WARRANTIES OR CONDITIONS OF ANY KIND, either express or implied.
// See the License for the specific language governing permissions and
// limitations under the License.

#pragma once

#include <Interpreters/Context_fwd.h>
#include <Poco/Util/AbstractConfiguration.h>
#include <Storages/GCManager.h>
#include <Storages/KVStore/Decode/RegionTable.h>
#include <Storages/KVStore/StorageEngineType.h>
#include <Storages/KVStore/TMTStorages.h>
#include <Storages/KVStore/TiKVHelpers/PDTiKVClient.h>

namespace DB
{
class PathPool;

class KVStore;
using KVStorePtr = std::shared_ptr<KVStore>;

class TiDBSchemaSyncerManager;

class BackgroundService;
using BackGroundServicePtr = std::unique_ptr<BackgroundService>;

class MPPTaskManager;
using MPPTaskManagerPtr = std::shared_ptr<MPPTaskManager>;

class GCManager;
using GCManagerPtr = std::shared_ptr<GCManager>;

struct TiFlashRaftConfig;

// We define a shared ptr here, because TMTContext / SchemaSyncer / IndexReader all need to
// `share` the resource of cluster.
using KVClusterPtr = std::shared_ptr<pingcap::kv::Cluster>;

namespace Etcd
{
class Client;
using ClientPtr = std::shared_ptr<Client>;
} // namespace Etcd
class OwnerManager;
using OwnerManagerPtr = std::shared_ptr<OwnerManager>;
namespace S3
{
class IS3LockClient;
using S3LockClientPtr = std::shared_ptr<IS3LockClient>;
class S3GCManagerService;
using S3GCManagerServicePtr = std::unique_ptr<S3GCManagerService>;
} // namespace S3

class TMTContext : private boost::noncopyable
{
public:
    enum class StoreStatus : uint8_t
    {
        _MIN = 0, // NOLINT(bugprone-reserved-identifier)
        Idle,
        Ready,
        Running,
        Stopping,
        Terminated,
        _MAX, // NOLINT(bugprone-reserved-identifier)
    };

public:
    const KVStorePtr & getKVStore() const;
    KVStorePtr & getKVStore();
<<<<<<< HEAD
    void debugSetKVStore(const KVStorePtr & new_kvstore);
=======
    void debugSetKVStore(const KVStorePtr &);
>>>>>>> 03c3c49f

    const ManagedStorages & getStorages() const;
    ManagedStorages & getStorages();

    const RegionTable & getRegionTable() const;
    RegionTable & getRegionTable();

    const BackgroundService & getBackgroundService() const;
    BackgroundService & getBackgroundService();

    GCManager & getGCManager();

    Context & getContext();

    const Context & getContext() const;

    explicit TMTContext(
        Context & context_,
        const TiFlashRaftConfig & raft_config,
        const pingcap::ClusterConfig & cluster_config_);
    ~TMTContext();

    std::shared_ptr<TiDBSchemaSyncerManager> getSchemaSyncerManager() const;

    void updateSecurityConfig(const TiFlashRaftConfig & raft_config, const pingcap::ClusterConfig & cluster_config);

    pingcap::pd::ClientPtr getPDClient() const;

    pingcap::kv::Cluster * getKVCluster() { return cluster.get(); }

    const OwnerManagerPtr & getS3GCOwnerManager() const;

    const S3::S3GCManagerServicePtr & getS3GCManager() const { return s3gc_manager; }

    S3::S3LockClientPtr getS3LockClient() const { return s3lock_client; }

    MPPTaskManagerPtr getMPPTaskManager();

    void shutdown();

    void restore(PathPool & path_pool, const TiFlashRaftProxyHelper * proxy_helper = nullptr);

    const std::unordered_set<std::string> & getIgnoreDatabases() const;

    ::TiDB::StorageEngine getEngineType() const { return engine; }

    void reloadConfig(const Poco::Util::AbstractConfiguration & config);

    bool isInitialized() const;
    StoreStatus getStoreStatus(std::memory_order = std::memory_order_seq_cst) const;
    void setStatusRunning();
    void setStatusStopping();
    void setStatusTerminated();
    bool checkShuttingDown(std::memory_order = std::memory_order_seq_cst) const;
    bool checkTerminated(std::memory_order = std::memory_order_seq_cst) const;
    bool checkRunning(std::memory_order = std::memory_order_seq_cst) const;

    UInt64 batchReadIndexTimeout() const;
    // timeout for wait index (ms). "0" means wait infinitely
    UInt64 waitIndexTimeout() const;
    void debugSetWaitIndexTimeout(UInt64 timeout);
    Int64 waitRegionReadyTimeout() const;
    uint64_t readIndexWorkerTick() const;

    Etcd::ClientPtr getEtcdClient() const { return etcd_client; }

private:
    Context & context;
    KVStorePtr kvstore;
    ManagedStorages storages;
    RegionTable region_table;
    BackGroundServicePtr background_service;
    GCManager gc_manager;

    KVClusterPtr cluster;
    Etcd::ClientPtr etcd_client;

    OwnerManagerPtr s3gc_owner;
    S3::S3LockClientPtr s3lock_client;
    S3::S3GCManagerServicePtr s3gc_manager;

    mutable std::mutex mutex;

    std::atomic<StoreStatus> store_status{StoreStatus::Idle};

    const std::unordered_set<std::string> ignore_databases;
    std::shared_ptr<TiDBSchemaSyncerManager> schema_sync_manager;
    MPPTaskManagerPtr mpp_task_manager;

    ::TiDB::StorageEngine engine;

    std::atomic_uint64_t batch_read_index_timeout_ms;
    std::atomic_uint64_t wait_index_timeout_ms;
    std::atomic_uint64_t read_index_worker_tick_ms;
    std::atomic_int64_t wait_region_ready_timeout_sec;
};

const std::string & IntoStoreStatusName(TMTContext::StoreStatus status);

} // namespace DB<|MERGE_RESOLUTION|>--- conflicted
+++ resolved
@@ -78,11 +78,7 @@
 public:
     const KVStorePtr & getKVStore() const;
     KVStorePtr & getKVStore();
-<<<<<<< HEAD
-    void debugSetKVStore(const KVStorePtr & new_kvstore);
-=======
     void debugSetKVStore(const KVStorePtr &);
->>>>>>> 03c3c49f
 
     const ManagedStorages & getStorages() const;
     ManagedStorages & getStorages();
