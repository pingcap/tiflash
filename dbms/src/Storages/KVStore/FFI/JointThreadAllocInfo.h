--- conflicted
+++ resolved
@@ -75,14 +75,10 @@
 public:
     JointThreadInfoJeallocMap();
     ~JointThreadInfoJeallocMap();
-<<<<<<< HEAD
     /// Called by a bg thread as a routine work.
     void recordThreadAllocInfoForKVStore();
     void recordThreadAllocInfoForStorage();
     void recordThreadAllocInfo();
-=======
-    // Stop the periodic c
->>>>>>> 242f2d9e
     void stopThreadAllocInfo();
 
     /// For those everlasting threads, we can directly access their allocatedp/allocatedp.
@@ -91,7 +87,6 @@
     /// Note that this function rely on `TiFlashMetrics::instance` is alive
     static void reportThreadAllocBatchForKVStore(std::string_view, ReportThreadAllocateInfoBatch data);
 
-<<<<<<< HEAD
     void reportThreadAllocInfoForStorage(const std::string &, ReportThreadAllocateInfoType type, uint64_t value);
 
     // Call `thread.(de)allocatedp` for caller
@@ -99,10 +94,8 @@
 
     mutable std::shared_mutex memory_allocation_mut;
     std::unordered_map<std::string, ThreadInfoJealloc> kvstore_map;
-=======
 
     friend class tests::RegionKVStoreTest;
->>>>>>> 242f2d9e
 
 private:
     /// Be called periodicly to submit the alloc info to TiFlashMetrics
