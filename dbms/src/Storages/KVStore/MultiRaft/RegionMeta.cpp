--- conflicted
+++ resolved
@@ -530,8 +530,4 @@
     std::lock_guard lock(mutex);
     return region_state;
 }
-<<<<<<< HEAD
-
-=======
->>>>>>> 03c3c49f
 } // namespace DB