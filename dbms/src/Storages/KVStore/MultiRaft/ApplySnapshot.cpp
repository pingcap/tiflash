--- conflicted
+++ resolved
@@ -235,18 +235,10 @@
                             table_id);
                         /// Previously, we clean `old_key_range` here. However, we can only clean `new_key_range` here, if there is also an overlapped snapshot in region worker queue.
                         /// Consider:
-<<<<<<< HEAD
-                        /// 1. apply snapshot a of range [0..100)
-                        /// 2. apply snapshot b of range [50..100)
-                        /// 3. apply snapshot a' of range [0..50)
-                        /// In stage 3, we will mistakenly clean the old range [0..100), which covers the written data of snapshot b in stage 2.
-                        /// The clean operation is implicit by `ingestFiles(..., clear_data_in_range=true)`.
-=======
                         /// 1. there exists a region A of range [0..100)
-                        /// 2. region A is split into A' [0..50) B [50..100)
+                        /// 2. region A splitted into A' [0..50) and B [50..100)
                         /// 3. snapshot of B is applied into tiflash storage first
                         /// 4. when applying snapshot A -> A' of range [0..50), we should not clear the old range [0, 100) but only clean the new range
->>>>>>> 293c6918
                     }
                 }
                 if constexpr (std::is_same_v<RegionPtrWrap, RegionPtrWithSnapshotFiles>)
