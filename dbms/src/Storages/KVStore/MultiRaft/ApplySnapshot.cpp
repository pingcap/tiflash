--- conflicted
+++ resolved
@@ -117,11 +117,7 @@
     onSnapshot(new_region, old_region, old_applied_index, tmt);
 }
 
-<<<<<<< HEAD
-// This function get tiflash replica count from schema.
-=======
 // This function get tiflash replica count from local schema.
->>>>>>> b5776d55
 std::pair<UInt64, bool> getTiFlashReplicaSyncInfo(StorageDeltaMergePtr & dm_storage)
 {
     auto struct_lock = dm_storage->lockStructureForShare(getThreadNameAndID());
