--- conflicted
+++ resolved
@@ -118,26 +118,6 @@
     }
 
     onSnapshot(new_region, old_region, old_applied_index, tmt);
-<<<<<<< HEAD
-=======
-
-    if (tmt.getContext().getSharedContextDisagg()->isDisaggregatedStorageMode())
-    {
-        auto fap_ctx = tmt.getContext().getSharedContextDisagg()->fap_context;
-        // Everytime we meet a legacy snapshot, we try to clean obsolete fap ingest info.
-        if constexpr (!std::is_same_v<RegionPtrWrap, RegionPtrWithCheckpointInfo>)
-        {
-            // TODO(fap): Better cancel fap process in first, however, there is no case currently where a legacy snapshot runs with fap phase1/phase2 in parallel.
-            // The only case is a fap failed after phase 1 and fallback and failed to clean its phase 1 result.
-            fap_ctx->cleanCheckpointIngestInfo(tmt, new_region->id());
-        }
-        // Another FAP will not take place if this stage is not finished.
-        if (fap_ctx->tasks_trace->leakingDiscardTask(new_region->id()))
-        {
-            LOG_ERROR(log, "FastAddPeer: find old fap task, region_id={}", new_region->id());
-        }
-    }
->>>>>>> 03c3c49f
 }
 
 // This function get tiflash replica count from local schema.
