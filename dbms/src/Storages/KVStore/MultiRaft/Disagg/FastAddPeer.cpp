// Copyright 2023 PingCAP, Inc.
//
// Licensed under the Apache License, Version 2.0 (the "License");
// you may not use this file except in compliance with the License.
// You may obtain a copy of the License at
//
//     http://www.apache.org/licenses/LICENSE-2.0
//
// Unless required by applicable law or agreed to in writing, software
// distributed under the License is distributed on an "AS IS" BASIS,
// WITHOUT WARRANTIES OR CONDITIONS OF ANY KIND, either express or implied.
// See the License for the specific language governing permissions and
// limitations under the License.

#include <Common/FailPoint.h>
#include <Common/SyncPoint/SyncPoint.h>
#include <Common/TiFlashMetrics.h>
#include <Common/setThreadName.h>
#include <Interpreters/Context.h>
#include <Interpreters/SharedContexts/Disagg.h>
#include <Storages/KVStore/Decode/PartitionStreams.h>
#include <Storages/KVStore/FFI/ProxyFFI.h>
#include <Storages/KVStore/FFI/ProxyFFICommon.h>
#include <Storages/KVStore/KVStore.h>
#include <Storages/KVStore/MultiRaft/Disagg/CheckpointInfo.h>
#include <Storages/KVStore/MultiRaft/Disagg/CheckpointIngestInfo.h>
#include <Storages/KVStore/MultiRaft/Disagg/FastAddPeerCache.h>
#include <Storages/KVStore/MultiRaft/Disagg/FastAddPeerContext.h>
#include <Storages/KVStore/MultiRaft/Disagg/ServerlessUtils.h>
#include <Storages/KVStore/Region.h>
#include <Storages/KVStore/TMTContext.h>
#include <Storages/KVStore/Utils/AsyncTasks.h>
#include <Storages/Page/Config.h>
#include <Storages/Page/V3/CheckpointFile/CPManifestFileReader.h>
#include <Storages/Page/V3/PageDirectory.h>
#include <Storages/Page/V3/Universal/RaftDataReader.h>
#include <Storages/Page/V3/Universal/UniversalPageIdFormatImpl.h>
#include <Storages/Page/V3/Universal/UniversalPageStorage.h>
#include <Storages/Page/V3/Universal/UniversalWriteBatchImpl.h>
#include <Storages/S3/CheckpointManifestS3Set.h>
#include <Storages/S3/S3Common.h>
#include <Storages/S3/S3Filename.h>
#include <Storages/S3/S3GCManager.h>
#include <Storages/S3/S3RandomAccessFile.h>
#include <Storages/StorageDeltaMerge.h>
#include <fmt/core.h>

#include <memory>

namespace DB
{

namespace FailPoints
{
extern const char force_fap_worker_throw[];
extern const char force_set_fap_candidate_store_id[];
} // namespace FailPoints

FastAddPeerRes genFastAddPeerRes(
    FastAddPeerStatus status,
    std::string && apply_str,
    std::string && region_str,
    uint64_t shard_ver,
    std::string && inner_key_str,
    std::string && enc_key_str,
    std::string && txn_file_ref_str)
{
    auto * apply = RawCppString::New(apply_str);
    auto * region = RawCppString::New(region_str);
    auto * inner_key = RawCppString::New(inner_key_str);
    auto * enc_key = RawCppString::New(enc_key_str);
    auto * txn_file_ref = RawCppString::New(txn_file_ref_str);
    return FastAddPeerRes{
        .status = status,
        .apply_state = CppStrWithView{.inner = GenRawCppPtr(apply, RawCppPtrTypeImpl::String), .view = BaseBuffView{apply->data(), apply->size()}},
        .region = CppStrWithView{.inner = GenRawCppPtr(region, RawCppPtrTypeImpl::String), .view = BaseBuffView{region->data(), region->size()}},
        .shard_ver = shard_ver,
        .inner_key = CppStrWithView{.inner = GenRawCppPtr(inner_key, RawCppPtrTypeImpl::String), .view = BaseBuffView{inner_key->data(), inner_key->size()}},
        .enc_key = CppStrWithView{.inner = GenRawCppPtr(enc_key, RawCppPtrTypeImpl::String), .view = BaseBuffView{enc_key->data(), enc_key->size()}},
        .txn_file_ref = CppStrWithView{.inner = GenRawCppPtr(txn_file_ref, RawCppPtrTypeImpl::String), .view = BaseBuffView{txn_file_ref->data(), txn_file_ref->size()}},
    };
}

FastAddPeerRes genFastAddPeerResFail(FastAddPeerStatus status)
{
    return genFastAddPeerRes(status, "", "", 0, "", "", "");
}

std::vector<StoreID> getCandidateStoreIDsForRegion(TMTContext & tmt_context, UInt64 region_id, UInt64 current_store_id)
{
    fiu_do_on(FailPoints::force_set_fap_candidate_store_id, { return {1234}; });
    auto pd_client = tmt_context.getPDClient();
    auto resp = pd_client->getRegionByID(region_id);
    const auto & region = resp.region();
    std::vector<StoreID> store_ids;
    store_ids.reserve(region.peers_size());
    for (const auto & peer : region.peers())
    {
        if (peer.store_id() == current_store_id)
            continue;
        // TODO: use label on the store to determine whether it's tiflash WN
        if (peer.role() == metapb::PeerRole::Learner)
        {
            store_ids.push_back(peer.store_id());
        }
    }
    return store_ids;
}

using raft_serverpb::PeerState;
using raft_serverpb::RaftApplyState;
using raft_serverpb::RegionLocalState;


std::optional<CheckpointRegionInfoAndData> tryParseRegionInfoFromCheckpointData(
    ParsedCheckpointDataHolderPtr checkpoint_data_holder,
    UInt64 remote_store_id,
    UInt64 region_id,
    const TiFlashRaftProxyHelper * proxy_helper)
{
    auto * log = &Poco::Logger::get("FastAddPeer");
    RegionPtr region;
    {
        auto region_key = UniversalPageIdFormat::toKVStoreKey(region_id);
        auto page = checkpoint_data_holder->getUniversalPageStorage()
                        ->read(region_key, /*read_limiter*/ nullptr, {}, /*throw_on_not_exist*/ false);
        if (page.isValid())
        {
            ReadBufferFromMemory buf(page.data.begin(), page.data.size());
            region = Region::deserialize(buf, proxy_helper);
        }
        else
        {
            GET_METRIC(tiflash_fap_nomatch_reason, type_no_meta).Increment();
            return std::nullopt;
        }
    }

    RaftApplyState apply_state;
    {
        // TODO: use `RaftDataReader::readRegionApplyState`?
        auto apply_state_key = UniversalPageIdFormat::toRaftApplyStateKeyInKVEngine(region_id);
        auto page = checkpoint_data_holder->getUniversalPageStorage()
                        ->read(apply_state_key, /*read_limiter*/ nullptr, {}, /*throw_on_not_exist*/ false);
        if (page.isValid())
        {
            apply_state.ParseFromArray(page.data.begin(), page.data.size());
        }
        else
        {
            GET_METRIC(tiflash_fap_nomatch_reason, type_no_meta).Increment();
            LOG_DEBUG(log, "Failed to find apply state key, region_id={}", region_id);
            return std::nullopt;
        }
    }

    RegionLocalState region_state;
    {
        auto local_state_key = UniversalPageIdFormat::toRegionLocalStateKeyInKVEngine(region_id);
        auto page = checkpoint_data_holder->getUniversalPageStorage()
                        ->read(local_state_key, /*read_limiter*/ nullptr, {}, /*throw_on_not_exist*/ false);
        if (page.isValid())
        {
            region_state.ParseFromArray(page.data.begin(), page.data.size());
        }
        else
        {
            GET_METRIC(tiflash_fap_nomatch_reason, type_no_meta).Increment();
            LOG_DEBUG(log, "Failed to find region local state key region_id={}", region_id);
            return std::nullopt;
        }
    }

    auto checkpoint_info = std::make_shared<CheckpointInfo>();
    checkpoint_info->remote_store_id = remote_store_id;
    checkpoint_info->region_id = region_id;
    checkpoint_info->checkpoint_data_holder = checkpoint_data_holder;
    checkpoint_info->temp_ps = checkpoint_data_holder->getUniversalPageStorage();
    return std::make_tuple(checkpoint_info, region, apply_state, region_state);
}

bool tryResetPeerIdInRegion(RegionPtr region, const RegionLocalState & region_state, uint64_t new_peer_id)
{
    auto peer_state = region_state.state();
    if (peer_state == PeerState::Tombstone || peer_state == PeerState::Applying)
    {
        GET_METRIC(tiflash_fap_nomatch_reason, type_region_state).Increment();
        return false;
    }
    for (const auto & peer : region_state.region().peers())
    {
        if (peer.id() == new_peer_id)
        {
            auto peer_copy = peer;
            region->mutMeta().setPeer(std::move(peer_copy));
            return true;
        }
    }
    GET_METRIC(tiflash_fap_nomatch_reason, type_conf).Increment();
    return false;
}

std::variant<CheckpointRegionInfoAndData, FastAddPeerRes> FastAddPeerImplSelect(
    TMTContext & tmt,
    const TiFlashRaftProxyHelper * proxy_helper,
    uint64_t region_id,
    uint64_t new_peer_id)
{
    GET_METRIC(tiflash_fap_task_state, type_selecting_stage).Increment();
    SCOPE_EXIT({ GET_METRIC(tiflash_fap_task_state, type_selecting_stage).Decrement(); });

    auto log = Logger::get("FastAddPeer");
    Stopwatch watch;
    std::unordered_map<StoreID, UInt64> checked_seq_map;
    auto fap_ctx = tmt.getContext().getSharedContextDisagg()->fap_context;
    RUNTIME_CHECK(fap_ctx != nullptr);
    RUNTIME_CHECK(fap_ctx->tasks_trace != nullptr);
    auto cancel_handle = fap_ctx->tasks_trace->getCancelHandleFromExecutor(region_id);

    // Get candidate stores.
    const auto & settings = tmt.getContext().getSettingsRef();
    auto current_store_id = tmt.getKVStore()->clonedStoreMeta().id();
    std::vector<StoreID> candidate_store_ids = getCandidateStoreIDsForRegion(tmt, region_id, current_store_id);

    fiu_do_on(FailPoints::force_fap_worker_throw, { throw Exception(ErrorCodes::LOGICAL_ERROR, "mocked throw"); });

    if (candidate_store_ids.empty())
    {
        LOG_DEBUG(log, "No suitable candidate peer for region_id={}", region_id);
        GET_METRIC(tiflash_fap_task_result, type_failed_no_suitable).Increment();
        return genFastAddPeerResFail(FastAddPeerStatus::NoSuitable);
    }
    LOG_DEBUG(log, "Begin to select checkpoint for region_id={}", region_id);

    // It will return with FastAddPeerRes or failed with timeout result wrapped in FastAddPeerRes.
    while (true)
    {
        // Check all candidate stores in this loop.
        for (const auto store_id : candidate_store_ids)
        {
            RUNTIME_CHECK(store_id != current_store_id, store_id, current_store_id);
            auto iter = checked_seq_map.find(store_id);
            auto checked_seq = (iter == checked_seq_map.end()) ? 0 : iter->second;
            auto [data_seq, checkpoint_data] = fap_ctx->getNewerCheckpointData(tmt.getContext(), store_id, checked_seq);

            checked_seq_map[store_id] = data_seq;
            if (data_seq > checked_seq)
            {
                RUNTIME_CHECK(checkpoint_data != nullptr);
                auto maybe_region_info
                    = tryParseRegionInfoFromCheckpointData(checkpoint_data, store_id, region_id, proxy_helper);
                if (!maybe_region_info.has_value())
                    continue;
                const auto & checkpoint_info = std::get<0>(maybe_region_info.value());
                auto & region = std::get<1>(maybe_region_info.value());
                auto & region_state = std::get<3>(maybe_region_info.value());
                if (tryResetPeerIdInRegion(region, region_state, new_peer_id))
                {
                    LOG_INFO(
                        log,
                        "Select checkpoint with data_seq={}, remote_store_id={} elapsed={} size(candidate_store_id)={} "
                        "region_id={}",
                        data_seq,
                        checkpoint_info->remote_store_id,
                        watch.elapsedSeconds(),
                        candidate_store_ids.size(),
                        region_id);
                    GET_METRIC(tiflash_fap_task_duration_seconds, type_select_stage).Observe(watch.elapsedSeconds());
                    return maybe_region_info.value();
                }
                else
                {
                    LOG_DEBUG(
                        log,
                        "Checkpoint with seq {} doesn't contain reusable region info region_id={} from_store_id={}",
                        data_seq,
                        region_id,
                        store_id);
                }
            }
        }
        {
            if (watch.elapsedSeconds() >= settings.fap_wait_checkpoint_timeout_seconds)
            {
                // This could happen if there are too many pending tasks in queue,
                LOG_INFO(
                    log,
                    "FastAddPeer timeout when select checkpoints region_id={} new_peer_id={}",
                    region_id,
                    new_peer_id);
                GET_METRIC(tiflash_fap_task_result, type_failed_timeout).Increment();
                return genFastAddPeerResFail(FastAddPeerStatus::NoSuitable);
            }
            SYNC_FOR("in_FastAddPeerImplSelect::before_sleep");
            if (cancel_handle->blockedWaitFor(std::chrono::milliseconds(1000)))
            {
                LOG_INFO(log, "FAP is canceled during peer selecting, region_id={}", region_id);
                // Just remove the task from AsyncTasks, it will not write anything in disk during this stage.
                // NOTE once canceled, Proxy should no longer polling `FastAddPeer`, since it will result in `OtherError`.
                fap_ctx->tasks_trace->leakingDiscardTask(region_id);
                // We immediately increase this metrics when cancel, since a canceled task may not be fetched.
                GET_METRIC(tiflash_fap_task_result, type_failed_cancel).Increment();
                return genFastAddPeerResFail(FastAddPeerStatus::Canceled);
            }
        }
    }
}

FastAddPeerRes FastAddPeerImplWrite(
    TMTContext & tmt,
    const TiFlashRaftProxyHelper * proxy_helper,
    UInt64 region_id,
    UInt64 new_peer_id,
    CheckpointRegionInfoAndData && checkpoint,
    UInt64 start_time)
{
    auto fap_ctx = tmt.getContext().getSharedContextDisagg()->fap_context;
    auto cancel_handle = fap_ctx->tasks_trace->getCancelHandleFromExecutor(region_id);
    const auto & settings = tmt.getContext().getSettingsRef();
    auto keyspace_id = region->getKeyspaceID();
    auto table_id = region->getMappedTableID();

    auto log = Logger::get(fmt::format(
        "FastAddPeer(region_id={} keyspace={} table_id={} new_peer_id={})",
        region_id,
        keyspace_id,
        table_id,
        new_peer_id));

    Stopwatch watch;
    SCOPE_EXIT({ GET_METRIC(tiflash_fap_task_duration_seconds, type_write_stage).Observe(watch.elapsedSeconds()); });
    GET_METRIC(tiflash_fap_task_state, type_writing_stage).Increment();
    SCOPE_EXIT({ GET_METRIC(tiflash_fap_task_state, type_writing_stage).Decrement(); });

    auto [checkpoint_info, region, apply_state, region_state] = checkpoint;

    const auto [table_drop_lock, storage, schema_snap] = AtomicGetStorageSchema(region_id, keyspace_id, table_id, tmt);
    if (!storage)
    {
<<<<<<< HEAD
        LOG_WARNING(log, "FAP failed because the table can not be found");
        return genFastAddPeerRes(FastAddPeerStatus::BadData, "", "");
=======
        LOG_WARNING(
            log,
            "FAP failed because the table can not be found, region_id={} keyspace={} table_id={}",
            region_id,
            keyspace_id,
            table_id);
        return genFastAddPeerResFail(FastAddPeerStatus::BadData);
>>>>>>> d22df76d
    }
    UNUSED(schema_snap);
    RUNTIME_CHECK_MSG(storage->engineType() == TiDB::StorageEngine::DT, "ingest into unsupported storage engine");
    auto dm_storage = std::dynamic_pointer_cast<StorageDeltaMerge>(storage);
    auto new_key_range = DM::RowKeyRange::fromRegionRange(
        region->getRange(),
        table_id,
        storage->isCommonHandle(),
        storage->getRowKeyColumnSize());

    if (cancel_handle->isCanceled())
    {
        LOG_INFO(log, "FAP is canceled before write");
        fap_ctx->cleanTask(tmt, proxy_helper, region_id, CheckpointIngestInfo::CleanReason::TiFlashCancel);
        GET_METRIC(tiflash_fap_task_result, type_failed_cancel).Increment();
        return genFastAddPeerResFail(FastAddPeerStatus::Canceled);
    }

    DM::Segments segments;
    try
    {
        segments = dm_storage->buildSegmentsFromCheckpointInfo(cancel_handle, new_key_range, checkpoint_info, settings);
    }
    catch (...)
    {
        // It will call `createTargetSegmentsFromCheckpoint`, which will build delta and stable space for all segments.
        // For every remote pages refered, `createS3LockForWriteBatch` will lock them on S3 to prevent them from being GC-ed.
        // Failure in creating lock results in an Exception, causing FAP fallback with BadData error.
        // A typical failure is that this TiFlash node fails to communicate with other TiFlash nodes.
        GET_METRIC(tiflash_fap_task_result, type_failed_build_chkpt).Increment();
        throw;
    }
    GET_METRIC(tiflash_fap_task_duration_seconds, type_write_stage_build).Observe(watch.elapsedSecondsFromLastTime());

    // Note that the task may be canceled during `buildSegmentsFromCheckpointInfo`. So we must check here before further operations.
    if (cancel_handle->isCanceled())
    {
        LOG_INFO(log, "FAP is canceled after build segments");
        fap_ctx->cleanTask(tmt, proxy_helper, region_id, CheckpointIngestInfo::CleanReason::TiFlashCancel);
        GET_METRIC(tiflash_fap_task_result, type_failed_cancel).Increment();
        return genFastAddPeerRes(FastAddPeerStatus::Canceled, "", "");
    }

    fap_ctx->insertCheckpointIngestInfo(
        tmt,
        region_id,
        new_peer_id,
        checkpoint_info->remote_store_id,
        region,
        std::move(segments),
        start_time);
    GET_METRIC(tiflash_fap_task_duration_seconds, type_write_stage_insert).Observe(watch.elapsedSecondsFromLastTime());

    SYNC_FOR("in_FastAddPeerImplWrite::after_write_segments");
    if (cancel_handle->isCanceled())
    {
        LOG_INFO(log, "FAP is canceled after write segments");
        fap_ctx->cleanTask(tmt, proxy_helper, region_id, CheckpointIngestInfo::CleanReason::TiFlashCancel);
        GET_METRIC(tiflash_fap_task_result, type_failed_cancel).Increment();
        return genFastAddPeerResFail(FastAddPeerStatus::Canceled);
    }

    // Now, the FAP snapshot is persisted. And we will later send it to ourselves to have is acked by the raftstore.
    // Later, we directly write the raft log into formal unips. We do this here because we store raft log seperately.

    // TODO(fap) Currently, FAP only handle when the peer is newly created in this store,
    // Move this to `ApplyFapSnapshot` and clean stale data, if FAP can later handle all snapshots.
    UniversalWriteBatch wb;
    RUNTIME_CHECK(checkpoint_info->temp_ps != nullptr);
    RaftDataReader raft_data_reader(*(checkpoint_info->temp_ps));

    auto expected_index = UniversalPageIdFormat::toRaftLogKey(region_id, apply_state.applied_index());
    bool too_many_raft_logs = false;
    bool got_expected_index = false;
    size_t written_raft_count = 0;
    raft_data_reader.traverseRemoteRaftLogForRegion(
        region_id,
        [&](size_t raft_log_count) {
            GET_METRIC(tiflash_raft_raft_log_gap_count, type_unhandled_fap_raft_log).Observe(raft_log_count);
            if (raft_log_count > 1500)
            {
                too_many_raft_logs = true;
                // Will early abort.
                return false;
            }
            written_raft_count = raft_log_count;
            return true;
        },
        [&](const UniversalPageId & page_id, PageSize size, const PS::V3::CheckpointLocation & location) {
            LOG_DEBUG(log, "Write raft log size {} index={}", size, UniversalPageIdFormat::getU64ID(page_id));
            if (page_id == expected_index)
            {
                got_expected_index = true;
            }
            wb.putRemotePage(page_id, 0, size, location, {});
        });

    if (too_many_raft_logs || !got_expected_index)
    {
        LOG_INFO(
            log,
            "FAP is canceled when write raft log, too_many_raft_logs={}, got_expected_index={}, applied_index={}",
            too_many_raft_logs,
            got_expected_index,
            apply_state.applied_index());
        fap_ctx->cleanTask(tmt, proxy_helper, region_id, CheckpointIngestInfo::CleanReason::TiFlashCancel);
        GET_METRIC(tiflash_fap_task_result, type_failed_cancel).Increment();
        return genFastAddPeerRes(FastAddPeerStatus::Canceled, "", "");
    }
    GET_METRIC(tiflash_fap_task_duration_seconds, type_write_stage_raft).Observe(watch.elapsedSecondsFromLastTime());
    auto wn_ps = tmt.getContext().getWriteNodePageStorage();
    RUNTIME_CHECK(wn_ps != nullptr);
    wn_ps->write(std::move(wb));
    SYNC_FOR("in_FastAddPeerImplWrite::after_write_raft_log");
    if (cancel_handle->isCanceled())
    {
        LOG_INFO(log, "FAP is canceled after write raft log");
        fap_ctx->cleanTask(tmt, proxy_helper, region_id, CheckpointIngestInfo::CleanReason::TiFlashCancel);
        GET_METRIC(tiflash_fap_task_result, type_failed_cancel).Increment();
        return genFastAddPeerResFail(FastAddPeerStatus::Canceled);
    }
<<<<<<< HEAD
    LOG_DEBUG(log, "Finish write FAP snapshot, written_raft_count={}", written_raft_count);
=======
    LOG_DEBUG(log, "Finish write FAP snapshot, region_id={} keyspace={} table_id={}", region_id, keyspace_id, table_id);
    // Return a FastAddPeerRes with region meta under the serverless branch to generate a fap snapshot
    // with correct meta
    auto tmp_ps = checkpoint_info->checkpoint_data_holder->getUniversalPageStorage();
>>>>>>> d22df76d
    return genFastAddPeerRes(
        FastAddPeerStatus::Ok,
        apply_state.SerializeAsString(),
        region_state.region().SerializeAsString(),
        getShardVer(tmp_ps, region_id),
        getCompactibleInnerKey(tmp_ps, keyspace_id, region_id),
        getCompactibleEncKey(tmp_ps, keyspace_id, region_id),
        getTxnFileRef(tmp_ps, region_id));
}

// This function executes FAP phase 1 from a thread in a dedicated pool.
FastAddPeerRes FastAddPeerImpl(
    FastAddPeerContextPtr fap_ctx,
    TMTContext & tmt,
    const TiFlashRaftProxyHelper * proxy_helper,
    UInt64 region_id,
    UInt64 new_peer_id,
    UInt64 start_time)
{
    auto log = Logger::get("FastAddPeer");
    try
    {
        auto maybe_elapsed = fap_ctx->tasks_trace->queryElapsed(region_id);
        if unlikely (!maybe_elapsed.has_value())
        {
            GET_METRIC(tiflash_fap_task_result, type_failed_cancel).Increment();
            LOG_INFO(log, "FAP is canceled at beginning region_id={} new_peer_id={}", region_id, new_peer_id);
        }
        auto elapsed = maybe_elapsed.value();
        GET_METRIC(tiflash_fap_task_duration_seconds, type_queue_stage).Observe(elapsed / 1000.0);
        GET_METRIC(tiflash_fap_task_state, type_queueing_stage).Decrement();
        // We don't delete fap snapshot if exists. However, there could be the following case:
        // - Phase 1 generates an fap snapshot and TiFlash restarts before it could send faked snapshot.
        // - Another phase 1 is started because the peer is not inited.
        // - The phase 1 fallbacked. Leaving the FAP snapshot of previous phase 1.
        // It is OK to preserve the stale fap snapshot, because we will compare (index, term) before pre/post apply.
        auto res = FastAddPeerImplSelect(tmt, proxy_helper, region_id, new_peer_id);
        if (std::holds_alternative<CheckpointRegionInfoAndData>(res))
        {
            auto final_res = FastAddPeerImplWrite(
                tmt,
                proxy_helper,
                region_id,
                new_peer_id,
                std::move(std::get<CheckpointRegionInfoAndData>(res)),
                start_time);
            GET_METRIC(tiflash_fap_task_result, type_success_transform).Increment();
            return final_res;
        }
        return std::get<FastAddPeerRes>(res);
    }
    catch (const Exception & e)
    {
        // Could be like:
        // - can't put remote page with empty data_location
        DB::tryLogCurrentException(
            "FastAddPeerImpl",
            fmt::format(
                "Failed when try to restore from checkpoint region_id={} new_peer_id={} {}",
                region_id,
                new_peer_id,
                e.message()));
        GET_METRIC(tiflash_fap_task_result, type_failed_baddata).Increment();
        // The task could stuck in AsyncTasks as Finished till fetched by resolveFapSnapshotState,
        // since a FastAddPeerStatus::BadData result will lead to a fallback in Proxy.
        return genFastAddPeerResFail(FastAddPeerStatus::BadData);
    }
    catch (...)
    {
        DB::tryLogCurrentException(
            "FastAddPeerImpl",
            fmt::format(
                "Failed when try to restore from checkpoint region_id={} new_peer_id={}",
                region_id,
                new_peer_id));
        GET_METRIC(tiflash_fap_task_result, type_failed_baddata).Increment();
        // The task could stuck in AsyncTasks as Finished till fetched by resolveFapSnapshotState.
        // since a FastAddPeerStatus::BadData result will lead to a fallback in Proxy.
        return genFastAddPeerResFail(FastAddPeerStatus::BadData);
    }
}

uint8_t ApplyFapSnapshotImpl(
    TMTContext & tmt,
    TiFlashRaftProxyHelper * proxy_helper,
    UInt64 region_id,
    UInt64 peer_id,
    bool assert_exist,
    UInt64 index,
    UInt64 term)
{
    auto log = Logger::get("FastAddPeer");
    Stopwatch watch_ingest;
    auto kvstore = tmt.getKVStore();
    auto fap_ctx = tmt.getContext().getSharedContextDisagg()->fap_context;
    auto checkpoint_ingest_info = fap_ctx->getOrRestoreCheckpointIngestInfo(tmt, proxy_helper, region_id, peer_id);
    if (!checkpoint_ingest_info)
    {
        if (assert_exist)
        {
            throw Exception(
                ErrorCodes::LOGICAL_ERROR,
                "Expected to have fap snapshot, region_id={}, peer_id={}",
                region_id,
                peer_id);
        }
        // If fap is enabled, and this region is not currently exists on proxy's side,
        // proxy will check if we have a fap snapshot first.
        // If we don't, the snapshot should be a regular snapshot.
        LOG_DEBUG(
            log,
            "Failed to get fap snapshot, it's regular snapshot, region_id={}, peer_id={}",
            region_id,
            peer_id);
        return false;
    }
    auto begin = checkpoint_ingest_info->beginTime();
    if (kvstore->getRegion(region_id))
    {
        throw Exception(
            ErrorCodes::LOGICAL_ERROR,
            "Don't support FAP for an existing region, region_id={} peer_id={} begin_time={}",
            region_id,
            peer_id,
            begin);
    }
    // `region_to_ingest` is not the region in kvstore.
    auto region_to_ingest = checkpoint_ingest_info->getRegion();
    RUNTIME_CHECK(region_to_ingest != nullptr);
    if (region_to_ingest->appliedIndex() != index || region_to_ingest->appliedIndexTerm() != term)
    {
        if (assert_exist)
        {
            throw Exception(
                ErrorCodes::LOGICAL_ERROR,
                "Mismatched region and term, expected=({},{}) actual=({},{}) region_id={} peer_id={} begin_time={}",
                index,
                term,
                region_to_ingest->appliedIndex(),
                region_to_ingest->appliedIndexTerm(),
                region_id,
                peer_id,
                begin);
        }
        else
        {
            LOG_DEBUG(log, "Fap snapshot not match, maybe stale, region_id={}, peer_id={}", region_id, peer_id);
            return false;
        }
    }
    LOG_INFO(log, "Begin apply fap snapshot, region_id={} peer_id={} begin_time={}", region_id, peer_id, begin);
    // If there is `checkpoint_ingest_info`, it is exactly the data we want to ingest. Consider two scene:
    // 1. If there was a failed FAP which failed to clean, its data will be overwritten by current FAP which has finished phase 1.
    // 2. It is not possible that a restart happens at FAP phase 2, and a regular snapshot is sent, because snapshots can only be accepted once the previous snapshot it handled.
    {
        GET_METRIC(tiflash_fap_task_state, type_ingesting_stage).Increment();
        SCOPE_EXIT({ GET_METRIC(tiflash_fap_task_state, type_ingesting_stage).Decrement(); });
        kvstore->handleIngestCheckpoint(checkpoint_ingest_info->getRegion(), checkpoint_ingest_info, tmt);
        fap_ctx->cleanTask(tmt, proxy_helper, region_id, CheckpointIngestInfo::CleanReason::Success);
        GET_METRIC(tiflash_fap_task_duration_seconds, type_ingest_stage).Observe(watch_ingest.elapsedSeconds());
        auto current = FAPAsyncTasks::getCurrentMillis();
        auto elapsed = (current - begin) / 1000.0;
        if (begin != 0)
        {
            GET_METRIC(tiflash_fap_task_duration_seconds, type_total).Observe(elapsed);
        }
        LOG_INFO(log, "Finish apply fap snapshot, region_id={} peer_id={} elapsed={}", region_id, peer_id, elapsed);
        GET_METRIC(tiflash_fap_task_result, type_succeed).Increment();
        return true;
    }
}

FapSnapshotState QueryFapSnapshotState(
    EngineStoreServerWrap * server,
    uint64_t region_id,
    uint64_t peer_id,
    uint64_t index,
    uint64_t term)
{
    try
    {
        RUNTIME_CHECK_MSG(server->tmt, "TMTContext is null");
        RUNTIME_CHECK_MSG(server->proxy_helper, "proxy_helper is null");
        if (!server->tmt->getContext().getSharedContextDisagg()->isDisaggregatedStorageMode())
            return FapSnapshotState::Other;
        auto fap_ctx = server->tmt->getContext().getSharedContextDisagg()->fap_context;
        // We just restore it, since if there is, it will soon be used.
        if (auto ptr
            = fap_ctx->getOrRestoreCheckpointIngestInfo(*(server->tmt), server->proxy_helper, region_id, peer_id);
            ptr != nullptr)
        {
            RUNTIME_CHECK(ptr->getRegion() != nullptr);
            if (ptr->getRegion()->appliedIndex() == index && ptr->getRegion()->appliedIndexTerm() == term)
                return FapSnapshotState::Persisted;
            return FapSnapshotState::NotFound;
        }
        return FapSnapshotState::NotFound;
    }
    catch (...)
    {
        DB::tryLogCurrentFatalException(
            "QueryFapSnapshotState",
            fmt::format("Failed query fap snapshot state region_id={} peer_id={}", region_id, peer_id));
        exit(-1);
    }
}

uint8_t ApplyFapSnapshot(
    EngineStoreServerWrap * server,
    uint64_t region_id,
    uint64_t peer_id,
    uint8_t assert_exist,
    uint64_t index,
    uint64_t term)
{
    try
    {
        RUNTIME_CHECK_MSG(server->tmt, "TMTContext is null");
        RUNTIME_CHECK_MSG(server->proxy_helper, "proxy_helper is null");
        if (!server->tmt->getContext().getSharedContextDisagg()->isDisaggregatedStorageMode())
            return false;
        return ApplyFapSnapshotImpl(*server->tmt, server->proxy_helper, region_id, peer_id, assert_exist, index, term);
    }
    catch (...)
    {
        DB::tryLogCurrentFatalException(
            "FastAddPeerApply",
            fmt::format("Failed when try to apply fap snapshot region_id={} peer_id={}", region_id, peer_id));
        exit(-1);
    }
}

FastAddPeerRes FastAddPeer(EngineStoreServerWrap * server, uint64_t region_id, uint64_t new_peer_id)
{
    try
    {
        auto log = Logger::get("FastAddPeer");
        if (!server->tmt->getContext().getSharedContextDisagg()->isDisaggregatedStorageMode())
            return genFastAddPeerResFail(FastAddPeerStatus::OtherError);
        auto fap_ctx = server->tmt->getContext().getSharedContextDisagg()->fap_context;
        if (fap_ctx == nullptr)
        {
            LOG_WARNING(log, "FAP Context is not initialized. Should only enable FAP in DisaggregatedStorageMode.");
            return genFastAddPeerResFail(FastAddPeerStatus::NoSuitable);
        }
        if (!fap_ctx->tasks_trace->isScheduled(region_id))
        {
            // We need to schedule the task.
            auto current_time = FAPAsyncTasks::getCurrentMillis();
            GET_METRIC(tiflash_fap_task_state, type_queueing_stage).Increment();
            auto job_func = [server, region_id, new_peer_id, fap_ctx, current_time]() {
                std::string origin_name = getThreadName();
                SCOPE_EXIT({ setThreadName(origin_name.c_str()); });
                setThreadName("fap-builder");
                return FastAddPeerImpl(
                    fap_ctx,
                    *(server->tmt),
                    server->proxy_helper,
                    region_id,
                    new_peer_id,
                    current_time);
            };
            auto res = fap_ctx->tasks_trace->addTaskWithCancel(region_id, job_func, [log, region_id, new_peer_id]() {
                LOG_INFO(
                    log,
                    "FAP is canceled in queue due to timeout region_id={} new_peer_id={}",
                    region_id,
                    new_peer_id);
                // It is already canceled in queue.
                GET_METRIC(tiflash_fap_task_result, type_failed_cancel).Increment();
                return genFastAddPeerResFail(FastAddPeerStatus::Canceled);
            });
            if (res)
            {
                GET_METRIC(tiflash_fap_task_state, type_ongoing).Increment();
                LOG_INFO(log, "Add new task success, new_peer_id={} region_id={}", new_peer_id, region_id);
            }
            else
            {
                // If the queue is full, the task won't be registered, return OtherError for quick fallback.
                // If proxy still mistakenly polls canceled task, it will also fails here.
                LOG_ERROR(
                    log,
                    "Add new task fail(queue full) or poll canceled, new_peer_id={} region_id={}",
                    new_peer_id,
                    region_id);
                GET_METRIC(tiflash_fap_task_result, type_failed_other).Increment();
                return genFastAddPeerResFail(FastAddPeerStatus::OtherError);
            }
        }

        // If the task is canceled, the task will not be `isScheduled`.
        if (fap_ctx->tasks_trace->isReady(region_id))
        {
            GET_METRIC(tiflash_fap_task_state, type_ongoing).Decrement();
            auto [result, elapsed] = fap_ctx->tasks_trace->fetchResultAndElapsed(region_id);
            LOG_INFO(
                log,
                "Fetch task, result={} new_peer_id={} region_id={} elapsed={}",
                magic_enum::enum_name(result.status),
                new_peer_id,
                region_id,
                elapsed);
            GET_METRIC(tiflash_fap_task_result, type_total).Increment();
            GET_METRIC(tiflash_fap_task_duration_seconds, type_phase1_total).Observe(elapsed / 1000.0);
            return result;
        }
        else
        {
            const auto & settings = server->tmt->getContext().getSettingsRef();
            auto maybe_elapsed = fap_ctx->tasks_trace->queryElapsed(region_id);
            RUNTIME_CHECK_MSG(
                maybe_elapsed.has_value(),
                "Task not found, region_id={} new_peer_id={}",
                region_id,
                new_peer_id);
            auto elapsed = maybe_elapsed.value();
            if (elapsed >= 1000 * settings.fap_task_timeout_seconds)
            {
                /// NOTE: Make sure FastAddPeer is the only place to cancel FAP phase 1.
                // If the task is running, we have to wait it return on cancel and clean,
                // otherwise a later regular may race with this clean.
                auto prev_state = fap_ctx->tasks_trace->queryState(region_id);
                LOG_INFO(
                    log,
                    "Cancel FAP due to timeout region_id={} new_peer_id={} prev_state={}",
                    region_id,
                    new_peer_id,
                    magic_enum::enum_name(prev_state));
                GET_METRIC(tiflash_fap_task_state, type_blocking_cancel_stage).Increment();
                {
                    [[maybe_unused]] auto s = fap_ctx->tasks_trace->blockedCancelRunningTask(region_id);
                }
                GET_METRIC(tiflash_fap_task_state, type_blocking_cancel_stage).Decrement();
                // Return Canceled because it is cancel from outside FAP worker.
                return genFastAddPeerResFail(FastAddPeerStatus::Canceled);
            }
            LOG_DEBUG(log, "Task is still pending new_peer_id={} region_id={}", new_peer_id, region_id);
            return genFastAddPeerResFail(FastAddPeerStatus::WaitForData);
        }
    }
    catch (const Exception & e)
    {
        DB::tryLogCurrentException(
            "FastAddPeer",
            fmt::format(
                "Failed when try to restore from checkpoint region_id={} new_peer_id={} {}",
                region_id,
                new_peer_id,
                e.message()));
        return genFastAddPeerResFail(FastAddPeerStatus::OtherError);
    }
    catch (...)
    {
        DB::tryLogCurrentException(
            "FastAddPeer",
            fmt::format(
                "Failed when try to restore from checkpoint region_id={} new_peer_id={}",
                region_id,
                new_peer_id));
        return genFastAddPeerResFail(FastAddPeerStatus::OtherError);
    }
}

void ClearFapSnapshot(EngineStoreServerWrap * server, uint64_t region_id)
{
    try
    {
        RUNTIME_CHECK_MSG(server->tmt, "TMTContext is null");
        RUNTIME_CHECK_MSG(server->proxy_helper, "proxy_helper is null");
        if (!server->tmt->getContext().getSharedContextDisagg()->isDisaggregatedStorageMode())
            return;
        CheckpointIngestInfo::forciblyClean(
            *(server->tmt),
            server->proxy_helper,
            region_id,
            false,
            CheckpointIngestInfo::CleanReason::ProxyFallback);
    }
    catch (...)
    {
        tryLogCurrentFatalException(__PRETTY_FUNCTION__);
        exit(-1);
    }
}
} // namespace DB<|MERGE_RESOLUTION|>--- conflicted
+++ resolved
@@ -317,6 +317,13 @@
     auto fap_ctx = tmt.getContext().getSharedContextDisagg()->fap_context;
     auto cancel_handle = fap_ctx->tasks_trace->getCancelHandleFromExecutor(region_id);
     const auto & settings = tmt.getContext().getSettingsRef();
+    Stopwatch watch;
+    SCOPE_EXIT({ GET_METRIC(tiflash_fap_task_duration_seconds, type_write_stage).Observe(watch.elapsedSeconds()); });
+    GET_METRIC(tiflash_fap_task_state, type_writing_stage).Increment();
+    SCOPE_EXIT({ GET_METRIC(tiflash_fap_task_state, type_writing_stage).Decrement(); });
+
+    auto [checkpoint_info, region, apply_state, region_state] = checkpoint;
+
     auto keyspace_id = region->getKeyspaceID();
     auto table_id = region->getMappedTableID();
 
@@ -327,28 +334,11 @@
         table_id,
         new_peer_id));
 
-    Stopwatch watch;
-    SCOPE_EXIT({ GET_METRIC(tiflash_fap_task_duration_seconds, type_write_stage).Observe(watch.elapsedSeconds()); });
-    GET_METRIC(tiflash_fap_task_state, type_writing_stage).Increment();
-    SCOPE_EXIT({ GET_METRIC(tiflash_fap_task_state, type_writing_stage).Decrement(); });
-
-    auto [checkpoint_info, region, apply_state, region_state] = checkpoint;
-
     const auto [table_drop_lock, storage, schema_snap] = AtomicGetStorageSchema(region_id, keyspace_id, table_id, tmt);
     if (!storage)
     {
-<<<<<<< HEAD
         LOG_WARNING(log, "FAP failed because the table can not be found");
-        return genFastAddPeerRes(FastAddPeerStatus::BadData, "", "");
-=======
-        LOG_WARNING(
-            log,
-            "FAP failed because the table can not be found, region_id={} keyspace={} table_id={}",
-            region_id,
-            keyspace_id,
-            table_id);
         return genFastAddPeerResFail(FastAddPeerStatus::BadData);
->>>>>>> d22df76d
     }
     UNUSED(schema_snap);
     RUNTIME_CHECK_MSG(storage->engineType() == TiDB::StorageEngine::DT, "ingest into unsupported storage engine");
@@ -389,7 +379,7 @@
         LOG_INFO(log, "FAP is canceled after build segments");
         fap_ctx->cleanTask(tmt, proxy_helper, region_id, CheckpointIngestInfo::CleanReason::TiFlashCancel);
         GET_METRIC(tiflash_fap_task_result, type_failed_cancel).Increment();
-        return genFastAddPeerRes(FastAddPeerStatus::Canceled, "", "");
+        return genFastAddPeerResFail(FastAddPeerStatus::Canceled);
     }
 
     fap_ctx->insertCheckpointIngestInfo(
@@ -456,7 +446,7 @@
             apply_state.applied_index());
         fap_ctx->cleanTask(tmt, proxy_helper, region_id, CheckpointIngestInfo::CleanReason::TiFlashCancel);
         GET_METRIC(tiflash_fap_task_result, type_failed_cancel).Increment();
-        return genFastAddPeerRes(FastAddPeerStatus::Canceled, "", "");
+        return genFastAddPeerResFail(FastAddPeerStatus::Canceled);
     }
     GET_METRIC(tiflash_fap_task_duration_seconds, type_write_stage_raft).Observe(watch.elapsedSecondsFromLastTime());
     auto wn_ps = tmt.getContext().getWriteNodePageStorage();
@@ -470,14 +460,8 @@
         GET_METRIC(tiflash_fap_task_result, type_failed_cancel).Increment();
         return genFastAddPeerResFail(FastAddPeerStatus::Canceled);
     }
-<<<<<<< HEAD
     LOG_DEBUG(log, "Finish write FAP snapshot, written_raft_count={}", written_raft_count);
-=======
-    LOG_DEBUG(log, "Finish write FAP snapshot, region_id={} keyspace={} table_id={}", region_id, keyspace_id, table_id);
-    // Return a FastAddPeerRes with region meta under the serverless branch to generate a fap snapshot
-    // with correct meta
     auto tmp_ps = checkpoint_info->checkpoint_data_holder->getUniversalPageStorage();
->>>>>>> d22df76d
     return genFastAddPeerRes(
         FastAddPeerStatus::Ok,
         apply_state.SerializeAsString(),
