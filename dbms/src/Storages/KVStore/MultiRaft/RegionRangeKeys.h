// Copyright 2023 PingCAP, Inc.
//
// Licensed under the Apache License, Version 2.0 (the "License");
// you may not use this file except in compliance with the License.
// You may obtain a copy of the License at
//
//     http://www.apache.org/licenses/LICENSE-2.0
//
// Unless required by applicable law or agreed to in writing, software
// distributed under the License is distributed on an "AS IS" BASIS,
// WITHOUT WARRANTIES OR CONDITIONS OF ANY KIND, either express or implied.
// See the License for the specific language governing permissions and
// limitations under the License.

#pragma once

#include <Storages/KVStore/Decode/DecodedTiKVKeyValue.h>
#include <Storages/KVStore/Decode/TiKVHandle.h>

namespace DB
{

struct TiKVRangeKey : boost::noncopyable
{
    enum State : Int8
    {
        MIN = 1,
        NORMAL = 2,
        MAX = 4,
    };

    int compare(const TiKVKey & tar) const;
    int compare(const TiKVRangeKey & tar) const;

    template <bool is_start>
    static TiKVRangeKey makeTiKVRangeKey(TiKVKey &&);

    TiKVRangeKey(State state_, TiKVKey && key_);
    TiKVRangeKey(TiKVRangeKey &&);

    TiKVRangeKey copy() const;
    TiKVRangeKey & operator=(TiKVRangeKey &&);
    std::string toDebugString() const;
    std::string toString() const { return key.toString(); }

    State state;
    TiKVKey key;
};

class RegionRangeKeys : boost::noncopyable
{
public:
    using RegionRange = std::pair<TiKVRangeKey, TiKVRangeKey>;

    static RegionRange cloneRange(const RegionRange & from);
    static RegionRange makeComparableKeys(TiKVKey && start_key, TiKVKey && end_key);


    explicit RegionRangeKeys(TiKVKey && start_key, TiKVKey && end_key);
    explicit RegionRangeKeys(RegionRange && range)
        : RegionRangeKeys(std::move(range.first.key), std::move(range.second.key))
    {}
<<<<<<< HEAD
    TableID getMappedTableID() const { return mapped_table_id; }
    KeyspaceID getKeyspaceID() const { return keyspace_id; }
    KeyspaceTableID getKeyspaceTableID() const { return KeyspaceTableID(keyspace_id, mapped_table_id); }
=======

    const std::pair<DecodedTiKVKeyPtr, DecodedTiKVKeyPtr> & rawKeys() const { return raw; }
    const RegionRange & comparableKeys() const { return ori; }

    KeyspaceTableID getKeyspaceTableID() const { return KeyspaceTableID(keyspace_id, mapped_table_id); }
    TableID getMappedTableID() const { return mapped_table_id; }
    KeyspaceID getKeyspaceID() const { return keyspace_id; }
>>>>>>> 40f05ee0
    std::string toDebugString() const;

    static bool isRangeOverlapped(const RegionRange & a, const RegionRange & b)
    {
        auto start = a.first.compare(b.first);
        if (start == 0)
        {
            return true;
        }
        else if (start < 0)
        {
            return a.second.compare(b.first) > 0;
        }
        else
        {
            return b.second.compare(a.first) > 0;
        }
    }

private:
    RegionRange ori;
    std::pair<DecodedTiKVKeyPtr, DecodedTiKVKeyPtr> raw;
    TableID mapped_table_id = InvalidTableID;
    KeyspaceID keyspace_id = NullspaceID;
};

bool computeMappedTableID(const DecodedTiKVKey & key, TableID & table_id);

} // namespace DB<|MERGE_RESOLUTION|>--- conflicted
+++ resolved
@@ -60,11 +60,6 @@
     explicit RegionRangeKeys(RegionRange && range)
         : RegionRangeKeys(std::move(range.first.key), std::move(range.second.key))
     {}
-<<<<<<< HEAD
-    TableID getMappedTableID() const { return mapped_table_id; }
-    KeyspaceID getKeyspaceID() const { return keyspace_id; }
-    KeyspaceTableID getKeyspaceTableID() const { return KeyspaceTableID(keyspace_id, mapped_table_id); }
-=======
 
     const std::pair<DecodedTiKVKeyPtr, DecodedTiKVKeyPtr> & rawKeys() const { return raw; }
     const RegionRange & comparableKeys() const { return ori; }
@@ -72,7 +67,6 @@
     KeyspaceTableID getKeyspaceTableID() const { return KeyspaceTableID(keyspace_id, mapped_table_id); }
     TableID getMappedTableID() const { return mapped_table_id; }
     KeyspaceID getKeyspaceID() const { return keyspace_id; }
->>>>>>> 40f05ee0
     std::string toDebugString() const;
 
     static bool isRangeOverlapped(const RegionRange & a, const RegionRange & b)
