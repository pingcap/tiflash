// Copyright 2023 PingCAP, Inc.
//
// Licensed under the Apache License, Version 2.0 (the "License");
// you may not use this file except in compliance with the License.
// You may obtain a copy of the License at
//
//     http://www.apache.org/licenses/LICENSE-2.0
//
// Unless required by applicable law or agreed to in writing, software
// distributed under the License is distributed on an "AS IS" BASIS,
// WITHOUT WARRANTIES OR CONDITIONS OF ANY KIND, either express or implied.
// See the License for the specific language governing permissions and
// limitations under the License.

#pragma once

#include <Common/TiFlashMetrics.h>
#include <Storages/KVStore/Decode/DecodedTiKVKeyValue.h>
#include <Storages/KVStore/MultiRaft/RegionRangeKeys.h>

namespace DB
{

struct TiKVRangeKey;
using RegionRange = RegionRangeKeys::RegionRange;
struct RegionDataMemDiff
{
    using Type = Int64;
    Type payload;
    Type decoded;

<<<<<<< HEAD
    template <typename T1, typename T2>
    RegionDataMemDiff(T1 payload_, T2 decoded_)
        : payload(payload_)
        , decoded(decoded_)
    {}
=======
    RegionDataMemDiff(Type payload_, Type decoded_)
        : payload(payload_)
        , decoded(decoded_)
    {}
    RegionDataMemDiff(UInt64 payload_, UInt64 decoded_)
        : payload(static_cast<Type>(payload_))
        , decoded(static_cast<Type>(decoded_))
    {}
>>>>>>> d27d7c0b
    RegionDataMemDiff()
        : payload(0)
        , decoded(0)
    {}

<<<<<<< HEAD
    RegionDataMemDiff operator-() const { return {-payload, -decoded}; }
=======
    RegionDataMemDiff negative() const { return {-payload, -decoded}; }
>>>>>>> d27d7c0b

    void add(const RegionDataMemDiff & other)
    {
        payload += other.payload;
        decoded += other.decoded;
    }

    void sub(const RegionDataMemDiff & other)
    {
        payload -= other.payload;
        decoded -= other.decoded;
    }
};

enum class DupCheck
{
    Deny,
    AllowSame,
};

template <typename Trait>
struct RegionCFDataBase
{
    using Key = typename Trait::Key;
    using Value = typename Trait::Value;
    using Map = typename Trait::Map;
    using Data = Map;
    using Pair = std::pair<Key, Value>;
    using Status = bool;

<<<<<<< HEAD
    static const TiKVKey & getTiKVKey(const Value & val);
    static const TiKVValue & getTiKVValue(const Value & val);

    RegionDataMemDiff insert(TiKVKey && key, TiKVValue && value, DupCheck mode = DupCheck::Deny);

    static size_t calcTiKVKeyValueSize(const Value & value);
    static size_t calcTiKVKeyValueSize(const TiKVKey & key, const TiKVValue & value);
    static RegionDataMemDiff calcTotalKVSize(const Value & value);

    size_t calcDecodedKeyValueSize(const Value & value);
    size_t calcDecodedKeyValueSize(const TiKVKey & key, const TiKVValue & value);
=======
    RegionDataMemDiff insert(TiKVKey && key, TiKVValue && value, DupCheck mode = DupCheck::Deny);

    static RegionDataMemDiff calcTotalKVSize(const Value & value);
>>>>>>> d27d7c0b

    RegionDataMemDiff remove(const Key & key, bool quiet = false);

    static bool cmp(const Map & a, const Map & b);

    bool operator==(const RegionCFDataBase & cf) const;

    size_t getSize() const;

    RegionCFDataBase() = default;
    RegionCFDataBase(RegionCFDataBase && region) noexcept;
    RegionCFDataBase & operator=(RegionCFDataBase && region) noexcept;

    RegionDataMemDiff splitInto(const RegionRange & range, RegionCFDataBase & new_region_data);
    RegionDataMemDiff mergeFrom(const RegionCFDataBase & ori_region_data);

    size_t serialize(WriteBuffer & buf) const;
    static RegionDataMemDiff deserialize(ReadBuffer & buf, RegionCFDataBase & new_region_data);

    const Data & getData() const;

    Data & getDataMut();

private:
    static const TiKVKey & getTiKVKey(const Value & val);
    static const TiKVValue & getTiKVValue(const Value & val);

    static bool shouldIgnoreRemove(const Value & value);

private:
    Data data;
};

} // namespace DB<|MERGE_RESOLUTION|>--- conflicted
+++ resolved
@@ -29,13 +29,6 @@
     Type payload;
     Type decoded;
 
-<<<<<<< HEAD
-    template <typename T1, typename T2>
-    RegionDataMemDiff(T1 payload_, T2 decoded_)
-        : payload(payload_)
-        , decoded(decoded_)
-    {}
-=======
     RegionDataMemDiff(Type payload_, Type decoded_)
         : payload(payload_)
         , decoded(decoded_)
@@ -44,17 +37,12 @@
         : payload(static_cast<Type>(payload_))
         , decoded(static_cast<Type>(decoded_))
     {}
->>>>>>> d27d7c0b
     RegionDataMemDiff()
         : payload(0)
         , decoded(0)
     {}
 
-<<<<<<< HEAD
-    RegionDataMemDiff operator-() const { return {-payload, -decoded}; }
-=======
     RegionDataMemDiff negative() const { return {-payload, -decoded}; }
->>>>>>> d27d7c0b
 
     void add(const RegionDataMemDiff & other)
     {
@@ -85,23 +73,9 @@
     using Pair = std::pair<Key, Value>;
     using Status = bool;
 
-<<<<<<< HEAD
-    static const TiKVKey & getTiKVKey(const Value & val);
-    static const TiKVValue & getTiKVValue(const Value & val);
-
-    RegionDataMemDiff insert(TiKVKey && key, TiKVValue && value, DupCheck mode = DupCheck::Deny);
-
-    static size_t calcTiKVKeyValueSize(const Value & value);
-    static size_t calcTiKVKeyValueSize(const TiKVKey & key, const TiKVValue & value);
-    static RegionDataMemDiff calcTotalKVSize(const Value & value);
-
-    size_t calcDecodedKeyValueSize(const Value & value);
-    size_t calcDecodedKeyValueSize(const TiKVKey & key, const TiKVValue & value);
-=======
     RegionDataMemDiff insert(TiKVKey && key, TiKVValue && value, DupCheck mode = DupCheck::Deny);
 
     static RegionDataMemDiff calcTotalKVSize(const Value & value);
->>>>>>> d27d7c0b
 
     RegionDataMemDiff remove(const Key & key, bool quiet = false);
 
