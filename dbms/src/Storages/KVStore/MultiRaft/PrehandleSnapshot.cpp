--- conflicted
+++ resolved
@@ -70,12 +70,8 @@
 static inline std::tuple<ReadFromStreamResult, PrehandleResult> executeTransform(
     LoggerPtr log,
     const RegionPtr & new_region,
-<<<<<<< HEAD
     PreHandlingTrace & trace,
-    const std::shared_ptr<std::atomic_bool> & prehandle_task,
-=======
     const std::shared_ptr<PreHandlingTrace::Item> & prehandle_task,
->>>>>>> 7e44baf4
     DM::FileConvertJobType job_type,
     const std::shared_ptr<StorageDeltaMerge> & storage,
     const std::shared_ptr<DM::SSTFilesToBlockInputStream> & sst_stream,
