// Copyright 2023 PingCAP, Inc.
//
// Licensed under the Apache License, Version 2.0 (the "License");
// you may not use this file except in compliance with the License.
// You may obtain a copy of the License at
//
//     http://www.apache.org/licenses/LICENSE-2.0
//
// Unless required by applicable law or agreed to in writing, software
// distributed under the License is distributed on an "AS IS" BASIS,
// WITHOUT WARRANTIES OR CONDITIONS OF ANY KIND, either express or implied.
// See the License for the specific language governing permissions and
// limitations under the License.

#include <Common/FailPoint.h>
#include <Common/TiFlashMetrics.h>
#include <Interpreters/Context.h>
#include <Storages/DeltaMerge/SSTFilesToBlockInputStream.h>
#include <Storages/DeltaMerge/SSTFilesToDTFilesOutputStream.h>
#include <Storages/KVStore/Decode/PartitionStreams.h>
#include <Storages/KVStore/FFI/ProxyFFI.h>
#include <Storages/KVStore/FFI/SSTReader.h>
#include <Storages/KVStore/KVStore.h>
#include <Storages/KVStore/Region.h>
#include <Storages/KVStore/TMTContext.h>
#include <Storages/KVStore/Types.h>
#include <Storages/StorageDeltaMerge.h>
#include <Storages/StorageDeltaMergeHelpers.h>
#include <TiDB/Schema/SchemaSyncer.h>
#include <TiDB/Schema/TiDBSchemaManager.h>

namespace DB
{
namespace FailPoints
{
extern const char force_set_sst_to_dtfile_block_size[];
} // namespace FailPoints

namespace ErrorCodes
{
extern const int TABLE_IS_DROPPED;
extern const int REGION_DATA_SCHEMA_UPDATED;
} // namespace ErrorCodes

enum class ReadFromStreamError
{
    Ok,
    Aborted,
    ErrUpdateSchema,
    ErrTableDropped,
};

struct ReadFromStreamResult
{
    ReadFromStreamError error = ReadFromStreamError::Ok;
    std::string extra_msg;
};

static inline std::tuple<ReadFromStreamResult, PrehandleResult> executeTransform(
    const RegionPtr & new_region,
    const std::shared_ptr<std::atomic_bool> & prehandle_task,
    DM::FileConvertJobType job_type,
    const std::shared_ptr<StorageDeltaMerge> & storage,
    const std::shared_ptr<DM::SSTFilesToBlockInputStream> & sst_stream,
    const DM::SSTFilesToBlockInputStreamOpts & opts,
    TMTContext & tmt)
{
    auto region_id = new_region->id();
    std::shared_ptr<DM::SSTFilesToDTFilesOutputStream<DM::BoundedSSTFilesToBlockInputStreamPtr>> stream;
    // If any schema changes is detected during decoding SSTs to DTFiles, we need to cancel and recreate DTFiles with
    // the latest schema. Or we will get trouble in `BoundedSSTFilesToBlockInputStream`.
    try
    {
        auto & context = tmt.getContext();
        auto & global_settings = context.getGlobalContext().getSettingsRef();
        // Read from SSTs and refine the boundary of blocks output to DTFiles
        auto bounded_stream = std::make_shared<DM::BoundedSSTFilesToBlockInputStream>(
            sst_stream,
            ::DB::TiDBPkColumnID,
            opts.schema_snap);

        stream = std::make_shared<DM::SSTFilesToDTFilesOutputStream<DM::BoundedSSTFilesToBlockInputStreamPtr>>(
            opts.log_prefix,
            bounded_stream,
            storage,
            opts.schema_snap,
            job_type,
            /* split_after_rows */ global_settings.dt_segment_limit_rows,
            /* split_after_size */ global_settings.dt_segment_limit_size,
            region_id,
            prehandle_task,
            context);

        stream->writePrefix();
        stream->write();
        stream->writeSuffix();
        auto res = ReadFromStreamResult{.error = ReadFromStreamError::Ok, .extra_msg = ""};
        if (stream->isAbort())
        {
            stream->cancel();
            res = ReadFromStreamResult{.error = ReadFromStreamError::Aborted, .extra_msg = ""};
        }
        return std::make_pair(
            std::move(res),
            PrehandleResult{
                .ingest_ids = stream->outputFiles(),
                .stats = PrehandleResult::Stats{
                    .raft_snapshot_bytes = sst_stream->getProcessKeys().total_bytes(),
                    .dt_disk_bytes = stream->getTotalBytesOnDisk(),
                    .dt_total_bytes = stream->getTotalCommittedBytes()}});
    }
    catch (DB::Exception & e)
    {
        if (stream != nullptr)
        {
            // Remove all DMFiles.
            stream->cancel();
        }
        if (e.code() == ErrorCodes::REGION_DATA_SCHEMA_UPDATED)
        {
            return std::make_pair(
                ReadFromStreamResult{.error = ReadFromStreamError::ErrUpdateSchema, .extra_msg = e.displayText()},
                PrehandleResult{});
        }
        else if (e.code() == ErrorCodes::TABLE_IS_DROPPED)
        {
            return std::make_pair(
                ReadFromStreamResult{.error = ReadFromStreamError::ErrTableDropped, .extra_msg = e.displayText()},
                PrehandleResult{});
        }
        throw;
    }
}

// It is currently a wrapper for preHandleSSTsToDTFiles.
PrehandleResult KVStore::preHandleSnapshotToFiles(
    RegionPtr new_region,
    const SSTViewVec snaps,
    uint64_t index,
    uint64_t term,
    std::optional<uint64_t> deadline_index,
    TMTContext & tmt)
{
    new_region->beforePrehandleSnapshot(new_region->id(), deadline_index);
    ongoing_prehandle_task_count.fetch_add(1);
    PrehandleResult result;
    try
    {
        SCOPE_EXIT({
            auto ongoing = ongoing_prehandle_task_count.fetch_sub(1) - 1;
            new_region->afterPrehandleSnapshot(ongoing);
        });
        result = preHandleSSTsToDTFiles( //
            new_region,
            snaps,
            index,
            term,
            DM::FileConvertJobType::ApplySnapshot,
            tmt);
    }
    catch (DB::Exception & e)
    {
        e.addMessage(
            fmt::format("(while preHandleSnapshot region_id={}, index={}, term={})", new_region->id(), index, term));
        e.rethrow();
    }
    return result;
}

static inline std::vector<std::string> getSplitKey(
    KVStore * kvstore,
    RegionPtr new_region,
    std::shared_ptr<DM::SSTFilesToBlockInputStream> sst_stream)
{
    // We don't use this is the single snapshot is small, due to overhead in decoding.
    // TODO(split) find solution if the snapshot has too many untrimmed data.
    constexpr size_t PARALLEL_PREHANDLE_THRESHOLD = 1 * 1024 * 1024 * 1024;
    // If size is 0, do no parallel prehandle for this snapshot, which is legacy.
    // If size is non-zero, use extra this many threads to prehandle.
    std::vector<std::string> split_keys;
    // Don't change the order of following checks, `getApproxBytes` involves some overhead,
    // although it is optimized to bring about the minimum overhead.
    if (new_region->getClusterRaftstoreVer() == RaftstoreVer::V2 && kvstore->getOngoingPrehandleTaskCount() < 2
        && sst_stream->getApproxBytes() > PARALLEL_PREHANDLE_THRESHOLD)
    {
        // TODO(split) use proxy's config, or cpu_num - 1 - getOngoingPrehandleTaskCount().
        uint64_t split_parts = 4;
        if (split_parts > 1)
        {
            // Will generate at most `split_parts - 1` keys.
            split_keys = sst_stream->findSplitKeys(split_parts);
            RUNTIME_CHECK_MSG(
                split_keys.size() + 1 <= split_parts,
                "findSplitKeys should generate {} - 1 keys, actual {}",
                split_parts,
                split_keys.size());
            if (split_keys.size() + 1 >= split_parts)
            {
                // If there are too few split keys, the `split_keys` itself may be not be uniformly distributed,
                // it is even better that we still handle it sequantially.
                split_keys.clear();
            }
        }
    }
    return split_keys;
}

/// `preHandleSSTsToDTFiles` read data from SSTFiles and generate DTFile(s) for commited data
/// return the ids of DTFile(s), the uncommitted data will be inserted to `new_region`
PrehandleResult KVStore::preHandleSSTsToDTFiles(
    RegionPtr new_region,
    const SSTViewVec snaps,
    uint64_t index,
    uint64_t term,
    DM::FileConvertJobType job_type,
    TMTContext & tmt)
{
    // if it's only a empty snapshot, we don't create the Storage object, but return directly.
    if (snaps.len == 0)
    {
        return {};
    }
    auto context = tmt.getContext();
    auto keyspace_id = new_region->getKeyspaceID();
    bool force_decode = false;
    size_t expected_block_size = DEFAULT_MERGE_BLOCK_SIZE;

    // Use failpoint to change the expected_block_size for some test cases
    fiu_do_on(FailPoints::force_set_sst_to_dtfile_block_size, {
        if (auto v = FailPointHelper::getFailPointVal(FailPoints::force_set_sst_to_dtfile_block_size); v)
            expected_block_size = std::any_cast<size_t>(v.value());
    });

    Stopwatch watch;
    SCOPE_EXIT({
        GET_METRIC(tiflash_raft_command_duration_seconds, type_apply_snapshot_predecode)
            .Observe(watch.elapsedSeconds());
    });

    PrehandleResult prehandle_result;
    TableID physical_table_id = InvalidTableID;

    auto region_id = new_region->id();
    auto prehandle_task = prehandling_trace.registerTask(region_id);
    while (true)
    {
        // If any schema changes is detected during decoding SSTs to DTFiles, we need to cancel and recreate DTFiles with
        // the latest schema. Or we will get trouble in `BoundedSSTFilesToBlockInputStream`.
        try
        {
            // Get storage schema atomically, will do schema sync if the storage does not exists.
            // Will return the storage even if it is tombstone.
            const auto [table_drop_lock, storage, schema_snap] = AtomicGetStorageSchema(new_region, tmt);
            if (unlikely(storage == nullptr))
            {
                // The storage must be physically dropped, throw exception and do cleanup.
                throw Exception("", ErrorCodes::TABLE_IS_DROPPED);
            }

            // Get a gc safe point for compacting
            Timestamp gc_safepoint = 0;
            if (auto pd_client = tmt.getPDClient(); !pd_client->isMock())
            {
                gc_safepoint = PDClientHelper::getGCSafePointWithRetry(
                    pd_client,
                    keyspace_id,
                    /* ignore_cache= */ false,
                    context.getSettingsRef().safe_point_update_interval_seconds);
            }
            physical_table_id = storage->getTableInfo().id;

            auto opt = DM::SSTFilesToBlockInputStreamOpts{
                .log_prefix = fmt::format("keyspace={} table_id={}", keyspace_id, physical_table_id),
                .schema_snap = schema_snap,
                .gc_safepoint = gc_safepoint,
                .force_decode = force_decode,
                .expected_size = expected_block_size};

            auto sst_stream = std::make_shared<DM::SSTFilesToBlockInputStream>(
                new_region,
                index,
                snaps,
                proxy_helper,
                tmt,
<<<<<<< HEAD
                std::nullopt,
                expected_block_size);

            auto split_keys = getSplitKey(this, new_region, sst_stream);

            // TODO(split) Safety: No read() should be called to `sst_stream` before.
            if (split_keys.empty())
            {
                auto bounded_stream = std::make_shared<DM::BoundedSSTFilesToBlockInputStream>(
                    sst_stream,
                    ::DB::TiDBPkColumnID,
                    schema_snap);
                stream = std::make_shared<DM::SSTFilesToDTFilesOutputStream<DM::BoundedSSTFilesToBlockInputStreamPtr>>(
                    log_prefix,
                    bounded_stream,
                    storage,
                    schema_snap,
                    job_type,
                    /* split_after_rows */ global_settings.dt_segment_limit_rows,
                    /* split_after_size */ global_settings.dt_segment_limit_size,
                    region_id,
                    prehandle_task,
                    context);

                stream->writePrefix();
                stream->write();
                stream->writeSuffix();
                if (stream->isAbort())
                {
                    LOG_INFO(
                        log,
                        "Apply snapshot is aborted, cancelling. region_id={} term={} index={}",
                        region_id,
                        term,
                        index);
                    stream->cancel();
                }
                prehandle_result.ingest_ids = stream->outputFiles();
                prehandle_result.stats = PrehandleResult::Stats{
                    .raft_snapshot_bytes = sst_stream->getProcessKeys().total_bytes(),
                    .dt_disk_bytes = stream->getTotalBytesOnDisk(),
                    .dt_total_bytes = stream->getTotalCommittedBytes()};
            }
            else
            {
                // TODO(split) handle exception
                auto thread_pool
                    = std::make_unique<ThreadPool>(split_keys.size(), split_keys.size(), split_keys.size());

                sst_stream->resetSoftLimit(DM::SSTScanSoftLimit(std::string(""), std::string(split_keys[0])));

                auto runInParallel = [&](DM::SSTScanSoftLimit limit) {
                    thread_pool->trySchedule([&]() {
                        auto parallel_sst_stream = std::make_shared<DM::SSTFilesToBlockInputStream>(
                            log_prefix,
                            new_region,
                            index,
                            snaps,
                            proxy_helper,
                            schema_snap,
                            gc_safepoint,
                            force_decode,
                            tmt,
                            std::optional(std::move(limit)),
                            expected_block_size);
                        auto bounded_stream = std::make_shared<DM::BoundedSSTFilesToBlockInputStream>(
                            parallel_sst_stream,
                            ::DB::TiDBPkColumnID,
                            schema_snap);
                        auto parallel_stream = std::make_shared<
                            DM::SSTFilesToDTFilesOutputStream<DM::BoundedSSTFilesToBlockInputStreamPtr>>(
                            log_prefix,
                            bounded_stream,
                            storage,
                            schema_snap,
                            job_type,
                            /* split_after_rows */ global_settings.dt_segment_limit_rows,
                            /* split_after_size */ global_settings.dt_segment_limit_size,
                            region_id,
                            prehandle_task,
                            context);
                    });
                };
                for (size_t extra_id = 0; extra_id + 1 < split_keys.size(); extra_id++)
                {
                    runInParallel(
                        DM::SSTScanSoftLimit(std::string(split_keys[extra_id]), std::string(split_keys[extra_id + 1])));
                }
                runInParallel(DM::SSTScanSoftLimit(std::string(split_keys.back()), std::string("")));
            }

            (void)table_drop_lock; // the table should not be dropped during ingesting file
            break;
        }
        catch (DB::Exception & e)
        {
            if (stream != nullptr)
            {
                // Remove all DMFiles.
                stream->cancel();
            }
=======
                DM::SSTFilesToBlockInputStreamOpts(opt));

            ReadFromStreamResult result;
            std::tie(result, prehandle_result)
                = executeTransform(new_region, prehandle_task, job_type, storage, sst_stream, opt, tmt);
>>>>>>> 158296db

            if (result.error == ReadFromStreamError::ErrUpdateSchema)
            {
                // It will be thrown in `SSTFilesToBlockInputStream`.
                // The schema of decoding region data has been updated, need to clear and recreate another stream for writing DTFile(s)
                new_region->clearAllData();

                if (force_decode)
                {
                    // Can not decode data with `force_decode == true`, must be something wrong
                    throw;
                }

                // Update schema and try to decode again
                LOG_INFO(
                    log,
                    "Decoding Region snapshot data meet error, sync schema and try to decode again {} [error={}]",
                    new_region->toString(true),
                    result.extra_msg);
                GET_METRIC(tiflash_schema_trigger_count, type_raft_decode).Increment();
                tmt.getSchemaSyncerManager()->syncTableSchema(context, keyspace_id, physical_table_id);
                // Next time should force_decode
                force_decode = true;

                continue;
            }
            else if (result.error == ReadFromStreamError::ErrTableDropped)
            {
                // We can ignore if storage is dropped.
                LOG_INFO(
                    log,
                    "Pre-handle snapshot to DTFiles is ignored because the table is dropped {}",
                    new_region->toString(true));
                break;
            }
            else if (result.error == ReadFromStreamError::Aborted)
            {
                LOG_INFO(
                    log,
                    "Apply snapshot is aborted, cancelling. region_id={} term={} index={}",
                    region_id,
                    term,
                    index);
            }

            (void)table_drop_lock; // the table should not be dropped during ingesting file
            break;
        }
        catch (DB::Exception & e)
        {
            if (e.code() == ErrorCodes::TABLE_IS_DROPPED)
            {
                // It will be thrown in many places that will lock a table.
                // We can ignore if storage is dropped.
                LOG_INFO(
                    log,
                    "Pre-handle snapshot to DTFiles is ignored because the table is dropped {}",
                    new_region->toString(true));
                break;
            }
            else
            {
                // Other unrecoverable error, throw
                e.addMessage(fmt::format("keyspace={} physical_table_id={}", keyspace_id, physical_table_id));
                throw;
            }
        }
    } // while

    return prehandle_result;
}

void KVStore::abortPreHandleSnapshot(UInt64 region_id, TMTContext & tmt)
{
    UNUSED(tmt);
    auto cancel_flag = prehandling_trace.deregisterTask(region_id);
    if (cancel_flag)
    {
        // The task is registered, set the cancel flag to true and the generated files
        // will be clear later by `releasePreHandleSnapshot`
        LOG_INFO(log, "Try cancel pre-handling from upper layer, region_id={}", region_id);
        cancel_flag->store(true, std::memory_order_seq_cst);
    }
    else
    {
        // the task is not registered, continue
        LOG_INFO(log, "Start cancel pre-handling from upper layer, region_id={}", region_id);
    }
}

template <>
void KVStore::releasePreHandledSnapshot<RegionPtrWithSnapshotFiles>(
    const RegionPtrWithSnapshotFiles & s,
    TMTContext & tmt)
{
    auto & storages = tmt.getStorages();
    auto keyspace_id = s.base->getKeyspaceID();
    auto table_id = s.base->getMappedTableID();
    auto storage = storages.get(keyspace_id, table_id);
    if (storage->engineType() != TiDB::StorageEngine::DT)
    {
        return;
    }
    auto dm_storage = std::dynamic_pointer_cast<StorageDeltaMerge>(storage);
    LOG_INFO(
        log,
        "Release prehandled snapshot, clean {} dmfiles, region_id={} keyspace={} table_id={}",
        s.external_files.size(),
        s.base->id(),
        keyspace_id,
        table_id);
    auto & context = tmt.getContext();
    dm_storage->cleanPreIngestFiles(s.external_files, context.getSettingsRef());
}

void Region::beforePrehandleSnapshot(uint64_t region_id, std::optional<uint64_t> deadline_index)
{
    if (getClusterRaftstoreVer() == RaftstoreVer::V2)
    {
        data.orphan_keys_info.snapshot_index = appliedIndex();
        data.orphan_keys_info.pre_handling = true;
        data.orphan_keys_info.deadline_index = deadline_index;
        data.orphan_keys_info.region_id = region_id;
    }
}

void Region::afterPrehandleSnapshot(int64_t ongoing)
{
    if (getClusterRaftstoreVer() == RaftstoreVer::V2)
    {
        data.orphan_keys_info.pre_handling = false;
        LOG_INFO(
            log,
            "After prehandle, remains orphan keys {} removed orphan keys {} ongoing {} [region_id={}]",
            data.orphan_keys_info.remainedKeyCount(),
            data.orphan_keys_info.removed_remained_keys.size(),
            ongoing,
            id());
    }
}

} // namespace DB<|MERGE_RESOLUTION|>--- conflicted
+++ resolved
@@ -282,115 +282,11 @@
                 snaps,
                 proxy_helper,
                 tmt,
-<<<<<<< HEAD
-                std::nullopt,
-                expected_block_size);
-
-            auto split_keys = getSplitKey(this, new_region, sst_stream);
-
-            // TODO(split) Safety: No read() should be called to `sst_stream` before.
-            if (split_keys.empty())
-            {
-                auto bounded_stream = std::make_shared<DM::BoundedSSTFilesToBlockInputStream>(
-                    sst_stream,
-                    ::DB::TiDBPkColumnID,
-                    schema_snap);
-                stream = std::make_shared<DM::SSTFilesToDTFilesOutputStream<DM::BoundedSSTFilesToBlockInputStreamPtr>>(
-                    log_prefix,
-                    bounded_stream,
-                    storage,
-                    schema_snap,
-                    job_type,
-                    /* split_after_rows */ global_settings.dt_segment_limit_rows,
-                    /* split_after_size */ global_settings.dt_segment_limit_size,
-                    region_id,
-                    prehandle_task,
-                    context);
-
-                stream->writePrefix();
-                stream->write();
-                stream->writeSuffix();
-                if (stream->isAbort())
-                {
-                    LOG_INFO(
-                        log,
-                        "Apply snapshot is aborted, cancelling. region_id={} term={} index={}",
-                        region_id,
-                        term,
-                        index);
-                    stream->cancel();
-                }
-                prehandle_result.ingest_ids = stream->outputFiles();
-                prehandle_result.stats = PrehandleResult::Stats{
-                    .raft_snapshot_bytes = sst_stream->getProcessKeys().total_bytes(),
-                    .dt_disk_bytes = stream->getTotalBytesOnDisk(),
-                    .dt_total_bytes = stream->getTotalCommittedBytes()};
-            }
-            else
-            {
-                // TODO(split) handle exception
-                auto thread_pool
-                    = std::make_unique<ThreadPool>(split_keys.size(), split_keys.size(), split_keys.size());
-
-                sst_stream->resetSoftLimit(DM::SSTScanSoftLimit(std::string(""), std::string(split_keys[0])));
-
-                auto runInParallel = [&](DM::SSTScanSoftLimit limit) {
-                    thread_pool->trySchedule([&]() {
-                        auto parallel_sst_stream = std::make_shared<DM::SSTFilesToBlockInputStream>(
-                            log_prefix,
-                            new_region,
-                            index,
-                            snaps,
-                            proxy_helper,
-                            schema_snap,
-                            gc_safepoint,
-                            force_decode,
-                            tmt,
-                            std::optional(std::move(limit)),
-                            expected_block_size);
-                        auto bounded_stream = std::make_shared<DM::BoundedSSTFilesToBlockInputStream>(
-                            parallel_sst_stream,
-                            ::DB::TiDBPkColumnID,
-                            schema_snap);
-                        auto parallel_stream = std::make_shared<
-                            DM::SSTFilesToDTFilesOutputStream<DM::BoundedSSTFilesToBlockInputStreamPtr>>(
-                            log_prefix,
-                            bounded_stream,
-                            storage,
-                            schema_snap,
-                            job_type,
-                            /* split_after_rows */ global_settings.dt_segment_limit_rows,
-                            /* split_after_size */ global_settings.dt_segment_limit_size,
-                            region_id,
-                            prehandle_task,
-                            context);
-                    });
-                };
-                for (size_t extra_id = 0; extra_id + 1 < split_keys.size(); extra_id++)
-                {
-                    runInParallel(
-                        DM::SSTScanSoftLimit(std::string(split_keys[extra_id]), std::string(split_keys[extra_id + 1])));
-                }
-                runInParallel(DM::SSTScanSoftLimit(std::string(split_keys.back()), std::string("")));
-            }
-
-            (void)table_drop_lock; // the table should not be dropped during ingesting file
-            break;
-        }
-        catch (DB::Exception & e)
-        {
-            if (stream != nullptr)
-            {
-                // Remove all DMFiles.
-                stream->cancel();
-            }
-=======
                 DM::SSTFilesToBlockInputStreamOpts(opt));
 
             ReadFromStreamResult result;
             std::tie(result, prehandle_result)
                 = executeTransform(new_region, prehandle_task, job_type, storage, sst_stream, opt, tmt);
->>>>>>> 158296db
 
             if (result.error == ReadFromStreamError::ErrUpdateSchema)
             {
