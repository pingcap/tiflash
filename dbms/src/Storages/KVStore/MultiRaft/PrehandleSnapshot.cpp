--- conflicted
+++ resolved
@@ -56,15 +56,9 @@
     std::string extra_msg;
 };
 
-<<<<<<< HEAD
 static inline std::tuple<ReadFromStreamResult, PrehandleResult> executeTransform(
-    RegionPtr new_region,
-    std::shared_ptr<std::atomic_bool> prehandle_task,
-=======
-static inline std::tuple<ReadFromStreamResult, PrehandleResult> readFromStream(
     const RegionPtr & new_region,
     const std::shared_ptr<std::atomic_bool> & prehandle_task,
->>>>>>> 0e54c6b3
     DM::FileConvertJobType job_type,
     const std::shared_ptr<StorageDeltaMerge> & storage,
     const std::shared_ptr<DM::SSTFilesToBlockInputStream> & sst_stream,
