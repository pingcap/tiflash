--- conflicted
+++ resolved
@@ -298,15 +298,6 @@
     // Don't change the order of following checks, `getApproxBytes` involves some overhead,
     // although it is optimized to bring about the minimum overhead.
     if (new_region->getClusterRaftstoreVer() != RaftstoreVer::V2)
-<<<<<<< HEAD
-        return {};
-    // if (kvstore->getOngoingPrehandleTaskCount() >= 2)
-    //     return {};
-    if (sst_stream->getApproxBytes() <= parallel_prehandle_threshold)
-        return {};
-=======
-        return std::make_pair(std::vector<std::string>{}, 0);
-    if (kvstore->getOngoingPrehandleTaskCount() >= 2)
         return std::make_pair(std::vector<std::string>{}, 0);
     auto approx_bytes = sst_stream->getApproxBytes();
     if (approx_bytes <= parallel_prehandle_threshold)
@@ -319,7 +310,6 @@
             new_region->id());
         return std::make_pair(std::vector<std::string>{}, approx_bytes);
     }
->>>>>>> c3e19bf8
 
     // Get this info again, since getApproxBytes maybe take some time.
     auto ongoing_count = kvstore->getOngoingPrehandleTaskCount();
@@ -687,13 +677,8 @@
                 DM::SSTFilesToBlockInputStreamOpts(opt));
 
             // `split_keys` do not begin with 'z'.
-<<<<<<< HEAD
-            auto split_keys = getSplitKey(log, this, new_region, sst_stream);
+            auto [split_keys, approx_bytes] = getSplitKey(log, this, new_region, sst_stream);
             prehandling_trace.waitForSubtaskResources(region_id, split_keys.size() + 1);
-=======
-            auto [split_keys, approx_bytes] = getSplitKey(log, this, new_region, sst_stream);
-
->>>>>>> c3e19bf8
             ReadFromStreamResult result;
             if (split_keys.empty())
             {
