--- conflicted
+++ resolved
@@ -46,18 +46,12 @@
 extern const char force_set_num_regions_for_table[];
 } // namespace FailPoints
 
-<<<<<<< HEAD
 int64_t RegionTable::InternalRegion::updateRegionCacheBytes(size_t cache_bytes_)
 {
     LOG_INFO(DB::Logger::get(), "!!!!!! updateRegionCacheBytes cache_bytes {} cache_bytes_ {}", cache_bytes, cache_bytes_);
     auto diff = static_cast<int64_t>(cache_bytes_) - static_cast<int64_t>(cache_bytes);
     cache_bytes = cache_bytes_;
     return diff;
-=======
-void RegionTable::InternalRegion::updateRegionCacheBytes(size_t cache_bytes_)
-{
-    cache_bytes = cache_bytes_;
->>>>>>> d27d7c0b
 }
 
 RegionTable::Table & RegionTable::getOrCreateTable(const KeyspaceID keyspace_id, const TableID table_id)
@@ -203,11 +197,7 @@
 {
     std::lock_guard lock(mutex);
     auto & internal_region = getOrInsertRegion(region);
-<<<<<<< HEAD
     updateTableCacheBytes(region, internal_region.updateRegionCacheBytes(region.totalSize()));
-=======
-    internal_region.updateRegionCacheBytes(region.dataSize());
->>>>>>> d27d7c0b
 }
 
 namespace
@@ -359,13 +349,7 @@
 
     func_update_region([&](InternalRegion & internal_region) -> bool {
         internal_region.pause_flush = false;
-<<<<<<< HEAD
         updateTableCacheBytes(*region, internal_region.updateRegionCacheBytes(region->totalSize()));
-
-        internal_region.last_flush_time = Clock::now();
-=======
-        internal_region.updateRegionCacheBytes(region->dataSize());
->>>>>>> d27d7c0b
         return true;
     });
 
@@ -435,11 +419,7 @@
     std::lock_guard lock(mutex);
     auto & internal_region = getOrInsertRegion(region);
     internal_region.range_in_table = region.getRange()->rawKeys();
-<<<<<<< HEAD
     updateTableCacheBytes(region, internal_region.updateRegionCacheBytes(region.totalSize()));
-=======
-    internal_region.updateRegionCacheBytes(region.dataSize());
->>>>>>> d27d7c0b
 }
 
 void RegionTable::extendRegionRange(const Region & region, const RegionRangeKeys & region_range_keys)
