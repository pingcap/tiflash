--- conflicted
+++ resolved
@@ -796,12 +796,6 @@
         },
         RegionException);
 
-<<<<<<< HEAD
-    // We can't `doApply`, since the TiKVValue is not valid.
-    auto r1 = proxy_instance->getRegion(region_id);
-    r1->updateAppliedIndex(index, true);
-    kvr1->setApplied(index, term);
-=======
     {
         /// Advance the index in `MockRaftStoreProxy`
         // We can't `doApply`, since the TiKVValue is not valid.
@@ -809,7 +803,6 @@
         r1->updateAppliedIndex(index);
     }
     region_1->setApplied(index, term);
->>>>>>> ea99379f
     auto regions_snapshot = doLearnerRead(table_id, mvcc_query_info, false, ctx, log);
     // 0 unavailable regions
     ASSERT_EQ(regions_snapshot.size(), 1);
