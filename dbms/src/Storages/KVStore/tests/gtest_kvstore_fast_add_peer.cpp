// Copyright 2023 PingCAP, Inc.
//
// Licensed under the Apache License, Version 2.0 (the "License");
// you may not use this file except in compliance with the License.
// You may obtain a copy of the License at
//
//     http://www.apache.org/licenses/LICENSE-2.0
//
// Unless required by applicable law or agreed to in writing, software
// distributed under the License is distributed on an "AS IS" BASIS,
// WITHOUT WARRANTIES OR CONDITIONS OF ANY KIND, either express or implied.
// See the License for the specific language governing permissions and
// limitations under the License.

#include <Debug/MockKVStore/MockRaftStoreProxy.h>
#include <Interpreters/SharedContexts/Disagg.h>
#include <Storages/DeltaMerge/Filter/PushDownFilter.h>
#include <Storages/DeltaMerge/ReadThread/SegmentReadTaskScheduler.h>
#include <Storages/KVStore/FFI/ProxyFFI.h>
#include <Storages/KVStore/MultiRaft/Disagg/FastAddPeer.h>
#include <Storages/KVStore/MultiRaft/Disagg/FastAddPeerCache.h>
#include <Storages/KVStore/MultiRaft/Disagg/FastAddPeerContext.h>
#include <Storages/KVStore/Types.h>
#include <Storages/KVStore/Utils/AsyncTasks.h>
#include <Storages/KVStore/tests/kvstore_helper.h>
#include <Storages/Page/V3/Universal/UniversalPageStorage.h>
#include <Storages/Page/V3/Universal/UniversalPageStorageService.h>
#include <Storages/S3/CheckpointManifestS3Set.h>
#include <Storages/S3/S3Common.h>
#include <TestUtils/InputStreamTestUtils.h>
#include <TestUtils/TiFlashTestEnv.h>
#include <aws/s3/model/CreateBucketRequest.h>
#include <common/logger_useful.h>

#include <optional>

using raft_serverpb::RaftApplyState;
using raft_serverpb::RegionLocalState;

namespace DB
{
namespace FailPoints
{
extern const char force_set_fap_candidate_store_id[];
} // namespace FailPoints

namespace FailPoints
{
extern const char force_not_clean_fap_on_destroy[];
} // namespace FailPoints

namespace tests
{

struct FAPTestOpt
{
    bool mock_add_new_peer = false;
    bool persist_empty_segment = false;
};

class RegionKVStoreTestFAP : public KVStoreTestBase
{
public:
    void SetUp() override
    {
        auto & global_context = TiFlashTestEnv::getGlobalContext();
        // clean data and create path pool instance
        path_pool = TiFlashTestEnv::createCleanPathPool(test_path);

        initStorages();

        // Must be called before `initializeWriteNodePageStorageIfNeed` to have S3 lock services registered.
        DB::tests::TiFlashTestEnv::enableS3Config();
        auto s3_client = S3::ClientFactory::instance().sharedTiFlashClient();
        ASSERT_TRUE(::DB::tests::TiFlashTestEnv::createBucketIfNotExist(*s3_client));

        orig_disagg_mode = global_context.getSharedContextDisagg()->disaggregated_mode;
        global_context.getSharedContextDisagg()->disaggregated_mode = DisaggregatedMode::Storage;
        if (global_context.getWriteNodePageStorage() == nullptr)
        {
            already_initialize_write_ps = false;
            orig_mode = global_context.getPageStorageRunMode();
            global_context.setPageStorageRunMode(PageStorageRunMode::UNI_PS);
            global_context.tryReleaseWriteNodePageStorageForTest();
            global_context.initializeWriteNodePageStorageIfNeed(*path_pool);
        }
        else
        {
            // It will currently happen in `initStorages` when we call `getContext`.
            already_initialize_write_ps = true;
        }

        if (global_context.getSharedContextDisagg()->remote_data_store == nullptr)
        {
            already_initialize_data_store = false;
            global_context.getSharedContextDisagg()->initRemoteDataStore(
                global_context.getFileProvider(),
                /*s3_enabled*/ true);
            ASSERT_TRUE(global_context.getSharedContextDisagg()->remote_data_store != nullptr);
        }
        else
        {
            already_initialize_data_store = true;
        }

        global_context.getSharedContextDisagg()->initFastAddPeerContext(25);
        proxy_instance = std::make_unique<MockRaftStoreProxy>();
        proxy_helper = proxy_instance->generateProxyHelper();
        KVStoreTestBase::reloadKVSFromDisk(false);
        {
            auto store = metapb::Store{};
            store.set_id(1234);
            kvstore->setStore(store);
            ASSERT_EQ(kvstore->getStoreID(), store.id());
        }
        LOG_INFO(log, "Finished setup");
    }

    void TearDown() override
    {
        auto & global_context = TiFlashTestEnv::getGlobalContext();
        KVStoreTestBase::TearDown();
        global_context.getSharedContextDisagg()->fap_context.reset();
        if (!already_initialize_data_store)
        {
            global_context.getSharedContextDisagg()->remote_data_store = nullptr;
        }
        global_context.getSharedContextDisagg()->disaggregated_mode = orig_disagg_mode;
        if (!already_initialize_write_ps)
        {
            global_context.tryReleaseWriteNodePageStorageForTest();
            global_context.setPageStorageRunMode(orig_mode);
        }
        auto s3_client = S3::ClientFactory::instance().sharedTiFlashClient();
        ::DB::tests::TiFlashTestEnv::deleteBucket(*s3_client);
        DB::tests::TiFlashTestEnv::disableS3Config();
    }

    CheckpointRegionInfoAndData prepareForRestart(FAPTestOpt);

protected:
    void dumpCheckpoint()
    {
        auto & global_context = TiFlashTestEnv::getGlobalContext();
        auto page_storage = global_context.getWriteNodePageStorage();
        KVStore & kvs = getKVS();
        auto store_id = kvs.getStore().store_id.load();
        LOG_DEBUG(log, "dumpCheckpoint for checkpoint {}", store_id);
        auto wi = PS::V3::CheckpointProto::WriterInfo();
        {
            wi.set_store_id(store_id);
        }

        auto remote_store = global_context.getSharedContextDisagg()->remote_data_store;
        assert(remote_store != nullptr);
        UniversalPageStorage::DumpCheckpointOptions opts{
            .data_file_id_pattern = S3::S3Filename::newCheckpointLockNameTemplate(store_id, upload_sequence),
            .data_file_path_pattern = S3::S3Filename::newCheckpointDataNameTemplate(store_id),
            .manifest_file_id_pattern = S3::S3Filename::newCheckpointManifestNameTemplate(store_id),
            .manifest_file_path_pattern = S3::S3Filename::newCheckpointManifestNameTemplate(store_id),
            .writer_info = wi,
            .must_locked_files = {},
            .override_sequence = upload_sequence, // override by upload_sequence
        };
        page_storage->dumpIncrementalCheckpoint(opts);
    }

protected:
    UInt64 upload_sequence = 1000;
    UInt64 table_id;

private:
    ContextPtr context;
    bool already_initialize_data_store = false;
    bool already_initialize_write_ps = false;
<<<<<<< HEAD
    DB::PageStorageRunMode orig_mode{};
=======
    DB::PageStorageRunMode orig_mode = PageStorageRunMode::UNI_PS;
    DisaggregatedMode orig_disagg_mode = DisaggregatedMode::None;
>>>>>>> 614f9146
};

void persistAfterWrite(
    Context & ctx,
    KVStore & kvs,
    std::unique_ptr<MockRaftStoreProxy> & proxy_instance,
    UniversalPageStoragePtr page_storage,
    uint64_t region_id,
    uint64_t index)
{
    MockRaftStoreProxy::FailCond cond;
    proxy_instance->doApply(kvs, ctx.getTMTContext(), cond, region_id, index);
    auto region = proxy_instance->getRegion(region_id);
    auto wb = region->persistMeta();
    page_storage->write(std::move(wb));
    // There shall be data to flush.
    ASSERT_EQ(kvs.needFlushRegionData(region_id, ctx.getTMTContext()), true);
    ASSERT_EQ(kvs.tryFlushRegionData(region_id, false, false, ctx.getTMTContext(), 0, 0, 0, 0), true);
}

template <typename F>
void eventuallyThrow(F f)
{
    using namespace std::chrono_literals;
    bool thrown = false;
    for (int i = 0; i < 5; i++)
    {
        try
        {
            f();
        }
        catch (...)
        {
            thrown = true;
            break;
        }
        std::this_thread::sleep_for(500ms);
    }
    ASSERT_TRUE(thrown);
}

template <typename F>
void eventuallyPredicate(F f)
{
    using namespace std::chrono_literals;
    for (int i = 0; i < 5; i++)
    {
        if (f())
            return;
        std::this_thread::sleep_for(500ms);
    }
    ASSERT_TRUE(false);
}

void assertNoSegment(
    TMTContext & tmt,
    const RegionPtr & region,
    const FastAddPeerProto::CheckpointIngestInfoPersisted & ingest_info_persisted)
{
    auto & storages = tmt.getStorages();
    auto keyspace_id = region->getKeyspaceID();
    auto table_id = region->getMappedTableID();
    auto storage = storages.get(keyspace_id, table_id);
    RUNTIME_CHECK(storage && storage->engineType() == TiDB::StorageEngine::DT);
    auto dm_storage = std::dynamic_pointer_cast<StorageDeltaMerge>(storage);
    auto dm_context = dm_storage->getStore()->newDMContext(tmt.getContext(), tmt.getContext().getSettingsRef());
    for (const auto & seg_persisted : ingest_info_persisted.segments())
    {
        ReadBufferFromString buf(seg_persisted.segment_meta());
        DM::Segment::SegmentMetaInfo segment_info;
        readSegmentMetaInfo(buf, segment_info);

        // Delta layer is persisted with `CheckpointIngestInfoPersisted`.
        ReadBufferFromString buf_stable(seg_persisted.stable_meta());
        EXPECT_THROW(DM::StableValueSpace::restore(*dm_context, buf_stable, segment_info.stable_id), Exception);
    }
}

TEST_F(RegionKVStoreTestFAP, RestoreRaftState)
try
{
    auto & global_context = TiFlashTestEnv::getGlobalContext();
    uint64_t region_id = 1;
    auto peer_id = 1;
    KVStore & kvs = getKVS();
    auto page_storage = global_context.getWriteNodePageStorage();

    proxy_instance->bootstrapWithRegion(kvs, global_context.getTMTContext(), region_id, std::nullopt);
    auto region = proxy_instance->getRegion(region_id);
    auto store_id = kvs.getStore().store_id.load();
    region->addPeer(store_id, peer_id, metapb::PeerRole::Learner);

    // Write some data, and persist meta.
    auto [index, term]
        = proxy_instance->normalWrite(region_id, {34}, {"v2"}, {WriteCmdType::Put}, {ColumnFamilyType::Default});
    kvs.setRegionCompactLogConfig(0, 0, 0, 0);
    persistAfterWrite(global_context, kvs, proxy_instance, page_storage, region_id, index);

    auto s3_client = S3::ClientFactory::instance().sharedTiFlashClient();
    ASSERT_TRUE(::DB::tests::TiFlashTestEnv::createBucketIfNotExist(*s3_client));
    dumpCheckpoint();

    auto fap_context = global_context.getSharedContextDisagg()->fap_context;
    {
        auto [data_seq, checkpoint_data_holder] = fap_context->getNewerCheckpointData(global_context, store_id, 0);
        ASSERT_GT(data_seq, 0);
        ASSERT_TRUE(checkpoint_data_holder != nullptr);

        RaftApplyState apply_state;
        {
            // TODO: use `RaftDataReader::readRegionApplyState`?
            auto apply_state_key = UniversalPageIdFormat::toRaftApplyStateKeyInKVEngine(region_id);
            auto page = checkpoint_data_holder->getUniversalPageStorage()->read(apply_state_key);
            apply_state.ParseFromArray(page.data.begin(), page.data.size());
        }

        RegionLocalState region_state;
        {
            auto local_state_key = UniversalPageIdFormat::toRegionLocalStateKeyInKVEngine(region_id);
            auto page = checkpoint_data_holder->getUniversalPageStorage()->read(local_state_key);
            region_state.ParseFromArray(page.data.begin(), page.data.size());
        }

        {
            auto region_key = UniversalPageIdFormat::toKVStoreKey(region_id);
            auto page = checkpoint_data_holder->getUniversalPageStorage()
                            ->read(region_key, /*read_limiter*/ nullptr, {}, /*throw_on_not_exist*/ false);
            RUNTIME_CHECK(page.isValid());
        }

        ASSERT_TRUE(apply_state == region->getApply());
        ASSERT_TRUE(region_state == region->getState());
    }
    {
        auto [data_seq, checkpoint_data_holder]
            = fap_context->getNewerCheckpointData(global_context, store_id, upload_sequence);
        ASSERT_EQ(data_seq, upload_sequence);
        ASSERT_TRUE(checkpoint_data_holder == nullptr);
    }
}
CATCH


void verifyRows(Context & ctx, DM::DeltaMergeStorePtr store, const DM::RowKeyRange & range, size_t rows)
{
    const auto & columns = store->getTableColumns();
    BlockInputStreamPtr in = store->read(
        ctx,
        ctx.getSettingsRef(),
        columns,
        {range},
        /* num_streams= */ 1,
        /* max_version= */ std::numeric_limits<UInt64>::max(),
        DM::EMPTY_FILTER,
        std::vector<RuntimeFilterPtr>{},
        0,
        "KVStoreFastAddPeer",
        /* keep_order= */ false,
        /* is_fast_scan= */ false,
        /* expected_block_size= */ 1024)[0];
    ASSERT_INPUTSTREAM_NROWS(in, rows);
}

CheckpointRegionInfoAndData RegionKVStoreTestFAP::prepareForRestart(FAPTestOpt opt)
{
    auto & global_context = TiFlashTestEnv::getGlobalContext();
    uint64_t region_id = 1;
    auto peer_id = 1;
    KVStore & kvs = getKVS();
    global_context.getTMTContext().debugSetKVStore(kvstore);
    auto page_storage = global_context.getWriteNodePageStorage();

    table_id = proxy_instance->bootstrapTable(global_context, kvs, global_context.getTMTContext());
    auto fap_context = global_context.getSharedContextDisagg()->fap_context;
    proxy_instance->bootstrapWithRegion(kvs, global_context.getTMTContext(), region_id, std::nullopt);
    auto proxy_helper = proxy_instance->generateProxyHelper();
    auto region = proxy_instance->getRegion(region_id);
    auto store_id = kvs.getStore().store_id.load();
    region->addPeer(store_id, peer_id, metapb::PeerRole::Learner);

    // Write some data, and persist meta.
    UInt64 index = 0;
    if (!opt.persist_empty_segment)
    {
        LOG_DEBUG(log, "Do write to the region");
        auto k1 = RecordKVFormat::genKey(table_id, 1, 111);
        auto && [value_write1, value_default1] = proxy_instance->generateTiKVKeyValue(111, 999);
        UInt64 term = 0;
        std::tie(index, term) = proxy_instance->rawWrite(
            region_id,
            {k1, k1},
            {value_default1, value_write1},
            {WriteCmdType::Put, WriteCmdType::Put},
            {ColumnFamilyType::Default, ColumnFamilyType::Write});
    }

    kvs.setRegionCompactLogConfig(0, 0, 0, 0);
    if (opt.mock_add_new_peer)
    {
        *kvs.getRegion(region_id)->mutMeta().debugMutRegionState().getMutRegion().add_peers() = createPeer(2333, true);
        proxy_instance->getRegion(region_id)->addPeer(store_id, 2333, metapb::PeerRole::Learner);
    }
    persistAfterWrite(global_context, kvs, proxy_instance, page_storage, region_id, index);

    auto s3_client = S3::ClientFactory::instance().sharedTiFlashClient();
    RUNTIME_CHECK(::DB::tests::TiFlashTestEnv::createBucketIfNotExist(*s3_client));
    dumpCheckpoint();

    LOG_INFO(log, "build checkpoint manifest from {}", upload_sequence);
    const auto manifest_key = S3::S3Filename::newCheckpointManifest(kvs.getStoreID(), upload_sequence).toFullKey();
    auto checkpoint_info = std::make_shared<CheckpointInfo>();
    checkpoint_info->remote_store_id = kvs.getStoreID();
    checkpoint_info->region_id = 1000;
    checkpoint_info->checkpoint_data_holder = buildParsedCheckpointData(global_context, manifest_key, /*dir_seq*/ 100);
    {
        auto region_key = UniversalPageIdFormat::toKVStoreKey(region_id);
        auto page = checkpoint_info->checkpoint_data_holder->getUniversalPageStorage()
                        ->read(region_key, /*read_limiter*/ nullptr, {}, /*throw_on_not_exist*/ false);
        RUNTIME_CHECK(page.isValid());
    }
    checkpoint_info->temp_ps = checkpoint_info->checkpoint_data_holder->getUniversalPageStorage();
    RegionPtr kv_region = kvs.getRegion(1);
    {
        auto task_lock = kvs.genTaskLock();
        auto region_lock = kvs.region_manager.genRegionTaskLock(region_id);
        kvs.removeRegion(region_id, false, global_context.getTMTContext().getRegionTable(), task_lock, region_lock);
    }
    CheckpointRegionInfoAndData mock_data = std::make_tuple(
        checkpoint_info,
        kv_region,
        kv_region->mutMeta().clonedApplyState(),
        kv_region->mutMeta().clonedRegionState());
    return mock_data;
}

// This function get tiflash replica count from local schema.
void setTiFlashReplicaSyncInfo(StorageDeltaMergePtr & dm_storage)
{
    auto table_info = dm_storage->getTableInfo();
    table_info.replica_info.count = 1;
    table_info.replica_info.available = false;
    dm_storage->setTableInfo(table_info);
}

// Test load from restart.
TEST_F(RegionKVStoreTestFAP, RestoreFromRestart1)
try
{
    CheckpointRegionInfoAndData mock_data = prepareForRestart(FAPTestOpt{});
    RegionPtr kv_region = std::get<1>(mock_data);

    auto & global_context = TiFlashTestEnv::getGlobalContext();
    auto fap_context = global_context.getSharedContextDisagg()->fap_context;
    uint64_t region_id = 1;

    {
        auto storage = global_context.getTMTContext().getStorages().get(NullspaceID, table_id);
        auto dm_storage = std::dynamic_pointer_cast<StorageDeltaMerge>(storage);
        ASSERT_TRUE(dm_storage != nullptr);
        setTiFlashReplicaSyncInfo(dm_storage);
    }

    std::mutex exe_mut;
    std::unique_lock exe_lock(exe_mut);
    fap_context->tasks_trace->addTask(region_id, [&]() {
        // Keep the task in `tasks_trace` to prevent from canceling.
        std::scoped_lock wait_exe_lock(exe_mut);
        return genFastAddPeerRes(FastAddPeerStatus::NoSuitable, "", "");
    });
    FastAddPeerImplWrite(global_context.getTMTContext(), proxy_helper.get(), region_id, 2333, std::move(mock_data), 0);
    exe_lock.unlock();
    fap_context->tasks_trace->fetchResult(region_id);

    auto region_to_ingest
        = fap_context
              ->getOrRestoreCheckpointIngestInfo(global_context.getTMTContext(), proxy_helper.get(), region_id, 2333)
              ->getRegion();
    // Remove the checkpoint ingest info and region from memory.
    // Testing whether FAP can be handled properly after restart.
    fap_context->debugRemoveCheckpointIngestInfo(region_id);
    // Remove the region so that the snapshot will be accepted.
    FailPointHelper::enableFailPoint("force_not_clean_fap_on_destroy");
    SCOPE_EXIT({ FailPointHelper::disableFailPoint("force_not_clean_fap_on_destroy"); });
    kvstore->handleDestroy(region_id, global_context.getTMTContext());

    auto prev_ru = TiFlashMetrics::instance().debugQueryReplicaSyncRU(NullspaceID);
    // After restart, continue the FAP from persisted checkpoint ingest info.
    ApplyFapSnapshotImpl(
        global_context.getTMTContext(),
        proxy_helper.get(),
        region_id,
        2333,
        true,
        region_to_ingest->appliedIndex(),
        region_to_ingest->appliedIndexTerm());
    auto current_ru = TiFlashMetrics::instance().debugQueryReplicaSyncRU(NullspaceID);
    ASSERT_GT(current_ru, prev_ru);

    {
        auto keyspace_id = kv_region->getKeyspaceID();
        auto table_id = kv_region->getMappedTableID();
        auto storage = global_context.getTMTContext().getStorages().get(keyspace_id, table_id);
        ASSERT_TRUE(storage && storage->engineType() == TiDB::StorageEngine::DT);
        auto dm_storage = std::dynamic_pointer_cast<StorageDeltaMerge>(storage);
        auto store = dm_storage->getStore();
        ASSERT_EQ(store->getRowKeyColumnSize(), 1);
        verifyRows(
            global_context,
            store,
            DM::RowKeyRange::newAll(store->isCommonHandle(), store->getRowKeyColumnSize()),
            1);
    }
    // CheckpointIngestInfo is removed.
    eventuallyPredicate([&]() {
        return !CheckpointIngestInfo::restore(global_context.getTMTContext(), proxy_helper.get(), region_id, 2333);
    });
    ASSERT_FALSE(fap_context->tryGetCheckpointIngestInfo(region_id).has_value());
}
CATCH

// Test if region is destroyed before applied.
TEST_F(RegionKVStoreTestFAP, RestoreFromRestart2)
try
{
    CheckpointRegionInfoAndData mock_data = prepareForRestart(FAPTestOpt{});
    RegionPtr kv_region = std::get<1>(mock_data);

    auto & global_context = TiFlashTestEnv::getGlobalContext();
    auto fap_context = global_context.getSharedContextDisagg()->fap_context;
    uint64_t region_id = 1;
    std::mutex exe_mut;
    std::unique_lock exe_lock(exe_mut);
    fap_context->tasks_trace->addTask(region_id, [&]() {
        // Keep the task in `tasks_trace` to prevent from canceling.
        std::scoped_lock wait_exe_lock(exe_mut);
        return genFastAddPeerRes(FastAddPeerStatus::NoSuitable, "", "");
    });
    FastAddPeerImplWrite(global_context.getTMTContext(), proxy_helper.get(), region_id, 2333, std::move(mock_data), 0);
    exe_lock.unlock();
    fap_context->tasks_trace->fetchResult(region_id);

    fap_context->debugRemoveCheckpointIngestInfo(region_id);
    kvstore->handleDestroy(region_id, global_context.getTMTContext());
    // CheckpointIngestInfo is removed.
    eventuallyPredicate([&]() {
        return !CheckpointIngestInfo::restore(global_context.getTMTContext(), proxy_helper.get(), region_id, 2333);
    });
    ASSERT_FALSE(fap_context->tryGetCheckpointIngestInfo(region_id).has_value());
}
CATCH

// Test if we can parse from an uploaded manifest
TEST_F(RegionKVStoreTestFAP, RestoreFromRestart3)
try
{
    CheckpointRegionInfoAndData mock_data = prepareForRestart(FAPTestOpt{});
    KVStore & kvs = getKVS();
    RegionPtr kv_region = std::get<1>(mock_data);

    auto & global_context = TiFlashTestEnv::getGlobalContext();
    auto fap_context = global_context.getSharedContextDisagg()->fap_context;
    uint64_t region_id = 1;

    std::mutex exe_mut;
    std::unique_lock exe_lock(exe_mut);
    fap_context->tasks_trace->addTask(region_id, [&]() {
        // Keep the task in `tasks_trace` to prevent from canceling.
        std::scoped_lock wait_exe_lock(exe_mut);
        return genFastAddPeerRes(FastAddPeerStatus::NoSuitable, "", "");
    });
    // Will generate and persist some information in local ps, which will not be uploaded.
    FastAddPeerImplWrite(global_context.getTMTContext(), proxy_helper.get(), region_id, 2333, std::move(mock_data), 0);
    dumpCheckpoint();
    FastAddPeerImplWrite(global_context.getTMTContext(), proxy_helper.get(), region_id, 2333, std::move(mock_data), 0);
    exe_lock.unlock();
    auto in_mem_ingest_info = fap_context->getOrRestoreCheckpointIngestInfo(
        global_context.getTMTContext(),
        proxy_helper.get(),
        region_id,
        2333);
    auto in_disk_ingest_info
        = CheckpointIngestInfo::restore(global_context.getTMTContext(), proxy_helper.get(), region_id, 2333);
    ASSERT_EQ(in_mem_ingest_info->getRegion()->getDebugString(), in_disk_ingest_info->getRegion()->getDebugString());
    ASSERT_EQ(in_mem_ingest_info->getRestoredSegments().size(), in_disk_ingest_info->getRestoredSegments().size());
    ASSERT_EQ(in_mem_ingest_info->getRemoteStoreId(), in_disk_ingest_info->getRemoteStoreId());

    auto s3_client = S3::ClientFactory::instance().sharedTiFlashClient();
    const auto manifests = S3::CheckpointManifestS3Set::getFromS3(*s3_client, kvs.getStoreID());
    const auto & latest_manifest_key = manifests.latestManifestKey();
    auto latest_manifest_key_view = S3::S3FilenameView::fromKey(latest_manifest_key);
    auto latest_upload_seq = latest_manifest_key_view.getUploadSequence();

    buildParsedCheckpointData(global_context, latest_manifest_key, latest_upload_seq);
}
CATCH

// Test cancel from peer select
TEST_F(RegionKVStoreTestFAP, Cancel1)
try
{
    CheckpointRegionInfoAndData mock_data = prepareForRestart(FAPTestOpt{});
    RegionPtr kv_region = std::get<1>(mock_data);

    auto & global_context = TiFlashTestEnv::getGlobalContext();
    auto fap_context = global_context.getSharedContextDisagg()->fap_context;
    uint64_t region_id = 1;

    EngineStoreServerWrap server = {
        .tmt = &global_context.getTMTContext(),
        .proxy_helper = proxy_helper.get(),
    };

    kvstore->getStore().store_id.store(1, std::memory_order_release);
    kvstore->debugMutStoreMeta().set_id(1);
    ASSERT_EQ(1, kvstore->getStoreID());
    ASSERT_EQ(1, kvstore->clonedStoreMeta().id());
    FailPointHelper::enableFailPoint(FailPoints::force_set_fap_candidate_store_id);
    auto sp = SyncPointCtl::enableInScope("in_FastAddPeerImplSelect::before_sleep");
    // The FAP will fail because it doesn't contain the new peer in region meta.
    auto t = std::thread([&]() { FastAddPeer(&server, region_id, 2333); });
    // Retry for some times, then cancel.
    sp.waitAndPause();
    sp.next();
    sp.waitAndPause();
    fap_context->tasks_trace->asyncCancelTask(region_id);
    sp.next();
    sp.disable();
    t.join();
    eventuallyPredicate([&]() {
        return !CheckpointIngestInfo::restore(global_context.getTMTContext(), proxy_helper.get(), region_id, 2333);
    });
    ASSERT_TRUE(!fap_context->tryGetCheckpointIngestInfo(region_id).has_value());
    FailPointHelper::disableFailPoint(FailPoints::force_set_fap_candidate_store_id);
}
CATCH

// Test cancel from write
TEST_F(RegionKVStoreTestFAP, Cancel2)
try
{
    using namespace std::chrono_literals;
    CheckpointRegionInfoAndData mock_data = prepareForRestart(FAPTestOpt{
        .mock_add_new_peer = true,
    });
    RegionPtr kv_region = std::get<1>(mock_data);

    auto & global_context = TiFlashTestEnv::getGlobalContext();
    auto fap_context = global_context.getSharedContextDisagg()->fap_context;
    uint64_t region_id = 1;

    EngineStoreServerWrap server = {
        .tmt = &global_context.getTMTContext(),
        .proxy_helper = proxy_helper.get(),
    };

    kvstore->getStore().store_id.store(1, std::memory_order_release);
    kvstore->debugMutStoreMeta().set_id(1);
    ASSERT_EQ(1, kvstore->getStoreID());
    ASSERT_EQ(1, kvstore->clonedStoreMeta().id());
    FailPointHelper::enableFailPoint(FailPoints::force_set_fap_candidate_store_id);
    auto sp = SyncPointCtl::enableInScope("in_FastAddPeerImplWrite::after_write_segments");
    // The FAP will fail because it doesn't contain the new peer in region meta.
    auto t = std::thread([&]() { FastAddPeer(&server, region_id, 2333); });
    sp.waitAndPause();
    // Make sure the data is written.
    auto maybe_info = fap_context->getOrRestoreCheckpointIngestInfo(
        global_context.getTMTContext(),
        proxy_helper.get(),
        region_id,
        2333);
    ASSERT_NE(maybe_info, nullptr);
    auto ingest_info_persisted = maybe_info->serializeMeta();
    auto region = maybe_info->getRegion();
    fap_context->tasks_trace->asyncCancelTask(region_id);
    sp.next();
    sp.disable();
    t.join();
    // Cancel async tasks, and make sure the data is cleaned after limited time.
    eventuallyPredicate([&]() {
        return !CheckpointIngestInfo::restore(global_context.getTMTContext(), proxy_helper.get(), region_id, 2333);
    });
    ASSERT_TRUE(!fap_context->tryGetCheckpointIngestInfo(region_id));
    FailPointHelper::disableFailPoint(FailPoints::force_set_fap_candidate_store_id);
    assertNoSegment(global_context.getTMTContext(), region, ingest_info_persisted);
}
CATCH

// Test cancel and destroy
TEST_F(RegionKVStoreTestFAP, Cancel3)
try
{
    using namespace std::chrono_literals;
    CheckpointRegionInfoAndData mock_data = prepareForRestart(FAPTestOpt{
        .mock_add_new_peer = true,
    });
    RegionPtr kv_region = std::get<1>(mock_data);

    auto & global_context = TiFlashTestEnv::getGlobalContext();
    auto fap_context = global_context.getSharedContextDisagg()->fap_context;
    uint64_t region_id = 1;

    EngineStoreServerWrap server = {
        .tmt = &global_context.getTMTContext(),
        .proxy_helper = proxy_helper.get(),
    };

    kvstore->getStore().store_id.store(1, std::memory_order_release);
    kvstore->debugMutStoreMeta().set_id(1);
    ASSERT_EQ(1, kvstore->getStoreID());
    ASSERT_EQ(1, kvstore->clonedStoreMeta().id());
    FailPointHelper::enableFailPoint(FailPoints::force_set_fap_candidate_store_id);
    auto sp = SyncPointCtl::enableInScope("in_FastAddPeerImplWrite::after_write_segments");
    auto t = std::thread([&]() { FastAddPeer(&server, region_id, 2333); });
    sp.waitAndPause();
    EXPECT_THROW(kvstore->handleDestroy(region_id, global_context.getTMTContext()), Exception);
    sp.next();
    sp.disable();
    t.join();
    auto prev_fap_task_timeout_seconds = server.tmt->getContext().getSettingsRef().fap_task_timeout_seconds;
    SCOPE_EXIT({ server.tmt->getContext().getSettingsRef().fap_task_timeout_seconds = prev_fap_task_timeout_seconds; });
    server.tmt->getContext().getSettingsRef().fap_task_timeout_seconds = 0;
    // Use another call to cancel
    FastAddPeer(&server, region_id, 2333);
    LOG_INFO(log, "Try another destroy");
    kvstore->handleDestroy(region_id, global_context.getTMTContext());
    eventuallyPredicate([&]() {
        return !CheckpointIngestInfo::restore(global_context.getTMTContext(), proxy_helper.get(), region_id, 2333);
    });
    // Wait async cancel in `FastAddPeerImplWrite`.
    ASSERT_FALSE(fap_context->tryGetCheckpointIngestInfo(region_id).has_value());
    FailPointHelper::disableFailPoint(FailPoints::force_set_fap_candidate_store_id);
}
CATCH

// Test cancel and regular snapshot
TEST_F(RegionKVStoreTestFAP, Cancel4)
try
{
    using namespace std::chrono_literals;
    CheckpointRegionInfoAndData mock_data = prepareForRestart(FAPTestOpt{
        .mock_add_new_peer = true,
    });
    KVStore & kvs = getKVS();
    RegionPtr kv_region = std::get<1>(mock_data);

    auto & global_context = TiFlashTestEnv::getGlobalContext();
    auto fap_context = global_context.getSharedContextDisagg()->fap_context;
    uint64_t region_id = 1;

    EngineStoreServerWrap server = {
        .tmt = &global_context.getTMTContext(),
        .proxy_helper = proxy_helper.get(),
    };

    kvstore->getStore().store_id.store(1, std::memory_order_release);
    kvstore->debugMutStoreMeta().set_id(1);
    ASSERT_EQ(1, kvstore->getStoreID());
    ASSERT_EQ(1, kvstore->clonedStoreMeta().id());
    FailPointHelper::enableFailPoint(FailPoints::force_set_fap_candidate_store_id);
    auto sp = SyncPointCtl::enableInScope("in_FastAddPeerImplWrite::after_write_segments");
    auto t = std::thread([&]() { FastAddPeer(&server, region_id, 2333); });
    sp.waitAndPause();

    // Test of ingesting multiple files with MultiSSTReader.
    MockSSTReader::getMockSSTData().clear();
    MockSSTGenerator default_cf{region_id, 1, ColumnFamilyType::Default};
    default_cf.finish_file();
    default_cf.freeze();
    kvs.mutProxyHelperUnsafe()->sst_reader_interfaces = make_mock_sst_reader_interface();
    // Exception: found running scheduled fap task
    EXPECT_THROW(
        proxy_instance->snapshot(kvs, global_context.getTMTContext(), region_id, {default_cf}, 10, 10, std::nullopt),
        Exception);
    sp.next();
    sp.disable();
    t.join();

    server.tmt->getContext().getSettingsRef().fap_task_timeout_seconds = 0;
    // Use another call to cancel
    FastAddPeer(&server, region_id, 2333);
    LOG_INFO(log, "Try another snapshot");
    proxy_instance->snapshot(
        kvs,
        global_context.getTMTContext(),
        region_id,
        {default_cf},
        kv_region->cloneMetaRegion(),
        2,
        11,
        11,
        std::nullopt,
        false);
    eventuallyPredicate([&]() {
        return !CheckpointIngestInfo::restore(global_context.getTMTContext(), proxy_helper.get(), region_id, 2333);
    });
    // Wait async cancel in `FastAddPeerImplWrite`.
    ASSERT_FALSE(fap_context->tryGetCheckpointIngestInfo(region_id).has_value());
    FailPointHelper::disableFailPoint(FailPoints::force_set_fap_candidate_store_id);
}
CATCH

TEST_F(RegionKVStoreTestFAP, EmptySegment)
try
{
    CheckpointRegionInfoAndData mock_data = prepareForRestart(FAPTestOpt{.persist_empty_segment = true});
    RegionPtr kv_region = std::get<1>(mock_data);

    auto & global_context = TiFlashTestEnv::getGlobalContext();
    auto fap_context = global_context.getSharedContextDisagg()->fap_context;
    uint64_t region_id = 1;
    fap_context->tasks_trace->addTask(region_id, []() {
        return genFastAddPeerRes(FastAddPeerStatus::NoSuitable, "", "");
    });
    EXPECT_THROW(
        FastAddPeerImplWrite(
            global_context.getTMTContext(),
            proxy_helper.get(),
            region_id,
            2333,
            std::move(mock_data),
            0),
        Exception);
}
CATCH

TEST_F(RegionKVStoreTestFAP, OnExistingPeer)
try
{
    CheckpointRegionInfoAndData mock_data = prepareForRestart(FAPTestOpt{});
    RegionPtr kv_region = std::get<1>(mock_data);

    auto & global_context = TiFlashTestEnv::getGlobalContext();
    auto fap_context = global_context.getSharedContextDisagg()->fap_context;
    uint64_t region_id = 1;

    KVStore & kvs = getKVS();
    MockSSTReader::getMockSSTData().clear();
    MockSSTGenerator default_cf{region_id, 1, ColumnFamilyType::Default};
    default_cf.finish_file();
    default_cf.freeze();
    kvs.mutProxyHelperUnsafe()->sst_reader_interfaces = make_mock_sst_reader_interface();
    proxy_instance->snapshot(
        kvs,
        global_context.getTMTContext(),
        region_id,
        {default_cf},
        kv_region->cloneMetaRegion(),
        2,
        10,
        10,
        std::nullopt,
        false);

    std::mutex exe_mut;
    std::unique_lock exe_lock(exe_mut);
    fap_context->tasks_trace->addTask(region_id, [&]() {
        // Keep the task in `tasks_trace` to prevent from canceling.
        std::scoped_lock wait_exe_lock(exe_mut);
        return genFastAddPeerRes(FastAddPeerStatus::NoSuitable, "", "");
    });
    FastAddPeerImplWrite(global_context.getTMTContext(), proxy_helper.get(), region_id, 2333, std::move(mock_data), 0);
    exe_lock.unlock();
    fap_context->tasks_trace->fetchResult(region_id);

    auto region_to_ingest
        = fap_context
              ->getOrRestoreCheckpointIngestInfo(global_context.getTMTContext(), proxy_helper.get(), region_id, 2333)
              ->getRegion();
    // Make sure prehandling will not clean fap snapshot.
    std::vector<SSTView> ssts;
    SSTViewVec snaps{ssts.data(), ssts.size()};
    kvs.preHandleSnapshotToFiles(kv_region, snaps, 100, 100, std::nullopt, global_context.getTMTContext());

    EXPECT_THROW(
        ApplyFapSnapshotImpl(
            global_context.getTMTContext(),
            proxy_helper.get(),
            region_id,
            2333,
            false,
            region_to_ingest->appliedIndex(),
            region_to_ingest->appliedIndexTerm()),
        Exception);
}
CATCH

} // namespace tests
} // namespace DB<|MERGE_RESOLUTION|>--- conflicted
+++ resolved
@@ -173,12 +173,8 @@
     ContextPtr context;
     bool already_initialize_data_store = false;
     bool already_initialize_write_ps = false;
-<<<<<<< HEAD
-    DB::PageStorageRunMode orig_mode{};
-=======
     DB::PageStorageRunMode orig_mode = PageStorageRunMode::UNI_PS;
     DisaggregatedMode orig_disagg_mode = DisaggregatedMode::None;
->>>>>>> 614f9146
 };
 
 void persistAfterWrite(
