// Copyright 2023 PingCAP, Inc.
//
// Licensed under the Apache License, Version 2.0 (the "License");
// you may not use this file except in compliance with the License.
// You may obtain a copy of the License at
//
//     http://www.apache.org/licenses/LICENSE-2.0
//
// Unless required by applicable law or agreed to in writing, software
// distributed under the License is distributed on an "AS IS" BASIS,
// WITHOUT WARRANTIES OR CONDITIONS OF ANY KIND, either express or implied.
// See the License for the specific language governing permissions and
// limitations under the License.

#include <Debug/MockKVStore/MockRaftStoreProxy.h>
#include <Interpreters/SharedContexts/Disagg.h>
#include <Storages/DeltaMerge/Filter/PushDownFilter.h>
#include <Storages/KVStore/FFI/ProxyFFI.h>
#include <Storages/KVStore/MultiRaft/Disagg/FastAddPeer.h>
#include <Storages/KVStore/MultiRaft/Disagg/FastAddPeerCache.h>
#include <Storages/KVStore/Utils/AsyncTasks.h>
#include <Storages/KVStore/tests/kvstore_helper.h>
#include <Storages/Page/V3/Universal/UniversalPageStorage.h>
#include <Storages/Page/V3/Universal/UniversalPageStorageService.h>
#include <Storages/S3/CheckpointManifestS3Set.h>
#include <Storages/S3/S3Common.h>
#include <TestUtils/InputStreamTestUtils.h>
#include <TestUtils/TiFlashTestEnv.h>
#include <aws/s3/model/CreateBucketRequest.h>
#include <common/logger_useful.h>

#include <chrono>
#include <numeric>
#include <optional>
#include <thread>

using raft_serverpb::RaftApplyState;
using raft_serverpb::RegionLocalState;

namespace DB
{
namespace FailPoints
{
extern const char force_set_fap_candidate_store_id[];
} // namespace FailPoints

FastAddPeerRes genFastAddPeerRes(FastAddPeerStatus status, std::string && apply_str, std::string && region_str);
FastAddPeerRes FastAddPeerImplWrite(
    TMTContext & tmt,
    UInt64 region_id,
    UInt64 new_peer_id,
    CheckpointRegionInfoAndData && checkpoint,
    UInt64 start_time);
void ApplyFapSnapshotImpl(TMTContext & tmt, TiFlashRaftProxyHelper * proxy_helper, UInt64 region_id, UInt64 peer_id);

namespace tests
{
class RegionKVStoreTestFAP : public KVStoreTestBase
{
public:
    void SetUp() override
    {
        auto & global_context = TiFlashTestEnv::getGlobalContext();

        initStorages();

        // Must be called before `initializeWriteNodePageStorageIfNeed` to have S3 lock services registered.
        DB::tests::TiFlashTestEnv::enableS3Config();
        auto s3_client = S3::ClientFactory::instance().sharedTiFlashClient();
        ASSERT_TRUE(::DB::tests::TiFlashTestEnv::createBucketIfNotExist(*s3_client));

        global_context.getSharedContextDisagg()->disaggregated_mode = DisaggregatedMode::Storage;
        if (global_context.getWriteNodePageStorage() == nullptr)
        {
            already_initialize_write_ps = false;
            orig_mode = global_context.getPageStorageRunMode();
            global_context.setPageStorageRunMode(PageStorageRunMode::UNI_PS);
            global_context.tryReleaseWriteNodePageStorageForTest();
            global_context.initializeWriteNodePageStorageIfNeed(global_context.getPathPool());
        }
        else
        {
            // It will currently happen in `initStorages` when we call `getContext`.
            already_initialize_write_ps = true;
        }

        if (global_context.getSharedContextDisagg()->remote_data_store == nullptr)
        {
            already_initialize_data_store = false;
            global_context.getSharedContextDisagg()->initRemoteDataStore(
                global_context.getFileProvider(),
                /*s3_enabled*/ true);
            ASSERT_TRUE(global_context.getSharedContextDisagg()->remote_data_store != nullptr);
        }
        else
        {
            already_initialize_data_store = true;
        }

        orig_mode = global_context.getPageStorageRunMode();
        global_context.setPageStorageRunMode(PageStorageRunMode::UNI_PS);
        global_context.getSharedContextDisagg()->initFastAddPeerContext(25);

        // clean data and create path pool instance
        path_pool = TiFlashTestEnv::createCleanPathPool(test_path);
        proxy_instance = std::make_unique<MockRaftStoreProxy>();
        proxy_helper = proxy_instance->generateProxyHelper();
        KVStoreTestBase::reloadKVSFromDisk(false);
        {
            auto store = metapb::Store{};
            store.set_id(1234);
            kvstore->setStore(store);
            ASSERT_EQ(kvstore->getStoreID(), store.id());
        }
        LOG_INFO(log, "Finished setup");
    }

    void TearDown() override
    {
        auto & global_context = TiFlashTestEnv::getGlobalContext();
        if (!already_initialize_data_store)
        {
            global_context.getSharedContextDisagg()->remote_data_store = nullptr;
        }
        global_context.setPageStorageRunMode(orig_mode);
        if (!already_initialize_write_ps)
        {
            global_context.setPageStorageRunMode(orig_mode);
        }
        auto s3_client = S3::ClientFactory::instance().sharedTiFlashClient();
        ::DB::tests::TiFlashTestEnv::deleteBucket(*s3_client);
        DB::tests::TiFlashTestEnv::disableS3Config();
    }

    CheckpointRegionInfoAndData prepareForRestart();

protected:
    void dumpCheckpoint()
    {
        auto & global_context = TiFlashTestEnv::getGlobalContext();
        auto temp_dir = TiFlashTestEnv::getTemporaryPath() + "/";
        auto page_storage = global_context.getWriteNodePageStorage();
        KVStore & kvs = getKVS();
        auto store_id = kvs.getStore().store_id.load();
        LOG_DEBUG(log, "dumpCheckpoint for checkpoint {}", store_id);
        auto wi = PS::V3::CheckpointProto::WriterInfo();
        {
            wi.set_store_id(store_id);
        }

        auto remote_store = global_context.getSharedContextDisagg()->remote_data_store;
        assert(remote_store != nullptr);
        UniversalPageStorage::DumpCheckpointOptions opts{
            .data_file_id_pattern = S3::S3Filename::newCheckpointDataNameTemplate(store_id, upload_sequence),
            .data_file_path_pattern = temp_dir + "dat_{seq}_{index}",
            .manifest_file_id_pattern = S3::S3Filename::newCheckpointManifestNameTemplate(store_id),
            .manifest_file_path_pattern = temp_dir + "mf_{seq}",
            .writer_info = wi,
            .must_locked_files = {},
            .persist_checkpoint = CheckpointUploadFunctor{
                .store_id = store_id,
                // Note that we use `upload_sequence` but not `snapshot.sequence` for
                // the S3 key.
                .sequence = upload_sequence,
                .remote_store = remote_store,
            },
            .override_sequence = upload_sequence, // override by upload_sequence
        };
        page_storage->dumpIncrementalCheckpoint(opts);
    }

protected:
    UInt64 upload_sequence = 1000;

private:
    ContextPtr context;
    bool already_initialize_data_store = false;
    bool already_initialize_write_ps = false;
    DB::PageStorageRunMode orig_mode;
};

void persistAfterWrite(
    Context & ctx,
    KVStore & kvs,
    std::unique_ptr<MockRaftStoreProxy> & proxy_instance,
    UniversalPageStoragePtr page_storage,
    uint64_t region_id,
    uint64_t index)
{
    MockRaftStoreProxy::FailCond cond;
    proxy_instance->doApply(kvs, ctx.getTMTContext(), cond, region_id, index);
    auto region = proxy_instance->getRegion(region_id);
    auto wb = region->persistMeta();
    page_storage->write(std::move(wb));
    // There shall be data to flush.
    ASSERT_EQ(kvs.needFlushRegionData(region_id, ctx.getTMTContext()), true);
    ASSERT_EQ(kvs.tryFlushRegionData(region_id, false, false, ctx.getTMTContext(), 0, 0, 0, 0), true);
}

TEST_F(RegionKVStoreTestFAP, RestoreRaftState)
try
{
    auto & global_context = TiFlashTestEnv::getGlobalContext();
    uint64_t region_id = 1;
    auto peer_id = 1;
    KVStore & kvs = getKVS();
    auto page_storage = global_context.getWriteNodePageStorage();

    proxy_instance->bootstrapWithRegion(kvs, global_context.getTMTContext(), region_id, std::nullopt);
    auto region = proxy_instance->getRegion(region_id);
    auto store_id = kvs.getStore().store_id.load();
    region->addPeer(store_id, peer_id, metapb::PeerRole::Learner);

    // Write some data, and persist meta.
    auto [index, term]
        = proxy_instance->normalWrite(region_id, {34}, {"v2"}, {WriteCmdType::Put}, {ColumnFamilyType::Default});
    kvs.setRegionCompactLogConfig(0, 0, 0, 0);
    persistAfterWrite(global_context, kvs, proxy_instance, page_storage, region_id, index);

    auto s3_client = S3::ClientFactory::instance().sharedTiFlashClient();
    ASSERT_TRUE(::DB::tests::TiFlashTestEnv::createBucketIfNotExist(*s3_client));
    dumpCheckpoint();

    auto fap_context = global_context.getSharedContextDisagg()->fap_context;
    {
        auto [data_seq, checkpoint_data_holder] = fap_context->getNewerCheckpointData(global_context, store_id, 0);
        ASSERT_GT(data_seq, 0);
        ASSERT_TRUE(checkpoint_data_holder != nullptr);

        RaftApplyState apply_state;
        {
            // TODO: use `RaftDataReader::readRegionApplyState`?
            auto apply_state_key = UniversalPageIdFormat::toRaftApplyStateKeyInKVEngine(region_id);
            auto page = checkpoint_data_holder->getUniversalPageStorage()->read(apply_state_key);
            apply_state.ParseFromArray(page.data.begin(), page.data.size());
        }

        RegionLocalState region_state;
        {
            auto local_state_key = UniversalPageIdFormat::toRegionLocalStateKeyInKVEngine(region_id);
            auto page = checkpoint_data_holder->getUniversalPageStorage()->read(local_state_key);
            region_state.ParseFromArray(page.data.begin(), page.data.size());
        }

        {
            auto region_key = UniversalPageIdFormat::toKVStoreKey(region_id);
            auto page = checkpoint_data_holder->getUniversalPageStorage()
                            ->read(region_key, /*read_limiter*/ nullptr, {}, /*throw_on_not_exist*/ false);
<<<<<<< HEAD
            ASSERT_TRUE(page.isValid());
=======
            RUNTIME_CHECK(page.isValid());
>>>>>>> 009ea75c
        }

        ASSERT_TRUE(apply_state == region->getApply());
        ASSERT_TRUE(region_state == region->getState());
    }
    {
        auto [data_seq, checkpoint_data_holder]
            = fap_context->getNewerCheckpointData(global_context, store_id, upload_sequence);
        ASSERT_EQ(data_seq, upload_sequence);
        ASSERT_TRUE(checkpoint_data_holder == nullptr);
    }
}
CATCH


void verifyRows(Context & ctx, DM::DeltaMergeStorePtr store, const DM::RowKeyRange & range, size_t rows)
{
    const auto & columns = store->getTableColumns();
    BlockInputStreamPtr in = store->read(
        ctx,
        ctx.getSettingsRef(),
        columns,
        {range},
        /* num_streams= */ 1,
        /* max_version= */ std::numeric_limits<UInt64>::max(),
        DM::EMPTY_FILTER,
        std::vector<RuntimeFilterPtr>{},
        0,
        "KVStoreFastAddPeer",
        /* keep_order= */ false,
        /* is_fast_scan= */ false,
        /* expected_block_size= */ 1024)[0];
    ASSERT_INPUTSTREAM_NROWS(in, rows);
}

CheckpointRegionInfoAndData RegionKVStoreTestFAP::prepareForRestart()
{
    auto & global_context = TiFlashTestEnv::getGlobalContext();
    uint64_t region_id = 1;
    auto peer_id = 1;
    KVStore & kvs = getKVS();
    global_context.getTMTContext().debugSetKVStore(kvstore);
    auto page_storage = global_context.getWriteNodePageStorage();

    TableID table_id = proxy_instance->bootstrapTable(global_context, kvs, global_context.getTMTContext());
    auto fap_context = global_context.getSharedContextDisagg()->fap_context;
    proxy_instance->bootstrapWithRegion(kvs, global_context.getTMTContext(), region_id, std::nullopt);
    auto proxy_helper = proxy_instance->generateProxyHelper();
    auto region = proxy_instance->getRegion(region_id);
    auto store_id = kvs.getStore().store_id.load();
    region->addPeer(store_id, peer_id, metapb::PeerRole::Learner);

    // Write some data, and persist meta.
    auto k1 = RecordKVFormat::genKey(table_id, 1, 111);
    auto && [value_write1, value_default1] = proxy_instance->generateTiKVKeyValue(111, 999);
    auto [index, term] = proxy_instance->rawWrite(
        region_id,
        {k1, k1},
        {value_default1, value_write1},
        {WriteCmdType::Put, WriteCmdType::Put},
        {ColumnFamilyType::Default, ColumnFamilyType::Write});
    kvs.setRegionCompactLogConfig(0, 0, 0, 0);
    persistAfterWrite(global_context, kvs, proxy_instance, page_storage, region_id, index);

    auto s3_client = S3::ClientFactory::instance().sharedTiFlashClient();
    RUNTIME_CHECK(::DB::tests::TiFlashTestEnv::createBucketIfNotExist(*s3_client));
    dumpCheckpoint();

    LOG_INFO(log, "build checkpoint manifest from {}", upload_sequence);
    const auto manifest_key = S3::S3Filename::newCheckpointManifest(kvs.getStoreID(), upload_sequence).toFullKey();
    auto checkpoint_info = std::make_shared<CheckpointInfo>();
    checkpoint_info->remote_store_id = kvs.getStoreID();
    checkpoint_info->region_id = 1000;
    checkpoint_info->checkpoint_data_holder = buildParsedCheckpointData(global_context, manifest_key, /*dir_seq*/ 100);
<<<<<<< HEAD

    // TODO(fap) check why UniversalPageIdFormat::toKVStoreKey(region_id) page not exist.
=======
    {
        auto region_key = UniversalPageIdFormat::toKVStoreKey(region_id);
        auto page = checkpoint_info->checkpoint_data_holder->getUniversalPageStorage()
                        ->read(region_key, /*read_limiter*/ nullptr, {}, /*throw_on_not_exist*/ false);
        RUNTIME_CHECK(page.isValid());
    }
>>>>>>> 009ea75c
    checkpoint_info->temp_ps = checkpoint_info->checkpoint_data_holder->getUniversalPageStorage();
    RegionPtr kv_region = kvs.getRegion(1);
    CheckpointRegionInfoAndData mock_data = std::make_tuple(
        checkpoint_info,
        kv_region,
        kv_region->mutMeta().clonedApplyState(),
        kv_region->mutMeta().clonedRegionState());
    return mock_data;
}

// Test load from restart.
TEST_F(RegionKVStoreTestFAP, RestoreFromRestart1)
try
{
    CheckpointRegionInfoAndData mock_data = prepareForRestart();
    KVStore & kvs = getKVS();
    RegionPtr kv_region = kvs.getRegion(1);

    auto & global_context = TiFlashTestEnv::getGlobalContext();
    auto fap_context = global_context.getSharedContextDisagg()->fap_context;
    uint64_t region_id = 1;
    fap_context->tasks_trace->addTask(region_id, []() {
        return genFastAddPeerRes(FastAddPeerStatus::NoSuitable, "", "");
    });
    {
        auto region_key = UniversalPageIdFormat::toKVStoreKey(region_id);
        LOG_INFO(log, "Check region_key {}", region_key);
        auto page = std::get<0>(mock_data)->checkpoint_data_holder->getUniversalPageStorage()->read(
            region_key,
            /*read_limiter*/ nullptr,
            {},
            /*throw_on_not_exist*/ false);
        ASSERT_TRUE(page.isValid());
    }
    FastAddPeerImplWrite(global_context.getTMTContext(), region_id, 2333, std::move(mock_data), 0);
    fap_context->debugRemoveCheckpointIngestInfo(region_id);
    ApplyFapSnapshotImpl(global_context.getTMTContext(), proxy_helper.get(), region_id, 2333);

    {
        auto keyspace_id = kv_region->getKeyspaceID();
        auto table_id = kv_region->getMappedTableID();
        auto storage = global_context.getTMTContext().getStorages().get(keyspace_id, table_id);
        ASSERT_TRUE(storage && storage->engineType() == TiDB::StorageEngine::DT);
        auto dm_storage = std::dynamic_pointer_cast<StorageDeltaMerge>(storage);
        auto store = dm_storage->getStore();
        verifyRows(
            global_context,
            store,
            DM::RowKeyRange::newAll(store->isCommonHandle(), store->getRowKeyColumnSize()),
            1);
    }
    // CheckpointIngestInfo is removed.
    ASSERT_TRUE(!fap_context->tryGetCheckpointIngestInfo(region_id).has_value());
    EXPECT_THROW(
        CheckpointIngestInfo::restore(global_context.getTMTContext(), proxy_helper.get(), region_id, 2333),
        Exception);
}
CATCH

// Test if region is destroyed before applied.
TEST_F(RegionKVStoreTestFAP, RestoreFromRestart2)
try
{
    CheckpointRegionInfoAndData mock_data = prepareForRestart();
    KVStore & kvs = getKVS();
    RegionPtr kv_region = kvs.getRegion(1);

    auto & global_context = TiFlashTestEnv::getGlobalContext();
    auto fap_context = global_context.getSharedContextDisagg()->fap_context;
    uint64_t region_id = 1;
    fap_context->tasks_trace->addTask(region_id, []() {
        return genFastAddPeerRes(FastAddPeerStatus::NoSuitable, "", "");
    });
    FastAddPeerImplWrite(global_context.getTMTContext(), region_id, 2333, std::move(mock_data), 0);
    fap_context->debugRemoveCheckpointIngestInfo(region_id);
    kvstore->handleDestroy(region_id, global_context.getTMTContext());
    // CheckpointIngestInfo is removed.
    ASSERT_TRUE(!fap_context->tryGetCheckpointIngestInfo(region_id).has_value());
    EXPECT_THROW(
        CheckpointIngestInfo::restore(global_context.getTMTContext(), proxy_helper.get(), region_id, 2333),
        Exception);
}
CATCH

// Test if we can parse from an uploaded manifest
TEST_F(RegionKVStoreTestFAP, RestoreFromRestart3)
try
{
    CheckpointRegionInfoAndData mock_data = prepareForRestart();
    KVStore & kvs = getKVS();
    RegionPtr kv_region = kvs.getRegion(1);

    auto & global_context = TiFlashTestEnv::getGlobalContext();
    auto fap_context = global_context.getSharedContextDisagg()->fap_context;
    uint64_t region_id = 1;
    fap_context->tasks_trace->addTask(region_id, []() {
        return genFastAddPeerRes(FastAddPeerStatus::NoSuitable, "", "");
    });
    FastAddPeerImplWrite(global_context.getTMTContext(), region_id, 2333, std::move(mock_data), 0);
    dumpCheckpoint();
    FastAddPeerImplWrite(global_context.getTMTContext(), region_id, 2333, std::move(mock_data), 0);

    auto s3_client = S3::ClientFactory::instance().sharedTiFlashClient();
    const auto manifests = S3::CheckpointManifestS3Set::getFromS3(*s3_client, kvs.getStoreID());
    const auto & latest_manifest_key = manifests.latestManifestKey();
    auto latest_manifest_key_view = S3::S3FilenameView::fromKey(latest_manifest_key);
    auto latest_upload_seq = latest_manifest_key_view.getUploadSequence();

    buildParsedCheckpointData(global_context, latest_manifest_key, latest_upload_seq);
}
CATCH

TEST_F(RegionKVStoreTestFAP, CancelAfterRestart1)
try
{
    CheckpointRegionInfoAndData mock_data = prepareForRestart();
    KVStore & kvs = getKVS();
    RegionPtr kv_region = kvs.getRegion(1);

    auto & global_context = TiFlashTestEnv::getGlobalContext();
    auto fap_context = global_context.getSharedContextDisagg()->fap_context;
    uint64_t region_id = 1;

    EngineStoreServerWrap server = {
        .tmt = &global_context.getTMTContext(),
        .proxy_helper = proxy_helper.get(),
    };

    kvstore->getStore().store_id.store(1, std::memory_order_release);
    kvstore->debugMutStoreMeta().set_id(1);
    ASSERT_EQ(1, kvstore->getStoreID());
    ASSERT_EQ(1, kvstore->clonedStoreMeta().id());
    FailPointHelper::enableFailPoint(FailPoints::force_set_fap_candidate_store_id);
    auto sp = SyncPointCtl::enableInScope("in_FastAddPeerImplSelect::before_sleep");
    auto t = std::thread([&]() { FastAddPeer(&server, region_id, 2333); });
    sp.waitAndPause();
    using namespace std::chrono_literals;
    std::this_thread::sleep_for(5000ms);
    fap_context->tasks_trace->getCancelHandle(region_id)->doCancel();
    sp.next();
    sp.disable();
    t.join();
    ASSERT_TRUE(!fap_context->tryGetCheckpointIngestInfo(region_id).has_value());
    EXPECT_THROW(
        CheckpointIngestInfo::restore(global_context.getTMTContext(), proxy_helper.get(), region_id, 2333),
        Exception);

    FailPointHelper::disableFailPoint(FailPoints::force_set_fap_candidate_store_id);
}
CATCH

} // namespace tests
} // namespace DB<|MERGE_RESOLUTION|>--- conflicted
+++ resolved
@@ -246,11 +246,7 @@
             auto region_key = UniversalPageIdFormat::toKVStoreKey(region_id);
             auto page = checkpoint_data_holder->getUniversalPageStorage()
                             ->read(region_key, /*read_limiter*/ nullptr, {}, /*throw_on_not_exist*/ false);
-<<<<<<< HEAD
-            ASSERT_TRUE(page.isValid());
-=======
             RUNTIME_CHECK(page.isValid());
->>>>>>> 009ea75c
         }
 
         ASSERT_TRUE(apply_state == region->getApply());
@@ -325,17 +321,12 @@
     checkpoint_info->remote_store_id = kvs.getStoreID();
     checkpoint_info->region_id = 1000;
     checkpoint_info->checkpoint_data_holder = buildParsedCheckpointData(global_context, manifest_key, /*dir_seq*/ 100);
-<<<<<<< HEAD
-
-    // TODO(fap) check why UniversalPageIdFormat::toKVStoreKey(region_id) page not exist.
-=======
     {
         auto region_key = UniversalPageIdFormat::toKVStoreKey(region_id);
         auto page = checkpoint_info->checkpoint_data_holder->getUniversalPageStorage()
                         ->read(region_key, /*read_limiter*/ nullptr, {}, /*throw_on_not_exist*/ false);
         RUNTIME_CHECK(page.isValid());
     }
->>>>>>> 009ea75c
     checkpoint_info->temp_ps = checkpoint_info->checkpoint_data_holder->getUniversalPageStorage();
     RegionPtr kv_region = kvs.getRegion(1);
     CheckpointRegionInfoAndData mock_data = std::make_tuple(
