--- conflicted
+++ resolved
@@ -77,11 +77,7 @@
             {
                 // We can't assert the key exists in write_cf here,
                 // since it may be already written into DeltaTree.
-<<<<<<< HEAD
-                return RegionDataMemDiff{0, 0};
-=======
                 return RegionDataMemDiff{};
->>>>>>> d27d7c0b
             }
         }
     }
