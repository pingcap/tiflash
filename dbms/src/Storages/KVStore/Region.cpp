--- conflicted
+++ resolved
@@ -127,92 +127,6 @@
     return new_region;
 }
 
-<<<<<<< HEAD
-namespace RegionPersistFormat
-{
-static constexpr UInt32 HAS_EAGER_TRUNCATE_INDEX = 0x01;
-static constexpr UInt32 HAS_EAGER_TRUNCATE_INDEX = 0x01;
-}
-
-std::tuple<size_t, UInt64> Region::serialize(WriteBuffer & buf) const
-{
-    auto binary_version = Region::CURRENT_VERSION;
-    fiu_do_on(FailPoints::force_region_persist_version, {
-        if (auto v = FailPointHelper::getFailPointVal(FailPoints::force_region_persist_version); v)
-        {
-            binary_version = std::any_cast<UInt64>(v.value());
-            LOG_WARNING(
-                Logger::get(),
-                "Failpoint force_region_persist_version set region binary version, value={}",
-                binary_version);
-        }
-    });
-    size_t total_size = writeBinary2(binary_version, buf);
-    UInt64 applied_index = -1;
-
-    {
-        std::shared_lock<std::shared_mutex> lock(mutex);
-
-        // serialize meta
-        const auto [meta_size, index] = meta.serialize(buf);
-        total_size += meta_size;
-        applied_index = index;
-
-        // try serialize extra flags
-        if (binary_version >= 2)
-        {
-            static_assert(sizeof(eager_truncated_index) == sizeof(UInt64));
-            UInt32 flags = RegionPersistFormat::HAS_EAGER_TRUNCATE_INDEX;
-            total_size += writeBinary2(flags, buf);
-            total_size += writeBinary2(eager_truncated_index, buf);
-        }
-
-        // serialize data
-        total_size += data.serialize(buf);
-    }
-
-    return {total_size, applied_index};
-}
-
-RegionPtr Region::deserialize(ReadBuffer & buf, const TiFlashRaftProxyHelper * proxy_helper)
-{
-    const auto binary_version = readBinary2<UInt32>(buf);
-    if (binary_version != static_cast<UInt64>(RegionPersistVersion::V1)
-        && binary_version != static_cast<UInt64>(RegionPersistVersion::V2))
-    {
-        throw Exception(
-            ErrorCodes::UNKNOWN_FORMAT_VERSION,
-            "{}: unexpected version: {}, expected: {}",
-            __PRETTY_FUNCTION__,
-            binary_version,
-            CURRENT_VERSION);
-    }
-
-    // deserialize meta
-    RegionPtr region = std::make_shared<Region>(RegionMeta::deserialize(buf), proxy_helper);
-
-    // try deserialize flags
-    if (binary_version >= 2)
-    {
-        auto flags = readBinary2<UInt32>(buf);
-        if ((flags & RegionPersistFormat::HAS_EAGER_TRUNCATE_INDEX) != 0)
-        {
-            region->eager_truncated_index = readBinary2<UInt64>(buf);
-        }
-    }
-
-    // deserialize data
-    RegionData::deserialize(buf, region->data);
-    region->data.reportAlloc(region->data.cf_data_size);
-
-    // restore other var according to meta
-    region->last_restart_log_applied = region->appliedIndex();
-    region->setLastCompactLogApplied(region->appliedIndex());
-    return region;
-}
-
-=======
->>>>>>> 63eb295f
 std::string Region::getDebugString() const
 {
     const auto & meta_snap = meta.dumpRegionMetaSnapshot();
