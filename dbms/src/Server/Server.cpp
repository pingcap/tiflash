// Copyright 2023 PingCAP, Ltd.
//
// Licensed under the Apache License, Version 2.0 (the "License");
// you may not use this file except in compliance with the License.
// You may obtain a copy of the License at
//
//     http://www.apache.org/licenses/LICENSE-2.0
//
// Unless required by applicable law or agreed to in writing, software
// distributed under the License is distributed on an "AS IS" BASIS,
// WITHOUT WARRANTIES OR CONDITIONS OF ANY KIND, either express or implied.
// See the License for the specific language governing permissions and
// limitations under the License.

#include <AggregateFunctions/registerAggregateFunctions.h>
#include <Common/CPUAffinityManager.h>
#include <Common/ClickHouseRevision.h>
#include <Common/ComputeLabelHolder.h>
#include <Common/Config/ConfigReloader.h>
#include <Common/CurrentMetrics.h>
#include <Common/DynamicThreadPool.h>
#include <Common/FailPoint.h>
#include <Common/Macros.h>
#include <Common/RedactHelpers.h>
#include <Common/StringUtils/StringUtils.h>
#include <Common/ThreadManager.h>
#include <Common/TiFlashBuildInfo.h>
#include <Common/TiFlashException.h>
#include <Common/TiFlashMetrics.h>
#include <Common/assert_cast.h>
#include <Common/config.h>
#include <Common/escapeForFileName.h>
#include <Common/formatReadable.h>
#include <Common/getFQDNOrHostName.h>
#include <Common/getMultipleKeysFromConfig.h>
#include <Common/getNumberOfCPUCores.h>
#include <Common/setThreadName.h>
#include <Core/TiFlashDisaggregatedMode.h>
#include <Encryption/DataKeyManager.h>
#include <Encryption/FileProvider.h>
#include <Encryption/MockKeyManager.h>
#include <Encryption/RateLimiter.h>
#include <Flash/DiagnosticsService.h>
#include <Flash/FlashService.h>
#include <Flash/Mpp/GRPCCompletionQueuePool.h>
#include <Flash/Pipeline/Schedule/TaskScheduler.h>
#include <Functions/registerFunctions.h>
#include <IO/HTTPCommon.h>
#include <IO/ReadHelpers.h>
#include <IO/createReadBufferFromFileBase.h>
#include <Interpreters/AsynchronousMetrics.h>
#include <Interpreters/ProcessList.h>
#include <Interpreters/loadMetadata.h>
#include <Poco/DirectoryIterator.h>
#include <Poco/Net/HTTPServer.h>
#include <Poco/Net/NetException.h>
#include <Poco/StringTokenizer.h>
#include <Poco/Timestamp.h>
#include <Server/CertificateReloader.h>
#include <Server/HTTPHandlerFactory.h>
#include <Server/MetricsPrometheus.h>
#include <Server/MetricsTransmitter.h>
#include <Server/RaftConfigParser.h>
#include <Server/Server.h>
#include <Server/ServerInfo.h>
#include <Server/StatusFile.h>
#include <Server/StorageConfigParser.h>
#include <Server/TCPHandlerFactory.h>
#include <Server/UserConfigParser.h>
#include <Storages/DeltaMerge/ColumnFile/ColumnFileSchema.h>
#include <Storages/DeltaMerge/ReadThread/ColumnSharingCache.h>
#include <Storages/DeltaMerge/ReadThread/SegmentReadTaskScheduler.h>
#include <Storages/DeltaMerge/ReadThread/SegmentReader.h>
#include <Storages/FormatVersion.h>
#include <Storages/IManageableStorage.h>
#include <Storages/PathCapacityMetrics.h>
#include <Storages/System/attachSystemTables.h>
#include <Storages/Transaction/FileEncryption.h>
#include <Storages/Transaction/KVStore.h>
#include <Storages/Transaction/ProxyFFI.h>
#include <Storages/Transaction/TMTContext.h>
#include <Storages/registerStorages.h>
#include <TableFunctions/registerTableFunctions.h>
#include <TiDB/Schema/SchemaSyncer.h>
#include <WindowFunctions/registerWindowFunctions.h>
#include <boost_wrapper/string_split.h>
#include <common/ErrorHandlers.h>
#include <common/config_common.h>
#include <common/logger_useful.h>
#include <sys/resource.h>

#include <boost/algorithm/string/classification.hpp>
#include <ext/scope_guard.h>
#include <limits>
#include <memory>

#if Poco_NetSSL_FOUND
#include <Common/grpcpp.h>
#include <Poco/Net/Context.h>
#include <Poco/Net/SecureServerSocket.h>
#endif

#if USE_JEMALLOC
#include <jemalloc/jemalloc.h>
#endif

#if USE_MIMALLOC
#include <Poco/JSON/Parser.h>
#include <mimalloc.h>

#include <fstream>
#endif

#ifdef FIU_ENABLE
#include <fiu.h>
#endif


#if USE_MIMALLOC
#define TRY_LOAD_CONF(NAME)                          \
    {                                                \
        try                                          \
        {                                            \
            auto value = obj->getValue<long>(#NAME); \
            mi_option_set(NAME, value);              \
        }                                            \
        catch (...)                                  \
        {                                            \
        }                                            \
    }

void loadMiConfig(Logger * log)
{
    auto config = getenv("MIMALLOC_CONF");
    if (config)
    {
        LOG_INFO(log, "Got environment variable MIMALLOC_CONF: {}", config);
        Poco::JSON::Parser parser;
        std::ifstream data{config};
        Poco::Dynamic::Var result = parser.parse(data);
        auto obj = result.extract<Poco::JSON::Object::Ptr>();
        TRY_LOAD_CONF(mi_option_show_errors);
        TRY_LOAD_CONF(mi_option_show_stats);
        TRY_LOAD_CONF(mi_option_verbose);
        TRY_LOAD_CONF(mi_option_eager_commit);
        TRY_LOAD_CONF(mi_option_eager_region_commit);
        TRY_LOAD_CONF(mi_option_large_os_pages);
        TRY_LOAD_CONF(mi_option_reserve_huge_os_pages);
        TRY_LOAD_CONF(mi_option_segment_cache);
        TRY_LOAD_CONF(mi_option_page_reset);
        TRY_LOAD_CONF(mi_option_segment_reset);
        TRY_LOAD_CONF(mi_option_reset_delay);
        TRY_LOAD_CONF(mi_option_use_numa_nodes);
        TRY_LOAD_CONF(mi_option_reset_decommits);
        TRY_LOAD_CONF(mi_option_eager_commit_delay);
        TRY_LOAD_CONF(mi_option_os_tag);
    }
}
#undef TRY_LOAD_CONF
#endif

namespace
{
[[maybe_unused]] void tryLoadBoolConfigFromEnv(const DB::LoggerPtr & log, bool & target, const char * name)
{
    auto * config = getenv(name);
    if (config)
    {
        LOG_INFO(log, "Got environment variable {} = {}", name, config);
        try
        {
            auto result = std::stoul(config);
            if (result != 0 && result != 1)
            {
                LOG_ERROR(log, "Environment variable{} = {} is not valid", name, result);
                return;
            }
            target = result;
        }
        catch (...)
        {
        }
    }
}
} // namespace

namespace CurrentMetrics
{
extern const Metric LogicalCPUCores;
extern const Metric MemoryCapacity;
} // namespace CurrentMetrics

namespace DB
{
namespace ErrorCodes
{
extern const int NO_ELEMENTS_IN_CONFIG;
extern const int SUPPORT_IS_DISABLED;
extern const int ARGUMENT_OUT_OF_BOUND;
extern const int INVALID_CONFIG_PARAMETER;
} // namespace ErrorCodes

namespace Debug
{
extern void setServiceAddr(const std::string & addr);
}

static std::string getCanonicalPath(std::string path)
{
    Poco::trimInPlace(path);
    if (path.empty())
        throw Exception("path configuration parameter is empty");
    if (path.back() != '/')
        path += '/';
    return path;
}

void Server::uninitialize()
{
    logger().information("shutting down");
    BaseDaemon::uninitialize();
}

void Server::initialize(Poco::Util::Application & self)
{
    BaseDaemon::initialize(self);
    logger().information("starting up");
}

std::string Server::getDefaultCorePath() const
{
    return getCanonicalPath(config().getString("path")) + "cores";
}

struct TiFlashProxyConfig
{
    static const std::string config_prefix;
    std::vector<const char *> args;
    std::unordered_map<std::string, std::string> val_map;
    bool is_proxy_runnable = false;

    // TiFlash Proxy will set the default value of "flash.proxy.addr", so we don't need to set here.
    const String engine_store_version = "engine-version";
    const String engine_store_git_hash = "engine-git-hash";
    const String engine_store_address = "engine-addr";
    const String engine_store_advertise_address = "advertise-engine-addr";
    const String pd_endpoints = "pd-endpoints";
    const String engine_label = "engine-label";

    explicit TiFlashProxyConfig(Poco::Util::LayeredConfiguration & config)
    {
        auto disaggregated_mode = getDisaggregatedMode(config);

        // tiflash_compute doesn't need proxy.
        // todo: remove after AutoScaler is stable.
        if (disaggregated_mode == DisaggregatedMode::Compute && useAutoScaler(config))
            return;

        if (!config.has(config_prefix))
            return;

        Poco::Util::AbstractConfiguration::Keys keys;
        config.keys(config_prefix, keys);
        {
            std::unordered_map<std::string, std::string> args_map;
            for (const auto & key : keys)
            {
                const auto k = config_prefix + "." + key;
                args_map[key] = config.getString(k);
            }
            args_map[pd_endpoints] = config.getString("raft.pd_addr");
            args_map[engine_store_version] = TiFlashBuildInfo::getReleaseVersion();
            args_map[engine_store_git_hash] = TiFlashBuildInfo::getGitHash();
            if (!args_map.count(engine_store_address))
                args_map[engine_store_address] = config.getString("flash.service_addr");
            else
                args_map[engine_store_advertise_address] = args_map[engine_store_address];

            args_map[engine_label] = getProxyLabelByDisaggregatedMode(disaggregated_mode);

            for (auto && [k, v] : args_map)
            {
                val_map.emplace("--" + k, std::move(v));
            }
        }

        args.push_back("TiFlash Proxy");
        for (const auto & v : val_map)
        {
            args.push_back(v.first.data());
            args.push_back(v.second.data());
        }
        is_proxy_runnable = true;
    }
};

const std::string TiFlashProxyConfig::config_prefix = "flash.proxy";

pingcap::ClusterConfig getClusterConfig(TiFlashSecurityConfigPtr security_config, const TiFlashRaftConfig & raft_config, const int api_version, const LoggerPtr & log)
{
    pingcap::ClusterConfig config;
    config.tiflash_engine_key = raft_config.engine_key;
    config.tiflash_engine_value = raft_config.engine_value;
    auto [ca_path, cert_path, key_path] = security_config->getPaths();
    config.ca_path = ca_path;
    config.cert_path = cert_path;
    config.key_path = key_path;
    switch (api_version)
    {
    case 1:
        config.api_version = kvrpcpb::APIVersion::V1;
        break;
    case 2:
        config.api_version = kvrpcpb::APIVersion::V2;
        break;
    default:
        throw Exception(ErrorCodes::INVALID_CONFIG_PARAMETER, "Invalid api version {}", api_version);
    }
    LOG_INFO(log, "update cluster config, ca_path: {}, cert_path: {}, key_path: {}, api_version: {}", ca_path, cert_path, key_path, config.api_version);
    return config;
}

LoggerPtr grpc_log;

void printGRPCLog(gpr_log_func_args * args)
{
    String log_msg = fmt::format("{}, line number: {}, log msg : {}", args->file, args->line, args->message);
    if (args->severity == GPR_LOG_SEVERITY_DEBUG)
    {
        LOG_DEBUG(grpc_log, log_msg);
    }
    else if (args->severity == GPR_LOG_SEVERITY_INFO)
    {
        LOG_INFO(grpc_log, log_msg);
    }
    else if (args->severity == GPR_LOG_SEVERITY_ERROR)
    {
        LOG_ERROR(grpc_log, log_msg);
    }
}

struct HTTPServer : Poco::Net::HTTPServer
{
    HTTPServer(Poco::Net::HTTPRequestHandlerFactory::Ptr pFactory, Poco::ThreadPool & threadPool, const Poco::Net::ServerSocket & socket, Poco::Net::HTTPServerParams::Ptr pParams)
        : Poco::Net::HTTPServer(pFactory, threadPool, socket, pParams)
    {}

protected:
    void run() override
    {
        setThreadName("HTTPServer");
        Poco::Net::HTTPServer::run();
    }
};

struct TCPServer : Poco::Net::TCPServer
{
    TCPServer(Poco::Net::TCPServerConnectionFactory::Ptr pFactory, Poco::ThreadPool & threadPool, const Poco::Net::ServerSocket & socket, Poco::Net::TCPServerParams::Ptr pParams)
        : Poco::Net::TCPServer(pFactory, threadPool, socket, pParams)
    {}

protected:
    void run() override
    {
        setThreadName("TCPServer");
        Poco::Net::TCPServer::run();
    }
};

void UpdateMallocConfig([[maybe_unused]] const LoggerPtr & log)
{
#ifdef RUN_FAIL_RETURN
    static_assert(false);
#endif
#define RUN_FAIL_RETURN(f)                                    \
    do                                                        \
    {                                                         \
        if (f)                                                \
        {                                                     \
            LOG_ERROR(log, "Fail to update jemalloc config"); \
            return;                                           \
        }                                                     \
    } while (0)
#if USE_JEMALLOC
    const char * version;
    bool old_b, new_b = true;
    size_t old_max_thd, new_max_thd = 1;
    size_t sz_b = sizeof(bool), sz_st = sizeof(size_t), sz_ver = sizeof(version);

    RUN_FAIL_RETURN(je_mallctl("version", &version, &sz_ver, nullptr, 0));
    LOG_INFO(log, "Got jemalloc version: {}", version);

    auto * malloc_conf = getenv("MALLOC_CONF");
    if (malloc_conf)
    {
        LOG_INFO(log, "Got environment variable MALLOC_CONF: {}", malloc_conf);
    }
    else
    {
        LOG_INFO(log, "Not found environment variable MALLOC_CONF");
    }

    RUN_FAIL_RETURN(je_mallctl("opt.background_thread", (void *)&old_b, &sz_b, nullptr, 0));
    RUN_FAIL_RETURN(je_mallctl("opt.max_background_threads", (void *)&old_max_thd, &sz_st, nullptr, 0));

    LOG_INFO(log, "Got jemalloc config: opt.background_thread {}, opt.max_background_threads {}", old_b, old_max_thd);

    if (!malloc_conf && !old_b)
    {
        LOG_INFO(log, "Try to use background_thread of jemalloc to handle purging asynchronously");

        RUN_FAIL_RETURN(je_mallctl("max_background_threads", nullptr, nullptr, (void *)&new_max_thd, sz_st));
        LOG_INFO(log, "Set jemalloc.max_background_threads {}", new_max_thd);

        RUN_FAIL_RETURN(je_mallctl("background_thread", nullptr, nullptr, (void *)&new_b, sz_b));
        LOG_INFO(log, "Set jemalloc.background_thread {}", new_b);
    }
#endif

#if USE_MIMALLOC
#define MI_OPTION_SHOW(OPTION) LOG_INFO(log, "mimalloc." #OPTION ": {}", mi_option_get(OPTION));

    int version = mi_version();
    LOG_INFO(log, "Got mimalloc version: {}.{}.{}", (version / 100), ((version % 100) / 10), (version % 10));
    loadMiConfig(log);
    MI_OPTION_SHOW(mi_option_show_errors);
    MI_OPTION_SHOW(mi_option_show_stats);
    MI_OPTION_SHOW(mi_option_verbose);
    MI_OPTION_SHOW(mi_option_eager_commit);
    MI_OPTION_SHOW(mi_option_eager_region_commit);
    MI_OPTION_SHOW(mi_option_large_os_pages);
    MI_OPTION_SHOW(mi_option_reserve_huge_os_pages);
    MI_OPTION_SHOW(mi_option_segment_cache);
    MI_OPTION_SHOW(mi_option_page_reset);
    MI_OPTION_SHOW(mi_option_segment_reset);
    MI_OPTION_SHOW(mi_option_reset_delay);
    MI_OPTION_SHOW(mi_option_use_numa_nodes);
    MI_OPTION_SHOW(mi_option_reset_decommits);
    MI_OPTION_SHOW(mi_option_eager_commit_delay);
    MI_OPTION_SHOW(mi_option_os_tag);
#undef MI_OPTION_SHOW
#endif
#undef RUN_FAIL_RETURN
}

extern "C" {
void run_raftstore_proxy_ffi(int argc, const char * const * argv, const EngineStoreServerHelper *);
}

struct RaftStoreProxyRunner : boost::noncopyable
{
    struct RunRaftStoreProxyParms
    {
        const EngineStoreServerHelper * helper;
        const TiFlashProxyConfig & conf;

        /// set big enough stack size to avoid runtime error like stack-overflow.
        size_t stack_size = 1024 * 1024 * 20;
    };

    RaftStoreProxyRunner(RunRaftStoreProxyParms && parms_, const LoggerPtr & log_)
        : parms(std::move(parms_))
        , log(log_)
    {}

    void join() const
    {
        if (!parms.conf.is_proxy_runnable)
            return;
        pthread_join(thread, nullptr);
    }

    void run()
    {
        if (!parms.conf.is_proxy_runnable)
            return;
        pthread_attr_t attribute;
        pthread_attr_init(&attribute);
        pthread_attr_setstacksize(&attribute, parms.stack_size);
        LOG_INFO(log, "start raft store proxy");
        pthread_create(&thread, &attribute, runRaftStoreProxyFFI, &parms);
        pthread_attr_destroy(&attribute);
    }

private:
    static void * runRaftStoreProxyFFI(void * pv)
    {
        setThreadName("RaftStoreProxy");
        const auto & parms = *static_cast<const RunRaftStoreProxyParms *>(pv);
        run_raftstore_proxy_ffi(static_cast<int>(parms.conf.args.size()), parms.conf.args.data(), parms.helper);
        return nullptr;
    }

    RunRaftStoreProxyParms parms;
    pthread_t thread{};
    const LoggerPtr & log;
};

// We only need this task run once.
void initStores(Context & global_context, const LoggerPtr & log, bool lazily_init_store)
{
    auto do_init_stores = [&global_context, log]() {
        auto storages = global_context.getTMTContext().getStorages().getAllStorage();
        int init_cnt = 0;
        int err_cnt = 0;
        for (auto & [table_id, storage] : storages)
        {
            // This will skip the init of storages that do not contain any data. TiFlash now sync the schema and
            // create all tables regardless the table have define TiFlash replica or not, so there may be lots
            // of empty tables in TiFlash.
            // Note that we still need to init stores that contains data (defined by the stable dir of this storage
            // is exist), or the data used size reported to PD is not correct.
            try
            {
                init_cnt += storage->initStoreIfDataDirExist() ? 1 : 0;
                LOG_INFO(log, "Storage inited done [table_id={}]", table_id);
            }
            catch (...)
            {
                err_cnt++;
                tryLogCurrentException(log, fmt::format("Storage inited fail, [table_id={}]", table_id));
            }
        }
        LOG_INFO(
            log,
            "Storage inited finish. [total_count={}] [init_count={}] [error_count={}] [datatype_fullname_count={}]",
            storages.size(),
            init_cnt,
            err_cnt,
            DataTypeFactory::instance().getFullNameCacheSize());
    };
    if (lazily_init_store)
    {
        LOG_INFO(log, "Lazily init store.");
        // apply the inited in another thread to shorten the start time of TiFlash
        std::thread(do_init_stores).detach();
    }
    else
    {
        LOG_INFO(log, "Not lazily init store.");
        do_init_stores();
    }
}

class Server::TcpHttpServersHolder
{
public:
    TcpHttpServersHolder(Server & server_, const Settings & settings, const LoggerPtr & log_)
        : server(server_)
        , log(log_)
        , server_pool(1, server.config().getUInt("max_connections", 1024))
    {
        auto & config = server.config();
        auto security_config = server.global_context->getSecurityConfig();

        Poco::Timespan keep_alive_timeout(config.getUInt("keep_alive_timeout", 10), 0);
        Poco::Net::HTTPServerParams::Ptr http_params = new Poco::Net::HTTPServerParams; // NOLINT
        http_params->setTimeout(settings.receive_timeout);
        http_params->setKeepAliveTimeout(keep_alive_timeout);

        std::vector<std::string> listen_hosts = DB::getMultipleValuesFromConfig(config, "", "listen_host");

        bool listen_try = config.getBool("listen_try", false);
        if (listen_hosts.empty())
        {
            listen_hosts.emplace_back("0.0.0.0");
            listen_try = true;
        }

        auto make_socket_address = [&](const std::string & host, UInt16 port) {
            Poco::Net::SocketAddress socket_address;
            try
            {
                socket_address = Poco::Net::SocketAddress(host, port);
            }
            catch (const Poco::Net::DNSException & e)
            {
                const auto code = e.code();
                if (code == EAI_FAMILY
#if defined(EAI_ADDRFAMILY)
                    || code == EAI_ADDRFAMILY
#endif
                )
                {
                    LOG_ERROR(
                        log,
                        "Cannot resolve listen_host ({}), error {}: {}."
                        "If it is an IPv6 address and your host has disabled IPv6, then consider to "
                        "specify IPv4 address to listen in <listen_host> element of configuration "
                        "file. Example: <listen_host>0.0.0.0</listen_host>",
                        host,
                        e.code(),
                        e.message());
                }

                throw;
            }
            return socket_address;
        };

        auto socket_bind_listen = [&](auto & socket, const std::string & host, UInt16 port, bool secure = false) {
            auto address = make_socket_address(host, port);
#if !POCO_CLICKHOUSE_PATCH || POCO_VERSION <= 0x02000000 // TODO: fill correct version
            if (secure)
                /// Bug in old poco, listen() after bind() with reusePort param will fail because have no implementation in SecureServerSocketImpl
                /// https://github.com/pocoproject/poco/pull/2257
                socket.bind(address, /* reuseAddress = */ true);
            else
#endif
#if POCO_VERSION < 0x01080000
                socket.bind(address, /* reuseAddress = */ true);
#else
            socket.bind(address, /* reuseAddress = */ true, /* reusePort = */ config.getBool("listen_reuse_port", false));
#endif

            socket.listen(/* backlog = */ config.getUInt("listen_backlog", 64));

            return address;
        };

        for (const auto & listen_host : listen_hosts)
        {
            /// For testing purposes, user may omit tcp_port or http_port or https_port in configuration file.
            try
            {
                /// HTTPS
                if (config.has("https_port"))
                {
#if Poco_NetSSL_FOUND
                    if (!security_config->hasTlsConfig())
                    {
                        LOG_ERROR(log, "https_port is set but tls config is not set");
                    }
                    auto [ca_path, cert_path, key_path] = security_config->getPaths();
                    Poco::Net::Context::Ptr context = new Poco::Net::Context(Poco::Net::Context::TLSV1_2_SERVER_USE,
                                                                             key_path,
                                                                             cert_path,
                                                                             ca_path,
                                                                             Poco::Net::Context::VerificationMode::VERIFY_STRICT);
                    auto check_common_name = [&](const Poco::Crypto::X509Certificate & cert) {
                        return server.global_context->getSecurityConfig()->checkCommonName(cert);
                    };
                    context->setAdhocVerification(check_common_name);
                    std::call_once(ssl_init_once, SSLInit);

                    Poco::Net::SecureServerSocket socket(context);
                    CertificateReloader::initSSLCallback(context, server.global_context.get());
                    auto address = socket_bind_listen(socket, listen_host, config.getInt("https_port"), /* secure = */ true);
                    socket.setReceiveTimeout(settings.http_receive_timeout);
                    socket.setSendTimeout(settings.http_send_timeout);
                    servers.emplace_back(
                        new HTTPServer(new HTTPHandlerFactory(server, "HTTPSHandler-factory"), server_pool, socket, http_params));

                    LOG_INFO(log, "Listening https://{}", address.toString());
#else
                    throw Exception{"HTTPS protocol is disabled because Poco library was built without NetSSL support.",
                                    ErrorCodes::SUPPORT_IS_DISABLED};
#endif
                }
                else
                {
                    /// HTTP
                    if (security_config->hasTlsConfig())
                    {
                        throw Exception("tls config is set but https_port is not set ", ErrorCodes::INVALID_CONFIG_PARAMETER);
                    }
                    Poco::Net::ServerSocket socket;
                    auto address = socket_bind_listen(socket, listen_host, config.getInt("http_port", DEFAULT_HTTP_PORT));
                    socket.setReceiveTimeout(settings.http_receive_timeout);
                    socket.setSendTimeout(settings.http_send_timeout);
                    servers.emplace_back(
                        new HTTPServer(new HTTPHandlerFactory(server, "HTTPHandler-factory"), server_pool, socket, http_params));

                    LOG_INFO(log, "Listening http://{}", address.toString());
                }


                /// TCP
                if (config.has("tcp_port"))
                {
                    if (security_config->hasTlsConfig())
                    {
                        LOG_ERROR(log, "tls config is set but tcp_port_secure is not set.");
                    }
                    std::call_once(ssl_init_once, SSLInit);
                    Poco::Net::ServerSocket socket;
                    auto address = socket_bind_listen(socket, listen_host, config.getInt("tcp_port"));
                    socket.setReceiveTimeout(settings.receive_timeout);
                    socket.setSendTimeout(settings.send_timeout);
                    servers.emplace_back(new TCPServer(new TCPHandlerFactory(server), server_pool, socket, new Poco::Net::TCPServerParams));

                    LOG_INFO(log, "Listening tcp: {}", address.toString());
                }
                else if (security_config->hasTlsConfig())
                {
                    LOG_INFO(log, "tcp_port is closed because tls config is set");
                }

                /// TCP with SSL
                if (config.has("tcp_port_secure") && !security_config->hasTlsConfig())
                {
#if Poco_NetSSL_FOUND
                    auto [ca_path, cert_path, key_path] = security_config->getPaths();
                    Poco::Net::Context::Ptr context = new Poco::Net::Context(Poco::Net::Context::TLSV1_2_SERVER_USE,
                                                                             key_path,
                                                                             cert_path,
                                                                             ca_path);
                    CertificateReloader::initSSLCallback(context, server.global_context.get());
                    Poco::Net::SecureServerSocket socket(context);
                    auto address = socket_bind_listen(socket, listen_host, config.getInt("tcp_port_secure"), /* secure = */ true);
                    socket.setReceiveTimeout(settings.receive_timeout);
                    socket.setSendTimeout(settings.send_timeout);
                    servers.emplace_back(new TCPServer(
                        new TCPHandlerFactory(server, /* secure= */ true),
                        server_pool,
                        socket,
                        new Poco::Net::TCPServerParams));
                    LOG_INFO(log, "Listening tcp_secure: {}", address.toString());
#else
                    throw Exception{"SSL support for TCP protocol is disabled because Poco library was built without NetSSL support.",
                                    ErrorCodes::SUPPORT_IS_DISABLED};
#endif
                }
                else if (security_config->hasTlsConfig())
                {
                    LOG_INFO(log, "tcp_port_secure is closed because tls config is set");
                }

                /// At least one of TCP and HTTP servers must be created.
                if (servers.empty())
                    throw Exception("No 'tcp_port' and 'http_port' is specified in configuration file.", ErrorCodes::NO_ELEMENTS_IN_CONFIG);
            }
            catch (const Poco::Net::NetException & e)
            {
                if (listen_try)
                    LOG_ERROR(
                        log,
                        "Listen [{}]: {}: {}: {}"
                        "  If it is an IPv6 or IPv4 address and your host has disabled IPv6 or IPv4, then consider to "
                        "specify not disabled IPv4 or IPv6 address to listen in <listen_host> element of configuration "
                        "file. Example for disabled IPv6: <listen_host>0.0.0.0</listen_host> ."
                        " Example for disabled IPv4: <listen_host>::</listen_host>",
                        listen_host,
                        e.code(),
                        e.what(),
                        e.message());
                else
                    throw;
            }
        }

        if (servers.empty())
            throw Exception("No servers started (add valid listen_host and 'tcp_port' or 'http_port' to configuration file.)",
                            ErrorCodes::NO_ELEMENTS_IN_CONFIG);

        for (auto & server : servers)
            server->start();
    }

    void onExit()
    {
        auto & config = server.config();

        LOG_DEBUG(log, "Received termination signal.");
        LOG_DEBUG(log, "Waiting for current connections to close.");

        int current_connections = 0;
        for (auto & server : servers)
        {
            server->stop();
            current_connections += server->currentConnections();
        }
        String debug_msg = "Closed all listening sockets.";

        if (current_connections)
            LOG_DEBUG(
                log,
                "{} Waiting for {} outstanding connections.",
                debug_msg,
                current_connections);
        else
            LOG_DEBUG(log, debug_msg);

        if (current_connections)
        {
            const int sleep_max_ms = 1000 * config.getInt("shutdown_wait_unfinished", 5);
            const int sleep_one_ms = 100;
            int sleep_current_ms = 0;
            while (sleep_current_ms < sleep_max_ms)
            {
                current_connections = 0;
                for (auto & server : servers)
                    current_connections += server->currentConnections();
                if (!current_connections)
                    break;
                sleep_current_ms += sleep_one_ms;
                std::this_thread::sleep_for(std::chrono::milliseconds(sleep_one_ms));
            }
        }

        debug_msg = "Closed connections.";

        if (current_connections)
            LOG_DEBUG(
                log,
                "{} But {} remains."
                " Tip: To increase wait time add to config: <shutdown_wait_unfinished>60</shutdown_wait_unfinished>",
                debug_msg,
                current_connections);
        else
            LOG_DEBUG(log, debug_msg);
    }

private:
    Server & server;
    const LoggerPtr & log;
    Poco::ThreadPool server_pool;
    std::vector<std::unique_ptr<Poco::Net::TCPServer>> servers;
};

int Server::main(const std::vector<std::string> & /*args*/)
{
    setThreadName("TiFlashMain");

    const auto log = Logger::get();
#ifdef FIU_ENABLE
    fiu_init(0); // init failpoint
    FailPointHelper::initRandomFailPoints(config(), log);
#endif

    UpdateMallocConfig(log);

#ifdef TIFLASH_ENABLE_AVX_SUPPORT
    tryLoadBoolConfigFromEnv(log, simd_option::ENABLE_AVX, "TIFLASH_ENABLE_AVX");
#endif

#ifdef TIFLASH_ENABLE_AVX512_SUPPORT
    tryLoadBoolConfigFromEnv(log, simd_option::ENABLE_AVX512, "TIFLASH_ENABLE_AVX512");
#endif

#ifdef TIFLASH_ENABLE_ASIMD_SUPPORT
    tryLoadBoolConfigFromEnv(log, simd_option::ENABLE_ASIMD, "TIFLASH_ENABLE_ASIMD");
#endif

#ifdef TIFLASH_ENABLE_SVE_SUPPORT
    tryLoadBoolConfigFromEnv(log, simd_option::ENABLE_SVE, "TIFLASH_ENABLE_SVE");
#endif
    registerFunctions();
    registerAggregateFunctions();
    registerWindowFunctions();
    registerTableFunctions();
    registerStorages();

    TiFlashErrorRegistry::instance(); // This invocation is for initializing

    TiFlashProxyConfig proxy_conf(config());

    auto api_version = config().getInt("api_version", 1);

    EngineStoreServerWrap tiflash_instance_wrap{};
    auto helper = GetEngineStoreServerHelper(
        &tiflash_instance_wrap);

    RaftStoreProxyRunner proxy_runner(RaftStoreProxyRunner::RunRaftStoreProxyParms{&helper, proxy_conf}, log);

    if (proxy_conf.is_proxy_runnable)
    {
        proxy_runner.run();

        LOG_INFO(log, "wait for tiflash proxy initializing");
        while (!tiflash_instance_wrap.proxy_helper)
            std::this_thread::sleep_for(std::chrono::milliseconds(200));
        LOG_INFO(log, "tiflash proxy is initialized");
        if (tiflash_instance_wrap.proxy_helper->checkEncryptionEnabled())
        {
            auto method = tiflash_instance_wrap.proxy_helper->getEncryptionMethod();
            LOG_INFO(log, "encryption is enabled, method is {}", IntoEncryptionMethodName(method));
        }
        else
            LOG_INFO(log, "encryption is disabled");
    }

    SCOPE_EXIT({
        if (!proxy_conf.is_proxy_runnable)
        {
            proxy_runner.join();
            return;
        }
        LOG_INFO(log, "Let tiflash proxy shutdown");
        tiflash_instance_wrap.status = EngineStoreServerStatus::Terminated;
        tiflash_instance_wrap.tmt = nullptr;
        LOG_INFO(log, "Wait for tiflash proxy thread to join");
        proxy_runner.join();
        LOG_INFO(log, "tiflash proxy thread is joined");
    });

    /// get CPU/memory/disk info of this server
    if (tiflash_instance_wrap.proxy_helper)
    {
        diagnosticspb::ServerInfoRequest request;
        request.set_tp(static_cast<diagnosticspb::ServerInfoType>(1));
        diagnosticspb::ServerInfoResponse response;
        std::string req = request.SerializeAsString();
        auto * helper = tiflash_instance_wrap.proxy_helper;
        helper->fn_server_info(helper->proxy_ptr, strIntoView(&req), &response);
        server_info.parseSysInfo(response);
        setNumberOfLogicalCPUCores(server_info.cpu_info.logical_cores);
        computeAndSetNumberOfPhysicalCPUCores(server_info.cpu_info.logical_cores, server_info.cpu_info.physical_cores);
        LOG_INFO(log, "ServerInfo: {}", server_info.debugString());
    }
    else
    {
        setNumberOfLogicalCPUCores(std::thread::hardware_concurrency());
        computeAndSetNumberOfPhysicalCPUCores(std::thread::hardware_concurrency(), std::thread::hardware_concurrency() / 2);
        LOG_INFO(log, "TiFlashRaftProxyHelper is null, failed to get server info");
    }

    grpc_log = Logger::get("grpc");
    gpr_set_log_verbosity(GPR_LOG_SEVERITY_DEBUG);
    gpr_set_log_function(&printGRPCLog);

    /** Context contains all that query execution is dependent:
      *  settings, available functions, data types, aggregate functions, databases...
      */
    global_context = std::make_unique<Context>(Context::createGlobal());
    global_context->setGlobalContext(*global_context);
    global_context->setApplicationType(Context::ApplicationType::SERVER);
    global_context->setDisaggregatedMode(getDisaggregatedMode(config()));
    global_context->setUseAutoScaler(useAutoScaler(config()));

    /// Init File Provider
    if (proxy_conf.is_proxy_runnable)
    {
        bool enable_encryption = tiflash_instance_wrap.proxy_helper->checkEncryptionEnabled();
        if (enable_encryption)
        {
            auto method = tiflash_instance_wrap.proxy_helper->getEncryptionMethod();
            enable_encryption = (method != EncryptionMethod::Plaintext);
        }
        KeyManagerPtr key_manager = std::make_shared<DataKeyManager>(&tiflash_instance_wrap);
        global_context->initializeFileProvider(key_manager, enable_encryption);
    }
    else
    {
        KeyManagerPtr key_manager = std::make_shared<MockKeyManager>(false);
        global_context->initializeFileProvider(key_manager, false);
    }

    /// ===== Paths related configuration initialized start ===== ///
    /// Note that theses global variables should be initialized by the following order:
    // 1. capacity
    // 2. path pool
    // 3. TMTContext

    // Deprecated settings.
    // `global_capacity_quota` will be ignored if `storage_config.main_capacity_quota` is not empty.
    // "0" by default, means no quota, the actual disk capacity is used.
    size_t global_capacity_quota = 0;
    TiFlashStorageConfig storage_config;
    std::tie(global_capacity_quota, storage_config) = TiFlashStorageConfig::parseSettings(config(), log);

    if (storage_config.format_version)
    {
        setStorageFormat(storage_config.format_version);
        LOG_INFO(log, "Using format_version={} (explicit stable storage format detected).", storage_config.format_version);
    }
    else
    {
        LOG_INFO(log, "Using format_version={} (default settings).", STORAGE_FORMAT_CURRENT.identifier);
    }

    global_context->initializePathCapacityMetric( //
        global_capacity_quota, //
        storage_config.main_data_paths,
        storage_config.main_capacity_quota, //
        storage_config.latest_data_paths,
        storage_config.latest_capacity_quota);
    TiFlashRaftConfig raft_config = TiFlashRaftConfig::parseSettings(config(), log);
    global_context->setPathPool( //
        storage_config.main_data_paths, //
        storage_config.latest_data_paths, //
        storage_config.kvstore_data_path, //
        global_context->getPathCapacity(),
        global_context->getFileProvider());

    /// Determining PageStorage run mode based on current files on disk and storage config.
    /// Do it as early as possible after loading storage config.
    global_context->initializePageStorageMode(global_context->getPathPool(), STORAGE_FORMAT_CURRENT.page);

    // Use pd address to define which default_database we use by default.
    // For deployed with pd/tidb/tikv use "system", which is always exist in TiFlash.
    std::string default_database = config().getString("default_database", "system");
    Strings all_normal_path = storage_config.getAllNormalPaths();
    const std::string path = all_normal_path[0];
    global_context->setPath(path);

    /// ===== Paths related configuration initialized end ===== ///
    global_context->setSecurityConfig(config(), log);
    Redact::setRedactLog(global_context->getSecurityConfig()->redactInfoLog());

    // Create directories for 'path' and for default database, if not exist.
    for (const String & candidate_path : all_normal_path)
    {
        Poco::File(candidate_path + "data/" + default_database).createDirectories();
    }
    Poco::File(path + "metadata/" + default_database).createDirectories();

    StatusFile status{path + "status"};

    SCOPE_EXIT({
        /** Explicitly destroy Context. It is more convenient than in destructor of Server, because logger is still available.
          * At this moment, no one could own shared part of Context.
          */
        global_context.reset();

        LOG_DEBUG(log, "Destroyed global context.");
    });

    /// Try to increase limit on number of open files.
    {
        rlimit rlim{};
        if (getrlimit(RLIMIT_NOFILE, &rlim))
            throw Poco::Exception("Cannot getrlimit");

        if (rlim.rlim_cur == rlim.rlim_max)
        {
            LOG_DEBUG(log, "rlimit on number of file descriptors is {}", rlim.rlim_cur);
        }
        else
        {
            rlim_t old = rlim.rlim_cur;
            rlim.rlim_cur = config().getUInt("max_open_files", rlim.rlim_max);
            int rc = setrlimit(RLIMIT_NOFILE, &rlim);
            if (rc != 0)
                LOG_WARNING(
                    log,
                    "Cannot set max number of file descriptors to {}"
                    ". Try to specify max_open_files according to your system limits. error: {}",
                    rlim.rlim_cur,
                    strerror(errno));
            else
                LOG_DEBUG(log, "Set max number of file descriptors to {} (was {}).", rlim.rlim_cur, old);
        }
    }

    static ServerErrorHandler error_handler;
    Poco::ErrorHandler::set(&error_handler);

    /// Initialize DateLUT early, to not interfere with running time of first query.
    LOG_DEBUG(log, "Initializing DateLUT.");
    DateLUT::instance();
    LOG_TRACE(log, "Initialized DateLUT with time zone `{}`.", DateLUT::instance().getTimeZone());

    /// Directory with temporary data for processing of heavy queries.
    {
        std::string tmp_path = config().getString("tmp_path", path + "tmp/");
        global_context->setTemporaryPath(tmp_path);
        Poco::File(tmp_path).createDirectories();

        /// Clearing old temporary files.
        Poco::DirectoryIterator dir_end;
        for (Poco::DirectoryIterator it(tmp_path); it != dir_end; ++it)
        {
            if (it->isFile() && startsWith(it.name(), "tmp"))
            {
                LOG_DEBUG(log, "Removing old temporary file {}", it->path());
                global_context->getFileProvider()->deleteRegularFile(it->path(), EncryptionPath(it->path(), ""));
            }
        }
    }

    /** Directory with 'flags': files indicating temporary settings for the server set by system administrator.
      * Flags may be cleared automatically after being applied by the server.
      * Examples: do repair of local data; clone all replicated tables from replica.
      */
    {
        Poco::File(path + "flags/").createDirectories();
        global_context->setFlagsPath(path + "flags/");
    }

    /** Directory with user provided files that are usable by 'file' table function.
      */
    {
        std::string user_files_path = config().getString("user_files_path", path + "user_files/");
        global_context->setUserFilesPath(user_files_path);
        Poco::File(user_files_path).createDirectories();
    }

    if (config().has("macros"))
        global_context->setMacros(std::make_unique<Macros>(config(), "macros"));

    /// Initialize the labels of tiflash compute node.
    ComputeLabelHolder::instance().init(config());

    /// Init TiFlash metrics.
    global_context->initializeTiFlashMetrics();

    /// Initialize users config reloader.
    auto users_config_reloader = UserConfig::parseSettings(config(), config_path, global_context, log);

    /// Load global settings from default_profile and system_profile.
    /// It internally depends on UserConfig::parseSettings.
    global_context->setDefaultProfiles(config());
    LOG_INFO(log, "Loaded global settings from default_profile and system_profile.");

    ///
    /// The config value in global settings can only be used from here because we just loaded it from config file.
    ///

    /// Initialize the background & blockable background thread pool.
    Settings & settings = global_context->getSettingsRef();
    LOG_INFO(log, "Background & Blockable Background pool size: {}", settings.background_pool_size);
    auto & bg_pool = global_context->initializeBackgroundPool(settings.background_pool_size);
    auto & blockable_bg_pool = global_context->initializeBlockableBackgroundPool(settings.background_pool_size);

    /// PageStorage run mode has been determined above
    global_context->initializeGlobalStoragePoolIfNeed(global_context->getPathPool());
    LOG_INFO(log, "Global PageStorage run mode is {}", static_cast<UInt8>(global_context->getPageStorageRunMode()));

    /// Initialize RateLimiter.
    global_context->initializeRateLimiter(config(), bg_pool, blockable_bg_pool);

    global_context->setServerInfo(server_info);
    if (server_info.memory_info.capacity == 0)
    {
        LOG_ERROR(log, "Failed to get memory capacity, float-pointing memory limit config (for example, set `max_memory_usage_for_all_queries` to `0.1`) won't take effect. If you set them as float-pointing value, you can change them to integer instead.");
    }
    else
    {
        LOG_INFO(log, fmt::format("Detected memory capacity {} bytes, you have config `max_memory_usage_for_all_queries` to {}, finally limit to {} bytes.", server_info.memory_info.capacity, settings.max_memory_usage_for_all_queries.toString(), settings.max_memory_usage_for_all_queries.getActualBytes(server_info.memory_info.capacity)));
    }

    /// Initialize main config reloader.
    auto main_config_reloader = std::make_unique<ConfigReloader>(
        config_path,
        [&](ConfigurationPtr config) {
            LOG_DEBUG(log, "run main config reloader");
            buildLoggers(*config);
            global_context->setMacros(std::make_unique<Macros>(*config, "macros"));
            global_context->getTMTContext().reloadConfig(*config);
            global_context->getIORateLimiter().updateConfig(*config);
            global_context->reloadDeltaTreeConfig(*config);

            {
                // update TiFlashSecurity and related config in client for ssl certificate reload.
                bool updated = global_context->getSecurityConfig()->update(*config); // Whether the cert path or file is updated.
                if (updated)
                {
                    auto raft_config = TiFlashRaftConfig::parseSettings(*config, log);
                    auto cluster_config = getClusterConfig(global_context->getSecurityConfig(), raft_config, api_version, log);
                    global_context->getTMTContext().updateSecurityConfig(std::move(raft_config), std::move(cluster_config));
                    LOG_DEBUG(log, "TMTContext updated security config");
                }
            }
        },
        /* already_loaded = */ true);

    /// Reload config in SYSTEM RELOAD CONFIG query.
    global_context->setConfigReloadCallback([&]() {
        main_config_reloader->reload();
        users_config_reloader->reload();
    });

    /// Limit on total number of concurrently executed queries.
    global_context->getProcessList().setMaxSize(config().getInt("max_concurrent_queries", 0));

    /// Setup protection to avoid accidental DROP for big tables (that are greater than 50 GB by default)
    if (config().has("max_table_size_to_drop"))
        global_context->setMaxTableSizeToDrop(config().getUInt64("max_table_size_to_drop"));

    /// Size of cache for uncompressed blocks. Zero means disabled.
    size_t uncompressed_cache_size = config().getUInt64("uncompressed_cache_size", 0);
    if (uncompressed_cache_size)
        global_context->setUncompressedCache(uncompressed_cache_size);

    bool use_l0_opt = config().getBool("l0_optimize", false);
    global_context->setUseL0Opt(use_l0_opt);

    /// Size of cache for marks (index of MergeTree family of tables). It is necessary.
    size_t mark_cache_size = config().getUInt64("mark_cache_size", DEFAULT_MARK_CACHE_SIZE);
    if (mark_cache_size)
        global_context->setMarkCache(mark_cache_size);

    /// Size of cache for minmax index, used by DeltaMerge engine.
    size_t minmax_index_cache_size = config().getUInt64("minmax_index_cache_size", mark_cache_size);
    if (minmax_index_cache_size)
        global_context->setMinMaxIndexCache(minmax_index_cache_size);

    /// Size of max memory usage of DeltaIndex, used by DeltaMerge engine.
    size_t delta_index_cache_size = config().getUInt64("delta_index_cache_size", 0);
    global_context->setDeltaIndexManager(delta_index_cache_size);

    /// Set path for format schema files
    auto format_schema_path = Poco::File(config().getString("format_schema_path", path + "format_schemas/"));
    global_context->setFormatSchemaPath(format_schema_path.path() + "/");
    format_schema_path.createDirectories();

    LOG_INFO(log, "Loading metadata.");
    loadMetadataSystem(*global_context); // Load "system" database. Its engine keeps as Ordinary.
    /// After attaching system databases we can initialize system log.
    global_context->initializeSystemLogs();
    /// After the system database is created, attach virtual system tables (in addition to query_log and part_log)
    attachSystemTablesServer(*global_context->getDatabase("system"));

    {
        /// create TMTContext
        auto cluster_config = getClusterConfig(global_context->getSecurityConfig(), raft_config, api_version, log);
        global_context->createTMTContext(raft_config, std::move(cluster_config));
        global_context->getTMTContext().reloadConfig(config());
    }

    // Initialize the thread pool of storage before the storage engine is initialized.
    LOG_INFO(log, "dt_enable_read_thread {}", global_context->getSettingsRef().dt_enable_read_thread);
    // `DMFileReaderPool` should be constructed before and destructed after `SegmentReaderPoolManager`.
    DM::DMFileReaderPool::instance();
    DM::SegmentReaderPoolManager::instance().init(server_info);
    DM::SegmentReadTaskScheduler::instance();

    global_context->initializeSharedBlockSchemas();

    // Load remaining databases
    loadMetadata(*global_context);
    LOG_DEBUG(log, "Load metadata done.");

    if (!global_context->isDisaggregatedComputeMode())
    {
        /// Then, sync schemas with TiDB, and initialize schema sync service.
        /// If in API V2 mode, each keyspace's schema is fetch lazily.
        if (api_version == 1)
        {
            for (int i = 0; i < 60; i++) // retry for 3 mins
            {
                try
                {
                    global_context->getTMTContext().getSchemaSyncer()->syncSchemas(*global_context, NullspaceID);
                    break;
                }
                catch (Poco::Exception & e)
                {
                    const int wait_seconds = 3;
                    LOG_ERROR(
                        log,
                        "Bootstrap failed because sync schema error: {}\nWe will sleep for {}"
                        " seconds and try again.",
                        e.displayText(),
                        wait_seconds);
                    ::sleep(wait_seconds);
                }
            }
            LOG_DEBUG(log, "Sync schemas done.");
        }

        initStores(*global_context, log, storage_config.lazily_init_store);

        // After schema synced, set current database.
        global_context->setCurrentDatabase(default_database);

        global_context->initializeSchemaSyncService();
    }
    CPUAffinityManager::initCPUAffinityManager(config());
    LOG_INFO(log, "CPUAffinity: {}", CPUAffinityManager::getInstance().toString());
    SCOPE_EXIT({
        /** Ask to cancel background jobs all table engines,
          *  and also query_log.
          * It is important to do early, not in destructor of Context, because
          *  table engines could use Context on destroy.
          */
        LOG_INFO(log, "Shutting down storages.");
        // `SegmentReader` threads may hold a segment and its delta-index for read.
        // `Context::shutdown()` will destroy `DeltaIndexManager`.
        // So, stop threads explicitly before `TiFlashTestEnv::shutdown()`.
        DB::DM::SegmentReaderPoolManager::instance().stop();
        global_context->shutdown();
        LOG_DEBUG(log, "Shutted down storages.");
    });

    {
        if (proxy_conf.is_proxy_runnable && !tiflash_instance_wrap.proxy_helper)
            throw Exception("Raft Proxy Helper is not set, should not happen");
        auto & path_pool = global_context->getPathPool();
        /// initialize TMTContext
        global_context->getTMTContext().restore(path_pool, tiflash_instance_wrap.proxy_helper);
    }

    /// setting up elastic thread pool
    if (settings.enable_elastic_threadpool)
        DynamicThreadPool::global_instance = std::make_unique<DynamicThreadPool>(
            settings.elastic_threadpool_init_cap,
            std::chrono::milliseconds(settings.elastic_threadpool_shrink_period_ms));

    // For test mode, TaskScheduler is controlled by test case.
    bool enable_pipeline = settings.enable_pipeline && !global_context->isTest();
    if (enable_pipeline)
    {
        auto get_pool_size = [](const auto & setting) {
            return setting == 0 ? getNumberOfLogicalCPUCores() : static_cast<size_t>(setting);
        };
        TaskSchedulerConfig config{get_pool_size(settings.pipeline_task_thread_pool_size)};
        assert(!TaskScheduler::instance);
        TaskScheduler::instance = std::make_unique<TaskScheduler>(config);
    }
    SCOPE_EXIT({
        if (enable_pipeline)
        {
            assert(TaskScheduler::instance);
            TaskScheduler::instance.reset();
        }
    });

    if (settings.enable_async_grpc_client)
    {
        auto size = settings.grpc_completion_queue_pool_size;
        if (size == 0)
            size = std::thread::hardware_concurrency();
        GRPCCompletionQueuePool::global_instance = std::make_unique<GRPCCompletionQueuePool>(size);
    }

    /// Then, startup grpc server to serve raft and/or flash services.
    FlashGrpcServerHolder flash_grpc_server_holder(this->context(), this->config(), raft_config, log);

    {
        TcpHttpServersHolder tcpHttpServersHolder(*this, settings, log);

        main_config_reloader->addConfigObject(global_context->getSecurityConfig());
        main_config_reloader->start();
        users_config_reloader->start();

        {
            // on ARM processors it can show only enabled at current moment cores
            CurrentMetrics::set(CurrentMetrics::LogicalCPUCores, server_info.cpu_info.logical_cores);
            CurrentMetrics::set(CurrentMetrics::MemoryCapacity, server_info.memory_info.capacity);
            LOG_INFO(
                log,
                "Available RAM = {}; physical cores = {}; logical cores = {}.",
                server_info.memory_info.capacity,
                server_info.cpu_info.physical_cores,
                server_info.cpu_info.logical_cores);
        }

        LOG_INFO(log, "Ready for connections.");

        SCOPE_EXIT({
            is_cancelled = true;

            tcpHttpServersHolder.onExit();

            main_config_reloader.reset();
            users_config_reloader.reset();
        });

        /// This object will periodically calculate some metrics.
        /// should init after `createTMTContext` cause we collect some data from the TiFlash context object.
        AsynchronousMetrics async_metrics(*global_context);
        attachSystemTablesAsync(*global_context->getDatabase("system"), async_metrics);

        std::vector<std::unique_ptr<MetricsTransmitter>> metrics_transmitters;
        for (const auto & graphite_key : DB::getMultipleKeysFromConfig(config(), "", "graphite"))
        {
            metrics_transmitters.emplace_back(std::make_unique<MetricsTransmitter>(*global_context, async_metrics, graphite_key));
        }

        auto metrics_prometheus = std::make_unique<MetricsPrometheus>(*global_context, async_metrics);

        SessionCleaner session_cleaner(*global_context);

        auto & tmt_context = global_context->getTMTContext();
        if (proxy_conf.is_proxy_runnable)
        {
<<<<<<< HEAD
            while(!tmt_context.getKVCluster()->pd_client->isClusterBootstrapped()) {
                LOG_INFO(log, "Waiting for PD cluster to be bootstrapped");
                sleep(1);
            }
=======
            // If a TiFlash starts before any TiKV starts, then the very first Region will be created in TiFlash's proxy and it must be the peer as a leader role.
            // This conflicts with the assumption that tiflash does not contain any Region leader peer and leads to unexpected errors
            LOG_INFO(log, "Waiting for TiKV cluster to be bootstrapped");
            while (!tmt_context.getPDClient()->isClusterBootstrapped())
            {
                const int wait_seconds = 3;
                LOG_ERROR(
                    log,
                    "Waiting for cluster to be bootstrapped, we will sleep for {} seconds and try again.",
                    wait_seconds);
                ::sleep(wait_seconds);
            }

>>>>>>> e84ed489
            tiflash_instance_wrap.tmt = &tmt_context;
            LOG_INFO(log, "Let tiflash proxy start all services");
            tiflash_instance_wrap.status = EngineStoreServerStatus::Running;
            while (tiflash_instance_wrap.proxy_helper->getProxyStatus() == RaftProxyStatus::Idle)
                std::this_thread::sleep_for(std::chrono::milliseconds(200));

            // proxy update store-id before status set `RaftProxyStatus::Running`
            assert(tiflash_instance_wrap.proxy_helper->getProxyStatus() == RaftProxyStatus::Running);
            LOG_INFO(log, "store {}, tiflash proxy is ready to serve, try to wake up all regions' leader", tmt_context.getKVStore()->getStoreID(std::memory_order_seq_cst));
            size_t runner_cnt = config().getUInt("flash.read_index_runner_count", 1); // if set 0, DO NOT enable read-index worker
            auto & kvstore_ptr = tmt_context.getKVStore();
            kvstore_ptr->initReadIndexWorkers(
                [&]() {
                    // get from tmt context
                    return std::chrono::milliseconds(tmt_context.readIndexWorkerTick());
                },
                /*running thread count*/ runner_cnt);
            tmt_context.getKVStore()->asyncRunReadIndexWorkers();
            WaitCheckRegionReady(tmt_context, *kvstore_ptr, terminate_signals_counter);
        }
        SCOPE_EXIT({
            if (!proxy_conf.is_proxy_runnable)
            {
                tmt_context.setStatusTerminated();
                return;
            }
            if (proxy_conf.is_proxy_runnable && tiflash_instance_wrap.status != EngineStoreServerStatus::Running)
            {
                LOG_ERROR(log, "Current status of engine-store is NOT Running, should not happen");
                exit(-1);
            }
            LOG_INFO(log, "Set store context status Stopping");
            tmt_context.setStatusStopping();
            {
                // Wait until there is no read-index task.
                while (tmt_context.getKVStore()->getReadIndexEvent())
                    std::this_thread::sleep_for(std::chrono::milliseconds(200));
            }
            tmt_context.setStatusTerminated();
            tmt_context.getKVStore()->stopReadIndexWorkers();
            LOG_INFO(log, "Set store context status Terminated");
            {
                // update status and let proxy stop all services except encryption.
                tiflash_instance_wrap.status = EngineStoreServerStatus::Stopping;
                LOG_INFO(log, "Set engine store server status Stopping");
            }
            // wait proxy to stop services
            if (proxy_conf.is_proxy_runnable)
            {
                LOG_INFO(log, "Let tiflash proxy to stop all services");
                while (tiflash_instance_wrap.proxy_helper->getProxyStatus() != RaftProxyStatus::Stopped)
                    std::this_thread::sleep_for(std::chrono::milliseconds(200));
                LOG_INFO(log, "All services in tiflash proxy are stopped");
            }
        });

        {
            // Report the unix timestamp, git hash, release version
            Poco::Timestamp ts;
            GET_METRIC(tiflash_server_info, start_time).Set(ts.epochTime());
        }

        tmt_context.setStatusRunning();

        try
        {
            // Bind CPU affinity after all threads started.
            CPUAffinityManager::getInstance().bindThreadCPUAffinity();
        }
        catch (...)
        {
            LOG_ERROR(log, "CPUAffinityManager::bindThreadCPUAffinity throws exception.");
        }

        LOG_INFO(log, "Start to wait for terminal signal");
        waitForTerminationRequest();

        {
            // Set limiters stopping and wakeup threads in waitting queue.
            global_context->getIORateLimiter().setStop();
        }
    }

    return Application::EXIT_OK;
}
} // namespace DB

int mainEntryClickHouseServer(int argc, char ** argv)
{
    DB::Server app;
    try
    {
        return app.run(argc, argv);
    }
    catch (...)
    {
        std::cerr << DB::getCurrentExceptionMessage(true) << "\n";
        auto code = DB::getCurrentExceptionCode();
        return code ? code : 1;
    }
}<|MERGE_RESOLUTION|>--- conflicted
+++ resolved
@@ -1366,12 +1366,6 @@
         auto & tmt_context = global_context->getTMTContext();
         if (proxy_conf.is_proxy_runnable)
         {
-<<<<<<< HEAD
-            while(!tmt_context.getKVCluster()->pd_client->isClusterBootstrapped()) {
-                LOG_INFO(log, "Waiting for PD cluster to be bootstrapped");
-                sleep(1);
-            }
-=======
             // If a TiFlash starts before any TiKV starts, then the very first Region will be created in TiFlash's proxy and it must be the peer as a leader role.
             // This conflicts with the assumption that tiflash does not contain any Region leader peer and leads to unexpected errors
             LOG_INFO(log, "Waiting for TiKV cluster to be bootstrapped");
@@ -1385,7 +1379,6 @@
                 ::sleep(wait_seconds);
             }
 
->>>>>>> e84ed489
             tiflash_instance_wrap.tmt = &tmt_context;
             LOG_INFO(log, "Let tiflash proxy start all services");
             tiflash_instance_wrap.status = EngineStoreServerStatus::Running;
