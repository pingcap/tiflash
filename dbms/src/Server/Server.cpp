// Copyright 2022 PingCAP, Ltd.
//
// Licensed under the Apache License, Version 2.0 (the "License");
// you may not use this file except in compliance with the License.
// You may obtain a copy of the License at
//
//     http://www.apache.org/licenses/LICENSE-2.0
//
// Unless required by applicable law or agreed to in writing, software
// distributed under the License is distributed on an "AS IS" BASIS,
// WITHOUT WARRANTIES OR CONDITIONS OF ANY KIND, either express or implied.
// See the License for the specific language governing permissions and
// limitations under the License.

#include <AggregateFunctions/registerAggregateFunctions.h>
#include <Common/CPUAffinityManager.h>
#include <Common/ClickHouseRevision.h>
#include <Common/Config/ConfigReloader.h>
#include <Common/CurrentMetrics.h>
#include <Common/DynamicThreadPool.h>
#include <Common/Macros.h>
#include <Common/RedactHelpers.h>
#include <Common/StringUtils/StringUtils.h>
#include <Common/ThreadManager.h>
#include <Common/TiFlashBuildInfo.h>
#include <Common/TiFlashException.h>
#include <Common/TiFlashMetrics.h>
#include <Common/assert_cast.h>
#include <Common/config.h>
#include <Common/escapeForFileName.h>
#include <Common/formatReadable.h>
#include <Common/getFQDNOrHostName.h>
#include <Common/getMultipleKeysFromConfig.h>
#include <Common/getNumberOfPhysicalCPUCores.h>
#include <Common/setThreadName.h>
#include <Encryption/DataKeyManager.h>
#include <Encryption/FileProvider.h>
#include <Encryption/MockKeyManager.h>
#include <Encryption/RateLimiter.h>
#include <Flash/DiagnosticsService.h>
#include <Flash/FlashService.h>
#include <Flash/Mpp/GRPCCompletionQueuePool.h>
#include <Functions/registerFunctions.h>
#include <IO/HTTPCommon.h>
#include <IO/ReadHelpers.h>
#include <IO/createReadBufferFromFileBase.h>
#include <Interpreters/AsynchronousMetrics.h>
#include <Interpreters/IDAsPathUpgrader.h>
#include <Interpreters/ProcessList.h>
#include <Interpreters/loadMetadata.h>
#include <Poco/DirectoryIterator.h>
#include <Poco/Net/HTTPServer.h>
#include <Poco/Net/NetException.h>
#include <Poco/StringTokenizer.h>
#include <Poco/Timestamp.h>
#include <Server/HTTPHandlerFactory.h>
#include <Server/MetricsPrometheus.h>
#include <Server/MetricsTransmitter.h>
#include <Server/RaftConfigParser.h>
#include <Server/Server.h>
#include <Server/ServerInfo.h>
#include <Server/StatusFile.h>
#include <Server/StorageConfigParser.h>
#include <Server/TCPHandlerFactory.h>
#include <Server/UserConfigParser.h>
#include <Storages/FormatVersion.h>
#include <Storages/IManageableStorage.h>
#include <Storages/PathCapacityMetrics.h>
#include <Storages/System/attachSystemTables.h>
#include <Storages/Transaction/FileEncryption.h>
#include <Storages/Transaction/KVStore.h>
#include <Storages/Transaction/ProxyFFI.h>
#include <Storages/Transaction/TMTContext.h>
#include <Storages/registerStorages.h>
#include <TableFunctions/registerTableFunctions.h>
#include <TiDB/Schema/SchemaSyncer.h>
#include <WindowFunctions/registerWindowFunctions.h>
#include <common/ErrorHandlers.h>
#include <common/config_common.h>
#include <common/logger_useful.h>
#include <sys/resource.h>

#include <boost/algorithm/string/classification.hpp>
#include <boost/algorithm/string/split.hpp>
#include <ext/scope_guard.h>
#include <limits>
#include <memory>

#if Poco_NetSSL_FOUND
#include <Poco/Net/Context.h>
#include <Poco/Net/SecureServerSocket.h>
#include <grpc++/grpc++.h>
#endif

#if USE_JEMALLOC
#include <jemalloc/jemalloc.h>
#endif

#if USE_MIMALLOC
#include <Poco/JSON/Parser.h>
#include <mimalloc.h>

#include <fstream>
#endif

#ifdef FIU_ENABLE
#include <fiu.h>
#endif


#if USE_MIMALLOC
#define TRY_LOAD_CONF(NAME)                          \
    {                                                \
        try                                          \
        {                                            \
            auto value = obj->getValue<long>(#NAME); \
            mi_option_set(NAME, value);              \
        }                                            \
        catch (...)                                  \
        {                                            \
        }                                            \
    }

void loadMiConfig(Logger * log)
{
    auto config = getenv("MIMALLOC_CONF");
    if (config)
    {
        LOG_FMT_INFO(log, "Got environment variable MIMALLOC_CONF: {}", config);
        Poco::JSON::Parser parser;
        std::ifstream data{config};
        Poco::Dynamic::Var result = parser.parse(data);
        auto obj = result.extract<Poco::JSON::Object::Ptr>();
        TRY_LOAD_CONF(mi_option_show_errors);
        TRY_LOAD_CONF(mi_option_show_stats);
        TRY_LOAD_CONF(mi_option_verbose);
        TRY_LOAD_CONF(mi_option_eager_commit);
        TRY_LOAD_CONF(mi_option_eager_region_commit);
        TRY_LOAD_CONF(mi_option_large_os_pages);
        TRY_LOAD_CONF(mi_option_reserve_huge_os_pages);
        TRY_LOAD_CONF(mi_option_segment_cache);
        TRY_LOAD_CONF(mi_option_page_reset);
        TRY_LOAD_CONF(mi_option_segment_reset);
        TRY_LOAD_CONF(mi_option_reset_delay);
        TRY_LOAD_CONF(mi_option_use_numa_nodes);
        TRY_LOAD_CONF(mi_option_reset_decommits);
        TRY_LOAD_CONF(mi_option_eager_commit_delay);
        TRY_LOAD_CONF(mi_option_os_tag);
    }
}
#undef TRY_LOAD_CONF
#endif
namespace
{
[[maybe_unused]] void tryLoadBoolConfigFromEnv(Poco::Logger * log, bool & target, const char * name)
{
    auto * config = getenv(name);
    if (config)
    {
        LOG_FMT_INFO(log, "Got environment variable {} = {}", name, config);
        try
        {
            auto result = std::stoul(config);
            if (result != 0 && result != 1)
            {
                LOG_FMT_ERROR(log, "Environment variable{} = {} is not valid", name, result);
                return;
            }
            target = result;
        }
        catch (...)
        {
        }
    }
}
} // namespace

namespace DB
{
namespace ErrorCodes
{
extern const int NO_ELEMENTS_IN_CONFIG;
extern const int SUPPORT_IS_DISABLED;
extern const int ARGUMENT_OUT_OF_BOUND;
extern const int INVALID_CONFIG_PARAMETER;
} // namespace ErrorCodes

namespace Debug
{
extern void setServiceAddr(const std::string & addr);
}

static std::string getCanonicalPath(std::string path)
{
    Poco::trimInPlace(path);
    if (path.empty())
        throw Exception("path configuration parameter is empty");
    if (path.back() != '/')
        path += '/';
    return path;
}

void Server::uninitialize()
{
    logger().information("shutting down");
    BaseDaemon::uninitialize();
}

void Server::initialize(Poco::Util::Application & self)
{
    BaseDaemon::initialize(self);
    logger().information("starting up");
}

std::string Server::getDefaultCorePath() const
{
    return getCanonicalPath(config().getString("path")) + "cores";
}

struct TiFlashProxyConfig
{
    static const std::string config_prefix;
    std::vector<const char *> args;
    std::unordered_map<std::string, std::string> val_map;
    bool is_proxy_runnable = false;

    // TiFlash Proxy will set the default value of "flash.proxy.addr", so we don't need to set here.
    const String engine_store_version = "engine-version";
    const String engine_store_git_hash = "engine-git-hash";
    const String engine_store_address = "engine-addr";
    const String engine_store_advertise_address = "advertise-engine-addr";
    const String pd_endpoints = "pd-endpoints";
    const String engine_label = "engine-label";
    const String engine_label_value = "tiflash";

    explicit TiFlashProxyConfig(Poco::Util::LayeredConfiguration & config)
    {
        if (!config.has(config_prefix))
            return;

        Poco::Util::AbstractConfiguration::Keys keys;
        config.keys(config_prefix, keys);
        {
            std::unordered_map<std::string, std::string> args_map;
            for (const auto & key : keys)
            {
                const auto k = config_prefix + "." + key;
                args_map[key] = config.getString(k);
            }
            args_map[pd_endpoints] = config.getString("raft.pd_addr");
            args_map[engine_store_version] = TiFlashBuildInfo::getReleaseVersion();
            args_map[engine_store_git_hash] = TiFlashBuildInfo::getGitHash();
            if (!args_map.count(engine_store_address))
                args_map[engine_store_address] = config.getString("flash.service_addr");
            else
                args_map[engine_store_advertise_address] = args_map[engine_store_address];
            args_map[engine_label] = engine_label_value;

            for (auto && [k, v] : args_map)
            {
                val_map.emplace("--" + k, std::move(v));
            }
        }

        args.push_back("TiFlash Proxy");
        for (const auto & v : val_map)
        {
            args.push_back(v.first.data());
            args.push_back(v.second.data());
        }
        is_proxy_runnable = true;
    }
};

const std::string TiFlashProxyConfig::config_prefix = "flash.proxy";

pingcap::ClusterConfig getClusterConfig(const TiFlashSecurityConfig & security_config, const TiFlashRaftConfig & raft_config)
{
    pingcap::ClusterConfig config;
    config.tiflash_engine_key = raft_config.engine_key;
    config.tiflash_engine_value = raft_config.engine_value;
    config.ca_path = security_config.ca_path;
    config.cert_path = security_config.cert_path;
    config.key_path = security_config.key_path;
    return config;
}

Poco::Logger * grpc_log = nullptr;

void printGRPCLog(gpr_log_func_args * args)
{
    String log_msg = fmt::format("{}, line number: {}, log msg : {}", args->file, args->line, args->message);
    if (args->severity == GPR_LOG_SEVERITY_DEBUG)
    {
        LOG_DEBUG(grpc_log, log_msg);
    }
    else if (args->severity == GPR_LOG_SEVERITY_INFO)
    {
        LOG_INFO(grpc_log, log_msg);
    }
    else if (args->severity == GPR_LOG_SEVERITY_ERROR)
    {
        LOG_ERROR(grpc_log, log_msg);
    }
}

struct HTTPServer : Poco::Net::HTTPServer
{
    HTTPServer(Poco::Net::HTTPRequestHandlerFactory::Ptr pFactory, Poco::ThreadPool & threadPool, const Poco::Net::ServerSocket & socket, Poco::Net::HTTPServerParams::Ptr pParams)
        : Poco::Net::HTTPServer(pFactory, threadPool, socket, pParams)
    {}

protected:
    void run() override
    {
        setThreadName("HTTPServer");
        Poco::Net::HTTPServer::run();
    }
};

struct TCPServer : Poco::Net::TCPServer
{
    TCPServer(Poco::Net::TCPServerConnectionFactory::Ptr pFactory, Poco::ThreadPool & threadPool, const Poco::Net::ServerSocket & socket, Poco::Net::TCPServerParams::Ptr pParams)
        : Poco::Net::TCPServer(pFactory, threadPool, socket, pParams)
    {}

protected:
    void run() override
    {
        setThreadName("TCPServer");
        Poco::Net::TCPServer::run();
    }
};

void UpdateMallocConfig([[maybe_unused]] Poco::Logger * log)
{
#ifdef RUN_FAIL_RETURN
    static_assert(false);
#endif
#define RUN_FAIL_RETURN(f)                                        \
    do                                                            \
    {                                                             \
        if (f)                                                    \
        {                                                         \
            LOG_FMT_ERROR(log, "Fail to update jemalloc config"); \
            return;                                               \
        }                                                         \
    } while (0)
#if USE_JEMALLOC
    const char * version;
    bool old_b, new_b = true;
    size_t old_max_thd, new_max_thd = 1;
    size_t sz_b = sizeof(bool), sz_st = sizeof(size_t), sz_ver = sizeof(version);

    RUN_FAIL_RETURN(je_mallctl("version", &version, &sz_ver, nullptr, 0));
    LOG_FMT_INFO(log, "Got jemalloc version: {}", version);

    auto * malloc_conf = getenv("MALLOC_CONF");
    if (malloc_conf)
    {
        LOG_FMT_INFO(log, "Got environment variable MALLOC_CONF: {}", malloc_conf);
    }
    else
    {
        LOG_FMT_INFO(log, "Not found environment variable MALLOC_CONF");
    }

    RUN_FAIL_RETURN(je_mallctl("opt.background_thread", (void *)&old_b, &sz_b, nullptr, 0));
    RUN_FAIL_RETURN(je_mallctl("opt.max_background_threads", (void *)&old_max_thd, &sz_st, nullptr, 0));

    LOG_FMT_INFO(log, "Got jemalloc config: opt.background_thread {}, opt.max_background_threads {}", old_b, old_max_thd);

    if (!malloc_conf && !old_b)
    {
        LOG_FMT_INFO(log, "Try to use background_thread of jemalloc to handle purging asynchronously");

        RUN_FAIL_RETURN(je_mallctl("max_background_threads", nullptr, nullptr, (void *)&new_max_thd, sz_st));
        LOG_FMT_INFO(log, "Set jemalloc.max_background_threads {}", new_max_thd);

        RUN_FAIL_RETURN(je_mallctl("background_thread", nullptr, nullptr, (void *)&new_b, sz_b));
        LOG_FMT_INFO(log, "Set jemalloc.background_thread {}", new_b);
    }
#endif

#if USE_MIMALLOC
#define MI_OPTION_SHOW(OPTION) LOG_FMT_INFO(log, "mimalloc." #OPTION ": {}", mi_option_get(OPTION));

    int version = mi_version();
    LOG_FMT_INFO(log, "Got mimalloc version: {}.{}.{}", (version / 100), ((version % 100) / 10), (version % 10));
    loadMiConfig(log);
    MI_OPTION_SHOW(mi_option_show_errors);
    MI_OPTION_SHOW(mi_option_show_stats);
    MI_OPTION_SHOW(mi_option_verbose);
    MI_OPTION_SHOW(mi_option_eager_commit);
    MI_OPTION_SHOW(mi_option_eager_region_commit);
    MI_OPTION_SHOW(mi_option_large_os_pages);
    MI_OPTION_SHOW(mi_option_reserve_huge_os_pages);
    MI_OPTION_SHOW(mi_option_segment_cache);
    MI_OPTION_SHOW(mi_option_page_reset);
    MI_OPTION_SHOW(mi_option_segment_reset);
    MI_OPTION_SHOW(mi_option_reset_delay);
    MI_OPTION_SHOW(mi_option_use_numa_nodes);
    MI_OPTION_SHOW(mi_option_reset_decommits);
    MI_OPTION_SHOW(mi_option_eager_commit_delay);
    MI_OPTION_SHOW(mi_option_os_tag);
#undef MI_OPTION_SHOW
#endif
#undef RUN_FAIL_RETURN
}

extern "C" {
void run_raftstore_proxy_ffi(int argc, const char * const * argv, const EngineStoreServerHelper *);
}

struct RaftStoreProxyRunner : boost::noncopyable
{
    struct RunRaftStoreProxyParms
    {
        const EngineStoreServerHelper * helper;
        const TiFlashProxyConfig & conf;

        /// set big enough stack size to avoid runtime error like stack-overflow.
        size_t stack_size = 1024 * 1024 * 20;
    };

    RaftStoreProxyRunner(RunRaftStoreProxyParms && parms_, Poco::Logger * log_)
        : parms(std::move(parms_))
        , log(log_)
    {}

    void join() const
    {
        if (!parms.conf.is_proxy_runnable)
            return;
        pthread_join(thread, nullptr);
    }

    void run()
    {
        if (!parms.conf.is_proxy_runnable)
            return;
        pthread_attr_t attribute;
        pthread_attr_init(&attribute);
        pthread_attr_setstacksize(&attribute, parms.stack_size);
        LOG_FMT_INFO(log, "start raft store proxy");
        pthread_create(&thread, &attribute, runRaftStoreProxyFFI, &parms);
        pthread_attr_destroy(&attribute);
    }

private:
    static void * runRaftStoreProxyFFI(void * pv)
    {
        setThreadName("RaftStoreProxy");
        const auto & parms = *static_cast<const RunRaftStoreProxyParms *>(pv);
        run_raftstore_proxy_ffi(static_cast<int>(parms.conf.args.size()), parms.conf.args.data(), parms.helper);
        return nullptr;
    }

    RunRaftStoreProxyParms parms;
    pthread_t thread{};
    Poco::Logger * log;
};

// We only need this task run once.
void initStores(Context & global_context, Poco::Logger * log, bool lazily_init_store)
{
    auto do_init_stores = [&global_context, log]() {
        auto storages = global_context.getTMTContext().getStorages().getAllStorage();
        int init_cnt = 0;
        int err_cnt = 0;
        for (auto & [table_id, storage] : storages)
        {
            // This will skip the init of storages that do not contain any data. TiFlash now sync the schema and
            // create all tables regardless the table have define TiFlash replica or not, so there may be lots
            // of empty tables in TiFlash.
            // Note that we still need to init stores that contains data (defined by the stable dir of this storage
            // is exist), or the data used size reported to PD is not correct.
            try
            {
                init_cnt += storage->initStoreIfDataDirExist() ? 1 : 0;
                LOG_FMT_INFO(log, "Storage inited done [table_id={}]", table_id);
            }
            catch (...)
            {
                err_cnt++;
                tryLogCurrentException(log, fmt::format("Storage inited fail, [table_id={}]", table_id));
            }
        }
        LOG_FMT_INFO(
            log,
            "Storage inited finish. [total_count={}] [init_count={}] [error_count={}]",
            storages.size(),
            init_cnt,
            err_cnt);
    };
    if (lazily_init_store)
    {
        LOG_FMT_INFO(log, "Lazily init store.");
        // apply the inited in another thread to shorten the start time of TiFlash
        std::thread(do_init_stores).detach();
    }
    else
    {
        LOG_FMT_INFO(log, "Not lazily init store.");
        do_init_stores();
    }
}

void handleRpcs(grpc::ServerCompletionQueue * curcq, Poco::Logger * log)
{
    GET_METRIC(tiflash_thread_count, type_total_rpc_async_worker).Increment();
    SCOPE_EXIT({
        GET_METRIC(tiflash_thread_count, type_total_rpc_async_worker).Decrement();
    });
    void * tag = nullptr; // uniquely identifies a request.
    bool ok = false;
    while (true)
    {
        String err_msg;
        try
        {
            // Block waiting to read the next event from the completion queue. The
            // event is uniquely identified by its tag, which in this case is the
            // memory address of a EstablishCallData instance.
            // The return value of Next should always be checked. This return value
            // tells us whether there is any kind of event or cq is shutting down.
            if (!curcq->Next(&tag, &ok))
            {
                LOG_FMT_INFO(grpc_log, "CQ is fully drained and shut down");
                break;
            }
            GET_METRIC(tiflash_thread_count, type_active_rpc_async_worker).Increment();
            SCOPE_EXIT({
                GET_METRIC(tiflash_thread_count, type_active_rpc_async_worker).Decrement();
            });
            // If ok is false, it means server is shutdown.
            // We need not log all not ok events, since the volumn is large which will pollute the content of log.
            if (ok)
                static_cast<EstablishCallData *>(tag)->proceed();
            else
                static_cast<EstablishCallData *>(tag)->cancel();
        }
        catch (Exception & e)
        {
            err_msg = e.displayText();
            LOG_FMT_ERROR(log, "handleRpcs meets error: {} Stack Trace : {}", err_msg, e.getStackTrace().toString());
        }
        catch (pingcap::Exception & e)
        {
            err_msg = e.message();
            LOG_FMT_ERROR(log, "handleRpcs meets error: {}", err_msg);
        }
        catch (std::exception & e)
        {
            err_msg = e.what();
            LOG_FMT_ERROR(log, "handleRpcs meets error: {}", err_msg);
        }
        catch (...)
        {
            err_msg = "unrecovered error";
            LOG_FMT_ERROR(log, "handleRpcs meets error: {}", err_msg);
            throw;
        }
    }
}

class Server::FlashGrpcServerHolder
{
public:
    FlashGrpcServerHolder(Server & server, const TiFlashRaftConfig & raft_config, Poco::Logger * log_)
        : log(log_)
        , is_shutdown(std::make_shared<std::atomic<bool>>(false))
    {
        grpc::ServerBuilder builder;
        if (server.security_config.has_tls_config)
        {
            grpc::SslServerCredentialsOptions server_cred(GRPC_SSL_REQUEST_AND_REQUIRE_CLIENT_CERTIFICATE_AND_VERIFY);
            auto options = server.security_config.readAndCacheSecurityInfo();
            server_cred.pem_root_certs = options.pem_root_certs;
            server_cred.pem_key_cert_pairs.push_back(
                grpc::SslServerCredentialsOptions::PemKeyCertPair{options.pem_private_key, options.pem_cert_chain});
            builder.AddListeningPort(raft_config.flash_server_addr, grpc::SslServerCredentials(server_cred));
        }
        else
        {
            builder.AddListeningPort(raft_config.flash_server_addr, grpc::InsecureServerCredentials());
        }

        /// Init and register flash service.
        bool enable_async_server = server.context().getSettingsRef().enable_async_server;
        if (enable_async_server)
            flash_service = std::make_unique<AsyncFlashService>(server);
        else
            flash_service = std::make_unique<FlashService>(server);
        diagnostics_service = std::make_unique<DiagnosticsService>(server);
        builder.SetOption(grpc::MakeChannelArgumentOption(GRPC_ARG_HTTP2_MIN_RECV_PING_INTERVAL_WITHOUT_DATA_MS, 5 * 1000));
        builder.SetOption(grpc::MakeChannelArgumentOption(GRPC_ARG_HTTP2_MIN_SENT_PING_INTERVAL_WITHOUT_DATA_MS, 10 * 1000));
        builder.SetOption(grpc::MakeChannelArgumentOption(GRPC_ARG_KEEPALIVE_PERMIT_WITHOUT_CALLS, 1));
        // number of grpc thread pool's non-temporary threads, better tune it up to avoid frequent creation/destruction of threads
        auto max_grpc_pollers = server.context().getSettingsRef().max_grpc_pollers;
        if (max_grpc_pollers > 0 && max_grpc_pollers <= std::numeric_limits<int>::max())
            builder.SetSyncServerOption(grpc::ServerBuilder::SyncServerOption::MAX_POLLERS, max_grpc_pollers);
        builder.RegisterService(flash_service.get());
        LOG_FMT_INFO(log, "Flash service registered");
        builder.RegisterService(diagnostics_service.get());
        LOG_FMT_INFO(log, "Diagnostics service registered");

        /// Kick off grpc server.
        // Prevent TiKV from throwing "Received message larger than max (4404462 vs. 4194304)" error.
        builder.SetMaxReceiveMessageSize(-1);
        builder.SetMaxSendMessageSize(-1);
        thread_manager = DB::newThreadManager();
        int async_cq_num = server.context().getSettingsRef().async_cqs;
        if (enable_async_server)
        {
            for (int i = 0; i < async_cq_num; ++i)
            {
                cqs.emplace_back(builder.AddCompletionQueue());
                notify_cqs.emplace_back(builder.AddCompletionQueue());
            }
        }
        flash_grpc_server = builder.BuildAndStart();
        LOG_FMT_INFO(log, "Flash grpc server listening on [{}]", raft_config.flash_server_addr);
        Debug::setServiceAddr(raft_config.flash_server_addr);
        if (enable_async_server)
        {
            int preallocated_request_count_per_poller = server.context().getSettingsRef().preallocated_request_count_per_poller;
            int pollers_per_cq = server.context().getSettingsRef().async_pollers_per_cq;
            for (int i = 0; i < async_cq_num * pollers_per_cq; ++i)
            {
                auto * cq = cqs[i / pollers_per_cq].get();
                auto * notify_cq = notify_cqs[i / pollers_per_cq].get();
                for (int j = 0; j < preallocated_request_count_per_poller; ++j)
                {
                    // EstablishCallData will handle its lifecycle by itself.
                    EstablishCallData::spawn(assert_cast<AsyncFlashService *>(flash_service.get()), cq, notify_cq, is_shutdown);
                }
                thread_manager->schedule(false, "async_poller", [cq, this] { handleRpcs(cq, log); });
                thread_manager->schedule(false, "async_poller", [notify_cq, this] { handleRpcs(notify_cq, log); });
            }
        }
    }

    ~FlashGrpcServerHolder()
    {
        try
        {
            /// Shut down grpc server.
            LOG_FMT_INFO(log, "Begin to shut down flash grpc server");
            flash_grpc_server->Shutdown();
            *is_shutdown = true;
            // Wait all existed MPPTunnels done to prevent crash.
            // If all existed MPPTunnels are done, almost in all cases it means all existed MPPTasks and ExchangeReceivers are also done.
            const int max_wait_cnt = 300;
            int wait_cnt = 0;
            while (GET_METRIC(tiflash_object_count, type_count_of_mpptunnel).Value() >= 1 && (wait_cnt++ < max_wait_cnt))
                std::this_thread::sleep_for(std::chrono::seconds(1));

            for (auto & cq : cqs)
                cq->Shutdown();
            for (auto & cq : notify_cqs)
                cq->Shutdown();
            thread_manager->wait();
            flash_grpc_server->Wait();
            flash_grpc_server.reset();
            LOG_FMT_INFO(log, "Shut down flash grpc server");

            /// Close flash service.
            LOG_FMT_INFO(log, "Begin to shut down flash service");
            flash_service.reset();
            LOG_FMT_INFO(log, "Shut down flash service");
        }
        catch (...)
        {
            auto message = getCurrentExceptionMessage(false);
            LOG_FMT_FATAL(log, "Exception happens in destructor of FlashGrpcServerHolder with message: {}", message);
            std::terminate();
        }
    }

private:
    Poco::Logger * log;
    std::shared_ptr<std::atomic<bool>> is_shutdown;
    std::unique_ptr<FlashService> flash_service = nullptr;
    std::unique_ptr<DiagnosticsService> diagnostics_service = nullptr;
    std::unique_ptr<grpc::Server> flash_grpc_server = nullptr;
    // cqs and notify_cqs are used for processing async grpc events (currently only EstablishMPPConnection).
    std::vector<std::unique_ptr<grpc::ServerCompletionQueue>> cqs;
    std::vector<std::unique_ptr<grpc::ServerCompletionQueue>> notify_cqs;
    std::shared_ptr<ThreadManager> thread_manager;
};

class Server::TcpHttpServersHolder
{
public:
    TcpHttpServersHolder(Server & server_, const Settings & settings, Poco::Logger * log_)
        : server(server_)
        , log(log_)
        , server_pool(1, server.config().getUInt("max_connections", 1024))
    {
        auto & config = server.config();
        auto & security_config = server.security_config;

        Poco::Timespan keep_alive_timeout(config.getUInt("keep_alive_timeout", 10), 0);
        Poco::Net::HTTPServerParams::Ptr http_params = new Poco::Net::HTTPServerParams; // NOLINT
        http_params->setTimeout(settings.receive_timeout);
        http_params->setKeepAliveTimeout(keep_alive_timeout);

        std::vector<std::string> listen_hosts = DB::getMultipleValuesFromConfig(config, "", "listen_host");

        bool listen_try = config.getBool("listen_try", false);
        if (listen_hosts.empty())
        {
            listen_hosts.emplace_back("0.0.0.0");
            listen_try = true;
        }

        auto make_socket_address = [&](const std::string & host, UInt16 port) {
            Poco::Net::SocketAddress socket_address;
            try
            {
                socket_address = Poco::Net::SocketAddress(host, port);
            }
            catch (const Poco::Net::DNSException & e)
            {
                const auto code = e.code();
                if (code == EAI_FAMILY
#if defined(EAI_ADDRFAMILY)
                    || code == EAI_ADDRFAMILY
#endif
                )
                {
                    LOG_FMT_ERROR(
                        log,
                        "Cannot resolve listen_host ({}), error {}: {}."
                        "If it is an IPv6 address and your host has disabled IPv6, then consider to "
                        "specify IPv4 address to listen in <listen_host> element of configuration "
                        "file. Example: <listen_host>0.0.0.0</listen_host>",
                        host,
                        e.code(),
                        e.message());
                }

                throw;
            }
            return socket_address;
        };

        auto socket_bind_listen = [&](auto & socket, const std::string & host, UInt16 port, bool secure = false) {
            auto address = make_socket_address(host, port);
#if !POCO_CLICKHOUSE_PATCH || POCO_VERSION <= 0x02000000 // TODO: fill correct version
            if (secure)
                /// Bug in old poco, listen() after bind() with reusePort param will fail because have no implementation in SecureServerSocketImpl
                /// https://github.com/pocoproject/poco/pull/2257
                socket.bind(address, /* reuseAddress = */ true);
            else
#endif
#if POCO_VERSION < 0x01080000
                socket.bind(address, /* reuseAddress = */ true);
#else
            socket.bind(address, /* reuseAddress = */ true, /* reusePort = */ config.getBool("listen_reuse_port", false));
#endif

            socket.listen(/* backlog = */ config.getUInt("listen_backlog", 64));

            return address;
        };

        for (const auto & listen_host : listen_hosts)
        {
            /// For testing purposes, user may omit tcp_port or http_port or https_port in configuration file.
            try
            {
                /// HTTPS
                if (config.has("https_port"))
                {
#if Poco_NetSSL_FOUND
                    if (!security_config.has_tls_config)
                    {
                        LOG_FMT_ERROR(log, "https_port is set but tls config is not set");
                    }
                    Poco::Net::Context::Ptr context = new Poco::Net::Context(Poco::Net::Context::TLSV1_2_SERVER_USE,
                                                                             security_config.key_path,
                                                                             security_config.cert_path,
                                                                             security_config.ca_path,
                                                                             Poco::Net::Context::VerificationMode::VERIFY_STRICT);
                    std::function<bool(const Poco::Crypto::X509Certificate &)> check_common_name
                        = [&](const Poco::Crypto::X509Certificate & cert) {
                              if (security_config.allowed_common_names.empty())
                              {
                                  return true;
                              }
                              return security_config.allowed_common_names.count(cert.commonName()) > 0;
                          };
                    context->setAdhocVerification(check_common_name);
                    std::call_once(ssl_init_once, SSLInit);

                    Poco::Net::SecureServerSocket socket(context);
                    auto address = socket_bind_listen(socket, listen_host, config.getInt("https_port"), /* secure = */ true);
                    socket.setReceiveTimeout(settings.http_receive_timeout);
                    socket.setSendTimeout(settings.http_send_timeout);
                    servers.emplace_back(
                        new HTTPServer(new HTTPHandlerFactory(server, "HTTPSHandler-factory"), server_pool, socket, http_params));

                    LOG_FMT_INFO(log, "Listening https://{}", address.toString());
#else
                    throw Exception{"HTTPS protocol is disabled because Poco library was built without NetSSL support.",
                                    ErrorCodes::SUPPORT_IS_DISABLED};
#endif
                }
                else
                {
                    /// HTTP
                    if (security_config.has_tls_config)
                    {
                        throw Exception("tls config is set but https_port is not set ", ErrorCodes::INVALID_CONFIG_PARAMETER);
                    }
                    Poco::Net::ServerSocket socket;
                    auto address = socket_bind_listen(socket, listen_host, config.getInt("http_port", DEFAULT_HTTP_PORT));
                    socket.setReceiveTimeout(settings.http_receive_timeout);
                    socket.setSendTimeout(settings.http_send_timeout);
                    servers.emplace_back(
                        new HTTPServer(new HTTPHandlerFactory(server, "HTTPHandler-factory"), server_pool, socket, http_params));

                    LOG_FMT_INFO(log, "Listening http://{}", address.toString());
                }


                /// TCP
                if (config.has("tcp_port"))
                {
                    if (security_config.has_tls_config)
                    {
                        LOG_FMT_ERROR(log, "tls config is set but tcp_port_secure is not set.");
                    }
                    std::call_once(ssl_init_once, SSLInit);
                    Poco::Net::ServerSocket socket;
                    auto address = socket_bind_listen(socket, listen_host, config.getInt("tcp_port"));
                    socket.setReceiveTimeout(settings.receive_timeout);
                    socket.setSendTimeout(settings.send_timeout);
                    servers.emplace_back(new TCPServer(new TCPHandlerFactory(server), server_pool, socket, new Poco::Net::TCPServerParams));

                    LOG_FMT_INFO(log, "Listening tcp: {}", address.toString());
                }
                else if (security_config.has_tls_config)
                {
                    LOG_FMT_INFO(log, "tcp_port is closed because tls config is set");
                }

                /// TCP with SSL
                if (config.has("tcp_port_secure") && !security_config.has_tls_config)
                {
#if Poco_NetSSL_FOUND
                    Poco::Net::Context::Ptr context = new Poco::Net::Context(Poco::Net::Context::TLSV1_2_SERVER_USE,
                                                                             security_config.key_path,
                                                                             security_config.cert_path,
                                                                             security_config.ca_path);
                    Poco::Net::SecureServerSocket socket(context);
                    auto address = socket_bind_listen(socket, listen_host, config.getInt("tcp_port_secure"), /* secure = */ true);
                    socket.setReceiveTimeout(settings.receive_timeout);
                    socket.setSendTimeout(settings.send_timeout);
                    servers.emplace_back(new TCPServer(
                        new TCPHandlerFactory(server, /* secure= */ true),
                        server_pool,
                        socket,
                        new Poco::Net::TCPServerParams));
                    LOG_FMT_INFO(log, "Listening tcp_secure: {}", address.toString());
#else
                    throw Exception{"SSL support for TCP protocol is disabled because Poco library was built without NetSSL support.",
                                    ErrorCodes::SUPPORT_IS_DISABLED};
#endif
                }
                else if (security_config.has_tls_config)
                {
                    LOG_FMT_INFO(log, "tcp_port is closed because tls config is set");
                }

                /// At least one of TCP and HTTP servers must be created.
                if (servers.empty())
                    throw Exception("No 'tcp_port' and 'http_port' is specified in configuration file.", ErrorCodes::NO_ELEMENTS_IN_CONFIG);
            }
            catch (const Poco::Net::NetException & e)
            {
                if (listen_try)
                    LOG_FMT_ERROR(
                        log,
                        "Listen [{}]: {}: {}: {}"
                        "  If it is an IPv6 or IPv4 address and your host has disabled IPv6 or IPv4, then consider to "
                        "specify not disabled IPv4 or IPv6 address to listen in <listen_host> element of configuration "
                        "file. Example for disabled IPv6: <listen_host>0.0.0.0</listen_host> ."
                        " Example for disabled IPv4: <listen_host>::</listen_host>",
                        listen_host,
                        e.code(),
                        e.what(),
                        e.message());
                else
                    throw;
            }
        }

        if (servers.empty())
            throw Exception("No servers started (add valid listen_host and 'tcp_port' or 'http_port' to configuration file.)",
                            ErrorCodes::NO_ELEMENTS_IN_CONFIG);

        for (auto & server : servers)
            server->start();
    }

    void onExit()
    {
        auto & config = server.config();

        LOG_FMT_DEBUG(log, "Received termination signal.");
        LOG_FMT_DEBUG(log, "Waiting for current connections to close.");

        int current_connections = 0;
        for (auto & server : servers)
        {
            server->stop();
            current_connections += server->currentConnections();
        }
        String debug_msg = "Closed all listening sockets.";

        if (current_connections)
            LOG_FMT_DEBUG(
                log,
                "{} Waiting for {} outstanding connections.",
                debug_msg,
                current_connections);
        else
            LOG_DEBUG(log, debug_msg);

        if (current_connections)
        {
            const int sleep_max_ms = 1000 * config.getInt("shutdown_wait_unfinished", 5);
            const int sleep_one_ms = 100;
            int sleep_current_ms = 0;
            while (sleep_current_ms < sleep_max_ms)
            {
                current_connections = 0;
                for (auto & server : servers)
                    current_connections += server->currentConnections();
                if (!current_connections)
                    break;
                sleep_current_ms += sleep_one_ms;
                std::this_thread::sleep_for(std::chrono::milliseconds(sleep_one_ms));
            }
        }

        debug_msg = "Closed connections.";

        if (current_connections)
            LOG_FMT_DEBUG(
                log,
                "{} But {} remains."
                " Tip: To increase wait time add to config: <shutdown_wait_unfinished>60</shutdown_wait_unfinished>",
                debug_msg,
                current_connections);
        else
            LOG_DEBUG(log, debug_msg);
    }

    const std::vector<std::unique_ptr<Poco::Net::TCPServer>> & getServers() const { return servers; }

private:
    Server & server;
    Poco::Logger * log;
    Poco::ThreadPool server_pool;
    std::vector<std::unique_ptr<Poco::Net::TCPServer>> servers;
};

int Server::main(const std::vector<std::string> & /*args*/)
{
    setThreadName("TiFlashMain");

    Poco::Logger * log = &logger();
#ifdef FIU_ENABLE
    fiu_init(0); // init failpoint
#endif

    UpdateMallocConfig(log);

#ifdef TIFLASH_ENABLE_AVX_SUPPORT
    tryLoadBoolConfigFromEnv(log, simd_option::ENABLE_AVX, "TIFLASH_ENABLE_AVX");
#endif

#ifdef TIFLASH_ENABLE_AVX512_SUPPORT
    tryLoadBoolConfigFromEnv(log, simd_option::ENABLE_AVX512, "TIFLASH_ENABLE_AVX512");
#endif

#ifdef TIFLASH_ENABLE_ASIMD_SUPPORT
    tryLoadBoolConfigFromEnv(log, simd_option::ENABLE_ASIMD, "TIFLASH_ENABLE_ASIMD");
#endif

#ifdef TIFLASH_ENABLE_SVE_SUPPORT
    tryLoadBoolConfigFromEnv(log, simd_option::ENABLE_SVE, "TIFLASH_ENABLE_SVE");
#endif

    registerFunctions();
    registerAggregateFunctions();
    registerWindowFunctions();
    registerTableFunctions();
    registerStorages();

    TiFlashErrorRegistry::instance(); // This invocation is for initializing

    TiFlashProxyConfig proxy_conf(config());
    EngineStoreServerWrap tiflash_instance_wrap{};
    auto helper = GetEngineStoreServerHelper(
        &tiflash_instance_wrap);

    RaftStoreProxyRunner proxy_runner(RaftStoreProxyRunner::RunRaftStoreProxyParms{&helper, proxy_conf}, log);

    proxy_runner.run();

    if (proxy_conf.is_proxy_runnable)
    {
        LOG_FMT_INFO(log, "wait for tiflash proxy initializing");
        while (!tiflash_instance_wrap.proxy_helper)
            std::this_thread::sleep_for(std::chrono::milliseconds(200));
        LOG_FMT_INFO(log, "tiflash proxy is initialized");
        if (tiflash_instance_wrap.proxy_helper->checkEncryptionEnabled())
        {
            auto method = tiflash_instance_wrap.proxy_helper->getEncryptionMethod();
            LOG_FMT_INFO(log, "encryption is enabled, method is {}", IntoEncryptionMethodName(method));
        }
        else
            LOG_FMT_INFO(log, "encryption is disabled");
    }

    SCOPE_EXIT({
        if (!proxy_conf.is_proxy_runnable)
        {
            proxy_runner.join();
            return;
        }
        LOG_FMT_INFO(log, "Let tiflash proxy shutdown");
        tiflash_instance_wrap.status = EngineStoreServerStatus::Terminated;
        tiflash_instance_wrap.tmt = nullptr;
        LOG_FMT_INFO(log, "Wait for tiflash proxy thread to join");
        proxy_runner.join();
        LOG_FMT_INFO(log, "tiflash proxy thread is joined");
    });

<<<<<<< HEAD
=======
    /// get CPU/memory/disk info of this server
    if (tiflash_instance_wrap.proxy_helper)
    {
        diagnosticspb::ServerInfoRequest request;
        request.set_tp(static_cast<diagnosticspb::ServerInfoType>(1));
        diagnosticspb::ServerInfoResponse response;
        std::string req = request.SerializeAsString();
        auto * helper = tiflash_instance_wrap.proxy_helper;
        helper->fn_server_info(helper->proxy_ptr, strIntoView(&req), &response);
        server_info.parseSysInfo(response);
        LOG_FMT_INFO(log, "ServerInfo: {}", server_info.debugString());
    }
    else
    {
        LOG_FMT_INFO(log, "TiFlashRaftProxyHelper is null, failed to get server info");
    }

    CurrentMetrics::set(CurrentMetrics::Revision, ClickHouseRevision::get());

>>>>>>> 164eda52
    // print necessary grpc log.
    grpc_log = &Poco::Logger::get("grpc");
    gpr_set_log_verbosity(GPR_LOG_SEVERITY_DEBUG);
    gpr_set_log_function(&printGRPCLog);

    /** Context contains all that query execution is dependent:
      *  settings, available functions, data types, aggregate functions, databases...
      */
    global_context = std::make_unique<Context>(Context::createGlobal());
    global_context->setGlobalContext(*global_context);
    global_context->setApplicationType(Context::ApplicationType::SERVER);

    /// Init File Provider
    if (proxy_conf.is_proxy_runnable)
    {
        bool enable_encryption = tiflash_instance_wrap.proxy_helper->checkEncryptionEnabled();
        if (enable_encryption)
        {
            auto method = tiflash_instance_wrap.proxy_helper->getEncryptionMethod();
            enable_encryption = (method != EncryptionMethod::Plaintext);
        }
        KeyManagerPtr key_manager = std::make_shared<DataKeyManager>(&tiflash_instance_wrap);
        global_context->initializeFileProvider(key_manager, enable_encryption);
    }
    else
    {
        KeyManagerPtr key_manager = std::make_shared<MockKeyManager>(false);
        global_context->initializeFileProvider(key_manager, false);
    }

    /// ===== Paths related configuration initialized start ===== ///
    /// Note that theses global variables should be initialized by the following order:
    // 1. capacity
    // 2. path pool
    // 3. TMTContext

    // Deprecated settings.
    // `global_capacity_quota` will be ignored if `storage_config.main_capacity_quota` is not empty.
    // "0" by default, means no quota, the actual disk capacity is used.
    size_t global_capacity_quota = 0;
    TiFlashStorageConfig storage_config;
    std::tie(global_capacity_quota, storage_config) = TiFlashStorageConfig::parseSettings(config(), log);

    if (storage_config.format_version)
    {
        setStorageFormat(storage_config.format_version);
        LOG_FMT_INFO(log, "Using format_version={} (explicit stable storage format detected).", storage_config.format_version);
    }
    else
    {
        LOG_FMT_INFO(log, "Using format_version={} (default settings).", STORAGE_FORMAT_CURRENT.identifier);
    }

    global_context->initializePathCapacityMetric( //
        global_capacity_quota, //
        storage_config.main_data_paths,
        storage_config.main_capacity_quota, //
        storage_config.latest_data_paths,
        storage_config.latest_capacity_quota);
    TiFlashRaftConfig raft_config = TiFlashRaftConfig::parseSettings(config(), log);
    global_context->setPathPool( //
        storage_config.main_data_paths, //
        storage_config.latest_data_paths, //
        storage_config.kvstore_data_path, //
        raft_config.enable_compatible_mode, //
        global_context->getPathCapacity(),
        global_context->getFileProvider());

    /// if default value of background_pool_size is 0
    /// set it to the a quarter of the number of logical CPU cores of machine.
    Settings & settings = global_context->getSettingsRef();
    if (settings.background_pool_size == 0)
    {
        global_context->setSetting("background_pool_size", std::to_string(server_info.cpu_info.logical_cores / 4));
    }
    LOG_FMT_INFO(log, "Background & Blockable Background pool size: {}", settings.background_pool_size);

    /// Initialize the background & blockable background thread pool.
    auto & bg_pool = global_context->initializeBackgroundPool(settings.background_pool_size);
    auto & blockable_bg_pool = global_context->initializeBlockableBackgroundPool(settings.background_pool_size);

    global_context->initializePageStorageMode(global_context->getPathPool(), STORAGE_FORMAT_CURRENT.page);
    global_context->initializeGlobalStoragePoolIfNeed(global_context->getPathPool());
    LOG_FMT_INFO(log, "Global PageStorage run mode is {}", static_cast<UInt8>(global_context->getPageStorageRunMode()));

    // Use pd address to define which default_database we use by default.
    // For mock test, we use "default". For deployed with pd/tidb/tikv use "system", which is always exist in TiFlash.
    std::string default_database = config().getString("default_database", raft_config.pd_addrs.empty() ? "default" : "system");
    Strings all_normal_path = storage_config.getAllNormalPaths();
    const std::string path = all_normal_path[0];
    global_context->setPath(path);

    /// ===== Paths related configuration initialized end ===== ///

    security_config = TiFlashSecurityConfig(config(), log);
    Redact::setRedactLog(security_config.redact_info_log);

    // Create directories for 'path' and for default database, if not exist.
    for (const String & candidate_path : all_normal_path)
    {
        Poco::File(candidate_path + "data/" + default_database).createDirectories();
    }
    Poco::File(path + "metadata/" + default_database).createDirectories();

    StatusFile status{path + "status"};

    SCOPE_EXIT({
        /** Explicitly destroy Context. It is more convenient than in destructor of Server, because logger is still available.
          * At this moment, no one could own shared part of Context.
          */
        global_context.reset();

        LOG_FMT_DEBUG(log, "Destroyed global context.");
    });

    /// Try to increase limit on number of open files.
    {
        rlimit rlim{};
        if (getrlimit(RLIMIT_NOFILE, &rlim))
            throw Poco::Exception("Cannot getrlimit");

        if (rlim.rlim_cur == rlim.rlim_max)
        {
            LOG_FMT_DEBUG(log, "rlimit on number of file descriptors is {}", rlim.rlim_cur);
        }
        else
        {
            rlim_t old = rlim.rlim_cur;
            rlim.rlim_cur = config().getUInt("max_open_files", rlim.rlim_max);
            int rc = setrlimit(RLIMIT_NOFILE, &rlim);
            if (rc != 0)
                LOG_FMT_WARNING(
                    log,
                    "Cannot set max number of file descriptors to {}"
                    ". Try to specify max_open_files according to your system limits. error: {}",
                    rlim.rlim_cur,
                    strerror(errno));
            else
                LOG_FMT_DEBUG(log, "Set max number of file descriptors to {} (was {}).", rlim.rlim_cur, old);
        }
    }

    static ServerErrorHandler error_handler;
    Poco::ErrorHandler::set(&error_handler);

    /// Initialize DateLUT early, to not interfere with running time of first query.
    LOG_FMT_DEBUG(log, "Initializing DateLUT.");
    DateLUT::instance();
    LOG_FMT_TRACE(log, "Initialized DateLUT with time zone `{}`.", DateLUT::instance().getTimeZone());

    /// Directory with temporary data for processing of heavy queries.
    {
        std::string tmp_path = config().getString("tmp_path", path + "tmp/");
        global_context->setTemporaryPath(tmp_path);
        Poco::File(tmp_path).createDirectories();

        /// Clearing old temporary files.
        Poco::DirectoryIterator dir_end;
        for (Poco::DirectoryIterator it(tmp_path); it != dir_end; ++it)
        {
            if (it->isFile() && startsWith(it.name(), "tmp"))
            {
                LOG_FMT_DEBUG(log, "Removing old temporary file {}", it->path());
                global_context->getFileProvider()->deleteRegularFile(it->path(), EncryptionPath(it->path(), ""));
            }
        }
    }

    /** Directory with 'flags': files indicating temporary settings for the server set by system administrator.
      * Flags may be cleared automatically after being applied by the server.
      * Examples: do repair of local data; clone all replicated tables from replica.
      */
    {
        Poco::File(path + "flags/").createDirectories();
        global_context->setFlagsPath(path + "flags/");
    }

    /** Directory with user provided files that are usable by 'file' table function.
      */
    {
        std::string user_files_path = config().getString("user_files_path", path + "user_files/");
        global_context->setUserFilesPath(user_files_path);
        Poco::File(user_files_path).createDirectories();
    }

    if (config().has("macros"))
        global_context->setMacros(std::make_unique<Macros>(config(), "macros"));

    /// Init TiFlash metrics.
    global_context->initializeTiFlashMetrics();

    /// Initialize users config reloader.
    auto users_config_reloader = UserConfig::parseSettings(config(), config_path, global_context, log);

    /// Load global settings from default_profile and system_profile.
    /// It internally depends on UserConfig::parseSettings.
    global_context->setDefaultProfiles(config());

    /// Initialize RateLimiter.
    global_context->initializeRateLimiter(config(), bg_pool, blockable_bg_pool);

    /// Initialize main config reloader.
    auto main_config_reloader = std::make_unique<ConfigReloader>(
        config_path,
        [&](ConfigurationPtr config) {
            buildLoggers(*config);
            global_context->setMacros(std::make_unique<Macros>(*config, "macros"));
            global_context->getTMTContext().reloadConfig(*config);
            global_context->getIORateLimiter().updateConfig(*config);
            global_context->reloadDeltaTreeConfig(*config);
        },
        /* already_loaded = */ true);

    /// Reload config in SYSTEM RELOAD CONFIG query.
    global_context->setConfigReloadCallback([&]() {
        main_config_reloader->reload();
        users_config_reloader->reload();
    });

    /// Limit on total number of concurrently executed queries.
    global_context->getProcessList().setMaxSize(config().getInt("max_concurrent_queries", 0));

    /// Setup protection to avoid accidental DROP for big tables (that are greater than 50 GB by default)
    if (config().has("max_table_size_to_drop"))
        global_context->setMaxTableSizeToDrop(config().getUInt64("max_table_size_to_drop"));

    /// Size of cache for uncompressed blocks. Zero means disabled.
    size_t uncompressed_cache_size = config().getUInt64("uncompressed_cache_size", 0);
    if (uncompressed_cache_size)
        global_context->setUncompressedCache(uncompressed_cache_size);

    bool use_l0_opt = config().getBool("l0_optimize", false);
    global_context->setUseL0Opt(use_l0_opt);

    /// Size of cache for marks (index of MergeTree family of tables). It is necessary.
    size_t mark_cache_size = config().getUInt64("mark_cache_size", DEFAULT_MARK_CACHE_SIZE);
    if (mark_cache_size)
        global_context->setMarkCache(mark_cache_size);

    /// Size of cache for minmax index, used by DeltaMerge engine.
    size_t minmax_index_cache_size = config().getUInt64("minmax_index_cache_size", mark_cache_size);
    if (minmax_index_cache_size)
        global_context->setMinMaxIndexCache(minmax_index_cache_size);

    /// Size of max memory usage of DeltaIndex, used by DeltaMerge engine.
    size_t delta_index_cache_size = config().getUInt64("delta_index_cache_size", 0);
    global_context->setDeltaIndexManager(delta_index_cache_size);

    /// Set path for format schema files
    auto format_schema_path = Poco::File(config().getString("format_schema_path", path + "format_schemas/"));
    global_context->setFormatSchemaPath(format_schema_path.path() + "/");
    format_schema_path.createDirectories();

    LOG_FMT_INFO(log, "Loading metadata.");
    loadMetadataSystem(*global_context); // Load "system" database. Its engine keeps as Ordinary.
    /// After attaching system databases we can initialize system log.
    global_context->initializeSystemLogs();
    /// After the system database is created, attach virtual system tables (in addition to query_log and part_log)
    attachSystemTablesServer(*global_context->getDatabase("system"));

    {
        /// create TMTContext
        auto cluster_config = getClusterConfig(security_config, raft_config);
        global_context->createTMTContext(raft_config, std::move(cluster_config));
        global_context->getTMTContext().reloadConfig(config());
    }

    {
        // Note that this must do before initialize schema sync service.
        do
        {
            // Check whether we need to upgrade directories hierarchy
            // If some database can not find in TiDB, they will be dropped
            // if theirs name is not in reserved_databases.
            // Besides, database engine in reserved_databases just keep as
            // what they are.
            IDAsPathUpgrader upgrader(
                *global_context,
                /*is_mock=*/raft_config.pd_addrs.empty(),
                /*reserved_databases=*/raft_config.ignore_databases);
            if (!upgrader.needUpgrade())
                break;
            upgrader.doUpgrade();
        } while (false);

        /// Then, load remaining databases
        loadMetadata(*global_context);
    }
    LOG_FMT_DEBUG(log, "Load metadata done.");

    /// Then, sync schemas with TiDB, and initialize schema sync service.
    for (int i = 0; i < 60; i++) // retry for 3 mins
    {
        try
        {
            global_context->getTMTContext().getSchemaSyncer()->syncSchemas(*global_context);
            break;
        }
        catch (Poco::Exception & e)
        {
            const int wait_seconds = 3;
            LOG_FMT_ERROR(
                log,
                "Bootstrap failed because sync schema error: {}\nWe will sleep for {}"
                " seconds and try again.",
                e.displayText(),
                wait_seconds);
            ::sleep(wait_seconds);
        }
    }
    LOG_FMT_DEBUG(log, "Sync schemas done.");

    initStores(*global_context, log, storage_config.lazily_init_store);

    // After schema synced, set current database.
    global_context->setCurrentDatabase(default_database);

    global_context->initializeSchemaSyncService();
    CPUAffinityManager::initCPUAffinityManager(config());
    LOG_FMT_INFO(log, "CPUAffinity: {}", CPUAffinityManager::getInstance().toString());
    SCOPE_EXIT({
        /** Ask to cancel background jobs all table engines,
          *  and also query_log.
          * It is important to do early, not in destructor of Context, because
          *  table engines could use Context on destroy.
          */
        LOG_FMT_INFO(log, "Shutting down storages.");
        global_context->shutdown();
        LOG_FMT_DEBUG(log, "Shutted down storages.");
    });

    {
        if (proxy_conf.is_proxy_runnable && !tiflash_instance_wrap.proxy_helper)
            throw Exception("Raft Proxy Helper is not set, should not happen");
        /// initialize TMTContext
        global_context->getTMTContext().restore(tiflash_instance_wrap.proxy_helper);
    }

    /// setting up elastic thread pool
    if (settings.enable_elastic_threadpool)
        DynamicThreadPool::global_instance = std::make_unique<DynamicThreadPool>(
            settings.elastic_threadpool_init_cap,
            std::chrono::milliseconds(settings.elastic_threadpool_shrink_period_ms));

    if (settings.enable_async_grpc_client)
    {
        auto size = settings.grpc_completion_queue_pool_size;
        if (size == 0)
            size = server_info.cpu_info.logical_cores;
        GRPCCompletionQueuePool::global_instance = std::make_unique<GRPCCompletionQueuePool>(size);
    }

    /// Then, startup grpc server to serve raft and/or flash services.
    FlashGrpcServerHolder flash_grpc_server_holder(*this, raft_config, log);

    {
        TcpHttpServersHolder tcpHttpServersHolder(*this, settings, log);

        main_config_reloader->start();
        users_config_reloader->start();

        {
            // on ARM processors it can show only enabled at current moment cores
            LOG_FMT_INFO(
                log,
                "Available RAM = {}; physical cores = {}; logical cores = {}.",
                server_info.memory_info.capacity,
                server_info.cpu_info.physical_cores,
                server_info.cpu_info.logical_cores);
        }

        LOG_FMT_INFO(log, "Ready for connections.");

        SCOPE_EXIT({
            is_cancelled = true;

            tcpHttpServersHolder.onExit();

            main_config_reloader.reset();
            users_config_reloader.reset();
        });

        /// try to load dictionaries immediately, throw on error and die
        try
        {
            if (!config().getBool("dictionaries_lazy_load", true))
            {
                global_context->tryCreateEmbeddedDictionaries();
                global_context->tryCreateExternalDictionaries();
            }
        }
        catch (...)
        {
            LOG_FMT_ERROR(log, "Caught exception while loading dictionaries.");
            throw;
        }

        /// This object will periodically calculate some metrics.
        /// should init after `createTMTContext` cause we collect some data from the TiFlash context object.
        AsynchronousMetrics async_metrics(*global_context);
        attachSystemTablesAsync(*global_context->getDatabase("system"), async_metrics);

        std::vector<std::unique_ptr<MetricsTransmitter>> metrics_transmitters;
        for (const auto & graphite_key : DB::getMultipleKeysFromConfig(config(), "", "graphite"))
        {
            metrics_transmitters.emplace_back(std::make_unique<MetricsTransmitter>(*global_context, async_metrics, graphite_key));
        }

        auto metrics_prometheus = std::make_unique<MetricsPrometheus>(*global_context, async_metrics, security_config);

        SessionCleaner session_cleaner(*global_context);

        auto & tmt_context = global_context->getTMTContext();
        if (proxy_conf.is_proxy_runnable)
        {
            tiflash_instance_wrap.tmt = &tmt_context;
            LOG_FMT_INFO(log, "Let tiflash proxy start all services");
            tiflash_instance_wrap.status = EngineStoreServerStatus::Running;
            while (tiflash_instance_wrap.proxy_helper->getProxyStatus() == RaftProxyStatus::Idle)
                std::this_thread::sleep_for(std::chrono::milliseconds(200));

            // proxy update store-id before status set `RaftProxyStatus::Running`
            assert(tiflash_instance_wrap.proxy_helper->getProxyStatus() == RaftProxyStatus::Running);
            LOG_FMT_INFO(log, "store {}, tiflash proxy is ready to serve, try to wake up all regions' leader", tmt_context.getKVStore()->getStoreID(std::memory_order_seq_cst));
            size_t runner_cnt = config().getUInt("flash.read_index_runner_count", 1); // if set 0, DO NOT enable read-index worker
            tmt_context.getKVStore()->initReadIndexWorkers(
                [&]() {
                    // get from tmt context
                    return std::chrono::milliseconds(tmt_context.readIndexWorkerTick());
                },
                /*running thread count*/ runner_cnt);
            tmt_context.getKVStore()->asyncRunReadIndexWorkers();
            WaitCheckRegionReady(tmt_context, terminate_signals_counter);
        }
        SCOPE_EXIT({
            if (proxy_conf.is_proxy_runnable && tiflash_instance_wrap.status != EngineStoreServerStatus::Running)
            {
                LOG_FMT_ERROR(log, "Current status of engine-store is NOT Running, should not happen");
                exit(-1);
            }
            LOG_FMT_INFO(log, "Set store context status Stopping");
            tmt_context.setStatusStopping();
            {
                // Wait until there is no read-index task.
                while (tmt_context.getKVStore()->getReadIndexEvent())
                    std::this_thread::sleep_for(std::chrono::milliseconds(200));
            }
            tmt_context.setStatusTerminated();
            tmt_context.getKVStore()->stopReadIndexWorkers();
            LOG_FMT_INFO(log, "Set store context status Terminated");
            {
                // update status and let proxy stop all services except encryption.
                tiflash_instance_wrap.status = EngineStoreServerStatus::Stopping;
                LOG_FMT_INFO(log, "Set engine store server status Stopping");
            }
            // wait proxy to stop services
            if (proxy_conf.is_proxy_runnable)
            {
                LOG_FMT_INFO(log, "Let tiflash proxy to stop all services");
                while (tiflash_instance_wrap.proxy_helper->getProxyStatus() != RaftProxyStatus::Stopped)
                    std::this_thread::sleep_for(std::chrono::milliseconds(200));
                LOG_FMT_INFO(log, "All services in tiflash proxy are stopped");
            }
        });

        {
            // Report the unix timestamp, git hash, release version
            Poco::Timestamp ts;
            GET_METRIC(tiflash_server_info, start_time).Set(ts.epochTime());
        }

        tmt_context.setStatusRunning();

        try
        {
            // Bind CPU affinity after all threads started.
            CPUAffinityManager::getInstance().bindThreadCPUAffinity();
        }
        catch (...)
        {
            LOG_FMT_ERROR(log, "CPUAffinityManager::bindThreadCPUAffinity throws exception.");
        }

        LOG_FMT_INFO(log, "Start to wait for terminal signal");
        waitForTerminationRequest();

        {
            // Set limiters stopping and wakeup threads in waitting queue.
            global_context->getIORateLimiter().setStop();
        }
    }

    return Application::EXIT_OK;
}
} // namespace DB

int mainEntryClickHouseServer(int argc, char ** argv)
{
    DB::Server app;
    try
    {
        return app.run(argc, argv);
    }
    catch (...)
    {
        std::cerr << DB::getCurrentExceptionMessage(true) << "\n";
        auto code = DB::getCurrentExceptionCode();
        return code ? code : 1;
    }
}<|MERGE_RESOLUTION|>--- conflicted
+++ resolved
@@ -1042,8 +1042,6 @@
         LOG_FMT_INFO(log, "tiflash proxy thread is joined");
     });
 
-<<<<<<< HEAD
-=======
     /// get CPU/memory/disk info of this server
     if (tiflash_instance_wrap.proxy_helper)
     {
@@ -1061,9 +1059,6 @@
         LOG_FMT_INFO(log, "TiFlashRaftProxyHelper is null, failed to get server info");
     }
 
-    CurrentMetrics::set(CurrentMetrics::Revision, ClickHouseRevision::get());
-
->>>>>>> 164eda52
     // print necessary grpc log.
     grpc_log = &Poco::Logger::get("grpc");
     gpr_set_log_verbosity(GPR_LOG_SEVERITY_DEBUG);
