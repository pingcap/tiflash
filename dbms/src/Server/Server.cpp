#include "Server.h"

#include <AggregateFunctions/registerAggregateFunctions.h>
#include <Common/CPUAffinityManager.h>
#include <Common/ClickHouseRevision.h>
#include <Common/Config/ConfigReloader.h>
#include <Common/CurrentMetrics.h>
#include <Common/Macros.h>
#include <Common/RedactHelpers.h>
#include <Common/StringUtils/StringUtils.h>
#include <Common/TiFlashBuildInfo.h>
#include <Common/TiFlashException.h>
#include <Common/TiFlashMetrics.h>
#include <Common/config.h>
#include <Common/escapeForFileName.h>
#include <Common/formatReadable.h>
#include <Common/getFQDNOrHostName.h>
#include <Common/getMultipleKeysFromConfig.h>
#include <Common/getNumberOfPhysicalCPUCores.h>
#include <Common/setThreadName.h>
#include <Encryption/DataKeyManager.h>
#include <Encryption/FileProvider.h>
#include <Encryption/MockKeyManager.h>
#include <Encryption/RateLimiter.h>
#include <Flash/DiagnosticsService.h>
#include <Flash/FlashService.h>
#include <Functions/registerFunctions.h>
#include <IO/HTTPCommon.h>
#include <IO/ReadHelpers.h>
#include <IO/createReadBufferFromFileBase.h>
#include <Interpreters/AsynchronousMetrics.h>
#include <Interpreters/IDAsPathUpgrader.h>
#include <Interpreters/ProcessList.h>
#include <Interpreters/loadMetadata.h>
#include <Poco/DirectoryIterator.h>
#include <Poco/Net/HTTPServer.h>
#include <Poco/Net/NetException.h>
#include <Poco/StringTokenizer.h>
#include <Poco/Timestamp.h>
#include <RaftStoreProxyFFI/VersionCheck.h>
#include <Server/RaftConfigParser.h>
#include <Server/StorageConfigParser.h>
#include <Server/UserConfigParser.h>
#include <Storages/FormatVersion.h>
#include <Storages/PathCapacityMetrics.h>
#include <Storages/System/attachSystemTables.h>
#include <Storages/Transaction/FileEncryption.h>
#include <Storages/Transaction/KVStore.h>
#include <Storages/Transaction/ProxyFFI.h>
#include <Storages/Transaction/SchemaSyncer.h>
#include <Storages/Transaction/TMTContext.h>
#include <Storages/registerStorages.h>
#include <TableFunctions/registerTableFunctions.h>
#include <common/ErrorHandlers.h>
#include <common/config_common.h>
#include <common/getMemoryAmount.h>
#include <common/logger_useful.h>
#include <sys/resource.h>

#include <boost/algorithm/string/classification.hpp>
#include <boost/algorithm/string/split.hpp>
#include <ext/scope_guard.h>
#include <memory>

#include "ClusterManagerService.h"
#include "HTTPHandlerFactory.h"
#include "MetricsPrometheus.h"
#include "MetricsTransmitter.h"
#include "StatusFile.h"
#include "TCPHandlerFactory.h"

#if Poco_NetSSL_FOUND
#include <Poco/Net/Context.h>
#include <Poco/Net/SecureServerSocket.h>
#include <grpc++/grpc++.h>
#endif

#if USE_JEMALLOC
#include <jemalloc/jemalloc.h>
#endif

#if USE_MIMALLOC
#include <Poco/JSON/Parser.h>
#include <mimalloc.h>

#include <fstream>
#endif

#ifdef FIU_ENABLE
#include <fiu.h>
#endif


#if USE_MIMALLOC
#define TRY_LOAD_CONF(NAME)                          \
    {                                                \
        try                                          \
        {                                            \
            auto value = obj->getValue<long>(#NAME); \
            mi_option_set(NAME, value);              \
        }                                            \
        catch (...)                                  \
        {                                            \
        }                                            \
    }

void loadMiConfig(Logger * log)
{
    auto config = getenv("MIMALLOC_CONF");
    if (config)
    {
        LOG_INFO(log, "Got environment variable MIMALLOC_CONF: " << config);
        Poco::JSON::Parser parser;
        std::ifstream data{config};
        Poco::Dynamic::Var result = parser.parse(data);
        auto obj = result.extract<Poco::JSON::Object::Ptr>();
        TRY_LOAD_CONF(mi_option_show_errors);
        TRY_LOAD_CONF(mi_option_show_stats);
        TRY_LOAD_CONF(mi_option_verbose);
        TRY_LOAD_CONF(mi_option_eager_commit);
        TRY_LOAD_CONF(mi_option_eager_region_commit);
        TRY_LOAD_CONF(mi_option_large_os_pages);
        TRY_LOAD_CONF(mi_option_reserve_huge_os_pages);
        TRY_LOAD_CONF(mi_option_segment_cache);
        TRY_LOAD_CONF(mi_option_page_reset);
        TRY_LOAD_CONF(mi_option_segment_reset);
        TRY_LOAD_CONF(mi_option_reset_delay);
        TRY_LOAD_CONF(mi_option_use_numa_nodes);
        TRY_LOAD_CONF(mi_option_reset_decommits);
        TRY_LOAD_CONF(mi_option_eager_commit_delay);
        TRY_LOAD_CONF(mi_option_os_tag);
    }
}
#undef TRY_LOAD_CONF
#endif
namespace
{
[[maybe_unused]] void loadBooleanConfig(Poco::Logger * log, bool & target, const char * name)
{
    auto * config = getenv(name);
    if (config)
    {
        LOG_INFO(log, "Got environment variable " << name << " = " << config);
        try
        {
            auto result = std::stoul(config);
            if (result != 0 && result != 1)
            {
                LOG_ERROR(log, "Environment variable" << name << " = " << result << " is not valid");
                return;
            }
            target = result;
        }
        catch (...)
        {
        }
    }
}
} // namespace

namespace CurrentMetrics
{
extern const Metric Revision;
}

namespace DB
{
namespace ErrorCodes
{
extern const int NO_ELEMENTS_IN_CONFIG;
extern const int SUPPORT_IS_DISABLED;
extern const int ARGUMENT_OUT_OF_BOUND;
extern const int INVALID_CONFIG_PARAMETER;
} // namespace ErrorCodes

namespace Debug
{
extern void setServiceAddr(const std::string & addr);
}

static std::string getCanonicalPath(std::string path)
{
    Poco::trimInPlace(path);
    if (path.empty())
        throw Exception("path configuration parameter is empty");
    if (path.back() != '/')
        path += '/';
    return path;
}

static String getNormalizedPath(const String & s)
{
    return getCanonicalPath(Poco::Path{s}.toString());
}

void Server::uninitialize()
{
    logger().information("shutting down");
    BaseDaemon::uninitialize();
}

void Server::initialize(Poco::Util::Application & self)
{
    BaseDaemon::initialize(self);
    logger().information("starting up");
}

std::string Server::getDefaultCorePath() const
{
    return getCanonicalPath(config().getString("path")) + "cores";
}

struct TiFlashProxyConfig
{
    static const std::string config_prefix;
    std::vector<const char *> args;
    std::unordered_map<std::string, std::string> val_map;
    bool is_proxy_runnable = false;

    const char * engine_store_version = "engine-version";
    const char * engine_store_git_hash = "engine-git-hash";
    const char * engine_store_address = "engine-addr";
    const char * engine_store_advertise_address = "advertise-engine-addr";
    const char * pd_endpoints = "pd-endpoints";

    explicit TiFlashProxyConfig(Poco::Util::LayeredConfiguration & config)
    {
        if (!config.has(config_prefix))
            return;

        Poco::Util::AbstractConfiguration::Keys keys;
        config.keys(config_prefix, keys);
        {
            std::unordered_map<std::string, std::string> args_map;
            for (const auto & key : keys)
            {
                const auto k = config_prefix + "." + key;
                args_map[key] = config.getString(k);
            }
            args_map[pd_endpoints] = config.getString("raft.pd_addr");
            args_map[engine_store_version] = TiFlashBuildInfo::getReleaseVersion();
            args_map[engine_store_git_hash] = TiFlashBuildInfo::getGitHash();
            if (!args_map.count(engine_store_address))
                args_map[engine_store_address] = config.getString("flash.service_addr");
            else
                args_map[engine_store_advertise_address] = args_map[engine_store_address];

            for (auto && [k, v] : args_map)
            {
                val_map.emplace("--" + k, std::move(v));
            }
        }

        args.push_back("TiFlash Proxy");
        for (const auto & v : val_map)
        {
            args.push_back(v.first.data());
            args.push_back(v.second.data());
        }
        is_proxy_runnable = true;
    }
};

const std::string TiFlashProxyConfig::config_prefix = "flash.proxy";

pingcap::ClusterConfig getClusterConfig(const TiFlashSecurityConfig & security_config, const TiFlashRaftConfig & raft_config)
{
    pingcap::ClusterConfig config;
    config.tiflash_engine_key = raft_config.engine_key;
    config.tiflash_engine_value = raft_config.engine_value;
    config.ca_path = security_config.ca_path;
    config.cert_path = security_config.cert_path;
    config.key_path = security_config.key_path;
    return config;
}

Poco::Logger * grpc_log = nullptr;

void printGRPCLog(gpr_log_func_args * args)
{
    std::string log_msg = std::string(args->file) + ", line number : " + std::to_string(args->line) + ", log msg : " + args->message;
    if (args->severity == GPR_LOG_SEVERITY_DEBUG)
    {
        LOG_DEBUG(grpc_log, log_msg);
    }
    else if (args->severity == GPR_LOG_SEVERITY_INFO)
    {
        LOG_INFO(grpc_log, log_msg);
    }
    else if (args->severity == GPR_LOG_SEVERITY_ERROR)
    {
        LOG_ERROR(grpc_log, log_msg);
    }
}

struct HTTPServer : Poco::Net::HTTPServer
{
    HTTPServer(Poco::Net::HTTPRequestHandlerFactory::Ptr pFactory, Poco::ThreadPool & threadPool, const Poco::Net::ServerSocket & socket, Poco::Net::HTTPServerParams::Ptr pParams)
        : Poco::Net::HTTPServer(pFactory, threadPool, socket, pParams)
    {}

protected:
    void run() override
    {
        setThreadName("HTTPServer");
        Poco::Net::HTTPServer::run();
    }
};

struct TCPServer : Poco::Net::TCPServer
{
    TCPServer(Poco::Net::TCPServerConnectionFactory::Ptr pFactory, Poco::ThreadPool & threadPool, const Poco::Net::ServerSocket & socket, Poco::Net::TCPServerParams::Ptr pParams)
        : Poco::Net::TCPServer(pFactory, threadPool, socket, pParams)
    {}

protected:
    void run() override
    {
        setThreadName("TCPServer");
        Poco::Net::TCPServer::run();
    }
};

void UpdateMallocConfig([[maybe_unused]] Poco::Logger * log)
{
#ifdef RUN_FAIL_RETURN
    static_assert(false);
#endif
#define RUN_FAIL_RETURN(f)                                    \
    do                                                        \
    {                                                         \
        if (f)                                                \
        {                                                     \
            LOG_ERROR(log, "Fail to update jemalloc config"); \
            return;                                           \
        }                                                     \
    } while (0)
#if USE_JEMALLOC
    const char * version;
    bool old_b, new_b = true;
    size_t old_max_thd, new_max_thd = 1;
    size_t sz_b = sizeof(bool), sz_st = sizeof(size_t), sz_ver = sizeof(version);

    RUN_FAIL_RETURN(je_mallctl("version", &version, &sz_ver, nullptr, 0));
    LOG_INFO(log, "Got jemalloc version: " << version);

    auto * malloc_conf = getenv("MALLOC_CONF");
    if (malloc_conf)
    {
        LOG_INFO(log, "Got environment variable MALLOC_CONF: " << malloc_conf);
    }
    else
    {
        LOG_INFO(log, "Not found environment variable MALLOC_CONF");
    }

    RUN_FAIL_RETURN(je_mallctl("opt.background_thread", (void *)&old_b, &sz_b, nullptr, 0));
    RUN_FAIL_RETURN(je_mallctl("opt.max_background_threads", (void *)&old_max_thd, &sz_st, nullptr, 0));

    LOG_INFO(log, "Got jemalloc config: opt.background_thread " << old_b << ", opt.max_background_threads " << old_max_thd);

    if (!malloc_conf && !old_b)
    {
        LOG_INFO(log, "Try to use background_thread of jemalloc to handle purging asynchronously");

        RUN_FAIL_RETURN(je_mallctl("max_background_threads", nullptr, nullptr, (void *)&new_max_thd, sz_st));
        LOG_INFO(log, "Set jemalloc.max_background_threads " << new_max_thd);

        RUN_FAIL_RETURN(je_mallctl("background_thread", nullptr, nullptr, (void *)&new_b, sz_b));
        LOG_INFO(log, "Set jemalloc.background_thread " << new_b);
    }
#endif

#if USE_MIMALLOC
#define MI_OPTION_SHOW(OPTION) LOG_INFO(log, "mimalloc." #OPTION ": " << mi_option_get(OPTION));

    int version = mi_version();
    LOG_INFO(log, "Got mimalloc version: " << (version / 100) << "." << ((version % 100) / 10) << "." << (version % 10));
    loadMiConfig(log);
    MI_OPTION_SHOW(mi_option_show_errors);
    MI_OPTION_SHOW(mi_option_show_stats);
    MI_OPTION_SHOW(mi_option_verbose);
    MI_OPTION_SHOW(mi_option_eager_commit);
    MI_OPTION_SHOW(mi_option_eager_region_commit);
    MI_OPTION_SHOW(mi_option_large_os_pages);
    MI_OPTION_SHOW(mi_option_reserve_huge_os_pages);
    MI_OPTION_SHOW(mi_option_segment_cache);
    MI_OPTION_SHOW(mi_option_page_reset);
    MI_OPTION_SHOW(mi_option_segment_reset);
    MI_OPTION_SHOW(mi_option_reset_delay);
    MI_OPTION_SHOW(mi_option_use_numa_nodes);
    MI_OPTION_SHOW(mi_option_reset_decommits);
    MI_OPTION_SHOW(mi_option_eager_commit_delay);
    MI_OPTION_SHOW(mi_option_os_tag);
#undef MI_OPTION_SHOW
#endif
#undef RUN_FAIL_RETURN
}

extern "C" {
void run_raftstore_proxy_ffi(int argc, const char * const * argv, const EngineStoreServerHelper *);
}

struct RaftStoreProxyRunner : boost::noncopyable
{
    struct RunRaftStoreProxyParms
    {
        const EngineStoreServerHelper * helper;
        const TiFlashProxyConfig & conf;

        /// set big enough stack size to avoid runtime error like stack-overflow.
        size_t stack_size = 1024 * 1024 * 20;
    };

    RaftStoreProxyRunner(RunRaftStoreProxyParms && parms_, Poco::Logger * log_)
        : parms(std::move(parms_))
        , log(log_)
    {}

    void join() const
    {
        if (!parms.conf.is_proxy_runnable)
            return;
        pthread_join(thread, nullptr);
    }

    void run()
    {
        if (!parms.conf.is_proxy_runnable)
            return;
        pthread_attr_t attribute;
        pthread_attr_init(&attribute);
        pthread_attr_setstacksize(&attribute, parms.stack_size);
        LOG_INFO(log, "start raft store proxy");
        pthread_create(&thread, &attribute, runRaftStoreProxyFFI, &parms);
        pthread_attr_destroy(&attribute);
    }

private:
    static void * runRaftStoreProxyFFI(void * pv)
    {
        setThreadName("RaftStoreProxy");
        const auto & parms = *static_cast<const RunRaftStoreProxyParms *>(pv);
        run_raftstore_proxy_ffi(static_cast<int>(parms.conf.args.size()), parms.conf.args.data(), parms.helper);
        return nullptr;
    }

    RunRaftStoreProxyParms parms;
    pthread_t thread;
    Poco::Logger * log;
};

// We only need this task run once.
void initStores(Context & global_context, Poco::Logger * log, bool lazily_init_store)
{
    auto do_init_stores = [&global_context, log]() {
        auto storages = global_context.getTMTContext().getStorages().getAllStorage();
        int init_cnt = 0;
        int err_cnt = 0;
        for (auto & [table_id, storage] : storages)
        {
            try
            {
                init_cnt += storage->initStoreIfDataDirExist() ? 1 : 0;
                LOG_INFO(log, "Storage inited done [table_id=" << table_id << "]");
            }
            catch (...)
            {
                err_cnt++;
                tryLogCurrentException(log, "Storage inited fail, [table_id=" + DB::toString(table_id) + "]");
            }
        }
        LOG_INFO(log,
                 "Storage inited finish. [total_count=" << storages.size() << "] [init_count=" << init_cnt << "] [error_count=" << err_cnt
                                                        << "]");
    };
    if (lazily_init_store)
    {
        LOG_INFO(log, "Lazily init store.");
        std::thread(do_init_stores).detach();
    }
    else
    {
        LOG_INFO(log, "Not lazily init store.");
        do_init_stores();
    }
}

class Server::FlashGrpcServerHolder
{
public:
    FlashGrpcServerHolder(Server & server, const TiFlashRaftConfig & raft_config, Poco::Logger * log_)
        : log(log_)
    {
        grpc::ServerBuilder builder;
        if (server.security_config.has_tls_config)
        {
            grpc::SslServerCredentialsOptions server_cred(GRPC_SSL_REQUEST_AND_REQUIRE_CLIENT_CERTIFICATE_AND_VERIFY);
            auto options = server.security_config.readAndCacheSecurityInfo();
            server_cred.pem_root_certs = options.pem_root_certs;
            server_cred.pem_key_cert_pairs.push_back(
                grpc::SslServerCredentialsOptions::PemKeyCertPair{options.pem_private_key, options.pem_cert_chain});
            builder.AddListeningPort(raft_config.flash_server_addr, grpc::SslServerCredentials(server_cred));
        }
        else
        {
            builder.AddListeningPort(raft_config.flash_server_addr, grpc::InsecureServerCredentials());
        }

        /// Init and register flash service.
        flash_service = std::make_unique<FlashService>(server);
        diagnostics_service = std::make_unique<DiagnosticsService>(server);
        builder.SetOption(grpc::MakeChannelArgumentOption("grpc.http2.min_ping_interval_without_data_ms", 10 * 1000));
        builder.SetOption(grpc::MakeChannelArgumentOption("grpc.http2.min_time_between_pings_ms", 10 * 1000));
        builder.RegisterService(flash_service.get());
        LOG_INFO(log, "Flash service registered");
        builder.RegisterService(diagnostics_service.get());
        LOG_INFO(log, "Diagnostics service registered");

        /// Kick off grpc server.
        // Prevent TiKV from throwing "Received message larger than max (4404462 vs. 4194304)" error.
        builder.SetMaxReceiveMessageSize(-1);
        builder.SetMaxSendMessageSize(-1);
        flash_grpc_server = builder.BuildAndStart();
        LOG_INFO(log, "Flash grpc server listening on [" << raft_config.flash_server_addr << "]");
        Debug::setServiceAddr(raft_config.flash_server_addr);
    }

    ~FlashGrpcServerHolder()
    {
        /// Shut down grpc server.
        // wait 5 seconds for pending rpcs to gracefully stop
        gpr_timespec deadline{5, 0, GPR_TIMESPAN};
        LOG_INFO(log, "Begin to shut down flash grpc server");
        flash_grpc_server->Shutdown(deadline);
        flash_grpc_server->Wait();
        flash_grpc_server.reset();
        LOG_INFO(log, "Shut down flash grpc server");

        /// Close flash service.
        LOG_INFO(log, "Begin to shut down flash service");
        flash_service.reset();
        LOG_INFO(log, "Shut down flash service");
    }

private:
    Poco::Logger * log;
    std::unique_ptr<FlashService> flash_service = nullptr;
    std::unique_ptr<DiagnosticsService> diagnostics_service = nullptr;
    std::unique_ptr<grpc::Server> flash_grpc_server = nullptr;
};

class Server::TcpHttpServersHolder
{
public:
    TcpHttpServersHolder(Server & server_, const Settings & settings, Poco::Logger * log_)
        : server(server_)
        , log(log_)
        , server_pool(1, server.config().getUInt("max_connections", 1024))
    {
        auto & config = server.config();
        auto & security_config = server.security_config;

        Poco::Timespan keep_alive_timeout(config.getUInt("keep_alive_timeout", 10), 0);
        Poco::Net::HTTPServerParams::Ptr http_params = new Poco::Net::HTTPServerParams; // NOLINT
        http_params->setTimeout(settings.receive_timeout);
        http_params->setKeepAliveTimeout(keep_alive_timeout);

        std::vector<std::string> listen_hosts = DB::getMultipleValuesFromConfig(config, "", "listen_host");

        bool listen_try = config.getBool("listen_try", false);
        if (listen_hosts.empty())
        {
            listen_hosts.emplace_back("0.0.0.0");
            listen_try = true;
        }

        auto make_socket_address = [&](const std::string & host, UInt16 port) {
            Poco::Net::SocketAddress socket_address;
            try
            {
                socket_address = Poco::Net::SocketAddress(host, port);
            }
            catch (const Poco::Net::DNSException & e)
            {
                const auto code = e.code();
                if (code == EAI_FAMILY
#if defined(EAI_ADDRFAMILY)
                    || code == EAI_ADDRFAMILY
#endif
                )
                {
                    LOG_ERROR(log,
                              "Cannot resolve listen_host (" << host << "), error " << e.code() << ": " << e.message()
                                                             << ". "
                                                                "If it is an IPv6 address and your host has disabled IPv6, then consider to "
                                                                "specify IPv4 address to listen in <listen_host> element of configuration "
                                                                "file. Example: <listen_host>0.0.0.0</listen_host>");
                }

                throw;
            }
            return socket_address;
        };

        auto socket_bind_listen = [&](auto & socket, const std::string & host, UInt16 port, bool secure = false) {
            auto address = make_socket_address(host, port);
#if !POCO_CLICKHOUSE_PATCH || POCO_VERSION <= 0x02000000 // TODO: fill correct version
            if (secure)
                /// Bug in old poco, listen() after bind() with reusePort param will fail because have no implementation in SecureServerSocketImpl
                /// https://github.com/pocoproject/poco/pull/2257
                socket.bind(address, /* reuseAddress = */ true);
            else
#endif
#if POCO_VERSION < 0x01080000
                socket.bind(address, /* reuseAddress = */ true);
#else
            socket.bind(address, /* reuseAddress = */ true, /* reusePort = */ config.getBool("listen_reuse_port", false));
#endif

            socket.listen(/* backlog = */ config.getUInt("listen_backlog", 64));

            return address;
        };

        for (const auto & listen_host : listen_hosts)
        {
            /// For testing purposes, user may omit tcp_port or http_port or https_port in configuration file.
            try
            {
                /// HTTP
                if (config.has("http_port"))
                {
                    if (security_config.has_tls_config)
                    {
                        throw Exception("tls config is set but https_port is not set ", ErrorCodes::INVALID_CONFIG_PARAMETER);
                    }
                    Poco::Net::ServerSocket socket;
                    auto address = socket_bind_listen(socket, listen_host, config.getInt("http_port"));
                    socket.setReceiveTimeout(settings.http_receive_timeout);
                    socket.setSendTimeout(settings.http_send_timeout);
                    servers.emplace_back(
                        new HTTPServer(new HTTPHandlerFactory(server, "HTTPHandler-factory"), server_pool, socket, http_params));

                    LOG_INFO(log, "Listening http://" + address.toString());
                }

                /// HTTPS
                if (config.has("https_port"))
                {
#if Poco_NetSSL_FOUND
                    if (!security_config.has_tls_config)
                    {
                        LOG_ERROR(log, "https_port is set but tls config is not set");
                    }
                    Poco::Net::Context::Ptr context = new Poco::Net::Context(Poco::Net::Context::TLSV1_2_SERVER_USE,
                                                                             security_config.key_path,
                                                                             security_config.cert_path,
                                                                             security_config.ca_path,
                                                                             Poco::Net::Context::VerificationMode::VERIFY_STRICT);
                    std::function<bool(const Poco::Crypto::X509Certificate &)> check_common_name
                        = [&](const Poco::Crypto::X509Certificate & cert) {
                              if (security_config.allowed_common_names.empty())
                              {
                                  return true;
                              }
                              return security_config.allowed_common_names.count(cert.commonName()) > 0;
                          };
                    context->setAdhocVerification(check_common_name);
                    std::call_once(ssl_init_once, SSLInit);

                    Poco::Net::SecureServerSocket socket(context);
                    auto address = socket_bind_listen(socket, listen_host, config.getInt("https_port"), /* secure = */ true);
                    socket.setReceiveTimeout(settings.http_receive_timeout);
                    socket.setSendTimeout(settings.http_send_timeout);
                    servers.emplace_back(
                        new HTTPServer(new HTTPHandlerFactory(server, "HTTPSHandler-factory"), server_pool, socket, http_params));

                    LOG_INFO(log, "Listening https://" + address.toString());
#else
                    throw Exception{"HTTPS protocol is disabled because Poco library was built without NetSSL support.",
                                    ErrorCodes::SUPPORT_IS_DISABLED};
#endif
                }

                /// TCP
                if (config.has("tcp_port"))
                {
                    if (security_config.has_tls_config)
                    {
                        LOG_ERROR(log, "tls config is set but tcp_port_secure is not set.");
                    }
                    std::call_once(ssl_init_once, SSLInit);
                    Poco::Net::ServerSocket socket;
                    auto address = socket_bind_listen(socket, listen_host, config.getInt("tcp_port"));
                    socket.setReceiveTimeout(settings.receive_timeout);
                    socket.setSendTimeout(settings.send_timeout);
                    servers.emplace_back(new TCPServer(new TCPHandlerFactory(server), server_pool, socket, new Poco::Net::TCPServerParams));

                    LOG_INFO(log, "Listening tcp: " + address.toString());
                }
                else if (security_config.has_tls_config)
                {
                    LOG_INFO(log, "tcp_port is closed because tls config is set");
                }

                /// TCP with SSL
                if (config.has("tcp_port_secure") && !security_config.has_tls_config)
                {
#if Poco_NetSSL_FOUND
                    Poco::Net::Context::Ptr context = new Poco::Net::Context(Poco::Net::Context::TLSV1_2_SERVER_USE,
                                                                             security_config.key_path,
                                                                             security_config.cert_path,
                                                                             security_config.ca_path);
                    Poco::Net::SecureServerSocket socket(context);
                    auto address = socket_bind_listen(socket, listen_host, config.getInt("tcp_port_secure"), /* secure = */ true);
                    socket.setReceiveTimeout(settings.receive_timeout);
                    socket.setSendTimeout(settings.send_timeout);
                    servers.emplace_back(new TCPServer(
                        new TCPHandlerFactory(server, /* secure= */ true),
                        server_pool,
                        socket,
                        new Poco::Net::TCPServerParams));
                    LOG_INFO(log, "Listening tcp_secure: " + address.toString());
#else
                    throw Exception{"SSL support for TCP protocol is disabled because Poco library was built without NetSSL support.",
                                    ErrorCodes::SUPPORT_IS_DISABLED};
#endif
                }
                else if (security_config.has_tls_config)
                {
                    LOG_INFO(log, "tcp_port is closed because tls config is set");
                }

                /// At least one of TCP and HTTP servers must be created.
                if (servers.empty())
                    throw Exception("No 'tcp_port' and 'http_port' is specified in configuration file.", ErrorCodes::NO_ELEMENTS_IN_CONFIG);

                /// Interserver IO HTTP
                if (config.has("interserver_http_port") && !security_config.has_tls_config)
                {
                    Poco::Net::ServerSocket socket;
                    auto address = socket_bind_listen(socket, listen_host, config.getInt("interserver_http_port"));
                    socket.setReceiveTimeout(settings.http_receive_timeout);
                    socket.setSendTimeout(settings.http_send_timeout);
                    servers.emplace_back(new HTTPServer(
                        new InterserverIOHTTPHandlerFactory(server, "InterserverIOHTTPHandler-factory"),
                        server_pool,
                        socket,
                        http_params));

                    LOG_INFO(log, "Listening interserver http: " + address.toString());
                }
                else if (security_config.has_tls_config)
                {
                    LOG_INFO(log, "internal http port is closed because tls config is set");
                }
            }
            catch (const Poco::Net::NetException & e)
            {
                if (listen_try)
                    LOG_ERROR(log,
                              "Listen [" << listen_host << "]: " << e.code() << ": " << e.what() << ": " << e.message()
                                         << "  If it is an IPv6 or IPv4 address and your host has disabled IPv6 or IPv4, then consider to "
                                            "specify not disabled IPv4 or IPv6 address to listen in <listen_host> element of configuration "
                                            "file. Example for disabled IPv6: <listen_host>0.0.0.0</listen_host> ."
                                            " Example for disabled IPv4: <listen_host>::</listen_host>");
                else
                    throw;
            }
        }

        if (servers.empty())
            throw Exception("No servers started (add valid listen_host and 'tcp_port' or 'http_port' to configuration file.)",
                            ErrorCodes::NO_ELEMENTS_IN_CONFIG);

        for (auto & server : servers)
            server->start();
    }

    void onExit()
    {
        auto & config = server.config();

        LOG_DEBUG(log, "Received termination signal.");
        LOG_DEBUG(log, "Waiting for current connections to close.");

        int current_connections = 0;
        for (auto & server : servers)
        {
            server->stop();
            current_connections += server->currentConnections();
        }

        LOG_DEBUG(log,
                  "Closed all listening sockets." << (current_connections
                                                          ? " Waiting for " + toString(current_connections) + " outstanding connections."
                                                          : ""));

        if (current_connections)
        {
            const int sleep_max_ms = 1000 * config.getInt("shutdown_wait_unfinished", 5);
            const int sleep_one_ms = 100;
            int sleep_current_ms = 0;
            while (sleep_current_ms < sleep_max_ms)
            {
                current_connections = 0;
                for (auto & server : servers)
                    current_connections += server->currentConnections();
                if (!current_connections)
                    break;
                sleep_current_ms += sleep_one_ms;
                std::this_thread::sleep_for(std::chrono::milliseconds(sleep_one_ms));
            }
        }

        LOG_DEBUG(log,
                  "Closed connections." << (current_connections ? " But " + toString(current_connections)
                                                    + " remains."
                                                      " Tip: To increase wait time add to config: <shutdown_wait_unfinished>60</shutdown_wait_unfinished>"
                                                                : ""));
    }

    const std::vector<std::unique_ptr<Poco::Net::TCPServer>> & getServers() const { return servers; }

private:
    Server & server;
    Poco::Logger * log;
    Poco::ThreadPool server_pool;
    std::vector<std::unique_ptr<Poco::Net::TCPServer>> servers;
};

int Server::main(const std::vector<std::string> & /*args*/)
{
    setThreadName("TiFlashMain");

    Poco::Logger * log = &logger();
#ifdef FIU_ENABLE
    fiu_init(0); // init failpoint
#endif

    UpdateMallocConfig(log);

#ifdef TIFLASH_ENABLE_AVX_SUPPORT
    loadBooleanConfig(log, simd_option::ENABLE_AVX, "TIFLASH_ENABLE_AVX");
#endif

#ifdef TIFLASH_ENABLE_AVX512_SUPPORT
    loadBooleanConfig(log, simd_option::ENABLE_AVX512, "TIFLASH_ENABLE_AVX512");
#endif

#ifdef TIFLASH_ENABLE_ASIMD_SUPPORT
    loadBooleanConfig(log, simd_option::ENABLE_ASIMD, "TIFLASH_ENABLE_ASIMD");
#endif

#ifdef TIFLASH_ENABLE_SVE_SUPPORT
    loadBooleanConfig(log, simd_option::ENABLE_SVE, "TIFLASH_ENABLE_SVE");
#endif

    registerFunctions();
    registerAggregateFunctions();
    registerTableFunctions();
    registerStorages();

    TiFlashErrorRegistry::instance(); // This invocation is for initializing

    TiFlashProxyConfig proxy_conf(config());
    EngineStoreServerWrap tiflash_instance_wrap{};
<<<<<<< HEAD
    EngineStoreServerHelper helper{
        // a special number, also defined in proxy
        .magic_number = RAFT_STORE_PROXY_MAGIC_NUMBER,
        .version = RAFT_STORE_PROXY_VERSION,
        .inner = &tiflash_instance_wrap,
        .fn_gen_cpp_string = GenCppRawString,
        .fn_handle_write_raft_cmd = HandleWriteRaftCmd,
        .fn_handle_admin_raft_cmd = HandleAdminRaftCmd,
        .fn_atomic_update_proxy = AtomicUpdateProxy,
        .fn_handle_destroy = HandleDestroy,
        .fn_handle_ingest_sst = HandleIngestSST,
        .fn_handle_compute_store_stats = HandleComputeStoreStats,
        .fn_handle_get_engine_store_server_status = HandleGetTiFlashStatus,
        .fn_pre_handle_snapshot = PreHandleSnapshot,
        .fn_apply_pre_handled_snapshot = ApplyPreHandledSnapshot,
        .fn_handle_http_request = HandleHttpRequest,
        .fn_check_http_uri_available = CheckHttpUriAvailable,
        .fn_gc_raw_cpp_ptr = GcRawCppPtr,
        .fn_insert_batch_read_index_resp = InsertBatchReadIndexResp,
        .fn_set_server_info_resp = SetServerInfoResp,
        .fn_get_config = GetConfig,
    };
=======
    auto helper = getEngineStoreServerHelper(
        RAFT_STORE_PROXY_MAGIC_NUMBER,
        RAFT_STORE_PROXY_VERSION,
        &tiflash_instance_wrap);
>>>>>>> e4f8560e

    RaftStoreProxyRunner proxy_runner(RaftStoreProxyRunner::RunRaftStoreProxyParms{&helper, proxy_conf}, log);

    proxy_runner.run();

    if (proxy_conf.is_proxy_runnable)
    {
        LOG_INFO(log, "wait for tiflash proxy initializing");
        while (!tiflash_instance_wrap.proxy_helper)
            std::this_thread::sleep_for(std::chrono::milliseconds(200));
        LOG_INFO(log, "tiflash proxy is initialized");
        if (tiflash_instance_wrap.proxy_helper->checkEncryptionEnabled())
        {
            auto method = tiflash_instance_wrap.proxy_helper->getEncryptionMethod();
            LOG_INFO(log, "encryption is enabled, method is " << IntoEncryptionMethodName(method));
        }
        else
            LOG_INFO(log, "encryption is disabled");
    }

    SCOPE_EXIT({
        if (!proxy_conf.is_proxy_runnable)
        {
            proxy_runner.join();
            return;
        }
        LOG_INFO(log, "Let tiflash proxy shutdown");
        tiflash_instance_wrap.status = EngineStoreServerStatus::Terminated;
        tiflash_instance_wrap.tmt = nullptr;
        LOG_INFO(log, "Wait for tiflash proxy thread to join");
        proxy_runner.join();
        LOG_INFO(log, "tiflash proxy thread is joined");
    });

    CurrentMetrics::set(CurrentMetrics::Revision, ClickHouseRevision::get());

    // print necessary grpc log.
    grpc_log = &Poco::Logger::get("grpc");
    gpr_set_log_verbosity(GPR_LOG_SEVERITY_DEBUG);
    gpr_set_log_function(&printGRPCLog);

    /** Context contains all that query execution is dependent:
      *  settings, available functions, data types, aggregate functions, databases...
      */
    global_context = std::make_unique<Context>(Context::createGlobal());
    global_context->setGlobalContext(*global_context);
    global_context->setApplicationType(Context::ApplicationType::SERVER);

    /// Init File Provider
    if (proxy_conf.is_proxy_runnable)
    {
        bool enable_encryption = tiflash_instance_wrap.proxy_helper->checkEncryptionEnabled();
        if (enable_encryption)
        {
            auto method = tiflash_instance_wrap.proxy_helper->getEncryptionMethod();
            enable_encryption = (method != EncryptionMethod::Plaintext);
        }
        KeyManagerPtr key_manager = std::make_shared<DataKeyManager>(&tiflash_instance_wrap);
        global_context->initializeFileProvider(key_manager, enable_encryption);
    }
    else
    {
        KeyManagerPtr key_manager = std::make_shared<MockKeyManager>(false);
        global_context->initializeFileProvider(key_manager, false);
    }

    /// ===== Paths related configuration initialized start ===== ///
    /// Note that theses global variables should be initialized by the following order:
    // 1. capacity
    // 2. path pool
    // 3. TMTContext


    // TODO: remove this configuration left by ClickHouse
    std::vector<String> all_fast_path;
    if (config().has("fast_path"))
    {
        String fast_paths = config().getString("fast_path");
        Poco::trimInPlace(fast_paths);
        if (!fast_paths.empty())
        {
            Poco::StringTokenizer string_tokens(fast_paths, ",");
            for (const auto & string_token : string_tokens)
            {
                all_fast_path.emplace_back(getNormalizedPath(std::string(string_token)));
                LOG_DEBUG(log, "Fast data part candidate path: " << all_fast_path.back());
            }
        }
    }

    // Deprecated settings.
    // `global_capacity_quota` will be ignored if `storage_config.main_capacity_quota` is not empty.
    // "0" by default, means no quota, the actual disk capacity is used.
    size_t global_capacity_quota = 0;
    TiFlashStorageConfig storage_config;
    std::tie(global_capacity_quota, storage_config) = TiFlashStorageConfig::parseSettings(config(), log);

    if (storage_config.format_version)
        setStorageFormat(storage_config.format_version);

    global_context->initializePathCapacityMetric( //
        global_capacity_quota, //
        storage_config.main_data_paths,
        storage_config.main_capacity_quota, //
        storage_config.latest_data_paths,
        storage_config.latest_capacity_quota);
    TiFlashRaftConfig raft_config = TiFlashRaftConfig::parseSettings(config(), log);
    global_context->setPathPool( //
        storage_config.main_data_paths, //
        storage_config.latest_data_paths, //
        storage_config.kvstore_data_path, //
        raft_config.enable_compatible_mode, //
        global_context->getPathCapacity(),
        global_context->getFileProvider());

    // Use pd address to define which default_database we use by default.
    // For mock test, we use "default". For deployed with pd/tidb/tikv use "system", which is always exist in TiFlash.
    std::string default_database = config().getString("default_database", raft_config.pd_addrs.empty() ? "default" : "system");
    Strings all_normal_path = storage_config.getAllNormalPaths();
    const std::string path = all_normal_path[0];
    global_context->setPath(path);
    global_context->initializePartPathSelector(std::move(all_normal_path), std::move(all_fast_path));

    /// ===== Paths related configuration initialized end ===== ///

    security_config = TiFlashSecurityConfig(config(), log);
    Redact::setRedactLog(security_config.redact_info_log);

    /// Create directories for 'path' and for default database, if not exist.
    for (const String & candidate_path : global_context->getPartPathSelector().getAllPath())
    {
        Poco::File(candidate_path + "data/" + default_database).createDirectories();
    }
    Poco::File(path + "metadata/" + default_database).createDirectories();

    StatusFile status{path + "status"};

    SCOPE_EXIT({
        /** Explicitly destroy Context. It is more convenient than in destructor of Server, because logger is still available.
          * At this moment, no one could own shared part of Context.
          */
        global_context.reset();

        LOG_DEBUG(log, "Destroyed global context.");
    });

    /// Try to increase limit on number of open files.
    {
        rlimit rlim;
        if (getrlimit(RLIMIT_NOFILE, &rlim))
            throw Poco::Exception("Cannot getrlimit");

        if (rlim.rlim_cur == rlim.rlim_max)
        {
            LOG_DEBUG(log, "rlimit on number of file descriptors is " << rlim.rlim_cur);
        }
        else
        {
            rlim_t old = rlim.rlim_cur;
            rlim.rlim_cur = config().getUInt("max_open_files", rlim.rlim_max);
            int rc = setrlimit(RLIMIT_NOFILE, &rlim);
            if (rc != 0)
                LOG_WARNING(log,
                            "Cannot set max number of file descriptors to "
                                << rlim.rlim_cur << ". Try to specify max_open_files according to your system limits. error: " << strerror(errno));
            else
                LOG_DEBUG(log, "Set max number of file descriptors to " << rlim.rlim_cur << " (was " << old << ").");
        }
    }

    static ServerErrorHandler error_handler;
    Poco::ErrorHandler::set(&error_handler);

    /// Initialize DateLUT early, to not interfere with running time of first query.
    LOG_DEBUG(log, "Initializing DateLUT.");
    DateLUT::instance();
    LOG_TRACE(log, "Initialized DateLUT with time zone `" << DateLUT::instance().getTimeZone() << "'.");

    /// Directory with temporary data for processing of heavy queries.
    {
        std::string tmp_path = config().getString("tmp_path", path + "tmp/");
        global_context->setTemporaryPath(tmp_path);
        Poco::File(tmp_path).createDirectories();

        /// Clearing old temporary files.
        Poco::DirectoryIterator dir_end;
        for (Poco::DirectoryIterator it(tmp_path); it != dir_end; ++it)
        {
            if (it->isFile() && startsWith(it.name(), "tmp"))
            {
                LOG_DEBUG(log, "Removing old temporary file " << it->path());
                global_context->getFileProvider()->deleteRegularFile(it->path(), EncryptionPath(it->path(), ""));
            }
        }
    }

    /** Directory with 'flags': files indicating temporary settings for the server set by system administrator.
      * Flags may be cleared automatically after being applied by the server.
      * Examples: do repair of local data; clone all replicated tables from replica.
      */
    {
        Poco::File(path + "flags/").createDirectories();
        global_context->setFlagsPath(path + "flags/");
    }

    /** Directory with user provided files that are usable by 'file' table function.
      */
    {
        std::string user_files_path = config().getString("user_files_path", path + "user_files/");
        global_context->setUserFilesPath(user_files_path);
        Poco::File(user_files_path).createDirectories();
    }

    if (config().has("interserver_http_port"))
    {
        String this_host = config().getString("interserver_http_host", "");

        if (this_host.empty())
        {
            this_host = getFQDNOrHostName();
            LOG_DEBUG(log,
                      "Configuration parameter 'interserver_http_host' doesn't exist or exists and empty. Will use '" + this_host
                          + "' as replica host.");
        }

        String port_str = config().getString("interserver_http_port");
        int port = parse<int>(port_str);

        if (port < 0 || port > 0xFFFF)
            throw Exception("Out of range 'interserver_http_port': " + toString(port), ErrorCodes::ARGUMENT_OUT_OF_BOUND);

        global_context->setInterserverIOAddress(this_host, port);
    }

    if (config().has("macros"))
        global_context->setMacros(std::make_unique<Macros>(config(), "macros"));

    /// Init TiFlash metrics.
    global_context->initializeTiFlashMetrics();

    /// Init Rate Limiter
    global_context->initializeRateLimiter(config());

    /// Initialize main config reloader.
    auto main_config_reloader = std::make_unique<ConfigReloader>(
        config_path,
        [&](ConfigurationPtr config) {
            buildLoggers(*config);
            global_context->setClustersConfig(config);
            global_context->setMacros(std::make_unique<Macros>(*config, "macros"));
            global_context->getTMTContext().reloadConfig(*config);
            global_context->getIORateLimiter().updateConfig(*config);
            global_context->reloadDeltaTreeConfig(*config);
        },
        /* already_loaded = */ true);

    /// Initialize users config reloader.
    auto users_config_reloader = UserConfig::parseSettings(config(), config_path, global_context, log);

    /// Reload config in SYSTEM RELOAD CONFIG query.
    global_context->setConfigReloadCallback([&]() {
        main_config_reloader->reload();
        users_config_reloader->reload();
    });

    /// Limit on total number of concurrently executed queries.
    global_context->getProcessList().setMaxSize(config().getInt("max_concurrent_queries", 0));

    /// Setup protection to avoid accidental DROP for big tables (that are greater than 50 GB by default)
    if (config().has("max_table_size_to_drop"))
        global_context->setMaxTableSizeToDrop(config().getUInt64("max_table_size_to_drop"));

    /// Size of cache for uncompressed blocks. Zero means disabled.
    size_t uncompressed_cache_size = config().getUInt64("uncompressed_cache_size", 0);
    if (uncompressed_cache_size)
        global_context->setUncompressedCache(uncompressed_cache_size);

    /// Quota size in bytes of persisted mapping cache. 0 means unlimited.
    size_t persisted_cache_size = config().getUInt64("persisted_mapping_cache_size", 0);
    /// Path of persisted cache in fast(er) disk device. Empty means disabled.
    std::string persisted_cache_path = config().getString("persisted_mapping_cache_path", "");
    if (!persisted_cache_path.empty())
        global_context->setPersistedCache(persisted_cache_size, persisted_cache_path);

    bool use_l0_opt = config().getBool("l0_optimize", false);
    global_context->setUseL0Opt(use_l0_opt);

    /// Load global settings from default_profile and system_profile.
    global_context->setDefaultProfiles(config());
    Settings & settings = global_context->getSettingsRef();

    /// Size of cache for marks (index of MergeTree family of tables). It is necessary.
    size_t mark_cache_size = config().getUInt64("mark_cache_size");
    if (mark_cache_size)
        global_context->setMarkCache(mark_cache_size);

    /// Size of cache for minmax index, used by DeltaMerge engine.
    size_t minmax_index_cache_size = config().getUInt64("minmax_index_cache_size", mark_cache_size);
    if (minmax_index_cache_size)
        global_context->setMinMaxIndexCache(minmax_index_cache_size);

    /// Size of max memory usage of DeltaIndex, used by DeltaMerge engine.
    size_t delta_index_cache_size = config().getUInt64("delta_index_cache_size", 0);
    global_context->setDeltaIndexManager(delta_index_cache_size);

    /// Set path for format schema files
    auto format_schema_path = Poco::File(config().getString("format_schema_path", path + "format_schemas/"));
    global_context->setFormatSchemaPath(format_schema_path.path() + "/");
    format_schema_path.createDirectories();

    LOG_INFO(log, "Loading metadata.");
    loadMetadataSystem(*global_context); // Load "system" database. Its engine keeps as Ordinary.
    /// After attaching system databases we can initialize system log.
    global_context->initializeSystemLogs();
    /// After the system database is created, attach virtual system tables (in addition to query_log and part_log)
    attachSystemTablesServer(*global_context->getDatabase("system"));

    {
        /// create TMTContext
        auto cluster_config = getClusterConfig(security_config, raft_config);
        global_context->createTMTContext(raft_config, std::move(cluster_config));
        global_context->getTMTContext().reloadConfig(config());
    }

    {
        // Note that this must do before initialize schema sync service.
        do
        {
            // Check whether we need to upgrade directories hierarchy
            // If some database can not find in TiDB, they will be dropped
            // if theirs name is not in reserved_databases.
            // Besides, database engine in reserved_databases just keep as
            // what they are.
            IDAsPathUpgrader upgrader(
                *global_context,
                /*is_mock=*/raft_config.pd_addrs.empty(),
                /*reserved_databases=*/raft_config.ignore_databases);
            if (!upgrader.needUpgrade())
                break;
            upgrader.doUpgrade();
        } while (false);

        /// Then, load remaining databases
        loadMetadata(*global_context);
    }
    LOG_DEBUG(log, "Load metadata done.");

    /// Then, sync schemas with TiDB, and initialize schema sync service.
    for (int i = 0; i < 60; i++) // retry for 3 mins
    {
        try
        {
            global_context->getTMTContext().getSchemaSyncer()->syncSchemas(*global_context);
            break;
        }
        catch (Poco::Exception & e)
        {
            const int wait_seconds = 3;
            LOG_ERROR(log,
                      "Bootstrap failed because sync schema error: " << e.displayText() << "\nWe will sleep for " << wait_seconds
                                                                     << " seconds and try again.");
            ::sleep(wait_seconds);
        }
    }
    LOG_DEBUG(log, "Sync schemas done.");

    initStores(*global_context, log, storage_config.lazily_init_store);

    // After schema synced, set current database.
    global_context->setCurrentDatabase(default_database);

    global_context->initializeSchemaSyncService();
    CPUAffinityManager::initCPUAffinityManager(config());
    LOG_INFO(log, "CPUAffinity: " << CPUAffinityManager::getInstance().toString());
    SCOPE_EXIT({
        /** Ask to cancel background jobs all table engines,
          *  and also query_log.
          * It is important to do early, not in destructor of Context, because
          *  table engines could use Context on destroy.
          */
        LOG_INFO(log, "Shutting down storages.");
        global_context->shutdown();
        LOG_DEBUG(log, "Shutted down storages.");
    });

    {
        if (proxy_conf.is_proxy_runnable && !tiflash_instance_wrap.proxy_helper)
            throw Exception("Raft Proxy Helper is not set, should not happen");
        /// initialize TMTContext
        global_context->getTMTContext().restore(tiflash_instance_wrap.proxy_helper);
    }

    /// Then, startup grpc server to serve raft and/or flash services.
    FlashGrpcServerHolder flash_grpc_server_holder(*this, raft_config, log);

    {
        TcpHttpServersHolder tcpHttpServersHolder(*this, settings, log);

        main_config_reloader->start();
        users_config_reloader->start();

        {
            std::stringstream message;
            message << "Available RAM = " << formatReadableSizeWithBinarySuffix(getMemoryAmount()) << ";"
                    << " physical cores = " << getNumberOfPhysicalCPUCores()
                    << ";"
                    // on ARM processors it can show only enabled at current moment cores
                    << " threads = " << std::thread::hardware_concurrency() << ".";
            LOG_INFO(log, message.str());
        }

        LOG_INFO(log, "Ready for connections.");

        SCOPE_EXIT({
            is_cancelled = true;

            tcpHttpServersHolder.onExit();

            main_config_reloader.reset();
            users_config_reloader.reset();
        });

        /// try to load dictionaries immediately, throw on error and die
        try
        {
            if (!config().getBool("dictionaries_lazy_load", true))
            {
                global_context->tryCreateEmbeddedDictionaries();
                global_context->tryCreateExternalDictionaries();
            }
        }
        catch (...)
        {
            LOG_ERROR(log, "Caught exception while loading dictionaries.");
            throw;
        }

        /// This object will periodically calculate some metrics.
        AsynchronousMetrics async_metrics(*global_context);
        attachSystemTablesAsync(*global_context->getDatabase("system"), async_metrics);

        std::vector<std::unique_ptr<MetricsTransmitter>> metrics_transmitters;
        for (const auto & graphite_key : DB::getMultipleKeysFromConfig(config(), "", "graphite"))
        {
            metrics_transmitters.emplace_back(std::make_unique<MetricsTransmitter>(*global_context, async_metrics, graphite_key));
        }

        auto metrics_prometheus = std::make_unique<MetricsPrometheus>(*global_context, async_metrics, security_config);

        SessionCleaner session_cleaner(*global_context);
        ClusterManagerService cluster_manager_service(*global_context, config_path);

        auto & tmt_context = global_context->getTMTContext();
        if (proxy_conf.is_proxy_runnable)
        {
            tiflash_instance_wrap.tmt = &tmt_context;
            LOG_INFO(log, "Let tiflash proxy start all services");
            tiflash_instance_wrap.status = EngineStoreServerStatus::Running;
            while (tiflash_instance_wrap.proxy_helper->getProxyStatus() == RaftProxyStatus::Idle)
                std::this_thread::sleep_for(std::chrono::milliseconds(200));
            LOG_INFO(log, "tiflash proxy is ready to serve, try to wake up all regions' leader");
            WaitCheckRegionReady(tmt_context, terminate_signals_counter);
        }
        SCOPE_EXIT({
            if (proxy_conf.is_proxy_runnable && tiflash_instance_wrap.status != EngineStoreServerStatus::Running)
            {
                LOG_ERROR(log, "Current status of engine-store is NOT Running, should not happen");
                exit(-1);
            }
            LOG_INFO(log, "Set store context status Stopping");
            tmt_context.setStatusStopping();
            {
                // Wait until there is no read-index task.
                while (tmt_context.getKVStore()->getReadIndexEvent())
                    std::this_thread::sleep_for(std::chrono::milliseconds(200));
            }
            tmt_context.setStatusTerminated();
            LOG_INFO(log, "Set store context status Terminated");
            {
                // update status and let proxy stop all services except encryption.
                tiflash_instance_wrap.status = EngineStoreServerStatus::Stopping;
                LOG_INFO(log, "Set engine store server status Stopping");
            }
            // wait proxy to stop services
            if (proxy_conf.is_proxy_runnable)
            {
                LOG_INFO(log, "Let tiflash proxy to stop all services");
                while (tiflash_instance_wrap.proxy_helper->getProxyStatus() != RaftProxyStatus::Stopped)
                    std::this_thread::sleep_for(std::chrono::milliseconds(200));
                LOG_INFO(log, "All services in tiflash proxy are stopped");
            }
        });

        {
            // Report the unix timestamp, git hash, release version
            Poco::Timestamp ts;
            GET_METRIC(tiflash_server_info, start_time).Set(ts.epochTime());
        }

        tmt_context.setStatusRunning();

        try
        {
            // Bind CPU affinity after all threads started.
            CPUAffinityManager::getInstance().bindThreadCPUAffinity();
        }
        catch (...)
        {
            LOG_ERROR(log, "CPUAffinityManager::bindThreadCPUAffinity throws exception.");
        }

        LOG_INFO(log, "Start to wait for terminal signal");
        waitForTerminationRequest();

        {
            // Set limiters stopping and wakeup threads in waitting queue.
            global_context->getIORateLimiter().setStop();
        }
    }

    return Application::EXIT_OK;
}
} // namespace DB

int mainEntryClickHouseServer(int argc, char ** argv)
{
    DB::Server app;
    try
    {
        return app.run(argc, argv);
    }
    catch (...)
    {
        std::cerr << DB::getCurrentExceptionMessage(true) << "\n";
        auto code = DB::getCurrentExceptionCode();
        return code ? code : 1;
    }
}<|MERGE_RESOLUTION|>--- conflicted
+++ resolved
@@ -37,7 +37,6 @@
 #include <Poco/Net/NetException.h>
 #include <Poco/StringTokenizer.h>
 #include <Poco/Timestamp.h>
-#include <RaftStoreProxyFFI/VersionCheck.h>
 #include <Server/RaftConfigParser.h>
 #include <Server/StorageConfigParser.h>
 #include <Server/UserConfigParser.h>
@@ -866,35 +865,8 @@
 
     TiFlashProxyConfig proxy_conf(config());
     EngineStoreServerWrap tiflash_instance_wrap{};
-<<<<<<< HEAD
-    EngineStoreServerHelper helper{
-        // a special number, also defined in proxy
-        .magic_number = RAFT_STORE_PROXY_MAGIC_NUMBER,
-        .version = RAFT_STORE_PROXY_VERSION,
-        .inner = &tiflash_instance_wrap,
-        .fn_gen_cpp_string = GenCppRawString,
-        .fn_handle_write_raft_cmd = HandleWriteRaftCmd,
-        .fn_handle_admin_raft_cmd = HandleAdminRaftCmd,
-        .fn_atomic_update_proxy = AtomicUpdateProxy,
-        .fn_handle_destroy = HandleDestroy,
-        .fn_handle_ingest_sst = HandleIngestSST,
-        .fn_handle_compute_store_stats = HandleComputeStoreStats,
-        .fn_handle_get_engine_store_server_status = HandleGetTiFlashStatus,
-        .fn_pre_handle_snapshot = PreHandleSnapshot,
-        .fn_apply_pre_handled_snapshot = ApplyPreHandledSnapshot,
-        .fn_handle_http_request = HandleHttpRequest,
-        .fn_check_http_uri_available = CheckHttpUriAvailable,
-        .fn_gc_raw_cpp_ptr = GcRawCppPtr,
-        .fn_insert_batch_read_index_resp = InsertBatchReadIndexResp,
-        .fn_set_server_info_resp = SetServerInfoResp,
-        .fn_get_config = GetConfig,
-    };
-=======
-    auto helper = getEngineStoreServerHelper(
-        RAFT_STORE_PROXY_MAGIC_NUMBER,
-        RAFT_STORE_PROXY_VERSION,
+    auto helper = GetEngineStoreServerHelper(
         &tiflash_instance_wrap);
->>>>>>> e4f8560e
 
     RaftStoreProxyRunner proxy_runner(RaftStoreProxyRunner::RunRaftStoreProxyParms{&helper, proxy_conf}, log);
 
