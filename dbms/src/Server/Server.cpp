--- conflicted
+++ resolved
@@ -506,15 +506,10 @@
         /// Init and register flash service.
         flash_service = std::make_unique<FlashService>(server);
         diagnostics_service = std::make_unique<DiagnosticsService>(server);
-<<<<<<< HEAD
-        builder.SetOption(grpc::MakeChannelArgumentOption("grpc.http2.min_ping_interval_without_data_ms", 10 * 1000));
-        builder.SetOption(grpc::MakeChannelArgumentOption("grpc.http2.min_time_between_pings_ms", 10 * 1000));
-        builder.SetSyncServerOption(grpc::ServerBuilder::SyncServerOption::MAX_POLLERS, 500);
-=======
         builder.SetOption(grpc::MakeChannelArgumentOption(GRPC_ARG_HTTP2_MIN_RECV_PING_INTERVAL_WITHOUT_DATA_MS, 5 * 1000));
         builder.SetOption(grpc::MakeChannelArgumentOption(GRPC_ARG_HTTP2_MIN_SENT_PING_INTERVAL_WITHOUT_DATA_MS, 10 * 1000));
         builder.SetOption(grpc::MakeChannelArgumentOption(GRPC_ARG_KEEPALIVE_PERMIT_WITHOUT_CALLS, 1));
->>>>>>> 8463cef0
+        builder.SetSyncServerOption(grpc::ServerBuilder::SyncServerOption::MAX_POLLERS, 200);
         builder.RegisterService(flash_service.get());
         LOG_INFO(log, "Flash service registered");
         builder.RegisterService(diagnostics_service.get());
