#include "Server.h"

#include <boost/algorithm/string/classification.hpp>
#include <boost/algorithm/string/split.hpp>

#include <AggregateFunctions/registerAggregateFunctions.h>
#include <Common/ClickHouseRevision.h>
#include <Common/Config/ConfigReloader.h>
#include <Common/CurrentMetrics.h>
#include <Common/Macros.h>
#include <Common/StringUtils/StringUtils.h>
#include <Common/ZooKeeper/ZooKeeper.h>
#include <Common/ZooKeeper/ZooKeeperNodeCache.h>
#include <Common/config.h>
#include <Common/getFQDNOrHostName.h>
#include <Common/getMultipleKeysFromConfig.h>
#include <Common/getNumberOfPhysicalCPUCores.h>
#include <Flash/FlashService.h>
#include <Functions/registerFunctions.h>
#include <IO/HTTPCommon.h>
#include <Interpreters/AsynchronousMetrics.h>
#include <Interpreters/DDLWorker.h>
#include <Interpreters/ProcessList.h>
#include <Interpreters/loadMetadata.h>
#include <Poco/DirectoryIterator.h>
#include <Poco/Net/HTTPServer.h>
#include <Poco/Net/NetException.h>
#include <Poco/StringTokenizer.h>
#include <Storages/StorageReplicatedMergeTree.h>
#include <Storages/System/attachSystemTables.h>
#include <Storages/Transaction/KVStore.h>
#include <Storages/Transaction/ProxyFFIType.h>
#include <Storages/Transaction/SchemaSyncer.h>
#include <Storages/Transaction/StorageEngineType.h>
#include <Storages/Transaction/TMTContext.h>
#include <Storages/registerStorages.h>
#include <TableFunctions/registerTableFunctions.h>
#include <common/ErrorHandlers.h>
#include <common/getMemoryAmount.h>
#include <common/logger_useful.h>
#include <sys/resource.h>

#include <ext/scope_guard.h>
#include <memory>

#include "ClusterManagerService.h"
#include "HTTPHandlerFactory.h"
#include "MetricsPrometheus.h"
#include "MetricsTransmitter.h"
#include "StatusFile.h"
#include "TCPHandlerFactory.h"

#if Poco_NetSSL_FOUND
#include <Poco/Net/Context.h>
#include <Poco/Net/SecureServerSocket.h>
#include <grpc++/grpc++.h>
#endif

namespace CurrentMetrics
{
extern const Metric Revision;
}

namespace DB
{

namespace ErrorCodes
{
extern const int NO_ELEMENTS_IN_CONFIG;
extern const int SUPPORT_IS_DISABLED;
extern const int ARGUMENT_OUT_OF_BOUND;
extern const int INVALID_CONFIG_PARAMETER;
} // namespace ErrorCodes


static std::string getCanonicalPath(std::string path)
{
    Poco::trimInPlace(path);
    if (path.empty())
        throw Exception("path configuration parameter is empty");
    if (path.back() != '/')
        path += '/';
    return path;
}

void Server::uninitialize()
{
    logger().information("shutting down");
    BaseDaemon::uninitialize();
}

void Server::initialize(Poco::Util::Application & self)
{
    BaseDaemon::initialize(self);
    logger().information("starting up");
}

std::string Server::getDefaultCorePath() const { return getCanonicalPath(config().getString("path")) + "cores"; }

struct TiFlashProxyConfig
{
    static const std::string config_prefix;
    std::vector<const char *> args;
    std::unordered_map<std::string, std::string> val_map;
    bool inited = false;

    TiFlashProxyConfig(Poco::Util::LayeredConfiguration & config)
    {
        if (!config.has(config_prefix))
            return;

        Poco::Util::AbstractConfiguration::Keys keys;
        config.keys(config_prefix, keys);
        for (const auto & key : keys)
        {
            const auto k = config_prefix + "." + key;
            val_map["--" + key] = config.getString(k);
        }

        val_map["--pd-endpoints"] = config.getString("raft.pd_addr");

        args.push_back("TiFlash Proxy");
        for (const auto & v : val_map)
        {
            args.push_back(v.first.data());
            args.push_back(v.second.data());
        }
        inited = true;
    }
};

const std::string TiFlashProxyConfig::config_prefix = "flash.proxy";

int Server::main(const std::vector<std::string> & /*args*/)
{
    Logger * log = &logger();

    registerFunctions();
    registerAggregateFunctions();
    registerTableFunctions();
    registerStorages();

    CurrentMetrics::set(CurrentMetrics::Revision, ClickHouseRevision::get());

    /** Context contains all that query execution is dependent:
      *  settings, available functions, data types, aggregate functions, databases...
      */
    global_context = std::make_unique<Context>(Context::createGlobal());
    global_context->setGlobalContext(*global_context);
    global_context->setApplicationType(Context::ApplicationType::SERVER);

    bool has_zookeeper = config().has("zookeeper");

    std::vector<String> all_fast_path;
    if (config().has("fast_path"))
    {
        String fast_paths = config().getString("fast_path");
        Poco::trimInPlace(fast_paths);
        if (!fast_paths.empty())
        {
            Poco::StringTokenizer string_tokens(fast_paths, ",");
            for (auto it = string_tokens.begin(); it != string_tokens.end(); it++)
            {
                all_fast_path.emplace_back(getCanonicalPath(std::string(*it)));
                LOG_DEBUG(log, "Fast data part candidate path: " << getCanonicalPath(std::string(*it)));
            }
        }
    }
    std::vector<String> all_normal_path;
    {
        String paths = config().getString("path");
        Poco::trimInPlace(paths);
        if (paths.empty())
            throw Exception("path configuration parameter is empty");
        Poco::StringTokenizer string_tokens(paths, ",");
        for (auto it = string_tokens.begin(); it != string_tokens.end(); it++)
        {
            all_normal_path.emplace_back(getCanonicalPath(std::string(*it)));
            LOG_DEBUG(log, "Data part candidate path: " << std::string(*it));
        }
    }

    std::vector<std::pair<UInt32, String>> extra_paths;
    if (config().has("extra_path"))
    {
        String s = config().getString("extra_path");
        Poco::trimInPlace(s);
        if (s.empty())
            throw Exception("Extra path configuration parameter is empty");

        std::vector<std::string> id_path_list;
        boost::split(id_path_list, s, boost::is_any_of(";"));
        for (auto & id_path_s : id_path_list)
        {
            std::vector<String> id_path;
            boost::split(id_path, id_path_s, boost::is_any_of(":"));
            if (id_path.size() != 2)
                throw Exception("Illegal id_path format: " + id_path_s);
            UInt32 id = std::stoul(id_path[0]);
            String path = id_path[1];
            extra_paths.emplace_back(id, getCanonicalPath(path));
            LOG_DEBUG(log, "Extra path add " + DB::toString(id) + ":" + path);
        }
    }

    std::string path = all_normal_path[0];
    std::string default_database = config().getString("default_database", "default");
    global_context->setPath(path);
    global_context->initializePartPathSelector(std::move(all_normal_path), std::move(all_fast_path));
    if (!extra_paths.empty())
        global_context->setExtraPaths(extra_paths);

    /// Create directories for 'path' and for default database, if not exist.
    for (const String & candidate_path : global_context->getPartPathSelector().getAllPath())
    {
        Poco::File(candidate_path + "data/" + default_database).createDirectories();
    }
    Poco::File(path + "metadata/" + default_database).createDirectories();

    StatusFile status{path + "status"};

    SCOPE_EXIT({
        /** Explicitly destroy Context. It is more convenient than in destructor of Server, because logger is still available.
          * At this moment, no one could own shared part of Context.
          */
        global_context.reset();

        LOG_DEBUG(log, "Destroyed global context.");
    });

    /// Try to increase limit on number of open files.
    {
        rlimit rlim;
        if (getrlimit(RLIMIT_NOFILE, &rlim))
            throw Poco::Exception("Cannot getrlimit");

        if (rlim.rlim_cur == rlim.rlim_max)
        {
            LOG_DEBUG(log, "rlimit on number of file descriptors is " << rlim.rlim_cur);
        }
        else
        {
            rlim_t old = rlim.rlim_cur;
            rlim.rlim_cur = config().getUInt("max_open_files", rlim.rlim_max);
            int rc = setrlimit(RLIMIT_NOFILE, &rlim);
            if (rc != 0)
                LOG_WARNING(log,
                    "Cannot set max number of file descriptors to "
                        << rlim.rlim_cur << ". Try to specify max_open_files according to your system limits. error: " << strerror(errno));
            else
                LOG_DEBUG(log, "Set max number of file descriptors to " << rlim.rlim_cur << " (was " << old << ").");
        }
    }

    static ServerErrorHandler error_handler;
    Poco::ErrorHandler::set(&error_handler);

    /// Initialize DateLUT early, to not interfere with running time of first query.
    LOG_DEBUG(log, "Initializing DateLUT.");
    DateLUT::instance();
    LOG_TRACE(log, "Initialized DateLUT with time zone `" << DateLUT::instance().getTimeZone() << "'.");

    /// Directory with temporary data for processing of heavy queries.
    {
        std::string tmp_path = config().getString("tmp_path", path + "tmp/");
        global_context->setTemporaryPath(tmp_path);
        Poco::File(tmp_path).createDirectories();

        /// Clearing old temporary files.
        Poco::DirectoryIterator dir_end;
        for (Poco::DirectoryIterator it(tmp_path); it != dir_end; ++it)
        {
            if (it->isFile() && startsWith(it.name(), "tmp"))
            {
                LOG_DEBUG(log, "Removing old temporary file " << it->path());
                it->remove();
            }
        }
    }

    /** Directory with 'flags': files indicating temporary settings for the server set by system administrator.
      * Flags may be cleared automatically after being applied by the server.
      * Examples: do repair of local data; clone all replicated tables from replica.
      */
    {
        Poco::File(path + "flags/").createDirectories();
        global_context->setFlagsPath(path + "flags/");
    }

    /** Directory with user provided files that are usable by 'file' table function.
      */
    {

        std::string user_files_path = config().getString("user_files_path", path + "user_files/");
        global_context->setUserFilesPath(user_files_path);
        Poco::File(user_files_path).createDirectories();
    }

    if (config().has("interserver_http_port"))
    {
        String this_host = config().getString("interserver_http_host", "");

        if (this_host.empty())
        {
            this_host = getFQDNOrHostName();
            LOG_DEBUG(log,
                "Configuration parameter 'interserver_http_host' doesn't exist or exists and empty. Will use '" + this_host
                    + "' as replica host.");
        }

        String port_str = config().getString("interserver_http_port");
        int port = parse<int>(port_str);

        if (port < 0 || port > 0xFFFF)
            throw Exception("Out of range 'interserver_http_port': " + toString(port), ErrorCodes::ARGUMENT_OUT_OF_BOUND);

        global_context->setInterserverIOAddress(this_host, port);
    }

    if (config().has("macros"))
        global_context->setMacros(std::make_unique<Macros>(config(), "macros"));

    /// Initialize main config reloader.
    auto main_config_reloader = std::make_unique<ConfigReloader>(
        config_path,
        [&](ConfigurationPtr config) {
            buildLoggers(*config);
            global_context->setClustersConfig(config);
            global_context->setMacros(std::make_unique<Macros>(*config, "macros"));
        },
        /* already_loaded = */ true);

    /// Initialize users config reloader.
    std::string users_config_path = config().getString("users_config", config_path);
    /// If path to users' config isn't absolute, try guess its root (current) dir.
    /// At first, try to find it in dir of main config, after will use current dir.
    if (users_config_path.empty() || users_config_path[0] != '/')
    {
        std::string config_dir = Poco::Path(config_path).parent().toString();
        if (Poco::File(config_dir + users_config_path).exists())
            users_config_path = config_dir + users_config_path;
    }
    auto users_config_reloader = std::make_unique<ConfigReloader>(
        users_config_path,
        [&](ConfigurationPtr config) { global_context->setUsersConfig(config); },
        /* already_loaded = */ false);

    /// Reload config in SYSTEM RELOAD CONFIG query.
    global_context->setConfigReloadCallback([&]() {
        main_config_reloader->reload();
        users_config_reloader->reload();
    });

    /// Limit on total number of concurrently executed queries.
    global_context->getProcessList().setMaxSize(config().getInt("max_concurrent_queries", 0));

    /// Setup protection to avoid accidental DROP for big tables (that are greater than 50 GB by default)
    if (config().has("max_table_size_to_drop"))
        global_context->setMaxTableSizeToDrop(config().getUInt64("max_table_size_to_drop"));

    /// Size of cache for uncompressed blocks. Zero means disabled.
    size_t uncompressed_cache_size = config().getUInt64("uncompressed_cache_size", 0);
    if (uncompressed_cache_size)
        global_context->setUncompressedCache(uncompressed_cache_size);

    /// Quota size in bytes of persisted mapping cache. 0 means unlimited.
    size_t persisted_cache_size = config().getUInt64("persisted_mapping_cache_size", 0);
    /// Path of persisted cache in fast(er) disk device. Empty means disabled.
    std::string persisted_cache_path = config().getString("persisted_mapping_cache_path", "");
    if (!persisted_cache_path.empty())
        global_context->setPersistedCache(persisted_cache_size, persisted_cache_path);

    bool use_L0_opt = config().getBool("l0_optimize", false);
    global_context->setUseL0Opt(use_L0_opt);

    /// Load global settings from default_profile and system_profile.
    global_context->setDefaultProfiles(config());
    Settings & settings = global_context->getSettingsRef();

    /// Size of cache for marks (index of MergeTree family of tables). It is necessary.
    size_t mark_cache_size = config().getUInt64("mark_cache_size");
    if (mark_cache_size)
        global_context->setMarkCache(mark_cache_size);

<<<<<<< HEAD
    /// Size of cache for minmax index, used by DeltaMerge engine.
    size_t minmax_index_cache_size
        = config().has("minmax_index_cache_size") ? config().getUInt64("minmax_index_cache_size") : mark_cache_size;
    if (minmax_index_cache_size)
        global_context->setMinMaxIndexCache(minmax_index_cache_size);
=======
    /// Init TiFlash metrics.
    global_context->initializeTiFlashMetrics();
>>>>>>> 02ebe5e2

    /// Set path for format schema files
    auto format_schema_path = Poco::File(config().getString("format_schema_path", path + "format_schemas/"));
    global_context->setFormatSchemaPath(format_schema_path.path() + "/");
    format_schema_path.createDirectories();

    LOG_INFO(log, "Loading metadata.");
    loadMetadataSystem(*global_context);
    /// After attaching system databases we can initialize system log.
    global_context->initializeSystemLogs();
    /// After the system database is created, attach virtual system tables (in addition to query_log and part_log)
    attachSystemTablesServer(*global_context->getDatabase("system"), has_zookeeper);
    /// Load raft related configs ahead of loading metadata, as TMT storage relies on TMT context, which needs these configs.
    std::vector<std::string> pd_addrs;
    const std::string learner_key = "engine";
    const std::string learner_value = "tiflash";
    std::unordered_set<std::string> ignore_databases{"system"};
    std::string kvstore_path = path + "kvstore/";
    String flash_server_addr = config().getString("flash.service_addr", "0.0.0.0:3930");

    bool disable_bg_flush = false;

    ::TiDB::StorageEngine engine_if_empty = ::TiDB::StorageEngine::TMT;
    ::TiDB::StorageEngine engine = engine_if_empty;

    if (config().has("raft"))
    {
        if (config().has("raft.pd_addr"))
        {
            String pd_service_addrs = config().getString("raft.pd_addr");
            Poco::StringTokenizer string_tokens(pd_service_addrs, ",");
            for (auto it = string_tokens.begin(); it != string_tokens.end(); it++)
            {
                pd_addrs.push_back(*it);
            }
            LOG_INFO(log, "Found pd addrs: " << pd_service_addrs);
        }
        else
        {
            LOG_INFO(log, "Not found pd addrs.");
        }

        if (config().has("raft.ignore_databases"))
        {
            String ignore_dbs = config().getString("raft.ignore_databases");
            Poco::StringTokenizer string_tokens(ignore_dbs, ",");
            std::stringstream ss;
            for (auto string_token : string_tokens)
            {
                string_token = Poco::trimInPlace(string_token);
                ignore_databases.emplace(string_token);
                ss << string_token << std::endl;
            }
            LOG_INFO(log, "Found ignore databases:\n" << ss.str());
        }

        if (config().has("raft.kvstore_path"))
        {
            kvstore_path = config().getString("raft.kvstore_path");
        }

        if (config().has("raft.storage_engine"))
        {
            String s_engine = config().getString("raft.storage_engine");
            std::transform(s_engine.begin(), s_engine.end(), s_engine.begin(), [](char ch) { return std::tolower(ch); });
            if (s_engine == "tmt")
                engine = ::TiDB::StorageEngine::TMT;
            else if (s_engine == "dm")
                engine = ::TiDB::StorageEngine::DM;
            else
                engine = engine_if_empty;
        }

        if (config().has("raft.disable_bg_flush"))
        {
            bool disable = config().getBool("raft.disable_bg_flush");
            if (disable)
            {
                if (engine == ::TiDB::StorageEngine::TMT)
                {
                    throw Exception("Illegal arguments: disable background flush while using engine TxnMergeTree.",
                        ErrorCodes::INVALID_CONFIG_PARAMETER);
                }
                disable_bg_flush = true;
            }
        }
    }

    {
        LOG_DEBUG(log, "Default storage engine: " << static_cast<Int64>(engine));
        /// create TMTContext
<<<<<<< HEAD
        global_context->createTMTContext(
            pd_addrs, learner_key, learner_value, ignore_databases, kvstore_path, flash_server_addr, engine, disable_bg_flush);
=======
        global_context->createTMTContext(pd_addrs, learner_key, learner_value, ignore_databases, kvstore_path);
>>>>>>> 02ebe5e2
        global_context->getTMTContext().getRegionTable().setTableCheckerThreshold(config().getDouble("flash.overlap_threshold", 0.9));
        global_context->getTMTContext().getKVStore()->setRegionCompactLogPeriod(
            Seconds{config().getUInt64("flash.compact_log_min_period", 5 * 60)});
    }

    /// Then, load remaining databases
    loadMetadata(*global_context);
    LOG_DEBUG(log, "Loaded metadata.");

    global_context->setCurrentDatabase(default_database);

    /// Then, sync schemas with TiDB, and initialize schema sync service.
    for (int i = 0; i < 180; i++) // retry for 3 mins
    {
        try
        {
            global_context->getTMTContext().getSchemaSyncer()->syncSchemas(*global_context);
            break;
        }
        catch (Poco::Exception & e)
        {
            LOG_ERROR(
                log, "Bootstrap failed because sync schema error: " << e.displayText() << "\n We will sleep 3 seconds and try again.");
            ::sleep(1);
        }
    }
    LOG_DEBUG(log, "Sync schemas done.");
    global_context->initializeSchemaSyncService();

    SCOPE_EXIT({
        /** Ask to cancel background jobs all table engines,
          *  and also query_log.
          * It is important to do early, not in destructor of Context, because
          *  table engines could use Context on destroy.
          */
        LOG_INFO(log, "Shutting down storages.");
        global_context->shutdown();
        LOG_DEBUG(log, "Shutted down storages.");
    });

    {
        /// initialize TMTContext
        global_context->getTMTContext().restore();
    }

    /// Then, startup grpc server to serve raft and/or flash services.
    std::unique_ptr<FlashService> flash_service = nullptr;
    std::unique_ptr<grpc::Server> flash_grpc_server = nullptr;
    {
        grpc::ServerBuilder builder;
        builder.AddListeningPort(flash_server_addr, grpc::InsecureServerCredentials());

        /// Init and register flash service.
        flash_service = std::make_unique<FlashService>(*this);
        builder.RegisterService(flash_service.get());
        LOG_INFO(log, "Flash service registered");

        /// Kick off grpc server.
        // Prevent TiKV from throwing "Received message larger than max (4404462 vs. 4194304)" error.
        builder.SetMaxReceiveMessageSize(-1);
        builder.SetMaxSendMessageSize(-1);
        flash_grpc_server = builder.BuildAndStart();
        LOG_INFO(log, "Flash grpc server listening on [" << flash_server_addr << "]");
    }

    SCOPE_EXIT({
        /// Shut down grpc server.
        // wait 5 seconds for pending rpcs to gracefully stop
        gpr_timespec deadline{5, 0, GPR_TIMESPAN};
        LOG_INFO(log, "Begin to shut down flash grpc server");
        flash_grpc_server->Shutdown(deadline);
        flash_grpc_server->Wait();
        flash_grpc_server.reset();
        LOG_INFO(log, "Shut down flash grpc server");

        /// Close flash service.
        LOG_INFO(log, "Begin to shut down flash service");
        flash_service.reset();
        LOG_INFO(log, "Shut down flash service");
    });

    TiFlashProxyConfig proxy_conf(config());
    TiFlashServer tiflash_instance_wrap{.tmt = global_context->getTMTContext()};
    TiFlashServerHelper helper{.inner = &tiflash_instance_wrap,
        .fn_gc_buff = GcBuff,
        .fn_handle_write_raft_cmd = HandleWriteRaftCmd,
        .fn_handle_admin_raft_cmd = HandleAdminRaftCmd,
        .fn_handle_apply_snapshot = HandleApplySnapshot,
        .fn_atomic_update_proxy = AtomicUpdateProxy,
        .fn_handle_destroy = HandleDestroy,

        // a special number, also defined in proxy
        .magic_number = 0x13579BDF,
        .version = 1};

    auto proxy_runner = std::thread([&proxy_conf, &log, &helper]() {
        if (!proxy_conf.inited)
            return;

        LOG_INFO(log, "Start tiflash proxy");
        run_tiflash_proxy_ffi((int)proxy_conf.args.size(), proxy_conf.args.data(), &helper);
        LOG_INFO(log, "End tiflash proxy");
    });

    SCOPE_EXIT({
        LOG_INFO(log, "Wait for tiflash proxy to join");
        proxy_runner.join();
        LOG_INFO(log, "TiFlash proxy finish");
    });

    if (has_zookeeper && config().has("distributed_ddl"))
    {
        /// DDL worker should be started after all tables were loaded
        String ddl_zookeeper_path = config().getString("distributed_ddl.path", "/clickhouse/task_queue/ddl/");
        global_context->setDDLWorker(std::make_shared<DDLWorker>(ddl_zookeeper_path, *global_context, &config(), "distributed_ddl"));
    }

    {
        Poco::Timespan keep_alive_timeout(config().getUInt("keep_alive_timeout", 10), 0);

        Poco::ThreadPool server_pool(3, config().getUInt("max_connections", 1024));
        Poco::Net::HTTPServerParams::Ptr http_params = new Poco::Net::HTTPServerParams;
        http_params->setTimeout(settings.receive_timeout);
        http_params->setKeepAliveTimeout(keep_alive_timeout);

        std::vector<std::unique_ptr<Poco::Net::TCPServer>> servers;

        std::vector<std::string> listen_hosts = DB::getMultipleValuesFromConfig(config(), "", "listen_host");

        bool listen_try = config().getBool("listen_try", false);
        if (listen_hosts.empty())
        {
            listen_hosts.emplace_back("::1");
            listen_hosts.emplace_back("127.0.0.1");
            listen_try = true;
        }

        auto make_socket_address = [&](const std::string & host, UInt16 port) {
            Poco::Net::SocketAddress socket_address;
            try
            {
                socket_address = Poco::Net::SocketAddress(host, port);
            }
            catch (const Poco::Net::DNSException & e)
            {
                const auto code = e.code();
                if (code == EAI_FAMILY
#if defined(EAI_ADDRFAMILY)
                    || code == EAI_ADDRFAMILY
#endif
                )
                {
                    LOG_ERROR(log,
                        "Cannot resolve listen_host (" << host << "), error " << e.code() << ": " << e.message()
                                                       << ". "
                                                          "If it is an IPv6 address and your host has disabled IPv6, then consider to "
                                                          "specify IPv4 address to listen in <listen_host> element of configuration "
                                                          "file. Example: <listen_host>0.0.0.0</listen_host>");
                }

                throw;
            }
            return socket_address;
        };

        auto socket_bind_listen = [&](auto & socket, const std::string & host, UInt16 port, bool secure = 0) {
            auto address = make_socket_address(host, port);
#if !POCO_CLICKHOUSE_PATCH || POCO_VERSION <= 0x02000000 // TODO: fill correct version
            if (secure)
                /// Bug in old poco, listen() after bind() with reusePort param will fail because have no implementation in SecureServerSocketImpl
                /// https://github.com/pocoproject/poco/pull/2257
                socket.bind(address, /* reuseAddress = */ true);
            else
#endif
#if POCO_VERSION < 0x01080000
                socket.bind(address, /* reuseAddress = */ true);
#else
            socket.bind(address, /* reuseAddress = */ true, /* reusePort = */ config().getBool("listen_reuse_port", false));
#endif

            socket.listen(/* backlog = */ config().getUInt("listen_backlog", 64));

            return address;
        };

        for (const auto & listen_host : listen_hosts)
        {
            /// For testing purposes, user may omit tcp_port or http_port or https_port in configuration file.
            try
            {
                /// HTTP
                if (config().has("http_port"))
                {
                    Poco::Net::ServerSocket socket;
                    auto address = socket_bind_listen(socket, listen_host, config().getInt("http_port"));
                    socket.setReceiveTimeout(settings.http_receive_timeout);
                    socket.setSendTimeout(settings.http_send_timeout);
                    servers.emplace_back(
                        new Poco::Net::HTTPServer(new HTTPHandlerFactory(*this, "HTTPHandler-factory"), server_pool, socket, http_params));

                    LOG_INFO(log, "Listening http://" + address.toString());
                }

                /// HTTPS
                if (config().has("https_port"))
                {
#if Poco_NetSSL_FOUND
                    std::call_once(ssl_init_once, SSLInit);

                    Poco::Net::SecureServerSocket socket;
                    auto address = socket_bind_listen(socket, listen_host, config().getInt("https_port"), /* secure = */ true);
                    socket.setReceiveTimeout(settings.http_receive_timeout);
                    socket.setSendTimeout(settings.http_send_timeout);
                    servers.emplace_back(
                        new Poco::Net::HTTPServer(new HTTPHandlerFactory(*this, "HTTPSHandler-factory"), server_pool, socket, http_params));

                    LOG_INFO(log, "Listening https://" + address.toString());
#else
                    throw Exception{"HTTPS protocol is disabled because Poco library was built without NetSSL support.",
                        ErrorCodes::SUPPORT_IS_DISABLED};
#endif
                }

                /// TCP
                if (config().has("tcp_port"))
                {
                    std::call_once(ssl_init_once, SSLInit);
                    Poco::Net::ServerSocket socket;
                    auto address = socket_bind_listen(socket, listen_host, config().getInt("tcp_port"));
                    socket.setReceiveTimeout(settings.receive_timeout);
                    socket.setSendTimeout(settings.send_timeout);
                    servers.emplace_back(
                        new Poco::Net::TCPServer(new TCPHandlerFactory(*this), server_pool, socket, new Poco::Net::TCPServerParams));

                    LOG_INFO(log, "Listening tcp: " + address.toString());
                }

                /// TCP with SSL
                if (config().has("tcp_port_secure"))
                {
#if Poco_NetSSL_FOUND
                    Poco::Net::SecureServerSocket socket;
                    auto address = socket_bind_listen(socket, listen_host, config().getInt("tcp_port_secure"), /* secure = */ true);
                    socket.setReceiveTimeout(settings.receive_timeout);
                    socket.setSendTimeout(settings.send_timeout);
                    servers.emplace_back(new Poco::Net::TCPServer(
                        new TCPHandlerFactory(*this, /* secure= */ true), server_pool, socket, new Poco::Net::TCPServerParams));
                    LOG_INFO(log, "Listening tcp_secure: " + address.toString());
#else
                    throw Exception{"SSL support for TCP protocol is disabled because Poco library was built without NetSSL support.",
                        ErrorCodes::SUPPORT_IS_DISABLED};
#endif
                }

                /// At least one of TCP and HTTP servers must be created.
                if (servers.empty())
                    throw Exception("No 'tcp_port' and 'http_port' is specified in configuration file.", ErrorCodes::NO_ELEMENTS_IN_CONFIG);

                /// Interserver IO HTTP
                if (config().has("interserver_http_port"))
                {
                    Poco::Net::ServerSocket socket;
                    auto address = socket_bind_listen(socket, listen_host, config().getInt("interserver_http_port"));
                    socket.setReceiveTimeout(settings.http_receive_timeout);
                    socket.setSendTimeout(settings.http_send_timeout);
                    servers.emplace_back(new Poco::Net::HTTPServer(
                        new InterserverIOHTTPHandlerFactory(*this, "InterserverIOHTTPHandler-factory"), server_pool, socket, http_params));

                    LOG_INFO(log, "Listening interserver http: " + address.toString());
                }
            }
            catch (const Poco::Net::NetException & e)
            {
                if (listen_try)
                    LOG_ERROR(log,
                        "Listen [" << listen_host << "]: " << e.code() << ": " << e.what() << ": " << e.message()
                                   << "  If it is an IPv6 or IPv4 address and your host has disabled IPv6 or IPv4, then consider to "
                                      "specify not disabled IPv4 or IPv6 address to listen in <listen_host> element of configuration "
                                      "file. Example for disabled IPv6: <listen_host>0.0.0.0</listen_host> ."
                                      " Example for disabled IPv4: <listen_host>::</listen_host>");
                else
                    throw;
            }
        }

        if (servers.empty())
            throw Exception("No servers started (add valid listen_host and 'tcp_port' or 'http_port' to configuration file.)",
                ErrorCodes::NO_ELEMENTS_IN_CONFIG);

        for (auto & server : servers)
            server->start();

        main_config_reloader->start();
        users_config_reloader->start();

        {
            std::stringstream message;
            message << "Available RAM = " << formatReadableSizeWithBinarySuffix(getMemoryAmount()) << ";"
                    << " physical cores = " << getNumberOfPhysicalCPUCores()
                    << ";"
                    // on ARM processors it can show only enabled at current moment cores
                    << " threads = " << std::thread::hardware_concurrency() << ".";
            LOG_INFO(log, message.str());
        }

        LOG_INFO(log, "Ready for connections.");

        SCOPE_EXIT({
            LOG_DEBUG(log, "Received termination signal.");
            LOG_DEBUG(log, "Waiting for current connections to close.");

            is_cancelled = true;

            int current_connections = 0;
            for (auto & server : servers)
            {
                server->stop();
                current_connections += server->currentConnections();
            }

            LOG_DEBUG(log,
                "Closed all listening sockets."
                    << (current_connections ? " Waiting for " + toString(current_connections) + " outstanding connections." : ""));

            if (current_connections)
            {
                const int sleep_max_ms = 1000 * config().getInt("shutdown_wait_unfinished", 5);
                const int sleep_one_ms = 100;
                int sleep_current_ms = 0;
                while (sleep_current_ms < sleep_max_ms)
                {
                    current_connections = 0;
                    for (auto & server : servers)
                        current_connections += server->currentConnections();
                    if (!current_connections)
                        break;
                    sleep_current_ms += sleep_one_ms;
                    std::this_thread::sleep_for(std::chrono::milliseconds(sleep_one_ms));
                }
            }

            LOG_DEBUG(log,
                "Closed connections." << (current_connections ? " But " + toString(current_connections)
                            + " remains."
                              " Tip: To increase wait time add to config: <shutdown_wait_unfinished>60</shutdown_wait_unfinished>"
                                                              : ""));

            main_config_reloader.reset();
            users_config_reloader.reset();
        });

        /// try to load dictionaries immediately, throw on error and die
        try
        {
            if (!config().getBool("dictionaries_lazy_load", true))
            {
                global_context->tryCreateEmbeddedDictionaries();
                global_context->tryCreateExternalDictionaries();
            }
        }
        catch (...)
        {
            LOG_ERROR(log, "Caught exception while loading dictionaries.");
            throw;
        }

        /// This object will periodically calculate some metrics.
        AsynchronousMetrics async_metrics(*global_context);
        attachSystemTablesAsync(*global_context->getDatabase("system"), async_metrics);

        std::vector<std::unique_ptr<MetricsTransmitter>> metrics_transmitters;
        for (const auto & graphite_key : DB::getMultipleKeysFromConfig(config(), "", "graphite"))
        {
            metrics_transmitters.emplace_back(std::make_unique<MetricsTransmitter>(*global_context, async_metrics, graphite_key));
        }

        auto metrics_prometheus = std::make_unique<MetricsPrometheus>(*global_context, async_metrics);

        SessionCleaner session_cleaner(*global_context);
        ClusterManagerService cluster_manager_service(*global_context, config_path);

        waitForTerminationRequest();
    }

    return Application::EXIT_OK;
}
} // namespace DB

int mainEntryClickHouseServer(int argc, char ** argv)
{
    DB::Server app;
    try
    {
        return app.run(argc, argv);
    }
    catch (...)
    {
        std::cerr << DB::getCurrentExceptionMessage(true) << "\n";
        auto code = DB::getCurrentExceptionCode();
        return code ? code : 1;
    }
}<|MERGE_RESOLUTION|>--- conflicted
+++ resolved
@@ -382,16 +382,14 @@
     if (mark_cache_size)
         global_context->setMarkCache(mark_cache_size);
 
-<<<<<<< HEAD
     /// Size of cache for minmax index, used by DeltaMerge engine.
     size_t minmax_index_cache_size
         = config().has("minmax_index_cache_size") ? config().getUInt64("minmax_index_cache_size") : mark_cache_size;
     if (minmax_index_cache_size)
         global_context->setMinMaxIndexCache(minmax_index_cache_size);
-=======
+
     /// Init TiFlash metrics.
     global_context->initializeTiFlashMetrics();
->>>>>>> 02ebe5e2
 
     /// Set path for format schema files
     auto format_schema_path = Poco::File(config().getString("format_schema_path", path + "format_schemas/"));
@@ -483,12 +481,7 @@
     {
         LOG_DEBUG(log, "Default storage engine: " << static_cast<Int64>(engine));
         /// create TMTContext
-<<<<<<< HEAD
-        global_context->createTMTContext(
-            pd_addrs, learner_key, learner_value, ignore_databases, kvstore_path, flash_server_addr, engine, disable_bg_flush);
-=======
-        global_context->createTMTContext(pd_addrs, learner_key, learner_value, ignore_databases, kvstore_path);
->>>>>>> 02ebe5e2
+        global_context->createTMTContext(pd_addrs, learner_key, learner_value, ignore_databases, kvstore_path, engine, disable_bg_flush);
         global_context->getTMTContext().getRegionTable().setTableCheckerThreshold(config().getDouble("flash.overlap_threshold", 0.9));
         global_context->getTMTContext().getKVStore()->setRegionCompactLogPeriod(
             Seconds{config().getUInt64("flash.compact_log_min_period", 5 * 60)});
