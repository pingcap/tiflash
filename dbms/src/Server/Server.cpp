#include "Server.h"

#include <AggregateFunctions/registerAggregateFunctions.h>
#include <Common/ClickHouseRevision.h>
#include <Common/Config/ConfigReloader.h>
#include <Common/CurrentMetrics.h>
#include <Common/Macros.h>
#include <Common/StringUtils/StringUtils.h>
#include <Common/ZooKeeper/ZooKeeper.h>
#include <Common/ZooKeeper/ZooKeeperNodeCache.h>
#include <Common/config.h>
#include <Common/getFQDNOrHostName.h>
#include <Common/getMultipleKeysFromConfig.h>
#include <Common/getNumberOfPhysicalCPUCores.h>
#include <Flash/FlashService.h>
#include <Functions/registerFunctions.h>
#include <IO/HTTPCommon.h>
#include <Interpreters/AsynchronousMetrics.h>
#include <Interpreters/DDLWorker.h>
#include <Interpreters/ProcessList.h>
#include <Interpreters/loadMetadata.h>
#include <Poco/DirectoryIterator.h>
#include <Poco/Net/HTTPServer.h>
#include <Poco/Net/NetException.h>
#include <Poco/StringTokenizer.h>
#include <Raft/RaftService.h>
#include <Storages/StorageReplicatedMergeTree.h>
#include <Storages/System/attachSystemTables.h>
#include <Storages/Transaction/SchemaSyncer.h>
#include <Storages/Transaction/TMTContext.h>
#include <Storages/registerStorages.h>
#include <TableFunctions/registerTableFunctions.h>
#include <common/ErrorHandlers.h>
#include <common/getMemoryAmount.h>
#include <common/logger_useful.h>
#include <sys/resource.h>
#include <ext/scope_guard.h>
#include <memory>
#include "HTTPHandlerFactory.h"
#include "MetricsTransmitter.h"
#include "StatusFile.h"
#include "TCPHandlerFactory.h"

#if Poco_NetSSL_FOUND
#include <Poco/Net/Context.h>
#include <Poco/Net/SecureServerSocket.h>
#endif

namespace CurrentMetrics
{
    extern const Metric Revision;
}

namespace DB
{

namespace ErrorCodes
{
    extern const int NO_ELEMENTS_IN_CONFIG;
    extern const int SUPPORT_IS_DISABLED;
    extern const int ARGUMENT_OUT_OF_BOUND;
}


static std::string getCanonicalPath(std::string && path)
{
    Poco::trimInPlace(path);
    if (path.empty())
        throw Exception("path configuration parameter is empty");
    if (path.back() != '/')
        path += '/';
    return std::move(path);
}

void Server::uninitialize()
{
    logger().information("shutting down");
    BaseDaemon::uninitialize();
}

void Server::initialize(Poco::Util::Application & self)
{
    BaseDaemon::initialize(self);
    logger().information("starting up");
}

std::string Server::getDefaultCorePath() const
{
    return getCanonicalPath(config().getString("path")) + "cores";
}

int Server::main(const std::vector<std::string> & /*args*/)
{
    Logger * log = &logger();

    registerFunctions();
    registerAggregateFunctions();
    registerTableFunctions();
    registerStorages();

    CurrentMetrics::set(CurrentMetrics::Revision, ClickHouseRevision::get());

    /** Context contains all that query execution is dependent:
      *  settings, available functions, data types, aggregate functions, databases...
      */
    global_context = std::make_unique<Context>(Context::createGlobal());
    global_context->setGlobalContext(*global_context);
    global_context->setApplicationType(Context::ApplicationType::SERVER);

    bool has_zookeeper = config().has("zookeeper");

    zkutil::ZooKeeperNodeCache main_config_zk_node_cache([&] { return global_context->getZooKeeper(); });
    if (loaded_config.has_zk_includes)
    {
        auto old_configuration = loaded_config.configuration;
        ConfigProcessor config_processor(config_path);
        loaded_config = config_processor.loadConfigWithZooKeeperIncludes(
            main_config_zk_node_cache, /* fallback_to_preprocessed = */ true);
        config_processor.savePreprocessedConfig(loaded_config);
        config().removeConfiguration(old_configuration.get());
        config().add(loaded_config.configuration.duplicate(), PRIO_DEFAULT, false);
    }

    std::vector<String> all_fast_path;
    if (config().has("fast_path"))
    {
        String fast_paths = config().getString("fast_path");
        Poco::trimInPlace(fast_paths);
        if (!fast_paths.empty())
        {
            Poco::StringTokenizer string_tokens(fast_paths, ";");
            for (auto it = string_tokens.begin(); it != string_tokens.end(); it++)
            {
                all_fast_path.emplace_back(getCanonicalPath(std::string(*it)));
                LOG_DEBUG(log, "Fast data part candidate path: " << getCanonicalPath(std::string(*it)));
            }
        }
    }
    String paths = config().getString("path");
    std::vector<String> all_normal_path;
    Poco::trimInPlace(paths);
    if (paths.empty())
        throw Exception("path configuration parameter is empty");
    Poco::StringTokenizer string_tokens(paths, ";");
    for (auto it = string_tokens.begin(); it != string_tokens.end(); it++)
    {
        all_normal_path.emplace_back(getCanonicalPath(std::string(*it)));
        LOG_DEBUG(log, "Data part candidate path: " << std::string(*it));
    }

    std::string path = all_normal_path[0];
    std::string default_database = config().getString("default_database", "default");
    global_context->setPath(path);
    global_context->initializePartPathSelector(std::move(all_normal_path), std::move(all_fast_path));

    /// Create directories for 'path' and for default database, if not exist.
    for (const String & candidate_path : global_context->getPartPathSelector().getAllPath())
    {
        Poco::File(candidate_path + "data/" + default_database).createDirectories();
    }
    Poco::File(path + "metadata/" + default_database).createDirectories();

    StatusFile status{path + "status"};

    SCOPE_EXIT({
        /** Explicitly destroy Context. It is more convenient than in destructor of Server, because logger is still available.
          * At this moment, no one could own shared part of Context.
          */
        global_context.reset();

        LOG_DEBUG(log, "Destroyed global context.");
    });

    /// Try to increase limit on number of open files.
    {
        rlimit rlim;
        if (getrlimit(RLIMIT_NOFILE, &rlim))
            throw Poco::Exception("Cannot getrlimit");

        if (rlim.rlim_cur == rlim.rlim_max)
        {
            LOG_DEBUG(log, "rlimit on number of file descriptors is " << rlim.rlim_cur);
        }
        else
        {
            rlim_t old = rlim.rlim_cur;
            rlim.rlim_cur = config().getUInt("max_open_files", rlim.rlim_max);
            int rc = setrlimit(RLIMIT_NOFILE, &rlim);
            if (rc != 0)
                LOG_WARNING(log,
                    "Cannot set max number of file descriptors to " << rlim.rlim_cur
                        << ". Try to specify max_open_files according to your system limits. error: "
                        << strerror(errno));
            else
                LOG_DEBUG(log, "Set max number of file descriptors to " << rlim.rlim_cur << " (was " << old << ").");
        }
    }

    static ServerErrorHandler error_handler;
    Poco::ErrorHandler::set(&error_handler);

    /// Initialize DateLUT early, to not interfere with running time of first query.
    LOG_DEBUG(log, "Initializing DateLUT.");
    DateLUT::instance();
    LOG_TRACE(log, "Initialized DateLUT with time zone `" << DateLUT::instance().getTimeZone() << "'.");

    /// Directory with temporary data for processing of heavy queries.
    {
        std::string tmp_path = config().getString("tmp_path", path + "tmp/");
        global_context->setTemporaryPath(tmp_path);
        Poco::File(tmp_path).createDirectories();

        /// Clearing old temporary files.
        Poco::DirectoryIterator dir_end;
        for (Poco::DirectoryIterator it(tmp_path); it != dir_end; ++it)
        {
            if (it->isFile() && startsWith(it.name(), "tmp"))
            {
                LOG_DEBUG(log, "Removing old temporary file " << it->path());
                it->remove();
            }
        }
    }

    /** Directory with 'flags': files indicating temporary settings for the server set by system administrator.
      * Flags may be cleared automatically after being applied by the server.
      * Examples: do repair of local data; clone all replicated tables from replica.
      */
    {
        Poco::File(path + "flags/").createDirectories();
        global_context->setFlagsPath(path + "flags/");
    }

    /** Directory with user provided files that are usable by 'file' table function.
      */
    {

        std::string user_files_path = config().getString("user_files_path", path + "user_files/");
        global_context->setUserFilesPath(user_files_path);
        Poco::File(user_files_path).createDirectories();
    }

    if (config().has("interserver_http_port"))
    {
        String this_host = config().getString("interserver_http_host", "");

        if (this_host.empty())
        {
            this_host = getFQDNOrHostName();
            LOG_DEBUG(log,
                "Configuration parameter 'interserver_http_host' doesn't exist or exists and empty. Will use '" + this_host
                    + "' as replica host.");
        }

        String port_str = config().getString("interserver_http_port");
        int port = parse<int>(port_str);

        if (port < 0 || port > 0xFFFF)
            throw Exception("Out of range 'interserver_http_port': " + toString(port), ErrorCodes::ARGUMENT_OUT_OF_BOUND);

        global_context->setInterserverIOAddress(this_host, port);
    }

    if (config().has("macros"))
        global_context->setMacros(std::make_unique<Macros>(config(), "macros"));

    /// Initialize main config reloader.
    std::string include_from_path = config().getString("include_from", "/etc/metrika.xml");
    auto main_config_reloader = std::make_unique<ConfigReloader>(config_path,
        include_from_path,
        std::move(main_config_zk_node_cache),
        [&](ConfigurationPtr config)
        {
            buildLoggers(*config);
            global_context->setClustersConfig(config);
            global_context->setMacros(std::make_unique<Macros>(*config, "macros"));
        },
        /* already_loaded = */ true);

    /// Initialize users config reloader.
    std::string users_config_path = config().getString("users_config", config_path);
    /// If path to users' config isn't absolute, try guess its root (current) dir.
    /// At first, try to find it in dir of main config, after will use current dir.
    if (users_config_path.empty() || users_config_path[0] != '/')
    {
        std::string config_dir = Poco::Path(config_path).parent().toString();
        if (Poco::File(config_dir + users_config_path).exists())
            users_config_path = config_dir + users_config_path;
    }
    auto users_config_reloader = std::make_unique<ConfigReloader>(users_config_path,
        include_from_path,
        zkutil::ZooKeeperNodeCache([&] { return global_context->getZooKeeper(); }),
        [&](ConfigurationPtr config) { global_context->setUsersConfig(config); },
        /* already_loaded = */ false);

    /// Reload config in SYSTEM RELOAD CONFIG query.
    global_context->setConfigReloadCallback([&]() {
        main_config_reloader->reload();
        users_config_reloader->reload();
    });

    /// Limit on total number of concurrently executed queries.
    global_context->getProcessList().setMaxSize(config().getInt("max_concurrent_queries", 0));

    /// Setup protection to avoid accidental DROP for big tables (that are greater than 50 GB by default)
    if (config().has("max_table_size_to_drop"))
        global_context->setMaxTableSizeToDrop(config().getUInt64("max_table_size_to_drop"));

    /// Size of cache for uncompressed blocks. Zero means disabled.
    size_t uncompressed_cache_size = config().getUInt64("uncompressed_cache_size", 0);
    if (uncompressed_cache_size)
        global_context->setUncompressedCache(uncompressed_cache_size);

    /// Quota size in bytes of persisted mapping cache. 0 means unlimited.
    size_t persisted_cache_size = config().getUInt64("persisted_mapping_cache_size", 0);
    /// Path of persisted cache in fast(er) disk device. Empty means disabled.
    std::string persisted_cache_path = config().getString("persisted_mapping_cache_path", "");
    if (!persisted_cache_path.empty())
        global_context->setPersistedCache(persisted_cache_size, persisted_cache_path);

    bool use_L0_opt = config().getBool("l0_optimize", true);
    global_context->setUseL0Opt(use_L0_opt);

    /// Load global settings from default_profile and system_profile.
    global_context->setDefaultProfiles(config());
    Settings & settings = global_context->getSettingsRef();

    /// Size of cache for marks (index of MergeTree family of tables). It is necessary.
    size_t mark_cache_size = config().getUInt64("mark_cache_size");
    if (mark_cache_size)
        global_context->setMarkCache(mark_cache_size);

    /// Set path for format schema files
    auto format_schema_path = Poco::File(config().getString("format_schema_path", path + "format_schemas/"));
    global_context->setFormatSchemaPath(format_schema_path.path() + "/");
    format_schema_path.createDirectories();

    LOG_INFO(log, "Loading metadata.");
    loadMetadataSystem(*global_context);
    /// After attaching system databases we can initialize system log.
    global_context->initializeSystemLogs();
    /// After the system database is created, attach virtual system tables (in addition to query_log and part_log)
    attachSystemTablesServer(*global_context->getDatabase("system"), has_zookeeper);
    /// Load raft related configs ahead of loading metadata, as TMT storage relies on TMT context, which needs these configs.
    bool need_raft_service = false;
    std::vector<std::string> pd_addrs;
    std::string learner_key;
    std::string learner_value;
    std::unordered_set<std::string> ignore_databases{"system"};
    std::string kvstore_path = path + "kvstore/";
    std::string raft_service_addr;

    if (config().has("raft"))
    {
        need_raft_service = true;

        if (config().has("raft.pd_addr"))
        {
            String pd_service_addrs = config().getString("raft.pd_addr");
            Poco::StringTokenizer string_tokens(pd_service_addrs, ";");
            for (auto it = string_tokens.begin(); it != string_tokens.end(); it++)
            {
                pd_addrs.push_back(*it);
            }
            LOG_INFO(log, "Found pd addrs: " << pd_service_addrs);
        }
        else
        {
            LOG_INFO(log, "Not found pd addrs.");
        }

        if (config().has("raft.learner_key"))
        {
            learner_key = config().getString("raft.learner_key");
        }
        else
        {
            learner_key = "zone";
        }

        if (config().has("raft.learner_value"))
        {
            learner_value = config().getString("raft.learner_value");
        }
        else
        {
            learner_value = "engine";
        }

        if (config().has("raft.ignore_databases"))
        {
            String ignore_dbs = config().getString("raft.ignore_databases");
            Poco::StringTokenizer string_tokens(ignore_dbs, ",");
            std::stringstream ss;
            for (auto string_token : string_tokens)
            {
                string_token = Poco::trimInPlace(string_token);
                ignore_databases.emplace(string_token);
                ss << string_token << std::endl;
            }
            LOG_INFO(log, "Found ignore databases:\n" << ss.str());
        }

        if (config().has("raft.kvstore_path"))
        {
            kvstore_path = config().getString("raft.kvstore_path");
        }
        raft_service_addr = config().getString("raft.service_addr");
    }

    {
        /// create TMTContext
        global_context->createTMTContext(pd_addrs, learner_key, learner_value, ignore_databases, kvstore_path, raft_service_addr);
    }

    /// Then, load remaining databases
    loadMetadata(*global_context);
    LOG_DEBUG(log, "Loaded metadata.");

    global_context->setCurrentDatabase(default_database);

    /// Then, sync schemas with TiDB, and initialize schema sync service.
    for (int i = 0; i < 180 ; i++) // retry for 3 mins
    {
        try
        {
            global_context->getTMTContext().getSchemaSyncer()->syncSchemas(*global_context);
            break;
        }
        catch (Poco::Exception & e)
        {
            LOG_ERROR(log, "Bootstrap failed because sync schema error: " << e.displayText() << "\n We will sleep 3 seconds and try again.");
            ::sleep(1);
        }
    }
    LOG_DEBUG(log, "Sync schemas done.");
    global_context->initializeSchemaSyncService();

    SCOPE_EXIT({
        /** Ask to cancel background jobs all table engines,
          *  and also query_log.
          * It is important to do early, not in destructor of Context, because
          *  table engines could use Context on destroy.
          */
        LOG_INFO(log, "Shutting down storages.");
        global_context->shutdown();
        LOG_DEBUG(log, "Shutted down storages.");
    });

    {
        /// initialize TMTContext
        global_context->getTMTContext().restore();
    }

    /// Then, startup grpc server to serve raft and/or flash services.
    String flash_server_addr = config().getString("flash.service_addr", "0.0.0.0:3930");
    std::unique_ptr<FlashService> flash_service = nullptr;
    std::unique_ptr<grpc::Server> flash_grpc_server = nullptr;
    {
<<<<<<< HEAD
        global_context->initializeRaftService(raft_service_addr);
=======
        grpc::ServerBuilder builder;
        builder.AddListeningPort(flash_server_addr, grpc::InsecureServerCredentials());

        /// Init and register raft service if necessary.
        if (need_raft_service)
        {
            global_context->initializeRaftService();
            builder.RegisterService(&(global_context->getRaftService()));
            LOG_INFO(log, "Raft service registered");
        }

        /// Init and register flash service.
        flash_service = std::make_unique<FlashService>(*this);
        builder.RegisterService(flash_service.get());
        LOG_INFO(log, "Flash service registered");

        /// Kick off grpc server.
        // Prevent TiKV from throwing "Received message larger than max (4404462 vs. 4194304)" error.
        builder.SetMaxReceiveMessageSize(-1);
        builder.SetMaxSendMessageSize(-1);
        flash_grpc_server = builder.BuildAndStart();
        LOG_INFO(log, "Flash grpc server listening on [" << flash_server_addr << "]");
>>>>>>> 5771f0cc
    }

    SCOPE_EXIT({
        /// Shut down grpc server.
        // wait 5 seconds for pending rpcs to gracefully stop
        gpr_timespec deadline{5, 0, GPR_TIMESPAN};
        LOG_INFO(log, "Begin to shut down flash grpc server");
        flash_grpc_server->Shutdown(deadline);
        flash_grpc_server->Wait();
        flash_grpc_server.reset();
        LOG_INFO(log, "Shut down flash grpc server");

        /// Close flash service.
        LOG_INFO(log, "Begin to shut down flash service");
        flash_service.reset();
        LOG_INFO(log, "Shut down flash service");

        /// Close raft service if necessary.
        if (need_raft_service)
        {
            LOG_INFO(log, "Begin to shut down raft service");
            global_context->shutdownRaftService();
            LOG_INFO(log, "Shut down raft service");
        }
    });

    if (has_zookeeper && config().has("distributed_ddl"))
    {
        /// DDL worker should be started after all tables were loaded
        String ddl_zookeeper_path = config().getString("distributed_ddl.path", "/clickhouse/task_queue/ddl/");
        global_context->setDDLWorker(std::make_shared<DDLWorker>(ddl_zookeeper_path, *global_context, &config(), "distributed_ddl"));
    }

    {
        Poco::Timespan keep_alive_timeout(config().getUInt("keep_alive_timeout", 10), 0);

        Poco::ThreadPool server_pool(3, config().getUInt("max_connections", 1024));
        Poco::Net::HTTPServerParams::Ptr http_params = new Poco::Net::HTTPServerParams;
        http_params->setTimeout(settings.receive_timeout);
        http_params->setKeepAliveTimeout(keep_alive_timeout);

        std::vector<std::unique_ptr<Poco::Net::TCPServer>> servers;

        std::vector<std::string> listen_hosts = DB::getMultipleValuesFromConfig(config(), "", "listen_host");

        bool listen_try = config().getBool("listen_try", false);
        if (listen_hosts.empty())
        {
            listen_hosts.emplace_back("::1");
            listen_hosts.emplace_back("127.0.0.1");
            listen_try = true;
        }

        auto make_socket_address = [&](const std::string & host, UInt16 port)
        {
            Poco::Net::SocketAddress socket_address;
            try
            {
                socket_address = Poco::Net::SocketAddress(host, port);
            }
            catch (const Poco::Net::DNSException & e)
            {
                const auto code = e.code();
                if (code == EAI_FAMILY
#if defined(EAI_ADDRFAMILY)
                    || code == EAI_ADDRFAMILY
#endif
                    )
                {
                    LOG_ERROR(log,
                        "Cannot resolve listen_host (" << host << "), error " << e.code() << ": " << e.message() << ". "
                        "If it is an IPv6 address and your host has disabled IPv6, then consider to "
                        "specify IPv4 address to listen in <listen_host> element of configuration "
                        "file. Example: <listen_host>0.0.0.0</listen_host>");
                }

                throw;
            }
            return socket_address;
        };

        auto socket_bind_listen = [&](auto & socket, const std::string & host, UInt16 port, bool secure = 0)
        {
               auto address = make_socket_address(host, port);
#if !POCO_CLICKHOUSE_PATCH || POCO_VERSION <= 0x02000000 // TODO: fill correct version
               if (secure)
                   /// Bug in old poco, listen() after bind() with reusePort param will fail because have no implementation in SecureServerSocketImpl
                   /// https://github.com/pocoproject/poco/pull/2257
                   socket.bind(address, /* reuseAddress = */ true);
               else
#endif
#if POCO_VERSION < 0x01080000
                   socket.bind(address, /* reuseAddress = */ true);
#else
                   socket.bind(address, /* reuseAddress = */ true, /* reusePort = */ config().getBool("listen_reuse_port", false));
#endif

               socket.listen(/* backlog = */ config().getUInt("listen_backlog", 64));

               return address;
        };

        for (const auto & listen_host : listen_hosts)
        {
            /// For testing purposes, user may omit tcp_port or http_port or https_port in configuration file.
            try
            {
                /// HTTP
                if (config().has("http_port"))
                {
                    Poco::Net::ServerSocket socket;
                    auto address = socket_bind_listen(socket, listen_host, config().getInt("http_port"));
                    socket.setReceiveTimeout(settings.http_receive_timeout);
                    socket.setSendTimeout(settings.http_send_timeout);
                    servers.emplace_back(new Poco::Net::HTTPServer(
                        new HTTPHandlerFactory(*this, "HTTPHandler-factory"),
                        server_pool,
                        socket,
                        http_params));

                    LOG_INFO(log, "Listening http://" + address.toString());
                }

                /// HTTPS
                if (config().has("https_port"))
                {
#if Poco_NetSSL_FOUND
                    std::call_once(ssl_init_once, SSLInit);

                    Poco::Net::SecureServerSocket socket;
                    auto address = socket_bind_listen(socket, listen_host, config().getInt("https_port"), /* secure = */ true);
                    socket.setReceiveTimeout(settings.http_receive_timeout);
                    socket.setSendTimeout(settings.http_send_timeout);
                    servers.emplace_back(new Poco::Net::HTTPServer(
                        new HTTPHandlerFactory(*this, "HTTPSHandler-factory"),
                        server_pool,
                        socket,
                        http_params));

                    LOG_INFO(log, "Listening https://" + address.toString());
#else
                    throw Exception{"HTTPS protocol is disabled because Poco library was built without NetSSL support.",
                        ErrorCodes::SUPPORT_IS_DISABLED};
#endif
                }

                /// TCP
                if (config().has("tcp_port"))
                {
                    std::call_once(ssl_init_once, SSLInit);
                    Poco::Net::ServerSocket socket;
                    auto address = socket_bind_listen(socket, listen_host, config().getInt("tcp_port"));
                    socket.setReceiveTimeout(settings.receive_timeout);
                    socket.setSendTimeout(settings.send_timeout);
                    servers.emplace_back(new Poco::Net::TCPServer(
                        new TCPHandlerFactory(*this),
                        server_pool,
                        socket,
                        new Poco::Net::TCPServerParams));

                    LOG_INFO(log, "Listening tcp: " + address.toString());
                }

                /// TCP with SSL
                if (config().has("tcp_port_secure"))
                {
#if Poco_NetSSL_FOUND
                    Poco::Net::SecureServerSocket socket;
                    auto address = socket_bind_listen(socket, listen_host, config().getInt("tcp_port_secure"), /* secure = */ true);
                    socket.setReceiveTimeout(settings.receive_timeout);
                    socket.setSendTimeout(settings.send_timeout);
                    servers.emplace_back(new Poco::Net::TCPServer(
                        new TCPHandlerFactory(*this, /* secure= */ true ),
                                                                  server_pool,
                                                                  socket,
                                                                  new Poco::Net::TCPServerParams));
                    LOG_INFO(log, "Listening tcp_secure: " + address.toString());
#else
                    throw Exception{"SSL support for TCP protocol is disabled because Poco library was built without NetSSL support.",
                        ErrorCodes::SUPPORT_IS_DISABLED};
#endif
                }

                /// At least one of TCP and HTTP servers must be created.
                if (servers.empty())
                    throw Exception("No 'tcp_port' and 'http_port' is specified in configuration file.", ErrorCodes::NO_ELEMENTS_IN_CONFIG);

                /// Interserver IO HTTP
                if (config().has("interserver_http_port"))
                {
                    Poco::Net::ServerSocket socket;
                    auto address = socket_bind_listen(socket, listen_host, config().getInt("interserver_http_port"));
                    socket.setReceiveTimeout(settings.http_receive_timeout);
                    socket.setSendTimeout(settings.http_send_timeout);
                    servers.emplace_back(new Poco::Net::HTTPServer(
                        new InterserverIOHTTPHandlerFactory(*this, "InterserverIOHTTPHandler-factory"),
                        server_pool,
                        socket,
                        http_params));

                    LOG_INFO(log, "Listening interserver http: " + address.toString());
                }
            }
            catch (const Poco::Net::NetException & e)
            {
                if (listen_try)
                    LOG_ERROR(log, "Listen [" << listen_host << "]: " << e.code() << ": " << e.what() << ": " << e.message()
                        << "  If it is an IPv6 or IPv4 address and your host has disabled IPv6 or IPv4, then consider to "
                        "specify not disabled IPv4 or IPv6 address to listen in <listen_host> element of configuration "
                        "file. Example for disabled IPv6: <listen_host>0.0.0.0</listen_host> ."
                        " Example for disabled IPv4: <listen_host>::</listen_host>");
                else
                    throw;
            }
        }

        if (servers.empty())
             throw Exception("No servers started (add valid listen_host and 'tcp_port' or 'http_port' to configuration file.)", ErrorCodes::NO_ELEMENTS_IN_CONFIG);

        for (auto & server : servers)
            server->start();

        main_config_reloader->start();
        users_config_reloader->start();

        {
            std::stringstream message;
            message << "Available RAM = " << formatReadableSizeWithBinarySuffix(getMemoryAmount()) << ";"
                << " physical cores = " << getNumberOfPhysicalCPUCores() << ";"
                // on ARM processors it can show only enabled at current moment cores
                << " threads = " <<  std::thread::hardware_concurrency() << ".";
            LOG_INFO(log, message.str());
        }

        LOG_INFO(log, "Ready for connections.");

        SCOPE_EXIT({
            LOG_DEBUG(log, "Received termination signal.");
            LOG_DEBUG(log, "Waiting for current connections to close.");

            is_cancelled = true;

            int current_connections = 0;
            for (auto & server : servers)
            {
                server->stop();
                current_connections += server->currentConnections();
            }

            LOG_DEBUG(log,
                "Closed all listening sockets."
                    << (current_connections ? " Waiting for " + toString(current_connections) + " outstanding connections." : ""));

            if (current_connections)
            {
                const int sleep_max_ms = 1000 * config().getInt("shutdown_wait_unfinished", 5);
                const int sleep_one_ms = 100;
                int sleep_current_ms = 0;
                while (sleep_current_ms < sleep_max_ms)
                {
                    current_connections = 0;
                    for (auto & server : servers)
                        current_connections += server->currentConnections();
                    if (!current_connections)
                        break;
                    sleep_current_ms += sleep_one_ms;
                    std::this_thread::sleep_for(std::chrono::milliseconds(sleep_one_ms));
                }
            }

            LOG_DEBUG(
                log, "Closed connections." << (current_connections ? " But " + toString(current_connections) + " remains."
                    " Tip: To increase wait time add to config: <shutdown_wait_unfinished>60</shutdown_wait_unfinished>" : ""));

            main_config_reloader.reset();
            users_config_reloader.reset();
        });

        /// try to load dictionaries immediately, throw on error and die
        try
        {
            if (!config().getBool("dictionaries_lazy_load", true))
            {
                global_context->tryCreateEmbeddedDictionaries();
                global_context->tryCreateExternalDictionaries();
            }
        }
        catch (...)
        {
            LOG_ERROR(log, "Caught exception while loading dictionaries.");
            throw;
        }

        /// This object will periodically calculate some metrics.
        AsynchronousMetrics async_metrics(*global_context);
        attachSystemTablesAsync(*global_context->getDatabase("system"), async_metrics);

        std::vector<std::unique_ptr<MetricsTransmitter>> metrics_transmitters;
        for (const auto & graphite_key : DB::getMultipleKeysFromConfig(config(), "", "graphite"))
        {
            metrics_transmitters.emplace_back(std::make_unique<MetricsTransmitter>(
                *global_context, async_metrics, graphite_key));
        }

        SessionCleaner session_cleaner(*global_context);

        waitForTerminationRequest();
    }

    return Application::EXIT_OK;
}
}

int mainEntryClickHouseServer(int argc, char ** argv)
{
    DB::Server app;
    try
    {
        return app.run(argc, argv);
    }
    catch (...)
    {
        std::cerr << DB::getCurrentExceptionMessage(true) << "\n";
        auto code = DB::getCurrentExceptionCode();
        return code ? code : 1;
    }
}<|MERGE_RESOLUTION|>--- conflicted
+++ resolved
@@ -348,7 +348,8 @@
     std::string learner_value;
     std::unordered_set<std::string> ignore_databases{"system"};
     std::string kvstore_path = path + "kvstore/";
-    std::string raft_service_addr;
+    /// Then, startup grpc server to serve raft and/or flash services.
+    String flash_server_addr = config().getString("flash.service_addr", "0.0.0.0:3930");
 
     if (config().has("raft"))
     {
@@ -405,12 +406,11 @@
         {
             kvstore_path = config().getString("raft.kvstore_path");
         }
-        raft_service_addr = config().getString("raft.service_addr");
     }
 
     {
         /// create TMTContext
-        global_context->createTMTContext(pd_addrs, learner_key, learner_value, ignore_databases, kvstore_path, raft_service_addr);
+        global_context->createTMTContext(pd_addrs, learner_key, learner_value, ignore_databases, kvstore_path, flash_server_addr);
     }
 
     /// Then, load remaining databases
@@ -452,14 +452,9 @@
         global_context->getTMTContext().restore();
     }
 
-    /// Then, startup grpc server to serve raft and/or flash services.
-    String flash_server_addr = config().getString("flash.service_addr", "0.0.0.0:3930");
     std::unique_ptr<FlashService> flash_service = nullptr;
     std::unique_ptr<grpc::Server> flash_grpc_server = nullptr;
     {
-<<<<<<< HEAD
-        global_context->initializeRaftService(raft_service_addr);
-=======
         grpc::ServerBuilder builder;
         builder.AddListeningPort(flash_server_addr, grpc::InsecureServerCredentials());
 
@@ -482,7 +477,6 @@
         builder.SetMaxSendMessageSize(-1);
         flash_grpc_server = builder.BuildAndStart();
         LOG_INFO(log, "Flash grpc server listening on [" << flash_server_addr << "]");
->>>>>>> 5771f0cc
     }
 
     SCOPE_EXIT({
