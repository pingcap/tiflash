#include "Server.h"

#include <AggregateFunctions/registerAggregateFunctions.h>
#include <Common/CPUAffinityManager.h>
#include <Common/ClickHouseRevision.h>
#include <Common/Config/ConfigReloader.h>
#include <Common/CurrentMetrics.h>
#include <Common/Macros.h>
#include <Common/RedactHelpers.h>
#include <Common/StringUtils/StringUtils.h>
#include <Common/TiFlashBuildInfo.h>
#include <Common/TiFlashException.h>
#include <Common/TiFlashMetrics.h>
#include <Common/config.h>
#include <Common/escapeForFileName.h>
#include <Common/formatReadable.h>
#include <Common/getFQDNOrHostName.h>
#include <Common/getMultipleKeysFromConfig.h>
#include <Common/getNumberOfPhysicalCPUCores.h>
#include <Common/setThreadName.h>
#include <Encryption/DataKeyManager.h>
#include <Encryption/FileProvider.h>
#include <Encryption/MockKeyManager.h>
#include <Encryption/RateLimiter.h>
#include <Flash/DiagnosticsService.h>
#include <Flash/FlashService.h>
#include <Functions/registerFunctions.h>
#include <IO/HTTPCommon.h>
#include <IO/ReadHelpers.h>
#include <IO/createReadBufferFromFileBase.h>
#include <Interpreters/AsynchronousMetrics.h>
#include <Interpreters/IDAsPathUpgrader.h>
#include <Interpreters/ProcessList.h>
#include <Interpreters/loadMetadata.h>
#include <Poco/DirectoryIterator.h>
#include <Poco/Net/HTTPServer.h>
#include <Poco/Net/NetException.h>
#include <Poco/StringTokenizer.h>
#include <Poco/Timestamp.h>
#include <Server/RaftConfigParser.h>
#include <Server/StorageConfigParser.h>
#include <Server/UserConfigParser.h>
#include <Storages/FormatVersion.h>
#include <Storages/IManageableStorage.h>
#include <Storages/PathCapacityMetrics.h>
#include <Storages/System/attachSystemTables.h>
#include <Storages/Transaction/FileEncryption.h>
#include <Storages/Transaction/KVStore.h>
#include <Storages/Transaction/ProxyFFI.h>
#include <Storages/Transaction/SchemaSyncer.h>
#include <Storages/Transaction/TMTContext.h>
#include <Storages/registerStorages.h>
#include <TableFunctions/registerTableFunctions.h>
#include <common/ErrorHandlers.h>
#include <common/config_common.h>
#include <common/getMemoryAmount.h>
#include <common/logger_useful.h>
#include <sys/resource.h>

#include <boost/algorithm/string/classification.hpp>
#include <boost/algorithm/string/split.hpp>
#include <ext/scope_guard.h>
#include <limits>
#include <memory>

#include "ClusterManagerService.h"
#include "HTTPHandlerFactory.h"
#include "MetricsPrometheus.h"
#include "MetricsTransmitter.h"
#include "StatusFile.h"
#include "TCPHandlerFactory.h"

#if Poco_NetSSL_FOUND
#include <Poco/Net/Context.h>
#include <Poco/Net/SecureServerSocket.h>
#include <grpc++/grpc++.h>
#endif

#if USE_JEMALLOC
#include <jemalloc/jemalloc.h>
#endif

#if USE_MIMALLOC
#include <Poco/JSON/Parser.h>
#include <mimalloc.h>

#include <fstream>
#endif

#ifdef FIU_ENABLE
#include <fiu.h>
#endif


#if USE_MIMALLOC
#define TRY_LOAD_CONF(NAME)                          \
    {                                                \
        try                                          \
        {                                            \
            auto value = obj->getValue<long>(#NAME); \
            mi_option_set(NAME, value);              \
        }                                            \
        catch (...)                                  \
        {                                            \
        }                                            \
    }

void loadMiConfig(Logger * log)
{
    auto config = getenv("MIMALLOC_CONF");
    if (config)
    {
        LOG_FMT_INFO(log, "Got environment variable MIMALLOC_CONF: {}", config);
        Poco::JSON::Parser parser;
        std::ifstream data{config};
        Poco::Dynamic::Var result = parser.parse(data);
        auto obj = result.extract<Poco::JSON::Object::Ptr>();
        TRY_LOAD_CONF(mi_option_show_errors);
        TRY_LOAD_CONF(mi_option_show_stats);
        TRY_LOAD_CONF(mi_option_verbose);
        TRY_LOAD_CONF(mi_option_eager_commit);
        TRY_LOAD_CONF(mi_option_eager_region_commit);
        TRY_LOAD_CONF(mi_option_large_os_pages);
        TRY_LOAD_CONF(mi_option_reserve_huge_os_pages);
        TRY_LOAD_CONF(mi_option_segment_cache);
        TRY_LOAD_CONF(mi_option_page_reset);
        TRY_LOAD_CONF(mi_option_segment_reset);
        TRY_LOAD_CONF(mi_option_reset_delay);
        TRY_LOAD_CONF(mi_option_use_numa_nodes);
        TRY_LOAD_CONF(mi_option_reset_decommits);
        TRY_LOAD_CONF(mi_option_eager_commit_delay);
        TRY_LOAD_CONF(mi_option_os_tag);
    }
}
#undef TRY_LOAD_CONF
#endif
namespace
{
[[maybe_unused]] void tryLoadBoolConfigFromEnv(Poco::Logger * log, bool & target, const char * name)
{
    auto * config = getenv(name);
    if (config)
    {
        LOG_FMT_INFO(log, "Got environment variable {} = {}", name, config);
        try
        {
            auto result = std::stoul(config);
            if (result != 0 && result != 1)
            {
                LOG_FMT_ERROR(log, "Environment variable{} = {} is not valid", name, result);
                return;
            }
            target = result;
        }
        catch (...)
        {
        }
    }
}
} // namespace

namespace CurrentMetrics
{
extern const Metric Revision;
}

namespace DB
{
namespace ErrorCodes
{
extern const int NO_ELEMENTS_IN_CONFIG;
extern const int SUPPORT_IS_DISABLED;
extern const int ARGUMENT_OUT_OF_BOUND;
extern const int INVALID_CONFIG_PARAMETER;
} // namespace ErrorCodes

namespace Debug
{
extern void setServiceAddr(const std::string & addr);
}

static std::string getCanonicalPath(std::string path)
{
    Poco::trimInPlace(path);
    if (path.empty())
        throw Exception("path configuration parameter is empty");
    if (path.back() != '/')
        path += '/';
    return path;
}

void Server::uninitialize()
{
    logger().information("shutting down");
    BaseDaemon::uninitialize();
}

void Server::initialize(Poco::Util::Application & self)
{
    BaseDaemon::initialize(self);
    logger().information("starting up");
}

std::string Server::getDefaultCorePath() const
{
    return getCanonicalPath(config().getString("path")) + "cores";
}

struct TiFlashProxyConfig
{
    static const std::string config_prefix;
    std::vector<const char *> args;
    std::unordered_map<std::string, std::string> val_map;
    bool is_proxy_runnable = false;

    // TiFlash Proxy will set the default value of "flash.proxy.addr", so we don't need to set here.
    const String engine_store_version = "engine-version";
    const String engine_store_git_hash = "engine-git-hash";
    const String engine_store_address = "engine-addr";
    const String engine_store_advertise_address = "advertise-engine-addr";
    const String pd_endpoints = "pd-endpoints";

    explicit TiFlashProxyConfig(Poco::Util::LayeredConfiguration & config)
    {
        if (!config.has(config_prefix))
            return;

        Poco::Util::AbstractConfiguration::Keys keys;
        config.keys(config_prefix, keys);
        {
            std::unordered_map<std::string, std::string> args_map;
            for (const auto & key : keys)
            {
                const auto k = config_prefix + "." + key;
                args_map[key] = config.getString(k);
            }
            args_map[pd_endpoints] = config.getString("raft.pd_addr");
            args_map[engine_store_version] = TiFlashBuildInfo::getReleaseVersion();
            args_map[engine_store_git_hash] = TiFlashBuildInfo::getGitHash();
            if (!args_map.count(engine_store_address))
                args_map[engine_store_address] = config.getString("flash.service_addr");
            else
                args_map[engine_store_advertise_address] = args_map[engine_store_address];

            for (auto && [k, v] : args_map)
            {
                val_map.emplace("--" + k, std::move(v));
            }
        }

        args.push_back("TiFlash Proxy");
        for (const auto & v : val_map)
        {
            args.push_back(v.first.data());
            args.push_back(v.second.data());
        }
        is_proxy_runnable = true;
    }
};

const std::string TiFlashProxyConfig::config_prefix = "flash.proxy";

pingcap::ClusterConfig getClusterConfig(const TiFlashSecurityConfig & security_config, const TiFlashRaftConfig & raft_config)
{
    pingcap::ClusterConfig config;
    config.tiflash_engine_key = raft_config.engine_key;
    config.tiflash_engine_value = raft_config.engine_value;
    config.ca_path = security_config.ca_path;
    config.cert_path = security_config.cert_path;
    config.key_path = security_config.key_path;
    return config;
}

Poco::Logger * grpc_log = nullptr;

void printGRPCLog(gpr_log_func_args * args)
{
    String log_msg = fmt::format("{}, line number: {}, log msg : {}", args->file, args->line, args->message);
    if (args->severity == GPR_LOG_SEVERITY_DEBUG)
    {
        LOG_DEBUG(grpc_log, log_msg);
    }
    else if (args->severity == GPR_LOG_SEVERITY_INFO)
    {
        LOG_INFO(grpc_log, log_msg);
    }
    else if (args->severity == GPR_LOG_SEVERITY_ERROR)
    {
        LOG_ERROR(grpc_log, log_msg);
    }
}

struct HTTPServer : Poco::Net::HTTPServer
{
    HTTPServer(Poco::Net::HTTPRequestHandlerFactory::Ptr pFactory, Poco::ThreadPool & threadPool, const Poco::Net::ServerSocket & socket, Poco::Net::HTTPServerParams::Ptr pParams)
        : Poco::Net::HTTPServer(pFactory, threadPool, socket, pParams)
    {}

protected:
    void run() override
    {
        setThreadName("HTTPServer");
        Poco::Net::HTTPServer::run();
    }
};

struct TCPServer : Poco::Net::TCPServer
{
    TCPServer(Poco::Net::TCPServerConnectionFactory::Ptr pFactory, Poco::ThreadPool & threadPool, const Poco::Net::ServerSocket & socket, Poco::Net::TCPServerParams::Ptr pParams)
        : Poco::Net::TCPServer(pFactory, threadPool, socket, pParams)
    {}

protected:
    void run() override
    {
        setThreadName("TCPServer");
        Poco::Net::TCPServer::run();
    }
};

void UpdateMallocConfig([[maybe_unused]] Poco::Logger * log)
{
#ifdef RUN_FAIL_RETURN
    static_assert(false);
#endif
#define RUN_FAIL_RETURN(f)                                        \
    do                                                            \
    {                                                             \
        if (f)                                                    \
        {                                                         \
            LOG_FMT_ERROR(log, "Fail to update jemalloc config"); \
            return;                                               \
        }                                                         \
    } while (0)
#if USE_JEMALLOC
    const char * version;
    bool old_b, new_b = true;
    size_t old_max_thd, new_max_thd = 1;
    size_t sz_b = sizeof(bool), sz_st = sizeof(size_t), sz_ver = sizeof(version);

    RUN_FAIL_RETURN(je_mallctl("version", &version, &sz_ver, nullptr, 0));
    LOG_FMT_INFO(log, "Got jemalloc version: {}", version);

    auto * malloc_conf = getenv("MALLOC_CONF");
    if (malloc_conf)
    {
        LOG_FMT_INFO(log, "Got environment variable MALLOC_CONF: {}", malloc_conf);
    }
    else
    {
        LOG_FMT_INFO(log, "Not found environment variable MALLOC_CONF");
    }

    RUN_FAIL_RETURN(je_mallctl("opt.background_thread", (void *)&old_b, &sz_b, nullptr, 0));
    RUN_FAIL_RETURN(je_mallctl("opt.max_background_threads", (void *)&old_max_thd, &sz_st, nullptr, 0));

    LOG_FMT_INFO(log, "Got jemalloc config: opt.background_thread {}, opt.max_background_threads {}", old_b, old_max_thd);

    if (!malloc_conf && !old_b)
    {
        LOG_FMT_INFO(log, "Try to use background_thread of jemalloc to handle purging asynchronously");

        RUN_FAIL_RETURN(je_mallctl("max_background_threads", nullptr, nullptr, (void *)&new_max_thd, sz_st));
        LOG_FMT_INFO(log, "Set jemalloc.max_background_threads {}", new_max_thd);

        RUN_FAIL_RETURN(je_mallctl("background_thread", nullptr, nullptr, (void *)&new_b, sz_b));
        LOG_FMT_INFO(log, "Set jemalloc.background_thread {}", new_b);
    }
#endif

#if USE_MIMALLOC
#define MI_OPTION_SHOW(OPTION) LOG_FMT_INFO(log, "mimalloc." #OPTION ": {}", mi_option_get(OPTION));

    int version = mi_version();
    LOG_FMT_INFO(log, "Got mimalloc version: {}.{}.{}", (version / 100), ((version % 100) / 10), (version % 10));
    loadMiConfig(log);
    MI_OPTION_SHOW(mi_option_show_errors);
    MI_OPTION_SHOW(mi_option_show_stats);
    MI_OPTION_SHOW(mi_option_verbose);
    MI_OPTION_SHOW(mi_option_eager_commit);
    MI_OPTION_SHOW(mi_option_eager_region_commit);
    MI_OPTION_SHOW(mi_option_large_os_pages);
    MI_OPTION_SHOW(mi_option_reserve_huge_os_pages);
    MI_OPTION_SHOW(mi_option_segment_cache);
    MI_OPTION_SHOW(mi_option_page_reset);
    MI_OPTION_SHOW(mi_option_segment_reset);
    MI_OPTION_SHOW(mi_option_reset_delay);
    MI_OPTION_SHOW(mi_option_use_numa_nodes);
    MI_OPTION_SHOW(mi_option_reset_decommits);
    MI_OPTION_SHOW(mi_option_eager_commit_delay);
    MI_OPTION_SHOW(mi_option_os_tag);
#undef MI_OPTION_SHOW
#endif
#undef RUN_FAIL_RETURN
}

extern "C" {
void run_raftstore_proxy_ffi(int argc, const char * const * argv, const EngineStoreServerHelper *);
}

struct RaftStoreProxyRunner : boost::noncopyable
{
    struct RunRaftStoreProxyParms
    {
        const EngineStoreServerHelper * helper;
        const TiFlashProxyConfig & conf;

        /// set big enough stack size to avoid runtime error like stack-overflow.
        size_t stack_size = 1024 * 1024 * 20;
    };

    RaftStoreProxyRunner(RunRaftStoreProxyParms && parms_, Poco::Logger * log_)
        : parms(std::move(parms_))
        , log(log_)
    {}

    void join() const
    {
        if (!parms.conf.is_proxy_runnable)
            return;
        pthread_join(thread, nullptr);
    }

    void run()
    {
        if (!parms.conf.is_proxy_runnable)
            return;
        pthread_attr_t attribute;
        pthread_attr_init(&attribute);
        pthread_attr_setstacksize(&attribute, parms.stack_size);
        LOG_FMT_INFO(log, "start raft store proxy");
        pthread_create(&thread, &attribute, runRaftStoreProxyFFI, &parms);
        pthread_attr_destroy(&attribute);
    }

private:
    static void * runRaftStoreProxyFFI(void * pv)
    {
        setThreadName("RaftStoreProxy");
        const auto & parms = *static_cast<const RunRaftStoreProxyParms *>(pv);
        run_raftstore_proxy_ffi(static_cast<int>(parms.conf.args.size()), parms.conf.args.data(), parms.helper);
        return nullptr;
    }

    RunRaftStoreProxyParms parms;
    pthread_t thread;
    Poco::Logger * log;
};

// We only need this task run once.
void initStores(Context & global_context, Poco::Logger * log, bool lazily_init_store)
{
    auto do_init_stores = [&global_context, log]() {
        auto storages = global_context.getTMTContext().getStorages().getAllStorage();
        int init_cnt = 0;
        int err_cnt = 0;
        for (auto & [table_id, storage] : storages)
        {
            try
            {
                init_cnt += storage->initStoreIfDataDirExist() ? 1 : 0;
                LOG_FMT_INFO(log, "Storage inited done [table_id={}]", table_id);
            }
            catch (...)
            {
                err_cnt++;
                tryLogCurrentException(log, fmt::format("Storage inited fail, [table_id={}]", table_id));
            }
        }
        LOG_FMT_INFO(
            log,
            "Storage inited finish. [total_count={}] [init_count={}] [error_count={}]",
            storages.size(),
            init_cnt,
            err_cnt);
    };
    if (lazily_init_store)
    {
        LOG_FMT_INFO(log, "Lazily init store.");
        std::thread(do_init_stores).detach();
    }
    else
    {
        LOG_FMT_INFO(log, "Not lazily init store.");
        do_init_stores();
    }
}

class Server::FlashGrpcServerHolder
{
public:
    FlashGrpcServerHolder(Server & server, const TiFlashRaftConfig & raft_config, Poco::Logger * log_, UInt64 max_rpc_poller)
        : log(log_)
    {
        grpc::ServerBuilder builder;
        if (server.security_config.has_tls_config)
        {
            grpc::SslServerCredentialsOptions server_cred(GRPC_SSL_REQUEST_AND_REQUIRE_CLIENT_CERTIFICATE_AND_VERIFY);
            auto options = server.security_config.readAndCacheSecurityInfo();
            server_cred.pem_root_certs = options.pem_root_certs;
            server_cred.pem_key_cert_pairs.push_back(
                grpc::SslServerCredentialsOptions::PemKeyCertPair{options.pem_private_key, options.pem_cert_chain});
            builder.AddListeningPort(raft_config.flash_server_addr, grpc::SslServerCredentials(server_cred));
        }
        else
        {
            builder.AddListeningPort(raft_config.flash_server_addr, grpc::InsecureServerCredentials());
        }

        /// Init and register flash service.
        flash_service = std::make_unique<FlashService>(server);
        diagnostics_service = std::make_unique<DiagnosticsService>(server);
        builder.SetOption(grpc::MakeChannelArgumentOption(GRPC_ARG_HTTP2_MIN_RECV_PING_INTERVAL_WITHOUT_DATA_MS, 5 * 1000));
        builder.SetOption(grpc::MakeChannelArgumentOption(GRPC_ARG_HTTP2_MIN_SENT_PING_INTERVAL_WITHOUT_DATA_MS, 10 * 1000));
        builder.SetOption(grpc::MakeChannelArgumentOption(GRPC_ARG_KEEPALIVE_PERMIT_WITHOUT_CALLS, 1));
        // number of grpc thread pool's non-temporary threads, better tune it up to avoid frequent creation/destruction of threads
<<<<<<< HEAD
        auto max_grpc_poller = server.context().getSettingsRef().max_grpc_poller;
        if (max_grpc_poller > 0 && max_grpc_poller <= std::numeric_limits<int>::max())
            builder.SetSyncServerOption(grpc::ServerBuilder::SyncServerOption::MAX_POLLERS, max_grpc_poller);
=======
        if (max_rpc_poller > 0 && max_rpc_poller <= std::numeric_limits<int>::max())
            builder.SetSyncServerOption(grpc::ServerBuilder::SyncServerOption::MAX_POLLERS, max_rpc_poller);
>>>>>>> 2a01acdb
        builder.RegisterService(flash_service.get());
        LOG_FMT_INFO(log, "Flash service registered");
        builder.RegisterService(diagnostics_service.get());
        LOG_FMT_INFO(log, "Diagnostics service registered");

        /// Kick off grpc server.
        // Prevent TiKV from throwing "Received message larger than max (4404462 vs. 4194304)" error.
        builder.SetMaxReceiveMessageSize(-1);
        builder.SetMaxSendMessageSize(-1);
        flash_grpc_server = builder.BuildAndStart();
        LOG_FMT_INFO(log, "Flash grpc server listening on [{}]", raft_config.flash_server_addr);
        Debug::setServiceAddr(raft_config.flash_server_addr);
    }

    ~FlashGrpcServerHolder()
    {
        /// Shut down grpc server.
        // wait 5 seconds for pending rpcs to gracefully stop
        gpr_timespec deadline{5, 0, GPR_TIMESPAN};
        LOG_FMT_INFO(log, "Begin to shut down flash grpc server");
        flash_grpc_server->Shutdown(deadline);
        flash_grpc_server->Wait();
        flash_grpc_server.reset();
        LOG_FMT_INFO(log, "Shut down flash grpc server");

        /// Close flash service.
        LOG_FMT_INFO(log, "Begin to shut down flash service");
        flash_service.reset();
        LOG_FMT_INFO(log, "Shut down flash service");
    }

private:
    Poco::Logger * log;
    std::unique_ptr<FlashService> flash_service = nullptr;
    std::unique_ptr<DiagnosticsService> diagnostics_service = nullptr;
    std::unique_ptr<grpc::Server> flash_grpc_server = nullptr;
};

class Server::TcpHttpServersHolder
{
public:
    TcpHttpServersHolder(Server & server_, const Settings & settings, Poco::Logger * log_)
        : server(server_)
        , log(log_)
        , server_pool(1, server.config().getUInt("max_connections", 1024))
    {
        auto & config = server.config();
        auto & security_config = server.security_config;

        Poco::Timespan keep_alive_timeout(config.getUInt("keep_alive_timeout", 10), 0);
        Poco::Net::HTTPServerParams::Ptr http_params = new Poco::Net::HTTPServerParams; // NOLINT
        http_params->setTimeout(settings.receive_timeout);
        http_params->setKeepAliveTimeout(keep_alive_timeout);

        std::vector<std::string> listen_hosts = DB::getMultipleValuesFromConfig(config, "", "listen_host");

        bool listen_try = config.getBool("listen_try", false);
        if (listen_hosts.empty())
        {
            listen_hosts.emplace_back("0.0.0.0");
            listen_try = true;
        }

        auto make_socket_address = [&](const std::string & host, UInt16 port) {
            Poco::Net::SocketAddress socket_address;
            try
            {
                socket_address = Poco::Net::SocketAddress(host, port);
            }
            catch (const Poco::Net::DNSException & e)
            {
                const auto code = e.code();
                if (code == EAI_FAMILY
#if defined(EAI_ADDRFAMILY)
                    || code == EAI_ADDRFAMILY
#endif
                )
                {
                    LOG_FMT_ERROR(
                        log,
                        "Cannot resolve listen_host ({}), error {}: {}."
                        "If it is an IPv6 address and your host has disabled IPv6, then consider to "
                        "specify IPv4 address to listen in <listen_host> element of configuration "
                        "file. Example: <listen_host>0.0.0.0</listen_host>",
                        host,
                        e.code(),
                        e.message());
                }

                throw;
            }
            return socket_address;
        };

        auto socket_bind_listen = [&](auto & socket, const std::string & host, UInt16 port, bool secure = false) {
            auto address = make_socket_address(host, port);
#if !POCO_CLICKHOUSE_PATCH || POCO_VERSION <= 0x02000000 // TODO: fill correct version
            if (secure)
                /// Bug in old poco, listen() after bind() with reusePort param will fail because have no implementation in SecureServerSocketImpl
                /// https://github.com/pocoproject/poco/pull/2257
                socket.bind(address, /* reuseAddress = */ true);
            else
#endif
#if POCO_VERSION < 0x01080000
                socket.bind(address, /* reuseAddress = */ true);
#else
            socket.bind(address, /* reuseAddress = */ true, /* reusePort = */ config.getBool("listen_reuse_port", false));
#endif

            socket.listen(/* backlog = */ config.getUInt("listen_backlog", 64));

            return address;
        };

        for (const auto & listen_host : listen_hosts)
        {
            /// For testing purposes, user may omit tcp_port or http_port or https_port in configuration file.
            try
            {
                /// HTTPS
                if (config.has("https_port"))
                {
#if Poco_NetSSL_FOUND
                    if (!security_config.has_tls_config)
                    {
                        LOG_FMT_ERROR(log, "https_port is set but tls config is not set");
                    }
                    Poco::Net::Context::Ptr context = new Poco::Net::Context(Poco::Net::Context::TLSV1_2_SERVER_USE,
                                                                             security_config.key_path,
                                                                             security_config.cert_path,
                                                                             security_config.ca_path,
                                                                             Poco::Net::Context::VerificationMode::VERIFY_STRICT);
                    std::function<bool(const Poco::Crypto::X509Certificate &)> check_common_name
                        = [&](const Poco::Crypto::X509Certificate & cert) {
                              if (security_config.allowed_common_names.empty())
                              {
                                  return true;
                              }
                              return security_config.allowed_common_names.count(cert.commonName()) > 0;
                          };
                    context->setAdhocVerification(check_common_name);
                    std::call_once(ssl_init_once, SSLInit);

                    Poco::Net::SecureServerSocket socket(context);
                    auto address = socket_bind_listen(socket, listen_host, config.getInt("https_port"), /* secure = */ true);
                    socket.setReceiveTimeout(settings.http_receive_timeout);
                    socket.setSendTimeout(settings.http_send_timeout);
                    servers.emplace_back(
                        new HTTPServer(new HTTPHandlerFactory(server, "HTTPSHandler-factory"), server_pool, socket, http_params));

                    LOG_FMT_INFO(log, "Listening https://{}", address.toString());
#else
                    throw Exception{"HTTPS protocol is disabled because Poco library was built without NetSSL support.",
                                    ErrorCodes::SUPPORT_IS_DISABLED};
#endif
                }
                else
                {
                    /// HTTP
                    if (security_config.has_tls_config)
                    {
                        throw Exception("tls config is set but https_port is not set ", ErrorCodes::INVALID_CONFIG_PARAMETER);
                    }
                    Poco::Net::ServerSocket socket;
                    auto address = socket_bind_listen(socket, listen_host, config.getInt("http_port", DEFAULT_HTTP_PORT));
                    socket.setReceiveTimeout(settings.http_receive_timeout);
                    socket.setSendTimeout(settings.http_send_timeout);
                    servers.emplace_back(
                        new HTTPServer(new HTTPHandlerFactory(server, "HTTPHandler-factory"), server_pool, socket, http_params));

                    LOG_FMT_INFO(log, "Listening http://{}", address.toString());
                }


                /// TCP
                if (config.has("tcp_port"))
                {
                    if (security_config.has_tls_config)
                    {
                        LOG_FMT_ERROR(log, "tls config is set but tcp_port_secure is not set.");
                    }
                    std::call_once(ssl_init_once, SSLInit);
                    Poco::Net::ServerSocket socket;
                    auto address = socket_bind_listen(socket, listen_host, config.getInt("tcp_port"));
                    socket.setReceiveTimeout(settings.receive_timeout);
                    socket.setSendTimeout(settings.send_timeout);
                    servers.emplace_back(new TCPServer(new TCPHandlerFactory(server), server_pool, socket, new Poco::Net::TCPServerParams));

                    LOG_FMT_INFO(log, "Listening tcp: {}", address.toString());
                }
                else if (security_config.has_tls_config)
                {
                    LOG_FMT_INFO(log, "tcp_port is closed because tls config is set");
                }

                /// TCP with SSL
                if (config.has("tcp_port_secure") && !security_config.has_tls_config)
                {
#if Poco_NetSSL_FOUND
                    Poco::Net::Context::Ptr context = new Poco::Net::Context(Poco::Net::Context::TLSV1_2_SERVER_USE,
                                                                             security_config.key_path,
                                                                             security_config.cert_path,
                                                                             security_config.ca_path);
                    Poco::Net::SecureServerSocket socket(context);
                    auto address = socket_bind_listen(socket, listen_host, config.getInt("tcp_port_secure"), /* secure = */ true);
                    socket.setReceiveTimeout(settings.receive_timeout);
                    socket.setSendTimeout(settings.send_timeout);
                    servers.emplace_back(new TCPServer(
                        new TCPHandlerFactory(server, /* secure= */ true),
                        server_pool,
                        socket,
                        new Poco::Net::TCPServerParams));
                    LOG_FMT_INFO(log, "Listening tcp_secure: {}", address.toString());
#else
                    throw Exception{"SSL support for TCP protocol is disabled because Poco library was built without NetSSL support.",
                                    ErrorCodes::SUPPORT_IS_DISABLED};
#endif
                }
                else if (security_config.has_tls_config)
                {
                    LOG_FMT_INFO(log, "tcp_port is closed because tls config is set");
                }

                /// At least one of TCP and HTTP servers must be created.
                if (servers.empty())
                    throw Exception("No 'tcp_port' and 'http_port' is specified in configuration file.", ErrorCodes::NO_ELEMENTS_IN_CONFIG);
            }
            catch (const Poco::Net::NetException & e)
            {
                if (listen_try)
                    LOG_FMT_ERROR(
                        log,
                        "Listen [{}]: {}: {}: {}"
                        "  If it is an IPv6 or IPv4 address and your host has disabled IPv6 or IPv4, then consider to "
                        "specify not disabled IPv4 or IPv6 address to listen in <listen_host> element of configuration "
                        "file. Example for disabled IPv6: <listen_host>0.0.0.0</listen_host> ."
                        " Example for disabled IPv4: <listen_host>::</listen_host>",
                        listen_host,
                        e.code(),
                        e.what(),
                        e.message());
                else
                    throw;
            }
        }

        if (servers.empty())
            throw Exception("No servers started (add valid listen_host and 'tcp_port' or 'http_port' to configuration file.)",
                            ErrorCodes::NO_ELEMENTS_IN_CONFIG);

        for (auto & server : servers)
            server->start();
    }

    void onExit()
    {
        auto & config = server.config();

        LOG_FMT_DEBUG(log, "Received termination signal.");
        LOG_FMT_DEBUG(log, "Waiting for current connections to close.");

        int current_connections = 0;
        for (auto & server : servers)
        {
            server->stop();
            current_connections += server->currentConnections();
        }
        String debug_msg = "Closed all listening sockets.";

        if (current_connections)
            LOG_FMT_DEBUG(
                log,
                "{} Waiting for {} outstanding connections.",
                debug_msg,
                current_connections);
        else
            LOG_DEBUG(log, debug_msg);

        if (current_connections)
        {
            const int sleep_max_ms = 1000 * config.getInt("shutdown_wait_unfinished", 5);
            const int sleep_one_ms = 100;
            int sleep_current_ms = 0;
            while (sleep_current_ms < sleep_max_ms)
            {
                current_connections = 0;
                for (auto & server : servers)
                    current_connections += server->currentConnections();
                if (!current_connections)
                    break;
                sleep_current_ms += sleep_one_ms;
                std::this_thread::sleep_for(std::chrono::milliseconds(sleep_one_ms));
            }
        }

        debug_msg = "Closed connections.";

        if (current_connections)
            LOG_FMT_DEBUG(
                log,
                "{} But {} remains."
                " Tip: To increase wait time add to config: <shutdown_wait_unfinished>60</shutdown_wait_unfinished>",
                debug_msg,
                current_connections);
        else
            LOG_DEBUG(log, debug_msg);
    }

    const std::vector<std::unique_ptr<Poco::Net::TCPServer>> & getServers() const { return servers; }

private:
    Server & server;
    Poco::Logger * log;
    Poco::ThreadPool server_pool;
    std::vector<std::unique_ptr<Poco::Net::TCPServer>> servers;
};

int Server::main(const std::vector<std::string> & /*args*/)
{
    setThreadName("TiFlashMain");

    Poco::Logger * log = &logger();
#ifdef FIU_ENABLE
    fiu_init(0); // init failpoint
#endif

    UpdateMallocConfig(log);

#ifdef TIFLASH_ENABLE_AVX_SUPPORT
    tryLoadBoolConfigFromEnv(log, simd_option::ENABLE_AVX, "TIFLASH_ENABLE_AVX");
#endif

#ifdef TIFLASH_ENABLE_AVX512_SUPPORT
    tryLoadBoolConfigFromEnv(log, simd_option::ENABLE_AVX512, "TIFLASH_ENABLE_AVX512");
#endif

#ifdef TIFLASH_ENABLE_ASIMD_SUPPORT
    tryLoadBoolConfigFromEnv(log, simd_option::ENABLE_ASIMD, "TIFLASH_ENABLE_ASIMD");
#endif

#ifdef TIFLASH_ENABLE_SVE_SUPPORT
    tryLoadBoolConfigFromEnv(log, simd_option::ENABLE_SVE, "TIFLASH_ENABLE_SVE");
#endif

    registerFunctions();
    registerAggregateFunctions();
    registerTableFunctions();
    registerStorages();

    TiFlashErrorRegistry::instance(); // This invocation is for initializing

    TiFlashProxyConfig proxy_conf(config());
    EngineStoreServerWrap tiflash_instance_wrap{};
    auto helper = GetEngineStoreServerHelper(
        &tiflash_instance_wrap);

    RaftStoreProxyRunner proxy_runner(RaftStoreProxyRunner::RunRaftStoreProxyParms{&helper, proxy_conf}, log);

    proxy_runner.run();

    if (proxy_conf.is_proxy_runnable)
    {
        LOG_FMT_INFO(log, "wait for tiflash proxy initializing");
        while (!tiflash_instance_wrap.proxy_helper)
            std::this_thread::sleep_for(std::chrono::milliseconds(200));
        LOG_FMT_INFO(log, "tiflash proxy is initialized");
        if (tiflash_instance_wrap.proxy_helper->checkEncryptionEnabled())
        {
            auto method = tiflash_instance_wrap.proxy_helper->getEncryptionMethod();
            LOG_FMT_INFO(log, "encryption is enabled, method is {}", IntoEncryptionMethodName(method));
        }
        else
            LOG_FMT_INFO(log, "encryption is disabled");
    }

    SCOPE_EXIT({
        if (!proxy_conf.is_proxy_runnable)
        {
            proxy_runner.join();
            return;
        }
        LOG_FMT_INFO(log, "Let tiflash proxy shutdown");
        tiflash_instance_wrap.status = EngineStoreServerStatus::Terminated;
        tiflash_instance_wrap.tmt = nullptr;
        LOG_FMT_INFO(log, "Wait for tiflash proxy thread to join");
        proxy_runner.join();
        LOG_FMT_INFO(log, "tiflash proxy thread is joined");
    });

    CurrentMetrics::set(CurrentMetrics::Revision, ClickHouseRevision::get());

    // print necessary grpc log.
    grpc_log = &Poco::Logger::get("grpc");
    gpr_set_log_verbosity(GPR_LOG_SEVERITY_DEBUG);
    gpr_set_log_function(&printGRPCLog);

    /** Context contains all that query execution is dependent:
      *  settings, available functions, data types, aggregate functions, databases...
      */
    global_context = std::make_unique<Context>(Context::createGlobal());
    global_context->setGlobalContext(*global_context);
    global_context->setApplicationType(Context::ApplicationType::SERVER);

    /// Init File Provider
    if (proxy_conf.is_proxy_runnable)
    {
        bool enable_encryption = tiflash_instance_wrap.proxy_helper->checkEncryptionEnabled();
        if (enable_encryption)
        {
            auto method = tiflash_instance_wrap.proxy_helper->getEncryptionMethod();
            enable_encryption = (method != EncryptionMethod::Plaintext);
        }
        KeyManagerPtr key_manager = std::make_shared<DataKeyManager>(&tiflash_instance_wrap);
        global_context->initializeFileProvider(key_manager, enable_encryption);
    }
    else
    {
        KeyManagerPtr key_manager = std::make_shared<MockKeyManager>(false);
        global_context->initializeFileProvider(key_manager, false);
    }

    /// ===== Paths related configuration initialized start ===== ///
    /// Note that theses global variables should be initialized by the following order:
    // 1. capacity
    // 2. path pool
    // 3. TMTContext

    // Deprecated settings.
    // `global_capacity_quota` will be ignored if `storage_config.main_capacity_quota` is not empty.
    // "0" by default, means no quota, the actual disk capacity is used.
    size_t global_capacity_quota = 0;
    TiFlashStorageConfig storage_config;
    std::tie(global_capacity_quota, storage_config) = TiFlashStorageConfig::parseSettings(config(), log);

    if (storage_config.format_version)
        setStorageFormat(storage_config.format_version);

    global_context->initializePathCapacityMetric( //
        global_capacity_quota, //
        storage_config.main_data_paths,
        storage_config.main_capacity_quota, //
        storage_config.latest_data_paths,
        storage_config.latest_capacity_quota);
    TiFlashRaftConfig raft_config = TiFlashRaftConfig::parseSettings(config(), log);
    global_context->setPathPool( //
        storage_config.main_data_paths, //
        storage_config.latest_data_paths, //
        storage_config.kvstore_data_path, //
        raft_config.enable_compatible_mode, //
        global_context->getPathCapacity(),
        global_context->getFileProvider());

    // Use pd address to define which default_database we use by default.
    // For mock test, we use "default". For deployed with pd/tidb/tikv use "system", which is always exist in TiFlash.
    std::string default_database = config().getString("default_database", raft_config.pd_addrs.empty() ? "default" : "system");
    Strings all_normal_path = storage_config.getAllNormalPaths();
    const std::string path = all_normal_path[0];
    global_context->setPath(path);

    /// ===== Paths related configuration initialized end ===== ///

    security_config = TiFlashSecurityConfig(config(), log);
    Redact::setRedactLog(security_config.redact_info_log);

    // Create directories for 'path' and for default database, if not exist.
    for (const String & candidate_path : all_normal_path)
    {
        Poco::File(candidate_path + "data/" + default_database).createDirectories();
    }
    Poco::File(path + "metadata/" + default_database).createDirectories();

    StatusFile status{path + "status"};

    SCOPE_EXIT({
        /** Explicitly destroy Context. It is more convenient than in destructor of Server, because logger is still available.
          * At this moment, no one could own shared part of Context.
          */
        global_context.reset();

        LOG_FMT_DEBUG(log, "Destroyed global context.");
    });

    /// Try to increase limit on number of open files.
    {
        rlimit rlim;
        if (getrlimit(RLIMIT_NOFILE, &rlim))
            throw Poco::Exception("Cannot getrlimit");

        if (rlim.rlim_cur == rlim.rlim_max)
        {
            LOG_FMT_DEBUG(log, "rlimit on number of file descriptors is {}", rlim.rlim_cur);
        }
        else
        {
            rlim_t old = rlim.rlim_cur;
            rlim.rlim_cur = config().getUInt("max_open_files", rlim.rlim_max);
            int rc = setrlimit(RLIMIT_NOFILE, &rlim);
            if (rc != 0)
                LOG_FMT_WARNING(
                    log,
                    "Cannot set max number of file descriptors to {}"
                    ". Try to specify max_open_files according to your system limits. error: {}",
                    rlim.rlim_cur,
                    strerror(errno));
            else
                LOG_FMT_DEBUG(log, "Set max number of file descriptors to {} (was {}).", rlim.rlim_cur, old);
        }
    }

    static ServerErrorHandler error_handler;
    Poco::ErrorHandler::set(&error_handler);

    /// Initialize DateLUT early, to not interfere with running time of first query.
    LOG_FMT_DEBUG(log, "Initializing DateLUT.");
    DateLUT::instance();
    LOG_FMT_TRACE(log, "Initialized DateLUT with time zone `{}`.", DateLUT::instance().getTimeZone());

    /// Directory with temporary data for processing of heavy queries.
    {
        std::string tmp_path = config().getString("tmp_path", path + "tmp/");
        global_context->setTemporaryPath(tmp_path);
        Poco::File(tmp_path).createDirectories();

        /// Clearing old temporary files.
        Poco::DirectoryIterator dir_end;
        for (Poco::DirectoryIterator it(tmp_path); it != dir_end; ++it)
        {
            if (it->isFile() && startsWith(it.name(), "tmp"))
            {
                LOG_FMT_DEBUG(log, "Removing old temporary file {}", it->path());
                global_context->getFileProvider()->deleteRegularFile(it->path(), EncryptionPath(it->path(), ""));
            }
        }
    }

    /** Directory with 'flags': files indicating temporary settings for the server set by system administrator.
      * Flags may be cleared automatically after being applied by the server.
      * Examples: do repair of local data; clone all replicated tables from replica.
      */
    {
        Poco::File(path + "flags/").createDirectories();
        global_context->setFlagsPath(path + "flags/");
    }

    /** Directory with user provided files that are usable by 'file' table function.
      */
    {
        std::string user_files_path = config().getString("user_files_path", path + "user_files/");
        global_context->setUserFilesPath(user_files_path);
        Poco::File(user_files_path).createDirectories();
    }

    if (config().has("macros"))
        global_context->setMacros(std::make_unique<Macros>(config(), "macros"));

    /// Init TiFlash metrics.
    global_context->initializeTiFlashMetrics();

    /// Init Rate Limiter
    global_context->initializeRateLimiter(config());

    /// Initialize main config reloader.
    auto main_config_reloader = std::make_unique<ConfigReloader>(
        config_path,
        [&](ConfigurationPtr config) {
            buildLoggers(*config);
            global_context->setMacros(std::make_unique<Macros>(*config, "macros"));
            global_context->getTMTContext().reloadConfig(*config);
            global_context->getIORateLimiter().updateConfig(*config);
            global_context->reloadDeltaTreeConfig(*config);
        },
        /* already_loaded = */ true);

    /// Initialize users config reloader.
    auto users_config_reloader = UserConfig::parseSettings(config(), config_path, global_context, log);

    /// Reload config in SYSTEM RELOAD CONFIG query.
    global_context->setConfigReloadCallback([&]() {
        main_config_reloader->reload();
        users_config_reloader->reload();
    });

    /// Limit on total number of concurrently executed queries.
    global_context->getProcessList().setMaxSize(config().getInt("max_concurrent_queries", 0));

    /// Setup protection to avoid accidental DROP for big tables (that are greater than 50 GB by default)
    if (config().has("max_table_size_to_drop"))
        global_context->setMaxTableSizeToDrop(config().getUInt64("max_table_size_to_drop"));

    /// Size of cache for uncompressed blocks. Zero means disabled.
    size_t uncompressed_cache_size = config().getUInt64("uncompressed_cache_size", 0);
    if (uncompressed_cache_size)
        global_context->setUncompressedCache(uncompressed_cache_size);

    bool use_l0_opt = config().getBool("l0_optimize", false);
    global_context->setUseL0Opt(use_l0_opt);

    /// Load global settings from default_profile and system_profile.
    global_context->setDefaultProfiles(config());
    Settings & settings = global_context->getSettingsRef();

    /// Size of cache for marks (index of MergeTree family of tables). It is necessary.
    size_t mark_cache_size = config().getUInt64("mark_cache_size", DEFAULT_MARK_CACHE_SIZE);
    if (mark_cache_size)
        global_context->setMarkCache(mark_cache_size);

    /// Size of cache for minmax index, used by DeltaMerge engine.
    size_t minmax_index_cache_size = config().getUInt64("minmax_index_cache_size", mark_cache_size);
    if (minmax_index_cache_size)
        global_context->setMinMaxIndexCache(minmax_index_cache_size);

    /// Size of max memory usage of DeltaIndex, used by DeltaMerge engine.
    size_t delta_index_cache_size = config().getUInt64("delta_index_cache_size", 0);
    global_context->setDeltaIndexManager(delta_index_cache_size);

    /// Set path for format schema files
    auto format_schema_path = Poco::File(config().getString("format_schema_path", path + "format_schemas/"));
    global_context->setFormatSchemaPath(format_schema_path.path() + "/");
    format_schema_path.createDirectories();

    LOG_FMT_INFO(log, "Loading metadata.");
    loadMetadataSystem(*global_context); // Load "system" database. Its engine keeps as Ordinary.
    /// After attaching system databases we can initialize system log.
    global_context->initializeSystemLogs();
    /// After the system database is created, attach virtual system tables (in addition to query_log and part_log)
    attachSystemTablesServer(*global_context->getDatabase("system"));

    {
        /// create TMTContext
        auto cluster_config = getClusterConfig(security_config, raft_config);
        global_context->createTMTContext(raft_config, std::move(cluster_config));
        global_context->getTMTContext().reloadConfig(config());
    }

    {
        // Note that this must do before initialize schema sync service.
        do
        {
            // Check whether we need to upgrade directories hierarchy
            // If some database can not find in TiDB, they will be dropped
            // if theirs name is not in reserved_databases.
            // Besides, database engine in reserved_databases just keep as
            // what they are.
            IDAsPathUpgrader upgrader(
                *global_context,
                /*is_mock=*/raft_config.pd_addrs.empty(),
                /*reserved_databases=*/raft_config.ignore_databases);
            if (!upgrader.needUpgrade())
                break;
            upgrader.doUpgrade();
        } while (false);

        /// Then, load remaining databases
        loadMetadata(*global_context);
    }
    LOG_FMT_DEBUG(log, "Load metadata done.");

    /// Then, sync schemas with TiDB, and initialize schema sync service.
    for (int i = 0; i < 60; i++) // retry for 3 mins
    {
        try
        {
            global_context->getTMTContext().getSchemaSyncer()->syncSchemas(*global_context);
            break;
        }
        catch (Poco::Exception & e)
        {
            const int wait_seconds = 3;
            LOG_FMT_ERROR(
                log,
                "Bootstrap failed because sync schema error: {}\nWe will sleep for {}"
                " seconds and try again.",
                e.displayText(),
                wait_seconds);
            ::sleep(wait_seconds);
        }
    }
    LOG_FMT_DEBUG(log, "Sync schemas done.");

    initStores(*global_context, log, storage_config.lazily_init_store);

    // After schema synced, set current database.
    global_context->setCurrentDatabase(default_database);

    global_context->initializeSchemaSyncService();
    CPUAffinityManager::initCPUAffinityManager(config());
    LOG_FMT_INFO(log, "CPUAffinity: {}", CPUAffinityManager::getInstance().toString());
    SCOPE_EXIT({
        /** Ask to cancel background jobs all table engines,
          *  and also query_log.
          * It is important to do early, not in destructor of Context, because
          *  table engines could use Context on destroy.
          */
        LOG_FMT_INFO(log, "Shutting down storages.");
        global_context->shutdown();
        LOG_FMT_DEBUG(log, "Shutted down storages.");
    });

    {
        if (proxy_conf.is_proxy_runnable && !tiflash_instance_wrap.proxy_helper)
            throw Exception("Raft Proxy Helper is not set, should not happen");
        /// initialize TMTContext
        global_context->getTMTContext().restore(tiflash_instance_wrap.proxy_helper);
    }

    /// Then, startup grpc server to serve raft and/or flash services.
    FlashGrpcServerHolder flash_grpc_server_holder(*this, raft_config, log, settings.max_rpc_poller);

    {
        TcpHttpServersHolder tcpHttpServersHolder(*this, settings, log);

        main_config_reloader->start();
        users_config_reloader->start();

        {
            // on ARM processors it can show only enabled at current moment cores
            LOG_FMT_INFO(
                log,
                "Available RAM = {}; physical cores = {}; threads = {}.",
                formatReadableSizeWithBinarySuffix(getMemoryAmount()),
                getNumberOfPhysicalCPUCores(),
                std::thread::hardware_concurrency());
        }

        LOG_FMT_INFO(log, "Ready for connections.");

        SCOPE_EXIT({
            is_cancelled = true;

            tcpHttpServersHolder.onExit();

            main_config_reloader.reset();
            users_config_reloader.reset();
        });

        /// try to load dictionaries immediately, throw on error and die
        try
        {
            if (!config().getBool("dictionaries_lazy_load", true))
            {
                global_context->tryCreateEmbeddedDictionaries();
                global_context->tryCreateExternalDictionaries();
            }
        }
        catch (...)
        {
            LOG_FMT_ERROR(log, "Caught exception while loading dictionaries.");
            throw;
        }

        /// This object will periodically calculate some metrics.
        AsynchronousMetrics async_metrics(*global_context);
        attachSystemTablesAsync(*global_context->getDatabase("system"), async_metrics);

        std::vector<std::unique_ptr<MetricsTransmitter>> metrics_transmitters;
        for (const auto & graphite_key : DB::getMultipleKeysFromConfig(config(), "", "graphite"))
        {
            metrics_transmitters.emplace_back(std::make_unique<MetricsTransmitter>(*global_context, async_metrics, graphite_key));
        }

        auto metrics_prometheus = std::make_unique<MetricsPrometheus>(*global_context, async_metrics, security_config);

        SessionCleaner session_cleaner(*global_context);
        ClusterManagerService cluster_manager_service(*global_context, config_path);

        auto & tmt_context = global_context->getTMTContext();
        if (proxy_conf.is_proxy_runnable)
        {
            tiflash_instance_wrap.tmt = &tmt_context;
            LOG_FMT_INFO(log, "Let tiflash proxy start all services");
            tiflash_instance_wrap.status = EngineStoreServerStatus::Running;
            while (tiflash_instance_wrap.proxy_helper->getProxyStatus() == RaftProxyStatus::Idle)
                std::this_thread::sleep_for(std::chrono::milliseconds(200));
            LOG_FMT_INFO(log, "tiflash proxy is ready to serve, try to wake up all regions' leader");
            WaitCheckRegionReady(tmt_context, terminate_signals_counter);
        }
        SCOPE_EXIT({
            if (proxy_conf.is_proxy_runnable && tiflash_instance_wrap.status != EngineStoreServerStatus::Running)
            {
                LOG_FMT_ERROR(log, "Current status of engine-store is NOT Running, should not happen");
                exit(-1);
            }
            LOG_FMT_INFO(log, "Set store context status Stopping");
            tmt_context.setStatusStopping();
            {
                // Wait until there is no read-index task.
                while (tmt_context.getKVStore()->getReadIndexEvent())
                    std::this_thread::sleep_for(std::chrono::milliseconds(200));
            }
            tmt_context.setStatusTerminated();
            LOG_FMT_INFO(log, "Set store context status Terminated");
            {
                // update status and let proxy stop all services except encryption.
                tiflash_instance_wrap.status = EngineStoreServerStatus::Stopping;
                LOG_FMT_INFO(log, "Set engine store server status Stopping");
            }
            // wait proxy to stop services
            if (proxy_conf.is_proxy_runnable)
            {
                LOG_FMT_INFO(log, "Let tiflash proxy to stop all services");
                while (tiflash_instance_wrap.proxy_helper->getProxyStatus() != RaftProxyStatus::Stopped)
                    std::this_thread::sleep_for(std::chrono::milliseconds(200));
                LOG_FMT_INFO(log, "All services in tiflash proxy are stopped");
            }
        });

        {
            // Report the unix timestamp, git hash, release version
            Poco::Timestamp ts;
            GET_METRIC(tiflash_server_info, start_time).Set(ts.epochTime());
        }

        tmt_context.setStatusRunning();

        try
        {
            // Bind CPU affinity after all threads started.
            CPUAffinityManager::getInstance().bindThreadCPUAffinity();
        }
        catch (...)
        {
            LOG_FMT_ERROR(log, "CPUAffinityManager::bindThreadCPUAffinity throws exception.");
        }

        LOG_FMT_INFO(log, "Start to wait for terminal signal");
        waitForTerminationRequest();

        {
            // Set limiters stopping and wakeup threads in waitting queue.
            global_context->getIORateLimiter().setStop();
        }
    }

    return Application::EXIT_OK;
}
} // namespace DB

int mainEntryClickHouseServer(int argc, char ** argv)
{
    DB::Server app;
    try
    {
        return app.run(argc, argv);
    }
    catch (...)
    {
        std::cerr << DB::getCurrentExceptionMessage(true) << "\n";
        auto code = DB::getCurrentExceptionCode();
        return code ? code : 1;
    }
}<|MERGE_RESOLUTION|>--- conflicted
+++ resolved
@@ -514,14 +514,9 @@
         builder.SetOption(grpc::MakeChannelArgumentOption(GRPC_ARG_HTTP2_MIN_SENT_PING_INTERVAL_WITHOUT_DATA_MS, 10 * 1000));
         builder.SetOption(grpc::MakeChannelArgumentOption(GRPC_ARG_KEEPALIVE_PERMIT_WITHOUT_CALLS, 1));
         // number of grpc thread pool's non-temporary threads, better tune it up to avoid frequent creation/destruction of threads
-<<<<<<< HEAD
         auto max_grpc_poller = server.context().getSettingsRef().max_grpc_poller;
         if (max_grpc_poller > 0 && max_grpc_poller <= std::numeric_limits<int>::max())
             builder.SetSyncServerOption(grpc::ServerBuilder::SyncServerOption::MAX_POLLERS, max_grpc_poller);
-=======
-        if (max_rpc_poller > 0 && max_rpc_poller <= std::numeric_limits<int>::max())
-            builder.SetSyncServerOption(grpc::ServerBuilder::SyncServerOption::MAX_POLLERS, max_rpc_poller);
->>>>>>> 2a01acdb
         builder.RegisterService(flash_service.get());
         LOG_FMT_INFO(log, "Flash service registered");
         builder.RegisterService(diagnostics_service.get());
