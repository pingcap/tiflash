// Copyright 2023 PingCAP, Ltd.
//
// Licensed under the Apache License, Version 2.0 (the "License");
// you may not use this file except in compliance with the License.
// You may obtain a copy of the License at
//
//     http://www.apache.org/licenses/LICENSE-2.0
//
// Unless required by applicable law or agreed to in writing, software
// distributed under the License is distributed on an "AS IS" BASIS,
// WITHOUT WARRANTIES OR CONDITIONS OF ANY KIND, either express or implied.
// See the License for the specific language governing permissions and
// limitations under the License.

#include <AggregateFunctions/registerAggregateFunctions.h>
#include <Common/CPUAffinityManager.h>
#include <Common/ClickHouseRevision.h>
#include <Common/ComputeLabelHolder.h>
#include <Common/Config/ConfigReloader.h>
#include <Common/CurrentMetrics.h>
#include <Common/DynamicThreadPool.h>
#include <Common/FailPoint.h>
#include <Common/Macros.h>
#include <Common/RedactHelpers.h>
#include <Common/StringUtils/StringUtils.h>
#include <Common/ThreadManager.h>
#include <Common/TiFlashBuildInfo.h>
#include <Common/TiFlashException.h>
#include <Common/TiFlashMetrics.h>
#include <Common/UniThreadPool.h>
#include <Common/assert_cast.h>
#include <Common/config.h>
#include <Common/escapeForFileName.h>
#include <Common/formatReadable.h>
#include <Common/getFQDNOrHostName.h>
#include <Common/getMultipleKeysFromConfig.h>
#include <Common/getNumberOfCPUCores.h>
#include <Common/setThreadName.h>
#include <Core/TiFlashDisaggregatedMode.h>
#include <Encryption/DataKeyManager.h>
#include <Encryption/FileProvider.h>
#include <Encryption/MockKeyManager.h>
#include <Encryption/RateLimiter.h>
#include <Flash/DiagnosticsService.h>
#include <Flash/FlashService.h>
#include <Flash/Mpp/GRPCCompletionQueuePool.h>
#include <Flash/Pipeline/Schedule/TaskScheduler.h>
#include <Functions/registerFunctions.h>
#include <IO/HTTPCommon.h>
#include <IO/IOThreadPool.h>
#include <IO/ReadHelpers.h>
#include <IO/createReadBufferFromFileBase.h>
#include <Interpreters/AsynchronousMetrics.h>
#include <Interpreters/ProcessList.h>
#include <Interpreters/loadMetadata.h>
#include <Poco/DirectoryIterator.h>
#include <Poco/Net/HTTPServer.h>
#include <Poco/Net/NetException.h>
#include <Poco/StringTokenizer.h>
#include <Poco/Timestamp.h>
#include <Server/CertificateReloader.h>
#include <Server/HTTPHandlerFactory.h>
#include <Server/MetricsPrometheus.h>
#include <Server/MetricsTransmitter.h>
#include <Server/RaftConfigParser.h>
#include <Server/Server.h>
#include <Server/ServerInfo.h>
#include <Server/StatusFile.h>
#include <Server/StorageConfigParser.h>
#include <Server/TCPHandlerFactory.h>
#include <Server/UserConfigParser.h>
#include <Storages/DeltaMerge/ColumnFile/ColumnFileSchema.h>
#include <Storages/DeltaMerge/ReadThread/ColumnSharingCache.h>
#include <Storages/DeltaMerge/ReadThread/SegmentReadTaskScheduler.h>
#include <Storages/DeltaMerge/ReadThread/SegmentReader.h>
#include <Storages/FormatVersion.h>
#include <Storages/IManageableStorage.h>
#include <Storages/PathCapacityMetrics.h>
#include <Storages/S3/S3Common.h>
#include <Storages/System/attachSystemTables.h>
#include <Storages/Transaction/FileEncryption.h>
#include <Storages/Transaction/KVStore.h>
#include <Storages/Transaction/ProxyFFI.h>
#include <Storages/Transaction/TMTContext.h>
#include <Storages/registerStorages.h>
#include <TableFunctions/registerTableFunctions.h>
#include <TiDB/Schema/SchemaSyncer.h>
#include <WindowFunctions/registerWindowFunctions.h>
#include <boost_wrapper/string_split.h>
#include <common/ErrorHandlers.h>
#include <common/config_common.h>
#include <common/logger_useful.h>
#include <sys/resource.h>

#include <boost/algorithm/string/classification.hpp>
#include <ext/scope_guard.h>
#include <limits>
#include <memory>

#if Poco_NetSSL_FOUND
#include <Common/grpcpp.h>
#include <Poco/Net/Context.h>
#include <Poco/Net/SecureServerSocket.h>
#endif

#if USE_JEMALLOC
#include <jemalloc/jemalloc.h>
#endif

#if USE_MIMALLOC
#include <Poco/JSON/Parser.h>
#include <mimalloc.h>

#include <fstream>
#endif

#ifdef FIU_ENABLE
#include <fiu.h>
#endif


#if USE_MIMALLOC
#define TRY_LOAD_CONF(NAME)                          \
    {                                                \
        try                                          \
        {                                            \
            auto value = obj->getValue<long>(#NAME); \
            mi_option_set(NAME, value);              \
        }                                            \
        catch (...)                                  \
        {                                            \
        }                                            \
    }

void loadMiConfig(Logger * log)
{
    auto config = getenv("MIMALLOC_CONF");
    if (config)
    {
        LOG_INFO(log, "Got environment variable MIMALLOC_CONF: {}", config);
        Poco::JSON::Parser parser;
        std::ifstream data{config};
        Poco::Dynamic::Var result = parser.parse(data);
        auto obj = result.extract<Poco::JSON::Object::Ptr>();
        TRY_LOAD_CONF(mi_option_show_errors);
        TRY_LOAD_CONF(mi_option_show_stats);
        TRY_LOAD_CONF(mi_option_verbose);
        TRY_LOAD_CONF(mi_option_eager_commit);
        TRY_LOAD_CONF(mi_option_eager_region_commit);
        TRY_LOAD_CONF(mi_option_large_os_pages);
        TRY_LOAD_CONF(mi_option_reserve_huge_os_pages);
        TRY_LOAD_CONF(mi_option_segment_cache);
        TRY_LOAD_CONF(mi_option_page_reset);
        TRY_LOAD_CONF(mi_option_segment_reset);
        TRY_LOAD_CONF(mi_option_reset_delay);
        TRY_LOAD_CONF(mi_option_use_numa_nodes);
        TRY_LOAD_CONF(mi_option_reset_decommits);
        TRY_LOAD_CONF(mi_option_eager_commit_delay);
        TRY_LOAD_CONF(mi_option_os_tag);
    }
}
#undef TRY_LOAD_CONF
#endif

namespace
{
[[maybe_unused]] void tryLoadBoolConfigFromEnv(const DB::LoggerPtr & log, bool & target, const char * name)
{
    auto * config = getenv(name);
    if (config)
    {
        LOG_INFO(log, "Got environment variable {} = {}", name, config);
        try
        {
            auto result = std::stoul(config);
            if (result != 0 && result != 1)
            {
                LOG_ERROR(log, "Environment variable{} = {} is not valid", name, result);
                return;
            }
            target = result;
        }
        catch (...)
        {
        }
    }
}
} // namespace

namespace CurrentMetrics
{
extern const Metric LogicalCPUCores;
extern const Metric MemoryCapacity;
} // namespace CurrentMetrics

namespace DB
{
namespace ErrorCodes
{
extern const int NO_ELEMENTS_IN_CONFIG;
extern const int SUPPORT_IS_DISABLED;
extern const int ARGUMENT_OUT_OF_BOUND;
extern const int INVALID_CONFIG_PARAMETER;
} // namespace ErrorCodes

namespace Debug
{
extern void setServiceAddr(const std::string & addr);
}

static std::string getCanonicalPath(std::string path)
{
    Poco::trimInPlace(path);
    if (path.empty())
        throw Exception("path configuration parameter is empty");
    if (path.back() != '/')
        path += '/';
    return path;
}

void Server::uninitialize()
{
    logger().information("shutting down");
    BaseDaemon::uninitialize();
}

void Server::initialize(Poco::Util::Application & self)
{
    BaseDaemon::initialize(self);
    logger().information("starting up");
}

std::string Server::getDefaultCorePath() const
{
    return getCanonicalPath(config().getString("path")) + "cores";
}

struct TiFlashProxyConfig
{
    static const std::string config_prefix;
    std::vector<const char *> args;
    std::unordered_map<std::string, std::string> val_map;
    bool is_proxy_runnable = false;

    // TiFlash Proxy will set the default value of "flash.proxy.addr", so we don't need to set here.
    const String engine_store_version = "engine-version";
    const String engine_store_git_hash = "engine-git-hash";
    const String engine_store_address = "engine-addr";
    const String engine_store_advertise_address = "advertise-engine-addr";
    const String pd_endpoints = "pd-endpoints";
    const String engine_label = "engine-label";

    explicit TiFlashProxyConfig(Poco::Util::LayeredConfiguration & config)
    {
        auto disaggregated_mode = getDisaggregatedMode(config);

        // tiflash_compute doesn't need proxy.
        // todo: remove after AutoScaler is stable.
        if (disaggregated_mode == DisaggregatedMode::Compute && useAutoScaler(config))
            return;

        if (!config.has(config_prefix))
            return;

        Poco::Util::AbstractConfiguration::Keys keys;
        config.keys(config_prefix, keys);
        {
            std::unordered_map<std::string, std::string> args_map;
            for (const auto & key : keys)
            {
                const auto k = config_prefix + "." + key;
                args_map[key] = config.getString(k);
            }
            args_map[pd_endpoints] = config.getString("raft.pd_addr");
            args_map[engine_store_version] = TiFlashBuildInfo::getReleaseVersion();
            args_map[engine_store_git_hash] = TiFlashBuildInfo::getGitHash();
            if (!args_map.count(engine_store_address))
                args_map[engine_store_address] = config.getString("flash.service_addr");
            else
                args_map[engine_store_advertise_address] = args_map[engine_store_address];

            args_map[engine_label] = getProxyLabelByDisaggregatedMode(disaggregated_mode);

            for (auto && [k, v] : args_map)
            {
                val_map.emplace("--" + k, std::move(v));
            }
        }

        args.push_back("TiFlash Proxy");
        for (const auto & v : val_map)
        {
            args.push_back(v.first.data());
            args.push_back(v.second.data());
        }
        is_proxy_runnable = true;
    }
};

const std::string TiFlashProxyConfig::config_prefix = "flash.proxy";

pingcap::ClusterConfig getClusterConfig(TiFlashSecurityConfigPtr security_config, const TiFlashRaftConfig & raft_config, const LoggerPtr & log)
{
    pingcap::ClusterConfig config;
    config.tiflash_engine_key = raft_config.engine_key;
    config.tiflash_engine_value = raft_config.engine_value;
    auto [ca_path, cert_path, key_path] = security_config->getPaths();
    config.ca_path = ca_path;
    config.cert_path = cert_path;
    config.key_path = key_path;
    LOG_INFO(log, "update cluster config, ca_path: {}, cert_path: {}, key_path: {}", ca_path, cert_path, key_path);
    return config;
}

LoggerPtr grpc_log;

void printGRPCLog(gpr_log_func_args * args)
{
    String log_msg = fmt::format("{}, line number: {}, log msg : {}", args->file, args->line, args->message);
    if (args->severity == GPR_LOG_SEVERITY_DEBUG)
    {
        LOG_DEBUG(grpc_log, log_msg);
    }
    else if (args->severity == GPR_LOG_SEVERITY_INFO)
    {
        LOG_INFO(grpc_log, log_msg);
    }
    else if (args->severity == GPR_LOG_SEVERITY_ERROR)
    {
        LOG_ERROR(grpc_log, log_msg);
    }
}

struct HTTPServer : Poco::Net::HTTPServer
{
    HTTPServer(Poco::Net::HTTPRequestHandlerFactory::Ptr pFactory, Poco::ThreadPool & threadPool, const Poco::Net::ServerSocket & socket, Poco::Net::HTTPServerParams::Ptr pParams)
        : Poco::Net::HTTPServer(pFactory, threadPool, socket, pParams)
    {}

protected:
    void run() override
    {
        setThreadName("HTTPServer");
        Poco::Net::HTTPServer::run();
    }
};

struct TCPServer : Poco::Net::TCPServer
{
    TCPServer(Poco::Net::TCPServerConnectionFactory::Ptr pFactory, Poco::ThreadPool & threadPool, const Poco::Net::ServerSocket & socket, Poco::Net::TCPServerParams::Ptr pParams)
        : Poco::Net::TCPServer(pFactory, threadPool, socket, pParams)
    {}

protected:
    void run() override
    {
        setThreadName("TCPServer");
        Poco::Net::TCPServer::run();
    }
};

void UpdateMallocConfig([[maybe_unused]] const LoggerPtr & log)
{
#ifdef RUN_FAIL_RETURN
    static_assert(false);
#endif
#define RUN_FAIL_RETURN(f)                                    \
    do                                                        \
    {                                                         \
        if (f)                                                \
        {                                                     \
            LOG_ERROR(log, "Fail to update jemalloc config"); \
            return;                                           \
        }                                                     \
    } while (0)
#if USE_JEMALLOC
    const char * version;
    bool old_b, new_b = true;
    size_t old_max_thd, new_max_thd = 1;
    size_t sz_b = sizeof(bool), sz_st = sizeof(size_t), sz_ver = sizeof(version);

    RUN_FAIL_RETURN(je_mallctl("version", &version, &sz_ver, nullptr, 0));
    LOG_INFO(log, "Got jemalloc version: {}", version);

    auto * malloc_conf = getenv("MALLOC_CONF");
    if (malloc_conf)
    {
        LOG_INFO(log, "Got environment variable MALLOC_CONF: {}", malloc_conf);
    }
    else
    {
        LOG_INFO(log, "Not found environment variable MALLOC_CONF");
    }

    RUN_FAIL_RETURN(je_mallctl("opt.background_thread", (void *)&old_b, &sz_b, nullptr, 0));
    RUN_FAIL_RETURN(je_mallctl("opt.max_background_threads", (void *)&old_max_thd, &sz_st, nullptr, 0));

    LOG_INFO(log, "Got jemalloc config: opt.background_thread {}, opt.max_background_threads {}", old_b, old_max_thd);

    if (!malloc_conf && !old_b)
    {
        LOG_INFO(log, "Try to use background_thread of jemalloc to handle purging asynchronously");

        RUN_FAIL_RETURN(je_mallctl("max_background_threads", nullptr, nullptr, (void *)&new_max_thd, sz_st));
        LOG_INFO(log, "Set jemalloc.max_background_threads {}", new_max_thd);

        RUN_FAIL_RETURN(je_mallctl("background_thread", nullptr, nullptr, (void *)&new_b, sz_b));
        LOG_INFO(log, "Set jemalloc.background_thread {}", new_b);
    }
#endif

#if USE_MIMALLOC
#define MI_OPTION_SHOW(OPTION) LOG_INFO(log, "mimalloc." #OPTION ": {}", mi_option_get(OPTION));

    int version = mi_version();
    LOG_INFO(log, "Got mimalloc version: {}.{}.{}", (version / 100), ((version % 100) / 10), (version % 10));
    loadMiConfig(log);
    MI_OPTION_SHOW(mi_option_show_errors);
    MI_OPTION_SHOW(mi_option_show_stats);
    MI_OPTION_SHOW(mi_option_verbose);
    MI_OPTION_SHOW(mi_option_eager_commit);
    MI_OPTION_SHOW(mi_option_eager_region_commit);
    MI_OPTION_SHOW(mi_option_large_os_pages);
    MI_OPTION_SHOW(mi_option_reserve_huge_os_pages);
    MI_OPTION_SHOW(mi_option_segment_cache);
    MI_OPTION_SHOW(mi_option_page_reset);
    MI_OPTION_SHOW(mi_option_segment_reset);
    MI_OPTION_SHOW(mi_option_reset_delay);
    MI_OPTION_SHOW(mi_option_use_numa_nodes);
    MI_OPTION_SHOW(mi_option_reset_decommits);
    MI_OPTION_SHOW(mi_option_eager_commit_delay);
    MI_OPTION_SHOW(mi_option_os_tag);
#undef MI_OPTION_SHOW
#endif
#undef RUN_FAIL_RETURN
}

extern "C" {
void run_raftstore_proxy_ffi(int argc, const char * const * argv, const EngineStoreServerHelper *);
}

struct RaftStoreProxyRunner : boost::noncopyable
{
    struct RunRaftStoreProxyParms
    {
        const EngineStoreServerHelper * helper;
        const TiFlashProxyConfig & conf;

        /// set big enough stack size to avoid runtime error like stack-overflow.
        size_t stack_size = 1024 * 1024 * 20;
    };

    RaftStoreProxyRunner(RunRaftStoreProxyParms && parms_, const LoggerPtr & log_)
        : parms(std::move(parms_))
        , log(log_)
    {}

    void join() const
    {
        if (!parms.conf.is_proxy_runnable)
            return;
        pthread_join(thread, nullptr);
    }

    void run()
    {
        if (!parms.conf.is_proxy_runnable)
            return;
        pthread_attr_t attribute;
        pthread_attr_init(&attribute);
        pthread_attr_setstacksize(&attribute, parms.stack_size);
        LOG_INFO(log, "start raft store proxy");
        pthread_create(&thread, &attribute, runRaftStoreProxyFFI, &parms);
        pthread_attr_destroy(&attribute);
    }

private:
    static void * runRaftStoreProxyFFI(void * pv)
    {
        setThreadName("RaftStoreProxy");
        const auto & parms = *static_cast<const RunRaftStoreProxyParms *>(pv);
        run_raftstore_proxy_ffi(static_cast<int>(parms.conf.args.size()), parms.conf.args.data(), parms.helper);
        return nullptr;
    }

    RunRaftStoreProxyParms parms;
    pthread_t thread{};
    const LoggerPtr & log;
};

// We only need this task run once.
void initStores(Context & global_context, const LoggerPtr & log, bool lazily_init_store)
{
    auto do_init_stores = [&global_context, log]() {
        auto storages = global_context.getTMTContext().getStorages().getAllStorage();
        int init_cnt = 0;
        int err_cnt = 0;
        for (auto & [table_id, storage] : storages)
        {
            // This will skip the init of storages that do not contain any data. TiFlash now sync the schema and
            // create all tables regardless the table have define TiFlash replica or not, so there may be lots
            // of empty tables in TiFlash.
            // Note that we still need to init stores that contains data (defined by the stable dir of this storage
            // is exist), or the data used size reported to PD is not correct.
            try
            {
                init_cnt += storage->initStoreIfDataDirExist() ? 1 : 0;
                LOG_INFO(log, "Storage inited done [table_id={}]", table_id);
            }
            catch (...)
            {
                err_cnt++;
                tryLogCurrentException(log, fmt::format("Storage inited fail, [table_id={}]", table_id));
            }
        }
        LOG_INFO(
            log,
            "Storage inited finish. [total_count={}] [init_count={}] [error_count={}] [datatype_fullname_count={}]",
            storages.size(),
            init_cnt,
            err_cnt,
            DataTypeFactory::instance().getFullNameCacheSize());
    };
    if (lazily_init_store)
    {
        LOG_INFO(log, "Lazily init store.");
        // apply the inited in another thread to shorten the start time of TiFlash
        std::thread(do_init_stores).detach();
    }
    else
    {
        LOG_INFO(log, "Not lazily init store.");
        do_init_stores();
    }
}

class Server::TcpHttpServersHolder
{
public:
    TcpHttpServersHolder(Server & server_, const Settings & settings, const LoggerPtr & log_)
        : server(server_)
        , log(log_)
        , server_pool(1, server.config().getUInt("max_connections", 1024))
    {
        auto & config = server.config();
        auto security_config = server.global_context->getSecurityConfig();

        Poco::Timespan keep_alive_timeout(config.getUInt("keep_alive_timeout", 10), 0);
        Poco::Net::HTTPServerParams::Ptr http_params = new Poco::Net::HTTPServerParams; // NOLINT
        http_params->setTimeout(settings.receive_timeout);
        http_params->setKeepAliveTimeout(keep_alive_timeout);

        std::vector<std::string> listen_hosts = DB::getMultipleValuesFromConfig(config, "", "listen_host");

        bool listen_try = config.getBool("listen_try", false);
        if (listen_hosts.empty())
        {
            listen_hosts.emplace_back("0.0.0.0");
            listen_try = true;
        }

        auto make_socket_address = [&](const std::string & host, UInt16 port) {
            Poco::Net::SocketAddress socket_address;
            try
            {
                socket_address = Poco::Net::SocketAddress(host, port);
            }
            catch (const Poco::Net::DNSException & e)
            {
                const auto code = e.code();
                if (code == EAI_FAMILY
#if defined(EAI_ADDRFAMILY)
                    || code == EAI_ADDRFAMILY
#endif
                )
                {
                    LOG_ERROR(
                        log,
                        "Cannot resolve listen_host ({}), error {}: {}."
                        "If it is an IPv6 address and your host has disabled IPv6, then consider to "
                        "specify IPv4 address to listen in <listen_host> element of configuration "
                        "file. Example: <listen_host>0.0.0.0</listen_host>",
                        host,
                        e.code(),
                        e.message());
                }

                throw;
            }
            return socket_address;
        };

        auto socket_bind_listen = [&](auto & socket, const std::string & host, UInt16 port, bool secure = false) {
            auto address = make_socket_address(host, port);
#if !POCO_CLICKHOUSE_PATCH || POCO_VERSION <= 0x02000000 // TODO: fill correct version
            if (secure)
                /// Bug in old poco, listen() after bind() with reusePort param will fail because have no implementation in SecureServerSocketImpl
                /// https://github.com/pocoproject/poco/pull/2257
                socket.bind(address, /* reuseAddress = */ true);
            else
#endif
#if POCO_VERSION < 0x01080000
                socket.bind(address, /* reuseAddress = */ true);
#else
            socket.bind(address, /* reuseAddress = */ true, /* reusePort = */ config.getBool("listen_reuse_port", false));
#endif

            socket.listen(/* backlog = */ config.getUInt("listen_backlog", 64));

            return address;
        };

        for (const auto & listen_host : listen_hosts)
        {
            /// For testing purposes, user may omit tcp_port or http_port or https_port in configuration file.
            try
            {
                /// HTTPS
                if (config.has("https_port"))
                {
#if Poco_NetSSL_FOUND
                    if (!security_config->hasTlsConfig())
                    {
                        LOG_ERROR(log, "https_port is set but tls config is not set");
                    }
                    auto [ca_path, cert_path, key_path] = security_config->getPaths();
                    Poco::Net::Context::Ptr context = new Poco::Net::Context(Poco::Net::Context::TLSV1_2_SERVER_USE,
                                                                             key_path,
                                                                             cert_path,
                                                                             ca_path,
                                                                             Poco::Net::Context::VerificationMode::VERIFY_STRICT);
                    auto check_common_name = [&](const Poco::Crypto::X509Certificate & cert) {
                        return server.global_context->getSecurityConfig()->checkCommonName(cert);
                    };
                    context->setAdhocVerification(check_common_name);
                    std::call_once(ssl_init_once, SSLInit);

                    Poco::Net::SecureServerSocket socket(context);
                    CertificateReloader::initSSLCallback(context, server.global_context.get());
                    auto address = socket_bind_listen(socket, listen_host, config.getInt("https_port"), /* secure = */ true);
                    socket.setReceiveTimeout(settings.http_receive_timeout);
                    socket.setSendTimeout(settings.http_send_timeout);
                    servers.emplace_back(
                        new HTTPServer(new HTTPHandlerFactory(server, "HTTPSHandler-factory"), server_pool, socket, http_params));

                    LOG_INFO(log, "Listening https://{}", address.toString());
#else
                    throw Exception{"HTTPS protocol is disabled because Poco library was built without NetSSL support.",
                                    ErrorCodes::SUPPORT_IS_DISABLED};
#endif
                }
                else
                {
                    /// HTTP
                    if (security_config->hasTlsConfig())
                    {
                        throw Exception("tls config is set but https_port is not set ", ErrorCodes::INVALID_CONFIG_PARAMETER);
                    }
                    Poco::Net::ServerSocket socket;
                    auto address = socket_bind_listen(socket, listen_host, config.getInt("http_port", DEFAULT_HTTP_PORT));
                    socket.setReceiveTimeout(settings.http_receive_timeout);
                    socket.setSendTimeout(settings.http_send_timeout);
                    servers.emplace_back(
                        new HTTPServer(new HTTPHandlerFactory(server, "HTTPHandler-factory"), server_pool, socket, http_params));

                    LOG_INFO(log, "Listening http://{}", address.toString());
                }


                /// TCP
                if (config.has("tcp_port"))
                {
                    if (security_config->hasTlsConfig())
                    {
                        LOG_ERROR(log, "tls config is set but tcp_port_secure is not set.");
                    }
                    std::call_once(ssl_init_once, SSLInit);
                    Poco::Net::ServerSocket socket;
                    auto address = socket_bind_listen(socket, listen_host, config.getInt("tcp_port"));
                    socket.setReceiveTimeout(settings.receive_timeout);
                    socket.setSendTimeout(settings.send_timeout);
                    servers.emplace_back(new TCPServer(new TCPHandlerFactory(server), server_pool, socket, new Poco::Net::TCPServerParams));

                    LOG_INFO(log, "Listening tcp: {}", address.toString());
                }
                else if (security_config->hasTlsConfig())
                {
                    LOG_INFO(log, "tcp_port is closed because tls config is set");
                }

                /// TCP with SSL
                if (config.has("tcp_port_secure") && !security_config->hasTlsConfig())
                {
#if Poco_NetSSL_FOUND
                    auto [ca_path, cert_path, key_path] = security_config->getPaths();
                    Poco::Net::Context::Ptr context = new Poco::Net::Context(Poco::Net::Context::TLSV1_2_SERVER_USE,
                                                                             key_path,
                                                                             cert_path,
                                                                             ca_path);
                    CertificateReloader::initSSLCallback(context, server.global_context.get());
                    Poco::Net::SecureServerSocket socket(context);
                    auto address = socket_bind_listen(socket, listen_host, config.getInt("tcp_port_secure"), /* secure = */ true);
                    socket.setReceiveTimeout(settings.receive_timeout);
                    socket.setSendTimeout(settings.send_timeout);
                    servers.emplace_back(new TCPServer(
                        new TCPHandlerFactory(server, /* secure= */ true),
                        server_pool,
                        socket,
                        new Poco::Net::TCPServerParams));
                    LOG_INFO(log, "Listening tcp_secure: {}", address.toString());
#else
                    throw Exception{"SSL support for TCP protocol is disabled because Poco library was built without NetSSL support.",
                                    ErrorCodes::SUPPORT_IS_DISABLED};
#endif
                }
                else if (security_config->hasTlsConfig())
                {
                    LOG_INFO(log, "tcp_port_secure is closed because tls config is set");
                }

                /// At least one of TCP and HTTP servers must be created.
                if (servers.empty())
                    throw Exception("No 'tcp_port' and 'http_port' is specified in configuration file.", ErrorCodes::NO_ELEMENTS_IN_CONFIG);
            }
            catch (const Poco::Net::NetException & e)
            {
                if (listen_try)
                    LOG_ERROR(
                        log,
                        "Listen [{}]: {}: {}: {}"
                        "  If it is an IPv6 or IPv4 address and your host has disabled IPv6 or IPv4, then consider to "
                        "specify not disabled IPv4 or IPv6 address to listen in <listen_host> element of configuration "
                        "file. Example for disabled IPv6: <listen_host>0.0.0.0</listen_host> ."
                        " Example for disabled IPv4: <listen_host>::</listen_host>",
                        listen_host,
                        e.code(),
                        e.what(),
                        e.message());
                else
                    throw;
            }
        }

        if (servers.empty())
            throw Exception("No servers started (add valid listen_host and 'tcp_port' or 'http_port' to configuration file.)",
                            ErrorCodes::NO_ELEMENTS_IN_CONFIG);

        for (auto & server : servers)
            server->start();
    }

    void onExit()
    {
        auto & config = server.config();

        LOG_DEBUG(log, "Received termination signal.");
        LOG_DEBUG(log, "Waiting for current connections to close.");

        int current_connections = 0;
        for (auto & server : servers)
        {
            server->stop();
            current_connections += server->currentConnections();
        }
        String debug_msg = "Closed all listening sockets.";

        if (current_connections)
            LOG_DEBUG(
                log,
                "{} Waiting for {} outstanding connections.",
                debug_msg,
                current_connections);
        else
            LOG_DEBUG(log, debug_msg);

        if (current_connections)
        {
            const int sleep_max_ms = 1000 * config.getInt("shutdown_wait_unfinished", 5);
            const int sleep_one_ms = 100;
            int sleep_current_ms = 0;
            while (sleep_current_ms < sleep_max_ms)
            {
                current_connections = 0;
                for (auto & server : servers)
                    current_connections += server->currentConnections();
                if (!current_connections)
                    break;
                sleep_current_ms += sleep_one_ms;
                std::this_thread::sleep_for(std::chrono::milliseconds(sleep_one_ms));
            }
        }

        debug_msg = "Closed connections.";

        if (current_connections)
            LOG_DEBUG(
                log,
                "{} But {} remains."
                " Tip: To increase wait time add to config: <shutdown_wait_unfinished>60</shutdown_wait_unfinished>",
                debug_msg,
                current_connections);
        else
            LOG_DEBUG(log, debug_msg);
    }

private:
    Server & server;
    const LoggerPtr & log;
    Poco::ThreadPool server_pool;
    std::vector<std::unique_ptr<Poco::Net::TCPServer>> servers;
};

void initThreadPool(const Settings & settings, size_t logical_cores)
{
    // TODO: make BackgroundPool/BlockableBackgroundPool/DynamicThreadPool spawned from `GlobalThreadPool`
    size_t max_io_thread_count = std::ceil(settings.io_thread_count_scale * logical_cores);
    // Currently, `GlobalThreadPool` is only used by `IOThreadPool`, so they have the same number of threads.
    GlobalThreadPool::initialize(
        /*max_threads*/ max_io_thread_count,
        /*max_free_threads*/ max_io_thread_count / 2,
        /*queue_size*/ max_io_thread_count * 2);
    IOThreadPool::initialize(
        /*max_threads*/ max_io_thread_count,
        /*max_free_threads*/ max_io_thread_count / 2,
        /*queue_size*/ max_io_thread_count * 2);
}

int Server::main(const std::vector<std::string> & /*args*/)
{
    setThreadName("TiFlashMain");

    const auto log = Logger::get();
#ifdef FIU_ENABLE
    fiu_init(0); // init failpoint
    FailPointHelper::initRandomFailPoints(config(), log);
#endif

    UpdateMallocConfig(log);

#ifdef TIFLASH_ENABLE_AVX_SUPPORT
    tryLoadBoolConfigFromEnv(log, simd_option::ENABLE_AVX, "TIFLASH_ENABLE_AVX");
#endif

#ifdef TIFLASH_ENABLE_AVX512_SUPPORT
    tryLoadBoolConfigFromEnv(log, simd_option::ENABLE_AVX512, "TIFLASH_ENABLE_AVX512");
#endif

#ifdef TIFLASH_ENABLE_ASIMD_SUPPORT
    tryLoadBoolConfigFromEnv(log, simd_option::ENABLE_ASIMD, "TIFLASH_ENABLE_ASIMD");
#endif

#ifdef TIFLASH_ENABLE_SVE_SUPPORT
    tryLoadBoolConfigFromEnv(log, simd_option::ENABLE_SVE, "TIFLASH_ENABLE_SVE");
#endif
    registerFunctions();
    registerAggregateFunctions();
    registerWindowFunctions();
    registerTableFunctions();
    registerStorages();

    TiFlashErrorRegistry::instance(); // This invocation is for initializing

    TiFlashProxyConfig proxy_conf(config());

    EngineStoreServerWrap tiflash_instance_wrap{};
    auto helper = GetEngineStoreServerHelper(
        &tiflash_instance_wrap);

    RaftStoreProxyRunner proxy_runner(RaftStoreProxyRunner::RunRaftStoreProxyParms{&helper, proxy_conf}, log);

    if (proxy_conf.is_proxy_runnable)
    {
        proxy_runner.run();

        LOG_INFO(log, "wait for tiflash proxy initializing");
        while (!tiflash_instance_wrap.proxy_helper)
            std::this_thread::sleep_for(std::chrono::milliseconds(200));
        LOG_INFO(log, "tiflash proxy is initialized");
        if (tiflash_instance_wrap.proxy_helper->checkEncryptionEnabled())
        {
            auto method = tiflash_instance_wrap.proxy_helper->getEncryptionMethod();
            LOG_INFO(log, "encryption is enabled, method is {}", IntoEncryptionMethodName(method));
        }
        else
            LOG_INFO(log, "encryption is disabled");
    }

    SCOPE_EXIT({
        if (!proxy_conf.is_proxy_runnable)
        {
            proxy_runner.join();
            return;
        }
        LOG_INFO(log, "Let tiflash proxy shutdown");
        tiflash_instance_wrap.status = EngineStoreServerStatus::Terminated;
        tiflash_instance_wrap.tmt = nullptr;
        LOG_INFO(log, "Wait for tiflash proxy thread to join");
        proxy_runner.join();
        LOG_INFO(log, "tiflash proxy thread is joined");
    });

    /// get CPU/memory/disk info of this server
    if (tiflash_instance_wrap.proxy_helper)
    {
        diagnosticspb::ServerInfoRequest request;
        request.set_tp(static_cast<diagnosticspb::ServerInfoType>(1));
        diagnosticspb::ServerInfoResponse response;
        std::string req = request.SerializeAsString();
        auto * helper = tiflash_instance_wrap.proxy_helper;
        helper->fn_server_info(helper->proxy_ptr, strIntoView(&req), &response);
        server_info.parseSysInfo(response);
        setNumberOfLogicalCPUCores(server_info.cpu_info.logical_cores);
        computeAndSetNumberOfPhysicalCPUCores(server_info.cpu_info.logical_cores, server_info.cpu_info.physical_cores);
        LOG_INFO(log, "ServerInfo: {}", server_info.debugString());
    }
    else
    {
        setNumberOfLogicalCPUCores(std::thread::hardware_concurrency());
        computeAndSetNumberOfPhysicalCPUCores(std::thread::hardware_concurrency(), std::thread::hardware_concurrency() / 2);
        LOG_INFO(log, "TiFlashRaftProxyHelper is null, failed to get server info");
    }

    grpc_log = Logger::get("grpc");
    gpr_set_log_verbosity(GPR_LOG_SEVERITY_DEBUG);
    gpr_set_log_function(&printGRPCLog);

    /** Context contains all that query execution is dependent:
      *  settings, available functions, data types, aggregate functions, databases...
      */
    global_context = std::make_unique<Context>(Context::createGlobal());
    global_context->setGlobalContext(*global_context);
    global_context->setApplicationType(Context::ApplicationType::SERVER);
    global_context->setDisaggregatedMode(getDisaggregatedMode(config()));
    global_context->setUseAutoScaler(useAutoScaler(config()));

    /// Init File Provider
    bool enable_encryption = false;
    if (proxy_conf.is_proxy_runnable)
    {
        enable_encryption = tiflash_instance_wrap.proxy_helper->checkEncryptionEnabled();
        if (enable_encryption)
        {
            auto method = tiflash_instance_wrap.proxy_helper->getEncryptionMethod();
            enable_encryption = (method != EncryptionMethod::Plaintext);
        }
        KeyManagerPtr key_manager = std::make_shared<DataKeyManager>(&tiflash_instance_wrap);
        global_context->initializeFileProvider(key_manager, enable_encryption);
    }
    else
    {
        KeyManagerPtr key_manager = std::make_shared<MockKeyManager>(false);
        global_context->initializeFileProvider(key_manager, false);
    }

    /// ===== Paths related configuration initialized start ===== ///
    /// Note that theses global variables should be initialized by the following order:
    // 1. capacity
    // 2. path pool
    // 3. TMTContext

    // Deprecated settings.
    // `global_capacity_quota` will be ignored if `storage_config.main_capacity_quota` is not empty.
    // "0" by default, means no quota, the actual disk capacity is used.
    size_t global_capacity_quota = 0;
    TiFlashStorageConfig storage_config;
    std::tie(global_capacity_quota, storage_config) = TiFlashStorageConfig::parseSettings(config(), log);

    storage_config.remote_cache_config.initCacheDir();

    if (storage_config.s3_config.isS3Enabled())
    {
        if (enable_encryption)
        {
            LOG_ERROR(log, "Cannot support S3 when encryption enabled.");
            throw Exception("Cannot support S3 when encryption enabled.");
        }
        S3::ClientFactory::instance().init(storage_config.s3_config);
    }
    global_context->initializeRemoteDataStore(global_context->getFileProvider(), storage_config.s3_config.isS3Enabled());

    if (storage_config.format_version)
    {
        setStorageFormat(storage_config.format_version);
        LOG_INFO(log, "Using format_version={} (explicit stable storage format detected).", storage_config.format_version);
    }
    else
    {
        LOG_INFO(log, "Using format_version={} (default settings).", STORAGE_FORMAT_CURRENT.identifier);
    }

    global_context->initializePathCapacityMetric( //
        global_capacity_quota, //
        storage_config.main_data_paths,
        storage_config.main_capacity_quota, //
        storage_config.latest_data_paths,
        storage_config.latest_capacity_quota,
        global_context->isDisaggregatedComputeMode() ? storage_config.remote_cache_config.dir : "",
        global_context->isDisaggregatedComputeMode() ? storage_config.remote_cache_config.capacity : 0);
    TiFlashRaftConfig raft_config = TiFlashRaftConfig::parseSettings(config(), log);
    global_context->setPathPool( //
        storage_config.main_data_paths, //
        storage_config.latest_data_paths, //
        storage_config.kvstore_data_path, //
        global_context->getPathCapacity(),
        global_context->getFileProvider());

    /// Determining PageStorage run mode based on current files on disk and storage config.
    /// Do it as early as possible after loading storage config.
    global_context->initializePageStorageMode(global_context->getPathPool(), STORAGE_FORMAT_CURRENT.page);

    // Use pd address to define which default_database we use by default.
    // For deployed with pd/tidb/tikv use "system", which is always exist in TiFlash.
    std::string default_database = config().getString("default_database", "system");
    Strings all_normal_path = storage_config.getAllNormalPaths();
    const std::string path = all_normal_path[0];
    global_context->setPath(path);

    /// ===== Paths related configuration initialized end ===== ///
    global_context->setSecurityConfig(config(), log);
    Redact::setRedactLog(global_context->getSecurityConfig()->redactInfoLog());

    // Create directories for 'path' and for default database, if not exist.
    for (const String & candidate_path : all_normal_path)
    {
        Poco::File(candidate_path + "data/" + default_database).createDirectories();
    }
    Poco::File(path + "metadata/" + default_database).createDirectories();

    StatusFile status{path + "status"};

    SCOPE_EXIT({
        /** Explicitly destroy Context. It is more convenient than in destructor of Server, because logger is still available.
          * At this moment, no one could own shared part of Context.
          */
        global_context.reset();

        LOG_DEBUG(log, "Destroyed global context.");
    });

    /// Try to increase limit on number of open files.
    {
        rlimit rlim{};
        if (getrlimit(RLIMIT_NOFILE, &rlim))
            throw Poco::Exception("Cannot getrlimit");

        if (rlim.rlim_cur == rlim.rlim_max)
        {
            LOG_DEBUG(log, "rlimit on number of file descriptors is {}", rlim.rlim_cur);
        }
        else
        {
            rlim_t old = rlim.rlim_cur;
            rlim.rlim_cur = config().getUInt("max_open_files", rlim.rlim_max);
            int rc = setrlimit(RLIMIT_NOFILE, &rlim);
            if (rc != 0)
                LOG_WARNING(
                    log,
                    "Cannot set max number of file descriptors to {}"
                    ". Try to specify max_open_files according to your system limits. error: {}",
                    rlim.rlim_cur,
                    strerror(errno));
            else
                LOG_DEBUG(log, "Set max number of file descriptors to {} (was {}).", rlim.rlim_cur, old);
        }
    }

    static ServerErrorHandler error_handler;
    Poco::ErrorHandler::set(&error_handler);

    /// Initialize DateLUT early, to not interfere with running time of first query.
    LOG_DEBUG(log, "Initializing DateLUT.");
    DateLUT::instance();
    LOG_TRACE(log, "Initialized DateLUT with time zone `{}`.", DateLUT::instance().getTimeZone());

    /// Directory with temporary data for processing of heavy queries.
    {
        std::string tmp_path = config().getString("tmp_path", path + "tmp/");
        global_context->setTemporaryPath(tmp_path);
        Poco::File(tmp_path).createDirectories();

        /// Clearing old temporary files.
        Poco::DirectoryIterator dir_end;
        for (Poco::DirectoryIterator it(tmp_path); it != dir_end; ++it)
        {
            if (it->isFile() && startsWith(it.name(), "tmp"))
            {
                LOG_DEBUG(log, "Removing old temporary file {}", it->path());
                global_context->getFileProvider()->deleteRegularFile(it->path(), EncryptionPath(it->path(), ""));
            }
        }
    }

    /** Directory with 'flags': files indicating temporary settings for the server set by system administrator.
      * Flags may be cleared automatically after being applied by the server.
      * Examples: do repair of local data; clone all replicated tables from replica.
      */
    {
        Poco::File(path + "flags/").createDirectories();
        global_context->setFlagsPath(path + "flags/");
    }

    /** Directory with user provided files that are usable by 'file' table function.
      */
    {
        std::string user_files_path = config().getString("user_files_path", path + "user_files/");
        global_context->setUserFilesPath(user_files_path);
        Poco::File(user_files_path).createDirectories();
    }

    if (config().has("macros"))
        global_context->setMacros(std::make_unique<Macros>(config(), "macros"));

    /// Initialize the labels of tiflash compute node.
    ComputeLabelHolder::instance().init(config());

    /// Init TiFlash metrics.
    global_context->initializeTiFlashMetrics();

    /// Initialize users config reloader.
    auto users_config_reloader = UserConfig::parseSettings(config(), config_path, global_context, log);

    /// Load global settings from default_profile and system_profile.
    /// It internally depends on UserConfig::parseSettings.
    global_context->setDefaultProfiles(config());
    LOG_INFO(log, "Loaded global settings from default_profile and system_profile.");

    ///
    /// The config value in global settings can only be used from here because we just loaded it from config file.
    ///

    /// Initialize the background & blockable background thread pool.
    Settings & settings = global_context->getSettingsRef();
    LOG_INFO(log, "Background & Blockable Background pool size: {}", settings.background_pool_size);
    auto & bg_pool = global_context->initializeBackgroundPool(settings.background_pool_size);
    auto & blockable_bg_pool = global_context->initializeBlockableBackgroundPool(settings.background_pool_size);
    initThreadPool(settings, server_info.cpu_info.logical_cores);

    /// PageStorage run mode has been determined above
    global_context->initializeGlobalStoragePoolIfNeed(global_context->getPathPool());
    LOG_INFO(log, "Global PageStorage run mode is {}", static_cast<UInt8>(global_context->getPageStorageRunMode()));

    if (global_context->isDisaggregatedStorageMode())
        global_context->initializeWriteNodePageStorageIfNeed(global_context->getPathPool());
<<<<<<< HEAD
=======

    if (global_context->isDisaggregatedComputeMode())
        global_context->initializeReadNodePageCacheIfNeed(
            global_context->getPathPool(),
            storage_config.remote_cache_config.getPageCacheDir(),
            storage_config.remote_cache_config.getPageCapacity());
>>>>>>> 06f382a5

    /// Initialize RateLimiter.
    global_context->initializeRateLimiter(config(), bg_pool, blockable_bg_pool);

    global_context->setServerInfo(server_info);
    if (server_info.memory_info.capacity == 0)
    {
        LOG_ERROR(log, "Failed to get memory capacity, float-pointing memory limit config (for example, set `max_memory_usage_for_all_queries` to `0.1`) won't take effect. If you set them as float-pointing value, you can change them to integer instead.");
    }
    else
    {
        LOG_INFO(log, fmt::format("Detected memory capacity {} bytes, you have config `max_memory_usage_for_all_queries` to {}, finally limit to {} bytes.", server_info.memory_info.capacity, settings.max_memory_usage_for_all_queries.toString(), settings.max_memory_usage_for_all_queries.getActualBytes(server_info.memory_info.capacity)));
    }

    /// Initialize main config reloader.
    auto main_config_reloader = std::make_unique<ConfigReloader>(
        config_path,
        [&](ConfigurationPtr config) {
            LOG_DEBUG(log, "run main config reloader");
            buildLoggers(*config);
            global_context->setMacros(std::make_unique<Macros>(*config, "macros"));
            global_context->getTMTContext().reloadConfig(*config);
            global_context->getIORateLimiter().updateConfig(*config);
            global_context->reloadDeltaTreeConfig(*config);

            {
                // update TiFlashSecurity and related config in client for ssl certificate reload.
                bool updated = global_context->getSecurityConfig()->update(*config); // Whether the cert path or file is updated.
                if (updated)
                {
                    auto raft_config = TiFlashRaftConfig::parseSettings(*config, log);
                    auto cluster_config = getClusterConfig(global_context->getSecurityConfig(), raft_config, log);
                    global_context->getTMTContext().updateSecurityConfig(std::move(raft_config), std::move(cluster_config));
                    LOG_DEBUG(log, "TMTContext updated security config");
                }
            }
        },
        /* already_loaded = */ true);

    /// Reload config in SYSTEM RELOAD CONFIG query.
    global_context->setConfigReloadCallback([&]() {
        main_config_reloader->reload();
        users_config_reloader->reload();
    });

    /// Limit on total number of concurrently executed queries.
    global_context->getProcessList().setMaxSize(config().getInt("max_concurrent_queries", 0));

    /// Setup protection to avoid accidental DROP for big tables (that are greater than 50 GB by default)
    if (config().has("max_table_size_to_drop"))
        global_context->setMaxTableSizeToDrop(config().getUInt64("max_table_size_to_drop"));

    /// Size of cache for uncompressed blocks. Zero means disabled.
    size_t uncompressed_cache_size = config().getUInt64("uncompressed_cache_size", 0);
    if (uncompressed_cache_size)
        global_context->setUncompressedCache(uncompressed_cache_size);

    bool use_l0_opt = config().getBool("l0_optimize", false);
    global_context->setUseL0Opt(use_l0_opt);

    /// Size of cache for marks (index of MergeTree family of tables). It is necessary.
    size_t mark_cache_size = config().getUInt64("mark_cache_size", DEFAULT_MARK_CACHE_SIZE);
    if (mark_cache_size)
        global_context->setMarkCache(mark_cache_size);

    /// Size of cache for minmax index, used by DeltaMerge engine.
    size_t minmax_index_cache_size = config().getUInt64("minmax_index_cache_size", mark_cache_size);
    if (minmax_index_cache_size)
        global_context->setMinMaxIndexCache(minmax_index_cache_size);

    /// Size of max memory usage of DeltaIndex, used by DeltaMerge engine.
    size_t delta_index_cache_size = config().getUInt64("delta_index_cache_size", 0);
    global_context->setDeltaIndexManager(delta_index_cache_size);

    /// Set path for format schema files
    auto format_schema_path = Poco::File(config().getString("format_schema_path", path + "format_schemas/"));
    global_context->setFormatSchemaPath(format_schema_path.path() + "/");
    format_schema_path.createDirectories();

    LOG_INFO(log, "Loading metadata.");
    loadMetadataSystem(*global_context); // Load "system" database. Its engine keeps as Ordinary.
    /// After attaching system databases we can initialize system log.
    global_context->initializeSystemLogs();
    /// After the system database is created, attach virtual system tables (in addition to query_log and part_log)
    attachSystemTablesServer(*global_context->getDatabase("system"));

    {
        /// create TMTContext
        auto cluster_config = getClusterConfig(global_context->getSecurityConfig(), raft_config, log);
        global_context->createTMTContext(raft_config, std::move(cluster_config));
        global_context->getTMTContext().reloadConfig(config());
    }

    // Initialize the thread pool of storage before the storage engine is initialized.
    LOG_INFO(log, "dt_enable_read_thread {}", global_context->getSettingsRef().dt_enable_read_thread);
    // `DMFileReaderPool` should be constructed before and destructed after `SegmentReaderPoolManager`.
    DM::DMFileReaderPool::instance();
    DM::SegmentReaderPoolManager::instance().init(server_info.cpu_info.logical_cores, settings.dt_read_thread_count_scale);
    DM::SegmentReadTaskScheduler::instance();

    auto schema_cache_size = config().getInt("schema_cache_size", 10000);
    global_context->initializeSharedBlockSchemas(schema_cache_size);

    // Load remaining databases
    loadMetadata(*global_context);
    LOG_DEBUG(log, "Load metadata done.");

    if (!global_context->isDisaggregatedComputeMode())
    {
        /// Then, sync schemas with TiDB, and initialize schema sync service.
        for (int i = 0; i < 60; i++) // retry for 3 mins
        {
            try
            {
                global_context->getTMTContext().getSchemaSyncer()->syncSchemas(*global_context);
                break;
            }
            catch (Poco::Exception & e)
            {
                const int wait_seconds = 3;
                LOG_ERROR(
                    log,
                    "Bootstrap failed because sync schema error: {}\nWe will sleep for {}"
                    " seconds and try again.",
                    e.displayText(),
                    wait_seconds);
                ::sleep(wait_seconds);
            }
        }
        LOG_DEBUG(log, "Sync schemas done.");

        initStores(*global_context, log, storage_config.lazily_init_store);

        // After schema synced, set current database.
        global_context->setCurrentDatabase(default_database);

        global_context->initializeSchemaSyncService();
    }
    CPUAffinityManager::initCPUAffinityManager(config());
    LOG_INFO(log, "CPUAffinity: {}", CPUAffinityManager::getInstance().toString());
    SCOPE_EXIT({
        /** Ask to cancel background jobs all table engines,
          *  and also query_log.
          * It is important to do early, not in destructor of Context, because
          *  table engines could use Context on destroy.
          */
        LOG_INFO(log, "Shutting down storages.");
        // `SegmentReader` threads may hold a segment and its delta-index for read.
        // `Context::shutdown()` will destroy `DeltaIndexManager`.
        // So, stop threads explicitly before `TiFlashTestEnv::shutdown()`.
        DB::DM::SegmentReaderPoolManager::instance().stop();
        if (storage_config.s3_config.isS3Enabled())
        {
            S3::ClientFactory::instance().shutdown();
        }
        global_context->shutdown();
        LOG_DEBUG(log, "Shutted down storages.");
    });

    {
        if (proxy_conf.is_proxy_runnable && !tiflash_instance_wrap.proxy_helper)
            throw Exception("Raft Proxy Helper is not set, should not happen");
        auto & path_pool = global_context->getPathPool();
        /// initialize TMTContext
        global_context->getTMTContext().restore(path_pool, tiflash_instance_wrap.proxy_helper);
    }

    /// setting up elastic thread pool
    bool enable_elastic_threadpool = settings.enable_elastic_threadpool;
    if (enable_elastic_threadpool)
        DynamicThreadPool::global_instance = std::make_unique<DynamicThreadPool>(
            settings.elastic_threadpool_init_cap,
            std::chrono::milliseconds(settings.elastic_threadpool_shrink_period_ms));
    SCOPE_EXIT({
        if (enable_elastic_threadpool)
        {
            assert(DynamicThreadPool::global_instance);
            DynamicThreadPool::global_instance.reset();
        }
    });

    // For test mode, TaskScheduler is controlled by test case.
    bool enable_pipeline = settings.enable_pipeline && !global_context->isTest();
    if (enable_pipeline)
    {
        auto get_pool_size = [](const auto & setting) {
            return setting == 0 ? getNumberOfLogicalCPUCores() : static_cast<size_t>(setting);
        };
        TaskSchedulerConfig config{get_pool_size(settings.pipeline_task_thread_pool_size)};
        assert(!TaskScheduler::instance);
        TaskScheduler::instance = std::make_unique<TaskScheduler>(config);
    }
    SCOPE_EXIT({
        if (enable_pipeline)
        {
            assert(TaskScheduler::instance);
            TaskScheduler::instance.reset();
        }
    });

    if (settings.enable_async_grpc_client)
    {
        auto size = settings.grpc_completion_queue_pool_size;
        if (size == 0)
            size = std::thread::hardware_concurrency();
        GRPCCompletionQueuePool::global_instance = std::make_unique<GRPCCompletionQueuePool>(size);
    }

    /// Then, startup grpc server to serve raft and/or flash services.
    FlashGrpcServerHolder flash_grpc_server_holder(this->context(), this->config(), raft_config, log);

    {
        TcpHttpServersHolder tcpHttpServersHolder(*this, settings, log);

        main_config_reloader->addConfigObject(global_context->getSecurityConfig());
        main_config_reloader->start();
        users_config_reloader->start();

        {
            // on ARM processors it can show only enabled at current moment cores
            CurrentMetrics::set(CurrentMetrics::LogicalCPUCores, server_info.cpu_info.logical_cores);
            CurrentMetrics::set(CurrentMetrics::MemoryCapacity, server_info.memory_info.capacity);
            LOG_INFO(
                log,
                "Available RAM = {}; physical cores = {}; logical cores = {}.",
                server_info.memory_info.capacity,
                server_info.cpu_info.physical_cores,
                server_info.cpu_info.logical_cores);
        }

        LOG_INFO(log, "Ready for connections.");

        SCOPE_EXIT({
            is_cancelled = true;

            tcpHttpServersHolder.onExit();

            main_config_reloader.reset();
            users_config_reloader.reset();
        });

        /// This object will periodically calculate some metrics.
        /// should init after `createTMTContext` cause we collect some data from the TiFlash context object.
        AsynchronousMetrics async_metrics(*global_context);
        attachSystemTablesAsync(*global_context->getDatabase("system"), async_metrics);

        std::vector<std::unique_ptr<MetricsTransmitter>> metrics_transmitters;
        for (const auto & graphite_key : DB::getMultipleKeysFromConfig(config(), "", "graphite"))
        {
            metrics_transmitters.emplace_back(std::make_unique<MetricsTransmitter>(*global_context, async_metrics, graphite_key));
        }

        auto metrics_prometheus = std::make_unique<MetricsPrometheus>(*global_context, async_metrics);

        SessionCleaner session_cleaner(*global_context);

        auto & tmt_context = global_context->getTMTContext();
        if (proxy_conf.is_proxy_runnable)
        {
            // If a TiFlash starts before any TiKV starts, then the very first Region will be created in TiFlash's proxy and it must be the peer as a leader role.
            // This conflicts with the assumption that tiflash does not contain any Region leader peer and leads to unexpected errors
            LOG_INFO(log, "Waiting for TiKV cluster to be bootstrapped");
            while (!tmt_context.getPDClient()->isClusterBootstrapped())
            {
                const int wait_seconds = 3;
                LOG_ERROR(
                    log,
                    "Waiting for cluster to be bootstrapped, we will sleep for {} seconds and try again.",
                    wait_seconds);
                ::sleep(wait_seconds);
            }

            tiflash_instance_wrap.tmt = &tmt_context;
            LOG_INFO(log, "Let tiflash proxy start all services");
            tiflash_instance_wrap.status = EngineStoreServerStatus::Running;
            while (tiflash_instance_wrap.proxy_helper->getProxyStatus() == RaftProxyStatus::Idle)
                std::this_thread::sleep_for(std::chrono::milliseconds(200));

            // proxy update store-id before status set `RaftProxyStatus::Running`
            assert(tiflash_instance_wrap.proxy_helper->getProxyStatus() == RaftProxyStatus::Running);
            LOG_INFO(log, "store {}, tiflash proxy is ready to serve, try to wake up all regions' leader", tmt_context.getKVStore()->getStoreID(std::memory_order_seq_cst));
            size_t runner_cnt = config().getUInt("flash.read_index_runner_count", 1); // if set 0, DO NOT enable read-index worker
            auto & kvstore_ptr = tmt_context.getKVStore();
            kvstore_ptr->initReadIndexWorkers(
                [&]() {
                    // get from tmt context
                    return std::chrono::milliseconds(tmt_context.readIndexWorkerTick());
                },
                /*running thread count*/ runner_cnt);
            tmt_context.getKVStore()->asyncRunReadIndexWorkers();
            WaitCheckRegionReady(tmt_context, *kvstore_ptr, terminate_signals_counter);
        }
        SCOPE_EXIT({
            if (!proxy_conf.is_proxy_runnable)
            {
                tmt_context.setStatusTerminated();
                return;
            }
            if (proxy_conf.is_proxy_runnable && tiflash_instance_wrap.status != EngineStoreServerStatus::Running)
            {
                LOG_ERROR(log, "Current status of engine-store is NOT Running, should not happen");
                exit(-1);
            }
            LOG_INFO(log, "Set store context status Stopping");
            tmt_context.setStatusStopping();
            {
                // Wait until there is no read-index task.
                while (tmt_context.getKVStore()->getReadIndexEvent())
                    std::this_thread::sleep_for(std::chrono::milliseconds(200));
            }
            tmt_context.setStatusTerminated();
            tmt_context.getKVStore()->stopReadIndexWorkers();
            LOG_INFO(log, "Set store context status Terminated");
            {
                // update status and let proxy stop all services except encryption.
                tiflash_instance_wrap.status = EngineStoreServerStatus::Stopping;
                LOG_INFO(log, "Set engine store server status Stopping");
            }
            // wait proxy to stop services
            if (proxy_conf.is_proxy_runnable)
            {
                LOG_INFO(log, "Let tiflash proxy to stop all services");
                while (tiflash_instance_wrap.proxy_helper->getProxyStatus() != RaftProxyStatus::Stopped)
                    std::this_thread::sleep_for(std::chrono::milliseconds(200));
                LOG_INFO(log, "All services in tiflash proxy are stopped");
            }
        });

        {
            // Report the unix timestamp, git hash, release version
            Poco::Timestamp ts;
            GET_METRIC(tiflash_server_info, start_time).Set(ts.epochTime());
        }

        tmt_context.setStatusRunning();

        try
        {
            // Bind CPU affinity after all threads started.
            CPUAffinityManager::getInstance().bindThreadCPUAffinity();
        }
        catch (...)
        {
            LOG_ERROR(log, "CPUAffinityManager::bindThreadCPUAffinity throws exception.");
        }

        LOG_INFO(log, "Start to wait for terminal signal");
        waitForTerminationRequest();

        {
            // Set limiters stopping and wakeup threads in waitting queue.
            global_context->getIORateLimiter().setStop();
        }
    }

    return Application::EXIT_OK;
}
} // namespace DB

int mainEntryClickHouseServer(int argc, char ** argv)
{
    DB::Server app;
    try
    {
        return app.run(argc, argv);
    }
    catch (...)
    {
        std::cerr << DB::getCurrentExceptionMessage(true) << "\n";
        auto code = DB::getCurrentExceptionCode();
        return code ? code : 1;
    }
}<|MERGE_RESOLUTION|>--- conflicted
+++ resolved
@@ -1141,15 +1141,12 @@
 
     if (global_context->isDisaggregatedStorageMode())
         global_context->initializeWriteNodePageStorageIfNeed(global_context->getPathPool());
-<<<<<<< HEAD
-=======
 
     if (global_context->isDisaggregatedComputeMode())
         global_context->initializeReadNodePageCacheIfNeed(
             global_context->getPathPool(),
             storage_config.remote_cache_config.getPageCacheDir(),
             storage_config.remote_cache_config.getPageCapacity());
->>>>>>> 06f382a5
 
     /// Initialize RateLimiter.
     global_context->initializeRateLimiter(config(), bg_pool, blockable_bg_pool);
