--- conflicted
+++ resolved
@@ -996,7 +996,6 @@
     // 2. path pool
     // 3. TMTContext
 
-<<<<<<< HEAD
     LOG_INFO(
         log,
         "disaggregated_mode={} use_autoscaler={} enable_s3={}",
@@ -1004,10 +1003,6 @@
         global_context->getSharedContextDisagg()->use_autoscaler,
         storage_config.s3_config.isS3Enabled());
 
-    storage_config.remote_cache_config.initCacheDir();
-
-=======
->>>>>>> c6d55aff
     if (storage_config.s3_config.isS3Enabled())
     {
         if (enable_encryption)
