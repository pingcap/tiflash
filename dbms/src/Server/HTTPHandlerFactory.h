// Copyright 2022 PingCAP, Ltd.
//
// Licensed under the Apache License, Version 2.0 (the "License");
// you may not use this file except in compliance with the License.
// You may obtain a copy of the License at
//
//     http://www.apache.org/licenses/LICENSE-2.0
//
// Unless required by applicable law or agreed to in writing, software
// distributed under the License is distributed on an "AS IS" BASIS,
// WITHOUT WARRANTIES OR CONDITIONS OF ANY KIND, either express or implied.
// See the License for the specific language governing permissions and
// limitations under the License.

#pragma once

#include <Poco/Net/HTTPRequestHandlerFactory.h>
#include <Poco/Net/HTTPServerRequest.h>
#include <Poco/Net/HTTPServerResponse.h>
#include <common/logger_useful.h>

#include "HTTPHandler.h"
#include "IServer.h"
#include "NotFoundHandler.h"
#include "PingRequestHandler.h"
#include "RootRequestHandler.h"


namespace DB
{
template <typename HandlerType>
class HTTPRequestHandlerFactory : public Poco::Net::HTTPRequestHandlerFactory
{
private:
    IServer & server;
    Poco::Logger * log;
    std::string name;

public:
    HTTPRequestHandlerFactory(IServer & server_, const std::string & name_)
        : server(server_)
        , log(&Poco::Logger::get(name_))
        , name(name_)
    {
    }

    Poco::Net::HTTPRequestHandler * createRequestHandler(const Poco::Net::HTTPServerRequest & request) override
    {
<<<<<<< HEAD
        LOG_FMT_TRACE(log,
                      "HTTP Request for {} Method: {}, Address: {}, User-Agent: {}",
                      name,
                      request.getMethod(),
                      request.clientAddress().toString(),
                      request.has("User-Agent") ? request.get("User-Agent") : "none");
=======
        LOG_FMT_TRACE(
            log,
            "HTTP Request for {}. Method: {}, Address: {}, User-Agent: {}",
            name,
            request.getMethod(),
            request.clientAddress().toString(),
            (request.has("User-Agent") ? request.get("User-Agent") : "none"));
>>>>>>> b317a505

        const auto & uri = request.getURI();

        if (request.getMethod() == Poco::Net::HTTPRequest::HTTP_GET || request.getMethod() == Poco::Net::HTTPRequest::HTTP_HEAD)
        {
            if (uri == "/")
                return new RootRequestHandler(server);
            if (uri == "/ping")
                return new PingRequestHandler(server);
        }

        if (uri.find('?') != std::string::npos || request.getMethod() == Poco::Net::HTTPRequest::HTTP_POST)
        {
            return new HandlerType(server);
        }

        if (request.getMethod() == Poco::Net::HTTPRequest::HTTP_GET || request.getMethod() == Poco::Net::HTTPRequest::HTTP_HEAD
            || request.getMethod() == Poco::Net::HTTPRequest::HTTP_POST)
        {
            return new NotFoundHandler;
        }

        return nullptr;
    }
};

using HTTPHandlerFactory = HTTPRequestHandlerFactory<HTTPHandler>;

} // namespace DB<|MERGE_RESOLUTION|>--- conflicted
+++ resolved
@@ -46,14 +46,6 @@
 
     Poco::Net::HTTPRequestHandler * createRequestHandler(const Poco::Net::HTTPServerRequest & request) override
     {
-<<<<<<< HEAD
-        LOG_FMT_TRACE(log,
-                      "HTTP Request for {} Method: {}, Address: {}, User-Agent: {}",
-                      name,
-                      request.getMethod(),
-                      request.clientAddress().toString(),
-                      request.has("User-Agent") ? request.get("User-Agent") : "none");
-=======
         LOG_FMT_TRACE(
             log,
             "HTTP Request for {}. Method: {}, Address: {}, User-Agent: {}",
@@ -61,7 +53,6 @@
             request.getMethod(),
             request.clientAddress().toString(),
             (request.has("User-Agent") ? request.get("User-Agent") : "none"));
->>>>>>> b317a505
 
         const auto & uri = request.getURI();
 
