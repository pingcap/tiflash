#include <Common/Checksum.h>
#include <Server/DTTool/DTTool.h>
#include <Storages/DeltaMerge/DMContext.h>
#include <Storages/DeltaMerge/DeltaMergeStore.h>
#include <Storages/DeltaMerge/File/DMFileBlockInputStream.h>
#include <Storages/DeltaMerge/File/DMFileBlockOutputStream.h>
#include <Storages/PathPool.h>
#include <Storages/tests/TiFlashStorageTestBasic.h>
#include <gtest/gtest.h>

#include <ctime>
#include <fstream>
#include <random>
namespace DTTool::Bench
{
using namespace DB::DM;
using namespace DB;

ColumnDefinesPtr getDefaultColumns();
Context getContext(const DB::Settings & settings, const String & tmp_path);
ColumnDefinesPtr createColumnDefines(size_t column_number);
Block createBlock(size_t column_number, size_t start, size_t row_number, std::size_t limit, std::mt19937_64 & eng, size_t & acc);
} // namespace DTTool::Bench

namespace DTTool::Inspect
{
int inspectServiceMain(DB::Context & context, const InspectArgs & args);
} // namespace DTTool::Inspect

struct DTToolTest : public DB::base::TiFlashStorageTestBasic
{
    DB::DM::DMFilePtr dmfile = nullptr;
    static constexpr size_t column = 64;
    static constexpr size_t size = 128;
    static constexpr size_t field = 512;

    void SetUp() override
    {
        TiFlashStorageTestBasic::SetUp();
        using namespace DTTool::Bench;

        auto dev = std::random_device{};
        auto seed = dev();
        auto engine = std::mt19937_64{seed};
        auto defines = DTTool::Bench::createColumnDefines(column);
        std::vector<DB::Block> blocks;
        std::vector<DB::DM::DMFileBlockOutputStream::BlockProperty> properties;
        size_t effective_size = 0;
        for (size_t i = 0, count = 1; i < size; count++)
        {
            auto block_size = engine() % (size - i) + 1;
            blocks.push_back(DTTool::Bench::createBlock(column, i, block_size, field, engine, effective_size));
            i += block_size;
            DB::DM::DMFileBlockOutputStream::BlockProperty property{};
            property.gc_hint_version = count;
            property.effective_num_rows = block_size;
            properties.push_back(property);
        }
        auto path_pool = std::make_unique<DB::StoragePathPool>(db_context->getPathPool().withTable("test", "t1", false));
<<<<<<< HEAD
        auto storage_pool = std::make_unique<DB::DM::StoragePool>("test.t1", *path_pool, *db_context, db_context->getSettingsRef());
=======
        auto storage_pool = std::make_unique<DB::DM::StoragePool>("test.t1", /*table_id*/ 1, *path_pool, *db_context, db_context->getSettingsRef());
        auto page_id_generator = std::make_unique<DB::DM::PageIdGenerator>();
>>>>>>> d733a9e9
        auto dm_settings = DB::DM::DeltaMergeStore::Settings{};
        auto dm_context = std::make_unique<DB::DM::DMContext>( //
            *db_context,
            *path_pool,
            *storage_pool,
            *page_id_generator,
            /*hash_salt*/ 0,
            0,
            dm_settings.not_compress_columns,
            false,
            1,
            db_context->getSettingsRef());
        // Write
        {
            dmfile = DB::DM::DMFile::create(1, getTemporaryPath(), false, std::nullopt);
            {
                auto stream = DB::DM::DMFileBlockOutputStream(*db_context, dmfile, *defines);
                stream.writePrefix();
                for (size_t j = 0; j < blocks.size(); ++j)
                {
                    stream.write(blocks[j], properties[j]);
                }
                stream.writeSuffix();
            }
        }
    }
};


TEST_F(DTToolTest, MigrationAllFileRecognizableOnDefault)
{
    std::vector<std::string> sub_files;
    Poco::File(dmfile->path()).list(sub_files);
    for (auto & i : sub_files)
    {
        EXPECT_TRUE(DTTool::Migrate::isRecognizable(*dmfile, i)) << " file: " << i;
    }
}

TEST_F(DTToolTest, MigrationSuccess)
{
    {
        auto args = DTTool::Migrate::MigrateArgs{
            .no_keep = false,
            .dry_mode = false,
            .file_id = 1,
            .version = 2,
            .frame = DBMS_DEFAULT_BUFFER_SIZE,
            .algorithm = DB::ChecksumAlgo::XXH3,
            .workdir = getTemporaryPath(),
            .compression_method = DB::CompressionMethod::LZ4,
            .compression_level = DB::CompressionSettings::getDefaultLevel(DB::CompressionMethod::LZ4),
        };

        EXPECT_EQ(DTTool::Migrate::migrateServiceMain(*db_context, args), 0);
    }
    {
        auto args = DTTool::Inspect::InspectArgs{
            .check = true,
            .file_id = 1,
            .workdir = getTemporaryPath()};
        EXPECT_EQ(DTTool::Inspect::inspectServiceMain(*db_context, args), 0);
    }
}


void getHash(std::unordered_map<std::string, std::string> & records, const std::string & path)
{
    std::fstream file{path};
    auto digest = DB::UnifiedDigest<DB::Digest::CRC64>{};
    std::vector<char> buffer(DBMS_DEFAULT_BUFFER_SIZE);
    while (auto length = file.readsome(buffer.data(), buffer.size()))
    {
        digest.update(buffer.data(), length);
    }
    records[path] = digest.raw();
}

void compareHash(std::unordered_map<std::string, std::string> & records)
{
    for (const auto & i : records)
    {
        std::fstream file{i.first};
        auto digest = DB::UnifiedDigest<DB::Digest::CRC64>{};
        std::vector<char> buffer(DBMS_DEFAULT_BUFFER_SIZE);
        while (auto length = file.readsome(buffer.data(), buffer.size()))
        {
            digest.update(buffer.data(), length);
        }
        EXPECT_TRUE(digest.compareRaw(i.second)) << "file: " << i.first;
    }
}

TEST_F(DTToolTest, ConsecutiveMigration)
{
    auto args = DTTool::Migrate::MigrateArgs{
        .no_keep = false,
        .dry_mode = false,
        .file_id = 1,
        .version = 1,
        .frame = DBMS_DEFAULT_BUFFER_SIZE,
        .algorithm = DB::ChecksumAlgo::XXH3,
        .workdir = getTemporaryPath(),
        .compression_method = DB::CompressionMethod::LZ4,
        .compression_level = DB::CompressionSettings::getDefaultLevel(DB::CompressionMethod::LZ4),
    };

    EXPECT_EQ(DTTool::Migrate::migrateServiceMain(*db_context, args), 0);
    auto logger = &Poco::Logger::get("DTToolTest");
    std::unordered_map<std::string, std::string> records;
    {
        Poco::File file{dmfile->path()};
        std::vector<std::string> subfiles;
        file.list(subfiles);
        for (const auto & i : subfiles)
        {
            if (!DTTool::Migrate::needFrameMigration(*dmfile, i))
                continue;
            LOG_FMT_INFO(logger, "record file: {}", i);
            getHash(records, i);
        }
    }
    std::vector<std::tuple<size_t, DB::ChecksumAlgo, DB::CompressionMethod, int>> test_cases{
        {2, DB::ChecksumAlgo::XXH3, DB::CompressionMethod::LZ4, -1},
        {1, DB::ChecksumAlgo::XXH3, DB::CompressionMethod::ZSTD, 1},
        {2, DB::ChecksumAlgo::City128, DB::CompressionMethod::LZ4HC, 0},
        {2, DB::ChecksumAlgo::CRC64, DB::CompressionMethod::ZSTD, 22},
        {args.version, args.algorithm, args.compression_method, args.compression_level}};
    for (auto [version, algo, comp, level] : test_cases)
    {
        auto a = DTTool::Migrate::MigrateArgs{
            .no_keep = false,
            .dry_mode = false,
            .file_id = 1,
            .version = version,
            .frame = DBMS_DEFAULT_BUFFER_SIZE,
            .algorithm = algo,
            .workdir = getTemporaryPath(),
            .compression_method = comp,
            .compression_level = level,
        };

        EXPECT_EQ(DTTool::Migrate::migrateServiceMain(*db_context, a), 0);
    }

    compareHash(records);
}

TEST_F(DTToolTest, BlockwiseInvariant)
{
    std::vector<size_t> size_info{};
    {
        auto stream = DB::DM::createSimpleBlockInputStream(*db_context, dmfile);
        stream->readPrefix();
        while (auto block = stream->read())
        {
            size_info.push_back(block.bytes());
        }
        stream->readSuffix();
    }

    std::vector<std::tuple<size_t, DB::ChecksumAlgo, DB::CompressionMethod, int>> test_cases{
        {2, DB::ChecksumAlgo::XXH3, DB::CompressionMethod::LZ4, -1},
        {1, DB::ChecksumAlgo::XXH3, DB::CompressionMethod::ZSTD, 1},
        {2, DB::ChecksumAlgo::City128, DB::CompressionMethod::LZ4HC, 0},
        {2, DB::ChecksumAlgo::CRC64, DB::CompressionMethod::ZSTD, 22},
        {1, DB::ChecksumAlgo::XXH3, DB::CompressionMethod::NONE, -1}};
    for (auto [version, algo, comp, level] : test_cases)
    {
        auto a = DTTool::Migrate::MigrateArgs{
            .no_keep = false,
            .dry_mode = false,
            .file_id = 1,
            .version = version,
            .frame = DBMS_DEFAULT_BUFFER_SIZE,
            .algorithm = algo,
            .workdir = getTemporaryPath(),
            .compression_method = comp,
            .compression_level = level,
        };

        EXPECT_EQ(DTTool::Migrate::migrateServiceMain(*db_context, a), 0);
        auto refreshed_file = DB::DM::DMFile::restore(
            db_context->getFileProvider(),
            1,
            0,
            getTemporaryPath(),
            DB::DM::DMFile::ReadMetaMode::all());
        auto stream = DB::DM::createSimpleBlockInputStream(*db_context, refreshed_file);
        auto size_iter = size_info.begin();
        auto prop_iter = dmfile->getPackProperties().property().begin();
        auto new_prop_iter = refreshed_file->getPackProperties().property().begin();
        auto stat_iter = dmfile->getPackStats().begin();
        auto new_stat_iter = refreshed_file->getPackStats().begin();
        stream->readPrefix();
        while (auto block = stream->read())
        {
            EXPECT_EQ(*size_iter++, block.bytes());
            EXPECT_EQ(prop_iter->gc_hint_version(), new_prop_iter->gc_hint_version());
            EXPECT_EQ(prop_iter->num_rows(), new_prop_iter->num_rows());
            EXPECT_EQ(stat_iter->rows, new_stat_iter->rows);
            EXPECT_EQ(stat_iter->not_clean, new_stat_iter->not_clean);
            EXPECT_EQ(stat_iter->first_version, new_stat_iter->first_version);
            EXPECT_EQ(stat_iter->bytes, new_stat_iter->bytes);
            EXPECT_EQ(stat_iter->first_tag, new_stat_iter->first_tag);
            prop_iter++;
            new_prop_iter++;
            stat_iter++;
            new_stat_iter++;
        }
        EXPECT_EQ(stat_iter, dmfile->getPackStats().end());
        EXPECT_EQ(new_stat_iter, refreshed_file->getPackStats().end());
        EXPECT_EQ(prop_iter, dmfile->getPackProperties().property().end());
        EXPECT_EQ(new_prop_iter, refreshed_file->getPackProperties().property().end());
        stream->readSuffix();
    }
}<|MERGE_RESOLUTION|>--- conflicted
+++ resolved
@@ -57,18 +57,12 @@
             properties.push_back(property);
         }
         auto path_pool = std::make_unique<DB::StoragePathPool>(db_context->getPathPool().withTable("test", "t1", false));
-<<<<<<< HEAD
-        auto storage_pool = std::make_unique<DB::DM::StoragePool>("test.t1", *path_pool, *db_context, db_context->getSettingsRef());
-=======
         auto storage_pool = std::make_unique<DB::DM::StoragePool>("test.t1", /*table_id*/ 1, *path_pool, *db_context, db_context->getSettingsRef());
-        auto page_id_generator = std::make_unique<DB::DM::PageIdGenerator>();
->>>>>>> d733a9e9
         auto dm_settings = DB::DM::DeltaMergeStore::Settings{};
         auto dm_context = std::make_unique<DB::DM::DMContext>( //
             *db_context,
             *path_pool,
             *storage_pool,
-            *page_id_generator,
             /*hash_salt*/ 0,
             0,
             dm_settings.not_compress_columns,
