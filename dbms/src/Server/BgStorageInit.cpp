// Copyright 2023 PingCAP, Ltd.
//
// Licensed under the Apache License, Version 2.0 (the "License");
// you may not use this file except in compliance with the License.
// You may obtain a copy of the License at
//
//     http://www.apache.org/licenses/LICENSE-2.0
//
// Unless required by applicable law or agreed to in writing, software
// distributed under the License is distributed on an "AS IS" BASIS,
// WITHOUT WARRANTIES OR CONDITIONS OF ANY KIND, either express or implied.
// See the License for the specific language governing permissions and
// limitations under the License.

#include <Common/Exception.h>
#include <DataTypes/DataTypeFactory.h>
#include <Interpreters/Context.h>
#include <Server/BgStorageInit.h>
#include <Storages/IManageableStorage.h>
#include <Storages/Transaction/TMTContext.h>
#include <common/logger_useful.h>

#include <thread>

namespace DB
{
void BgStorageInitHolder::waitUntilFinish()
{
    if (need_join)
    {
        LOG_INFO(Logger::get(), "Wait for storage init thread to join");
        init_thread->join();
        init_thread.reset();
        need_join = false; // join has been done
    }
    // else the job is done by not lazily init
    // or has been detach
}

void doInitStores(Context & global_context, const LoggerPtr & log)
{
    auto storages = global_context.getTMTContext().getStorages().getAllStorage();

    std::atomic<int> init_cnt = 0;
    std::atomic<int> err_cnt = 0;

    auto init_stores_function = [&](const auto & ks_table_id, auto & storage, auto * restore_segments_thread_pool) {
        // This will skip the init of storages that do not contain any data. TiFlash now sync the schema and
        // create all tables regardless the table have define TiFlash replica or not, so there may be lots
        // of empty tables in TiFlash.
        // Note that we still need to init stores that contains data (defined by the stable dir of this storage
        // is exist), or the data used size reported to PD is not correct.
        const auto & [ks_id, table_id] = ks_table_id;
        try
        {
            init_cnt += storage->initStoreIfDataDirExist(restore_segments_thread_pool) ? 1 : 0;
            LOG_INFO(log, "Storage inited done, keyspace_id={} table_id={}", ks_id, table_id);
        }
        catch (...)
        {
            err_cnt++;
            tryLogCurrentException(log, fmt::format("Storage inited fail, keyspace_id={} table_id={}", ks_id, table_id));
        }
    };

    size_t default_num_threads = std::max(4UL, std::thread::hardware_concurrency()) * global_context.getSettingsRef().init_thread_count_scale;
    auto init_storages_thread_pool = ThreadPool(default_num_threads, default_num_threads / 2, default_num_threads * 2);
    auto init_storages_wait_group = init_storages_thread_pool.waitGroup();

<<<<<<< HEAD
    auto restore_segments_thread_pool = ThreadPool(default_num_threads, default_num_threads / 2, default_num_threads * 2);

    for (auto & iter : storages)
    {
        const auto & ks_table_id = iter.first;
        auto & storage = iter.second;
        auto task = [&init_stores_function, &ks_table_id, &storage, &restore_segments_thread_pool] {
            init_stores_function(ks_table_id, storage, &restore_segments_thread_pool);
        };
=======
        size_t num_threads = std::max(4UL, std::thread::hardware_concurrency()) * global_context.getSettingsRef().init_thread_count_scale;
        auto init_storages_thread_pool = ThreadPool(num_threads, num_threads / 2, num_threads * 2);
        auto init_storages_wait_group = init_storages_thread_pool.waitGroup();

        auto restore_segments_thread_pool = ThreadPool(num_threads, num_threads / 2, num_threads * 2);
>>>>>>> a5928e6d

        init_storages_wait_group->schedule(task);
    }

    init_storages_wait_group->wait();

    LOG_INFO(
        log,
        "Storage inited finish. [total_count={}] [init_count={}] [error_count={}] [datatype_fullname_count={}]",
        storages.size(),
        init_cnt,
        err_cnt,
        DataTypeFactory::instance().getFullNameCacheSize());
}

void BgStorageInitHolder::start(Context & global_context, const LoggerPtr & log, bool lazily_init_store, bool is_s3_enabled)
{
    RUNTIME_CHECK_MSG(
        lazily_init_store || !is_s3_enabled,
        "When S3 enabled, lazily_init_store must be true. lazily_init_store={} s3_enabled={}",
        lazily_init_store,
        is_s3_enabled);

    if (!lazily_init_store)
    {
        LOG_INFO(log, "Not lazily init store.");
        need_join = false;
        doInitStores(global_context, log);
    }

    LOG_INFO(log, "Lazily init store.");
    // apply the inited in another thread to shorten the start time of TiFlash
    if (is_s3_enabled)
    {
        init_thread = std::make_unique<std::thread>([&global_context, &log] { doInitStores(global_context, log); });
        need_join = true;
    }
    else
    {
        init_thread = std::make_unique<std::thread>([&global_context, &log] { doInitStores(global_context, log); });
        init_thread->detach();
        need_join = false;
    }
}

} // namespace DB<|MERGE_RESOLUTION|>--- conflicted
+++ resolved
@@ -63,12 +63,11 @@
         }
     };
 
-    size_t default_num_threads = std::max(4UL, std::thread::hardware_concurrency()) * global_context.getSettingsRef().init_thread_count_scale;
-    auto init_storages_thread_pool = ThreadPool(default_num_threads, default_num_threads / 2, default_num_threads * 2);
+    size_t num_threads = std::max(4UL, std::thread::hardware_concurrency()) * global_context.getSettingsRef().init_thread_count_scale;
+    auto init_storages_thread_pool = ThreadPool(num_threads, num_threads / 2, num_threads * 2);
     auto init_storages_wait_group = init_storages_thread_pool.waitGroup();
 
-<<<<<<< HEAD
-    auto restore_segments_thread_pool = ThreadPool(default_num_threads, default_num_threads / 2, default_num_threads * 2);
+    auto restore_segments_thread_pool = ThreadPool(num_threads, num_threads / 2, num_threads * 2);
 
     for (auto & iter : storages)
     {
@@ -77,13 +76,6 @@
         auto task = [&init_stores_function, &ks_table_id, &storage, &restore_segments_thread_pool] {
             init_stores_function(ks_table_id, storage, &restore_segments_thread_pool);
         };
-=======
-        size_t num_threads = std::max(4UL, std::thread::hardware_concurrency()) * global_context.getSettingsRef().init_thread_count_scale;
-        auto init_storages_thread_pool = ThreadPool(num_threads, num_threads / 2, num_threads * 2);
-        auto init_storages_wait_group = init_storages_thread_pool.waitGroup();
-
-        auto restore_segments_thread_pool = ThreadPool(num_threads, num_threads / 2, num_threads * 2);
->>>>>>> a5928e6d
 
         init_storages_wait_group->schedule(task);
     }
