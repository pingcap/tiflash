--- conflicted
+++ resolved
@@ -19,10 +19,6 @@
 #include <kvproto/tikvpb.grpc.pb.h>
 using grpc::Channel;
 using grpc::Status;
-<<<<<<< HEAD
-using grpc::Channel;
-=======
->>>>>>> 5763aac4
 
 namespace DB
 {
