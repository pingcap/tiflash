--- conflicted
+++ resolved
@@ -12,7 +12,6 @@
 #include <IO/ReadHelpers.h>
 #include <IO/WriteHelpers.h>
 #include <Client/TimeoutSetter.h>
-#include <pingcap/kv/RegionCache.h>
 
 #include <Storages/Transaction/RegionLockInfo.h>
 
@@ -143,11 +142,7 @@
     void sendHello();
     void sendData(const Block & block);    /// Write a block to the network.
     void sendException(const Exception & e);
-<<<<<<< HEAD
-    void sendRegionException(const std::vector<pingcap::kv::RegionVerID> & region_ver_ids);
-=======
     void sendRegionException(const std::vector<UInt64> & region_ids);
->>>>>>> a0b8dfd0
     void sendLockInfos(const LockInfoPtr & lock_info);
     void sendProgress();
     void sendEndOfStream();
