#include <Common/ProfileEvents.h>


/// Available events. Add something here as you wish.
#define APPLY_FOR_EVENTS(M)                     \
    M(Query)                                    \
    M(SelectQuery)                              \
    M(InsertQuery)                              \
    M(DeleteQuery)                              \
    M(FileOpen)                                 \
    M(FileOpenFailed)                           \
    M(Seek)                                     \
    M(ReadBufferFromFileDescriptorRead)         \
    M(ReadBufferFromFileDescriptorReadFailed)   \
    M(ReadBufferFromFileDescriptorReadBytes)    \
    M(WriteBufferFromFileDescriptorWrite)       \
    M(WriteBufferFromFileDescriptorWriteFailed) \
    M(WriteBufferFromFileDescriptorWriteBytes)  \
    M(ReadBufferAIORead)                        \
    M(ReadBufferAIOReadBytes)                   \
    M(WriteBufferAIOWrite)                      \
    M(WriteBufferAIOWriteBytes)                 \
    M(ReadCompressedBytes)                      \
    M(CompressedReadBufferBlocks)               \
    M(CompressedReadBufferBytes)                \
    M(UncompressedCacheHits)                    \
    M(UncompressedCacheMisses)                  \
    M(UncompressedCacheWeightLost)              \
    M(PersistedMarksFileHits)                   \
    M(PersistedMarksFileMisses)                 \
    M(PersistedMarksFileBusy)                   \
    M(PersistedMarksFileUpdate)                 \
    M(PersistedCacheFileHits)                   \
    M(PersistedCacheFileMisses)                 \
    M(PersistedCacheFileExpectedMisses)         \
    M(PersistedCacheFileBusy)                   \
    M(PersistedCacheFileUpdate)                 \
    M(PersistedCachePartBusy)                   \
    M(IOBufferAllocs)                           \
    M(IOBufferAllocBytes)                       \
    M(ArenaAllocChunks)                         \
    M(ArenaAllocBytes)                          \
    M(FunctionExecute)                          \
    M(TableFunctionExecute)                     \
    M(MarkCacheHits)                            \
    M(MarkCacheMisses)                          \
    M(CreatedReadBufferOrdinary)                \
    M(CreatedReadBufferAIO)                     \
    M(CreatedWriteBufferOrdinary)               \
    M(CreatedWriteBufferAIO)                    \
                                                \
    M(ReplicatedPartFetches)                    \
    M(ReplicatedPartFailedFetches)              \
    M(ObsoleteReplicatedParts)                  \
    M(ReplicatedPartMerges)                     \
    M(ReplicatedPartFetchesOfMerged)            \
    M(ReplicatedPartChecks)                     \
    M(ReplicatedPartChecksFailed)               \
    M(ReplicatedDataLoss)                       \
                                                \
    M(InsertedRows)                             \
    M(InsertedBytes)                            \
    M(DelayedInserts)                           \
    M(RejectedInserts)                          \
    M(DelayedInsertsMilliseconds)               \
    M(DuplicatedInsertedBlocks)                 \
                                                \
    M(DistributedConnectionFailTry)             \
    M(DistributedConnectionMissingTable)        \
    M(DistributedConnectionStaleReplica)        \
    M(DistributedConnectionFailAtAll)           \
                                                \
    M(CompileAttempt)                           \
    M(CompileSuccess)                           \
                                                \
    M(ExternalSortWritePart)                    \
    M(ExternalSortMerge)                        \
    M(ExternalAggregationWritePart)             \
    M(ExternalAggregationMerge)                 \
    M(ExternalAggregationCompressedBytes)       \
    M(ExternalAggregationUncompressedBytes)     \
                                                \
    M(SlowRead)                                 \
    M(ReadBackoff)                              \
                                                \
    M(ReplicaYieldLeadership)                   \
    M(ReplicaPartialShutdown)                   \
                                                \
    M(SelectedParts)                            \
    M(SelectedRanges)                           \
    M(SelectedMarks)                            \
                                                \
    M(MergedRows)                               \
    M(MergedUncompressedBytes)                  \
    M(MergesTimeMilliseconds)                   \
                                                \
    M(MergeTreeDataWriterRows)                  \
    M(MergeTreeDataWriterUncompressedBytes)     \
    M(MergeTreeDataWriterCompressedBytes)       \
    M(MergeTreeDataWriterBlocks)                \
    M(MergeTreeDataWriterBlocksAlreadySorted)   \
                                                \
    M(ObsoleteEphemeralNode)                    \
    M(CannotRemoveEphemeralNode)                \
    M(LeaderElectionAcquiredLeadership)         \
                                                \
    M(RegexpCreated)                            \
    M(ContextLock)                              \
                                                \
    M(StorageBufferFlush)                       \
    M(StorageBufferErrorOnFlush)                \
    M(StorageBufferPassedAllMinThresholds)      \
    M(StorageBufferPassedTimeMaxThreshold)      \
    M(StorageBufferPassedRowsMaxThreshold)      \
    M(StorageBufferPassedBytesMaxThreshold)     \
                                                \
    M(DictCacheKeysRequested)                   \
    M(DictCacheKeysRequestedMiss)               \
    M(DictCacheKeysRequestedFound)              \
    M(DictCacheKeysExpired)                     \
    M(DictCacheKeysNotFound)                    \
    M(DictCacheKeysHit)                         \
    M(DictCacheRequestTimeNs)                   \
    M(DictCacheRequests)                        \
    M(DictCacheLockWriteNs)                     \
    M(DictCacheLockReadNs)                      \
                                                \
    M(DistributedSyncInsertionTimeoutExceeded)  \
    M(DataAfterMergeDiffersFromReplica)         \
    M(PolygonsAddedToPool)                      \
    M(PolygonsInPoolAllocatedBytes)             \
    M(RWLockAcquiredReadLocks)                  \
    M(RWLockAcquiredWriteLocks)                 \
    M(RWLockReadersWaitMilliseconds)            \
    M(RWLockWritersWaitMilliseconds)            \
                                                \
    M(PSMWritePages)                            \
<<<<<<< HEAD
    M(PSMWriteIOCalls)                          \
    M(PSMWriteBytes)                            \
    M(PSMReadPages)                             \
=======
    M(PSMWriteCalls)                            \
    M(PSMWriteIOCalls)                          \
    M(PSMWriteBytes)                            \
    M(PSMReadPages)                             \
    M(PSMReadCalls)                             \
>>>>>>> 5c33390f
    M(PSMReadIOCalls)                           \
    M(PSMReadBytes)                             \
    M(PSMWriteFailed)                           \
    M(PSMReadFailed)                            \
                                                \
    M(PSMVCCApplyOnCurrentBase)                 \
    M(PSMVCCApplyOnCurrentDelta)                \
    M(PSMVCCApplyOnNewDelta)                    \
    M(PSMVCCCompactOnDelta)                     \
    M(PSMVCCCompactOnDeltaRebaseRejected)       \
    M(PSMVCCCompactOnBase)                      \
                                                \
    M(DMWriteBytes)                             \
    M(DMWriteBlock)                             \
    M(DMWriteBlockNS)                           \
    M(DMWriteFile)                              \
    M(DMWriteFileNS)                            \
    M(DMDeleteRange)                            \
    M(DMDeleteRangeNS)                          \
    M(DMAppendDeltaPrepare)                     \
    M(DMAppendDeltaPrepareNS)                   \
    M(DMAppendDeltaCommitMemory)                \
    M(DMAppendDeltaCommitMemoryNS)              \
    M(DMAppendDeltaCommitDisk)                  \
    M(DMAppendDeltaCommitDiskNS)                \
    M(DMAppendDeltaCleanUp)                     \
    M(DMAppendDeltaCleanUpNS)                   \
    M(DMPlace)                                  \
    M(DMPlaceNS)                                \
    M(DMPlaceUpsert)                            \
    M(DMPlaceUpsertNS)                          \
    M(DMPlaceDeleteRange)                       \
    M(DMPlaceDeleteRangeNS)                     \
    M(DMDeltaMerge)                             \
    M(DMDeltaMergeNS)                           \
    M(DMSegmentSplit)                           \
    M(DMSegmentSplitNS)                         \
    M(DMSegmentGetSplitPoint)                   \
    M(DMSegmentGetSplitPointNS)                 \
    M(DMSegmentMerge)                           \
    M(DMSegmentMergeNS)                         \
    M(DMFlushDeltaCache)                        \
    M(DMFlushDeltaCacheNS)                      \
    M(DMCleanReadRows)                          \
                                                \
    M(FileFSync)                                \
                                                \
    M(DMFileFilterNoFilter)                     \
    M(DMFileFilterAftPKAndPackSet)              \
    M(DMFileFilterAftRoughSet)                  \
                                                \
    M(ChecksumBufferRead)                       \
    M(ChecksumBufferWrite)                      \
    M(ChecksumBufferReadBytes)                  \
    M(ChecksumBufferWriteBytes)                 \
    M(ChecksumDigestBytes)                      \
    M(ChecksumBufferSeek)

namespace ProfileEvents
{
#define M(NAME) extern const Event NAME = __COUNTER__;
APPLY_FOR_EVENTS(M)
#undef M
constexpr Event END = __COUNTER__;

std::atomic<Count> counters[END]{}; /// Global variable, initialized by zeros.

const char * getDescription(Event event)
{
    static const char * descriptions[] = {
#define M(NAME) #NAME,
        APPLY_FOR_EVENTS(M)
#undef M
    };

    return descriptions[event];
}

Event end()
{
    return END;
}
} // namespace ProfileEvents

#undef APPLY_FOR_EVENTS<|MERGE_RESOLUTION|>--- conflicted
+++ resolved
@@ -135,17 +135,10 @@
     M(RWLockWritersWaitMilliseconds)            \
                                                 \
     M(PSMWritePages)                            \
-<<<<<<< HEAD
     M(PSMWriteIOCalls)                          \
     M(PSMWriteBytes)                            \
     M(PSMReadPages)                             \
-=======
-    M(PSMWriteCalls)                            \
-    M(PSMWriteIOCalls)                          \
-    M(PSMWriteBytes)                            \
-    M(PSMReadPages)                             \
-    M(PSMReadCalls)                             \
->>>>>>> 5c33390f
+
     M(PSMReadIOCalls)                           \
     M(PSMReadBytes)                             \
     M(PSMWriteFailed)                           \
