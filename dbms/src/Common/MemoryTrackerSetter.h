--- conflicted
+++ resolved
@@ -30,11 +30,8 @@
         : enable(enable_)
         , old_memory_tracker(current_memory_tracker)
     {
-<<<<<<< HEAD
 #ifndef TIFLASH_USE_FIBER
-=======
         CurrentMemoryTracker::submitLocalDeltaMemory();
->>>>>>> 3605fc9b
         if (enable)
             current_memory_tracker = memory_tracker;
 #endif
@@ -42,12 +39,9 @@
 
     ~MemoryTrackerSetter()
     {
-<<<<<<< HEAD
 #ifndef TIFLASH_USE_FIBER
-=======
         /// submit current local delta memory if the memory tracker is leaving current thread
         CurrentMemoryTracker::submitLocalDeltaMemory();
->>>>>>> 3605fc9b
         current_memory_tracker = old_memory_tracker;
 #endif
     }
