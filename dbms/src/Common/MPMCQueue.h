// Copyright 2022 PingCAP, Ltd.
//
// Licensed under the Apache License, Version 2.0 (the "License");
// you may not use this file except in compliance with the License.
// You may obtain a copy of the License at
//
//     http://www.apache.org/licenses/LICENSE-2.0
//
// Unless required by applicable law or agreed to in writing, software
// distributed under the License is distributed on an "AS IS" BASIS,
// WITHOUT WARRANTIES OR CONDITIONS OF ANY KIND, either express or implied.
// See the License for the specific language governing permissions and
// limitations under the License.

#pragma once

#include <Common/SimpleIntrusiveNode.h>
#include <Common/nocopyable.h>
#include <common/defines.h>
#include <common/types.h>

#include <atomic>
#include <chrono>
#include <condition_variable>
#include <memory>
#include <mutex>
#include <type_traits>

namespace DB
{
namespace MPMCQueueDetail
{
/// WaitingNode is used to construct a double-linked waiting list so that
/// every time a push/pop succeeds, it can notify next reader/writer in fifo.
///
/// Double link is to support remove self from the mid of the list when timeout.
struct WaitingNode : public SimpleIntrusiveNode<WaitingNode>
{
    std::condition_variable cv;
};
} // namespace MPMCQueueDetail

enum class MPMCQueueStatus
{
    NORMAL,
    CANCELLED,
    FINISHED,
};

/// MPMCQueue is a FIFO queue which supports concurrent operations from
/// multiple producers and consumers.
///
/// MPMCQueue is thread-safe and exception-safe.
///
/// It is inspired by MCSLock that all blocking readers/writers construct a
/// waiting list and everyone only wait on its own condition_variable.
///
/// This can significantly reduce contentions and avoid "thundering herd" problem.
template <typename T>
class MPMCQueue
{
public:
    using Status = MPMCQueueStatus;

    explicit MPMCQueue(Int64 capacity_)
        : capacity(capacity_)
        , data(capacity * sizeof(T))
    {
    }

    ~MPMCQueue()
    {
        std::unique_lock lock(mu);
        for (; read_pos < write_pos; ++read_pos)
            destruct(getObj(read_pos));
    }

<<<<<<< HEAD
    /// Block until:
    /// 1. Pop succeeds with a valid T: return true.
    /// 2. The queue is cancelled or finished: return false.
=======
    // Cannot to use copy/move constructor,
    // because MPMCQueue maybe used by different threads.
    // Copy and move it is dangerous.
    DISALLOW_COPY_AND_MOVE(MPMCQueue);

    /*
    * | Previous Status  | Empty      | Behavior                 |
    * |------------------|------------|--------------------------|
    * | Normal           | Yes        | Block                    |
    * | Normal           | No         | Pop and return true      |
    * | Finished         | Yes        | return false             |
    * | Finished         | No         | Pop and return true      |
    * | Cancelled        | Yes/No     | return false             |
    * */
>>>>>>> 7693e143
    ALWAYS_INLINE bool pop(T & obj)
    {
        return popObj<true>(obj);
    }

    /// Besides all conditions mentioned at `pop`, `popTimeout` will return false if `timeout` is exceeded.
    template <typename Duration>
    ALWAYS_INLINE bool popTimeout(T & obj, const Duration & timeout)
    {
        /// std::condition_variable::wait_until will always use system_clock.
        auto deadline = std::chrono::system_clock::now() + timeout;
        return popObj<true>(obj, &deadline);
    }

    /// Non-blocking function.
    /// Return true if pop succeed.
    /// else return false.
    ALWAYS_INLINE bool tryPop(T & obj)
    {
        return popObj<false>(obj);
    }

<<<<<<< HEAD
    /// Block until:
    /// 1. Push succeeds and return true.
    /// 2. The queue is cancelled and return false.
    /// 3. The queue has finished and return false.
=======
    /*
    * | Previous Status  | Full       | Behavior                 |
    * |------------------|------------|--------------------------|
    * | Normal           | Yes        | Block                    |
    * | Normal           | No         | Push and return true     |
    * | Finished         | Yes/No     | return false             |
    * | Cancelled        | Yes/No     | return false             |
    * */
>>>>>>> 7693e143
    template <typename U>
    ALWAYS_INLINE bool push(U && u)
    {
        return pushObj<true>(std::forward<U>(u));
    }

    /// Besides all conditions mentioned at `push`, `pushTimeout` will return false if `timeout` is exceeded.
    template <typename U, typename Duration>
    ALWAYS_INLINE bool pushTimeout(U && u, const Duration & timeout)
    {
        /// std::condition_variable::wait_until will always use system_clock.
        auto deadline = std::chrono::system_clock::now() + timeout;
        return pushObj<true>(std::forward<U>(u), &deadline);
    }

    /// Non-blocking function.
    /// Return true if push succeed.
    /// else return false.
    template <typename U>
    ALWAYS_INLINE bool tryPush(U && u)
    {
        return pushObj<false>(std::forward<U>(u));
    }

    /// The same as `push` except it will construct the object in place.
    template <typename... Args>
    ALWAYS_INLINE bool emplace(Args &&... args)
    {
        return emplaceObj<true>(nullptr, std::forward<Args>(args)...);
    }

    /// The same as `pushTimeout` except it will construct the object in place.
    template <typename... Args, typename Duration>
    ALWAYS_INLINE bool emplaceTimeout(Args &&... args, const Duration & timeout)
    {
        /// std::condition_variable::wait_until will always use system_clock.
        auto deadline = std::chrono::system_clock::now() + timeout;
        return emplaceObj<true>(&deadline, std::forward<Args>(args)...);
    }

    /// The same as `tryPush` except it will construct the object in place.
    template <typename... Args>
    ALWAYS_INLINE bool tryEmplace(Args &&... args)
    {
        return emplaceObj<false>(nullptr, std::forward<Args>(args)...);
    }

    /// Cancel a NORMAL queue will wake up all blocking readers and writers.
    /// After `cancel()` the queue can't be pushed or popped any more.
    /// That means some objects may leave at the queue without poped.
    void cancel()
    {
        std::unique_lock lock(mu);
        if (isNormal())
        {
            status = Status::CANCELLED;
            notifyAll();
        }
    }

    /// Finish a NORMAL queue will wake up all blocking readers and writers.
    /// After `finish()` the queue can't be pushed any more while `pop` is allowed
    /// the queue is empty.
    /// Return true if the previous status is NORMAL.
    bool finish()
    {
        std::unique_lock lock(mu);
        if (isNormal())
        {
            status = Status::FINISHED;
            notifyAll();
            return true;
        }
        else
            return false;
    }

    bool isNextPopNonBlocking() const
    {
        std::unique_lock lock(mu);
        return read_pos < write_pos || !isNormal();
    }

    bool isNextPushNonBlocking() const
    {
        std::unique_lock lock(mu);
        return write_pos - read_pos < capacity || !isNormal();
    }

    MPMCQueueStatus getStatus() const
    {
        std::unique_lock lock(mu);
        return status;
    }

    size_t size() const
    {
        std::unique_lock lock(mu);
        assert(write_pos >= read_pos);
        return static_cast<size_t>(write_pos - read_pos);
    }

private:
    using TimePoint = std::chrono::time_point<std::chrono::system_clock>;
    using WaitingNode = MPMCQueueDetail::WaitingNode;

    void notifyAll()
    {
        for (auto * p = &reader_head; p->next != &reader_head; p = p->next)
            p->next->cv.notify_one();
        for (auto * p = &writer_head; p->next != &writer_head; p = p->next)
            p->next->cv.notify_one();
    }

    template <typename Pred>
    ALWAYS_INLINE void wait(
        std::unique_lock<std::mutex> & lock,
        WaitingNode & head,
        WaitingNode & node,
        Pred pred,
        const TimePoint * deadline)
    {
        if (deadline)
        {
            while (!pred())
            {
                node.prependTo(&head);
                auto res = node.cv.wait_until(lock, *deadline);
                node.detach();
                if (res == std::cv_status::timeout)
                    break;
            }
        }
        else
        {
            while (!pred())
            {
                node.prependTo(&head);
                node.cv.wait(lock);
                node.detach();
            }
        }
    }

    ALWAYS_INLINE void notifyNext(WaitingNode & head)
    {
        auto * next = head.next;
        if (next != &head)
        {
            next->cv.notify_one();
            next->detach(); // avoid being notified more than once
        }
    }

    template <bool need_wait>
    bool popObj(T & res, [[maybe_unused]] const TimePoint * deadline = nullptr)
    {
#ifdef __APPLE__
        WaitingNode node;
#else
        thread_local WaitingNode node;
#endif
        {
            std::unique_lock lock(mu);

            if constexpr (need_wait)
            {
                /// read_pos < write_pos means the queue isn't empty
                auto pred = [&] {
                    return read_pos < write_pos || !isNormal();
                };
                wait(lock, reader_head, node, pred, deadline);
            }

            if (!isCancelled() && read_pos < write_pos)
            {
                auto & obj = getObj(read_pos);
                res = std::move(obj);
                destruct(obj);

                /// update pos only after all operations that may throw an exception.
                ++read_pos;

                /// Notify next writer within the critical area because:
                /// 1. If we remove the next writer node and notify it later,
                ///    it may find itself can't obtain the lock while not being in the list.
                ///    This need carefully procesing in `assignObj`.
                /// 2. If we do not remove the next writer, only obtain its pointer and notify it later,
                ///    deadlock can be possible because different readers may notify one writer.
                notifyNext(writer_head);
                return true;
            }
        }
        return false;
    }

    template <bool need_wait, typename F>
    bool assignObj([[maybe_unused]] const TimePoint * deadline, F && assigner)
    {
#ifdef __APPLE__
        WaitingNode node;
#else
        thread_local WaitingNode node;
#endif
        std::unique_lock lock(mu);

        if constexpr (need_wait)
        {
            auto pred = [&] {
                return write_pos - read_pos < capacity || !isNormal();
            };
            wait(lock, writer_head, node, pred, deadline);
        }

        /// double check status after potential wait
        /// check write_pos because timeouted will also reach here.
        if (isNormal() && write_pos - read_pos < capacity)
        {
            void * addr = getObjAddr(write_pos);
            assigner(addr);

            /// update pos only after all operations that may throw an exception.
            ++write_pos;

            /// See comments in `popObj`.
            notifyNext(reader_head);
            return true;
        }
        return false;
    }

    template <bool need_wait, typename U>
    ALWAYS_INLINE bool pushObj(U && u, const TimePoint * deadline = nullptr)
    {
        return assignObj<need_wait>(deadline, [&](void * addr) { new (addr) T(std::forward<U>(u)); });
    }

    template <bool need_wait, typename... Args>
    ALWAYS_INLINE bool emplaceObj(const TimePoint * deadline, Args &&... args)
    {
        return assignObj<need_wait>(deadline, [&](void * addr) { new (addr) T(std::forward<Args>(args)...); });
    }

    ALWAYS_INLINE bool isNormal() const
    {
        return likely(status == Status::NORMAL);
    }

    ALWAYS_INLINE bool isCancelled() const
    {
        return unlikely(status == Status::CANCELLED);
    }

    ALWAYS_INLINE void * getObjAddr(Int64 pos)
    {
        pos = (pos % capacity) * sizeof(T);
        return &data[pos];
    }

    ALWAYS_INLINE T & getObj(Int64 pos)
    {
        return *reinterpret_cast<T *>(getObjAddr(pos));
    }

    ALWAYS_INLINE void destruct(T & obj)
    {
        if constexpr (!std::is_trivially_destructible_v<T>)
            obj.~T();
    }

private:
    const Int64 capacity;

    mutable std::mutex mu;
    WaitingNode reader_head;
    WaitingNode writer_head;
    Int64 read_pos = 0;
    Int64 write_pos = 0;
    Status status = Status::NORMAL;

    std::vector<UInt8> data;
};

} // namespace DB<|MERGE_RESOLUTION|>--- conflicted
+++ resolved
@@ -75,11 +75,6 @@
             destruct(getObj(read_pos));
     }
 
-<<<<<<< HEAD
-    /// Block until:
-    /// 1. Pop succeeds with a valid T: return true.
-    /// 2. The queue is cancelled or finished: return false.
-=======
     // Cannot to use copy/move constructor,
     // because MPMCQueue maybe used by different threads.
     // Copy and move it is dangerous.
@@ -94,7 +89,6 @@
     * | Finished         | No         | Pop and return true      |
     * | Cancelled        | Yes/No     | return false             |
     * */
->>>>>>> 7693e143
     ALWAYS_INLINE bool pop(T & obj)
     {
         return popObj<true>(obj);
@@ -117,12 +111,6 @@
         return popObj<false>(obj);
     }
 
-<<<<<<< HEAD
-    /// Block until:
-    /// 1. Push succeeds and return true.
-    /// 2. The queue is cancelled and return false.
-    /// 3. The queue has finished and return false.
-=======
     /*
     * | Previous Status  | Full       | Behavior                 |
     * |------------------|------------|--------------------------|
@@ -131,7 +119,6 @@
     * | Finished         | Yes/No     | return false             |
     * | Cancelled        | Yes/No     | return false             |
     * */
->>>>>>> 7693e143
     template <typename U>
     ALWAYS_INLINE bool push(U && u)
     {
