--- conflicted
+++ resolved
@@ -76,14 +76,9 @@
 
     /// Block until:
     /// 1. Pop succeeds with a valid T: return true.
-<<<<<<< HEAD
     /// 2. The queue is cancelled: return false.
     /// 3. The queue is finished: return true if the queue is not empty.
-    bool pop(T & obj)
-=======
-    /// 2. The queue is cancelled or finished: return false.
     ALWAYS_INLINE bool pop(T & obj)
->>>>>>> cbc6a953
     {
         return popObj<true>(obj);
     }
