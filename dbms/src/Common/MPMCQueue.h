#pragma once

#include <Common/SimpleIntrusiveNode.h>
#include <common/defines.h>
#include <common/types.h>

#include <atomic>
#include <chrono>
#include <condition_variable>
#include <memory>
#include <mutex>
#include <type_traits>

namespace DB
{
namespace MPMCQueueDetail
{
/// WaitingNode is used to construct a double-linked waiting list so that
/// every time a push/pop succeeds, it can notify next reader/writer in fifo.
///
/// Double link is to support remove self from the mid of the list when timeout.
struct WaitingNode : public SimpleIntrusiveNode<WaitingNode>
{
    std::condition_variable cv;
};
} // namespace MPMCQueueDetail

enum class MPMCQueueStatus
{
    NORMAL,
    CANCELLED,
    FINISHED,
};

/// MPMCQueue is a FIFO queue which supports concurrent operations from
/// multiple producers and consumers.
///
/// MPMCQueue is thread-safe and exception-safe.
///
/// It is inspired by MCSLock that all blocking readers/writers construct a
/// waiting list and everyone only wait on its own condition_variable.
///
/// This can significantly reduce contentions and avoid "thundering herd" problem.
template <typename T>
class MPMCQueue
{
public:
    using Status = MPMCQueueStatus;

    explicit MPMCQueue(Int64 capacity_)
        : capacity(capacity_)
        , data(capacity * sizeof(T))
    {
    }

    /// Block util:
    /// 1. Pop succeeds with a valid T: return true.
    /// 2. The queue is cancelled or finished: return false.
    bool pop(T & obj)
    {
        return popObj(obj);
    }

    /// Besides all conditions mentioned at `pop`, `tryPop` will return false if `timeout` is exceeded.
    template <typename Duration>
    bool tryPop(T & obj, const Duration & timeout)
    {
        /// std::condition_variable::wait_until will always use system_clock.
        auto deadline = std::chrono::system_clock::now() + timeout;
        return popObj(obj, &deadline);
    }

    /// Block util:
    /// 1. Push succeeds and return true.
    /// 2. The queue is cancelled and return false.
    /// 3. The queue has finished and return false.
    template <typename U>
    ALWAYS_INLINE bool push(U && u)
    {
        return pushObj(std::forward<U>(u));
    }

    /// Besides all conditions mentioned at `push`, `tryPush` will return false if `timeout` is exceeded.
    template <typename U, typename Duration>
    ALWAYS_INLINE bool tryPush(U && u, const Duration & timeout)
    {
        /// std::condition_variable::wait_until will always use system_clock.
        auto deadline = std::chrono::system_clock::now() + timeout;
        return pushObj(std::forward<U>(u), &deadline);
    }

    /// The same as `push` except it will construct the object in place.
    template <typename... Args>
    ALWAYS_INLINE bool emplace(Args &&... args)
    {
        return emplaceObj(nullptr, std::forward<Args>(args)...);
    }

    /// The same as `tryPush` except it will construct the object in place.
    template <typename... Args, typename Duration>
    ALWAYS_INLINE bool tryEmplace(Args &&... args, const Duration & timeout)
    {
        /// std::condition_variable::wait_until will always use system_clock.
        auto deadline = std::chrono::system_clock::now() + timeout;
        return emplaceObj(&deadline, std::forward<Args>(args)...);
    }

    /// Cancel a NORMAL queue will wake up all blocking readers and writers.
    /// After `cancel()` the queue can't be pushed or popped any more.
    /// That means some objects may leave at the queue without poped.
    void cancel()
    {
        std::unique_lock lock(mu);
        if (isNormal())
        {
            status = Status::CANCELLED;
            notifyAll();
        }
    }

    /// Finish a NORMAL queue will wake up all blocking readers and writers.
    /// After `finish()` the queue can't be pushed any more while `pop` is allowed
    /// the queue is empty.
<<<<<<< HEAD
=======
    /// Return true if the previous status is NORMAL.
>>>>>>> 37b3e52f
    bool finish()
    {
        std::unique_lock lock(mu);
        if (isNormal())
        {
            status = Status::FINISHED;
            notifyAll();
            return true;
        }
        else
            return false;
    }

<<<<<<< HEAD
    bool isFinished()
    {
        std::unique_lock lock(mu);
        return status == Status::FINISHED;
=======
    bool isNextPopNonBlocking() const
    {
        std::unique_lock lock(mu);
        return read_pos < write_pos || !isNormal();
    }

    bool isNextPushNonBlocking() const
    {
        std::unique_lock lock(mu);
        return write_pos - read_pos < capacity || !isNormal();
>>>>>>> 37b3e52f
    }

    MPMCQueueStatus getStatus() const
    {
        std::unique_lock lock(mu);
        return status;
    }

    size_t size() const
    {
        std::unique_lock lock(mu);
        assert(write_pos >= read_pos);
        return static_cast<size_t>(write_pos - read_pos);
    }

private:
    using TimePoint = std::chrono::time_point<std::chrono::system_clock>;
    using WaitingNode = MPMCQueueDetail::WaitingNode;

    void notifyAll()
    {
        for (auto * p = &reader_head; p->next != &reader_head; p = p->next)
            p->next->cv.notify_one();
        for (auto * p = &writer_head; p->next != &writer_head; p = p->next)
            p->next->cv.notify_one();
    }

    template <typename Pred>
    ALWAYS_INLINE void wait(
        std::unique_lock<std::mutex> & lock,
        WaitingNode & head,
        WaitingNode & node,
        Pred pred,
        const TimePoint * deadline)
    {
        if (deadline)
        {
            while (!pred())
            {
                node.prependTo(&head);
                auto res = node.cv.wait_until(lock, *deadline);
                node.detach();
                if (res == std::cv_status::timeout)
                    break;
            }
        }
        else
        {
            while (!pred())
            {
                node.prependTo(&head);
                node.cv.wait(lock);
                node.detach();
            }
        }
    }

    ALWAYS_INLINE void notifyNext(WaitingNode & head)
    {
        auto * next = head.next;
        if (next != &head)
        {
            next->cv.notify_one();
            next->detach(); // avoid being notified more than once
        }
    }

    bool popObj(T & res, const TimePoint * deadline = nullptr)
    {
#ifdef __APPLE__
        WaitingNode node;
#else
        thread_local WaitingNode node;
#endif
        {
            /// read_pos < write_pos means the queue isn't empty
            auto pred = [&] {
                return read_pos < write_pos || !isNormal();
            };

            std::unique_lock lock(mu);

            wait(lock, reader_head, node, pred, deadline);

            if (!isCancelled() && read_pos < write_pos)
            {
                auto & obj = getObj(read_pos);
                res = std::move(obj);
                destruct(obj);

                /// update pos only after all operations that may throw an exception.
                ++read_pos;

                /// Notify next writer within the critical area because:
                /// 1. If we remove the next writer node and notify it later,
                ///    it may find itself can't obtain the lock while not being in the list.
                ///    This need carefully procesing in `assignObj`.
                /// 2. If we do not remove the next writer, only obtain its pointer and notify it later,
                ///    deadlock can be possible because different readers may notify one writer.
                notifyNext(writer_head);
                return true;
            }
        }
        return false;
    }

    template <typename F>
    bool assignObj(const TimePoint * deadline, F && assigner)
    {
#ifdef __APPLE__
        WaitingNode node;
#else
        thread_local WaitingNode node;
#endif
        auto pred = [&] {
            return write_pos - read_pos < capacity || !isNormal();
        };

        std::unique_lock lock(mu);

        wait(lock, writer_head, node, pred, deadline);

        /// double check status after potential wait
        /// check write_pos because timeouted will also reach here.
        if (isNormal() && write_pos - read_pos < capacity)
        {
            void * addr = getObjAddr(write_pos);
            assigner(addr);

            /// update pos only after all operations that may throw an exception.
            ++write_pos;

            /// See comments in `popObj`.
            notifyNext(reader_head);
            return true;
        }
        return false;
    }

    template <typename U>
    ALWAYS_INLINE bool pushObj(U && u, const TimePoint * deadline = nullptr)
    {
        return assignObj(deadline, [&](void * addr) { new (addr) T(std::forward<U>(u)); });
    }

    template <typename... Args>
    ALWAYS_INLINE bool emplaceObj(const TimePoint * deadline, Args &&... args)
    {
        return assignObj(deadline, [&](void * addr) { new (addr) T(std::forward<Args>(args)...); });
    }

    ALWAYS_INLINE bool isNormal() const
    {
        return likely(status == Status::NORMAL);
    }

    ALWAYS_INLINE bool isCancelled() const
    {
        return unlikely(status == Status::CANCELLED);
    }

    ALWAYS_INLINE void * getObjAddr(Int64 pos)
    {
        pos = (pos % capacity) * sizeof(T);
        return &data[pos];
    }

    ALWAYS_INLINE T & getObj(Int64 pos)
    {
        return *reinterpret_cast<T *>(getObjAddr(pos));
    }

    ALWAYS_INLINE void destruct(T & obj)
    {
        if constexpr (!std::is_trivially_destructible_v<T>)
            obj.~T();
    }

private:
    const Int64 capacity;

    mutable std::mutex mu;
    WaitingNode reader_head;
    WaitingNode writer_head;
    Int64 read_pos = 0;
    Int64 write_pos = 0;
    Status status = Status::NORMAL;

    std::vector<UInt8> data;
};

} // namespace DB<|MERGE_RESOLUTION|>--- conflicted
+++ resolved
@@ -121,10 +121,7 @@
     /// Finish a NORMAL queue will wake up all blocking readers and writers.
     /// After `finish()` the queue can't be pushed any more while `pop` is allowed
     /// the queue is empty.
-<<<<<<< HEAD
-=======
     /// Return true if the previous status is NORMAL.
->>>>>>> 37b3e52f
     bool finish()
     {
         std::unique_lock lock(mu);
@@ -138,12 +135,6 @@
             return false;
     }
 
-<<<<<<< HEAD
-    bool isFinished()
-    {
-        std::unique_lock lock(mu);
-        return status == Status::FINISHED;
-=======
     bool isNextPopNonBlocking() const
     {
         std::unique_lock lock(mu);
@@ -154,7 +145,6 @@
     {
         std::unique_lock lock(mu);
         return write_pos - read_pos < capacity || !isNormal();
->>>>>>> 37b3e52f
     }
 
     MPMCQueueStatus getStatus() const
