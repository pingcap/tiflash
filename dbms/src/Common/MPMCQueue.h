--- conflicted
+++ resolved
@@ -422,13 +422,13 @@
             obj.~T();
     }
 
-<<<<<<< HEAD
     void drain()
     {
         std::unique_lock lock(mu);
         for (; read_pos < write_pos; ++read_pos)
             destruct(getObj(read_pos));
-=======
+    }
+
     template <typename F>
     ALWAYS_INLINE bool changeStatus(F && action)
     {
@@ -440,7 +440,6 @@
             return true;
         }
         return false;
->>>>>>> 5fea4d15
     }
 
 private:
