--- conflicted
+++ resolved
@@ -41,23 +41,6 @@
             return std::apply(f, std::move(args));
         };
     }
-<<<<<<< HEAD
-
-private:
-    static void setAttributes(MemoryTracker * memory_tracker, const std::string & thread_name, bool force_overwrite)
-    {
-        if (force_overwrite || !current_memory_tracker)
-        {
-            current_memory_tracker = memory_tracker;
-            if (!thread_name.empty())
-                setThreadName(thread_name.c_str()); //this is a syscall
-        }
-    }
-
-    bool force_overwrite = false;
-    std::string thread_name;
-=======
->>>>>>> 5d2cf42f
 };
 
 } // namespace DB