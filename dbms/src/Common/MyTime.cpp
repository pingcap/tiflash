// Copyright 2022 PingCAP, Ltd.
//
// Licensed under the Apache License, Version 2.0 (the "License");
// you may not use this file except in compliance with the License.
// You may obtain a copy of the License at
//
//     http://www.apache.org/licenses/LICENSE-2.0
//
// Unless required by applicable law or agreed to in writing, software
// distributed under the License is distributed on an "AS IS" BASIS,
// WITHOUT WARRANTIES OR CONDITIONS OF ANY KIND, either express or implied.
// See the License for the specific language governing permissions and
// limitations under the License.

#include <Common/MyTime.h>
#include <Common/StringUtils/StringRefUtils.h>
#include <Common/StringUtils/StringUtils.h>
#include <IO/WriteHelpers.h>
#include <Poco/String.h>
#include <common/StringRef.h>
#include <common/logger_useful.h>
#include <fmt/core.h>

#include <cctype>
#include <initializer_list>
#include <vector>

namespace DB
{
namespace ErrorCodes
{
extern const int BAD_ARGUMENTS;
extern const int NOT_IMPLEMENTED;
} // namespace ErrorCodes

// day number per 400 years, from the year that year % 400 = 1
static constexpr int DAY_NUM_PER_400_YEARS = 365 * 400 + 97;
// day number per 100 years in every 400 years, from the year that year % 100 = 1
// note the day number of the last 100 years should be DAY_NUM_PER_100_YEARS + 1
static constexpr int DAY_NUM_PER_100_YEARS = 365 * 100 + 24;
// day number per 4 years in every 100 years, from the year that year % 4 = 1
// note the day number of the last 4 years should be DAY_NUM_PER_4_YEARS - 1
static constexpr int DAY_NUM_PER_4_YEARS = 365 * 4 + 1;
// day number per years in every 4 years
// note the day number of the last 1 years maybe DAY_NUM_PER_YEARS + 1
static constexpr int DAY_NUM_PER_YEARS = 365;

// adjustYear adjusts year according to y.
// See https://dev.mysql.com/doc/refman/5.7/en/two-digit-years.html
int32_t adjustYear(int32_t year)
{
    if (year >= 0 && year <= 69)
        return 2000 + year;
    if (year >= 70 && year <= 99)
        return 1900 + year;
    return year;
}

bool scanTimeArgs(const std::vector<String> & seps, std::initializer_list<int *> && list)
{
    int i = 0;
    try
    {
        for (auto * ptr : list)
        {
            *ptr = std::stoi(seps[i]);
            i++;
        }
    }
    catch (std::exception & e)
    {
        return false;
    }

    return true;
}

// find index of fractional point.
int getFracIndex(const String & format)
{
    int idx = -1;
    for (int i = int(format.size()) - 1; i >= 0; i--)
    {
        if (std::ispunct(format[i]))
        {
            if (format[i] == '.')
            {
                idx = i;
            }
            break;
        }
    }
    return idx;
}

// helper for date part splitting, punctuation characters are valid separators anywhere,
// while space and 'T' are valid separators only between date and time.
bool isValidSeperator(char c, int previous_parts)
{
    if (isPunctuation(c))
        return true;

    // for https://github.com/pingcap/tics/issues/4036
    return previous_parts == 2 && (c == 'T' || isWhitespaceASCII(c));
}

std::vector<String> parseDateFormat(String format)
{
    format = Poco::trimInPlace(format);

    if (format.empty())
        return {};

    if (!std::isdigit(format[0]) || !std::isdigit(format[format.size() - 1]))
    {
        return {};
    }

    std::vector<String> seps;
    seps.reserve(6);
    size_t start = 0;
    for (size_t i = 0; i < format.size(); i++)
    {
        if (isValidSeperator(format[i], seps.size()))
        {
            int previous_parts = seps.size();
            seps.push_back(format.substr(start, i - start));
            start = i + 1;

            for (size_t j = i + 1; j < format.size(); j++)
            {
                if (!isValidSeperator(format[j], previous_parts))
                    break;
                start++;
                i++;
            }
            continue;
        }

        if (!std::isdigit(format[i]))
        {
            return {};
        }
    }
    seps.push_back(format.substr(start));
    return seps;
}

// GetTimezone parses the trailing timezone information of a given time string literal. If idx = -1 is returned, it
// means timezone information not found, otherwise it indicates the index of the starting index of the timezone
// information. If the timezone contains sign, hour part and/or minute part, it will be returned as is, otherwise an
// empty string will be returned.
//
// Supported syntax:
//   MySQL compatible: ((?P<tz_sign>[-+])(?P<tz_hour>[0-9]{2}):(?P<tz_minute>[0-9]{2})){0,1}$, see
//     https://dev.mysql.com/doc/refman/8.0/en/time-zone-support.html and https://dev.mysql.com/doc/refman/8.0/en/datetime.html
//     the first link specified that timezone information should be in "[H]H:MM, prefixed with a + or -" while the
//     second link specified that for string literal, "hour values less than than 10, a leading zero is required.".
//   ISO-8601: Z|((((?P<tz_sign>[-+])(?P<tz_hour>[0-9]{2})(:(?P<tz_minute>[0-9]{2}){0,1}){0,1})|((?P<tz_minute>[0-9]{2}){0,1}){0,1}))$
//     see https://www.cl.cam.ac.uk/~mgk25/iso-time.html
std::tuple<int, String, String, String, String> getTimeZone(const String & literal)
{
    static const std::map<int, std::tuple<int, int>> valid_idx_combinations{
        {100, {0, 0}}, // 23:59:59Z
        {30, {2, 0}}, // 23:59:59+08
        {50, {4, 2}}, // 23:59:59+0800
        {63, {5, 2}}, // 23:59:59+08:00
        // postgres supports the following additional syntax that deviates from ISO8601, although we won't support it
        // currently, it will be fairly easy to add in the current parsing framework
        // 23:59:59Z+08
        // 23:59:59Z+08:00
    };

    String tz_sign, tz_hour, tz_sep, tz_minute;

    // idx is for the position of the starting of the timezone information
    // zidx is for the z symbol
    // sidx is for the sign
    // spidx is for the separator
    int idx = -1, zidx = -1, sidx = -1, spidx = -1;

    size_t l = literal.size();

    for (int i = l - 1; i >= 0; i--)
    {
        if (literal[i] == 'Z')
        {
            zidx = i;
            break;
        }
        if (sidx == -1 && (literal[i] == '-' || literal[i] == '+'))
        {
            sidx = i;
        }
        if (spidx == -1 && literal[i] == ':')
        {
            spidx = i;
        }
    }
    // we could enumerate all valid combinations of these values and look it up in a table, see validIdxCombinations
    // zidx can be -1 (23:59:59+08:00), l-1 (23:59:59Z)
    // sidx can be -1, l-3, l-5, l-6
    // spidx can be -1, l-3
    int k = 0;
    if (l - zidx == 1)
    {
        k += 100;
    }
    if (int t = l - sidx; t == 3 || t == 5 || t == 6)
    {
        k += t * 10;
    }
    if (l - spidx == 3)
    {
        k += 3;
    }
    if (auto tmp = valid_idx_combinations.find(k); tmp != valid_idx_combinations.end())
    {
        auto [h, m] = valid_idx_combinations.at(k);
        int hidx = l - h;
        int midx = l - m;
        auto validate = [](const String & v) {
            return '0' <= v[0] && v[0] <= '9' && '0' <= v[1] && v[1] <= '9';
        };
        if (sidx != -1)
        {
            tz_sign = literal.substr(sidx, 1);
            idx = sidx;
        }
        if (zidx != -1)
        {
            idx = zidx;
        }
        if ((l - spidx) == 3)
        {
            tz_sep = literal.substr(spidx, 1);
        }
        if (h != 0)
        {
            tz_hour = literal.substr(hidx, 2);
            if (!validate(tz_hour))
            {
                return std::make_tuple(-1, "", "", "", "");
            }
        }
        if (m != 0)
        {
            tz_minute = literal.substr(midx, 2);
            if (!validate(tz_minute))
            {
                return std::make_tuple(-1, "", "", "", "");
            }
        }
        return std::make_tuple(idx, tz_sign, tz_hour, tz_sep, tz_minute);
    }
    return std::make_tuple(-1, "", "", "", "");
}

// TODO: make unified helper
bool isPunctuation(char c)
{
    return (c >= 0x21 && c <= 0x2F) || (c >= 0x3A && c <= 0x40) || (c >= 0x5B && c <= 0x60) || (c >= 0x7B && c <= 0x7E);
}

std::tuple<std::vector<String>, String, bool, String, String, String, String> splitDatetime(String format)
{
    std::vector<String> seps;
    String frac;
    bool has_tz = false;
    auto [tz_idx, tz_sign, tz_hour, tz_sep, tz_minute] = getTimeZone(format);
    if (tz_idx > 0)
    {
        has_tz = true;
        while (tz_idx > 0 && isPunctuation(format[tz_idx - 1]))
        {
            // in case of multiple separators, e.g. 2020-10--10
            tz_idx--;
        }
        format = format.substr(0, tz_idx);
    }
    int frac_idx = getFracIndex(format);
    if (frac_idx > 0)
    {
        frac = format.substr(frac_idx + 1);
        while (frac_idx > 0 && isPunctuation(format[frac_idx - 1]))
        {
            // in case of multiple separators, e.g. 2020-10-10 11:00:00..123456
            frac_idx--;
        }
        format = format.substr(0, frac_idx);
    }
    seps = parseDateFormat(format);
    return std::make_tuple(std::move(seps), std::move(frac), std::move(has_tz), std::move(tz_sign), std::move(tz_hour), std::move(tz_sep), std::move(tz_minute));
}


MyTimeBase::MyTimeBase(UInt64 packed)
{
    UInt64 ymdhms = packed >> 24;
    UInt64 ymd = ymdhms >> 17;
    day = UInt8(ymd & ((1 << 5) - 1));
    UInt64 ym = ymd >> 5;
    month = UInt8(ym % 13);
    year = UInt16(ym / 13);

    UInt64 hms = ymdhms & ((1 << 17) - 1);
    second = UInt8(hms & ((1 << 6) - 1));
    minute = UInt8((hms >> 6) & ((1 << 6) - 1));
    hour = UInt16(hms >> 12);

    micro_second = packed % (1 << 24);
}

MyTimeBase::MyTimeBase(UInt16 year_, UInt8 month_, UInt8 day_, UInt16 hour_, UInt8 minute_, UInt8 second_, UInt32 micro_second_)
    : year(year_)
    , month(month_)
    , day(day_)
    , hour(hour_)
    , minute(minute_)
    , second(second_)
    , micro_second(micro_second_)
{}

UInt64 MyTimeBase::toPackedUInt() const
{
    UInt64 ymd = ((year * 13 + month) << 5) | day;
    UInt64 hms = (hour << 12) | (minute << 6) | second;
    return (ymd << 17 | hms) << 24 | micro_second;
}

// TODO this function will be revised once we changed MyTime to CoreTime in TiFlash.
UInt64 MyTimeBase::toCoreTime() const
{
    // copied from https://github.com/pingcap/tidb/blob/master/types/time.go
    UInt64 v = 0;
    v |= (UInt64(micro_second) << MICROSECOND_BIT_FIELD_OFFSET) & MICROSECOND_BIT_FIELD_MASK;
    v |= (UInt64(second) << SECOND_BIT_FIELD_OFFSET) & SECOND_BIT_FIELD_MASK;
    v |= (UInt64(minute) << MINUTE_BIT_FIELD_OFFSET) & MINUTE_BIT_FIELD_MASK;
    v |= (UInt64(hour) << HOUR_BIT_FIELD_OFFSET) & HOUR_BIT_FIELD_MASK;
    v |= (UInt64(day) << DAY_BIT_FIELD_OFFSET) & DAY_BIT_FIELD_MASK;
    v |= (UInt64(month) << MONTH_BIT_FIELD_OFFSET) & MONTH_BIT_FIELD_MASK;
    v |= (UInt64(year) << YEAR_BIT_FIELD_OFFSET) & YEAR_BIT_FIELD_MASK;
    return v;
}

// the implementation is the same as TiDB
void MyTimeBase::dateFormat(const String & layout, String & result) const
{
    auto formatter = MyDateTimeFormatter(layout);
    formatter.format(*this, result);
}

// the implementation is the same as TiDB
int MyTimeBase::yearDay() const
{
    if (month == 0 || day == 0)
    {
        return 0;
    }
    return calcDayNum(year, month, day) - calcDayNum(year, 1, 1) + 1;
}

UInt32 adjustWeekMode(UInt32 mode)
{
    mode &= 7u;
    if (!(mode & MyTimeBase::WEEK_BEHAVIOR_MONDAY_FIRST))
        mode ^= MyTimeBase::WEEK_BEHAVIOR_FIRST_WEEKDAY;
    return mode;
}

// the implementation is the same as TiDB
int MyTimeBase::week(UInt32 mode) const
{
    if (month == 0 || day == 0)
    {
        return 0;
    }
    auto [year, week] = calcWeek(adjustWeekMode(mode));
    std::ignore = year;
    return week;
}

// calcWeekday calculates weekday from daynr, returns 0 for Monday, 1 for Tuesday ...
// the implementation is the same as TiDB
int calcWeekday(int day_num, bool sunday_first_day_of_week)
{
    day_num += 5;
    if (sunday_first_day_of_week)
        day_num++;
    return day_num % 7;
}

// the implementation is the same as TiDB
int calcDaysInYear(int year)
{
    if ((year & 3u) == 0 && (year % 100 != 0 || (year % 400 == 0 && (year != 0))))
        return 366;
    return 365;
}

// the implementation is the same as TiDB
std::tuple<int, int> MyTimeBase::calcWeek(UInt32 mode) const
{
    int days, ret_year, ret_week;
    int ty = year, tm = month, td = day;
    int day_num = calcDayNum(ty, tm, td);
    int first_day_num = calcDayNum(ty, 1, 1);
    bool monday_first = mode & WEEK_BEHAVIOR_MONDAY_FIRST;
    bool week_year = mode & WEEK_BEHAVIOR_YEAR;
    bool first_week_day = mode & WEEK_BEHAVIOR_FIRST_WEEKDAY;

    int week_day = calcWeekday(first_day_num, !monday_first);

    ret_year = ty;

    if (tm == 1 && td <= 7 - week_day)
    {
        if (!week_year && ((first_week_day && week_day != 0) || (!first_week_day && week_day >= 4)))
        {
            ret_week = 0;
            return std::make_tuple(ret_year, ret_week);
        }
        week_year = true;
        ret_year--;
        days = calcDaysInYear(ret_year);
        first_day_num -= days;
        week_day = (week_day + 53 * 7 - days) % 7;
    }

    if ((first_week_day && week_day != 0) || (!first_week_day && week_day >= 4))
    {
        days = day_num - (first_day_num + 7 - week_day);
    }
    else
    {
        days = day_num - (first_day_num - week_day);
    }

    if (week_year && days >= 52 * 7)
    {
        week_day = (week_day + calcDaysInYear(ret_year)) % 7;
        if ((!first_week_day && week_day < 4) || (first_week_day && week_day == 0))
        {
            ret_year++;
            ret_week = 1;
            return std::make_tuple(ret_year, ret_week);
        }
    }
    ret_week = days / 7 + 1;
    return std::make_tuple(ret_year, ret_week);
}

static const String month_names[] = {
    "January",
    "February",
    "March",
    "April",
    "May",
    "June",
    "July",
    "August",
    "September",
    "October",
    "November",
    "December",
};

static const String abbrev_month_names[] = {
    "Jan",
    "Feb",
    "Mar",
    "Apr",
    "May",
    "Jun",
    "Jul",
    "Aug",
    "Sep",
    "Oct",
    "Nov",
    "Dec",
};

static const String abbrev_weekday_names[] = {
    "Sun",
    "Mon",
    "Tue",
    "Wed",
    "Thu",
    "Fri",
    "Sat",
};

static const String weekday_names[] = {
    "Sunday",
    "Monday",
    "Tuesday",
    "Wednesday",
    "Thursday",
    "Friday",
    "Saturday",
};

static const String abbr_day_of_month[] = {
    "th",
    "st",
    "nd",
    "rd",
    "th",
    "th",
    "th",
    "th",
    "th",
    "th",
};

#define INT_TO_STRING                                                                                                                   \
    "10", "11", "12", "13", "14", "15", "16", "17", "18", "19", "20", "21", "22", "23", "24", "25", "26", "27", "28", "29", "30", "31", \
        "32", "33", "34", "35", "36", "37", "38", "39", "40", "41", "42", "43", "44", "45", "46", "47", "48", "49", "50", "51", "52",   \
        "53", "54", "55", "56", "57", "58", "59", "60", "61", "62", "63", "64", "65", "66", "67", "68", "69", "70", "71", "72", "73",   \
        "74", "75", "76", "77", "78", "79", "80", "81", "82", "83", "84", "85", "86", "87", "88", "89", "90", "91", "92", "93", "94",   \
        "95", "96", "97", "98", "99",

static const String int_to_2_width_string[] = {"00", "01", "02", "03", "04", "05", "06", "07", "08", "09", INT_TO_STRING};

static const String int_to_string[] = {"0", "1", "2", "3", "4", "5", "6", "7", "8", "9", INT_TO_STRING};

int MyTimeBase::weekDay() const
{
    int current_abs_day_num = calcDayNum(year, month, day);
    // 1986-01-05 is sunday
    int reference_abs_day_num = calcDayNum(1986, 1, 5);
    int diff = current_abs_day_num - reference_abs_day_num;
    if (diff < 0)
        diff += (-diff / 7 + 1) * 7;
    diff = diff % 7;
    return diff;
}

const String & MyTimeBase::weekDayName() const
{
    static const String invalid_weekday;
    if (month == 0 || day == 0)
        return invalid_weekday;
    return weekday_names[weekDay()];
}

const String & MyTimeBase::monthName() const
{
    static const String invalid_month_name;
    if (month <= 0 || month > 12)
        return invalid_month_name;
    return month_names[month - 1];
}

bool checkTimeValid(Int32 year, Int32 month, Int32 day, Int32 hour, Int32 minute, Int32 second)
{
    if (year > 9999 || month < 0 || month > 12 || day < 0 || day > 31 || hour > 23 || minute > 59 || second > 59)
    {
        return false;
    }
    return day <= getLastDay(year, month);
}

<<<<<<< HEAD

// Return true if the time is invalid.
inline bool getDatetime(const Int64 & num, MyDateTime & result, SqlMode sqlMode)
{
    UInt64 ymd = num / 1000000;
    UInt64 hms = num - ymd * 1000000;

    UInt64 year = ymd / 10000;
    ymd %= 10000;
    UInt64 month = ymd / 100;
    UInt64 day = ymd % 100;

    UInt64 hour = hms / 10000;
    hms %= 10000;
    UInt64 minute = hms / 100;
    UInt64 second = hms % 100;

    if (toCoreTimeChecked(year, month, day, hour, minute, second, 0, result))
    {
        return true;
    }
    return !result.isValid(sqlMode.allow_zero_in_date, sqlMode.allow_invalid_date);
}

// Convert a integer number to DateTime and return true if the result is NULL.
// If number is invalid(according to SQL_MODE), return NULL and handle the error with DAGContext.
// This function may throw exception.
inline bool numberToDateTime(Int64 number, MyDateTime & result, SqlMode sqlMode)
{
    MyDateTime datetime(0);
    if (number == 0)
    {
        if (sqlMode.allow_zero_in_date)
        {
            result = datetime;
            return false;
        }
        return true;
    }

    // datetime type
    if (number >= 10000101000000)
    {
        return getDatetime(number, result, sqlMode);
    }

    // check MMDD
    if (number < 101)
    {
        return true;
    }

    // check YYMMDD: 2000-2069
    if (number <= 69 * 10000 + 1231)
    {
        number = (number + 20000000) * 1000000;
        return getDatetime(number, result, sqlMode);
    }

    if (number < 70 * 10000 + 101)
    {
        return true;
    }

    // check YYMMDD
    if (number <= 991231)
    {
        number = (number + 19000000) * 1000000;
        return getDatetime(number, result, sqlMode);
    }

    // check hour/min/second
    if (number <= 99991231)
    {
        number *= 1000000;
        return getDatetime(number, result, sqlMode);
    }

    // check MMDDHHMMSS
    if (number < 101000000)
    {
        return true;
    }

    // check YYMMDDhhmmss: 2000-2069
    if (number <= 69 * 10000000000 + 1231235959)
    {
        number += 20000000000000;
        return getDatetime(number, result, sqlMode);
    }

    // check YYYYMMDDhhmmss
    if (number < 70 * 10000000000 + 101000000)
    {
        return true;
    }

    // check YYMMDDHHMMSS
    if (number <= 991231235959)
    {
        number += 19000000000000;
        return getDatetime(number, result, sqlMode);
    }

    return getDatetime(number, result, sqlMode);
}

std::pair<Field, bool> parseMyDateTimeAndJudgeIsDate(const String & str, int8_t fsp, bool needCheckTimeValid, bool isFloat, SqlMode sqlMode)
=======
std::pair<Field, bool> parseMyDateTimeAndJudgeIsDate(const String & str, int8_t fsp, bool need_check_time_valid, bool ignore_zero_date)
>>>>>>> 57cec94d
{
    Int32 year = 0, month = 0, day = 0, hour = 0, minute = 0, second = 0, delta_hour = 0, delta_minute = 0;

    bool is_date = false;

    bool hhmmss = false;

    auto [seps, frac_str, has_tz, tz_sign, tz_hour, tz_sep, tz_minute] = splitDatetime(str);

    bool truncated_or_incorrect = false;

    // no_absorb tests if can absorb FSP or TZ
    auto no_absorb = [](const std::vector<String> & seps) {
        // if we have more than 5 parts (i.e. 6), the tailing part can't be absorbed
        // or if we only have 1 part, but its length is longer than 4, then it is at least YYMMD, in this case, FSP can
        // not be absorbed, and it will be handled later, and the leading sign prevents TZ from being absorbed, because
        // if date part has no separators, we can't use -/+ as separators between date & time.
        return seps.size() > 5 || (seps.size() == 1 && seps[0].size() > 4);
    };

    if (!frac_str.empty() && !isFloat)
    {
        if (!no_absorb(seps))
        {
            seps.push_back(frac_str);
            frac_str = "";
        }
    }

    if (has_tz && !tz_sign.empty())
    {
        // if tz_sign is empty, it's sure that the string literal contains timezone (e.g., 2010-10-10T10:10:10Z),
        // therefore we could safely skip this branch.
        if (!no_absorb(seps) && !(!tz_minute.empty() && tz_sep.empty()))
        {
            // we can't absorb timezone if there is no separate between tz_hour and tz_minute
            if (!tz_hour.empty())
            {
                seps.push_back(tz_hour);
            }
            if (!tz_minute.empty())
            {
                seps.push_back(tz_minute);
            }
            has_tz = false;
        }
    }

    switch (seps.size())
    {
    // No delimiter
    case 1:
    {
        size_t l = seps[0].size();
        if (isFloat)
        {
            MyDateTime date_time(0);
            if (seps[0] == "0")
            {
                if (sqlMode.allow_zero_in_date)
                {
                    return {date_time.toPackedUInt(), is_date};
                }
                else
                {
                    return {Field(), is_date};
                }
            }
            if (numberToDateTime(std::stoll(seps[0]), date_time, sqlMode))
            {
                return {Field(), is_date};
            }
            std::tie(year, month, day, hour, minute, second) = std::tuple(date_time.year, date_time.month, date_time.day, date_time.hour, date_time.minute, date_time.second);
            if (seps[0] == "0" || (l >= 9 && l <= 14))
            {
                hhmmss = true;
            }
            break;
        }
        switch (l)
        {
        case 14: // YYYYMMDDHHMMSS
        {
            int ret = std::sscanf(seps[0].c_str(), "%4d%2d%2d%2d%2d%2d", &year, &month, &day, &hour, &minute, &second); //NOLINT(cert-err34-c): check conversion error manually
            truncated_or_incorrect = (ret != 6);
            hhmmss = true;
            break;
        }
        case 12: // YYMMDDHHMMSS
        {
            int ret = std::sscanf(seps[0].c_str(), "%2d%2d%2d%2d%2d%2d", &year, &month, &day, &hour, &minute, &second); //NOLINT(cert-err34-c): check conversion error manually
            truncated_or_incorrect = (ret != 6);
            year = adjustYear(year);
            hhmmss = true;
            break;
        }
        case 11: // YYMMDDHHMMS
        {
            int ret = std::sscanf(seps[0].c_str(), "%2d%2d%2d%2d%2d%1d", &year, &month, &day, &hour, &minute, &second); //NOLINT(cert-err34-c): check conversion error manually
            truncated_or_incorrect = (ret != 6);
            year = adjustYear(year);
            hhmmss = true;
            break;
        }
        case 10: // YYMMDDHHMM
        {
            int ret = std::sscanf(seps[0].c_str(), "%2d%2d%2d%2d%2d", &year, &month, &day, &hour, &minute); //NOLINT(cert-err34-c): check conversion error manually
            truncated_or_incorrect = (ret != 5);
            year = adjustYear(year);
            break;
        }
        case 9: // YYMMDDHHM
        {
            int ret = std::sscanf(seps[0].c_str(), "%2d%2d%2d%2d%1d", &year, &month, &day, &hour, &minute); //NOLINT(cert-err34-c): check conversion error manually
            truncated_or_incorrect = (ret != 5);
            year = adjustYear(year);
            break;
        }
        case 8: // YYYYMMDD
        {
            int ret = std::sscanf(seps[0].c_str(), "%4d%2d%2d", &year, &month, &day); //NOLINT(cert-err34-c): check conversion error manually
            truncated_or_incorrect = (ret != 3);
            break;
        }
        case 7: // YYMMDDH
        {
            int ret = std::sscanf(seps[0].c_str(), "%2d%2d%2d%1d", &year, &month, &day, &hour); //NOLINT(cert-err34-c): check conversion error manually
            truncated_or_incorrect = (ret != 4);
            year = adjustYear(year);
            break;
        }
        case 6: // YYMMDD
        case 5: // YYMMD
        {
            int ret = std::sscanf(seps[0].c_str(), "%2d%2d%2d", &year, &month, &day); //NOLINT(cert-err34-c): check conversion error manually
            truncated_or_incorrect = (ret != 3);
            year = adjustYear(year);
            break;
        }
        default:
        {
            return {Field(), is_date};
        }
        }
        if (l == 5 || l == 6 || l == 8)
        {
            if (isFloat)
            {
                break;
            }
            // YYMMDD or YYYYMMDD
            // We must handle float => string => datetime, the difference is that fractional
            // part of float type is discarded directly, while fractional part of string type
            // is parsed to HH:MM:SS.
            int ret = 0;
            switch (frac_str.size())
            {
            case 0:
                is_date = true;
                break;
            case 1:
            case 2:
            {
                ret = std::sscanf(frac_str.c_str(), "%2d ", &hour); //NOLINT(cert-err34-c): check conversion error manually
                truncated_or_incorrect = (ret != 1);
                break;
            }
            case 3:
            case 4:
            {
                ret = std::sscanf(frac_str.c_str(), "%2d%2d ", &hour, &minute); //NOLINT(cert-err34-c): check conversion error manually
                truncated_or_incorrect = (ret != 2);
                break;
            }
            default:
            {
                ret = std::sscanf(frac_str.c_str(), "%2d%2d%2d ", &hour, &minute, &second); //NOLINT(cert-err34-c): check conversion error manually
                truncated_or_incorrect = (ret != 3);
                break;
            }
            }
        }
        if (l == 9 || l == 10)
        {
            if (frac_str.empty())
            {
                second = 0;
            }
            else
            {
                truncated_or_incorrect = (std::sscanf(frac_str.c_str(), "%2d ", &second) == 0); //NOLINT
            }
        }
        if (truncated_or_incorrect)
        {
            return {Field(), is_date};
        }
        break;
    }
    case 3:
    {
        // YYYY-MM-DD
        if (!scanTimeArgs(seps, {&year, &month, &day}))
            return {Field(), is_date};
        is_date = true;
        break;
    }
    case 4:
    {
        // YYYY-MM-DD HH
        if (!scanTimeArgs(seps, {&year, &month, &day, &hour}))
            return {Field(), is_date};
        break;
    }
    case 5:
    {
        // YYYY-MM-DD HH-MM
        if (!scanTimeArgs(seps, {&year, &month, &day, &hour, &minute}))
            return {Field(), is_date};
        break;
    }
    case 6:
    {
        // We don't have fractional seconds part.
        // YYYY-MM-DD HH-MM-SS
        if (!scanTimeArgs(seps, {&year, &month, &day, &hour, &minute, &second}))
            return {Field(), is_date};
        hhmmss = true;
        break;
    }
    default:
    {
        return {Field(), is_date};
    }
    }

    // If str is sepereated by delimiters, the first one is year, and if the year is 2 digit,
    // we should adjust it.
    // TODO: adjust year is very complex, now we only consider the simplest way.
    if (seps[0].size() <= 2 && !isFloat)
    {
        if (year == 0 && month == 0 && day == 0 && hour == 0 && minute == 0 && second == 0 && frac_str.empty())
        {
            // Skip a special case "00-00-00".
        }
        else
        {
            year = adjustYear(year);
        }
    }

    UInt32 micro_second = 0;
    if (hhmmss && !frac_str.empty())
    {
        // If input string is "20170118.999", without hhmmss, fsp is meaningless.
        // TODO: this case is not only meaningless, but erroneous, please confirm.
        if (static_cast<size_t>(fsp) >= frac_str.size())
        {
            micro_second = std::stoul(frac_str);
            micro_second = micro_second * std::pow(10, 6 - frac_str.size());
        }
        else
        {
            auto result_frac = frac_str.substr(0, fsp + 1);
            micro_second = std::stoul(result_frac);
            micro_second = (micro_second + 5) / 10;
            // Overflow
            if (micro_second >= std::pow(10, fsp))
            {
                MyDateTime datetime(year, month, day, hour, minute, second, 0);
                UInt64 result = addSeconds(datetime.toPackedUInt(), 1);
                MyDateTime result_datetime(result);
                year = result_datetime.year;
                month = result_datetime.month;
                day = result_datetime.day;
                hour = result_datetime.hour;
                minute = result_datetime.minute;
                second = result_datetime.second;
                micro_second = 0;
            }
            else
            {
                micro_second = micro_second * std::pow(10, 6 - fsp);
            }
        }
    }

    if ((need_check_time_valid && !checkTimeValid(year, month, day, hour, minute, second)) || (!ignore_zero_date && (month == 0 || day == 0)))
    {
        return {Field(), is_date};
    }

    MyDateTime result(year, month, day, hour, minute, second, micro_second);

    if (has_tz)
    {
        if (!hhmmss)
        {
            return {Field(), is_date};
        }
        if (!tz_hour.empty())
        {
            delta_hour = (tz_hour[0] - '0') * 10 + (tz_hour[1] - '0');
        }
        if (!tz_minute.empty())
        {
            delta_minute = (tz_minute[0] - '0') * 10 + (tz_minute[1] - '0');
        }
        // allowed delta range is [-14:00, 14:00], and we will intentionally reject -00:00
        if (delta_hour > 14 || delta_minute > 59 || (delta_hour == 14 && delta_minute != 0)
            || (tz_sign == "-" && delta_hour == 0 && delta_minute == 0))
        {
            return {Field(), is_date};
        }
        // by default, if the temporal string literal does not contain timezone information, it will be in the timezone
        // specified by the time_zone system variable. However, if the timezone is specified in the string literal, we
        // will use the specified timezone to interpret the string literal and convert it into the system timezone.
        int offset = delta_hour * 60 * 60 + delta_minute * 60;
        if (tz_sign == "-")
        {
            offset = -offset;
        }
        auto tmp = addSeconds(result.toPackedUInt(), -offset);
        result = MyDateTime(tmp);
    }

    return std::pair<Field, bool>{result.toPackedUInt(), is_date};
}

// TODO: support parse time from float string
Field parseMyDateTime(const String & str, int8_t fsp, bool need_check_time_valid, bool ignore_zero_date)
{
    return parseMyDateTimeAndJudgeIsDate(str, fsp, need_check_time_valid, ignore_zero_date).first;
}

Field parseMyDateTimeFromFloat(const String & str, int8_t fsp, bool needCheckTimeValid, SqlMode sqlMode)
{
    return parseMyDateTimeAndJudgeIsDate(str, fsp, needCheckTimeValid, true, sqlMode).first;
}

String MyDateTime::toString(int fsp) const
{
    const static String format = "%Y-%m-%d %H:%i:%s";
    String result;
    result.reserve(maxFormattedDateTimeStringLength(format));
    dateFormat(format, result);
    auto length = result.length();
    if (fsp > 0)
    {
        result.append(".")
            .append(int_to_2_width_string[micro_second / 10000])
            .append(int_to_2_width_string[micro_second % 10000 / 100])
            .append(int_to_2_width_string[micro_second % 100]);
        result.resize(length + fsp + 1);
    }
    return result;
}

//TODO: we can use modern c++ api instead.
MyDateTime MyDateTime::getSystemDateTimeByTimezone(const TimezoneInfo & timezoneInfo, UInt8 fsp)
{
    struct timespec ts; // NOLINT(cppcoreguidelines-pro-type-member-init)
    clock_gettime(CLOCK_REALTIME, &ts);

    time_t second = ts.tv_sec;
    UInt32 nano_second = ts.tv_nsec;
    auto second_and_micro_second = roundTimeByFsp(second, nano_second, fsp);
    second = second_and_micro_second.first;
    UInt32 micro_second = second_and_micro_second.second;

    if (timezoneInfo.is_name_based)
        return convertUTC2TimeZone(second, micro_second, *timezoneInfo.timezone);
    else
        return convertUTC2TimeZoneByOffset(second, micro_second, timezoneInfo.timezone_offset);
}

inline bool isZeroDate(UInt64 time)
{
    return time == 0;
}

void convertTimeZoneImpl(UInt64 from_time, UInt64 & to_time, const DateLUTImpl & time_zone_from, const DateLUTImpl & time_zone_to, bool from_utc, Int64 offset, bool throw_exception)
{
    if (isZeroDate(from_time))
    {
        to_time = from_time;
        return;
    }
    MyDateTime from_my_time(from_time);
    time_t from_epoch = getEpochSecond(from_my_time, time_zone_from);
    time_t utc_epoch = from_epoch;
    time_t to_epoch = from_epoch;
    if (from_utc)
    {
        to_epoch += offset;
    }
    else
    {
        utc_epoch -= offset;
        to_epoch -= offset;
    }
    if (unlikely(utc_epoch <= 0))
    {
        if (throw_exception)
        {
            throw Exception("Unsupported timestamp value , TiFlash only supports timestamp after 1970-01-01 00:00:00 UTC)");
        }
        else
        {
            /// For time earlier than 1970-01-01 00:00:00 UTC, return 0, aligned with mysql and tidb
            to_time = 0;
            return;
        }
    }
    MyDateTime to_my_time(time_zone_to.toYear(to_epoch), time_zone_to.toMonth(to_epoch), time_zone_to.toDayOfMonth(to_epoch), time_zone_to.toHour(to_epoch), time_zone_to.toMinute(to_epoch), time_zone_to.toSecond(to_epoch), from_my_time.micro_second);
    to_time = to_my_time.toPackedUInt();
}

void convertTimeZone(UInt64 from_time, UInt64 & to_time, const DateLUTImpl & time_zone_from, const DateLUTImpl & time_zone_to, bool throw_exception)
{
    convertTimeZoneImpl(from_time, to_time, time_zone_from, time_zone_to, true, 0, throw_exception);
}

void convertTimeZoneByOffset(UInt64 from_time, UInt64 & to_time, bool from_utc, Int64 offset, bool throw_exception)
{
    static const auto & time_zone_utc = DateLUT::instance("UTC");
    convertTimeZoneImpl(from_time, to_time, time_zone_utc, time_zone_utc, from_utc, offset, throw_exception);
}

MyDateTime convertUTC2TimeZone(time_t utc_ts, UInt32 micro_second, const DateLUTImpl & time_zone_to)
{
    return MyDateTime(time_zone_to.toYear(utc_ts), time_zone_to.toMonth(utc_ts), time_zone_to.toDayOfMonth(utc_ts), time_zone_to.toHour(utc_ts), time_zone_to.toMinute(utc_ts), time_zone_to.toSecond(utc_ts), micro_second);
}

MyDateTime convertUTC2TimeZoneByOffset(time_t utc_ts, UInt32 micro_second, Int64 offset)
{
    static const auto & time_zone_utc = DateLUT::instance("UTC");
    time_t epoch = utc_ts + offset;
    return MyDateTime(time_zone_utc.toYear(epoch), time_zone_utc.toMonth(epoch), time_zone_utc.toDayOfMonth(epoch), time_zone_utc.toHour(epoch), time_zone_utc.toMinute(epoch), time_zone_utc.toSecond(epoch), micro_second);
}

std::pair<time_t, UInt32> roundTimeByFsp(time_t second, UInt64 nano_second, UInt8 fsp)
{
    static const UInt64 max_nano_second = std::pow(10, 9);
    if (unlikely(fsp > 6))
    {
        throw Exception("Invalid precision " + std::to_string(fsp) + ". It should between 0 and 6");
    }
    UInt64 scale = std::pow(10, 9 - fsp);
    nano_second = (nano_second + scale / 2) / scale * scale;
    if (nano_second >= max_nano_second)
    {
        auto extra_second = nano_second / max_nano_second;
        nano_second = nano_second - extra_second * max_nano_second;
        second += extra_second;
    }
    return std::pair<time_t, UInt32>{second, nano_second / 1000};
}

// the implementation is the same as TiDB
int calcDayNum(int year, int month, int day)
{
    if (year == 0 && month == 0)
        return 0;
    int delsum = 365 * year + 31 * (month - 1) + day;
    if (month <= 2)
    {
        year--;
    }
    else
    {
        delsum -= (month * 4 + 23) / 10;
    }
    int temp = ((year / 100 + 1) * 3) / 4;
    return delsum + year / 4 - temp;
}

UInt64 calcSeconds(int year, int month, int day, int hour, int minute, int second)
{
    if (year == 0 && month == 0)
        return 0;
    Int32 current_days = calcDayNum(year, month, day);
    return current_days * MyTimeBase::SECOND_IN_ONE_DAY + hour * MyTimeBase::SECOND_IN_ONE_HOUR
        + minute * MyTimeBase::SECOND_IN_ONE_MINUTE + second;
}

size_t maxFormattedDateTimeStringLength(const String & format)
{
    size_t result = 0;
    bool in_pattern_match = false;
    for (char x : format)
    {
        if (in_pattern_match)
        {
            switch (x)
            {
            case 'b':
            case 'j':
            case 'a':
                result += 3;
                break;
            case 'M':
            case 'W':
                result += 9;
                break;
            case 'm':
            case 'c':
            case 'd':
            case 'e':
            case 'H':
            case 'k':
            case 'h':
            case 'I':
            case 'l':
            case 'i':
            case 'p':
            case 'S':
            case 's':
            case 'U':
            case 'u':
            case 'V':
            case 'v':
            case 'y':
                result += 2;
                break;
            case 'D':
            case 'X':
            case 'x':
            case 'Y':
                result += 4;
                break;
            case 'r':
                result += 11;
                break;
            case 'T':
                result += 8;
                break;
            case 'f':
                result += 6;
                break;
            case 'w':
                result += 1;
                break;
            default:
                result += 1;
                break;
            }
            in_pattern_match = false;
            continue;
        }

        if (x == '%')
            in_pattern_match = true;
        else
            result++;
    }
    return std::max<size_t>(result, 1);
}

bool MyTimeBase::isValid(bool allow_zero_in_date, bool allow_invalid_date) const
{
    if (!(year == 0 && month == 0 && day == 0))
    {
        if (!allow_zero_in_date && (month == 0 || day == 0))
        {
            return false;
        }
    }

    if (year > 9999 || month > 12)
    {
        return false;
    }

    UInt8 max_day = 31;
    if (!allow_invalid_date)
    {
        if (month < 1)
        {
            return false;
        }
        constexpr static UInt8 max_days_in_month[12] = {31, 28, 31, 30, 31, 30, 31, 31, 30, 31, 30, 31};
        static auto is_leap_year = [](UInt16 _year) {
            return ((_year % 4 == 0) && (_year % 100 != 0)) || (_year % 400 == 0);
        };
        max_day = max_days_in_month[month - 1];
        if (month == 2 && is_leap_year(year))
        {
            max_day = 29;
        }
    }
    if (day > max_day)
    {
        return false;
    }

    if (hour < 0 || hour >= 24)
    {
        return false;
    }
    if (minute >= 60)
    {
        return false;
    }
    if (second >= 60)
    {
        return false;
    }
    return true;
}

bool toCoreTimeChecked(const UInt64 & year, const UInt64 & month, const UInt64 & day, const UInt64 & hour, const UInt64 & minute, const UInt64 & second, const UInt64 & microsecond, MyDateTime & result)
{
    if (year >= (1 << MyTimeBase::YEAR_BIT_FIELD_WIDTH) || month >= (1 << MyTimeBase::MONTH_BIT_FIELD_WIDTH)
        || day >= (1 << MyTimeBase::DAY_BIT_FIELD_WIDTH) || hour >= (1 << MyTimeBase::HOUR_BIT_FIELD_WIDTH)
        || minute >= (1 << MyTimeBase::MINUTE_BIT_FIELD_WIDTH) || second >= (1 << MyTimeBase::SECOND_BIT_FIELD_WIDTH)
        || microsecond >= (1 << MyTimeBase::MICROSECOND_BIT_FIELD_WIDTH))
    {
        result = MyDateTime(0, 0, 0, 0, 0, 0, 0);
        return true;
    }
    result = MyDateTime(year, month, day, hour, minute, second, microsecond);
    return false;
}

UInt64 addSeconds(UInt64 t, Int64 delta)
{
    // todo support zero date
    if (t == 0)
    {
        return t;
    }
    MyDateTime my_time(t);
    Int64 current_second = my_time.hour * MyTimeBase::SECOND_IN_ONE_HOUR + my_time.minute * MyTimeBase::SECOND_IN_ONE_MINUTE + my_time.second;
    current_second += delta;
    if (current_second >= 0)
    {
        Int64 days = current_second / MyTimeBase::SECOND_IN_ONE_DAY;
        current_second = current_second % MyTimeBase::SECOND_IN_ONE_DAY;
        if (days != 0)
            addDays(my_time, days);
    }
    else
    {
        Int64 days = (-current_second) / MyTimeBase::SECOND_IN_ONE_DAY;
        if ((-current_second) % MyTimeBase::SECOND_IN_ONE_DAY != 0)
        {
            days++;
        }
        current_second += days * MyTimeBase::SECOND_IN_ONE_DAY;
        addDays(my_time, -days);
    }
    my_time.hour = current_second / MyTimeBase::SECOND_IN_ONE_HOUR;
    my_time.minute = (current_second % MyTimeBase::SECOND_IN_ONE_HOUR) / MyTimeBase::SECOND_IN_ONE_MINUTE;
    my_time.second = current_second % MyTimeBase::SECOND_IN_ONE_MINUTE;
    return my_time.toPackedUInt();
}

void fillMonthAndDay(int day_num, int & month, int & day, const int * accumulated_days_per_month)
{
    month = day_num / 31;
    if (accumulated_days_per_month[month] < day_num)
        month++;
    day = day_num - (month == 0 ? 0 : accumulated_days_per_month[month - 1] + 1);
}

void fromDayNum(MyDateTime & t, int day_num)
{
    // day_num is the days from 0000-01-01
    if (day_num < 0)
        throw Exception("MyDate/MyDateTime only support date after 0000-01-01");
    int year = 0, month = 0, day = 0;
    if (likely(day_num >= 366))
    {
        // year 0000 is leap year
        day_num -= 366;

        int num_of_400_years = day_num / DAY_NUM_PER_400_YEARS;
        day_num = day_num % DAY_NUM_PER_400_YEARS;

        int num_of_100_years = day_num / DAY_NUM_PER_100_YEARS;
        // the day number of the last 100 years should be DAY_NUM_PER_100_YEARS + 1
        // so can not use day_num % DAY_NUM_PER_100_YEARS
        day_num = day_num - (num_of_100_years * DAY_NUM_PER_100_YEARS);
        if (num_of_100_years == 4)
        {
            num_of_100_years = 3;
            day_num = DAY_NUM_PER_100_YEARS;
        }

        int num_of_4_years = day_num / DAY_NUM_PER_4_YEARS;
        // can not use day_num % DAY_NUM_PER_4_YEARS
        day_num = day_num - (num_of_4_years * DAY_NUM_PER_4_YEARS);

        int num_of_years = day_num / DAY_NUM_PER_YEARS;
        // can not use day_num % DAY_NUM_PER_YEARS
        day_num = day_num - (num_of_years * DAY_NUM_PER_YEARS);

        if (num_of_years == 4)
        {
            num_of_years = 3;
            day_num = DAY_NUM_PER_YEARS;
        }

        year = 1 + num_of_400_years * 400 + num_of_100_years * 100 + num_of_4_years * 4 + num_of_years;
    }
    static const int ACCUMULATED_DAYS_PER_MONTH[] = {30, 58, 89, 119, 150, 180, 211, 242, 272, 303, 333, 364};
    static const int ACCUMULATED_DAYS_PER_MONTH_LEAP_YEAR[] = {30, 59, 90, 120, 151, 181, 212, 243, 273, 304, 334, 365};
    bool is_leap_year = year % 400 == 0 || (year % 4 == 0 && year % 100 != 0);
    fillMonthAndDay(day_num, month, day, is_leap_year ? ACCUMULATED_DAYS_PER_MONTH_LEAP_YEAR : ACCUMULATED_DAYS_PER_MONTH);
    if (year < 0 || year > 9999)
    {
        throw Exception("datetime overflow");
    }
    else if (year == 0)
    {
        t.year = 0;
        t.month = 0;
        t.day = 0;
        return;
    }
    t.year = year;
    t.month = month + 1;
    t.day = day + 1;
}

void addDays(MyDateTime & t, Int64 days)
{
    Int32 current_days = calcDayNum(t.year, t.month, t.day);
    current_days += days;
    fromDayNum(t, current_days);
}

void addMonths(MyDateTime & t, Int64 months)
{
    // month in my_time start from 1
    Int64 current_month = t.month - 1;
    current_month += months;
    Int64 current_year = 0;
    auto year = static_cast<Int64>(t.year);
    if (current_month >= 0)
    {
        current_year = current_month / 12;
        current_month = current_month % 12;
        year += current_year;
    }
    else
    {
        current_year = (-current_month) / 12;
        if ((-current_month) % 12 != 0)
            current_year++;
        current_month += current_year * 12;
        year -= current_year;
    }
    if (year < 0 || year > 9999)
    {
        throw Exception("datetime overflow");
    }
    else if (year == 0)
    {
        t.year = 0;
        t.month = 0;
        t.day = 0;
        return;
    }
    t.year = year;
    static const int day_num_in_month[] = {31, 28, 31, 30, 31, 30, 31, 31, 30, 31, 30, 31};
    static const int day_num_in_month_leap_year[] = {31, 29, 31, 30, 31, 30, 31, 31, 30, 31, 30, 31};
    int max_day = 0;
    if (t.year % 400 == 0 || (t.year % 100 != 0 && t.year % 4 == 0))
        max_day = day_num_in_month_leap_year[current_month];
    else
        max_day = day_num_in_month[current_month];
    t.month = current_month + 1;
    t.day = t.day > max_day ? max_day : t.day;
}

MyDateTimeFormatter::MyDateTimeFormatter(const String & layout)
{
    bool in_pattern_match = false;
    for (char x : layout)
    {
        if (in_pattern_match)
        {
            switch (x)
            {
            case 'b':
                formatters.emplace_back([](const MyTimeBase & datetime, String & result) {
                    if (unlikely(datetime.month == 0 || datetime.month > 12))
                        throw Exception("invalid time format");
                    result.append(abbrev_month_names[datetime.month - 1]);
                });
                break;
            case 'M':
                formatters.emplace_back([](const MyTimeBase & datetime, String & result) {
                    if (unlikely(datetime.month == 0 || datetime.month > 12))
                        throw Exception("invalid time format");
                    result.append(month_names[datetime.month - 1]);
                });
                break;
            case 'm':
                formatters.emplace_back(
                    [](const MyTimeBase & datetime, String & result) { result.append(int_to_2_width_string[datetime.month]); });
                break;
            case 'c':
                formatters.emplace_back(
                    [](const MyTimeBase & datetime, String & result) { result.append(int_to_string[datetime.month]); });
                break;
            case 'D':
                formatters.emplace_back([](const MyTimeBase & datetime, String & result) {
                    if (datetime.day >= 11 && datetime.day <= 13)
                        result.append(int_to_string[datetime.day]).append("th");
                    else
                        result.append(int_to_string[datetime.day]).append(abbr_day_of_month[datetime.day % 10]);
                });
                break;
            case 'd':
                formatters.emplace_back(
                    [](const MyTimeBase & datetime, String & result) { result.append(int_to_2_width_string[datetime.day]); });
                break;
            case 'e':
                formatters.emplace_back(
                    [](const MyTimeBase & datetime, String & result) { result.append(int_to_string[datetime.day]); });
                break;
            case 'j':
                formatters.emplace_back([](const MyTimeBase & datetime, String & result) {
                    auto year_day = datetime.yearDay();
                    result.append(int_to_string[year_day / 100]).append(int_to_2_width_string[year_day % 100]);
                });
                break;
            case 'H':
                formatters.emplace_back(
                    [](const MyTimeBase & datetime, String & result) { result.append(int_to_2_width_string[datetime.hour]); });
                break;
            case 'k':
                formatters.emplace_back(
                    [](const MyTimeBase & datetime, String & result) { result.append(int_to_string[datetime.hour]); });
                break;
            case 'h':
            case 'I':
                formatters.emplace_back([](const MyTimeBase & datetime, String & result) {
                    if (datetime.hour % 12 == 0)
                        result.append("12");
                    else
                        result.append(int_to_2_width_string[datetime.hour]);
                });
                break;
            case 'l':
                formatters.emplace_back([](const MyTimeBase & datetime, String & result) {
                    if (datetime.hour % 12 == 0)
                        result.append("12");
                    else
                        result.append(int_to_string[datetime.hour]);
                });
                break;
            case 'i':
                formatters.emplace_back(
                    [](const MyTimeBase & datetime, String & result) { result.append(int_to_2_width_string[datetime.minute]); });
                break;
            case 'p':
                formatters.emplace_back([](const MyTimeBase & datetime, String & result) {
                    if ((datetime.hour / 12) % 2)
                        result.append("PM");
                    else
                        result.append("AM");
                });
                break;
            case 'r':
                formatters.emplace_back([](const MyTimeBase & datetime, String & result) {
                    auto h = datetime.hour % 24;
                    if (h == 0)
                        result.append("12:")
                            .append(int_to_2_width_string[datetime.minute])
                            .append(":")
                            .append(int_to_2_width_string[datetime.second])
                            .append(" AM");
                    else if (h == 12)
                        result.append("12:")
                            .append(int_to_2_width_string[datetime.minute])
                            .append(":")
                            .append(int_to_2_width_string[datetime.second])
                            .append(" PM");
                    else if (h < 12)
                        result.append(int_to_2_width_string[h])
                            .append(":")
                            .append(int_to_2_width_string[datetime.minute])
                            .append(":")
                            .append(int_to_2_width_string[datetime.second])
                            .append(" AM");
                    else
                        result.append(int_to_2_width_string[h - 12])
                            .append(":")
                            .append(int_to_2_width_string[datetime.minute])
                            .append(":")
                            .append(int_to_2_width_string[datetime.second])
                            .append(" PM");
                });
                break;
            case 'T':
                formatters.emplace_back([](const MyTimeBase & datetime, String & result) {
                    result.append(int_to_2_width_string[datetime.hour])
                        .append(":")
                        .append(int_to_2_width_string[datetime.minute])
                        .append(":")
                        .append(int_to_2_width_string[datetime.second]);
                });
                break;
            case 'S':
            case 's':
                formatters.emplace_back(
                    [](const MyTimeBase & datetime, String & result) { result.append(int_to_2_width_string[datetime.second]); });
                break;
            case 'f':
                formatters.emplace_back([](const MyTimeBase & datetime, String & result) {
                    result.append(int_to_2_width_string[datetime.micro_second / 10000])
                        .append(int_to_2_width_string[datetime.micro_second % 10000 / 100])
                        .append(int_to_2_width_string[datetime.micro_second % 100]);
                });
                break;
            case 'U':
                formatters.emplace_back([](const MyTimeBase & datetime, String & result) {
                    auto w = datetime.week(0);
                    result.append(int_to_2_width_string[w]);
                });
                break;
            case 'u':
                formatters.emplace_back([](const MyTimeBase & datetime, String & result) {
                    auto w = datetime.week(1);
                    result.append(int_to_2_width_string[w]);
                });
                break;
            case 'V':
                formatters.emplace_back([](const MyTimeBase & datetime, String & result) {
                    auto w = datetime.week(2);
                    result.append(int_to_2_width_string[w]);
                });
                break;
            case 'v':
                formatters.emplace_back([](const MyTimeBase & datetime, String & result) {
                    auto [year, week] = datetime.calcWeek(3);
                    std::ignore = year;
                    result.append(int_to_2_width_string[week]);
                });
                break;
            case 'a':
                formatters.emplace_back([](const MyTimeBase & datetime, String & result) {
                    auto week_day = datetime.weekDay();
                    result.append(abbrev_weekday_names[week_day]);
                });
                break;
            case 'W':
                formatters.emplace_back([](const MyTimeBase & datetime, String & result) {
                    auto week_day = datetime.weekDay();
                    result.append(weekday_names[week_day]);
                });
                break;
            case 'w':
                formatters.emplace_back([](const MyTimeBase & datetime, String & result) {
                    auto week_day = datetime.weekDay();
                    result.append(int_to_string[week_day]);
                });
                break;
            case 'X':
                formatters.emplace_back([](const MyTimeBase & datetime, String & result) {
                    auto [year, week] = datetime.calcWeek(6);
                    std::ignore = week;
                    result.append(int_to_2_width_string[year / 100]).append(int_to_2_width_string[year % 100]);
                });
                break;
            case 'x':
                formatters.emplace_back([](const MyTimeBase & datetime, String & result) {
                    auto [year, week] = datetime.calcWeek(3);
                    std::ignore = week;
                    result.append(int_to_2_width_string[year / 100]).append(int_to_2_width_string[year % 100]);
                });
                break;
            case 'Y':
                formatters.emplace_back([](const MyTimeBase & datetime, String & result) {
                    result.append(int_to_2_width_string[datetime.year / 100]).append(int_to_2_width_string[datetime.year % 100]);
                });
                break;
            case 'y':
                formatters.emplace_back(
                    [](const MyTimeBase & datetime, String & result) { result.append(int_to_2_width_string[datetime.year % 100]); });
                break;
            default:
                formatters.emplace_back([x](const MyTimeBase &, String & result) { result.push_back(x); });
            }
            in_pattern_match = false;
            continue;
        }
        if (x == '%')
            in_pattern_match = true;
        else
            formatters.emplace_back([x](const MyTimeBase &, String & result) { result.push_back(x); });
    }
}

struct MyDateTimeParser::Context
{
    // Some state for `mysqlTimeFix`
    uint32_t state = 0;
    static constexpr uint32_t ST_DAY_OF_YEAR = 0x01;
    static constexpr uint32_t ST_MERIDIEM = 0x02;
    static constexpr uint32_t ST_HOUR_0_23 = 0x04;
    static constexpr uint32_t ST_HOUR_1_12 = 0x08;

    int32_t day_of_year = 0;
    // 0 - invalid, 1 - am, 2 - pm
    int32_t meridiem = 0;

    // The input string view
    const StringRef view;
    // The pos we are parsing from
    size_t pos = 0;

    explicit Context(StringRef view_)
        : view(std::move(view_))
    {}
};

// Try to parse digits with number of `limit` starting from view[pos]
// Return <n chars to step forward, number> if success.
// Return <0, _> if fail.
static std::tuple<size_t, int32_t> parseNDigits(const StringRef & view, const size_t pos, const size_t limit)
{
    size_t step = 0;
    int32_t num = 0;
    while (step < limit && (pos + step) < view.size && isNumericASCII(view.data[pos + step]))
    {
        num = num * 10 + (view.data[pos + step] - '0');
        step += 1;
    }
    return std::make_tuple(step, num);
}

static std::tuple<size_t, int32_t> parseYearNDigits(const StringRef & view, const size_t pos, const size_t limit)
{
    // Try to parse a "year" within `limit` digits
    size_t step = 0;
    int32_t year = 0;
    std::tie(step, year) = parseNDigits(view, pos, limit);
    if (step == 0)
        return std::make_tuple(step, 0);
    else if (step <= 2)
        year = adjustYear(year);
    return std::make_tuple(step, year);
}

enum class ParseState
{
    NORMAL = 0, // Parsing
    FAIL = 1, // Fail to parse
    END_OF_FILE = 2, // The end of input
};

//"%r": Time, 12-hour (hh:mm:ss followed by AM or PM)
static bool parseTime12Hour(MyDateTimeParser::Context & ctx, MyTimeBase & time)
{
    // Use temp_pos instead of changing `ctx.pos` directly in case of parsing failure
    size_t temp_pos = ctx.pos;
    auto check_if_end = [&temp_pos, &ctx]() -> ParseState {
        // To the end
        if (temp_pos == ctx.view.size)
            return ParseState::END_OF_FILE;
        return ParseState::NORMAL;
    };
    auto skip_whitespaces = [&temp_pos, &ctx, &check_if_end]() -> ParseState {
        while (temp_pos < ctx.view.size && isWhitespaceASCII(ctx.view.data[temp_pos]))
            ++temp_pos;
        return check_if_end();
    };
    auto parse_sep = [&temp_pos, &ctx, &skip_whitespaces]() -> ParseState {
        if (skip_whitespaces() == ParseState::END_OF_FILE)
            return ParseState::END_OF_FILE;
        // parse ":"
        if (ctx.view.data[temp_pos] != ':')
            return ParseState::FAIL;
        temp_pos += 1; // move forward
        return ParseState::NORMAL;
    };
    auto try_parse = [&]() -> ParseState {
        ParseState state = ParseState::NORMAL;
        /// Note that we should update `time` as soon as possible, or we
        /// can not get correct result for incomplete input like "12:13"
        /// that is less than "hh:mm:ssAM"

        // hh
        size_t step = 0;
        int32_t hour = 0;
        if (state = skip_whitespaces(); state != ParseState::NORMAL)
            return state;
        std::tie(step, hour) = parseNDigits(ctx.view, temp_pos, 2);
        if (step == 0 || hour > 12 || hour == 0)
            return ParseState::FAIL;
        // Handle special case: 12:34:56 AM -> 00:34:56
        // For PM, we will add 12 it later
        if (hour == 12)
            hour = 0;
        time.hour = hour;
        temp_pos += step; // move forward

        if (state = parse_sep(); state != ParseState::NORMAL)
            return state;

        int32_t minute = 0;
        if (state = skip_whitespaces(); state != ParseState::NORMAL)
            return state;
        std::tie(step, minute) = parseNDigits(ctx.view, temp_pos, 2);
        if (step == 0 || minute > 59)
            return ParseState::FAIL;
        time.minute = minute;
        temp_pos += step; // move forward

        if (state = parse_sep(); state != ParseState::NORMAL)
            return state;

        int32_t second = 0;
        if (state = skip_whitespaces(); state != ParseState::NORMAL)
            return state;
        std::tie(step, second) = parseNDigits(ctx.view, temp_pos, 2);
        if (step == 0 || second > 59)
            return ParseState::FAIL;
        time.second = second;
        temp_pos += step; // move forward

        int meridiem = 0; // 0 - invalid, 1 - am, 2 - pm
        if (state = skip_whitespaces(); state != ParseState::NORMAL)
            return state;
        // "AM"/"PM" must be parsed as a single element
        // "11:13:56a" is an invalid input for "%r".
        if (auto size_to_end = ctx.view.size - temp_pos; size_to_end < 2)
            return ParseState::FAIL;
        if (toLowerIfAlphaASCII(ctx.view.data[temp_pos]) == 'a')
            meridiem = 1;
        else if (toLowerIfAlphaASCII(ctx.view.data[temp_pos]) == 'p')
            meridiem = 2;

        if (toLowerIfAlphaASCII(ctx.view.data[temp_pos + 1]) != 'm')
            meridiem = 0;
        switch (meridiem)
        {
        case 0:
            return ParseState::FAIL;
        case 1:
            break;
        case 2:
            time.hour += 12;
            break;
        }
        temp_pos += 2; // move forward
        return ParseState::NORMAL;
    };
    if (auto state = try_parse(); state == ParseState::FAIL)
        return false;
    // Other state, forward the `ctx.pos` and return true
    ctx.pos = temp_pos;
    return true;
}

//"%T": Time, 24-hour (hh:mm:ss)
static bool parseTime24Hour(MyDateTimeParser::Context & ctx, MyTimeBase & time)
{
    // Use temp_pos instead of changing `ctx.pos` directly in case of parsing failure
    size_t temp_pos = ctx.pos;
    auto check_if_end = [&temp_pos, &ctx]() -> ParseState {
        // To the end
        if (temp_pos == ctx.view.size)
            return ParseState::END_OF_FILE;
        return ParseState::NORMAL;
    };
    auto skip_whitespaces = [&temp_pos, &ctx, &check_if_end]() -> ParseState {
        while (temp_pos < ctx.view.size && isWhitespaceASCII(ctx.view.data[temp_pos]))
            ++temp_pos;
        return check_if_end();
    };
    auto parse_sep = [&temp_pos, &ctx, &skip_whitespaces]() -> ParseState {
        if (skip_whitespaces() == ParseState::END_OF_FILE)
            return ParseState::END_OF_FILE;
        // parse ":"
        if (ctx.view.data[temp_pos] != ':')
            return ParseState::FAIL;
        temp_pos += 1; // move forward
        return ParseState::NORMAL;
    };
    auto try_parse = [&]() -> ParseState {
        ParseState state = ParseState::NORMAL;
        /// Note that we should update `time` as soon as possible, or we
        /// can not get correct result for incomplete input like "12:13"
        /// that is less than "hh:mm:ss"

        // hh
        size_t step = 0;
        int32_t hour = 0;
        if (state = skip_whitespaces(); state != ParseState::NORMAL)
            return state;
        std::tie(step, hour) = parseNDigits(ctx.view, temp_pos, 2);
        if (step == 0 || hour > 23)
            return ParseState::FAIL;
        time.hour = hour;
        temp_pos += step; // move forward

        if (state = parse_sep(); state != ParseState::NORMAL)
            return state;

        int32_t minute = 0;
        if (state = skip_whitespaces(); state != ParseState::NORMAL)
            return state;
        std::tie(step, minute) = parseNDigits(ctx.view, temp_pos, 2);
        if (step == 0 || minute > 59)
            return ParseState::FAIL;
        time.minute = minute;
        temp_pos += step; // move forward

        if (state = parse_sep(); state != ParseState::NORMAL)
            return state;

        int32_t second = 0;
        if (state = skip_whitespaces(); state != ParseState::NORMAL)
            return state;
        std::tie(step, second) = parseNDigits(ctx.view, temp_pos, 2);
        if (step == 0 || second > 59)
            return ParseState::FAIL;
        time.second = second;
        temp_pos += step; // move forward

        return ParseState::NORMAL;
    };
    if (auto state = try_parse(); state == ParseState::FAIL)
        return false;
    // Other state, forward the `ctx.pos` and return true
    ctx.pos = temp_pos;
    return true;
}

// Refer: https://github.com/pingcap/tidb/blob/v5.0.1/types/time.go#L2946
MyDateTimeParser::MyDateTimeParser(String format_)
    : format(std::move(format_))
{
    // Ignore all prefix white spaces (TODO: handle unicode space?)
    size_t format_pos = 0;
    while (format_pos < format.size() && isWhitespaceASCII(format[format_pos]))
        format_pos++;

    bool in_pattern_match = false;
    while (format_pos < format.size())
    {
        char x = format[format_pos];
        if (in_pattern_match)
        {
            switch (x)
            {
            case 'b':
            {
                //"%b": Abbreviated month name (Jan..Dec)
                parsers.emplace_back([](MyDateTimeParser::Context & ctx, MyTimeBase & time) -> bool {
                    size_t step = 0;
                    auto v = removePrefix(ctx.view, ctx.pos);
                    for (size_t p = 0; p < 12; p++)
                    {
                        if (startsWithCI(v, abbrev_month_names[p]))
                        {
                            time.month = p + 1;
                            step = abbrev_month_names[p].size();
                            break;
                        }
                    }
                    if (step == 0)
                        return false;
                    ctx.pos += step;
                    return true;
                });
                break;
            }
            case 'm':
                //"%m": Month, numeric (00..12)
                [[fallthrough]];
            case 'c':
            {
                //"%c": Month, numeric (0..12)
                parsers.emplace_back([](MyDateTimeParser::Context & ctx, MyTimeBase & time) -> bool {
                    // To be compatible with TiDB & MySQL, first try to take two digit and parse it as `num`
                    auto [step, month] = parseNDigits(ctx.view, ctx.pos, 2);
                    // Then check whether num is valid month
                    // Note that 0 is valid when sql_mode does not contain NO_ZERO_IN_DATE,NO_ZERO_DATE
                    if (step == 0 || month > 12)
                        return false;
                    time.month = month;
                    ctx.pos += step;
                    return true;
                });
                break;
            }
            case 'd': //"%d": Day of the month, numeric (00..31)
                [[fallthrough]];
            case 'e': //"%e": Day of the month, numeric (0..31)
            {
                parsers.emplace_back([](MyDateTimeParser::Context & ctx, MyTimeBase & time) -> bool {
                    auto [step, day] = parseNDigits(ctx.view, ctx.pos, 2);
                    if (step == 0 || day > 31)
                        return false;
                    time.day = day;
                    ctx.pos += step;
                    return true;
                });
                break;
            }
            case 'f':
            {
                //"%f": Microseconds (000000..999999)
                parsers.emplace_back([](MyDateTimeParser::Context & ctx, MyTimeBase & time) -> bool {
                    auto [step, ms] = parseNDigits(ctx.view, ctx.pos, 6);
                    // Empty string is a valid input
                    if (step == 0)
                    {
                        time.micro_second = 0;
                        return true;
                    }
                    // The suffix '0' can be ignored.
                    // "9" means 900000
                    for (size_t i = step; i < 6; i++)
                    {
                        ms *= 10;
                    }
                    time.micro_second = ms;
                    ctx.pos += step;
                    return true;
                });
                break;
            }
            case 'k':
                //"%k": Hour (0..23)
                [[fallthrough]];
            case 'H':
            {
                //"%H": Hour (00..23)
                parsers.emplace_back([](MyDateTimeParser::Context & ctx, MyTimeBase & time) -> bool {
                    auto [step, hour] = parseNDigits(ctx.view, ctx.pos, 2);
                    if (step == 0 || hour > 23)
                        return false;
                    ctx.state |= MyDateTimeParser::Context::ST_HOUR_0_23;
                    time.hour = hour;
                    ctx.pos += step;
                    return true;
                });
                break;
            }
            case 'l':
                //"%l": Hour (1..12)
                [[fallthrough]];
            case 'I':
                //"%I": Hour (01..12)
                [[fallthrough]];
            case 'h':
            {
                //"%h": Hour (01..12)
                parsers.emplace_back([](MyDateTimeParser::Context & ctx, MyTimeBase & time) -> bool {
                    auto [step, hour] = parseNDigits(ctx.view, ctx.pos, 2);
                    if (step == 0 || hour <= 0 || hour > 12)
                        return false;
                    ctx.state |= MyDateTimeParser::Context::ST_HOUR_1_12;
                    time.hour = hour;
                    ctx.pos += step;
                    return true;
                });
                break;
            }
            case 'i':
            {
                //"%i": Minutes, numeric (00..59)
                parsers.emplace_back([](MyDateTimeParser::Context & ctx, MyTimeBase & time) -> bool {
                    auto [step, num] = parseNDigits(ctx.view, ctx.pos, 2);
                    if (step == 0 || num > 59)
                        return false;
                    time.minute = num;
                    ctx.pos += step;
                    return true;
                });
                break;
            }
            case 'j':
            {
                //"%j": Day of year (001..366)
                parsers.emplace_back([](MyDateTimeParser::Context & ctx, MyTimeBase &) -> bool {
                    auto [step, num] = parseNDigits(ctx.view, ctx.pos, 3);
                    if (step == 0 || num == 0 || num > 366)
                        return false;
                    ctx.state |= MyDateTimeParser::Context::ST_DAY_OF_YEAR;
                    ctx.day_of_year = num;
                    ctx.pos += step;
                    return true;
                });
                break;
            }
            case 'M':
            {
                //"%M": Month name (January..December)
                parsers.emplace_back([](MyDateTimeParser::Context & ctx, MyTimeBase & time) -> bool {
                    auto v = removePrefix(ctx.view, ctx.pos);
                    size_t step = 0;
                    for (size_t p = 0; p < 12; p++)
                    {
                        if (startsWithCI(v, month_names[p]))
                        {
                            time.month = p + 1;
                            step = month_names[p].size();
                            break;
                        }
                    }
                    if (step == 0)
                        return false;
                    ctx.pos += step;
                    return true;
                });
                break;
            }
            case 'S':
                //"%S": Seconds (00..59)
                [[fallthrough]];
            case 's':
            {
                //"%s": Seconds (00..59)
                parsers.emplace_back([](MyDateTimeParser::Context & ctx, MyTimeBase & time) -> bool {
                    auto [step, second] = parseNDigits(ctx.view, ctx.pos, 2);
                    if (step == 0 || second > 59)
                        return false;
                    time.second = second;
                    ctx.pos += step;
                    return true;
                });
                break;
            }
            case 'p':
            {
                //"%p": AM or PM
                parsers.emplace_back([](MyDateTimeParser::Context & ctx, MyTimeBase &) -> bool {
                    // Check the offset that will visit
                    if (ctx.view.size - ctx.pos < 2)
                        return false;

                    int meridiem = 0; // 0 - invalid, 1 - am, 2 - pm
                    if (toLowerIfAlphaASCII(ctx.view.data[ctx.pos]) == 'a')
                        meridiem = 1;
                    else if (toLowerIfAlphaASCII(ctx.view.data[ctx.pos]) == 'p')
                        meridiem = 2;

                    if (toLowerIfAlphaASCII(ctx.view.data[ctx.pos + 1]) != 'm')
                        meridiem = 0;

                    if (meridiem == 0)
                        return false;

                    ctx.state |= MyDateTimeParser::Context::ST_MERIDIEM;
                    ctx.meridiem = meridiem;
                    ctx.pos += 2;
                    return true;
                });
                break;
            }
            case 'r':
            {
                //"%r": Time, 12-hour (hh:mm:ss followed by AM or PM)
                parsers.emplace_back(parseTime12Hour);
                break;
            }
            case 'T':
            {
                //"%T": Time, 24-hour (hh:mm:ss)
                parsers.emplace_back(parseTime24Hour);
                break;
            }
            case 'Y':
            {
                //"%Y": Year, numeric, four digits
                parsers.emplace_back([](MyDateTimeParser::Context & ctx, MyTimeBase & time) -> bool {
                    auto [step, year] = parseYearNDigits(ctx.view, ctx.pos, 4);
                    if (step == 0)
                        return false;
                    time.year = year;
                    ctx.pos += step;
                    return true;
                });
                break;
            }
            case 'y':
            {
                //"%y": Year, numeric, two digits. Deprecated since MySQL 5.7.5
                parsers.emplace_back([](MyDateTimeParser::Context & ctx, MyTimeBase & time) -> bool {
                    auto [step, year] = parseYearNDigits(ctx.view, ctx.pos, 2);
                    if (step == 0)
                        return false;
                    time.year = year;
                    ctx.pos += step;
                    return true;
                });
                break;
            }
            case '#':
            {
                //"%#": Skip all numbers
                parsers.emplace_back([](MyDateTimeParser::Context & ctx, MyTimeBase &) -> bool {
                    // TODO: Does ASCII numeric the same with unicode numeric?
                    size_t temp_pos = ctx.pos;
                    while (temp_pos < ctx.view.size && isNumericASCII(ctx.view.data[temp_pos]))
                        temp_pos++;
                    ctx.pos = temp_pos;
                    return true;
                });
                break;
            }
            case '.':
            {
                //"%.": Skip all punctation characters
                parsers.emplace_back([](MyDateTimeParser::Context & ctx, MyTimeBase &) -> bool {
                    // TODO: Does ASCII punctuation the same with unicode punctuation?
                    size_t temp_pos = ctx.pos;
                    while (temp_pos < ctx.view.size && isPunctuation(ctx.view.data[temp_pos]))
                        temp_pos++;
                    ctx.pos = temp_pos;
                    return true;
                });
                break;
            }
            case '@':
            {
                //"%@": Skip all alpha characters
                parsers.emplace_back([](MyDateTimeParser::Context & ctx, MyTimeBase &) -> bool {
                    // TODO: Does ASCII alpha the same with unicode alpha?
                    size_t temp_pos = ctx.pos;
                    while (temp_pos < ctx.view.size && isAlphaASCII(ctx.view.data[temp_pos]))
                        temp_pos++;
                    ctx.pos = temp_pos;
                    return true;
                });
                break;
            }
            case '%':
            {
                //"%%": A literal % character
                parsers.emplace_back([](MyDateTimeParser::Context & ctx, MyTimeBase &) -> bool {
#if 0
                        if (ctx.view.data[ctx.pos] != '%')
                            return false;
                        ctx.pos++;
                        return true;
#else
                    // FIXME: Ignored by now, both tidb 5.0.0 and mariadb 10.3.14 can not handle it
                    std::ignore = ctx;
                    return false;
#endif
                });
                break;
            }
            default:
                throw Exception(
                    "Unknown date format pattern, [format=" + format + "] [pattern=" + x + "] [pos=" + DB::toString(format_pos) + "]",
                    ErrorCodes::BAD_ARGUMENTS);
            }
            // end the state of pattern match
            in_pattern_match = false;
            // move format_pos forward
            format_pos++;
            continue;
        }

        if (x == '%')
        {
            in_pattern_match = true;
            // move format_pos forward
            format_pos++;
        }
        else
        {
            // Ignore whitespace for literal forwarding (TODO: handle unicode space?)
            while (format_pos < format.size() && isWhitespaceASCII(format[format_pos]))
                format_pos++;
            // Move forward ctx.view with a sequence of literal `format[format_pos:span_end]`
            size_t span_end = format_pos;
            while (span_end < format.size() && format[span_end] != '%' && !isWhitespaceASCII(format[span_end]))
                ++span_end;
            const size_t span_size = span_end - format_pos;
            if (span_size > 0)
            {
                StringRef format_view{format.data() + format_pos, span_size};
                parsers.emplace_back([format_view](MyDateTimeParser::Context & ctx, MyTimeBase &) {
                    assert(format_view.size > 0);
                    if (format_view.size == 1)
                    {
                        // Shortcut for only 1 char
                        if (ctx.view.data[ctx.pos] != format_view.data[0])
                            return false;
                        ctx.pos += 1;
                        return true;
                    }
                    // Try best to match input as most literal as possible
                    auto v = removePrefix(ctx.view, ctx.pos);
                    size_t v_step = 0;
                    for (size_t format_step = 0; format_step < format_view.size; ++format_step)
                    {
                        // Ignore prefix whitespace for input
                        while (v_step < v.size && isWhitespaceASCII(v.data[v_step]))
                            ++v_step;
                        if (v_step == v.size) // To the end
                            break;
                        // Try to match literal
                        if (v.data[v_step] != format_view.data[format_step])
                            return false;
                        ++v_step;
                    }
                    ctx.pos += v_step;
                    return true;
                });
            }
            // move format_pos forward
            format_pos = span_end;
        }
    }
}

bool mysqlTimeFix(const MyDateTimeParser::Context & ctx, MyTimeBase & my_time)
{
    // TODO: Implement the function that converts day of year to yy:mm:dd
    if (ctx.state & MyDateTimeParser::Context::ST_DAY_OF_YEAR)
    {
        // %j Day of year (001..366) set
        throw Exception("%j set, parsing day of year is not implemented", ErrorCodes::NOT_IMPLEMENTED);
    }

    if (ctx.state & MyDateTimeParser::Context::ST_MERIDIEM)
    {
        // %H (00..23) set, should not set AM/PM
        if (ctx.state & MyDateTimeParser::Context::ST_HOUR_0_23)
            return false;
        if (my_time.hour == 0)
            return false;
        if (my_time.hour == 12)
        {
            // 12 is a special hour.
            if (ctx.meridiem == 1) // AM
                my_time.hour = 0;
            else if (ctx.meridiem == 2) // PM
                my_time.hour = 12;
            return true;
        }
        if (ctx.meridiem == 2) // PM
            my_time.hour += 12;
    }
    else
    {
        // %h (01..12) set
        if ((ctx.state & MyDateTimeParser::Context::ST_HOUR_1_12) && my_time.hour == 12)
            my_time.hour = 0; // why?
    }
    return true;
}

std::optional<UInt64> MyDateTimeParser::parseAsPackedUInt(const StringRef & str_view) const
{
    MyTimeBase my_time{0, 0, 0, 0, 0, 0, 0};
    MyDateTimeParser::Context ctx(str_view);

    // TODO: can we return warnings to TiDB?
    for (const auto & f : parsers)
    {
        // Ignore all prefix white spaces before each pattern match (TODO: handle unicode space?)
        while (ctx.pos < str_view.size && isWhitespaceASCII(str_view.data[ctx.pos]))
            ctx.pos++;
        // To the end of input, exit (successfully) even if there is more patterns to match
        if (ctx.pos == ctx.view.size)
            break;

        if (!f(ctx, my_time))
        {
#ifndef NDEBUG
            LOG_FMT_TRACE(&Poco::Logger::get("MyDateTimeParser"),
                          "parse error, [str={}] [format={}] [parse_pos={}]",
                          ctx.view.toString(),
                          format,
                          ctx.pos);
#endif
            return std::nullopt;
        }

        // `ctx.pos` > `ctx.view.size` after callback, must be something wrong
        if (unlikely(ctx.pos > ctx.view.size))
        {
            throw Exception(String(__PRETTY_FUNCTION__) + ": parse error, pos overflow. [str=" + ctx.view.toString() + "] [format=" + format
                            + "] [parse_pos=" + DB::toString(ctx.pos) + "] [size=" + DB::toString(ctx.view.size) + "]");
        }
    }
    // Extra characters at the end of date are ignored, but a warning should be reported at this case
    // if (ctx.pos < ctx.view.size) {}

    // Handle the var in `ctx`
    if (!mysqlTimeFix(ctx, my_time))
        return std::nullopt;

    return my_time.toPackedUInt();
}

} // namespace DB<|MERGE_RESOLUTION|>--- conflicted
+++ resolved
@@ -561,7 +561,6 @@
     return day <= getLastDay(year, month);
 }
 
-<<<<<<< HEAD
 
 // Return true if the time is invalid.
 inline bool getDatetime(const Int64 & num, MyDateTime & result, SqlMode sqlMode)
@@ -670,9 +669,6 @@
 }
 
 std::pair<Field, bool> parseMyDateTimeAndJudgeIsDate(const String & str, int8_t fsp, bool needCheckTimeValid, bool isFloat, SqlMode sqlMode)
-=======
-std::pair<Field, bool> parseMyDateTimeAndJudgeIsDate(const String & str, int8_t fsp, bool need_check_time_valid, bool ignore_zero_date)
->>>>>>> 57cec94d
 {
     Int32 year = 0, month = 0, day = 0, hour = 0, minute = 0, second = 0, delta_hour = 0, delta_minute = 0;
 
