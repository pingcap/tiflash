--- conflicted
+++ resolved
@@ -797,29 +797,6 @@
 
 inline bool isZeroDate(UInt64 time) { return time == 0; }
 
-<<<<<<< HEAD
-=======
-inline bool supportedByDateLUT(const MyDateTime & my_time) { return my_time.year >= 1970; }
-
-/// DateLUT only support time from year 1970, in some corner cases, the input date may be
-/// 1969-12-31, need extra logical to handle it
-inline time_t getEpochSecond(const MyDateTime & my_time, const DateLUTImpl & time_zone)
-{
-    if likely (supportedByDateLUT(my_time))
-        return time_zone.makeDateTime(my_time.year, my_time.month, my_time.day, my_time.hour, my_time.minute, my_time.second);
-    if likely (my_time.year == 1969 && my_time.month == 12 && my_time.day == 31)
-    {
-        /// - 3600 * 24 + my_time.hour * 3600 + my_time.minute * 60 + my_time.second is UTC based, need to adjust
-        /// the epoch according to the input time_zone
-        return -3600 * 24 + my_time.hour * 3600 + my_time.minute * 60 + my_time.second - time_zone.getOffsetAtStartOfEpoch();
-    }
-    else
-    {
-        throw Exception("Unsupported timestamp value , TiFlash only support timestamp after 1970-01-01 00:00:00 UTC)");
-    }
-}
-
->>>>>>> a4d744dc
 void convertTimeZone(UInt64 from_time, UInt64 & to_time, const DateLUTImpl & time_zone_from, const DateLUTImpl & time_zone_to)
 {
     if (isZeroDate(from_time))
