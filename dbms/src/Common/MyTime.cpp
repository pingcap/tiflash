#include <Common/MyTime.h>
#include <Common/StringUtils/StringRefUtils.h>
#include <Common/StringUtils/StringUtils.h>
#include <Functions/FunctionsDateTime.h>
#include <Poco/String.h>
#include <common/StringRef.h>
#include <common/logger_useful.h>
#include <fmt/core.h>

#include <cctype>
#include <initializer_list>
#include <vector>

namespace DB
{
namespace ErrorCodes
{
extern const int BAD_ARGUMENTS;
extern const int NOT_IMPLEMENTED;
} // namespace ErrorCodes

// adjustYear adjusts year according to y.
// See https://dev.mysql.com/doc/refman/5.7/en/two-digit-years.html
int32_t adjustYear(int32_t year)
{
    if (year >= 0 && year <= 69)
        return 2000 + year;
    if (year >= 70 && year <= 99)
        return 1900 + year;
    return year;
}

void scanTimeArgs(const std::vector<String> & seps, std::initializer_list<int *> && list)
{
    int i = 0;
    for (auto * ptr : list)
    {
        *ptr = std::stoi(seps[i]);
        i++;
    }
}

// find index of fractional point.
int getFracIndex(const String & format)
{
    int idx = -1;
    for (int i = int(format.size()) - 1; i >= 0; i--)
    {
        if (std::ispunct(format[i]))
        {
            if (format[i] == '.')
            {
                idx = i;
            }
            break;
        }
    }
    return idx;
}

// helper for date part splitting, punctuation characters are valid separators anywhere,
// while space and 'T' are valid separators only between date and time.
bool isValidSeperator(char c, int previous_parts)
{
    if (isPunctuation(c))
        return true;

    // for https://github.com/pingcap/tics/issues/4036
    return previous_parts == 2 && (c == 'T' || isWhitespaceASCII(c));
}

std::vector<String> parseDateFormat(String format)
{
    format = Poco::trimInPlace(format);

    if (format.empty())
        return {};

    if (!std::isdigit(format[0]) || !std::isdigit(format[format.size() - 1]))
    {
        return {};
    }

    std::vector<String> seps;
    seps.reserve(6);
    size_t start = 0;
    for (size_t i = 0; i < format.size(); i++)
    {
        if (isValidSeperator(format[i], seps.size()))
        {
            int previous_parts = seps.size();
            seps.push_back(format.substr(start, i - start));
            start = i + 1;

            for (size_t j = i + 1; j < format.size(); j++)
            {
                if (!isValidSeperator(format[j], previous_parts))
                    break;
                start++;
                i++;
            }
            continue;
        }

        if (!std::isdigit(format[i]))
        {
            return {};
        }
    }
    seps.push_back(format.substr(start));
    return seps;
}

// GetTimezone parses the trailing timezone information of a given time string literal. If idx = -1 is returned, it
// means timezone information not found, otherwise it indicates the index of the starting index of the timezone
// information. If the timezone contains sign, hour part and/or minute part, it will be returned as is, otherwise an
// empty string will be returned.
//
// Supported syntax:
//   MySQL compatible: ((?P<tz_sign>[-+])(?P<tz_hour>[0-9]{2}):(?P<tz_minute>[0-9]{2})){0,1}$, see
//     https://dev.mysql.com/doc/refman/8.0/en/time-zone-support.html and https://dev.mysql.com/doc/refman/8.0/en/datetime.html
//     the first link specified that timezone information should be in "[H]H:MM, prefixed with a + or -" while the
//     second link specified that for string literal, "hour values less than than 10, a leading zero is required.".
//   ISO-8601: Z|((((?P<tz_sign>[-+])(?P<tz_hour>[0-9]{2})(:(?P<tz_minute>[0-9]{2}){0,1}){0,1})|((?P<tz_minute>[0-9]{2}){0,1}){0,1}))$
//     see https://www.cl.cam.ac.uk/~mgk25/iso-time.html
std::tuple<int, String, String, String, String> getTimeZone(const String & literal)
{
    static const std::map<int, std::tuple<int, int>> valid_idx_combinations{
        {100, {0, 0}}, // 23:59:59Z
        {30, {2, 0}}, // 23:59:59+08
        {50, {4, 2}}, // 23:59:59+0800
        {63, {5, 2}}, // 23:59:59+08:00
        // postgres supports the following additional syntax that deviates from ISO8601, although we won't support it
        // currently, it will be fairly easy to add in the current parsing framework
        // 23:59:59Z+08
        // 23:59:59Z+08:00
    };

    String tz_sign, tz_hour, tz_sep, tz_minute;

    // idx is for the position of the starting of the timezone information
    // zidx is for the z symbol
    // sidx is for the sign
    // spidx is for the separator
    int idx = -1, zidx = -1, sidx = -1, spidx = -1;

    size_t l = literal.size();

    for (int i = l - 1; i >= 0; i--)
    {
        if (literal[i] == 'Z')
        {
            zidx = i;
            break;
        }
        if (sidx == -1 && (literal[i] == '-' || literal[i] == '+'))
        {
            sidx = i;
        }
        if (spidx == -1 && literal[i] == ':')
        {
            spidx = i;
        }
    }
    // we could enumerate all valid combinations of these values and look it up in a table, see validIdxCombinations
    // zidx can be -1 (23:59:59+08:00), l-1 (23:59:59Z)
    // sidx can be -1, l-3, l-5, l-6
    // spidx can be -1, l-3
    int k = 0;
    if (l - zidx == 1)
    {
        k += 100;
    }
    if (int t = l - sidx; t == 3 || t == 5 || t == 6)
    {
        k += t * 10;
    }
    if (l - spidx == 3)
    {
        k += 3;
    }
    if (auto tmp = valid_idx_combinations.find(k); tmp != valid_idx_combinations.end())
    {
        auto [h, m] = valid_idx_combinations.at(k);
        int hidx = l - h;
        int midx = l - m;
        auto validate = [](const String & v) {
            return '0' <= v[0] && v[0] <= '9' && '0' <= v[1] && v[1] <= '9';
        };
        if (sidx != -1)
        {
            tz_sign = literal.substr(sidx, 1);
            idx = sidx;
        }
        if (zidx != -1)
        {
            idx = zidx;
        }
        if ((l - spidx) == 3)
        {
            tz_sep = literal.substr(spidx, 1);
        }
        if (h != 0)
        {
            tz_hour = literal.substr(hidx, 2);
            if (!validate(tz_hour))
            {
                return std::make_tuple(-1, "", "", "", "");
            }
        }
        if (m != 0)
        {
            tz_minute = literal.substr(midx, 2);
            if (!validate(tz_minute))
            {
                return std::make_tuple(-1, "", "", "", "");
            }
        }
        return std::make_tuple(idx, tz_sign, tz_hour, tz_sep, tz_minute);
    }
    return std::make_tuple(-1, "", "", "", "");
}

// TODO: make unified helper
bool isPunctuation(char c)
{
    return (c >= 0x21 && c <= 0x2F) || (c >= 0x3A && c <= 0x40) || (c >= 0x5B && c <= 0x60) || (c >= 0x7B && c <= 0x7E);
}

std::tuple<std::vector<String>, String, bool, String, String, String, String> splitDatetime(String format)
{
    std::vector<String> seps;
    String frac;
    bool has_tz = false;
    auto [tz_idx, tz_sign, tz_hour, tz_sep, tz_minute] = getTimeZone(format);
    if (tz_idx > 0)
    {
        has_tz = true;
        while (tz_idx > 0 && isPunctuation(format[tz_idx - 1]))
        {
            // in case of multiple separators, e.g. 2020-10--10
            tz_idx--;
        }
        format = format.substr(0, tz_idx);
    }
    int frac_idx = getFracIndex(format);
    if (frac_idx > 0)
    {
        frac = format.substr(frac_idx + 1);
        while (frac_idx > 0 && isPunctuation(format[frac_idx - 1]))
        {
            // in case of multiple separators, e.g. 2020-10-10 11:00:00..123456
            frac_idx--;
        }
        format = format.substr(0, frac_idx);
    }
    seps = parseDateFormat(format);
    return std::make_tuple(std::move(seps), std::move(frac), std::move(has_tz), std::move(tz_sign), std::move(tz_hour), std::move(tz_sep), std::move(tz_minute));
}


MyTimeBase::MyTimeBase(UInt64 packed)
{
    UInt64 ymdhms = packed >> 24;
    UInt64 ymd = ymdhms >> 17;
    day = UInt8(ymd & ((1 << 5) - 1));
    UInt64 ym = ymd >> 5;
    month = UInt8(ym % 13);
    year = UInt16(ym / 13);

    UInt64 hms = ymdhms & ((1 << 17) - 1);
    second = UInt8(hms & ((1 << 6) - 1));
    minute = UInt8((hms >> 6) & ((1 << 6) - 1));
    hour = UInt16(hms >> 12);

    micro_second = packed % (1 << 24);
}

MyTimeBase::MyTimeBase(UInt16 year_, UInt8 month_, UInt8 day_, UInt16 hour_, UInt8 minute_, UInt8 second_, UInt32 micro_second_)
    : year(year_)
    , month(month_)
    , day(day_)
    , hour(hour_)
    , minute(minute_)
    , second(second_)
    , micro_second(micro_second_)
{}

UInt64 MyTimeBase::toPackedUInt() const
{
    UInt64 ymd = ((year * 13 + month) << 5) | day;
    UInt64 hms = (hour << 12) | (minute << 6) | second;
    return (ymd << 17 | hms) << 24 | micro_second;
}

// TODO this function will be revised once we changed MyTime to CoreTime in TiFlash.
UInt64 MyTimeBase::toCoreTime() const
{
    // copied from https://github.com/pingcap/tidb/blob/master/types/time.go
    UInt64 v = 0;
    v |= (UInt64(micro_second) << MICROSECOND_BIT_FIELD_OFFSET) & MICROSECOND_BIT_FIELD_MASK;
    v |= (UInt64(second) << SECOND_BIT_FIELD_OFFSET) & SECOND_BIT_FIELD_MASK;
    v |= (UInt64(minute) << MINUTE_BIT_FIELD_OFFSET) & MINUTE_BIT_FIELD_MASK;
    v |= (UInt64(hour) << HOUR_BIT_FIELD_OFFSET) & HOUR_BIT_FIELD_MASK;
    v |= (UInt64(day) << DAY_BIT_FIELD_OFFSET) & DAY_BIT_FIELD_MASK;
    v |= (UInt64(month) << MONTH_BIT_FIELD_OFFSET) & MONTH_BIT_FIELD_MASK;
    v |= (UInt64(year) << YEAR_BIT_FIELD_OFFSET) & YEAR_BIT_FIELD_MASK;
    return v;
}

// the implementation is the same as TiDB
void MyTimeBase::dateFormat(const String & layout, String & result) const
{
    auto formatter = MyDateTimeFormatter(layout);
    formatter.format(*this, result);
}

// the implementation is the same as TiDB
int MyTimeBase::yearDay() const
{
    if (month == 0 || day == 0)
    {
        return 0;
    }
    return calcDayNum(year, month, day) - calcDayNum(year, 1, 1) + 1;
}

UInt32 adjustWeekMode(UInt32 mode)
{
    mode &= 7u;
    if (!(mode & MyTimeBase::WEEK_BEHAVIOR_MONDAY_FIRST))
        mode ^= MyTimeBase::WEEK_BEHAVIOR_FIRST_WEEKDAY;
    return mode;
}

// the implementation is the same as TiDB
int MyTimeBase::week(UInt32 mode) const
{
    if (month == 0 || day == 0)
    {
        return 0;
    }
    auto [year, week] = calcWeek(adjustWeekMode(mode));
    std::ignore = year;
    return week;
}

// calcWeekday calculates weekday from daynr, returns 0 for Monday, 1 for Tuesday ...
// the implementation is the same as TiDB
int calcWeekday(int day_num, bool sunday_first_day_of_week)
{
    day_num += 5;
    if (sunday_first_day_of_week)
        day_num++;
    return day_num % 7;
}

// the implementation is the same as TiDB
int calcDaysInYear(int year)
{
    if ((year & 3u) == 0 && (year % 100 != 0 || (year % 400 == 0 && (year != 0))))
        return 366;
    return 365;
}

// the implementation is the same as TiDB
std::tuple<int, int> MyTimeBase::calcWeek(UInt32 mode) const
{
    int days, ret_year, ret_week;
    int ty = year, tm = month, td = day;
    int day_num = calcDayNum(ty, tm, td);
    int first_day_num = calcDayNum(ty, 1, 1);
    bool monday_first = mode & WEEK_BEHAVIOR_MONDAY_FIRST;
    bool week_year = mode & WEEK_BEHAVIOR_YEAR;
    bool first_week_day = mode & WEEK_BEHAVIOR_FIRST_WEEKDAY;

    int week_day = calcWeekday(first_day_num, !monday_first);

    ret_year = ty;

    if (tm == 1 && td <= 7 - week_day)
    {
        if (!week_year && ((first_week_day && week_day != 0) || (!first_week_day && week_day >= 4)))
        {
            ret_week = 0;
            return std::make_tuple(ret_year, ret_week);
        }
        week_year = true;
        ret_year--;
        days = calcDaysInYear(ret_year);
        first_day_num -= days;
        week_day = (week_day + 53 * 7 - days) % 7;
    }

    if ((first_week_day && week_day != 0) || (!first_week_day && week_day >= 4))
    {
        days = day_num - (first_day_num + 7 - week_day);
    }
    else
    {
        days = day_num - (first_day_num - week_day);
    }

    if (week_year && days >= 52 * 7)
    {
        week_day = (week_day + calcDaysInYear(year)) % 7;
        if ((!first_week_day && week_day < 4) || (first_week_day && week_day == 0))
        {
            ret_year++;
            ret_week = 1;
            return std::make_tuple(ret_year, ret_week);
        }
    }
    ret_week = days / 7 + 1;
    return std::make_tuple(ret_year, ret_week);
}

static const String month_names[] = {
    "January",
    "February",
    "March",
    "April",
    "May",
    "June",
    "July",
    "August",
    "September",
    "October",
    "November",
    "December",
};

static const String abbrev_month_names[] = {
    "Jan",
    "Feb",
    "Mar",
    "Apr",
    "May",
    "Jun",
    "Jul",
    "Aug",
    "Sep",
    "Oct",
    "Nov",
    "Dec",
};

static const String abbrev_weekday_names[] = {
    "Sun",
    "Mon",
    "Tue",
    "Wed",
    "Thu",
    "Fri",
    "Sat",
};

static const String weekday_names[] = {
    "Sunday",
    "Monday",
    "Tuesday",
    "Wednesday",
    "Thursday",
    "Friday",
    "Saturday",
};

static const String abbr_day_of_month[] = {
    "th",
    "st",
    "nd",
    "rd",
    "th",
    "th",
    "th",
    "th",
    "th",
    "th",
};

#define INT_TO_STRING                                                                                                                   \
    "10", "11", "12", "13", "14", "15", "16", "17", "18", "19", "20", "21", "22", "23", "24", "25", "26", "27", "28", "29", "30", "31", \
        "32", "33", "34", "35", "36", "37", "38", "39", "40", "41", "42", "43", "44", "45", "46", "47", "48", "49", "50", "51", "52",   \
        "53", "54", "55", "56", "57", "58", "59", "60", "61", "62", "63", "64", "65", "66", "67", "68", "69", "70", "71", "72", "73",   \
        "74", "75", "76", "77", "78", "79", "80", "81", "82", "83", "84", "85", "86", "87", "88", "89", "90", "91", "92", "93", "94",   \
        "95", "96", "97", "98", "99",

static const String int_to_2_width_string[] = {"00", "01", "02", "03", "04", "05", "06", "07", "08", "09", INT_TO_STRING};

static const String int_to_string[] = {"0", "1", "2", "3", "4", "5", "6", "7", "8", "9", INT_TO_STRING};

int MyTimeBase::weekDay() const
{
    int current_abs_day_num = calcDayNum(year, month, day);
    // 1986-01-05 is sunday
    int reference_abs_day_num = calcDayNum(1986, 1, 5);
    int diff = current_abs_day_num - reference_abs_day_num;
    if (diff < 0)
        diff += (-diff / 7 + 1) * 7;
    diff = diff % 7;
    return diff;
}

const String & MyTimeBase::weekDayName() const
{
    static const String invalid_weekday;
    if (month == 0 || day == 0)
        return invalid_weekday;
    return weekday_names[weekDay()];
}

const String & MyTimeBase::monthName() const
{
    static const String invalid_month_name;
    if (month <= 0 || month > 12)
        return invalid_month_name;
    return month_names[month - 1];
}

bool checkTimeValid(Int32 year, Int32 month, Int32 day, Int32 hour, Int32 minute, Int32 second)
{
    if (year > 9999 || month < 1 || month > 12 || day < 1 || day > 31 || hour > 23 || minute > 59 || second > 59)
    {
        return false;
    }
    static int days_of_month_table[] = {0, 31, 28, 31, 30, 31, 30, 31, 31, 30, 31, 30, 31};
    if (month != 2)
        return day <= days_of_month_table[month];
    bool is_leap_year = false;
    if ((year & 0b0011) == 0)
    {
        is_leap_year = year % 100 != 0 || year % 400 == 0;
    }
    return day <= (is_leap_year ? 29 : 28);
}

std::pair<Field, bool> parseMyDateTimeAndJudgeIsDate(const String & str, int8_t fsp, bool needCheckTimeValid)
{
    // Since we only use DateLUTImpl as parameter placeholder of AddSecondsImpl::execute
    // and it's costly to construct a DateLUTImpl, a shared static instance is enough.
    static const DateLUTImpl & lut = DateLUT::instance("UTC");

    Int32 year = 0, month = 0, day = 0, hour = 0, minute = 0, second = 0, delta_hour = 0, delta_minute = 0;

    bool is_date = false;

    bool hhmmss = false;

    auto [seps, frac_str, has_tz, tz_sign, tz_hour, tz_sep, tz_minute] = splitDatetime(str);

    bool truncated_or_incorrect = false;

<<<<<<< HEAD
    // noAbsorb tests if can absorb FSP or TZ
=======
    // no_absorb tests if can absorb FSP or TZ
>>>>>>> 84dd45d4
    auto no_absorb = [](const std::vector<String> & seps) {
        // if we have more than 5 parts (i.e. 6), the tailing part can't be absorbed
        // or if we only have 1 part, but its length is longer than 4, then it is at least YYMMD, in this case, FSP can
        // not be absorbed, and it will be handled later, and the leading sign prevents TZ from being absorbed, because
        // if date part has no separators, we can't use -/+ as separators between date & time.
        return seps.size() > 5 || (seps.size() == 1 && seps[0].size() > 4);
    };

    if (!frac_str.empty())
    {
        if (!no_absorb(seps))
        {
            seps.push_back(frac_str);
            frac_str = "";
        }
    }

    if (has_tz && !tz_sign.empty())
    {
        // if tz_sign is empty, it's sure that the string literal contains timezone (e.g., 2010-10-10T10:10:10Z),
        // therefore we could safely skip this branch.
        if (!no_absorb(seps) && !(!tz_minute.empty() && tz_sep.empty()))
        {
            // we can't absorb timezone if there is no separate between tz_hour and tz_minute
            if (!tz_hour.empty())
            {
                seps.push_back(tz_hour);
            }
            if (!tz_minute.empty())
            {
                seps.push_back(tz_minute);
            }
            has_tz = false;
        }
    }

    switch (seps.size())
    {
    // No delimiter
    case 1:
    {
        size_t l = seps[0].size();
        switch (l)
        {
        case 14: // YYYYMMDDHHMMSS
        {
<<<<<<< HEAD
            int ret = std::sscanf(seps[0].c_str(), "%4d%2d%2d%2d%2d%2d", &year, &month, &day, &hour, &minute, &second);//NOLINT(cert-err34-c): check conversion error manually
            truncated_or_incorrect = (ret != 6);
=======
            std::sscanf(seps[0].c_str(), "%4d%2d%2d%2d%2d%2d", &year, &month, &day, &hour, &minute, &second); //NOLINT
>>>>>>> 84dd45d4
            hhmmss = true;
            break;
        }
        case 12: // YYMMDDHHMMSS
        {
<<<<<<< HEAD
            int ret = std::sscanf(seps[0].c_str(), "%2d%2d%2d%2d%2d%2d", &year, &month, &day, &hour, &minute, &second);//NOLINT(cert-err34-c): check conversion error manually
            truncated_or_incorrect = (ret != 6);
=======
            std::sscanf(seps[0].c_str(), "%2d%2d%2d%2d%2d%2d", &year, &month, &day, &hour, &minute, &second); //NOLINT
>>>>>>> 84dd45d4
            year = adjustYear(year);
            hhmmss = true;
            break;
        }
        case 11: // YYMMDDHHMMS
        {
<<<<<<< HEAD
            int ret = std::sscanf(seps[0].c_str(), "%2d%2d%2d%2d%2d%1d", &year, &month, &day, &hour, &minute, &second);//NOLINT(cert-err34-c): check conversion error manually
            truncated_or_incorrect = (ret != 6);
=======
            std::sscanf(seps[0].c_str(), "%2d%2d%2d%2d%2d%1d", &year, &month, &day, &hour, &minute, &second); //NOLINT
>>>>>>> 84dd45d4
            year = adjustYear(year);
            hhmmss = true;
            break;
        }
        case 10: // YYMMDDHHMM
        {
<<<<<<< HEAD
            int ret = std::sscanf(seps[0].c_str(), "%2d%2d%2d%2d%2d", &year, &month, &day, &hour, &minute);//NOLINT(cert-err34-c): check conversion error manually
            truncated_or_incorrect = (ret != 5);
=======
            std::sscanf(seps[0].c_str(), "%2d%2d%2d%2d%2d", &year, &month, &day, &hour, &minute); //NOLINT
>>>>>>> 84dd45d4
            year = adjustYear(year);
            break;
        }
        case 9: // YYMMDDHHM
        {
<<<<<<< HEAD
            int ret = std::sscanf(seps[0].c_str(), "%2d%2d%2d%2d%1d", &year, &month, &day, &hour, &minute);//NOLINT(cert-err34-c): check conversion error manually
            truncated_or_incorrect = (ret != 5);
=======
            std::sscanf(seps[0].c_str(), "%2d%2d%2d%2d%1d", &year, &month, &day, &hour, &minute); //NOLINT
>>>>>>> 84dd45d4
            year = adjustYear(year);
            break;
        }
        case 8: // YYYYMMDD
        {
<<<<<<< HEAD
            int ret = std::sscanf(seps[0].c_str(), "%4d%2d%2d", &year, &month, &day);//NOLINT(cert-err34-c): check conversion error manually
            truncated_or_incorrect = (ret != 3);
=======
            std::sscanf(seps[0].c_str(), "%4d%2d%2d", &year, &month, &day); //NOLINT
>>>>>>> 84dd45d4
            break;
        }
        case 7: // YYMMDDH
        {
<<<<<<< HEAD
            int ret = std::sscanf(seps[0].c_str(), "%2d%2d%2d%1d", &year, &month, &day, &hour);//NOLINT(cert-err34-c): check conversion error manually
            truncated_or_incorrect = (ret != 4);
=======
            std::sscanf(seps[0].c_str(), "%2d%2d%2d%1d", &year, &month, &day, &hour); //NOLINT
>>>>>>> 84dd45d4
            year = adjustYear(year);
            break;
        }
        case 6: // YYMMDD
        case 5: // YYMMD
        {
<<<<<<< HEAD
            int ret = std::sscanf(seps[0].c_str(), "%2d%2d%2d", &year, &month, &day);//NOLINT(cert-err34-c): check conversion error manually
            truncated_or_incorrect = (ret != 3);
=======
            std::sscanf(seps[0].c_str(), "%2d%2d%2d", &year, &month, &day); //NOLINT
>>>>>>> 84dd45d4
            year = adjustYear(year);
            break;
        }
        default:
        {
            throw TiFlashException("Wrong datetime format: " + str, Errors::Types::WrongValue);
        }
        }
        if (l == 5 || l == 6 || l == 8)
        {
            // YYMMDD or YYYYMMDD
            // We must handle float => string => datetime, the difference is that fractional
            // part of float type is discarded directly, while fractional part of string type
            // is parsed to HH:MM:SS.
            int ret = 0;
            switch (frac_str.size())
            {
            case 0:
                ret = 1;
                is_date = true;
                break;
            case 1:
            case 2:
            {
<<<<<<< HEAD
                ret = std::sscanf(frac_str.c_str(), "%2d ", &hour);//NOLINT(cert-err34-c): check conversion error manually
                truncated_or_incorrect = (ret != 1);
=======
                ret = std::sscanf(frac_str.c_str(), "%2d ", &hour); //NOLINT
>>>>>>> 84dd45d4
                break;
            }
            case 3:
            case 4:
            {
<<<<<<< HEAD
                ret = std::sscanf(frac_str.c_str(), "%2d%2d ", &hour, &minute);//NOLINT(cert-err34-c): check conversion error manually
                truncated_or_incorrect = (ret != 2);
=======
                ret = std::sscanf(frac_str.c_str(), "%2d%2d ", &hour, &minute); //NOLINT
>>>>>>> 84dd45d4
                break;
            }
            default:
            {
<<<<<<< HEAD
                ret = std::sscanf(frac_str.c_str(), "%2d%2d%2d ", &hour, &minute, &second);//NOLINT(cert-err34-c): check conversion error manually
                truncated_or_incorrect = (ret != 3);
=======
                ret = std::sscanf(frac_str.c_str(), "%2d%2d%2d ", &hour, &minute, &second); //NOLINT
>>>>>>> 84dd45d4
                break;
            }
            }
        }
        if (l == 9 || l == 10)
        {
            if (frac_str.empty())
            {
                second = 0;
            }
            else
            {
                truncated_or_incorrect = (std::sscanf(frac_str.c_str(), "%2d ", &second) == 0); //NOLINT
            }
        }
        if (truncated_or_incorrect)
        {
            throw TiFlashException("Datetime truncated: " + str, Errors::Types::Truncated);
        }
        break;
    }
    case 3:
    {
        // YYYY-MM-DD
        scanTimeArgs(seps, {&year, &month, &day});
        is_date = true;
        break;
    }
    case 4:
    {
        // YYYY-MM-DD HH
        scanTimeArgs(seps, {&year, &month, &day, &hour});
        break;
    }
    case 5:
    {
        // YYYY-MM-DD HH-MM
        scanTimeArgs(seps, {&year, &month, &day, &hour, &minute});
        break;
    }
    case 6:
    {
        // We don't have fractional seconds part.
        // YYYY-MM-DD HH-MM-SS
        scanTimeArgs(seps, {&year, &month, &day, &hour, &minute, &second});
        hhmmss = true;
        break;
    }
    default:
    {
        throw Exception("Wrong datetime format");
    }
    }

    // If str is sepereated by delimiters, the first one is year, and if the year is 2 digit,
    // we should adjust it.
    // TODO: adjust year is very complex, now we only consider the simplest way.
    if (seps[0].size() == 2)
    {
        if (year == 0 && month == 0 && day == 0 && hour == 0 && minute == 0 && second == 0 && frac_str.empty())
        {
            // Skip a special case "00-00-00".
        }
        else
        {
            year = adjustYear(year);
        }
    }

    UInt32 micro_second = 0;
    if (hhmmss && !frac_str.empty())
    {
        // If input string is "20170118.999", without hhmmss, fsp is meaningless.
        // TODO: this case is not only meaningless, but erroneous, please confirm.
        if (static_cast<size_t>(fsp) >= frac_str.size())
        {
            micro_second = std::stoul(frac_str);
            micro_second = micro_second * std::pow(10, 6 - frac_str.size());
        }
        else
        {
            auto result_frac = frac_str.substr(0, fsp + 1);
            micro_second = std::stoul(result_frac);
            micro_second = (micro_second + 5) / 10;
            // Overflow
            if (micro_second >= std::pow(10, fsp))
            {
                MyDateTime datetime(year, month, day, hour, minute, second, 0);
                UInt64 result = AddSecondsImpl::execute(datetime.toPackedUInt(), 1, lut);
                MyDateTime result_datetime(result);
                year = result_datetime.year;
                month = result_datetime.month;
                day = result_datetime.day;
                hour = result_datetime.hour;
                minute = result_datetime.minute;
                second = result_datetime.second;
                micro_second = 0;
            }
            else
            {
                micro_second = micro_second * std::pow(10, 6 - fsp);
            }
        }
    }

    if (needCheckTimeValid && !checkTimeValid(year, month, day, hour, minute, second))
    {
        throw Exception("Wrong datetime format");
    }

    MyDateTime result(year, month, day, hour, minute, second, micro_second);

    if (has_tz)
    {
        if (!hhmmss)
        {
            throw TiFlashException("Invalid datetime value: " + str, Errors::Types::WrongValue);
        }
        if (!tz_hour.empty())
        {
            delta_hour = (tz_hour[0] - '0') * 10 + (tz_hour[1] - '0');
        }
        if (!tz_minute.empty())
        {
            delta_minute = (tz_minute[0] - '0') * 10 + (tz_minute[1] - '0');
        }
        // allowed delta range is [-14:00, 14:00], and we will intentionally reject -00:00
        if (delta_hour > 14 || delta_minute > 59 || (delta_hour == 14 && delta_minute != 0)
            || (tz_sign == "-" && delta_hour == 0 && delta_minute == 0))
        {
            throw TiFlashException("Invalid datetime value: " + str, Errors::Types::WrongValue);
        }
        // by default, if the temporal string literal does not contain timezone information, it will be in the timezone
        // specified by the time_zone system variable. However, if the timezone is specified in the string literal, we
        // will use the specified timezone to interpret the string literal and convert it into the system timezone.
        int offset = delta_hour * 60 * 60 + delta_minute * 60;
        if (tz_sign == "-")
        {
            offset = -offset;
        }
        auto tmp = AddSecondsImpl::execute(result.toPackedUInt(), -offset, lut);
        result = MyDateTime(tmp);
    }

    return std::pair<Field, bool>{result.toPackedUInt(), is_date};
}

// TODO: support parse time from float string
Field parseMyDateTime(const String & str, int8_t fsp, bool needCheckTimeValid)
{
    return parseMyDateTimeAndJudgeIsDate(str, fsp, needCheckTimeValid).first;
}

String MyDateTime::toString(int fsp) const
{
    const static String format = "%Y-%m-%d %H:%i:%s";
    String result;
    result.reserve(maxFormattedDateTimeStringLength(format));
    dateFormat(format, result);
    auto length = result.length();
    if (fsp > 0)
    {
        result.append(".")
            .append(int_to_2_width_string[micro_second / 10000])
            .append(int_to_2_width_string[micro_second % 10000 / 100])
            .append(int_to_2_width_string[micro_second % 100]);
        result.resize(length + fsp + 1);
    }
    return result;
}

//TODO: we can use modern c++ api instead.
MyDateTime MyDateTime::getSystemDateTimeByTimezone(const TimezoneInfo & timezoneInfo, UInt8 fsp)
{
    struct timespec ts;
    clock_gettime(CLOCK_REALTIME, &ts);

    time_t second = ts.tv_sec;
    UInt32 nano_second = ts.tv_nsec;
    auto second_and_micro_second = roundTimeByFsp(second, nano_second, fsp);
    second = second_and_micro_second.first;
    UInt32 micro_second = second_and_micro_second.second;

    if (timezoneInfo.is_name_based)
        return convertUTC2TimeZone(second, micro_second, *timezoneInfo.timezone);
    else
        return convertUTC2TimeZoneByOffset(second, micro_second, timezoneInfo.timezone_offset);
}

inline bool isZeroDate(UInt64 time)
{
    return time == 0;
}

void convertTimeZoneImpl(UInt64 from_time, UInt64 & to_time, const DateLUTImpl & time_zone_from, const DateLUTImpl & time_zone_to, bool from_utc, Int64 offset, bool throw_exception)
{
    if (isZeroDate(from_time))
    {
        to_time = from_time;
        return;
    }
    MyDateTime from_my_time(from_time);
    time_t from_epoch = getEpochSecond(from_my_time, time_zone_from);
    time_t utc_epoch = from_epoch;
    time_t to_epoch = from_epoch;
    if (from_utc)
    {
        to_epoch += offset;
    }
    else
    {
        utc_epoch -= offset;
        to_epoch -= offset;
    }
    if (unlikely(utc_epoch <= 0))
    {
        if (throw_exception)
        {
            throw Exception("Unsupported timestamp value , TiFlash only supports timestamp after 1970-01-01 00:00:00 UTC)");
        }
        else
        {
            /// For time earlier than 1970-01-01 00:00:00 UTC, return 0, aligned with mysql and tidb
            to_time = 0;
            return;
        }
    }
    MyDateTime to_my_time(time_zone_to.toYear(to_epoch), time_zone_to.toMonth(to_epoch), time_zone_to.toDayOfMonth(to_epoch), time_zone_to.toHour(to_epoch), time_zone_to.toMinute(to_epoch), time_zone_to.toSecond(to_epoch), from_my_time.micro_second);
    to_time = to_my_time.toPackedUInt();
}

void convertTimeZone(UInt64 from_time, UInt64 & to_time, const DateLUTImpl & time_zone_from, const DateLUTImpl & time_zone_to, bool throw_exception)
{
    convertTimeZoneImpl(from_time, to_time, time_zone_from, time_zone_to, true, 0, throw_exception);
}

void convertTimeZoneByOffset(UInt64 from_time, UInt64 & to_time, bool from_utc, Int64 offset, bool throw_exception)
{
    static const auto & time_zone_utc = DateLUT::instance("UTC");
    convertTimeZoneImpl(from_time, to_time, time_zone_utc, time_zone_utc, from_utc, offset, throw_exception);
}

MyDateTime convertUTC2TimeZone(time_t utc_ts, UInt32 micro_second, const DateLUTImpl & time_zone_to)
{
    return MyDateTime(time_zone_to.toYear(utc_ts), time_zone_to.toMonth(utc_ts), time_zone_to.toDayOfMonth(utc_ts), time_zone_to.toHour(utc_ts), time_zone_to.toMinute(utc_ts), time_zone_to.toSecond(utc_ts), micro_second);
}

MyDateTime convertUTC2TimeZoneByOffset(time_t utc_ts, UInt32 micro_second, Int64 offset)
{
    static const auto & time_zone_utc = DateLUT::instance("UTC");
    time_t epoch = utc_ts + offset;
    return MyDateTime(time_zone_utc.toYear(epoch), time_zone_utc.toMonth(epoch), time_zone_utc.toDayOfMonth(epoch), time_zone_utc.toHour(epoch), time_zone_utc.toMinute(epoch), time_zone_utc.toSecond(epoch), micro_second);
}

std::pair<time_t, UInt32> roundTimeByFsp(time_t second, UInt64 nano_second, UInt8 fsp)
{
    static const UInt64 max_nano_second = std::pow(10, 9);
    if (unlikely(fsp > 6))
    {
        throw Exception("Invalid precision " + std::to_string(fsp) + ". It should between 0 and 6");
    }
    UInt64 scale = std::pow(10, 9 - fsp);
    nano_second = (nano_second + scale / 2) / scale * scale;
    if (nano_second >= max_nano_second)
    {
        auto extra_second = nano_second / max_nano_second;
        nano_second = nano_second - extra_second * max_nano_second;
        second += extra_second;
    }
    return std::pair<time_t, UInt32>{second, nano_second / 1000};
}

// the implementation is the same as TiDB
int calcDayNum(int year, int month, int day)
{
    if (year == 0 && month == 0)
        return 0;
    int delsum = 365 * year + 31 * (month - 1) + day;
    if (month <= 2)
    {
        year--;
    }
    else
    {
        delsum -= (month * 4 + 23) / 10;
    }
    int temp = ((year / 100 + 1) * 3) / 4;
    return delsum + year / 4 - temp;
}

size_t maxFormattedDateTimeStringLength(const String & format)
{
    size_t result = 0;
    bool in_pattern_match = false;
    for (char x : format)
    {
        if (in_pattern_match)
        {
            switch (x)
            {
            case 'b':
            case 'j':
            case 'a':
                result += 3;
                break;
            case 'M':
            case 'W':
                result += 9;
                break;
            case 'm':
            case 'c':
            case 'd':
            case 'e':
            case 'H':
            case 'k':
            case 'h':
            case 'I':
            case 'l':
            case 'i':
            case 'p':
            case 'S':
            case 's':
            case 'U':
            case 'u':
            case 'V':
            case 'v':
            case 'y':
                result += 2;
                break;
            case 'D':
            case 'X':
            case 'x':
            case 'Y':
                result += 4;
                break;
            case 'r':
                result += 11;
                break;
            case 'T':
                result += 8;
                break;
            case 'f':
                result += 6;
                break;
            case 'w':
                result += 1;
                break;
            default:
                result += 1;
                break;
            }
            in_pattern_match = false;
            continue;
        }

        if (x == '%')
            in_pattern_match = true;
        else
            result++;
    }
    return std::max<size_t>(result, 1);
}

void MyTimeBase::check(bool allow_zero_in_date, bool allow_invalid_date) const
{
    if (!(year == 0 && month == 0 && day == 0))
    {
        if (!allow_zero_in_date && (month == 0 || day == 0))
        {
            throw TiFlashException(
                fmt::format("Incorrect datetime value: {0:04d}-{1:02d}-{2:02d}", year, month, day),
                Errors::Types::WrongValue);
        }
    }

    if (year >= 9999 || month > 12)
    {
        throw TiFlashException("Incorrect time value", Errors::Types::WrongValue);
    }

    UInt8 max_day = 31;
    if (!allow_invalid_date)
    {
        if (month < 1)
        {
            throw TiFlashException(fmt::format("Incorrect time value: month {}", month), Errors::Types::WrongValue);
        }
        constexpr static UInt8 max_days_in_month[12] = {31, 28, 31, 30, 31, 30, 31, 31, 30, 31, 30, 31};
        static auto is_leap_year = [](UInt16 _year) {
            return ((_year % 4 == 0) && (_year % 100 != 0)) || (_year % 400 == 0);
        };
        max_day = max_days_in_month[month - 1]; // NOLINT
        if (month == 2 && is_leap_year(year))
        {
            max_day = 29;
        }
    }
    if (day > max_day)
    {
        throw TiFlashException(
            fmt::format("Incorrect datetime value: {0:04d}-{1:02d}-{2:02d}", year, month, day),
            Errors::Types::WrongValue);
    }

    if (hour < 0 || hour >= 24)
    {
        throw TiFlashException("Incorrect datetime value", Errors::Types::WrongValue);
    }
    if (minute >= 60)
    {
        throw TiFlashException("Incorrect datetime value", Errors::Types::WrongValue);
    }
    if (second >= 60)
    {
        throw TiFlashException("Incorrect datetime value", Errors::Types::WrongValue);
    }
}

bool toCoreTimeChecked(const UInt64 & year, const UInt64 & month, const UInt64 & day, const UInt64 & hour, const UInt64 & minute, const UInt64 & second, const UInt64 & microsecond, MyDateTime & result)
{
    if (year >= (1 << MyTimeBase::YEAR_BIT_FIELD_WIDTH) || month >= (1 << MyTimeBase::MONTH_BIT_FIELD_WIDTH)
        || day >= (1 << MyTimeBase::DAY_BIT_FIELD_WIDTH) || hour >= (1 << MyTimeBase::HOUR_BIT_FIELD_WIDTH)
        || minute >= (1 << MyTimeBase::MINUTE_BIT_FIELD_WIDTH) || second >= (1 << MyTimeBase::SECOND_BIT_FIELD_WIDTH)
        || microsecond >= (1 << MyTimeBase::MICROSECOND_BIT_FIELD_WIDTH))
    {
        result = MyDateTime(0, 0, 0, 0, 0, 0, 0);
        return true;
    }
    result = MyDateTime(year, month, day, hour, minute, second, microsecond);
    return false;
}

MyDateTimeFormatter::MyDateTimeFormatter(const String & layout)
{
    bool in_pattern_match = false;
    for (char x : layout)
    {
        if (in_pattern_match)
        {
            switch (x)
            {
            case 'b':
                formatters.emplace_back([](const MyTimeBase & datetime, String & result) {
                    if (unlikely(datetime.month == 0 || datetime.month > 12))
                        throw Exception("invalid time format");
                    result.append(abbrev_month_names[datetime.month - 1]);
                });
                break;
            case 'M':
                formatters.emplace_back([](const MyTimeBase & datetime, String & result) {
                    if (unlikely(datetime.month == 0 || datetime.month > 12))
                        throw Exception("invalid time format");
                    result.append(month_names[datetime.month - 1]);
                });
                break;
            case 'm':
                formatters.emplace_back(
                    [](const MyTimeBase & datetime, String & result) { result.append(int_to_2_width_string[datetime.month]); });
                break;
            case 'c':
                formatters.emplace_back(
                    [](const MyTimeBase & datetime, String & result) { result.append(int_to_string[datetime.month]); });
                break;
            case 'D':
                formatters.emplace_back([](const MyTimeBase & datetime, String & result) {
                    if (datetime.day >= 11 && datetime.day <= 13)
                        result.append(int_to_string[datetime.day]).append("th");
                    else
                        result.append(int_to_string[datetime.day]).append(abbr_day_of_month[datetime.day % 10]);
                });
                break;
            case 'd':
                formatters.emplace_back(
                    [](const MyTimeBase & datetime, String & result) { result.append(int_to_2_width_string[datetime.day]); });
                break;
            case 'e':
                formatters.emplace_back(
                    [](const MyTimeBase & datetime, String & result) { result.append(int_to_string[datetime.day]); });
                break;
            case 'j':
                formatters.emplace_back([](const MyTimeBase & datetime, String & result) {
                    auto year_day = datetime.yearDay();
                    result.append(int_to_string[year_day / 100]).append(int_to_2_width_string[year_day % 100]);
                });
                break;
            case 'H':
                formatters.emplace_back(
                    [](const MyTimeBase & datetime, String & result) { result.append(int_to_2_width_string[datetime.hour]); });
                break;
            case 'k':
                formatters.emplace_back(
                    [](const MyTimeBase & datetime, String & result) { result.append(int_to_string[datetime.hour]); });
                break;
            case 'h':
            case 'I':
                formatters.emplace_back([](const MyTimeBase & datetime, String & result) {
                    if (datetime.hour % 12 == 0)
                        result.append("12");
                    else
                        result.append(int_to_2_width_string[datetime.hour]);
                });
                break;
            case 'l':
                formatters.emplace_back([](const MyTimeBase & datetime, String & result) {
                    if (datetime.hour % 12 == 0)
                        result.append("12");
                    else
                        result.append(int_to_string[datetime.hour]);
                });
                break;
            case 'i':
                formatters.emplace_back(
                    [](const MyTimeBase & datetime, String & result) { result.append(int_to_2_width_string[datetime.minute]); });
                break;
            case 'p':
                formatters.emplace_back([](const MyTimeBase & datetime, String & result) {
                    if ((datetime.hour / 12) % 2)
                        result.append("PM");
                    else
                        result.append("AM");
                });
                break;
            case 'r':
                formatters.emplace_back([](const MyTimeBase & datetime, String & result) {
                    auto h = datetime.hour % 24;
                    if (h == 0)
                        result.append("12:")
                            .append(int_to_2_width_string[datetime.minute])
                            .append(":")
                            .append(int_to_2_width_string[datetime.second])
                            .append(" AM");
                    else if (h == 12)
                        result.append("12:")
                            .append(int_to_2_width_string[datetime.minute])
                            .append(":")
                            .append(int_to_2_width_string[datetime.second])
                            .append(" PM");
                    else if (h < 12)
                        result.append(int_to_2_width_string[h])
                            .append(":")
                            .append(int_to_2_width_string[datetime.minute])
                            .append(":")
                            .append(int_to_2_width_string[datetime.second])
                            .append(" AM");
                    else
                        result.append(int_to_2_width_string[h - 12])
                            .append(":")
                            .append(int_to_2_width_string[datetime.minute])
                            .append(":")
                            .append(int_to_2_width_string[datetime.second])
                            .append(" PM");
                });
                break;
            case 'T':
                formatters.emplace_back([](const MyTimeBase & datetime, String & result) {
                    result.append(int_to_2_width_string[datetime.hour])
                        .append(":")
                        .append(int_to_2_width_string[datetime.minute])
                        .append(":")
                        .append(int_to_2_width_string[datetime.second]);
                });
                break;
            case 'S':
            case 's':
                formatters.emplace_back(
                    [](const MyTimeBase & datetime, String & result) { result.append(int_to_2_width_string[datetime.second]); });
                break;
            case 'f':
                formatters.emplace_back([](const MyTimeBase & datetime, String & result) {
                    result.append(int_to_2_width_string[datetime.micro_second / 10000])
                        .append(int_to_2_width_string[datetime.micro_second % 10000 / 100])
                        .append(int_to_2_width_string[datetime.micro_second % 100]);
                });
                break;
            case 'U':
                formatters.emplace_back([](const MyTimeBase & datetime, String & result) {
                    auto w = datetime.week(0);
                    result.append(int_to_2_width_string[w]);
                });
                break;
            case 'u':
                formatters.emplace_back([](const MyTimeBase & datetime, String & result) {
                    auto w = datetime.week(1);
                    result.append(int_to_2_width_string[w]);
                });
                break;
            case 'V':
                formatters.emplace_back([](const MyTimeBase & datetime, String & result) {
                    auto w = datetime.week(2);
                    result.append(int_to_2_width_string[w]);
                });
                break;
            case 'v':
                formatters.emplace_back([](const MyTimeBase & datetime, String & result) {
                    auto [year, week] = datetime.calcWeek(3);
                    std::ignore = year;
                    result.append(int_to_2_width_string[week]);
                });
                break;
            case 'a':
                formatters.emplace_back([](const MyTimeBase & datetime, String & result) {
                    auto week_day = datetime.weekDay();
                    result.append(abbrev_weekday_names[week_day]);
                });
                break;
            case 'W':
                formatters.emplace_back([](const MyTimeBase & datetime, String & result) {
                    auto week_day = datetime.weekDay();
                    result.append(weekday_names[week_day]);
                });
                break;
            case 'w':
                formatters.emplace_back([](const MyTimeBase & datetime, String & result) {
                    auto week_day = datetime.weekDay();
                    result.append(int_to_string[week_day]);
                });
                break;
            case 'X':
                formatters.emplace_back([](const MyTimeBase & datetime, String & result) {
                    auto [year, week] = datetime.calcWeek(6);
                    std::ignore = week;
                    result.append(int_to_2_width_string[year / 100]).append(int_to_2_width_string[year % 100]);
                });
                break;
            case 'x':
                formatters.emplace_back([](const MyTimeBase & datetime, String & result) {
                    auto [year, week] = datetime.calcWeek(3);
                    std::ignore = week;
                    result.append(int_to_2_width_string[year / 100]).append(int_to_2_width_string[year % 100]);
                });
                break;
            case 'Y':
                formatters.emplace_back([](const MyTimeBase & datetime, String & result) {
                    result.append(int_to_2_width_string[datetime.year / 100]).append(int_to_2_width_string[datetime.year % 100]);
                });
                break;
            case 'y':
                formatters.emplace_back(
                    [](const MyTimeBase & datetime, String & result) { result.append(int_to_2_width_string[datetime.year % 100]); });
                break;
            default:
                formatters.emplace_back([x](const MyTimeBase &, String & result) { result.push_back(x); });
            }
            in_pattern_match = false;
            continue;
        }
        if (x == '%')
            in_pattern_match = true;
        else
            formatters.emplace_back([x](const MyTimeBase &, String & result) { result.push_back(x); });
    }
}

struct MyDateTimeParser::Context
{
    // Some state for `mysqlTimeFix`
    uint32_t state = 0;
    static constexpr uint32_t ST_DAY_OF_YEAR = 0x01;
    static constexpr uint32_t ST_MERIDIEM = 0x02;
    static constexpr uint32_t ST_HOUR_0_23 = 0x04;
    static constexpr uint32_t ST_HOUR_1_12 = 0x08;

    int32_t day_of_year = 0;
    // 0 - invalid, 1 - am, 2 - pm
    int32_t meridiem = 0;

    // The input string view
    const StringRef view;
    // The pos we are parsing from
    size_t pos = 0;

    explicit Context(StringRef view_)
        : view(std::move(view_))
    {}
};

// Try to parse digits with number of `limit` starting from view[pos]
// Return <n chars to step forward, number> if success.
// Return <0, _> if fail.
static std::tuple<size_t, int32_t> parseNDigits(const StringRef & view, const size_t pos, const size_t limit)
{
    size_t step = 0;
    int32_t num = 0;
    while (step < limit && (pos + step) < view.size && isNumericASCII(view.data[pos + step]))
    {
        num = num * 10 + (view.data[pos + step] - '0');
        step += 1;
    }
    return std::make_tuple(step, num);
}

static std::tuple<size_t, int32_t> parseYearNDigits(const StringRef & view, const size_t pos, const size_t limit)
{
    // Try to parse a "year" within `limit` digits
    size_t step = 0;
    int32_t year = 0;
    std::tie(step, year) = parseNDigits(view, pos, limit);
    if (step == 0)
        return std::make_tuple(step, 0);
    else if (step <= 2)
        year = adjustYear(year);
    return std::make_tuple(step, year);
}

enum class ParseState
{
    NORMAL = 0, // Parsing
    FAIL = 1, // Fail to parse
    END_OF_FILE = 2, // The end of input
};

//"%r": Time, 12-hour (hh:mm:ss followed by AM or PM)
static bool parseTime12Hour(MyDateTimeParser::Context & ctx, MyTimeBase & time)
{
    // Use temp_pos instead of changing `ctx.pos` directly in case of parsing failure
    size_t temp_pos = ctx.pos;
    auto check_if_end = [&temp_pos, &ctx]() -> ParseState {
        // To the end
        if (temp_pos == ctx.view.size)
            return ParseState::END_OF_FILE;
        return ParseState::NORMAL;
    };
    auto skip_whitespaces = [&temp_pos, &ctx, &check_if_end]() -> ParseState {
        while (temp_pos < ctx.view.size && isWhitespaceASCII(ctx.view.data[temp_pos]))
            ++temp_pos;
        return check_if_end();
    };
    auto parse_sep = [&temp_pos, &ctx, &skip_whitespaces]() -> ParseState {
        if (skip_whitespaces() == ParseState::END_OF_FILE)
            return ParseState::END_OF_FILE;
        // parse ":"
        if (ctx.view.data[temp_pos] != ':')
            return ParseState::FAIL;
        temp_pos += 1; // move forward
        return ParseState::NORMAL;
    };
    auto try_parse = [&]() -> ParseState {
        ParseState state = ParseState::NORMAL;
        /// Note that we should update `time` as soon as possible, or we
        /// can not get correct result for incomplete input like "12:13"
        /// that is less than "hh:mm:ssAM"

        // hh
        size_t step = 0;
        int32_t hour = 0;
        if (state = skip_whitespaces(); state != ParseState::NORMAL)
            return state;
        std::tie(step, hour) = parseNDigits(ctx.view, temp_pos, 2);
        if (step == 0 || hour > 12 || hour == 0)
            return ParseState::FAIL;
        // Handle special case: 12:34:56 AM -> 00:34:56
        // For PM, we will add 12 it later
        if (hour == 12)
            hour = 0;
        time.hour = hour;
        temp_pos += step; // move forward

        if (state = parse_sep(); state != ParseState::NORMAL)
            return state;

        int32_t minute = 0;
        if (state = skip_whitespaces(); state != ParseState::NORMAL)
            return state;
        std::tie(step, minute) = parseNDigits(ctx.view, temp_pos, 2);
        if (step == 0 || minute > 59)
            return ParseState::FAIL;
        time.minute = minute;
        temp_pos += step; // move forward

        if (state = parse_sep(); state != ParseState::NORMAL)
            return state;

        int32_t second = 0;
        if (state = skip_whitespaces(); state != ParseState::NORMAL)
            return state;
        std::tie(step, second) = parseNDigits(ctx.view, temp_pos, 2);
        if (step == 0 || second > 59)
            return ParseState::FAIL;
        time.second = second;
        temp_pos += step; // move forward

        int meridiem = 0; // 0 - invalid, 1 - am, 2 - pm
        if (state = skip_whitespaces(); state != ParseState::NORMAL)
            return state;
        // "AM"/"PM" must be parsed as a single element
        // "11:13:56a" is an invalid input for "%r".
        if (auto size_to_end = ctx.view.size - temp_pos; size_to_end < 2)
            return ParseState::FAIL;
        if (toLowerIfAlphaASCII(ctx.view.data[temp_pos]) == 'a')
            meridiem = 1;
        else if (toLowerIfAlphaASCII(ctx.view.data[temp_pos]) == 'p')
            meridiem = 2;

        if (toLowerIfAlphaASCII(ctx.view.data[temp_pos + 1]) != 'm')
            meridiem = 0;
        switch (meridiem)
        {
        case 0:
            return ParseState::FAIL;
        case 1:
            break;
        case 2:
            time.hour += 12;
            break;
        }
        temp_pos += 2; // move forward
        return ParseState::NORMAL;
    };
    if (auto state = try_parse(); state == ParseState::FAIL)
        return false;
    // Other state, forward the `ctx.pos` and return true
    ctx.pos = temp_pos;
    return true;
}

//"%T": Time, 24-hour (hh:mm:ss)
static bool parseTime24Hour(MyDateTimeParser::Context & ctx, MyTimeBase & time)
{
    // Use temp_pos instead of changing `ctx.pos` directly in case of parsing failure
    size_t temp_pos = ctx.pos;
    auto check_if_end = [&temp_pos, &ctx]() -> ParseState {
        // To the end
        if (temp_pos == ctx.view.size)
            return ParseState::END_OF_FILE;
        return ParseState::NORMAL;
    };
    auto skip_whitespaces = [&temp_pos, &ctx, &check_if_end]() -> ParseState {
        while (temp_pos < ctx.view.size && isWhitespaceASCII(ctx.view.data[temp_pos]))
            ++temp_pos;
        return check_if_end();
    };
    auto parse_sep = [&temp_pos, &ctx, &skip_whitespaces]() -> ParseState {
        if (skip_whitespaces() == ParseState::END_OF_FILE)
            return ParseState::END_OF_FILE;
        // parse ":"
        if (ctx.view.data[temp_pos] != ':')
            return ParseState::FAIL;
        temp_pos += 1; // move forward
        return ParseState::NORMAL;
    };
    auto try_parse = [&]() -> ParseState {
        ParseState state = ParseState::NORMAL;
        /// Note that we should update `time` as soon as possible, or we
        /// can not get correct result for incomplete input like "12:13"
        /// that is less than "hh:mm:ss"

        // hh
        size_t step = 0;
        int32_t hour = 0;
        if (state = skip_whitespaces(); state != ParseState::NORMAL)
            return state;
        std::tie(step, hour) = parseNDigits(ctx.view, temp_pos, 2);
        if (step == 0 || hour > 23)
            return ParseState::FAIL;
        time.hour = hour;
        temp_pos += step; // move forward

        if (state = parse_sep(); state != ParseState::NORMAL)
            return state;

        int32_t minute = 0;
        if (state = skip_whitespaces(); state != ParseState::NORMAL)
            return state;
        std::tie(step, minute) = parseNDigits(ctx.view, temp_pos, 2);
        if (step == 0 || minute > 59)
            return ParseState::FAIL;
        time.minute = minute;
        temp_pos += step; // move forward

        if (state = parse_sep(); state != ParseState::NORMAL)
            return state;

        int32_t second = 0;
        if (state = skip_whitespaces(); state != ParseState::NORMAL)
            return state;
        std::tie(step, second) = parseNDigits(ctx.view, temp_pos, 2);
        if (step == 0 || second > 59)
            return ParseState::FAIL;
        time.second = second;
        temp_pos += step; // move forward

        return ParseState::NORMAL;
    };
    if (auto state = try_parse(); state == ParseState::FAIL)
        return false;
    // Other state, forward the `ctx.pos` and return true
    ctx.pos = temp_pos;
    return true;
}

// Refer: https://github.com/pingcap/tidb/blob/v5.0.1/types/time.go#L2946
MyDateTimeParser::MyDateTimeParser(String format_)
    : format(std::move(format_))
{
    // Ignore all prefix white spaces (TODO: handle unicode space?)
    size_t format_pos = 0;
    while (format_pos < format.size() && isWhitespaceASCII(format[format_pos]))
        format_pos++;

    bool in_pattern_match = false;
    while (format_pos < format.size())
    {
        char x = format[format_pos];
        if (in_pattern_match)
        {
            switch (x)
            {
            case 'b':
            {
                //"%b": Abbreviated month name (Jan..Dec)
                parsers.emplace_back([](MyDateTimeParser::Context & ctx, MyTimeBase & time) -> bool {
                    size_t step = 0;
                    auto v = removePrefix(ctx.view, ctx.pos);
                    for (size_t p = 0; p < 12; p++)
                    {
                        if (startsWithCI(v, abbrev_month_names[p]))
                        {
                            time.month = p + 1;
                            step = abbrev_month_names[p].size();
                            break;
                        }
                    }
                    if (step == 0)
                        return false;
                    ctx.pos += step;
                    return true;
                });
                break;
            }
            case 'm':
                //"%m": Month, numeric (00..12)
                [[fallthrough]];
            case 'c':
            {
                //"%c": Month, numeric (0..12)
                parsers.emplace_back([](MyDateTimeParser::Context & ctx, MyTimeBase & time) -> bool {
                    // To be compatible with TiDB & MySQL, first try to take two digit and parse it as `num`
                    auto [step, month] = parseNDigits(ctx.view, ctx.pos, 2);
                    // Then check whether num is valid month
                    // Note that 0 is valid when sql_mode does not contain NO_ZERO_IN_DATE,NO_ZERO_DATE
                    if (step == 0 || month > 12)
                        return false;
                    time.month = month;
                    ctx.pos += step;
                    return true;
                });
                break;
            }
            case 'd': //"%d": Day of the month, numeric (00..31)
                [[fallthrough]];
            case 'e': //"%e": Day of the month, numeric (0..31)
            {
                parsers.emplace_back([](MyDateTimeParser::Context & ctx, MyTimeBase & time) -> bool {
                    auto [step, day] = parseNDigits(ctx.view, ctx.pos, 2);
                    if (step == 0 || day > 31)
                        return false;
                    time.day = day;
                    ctx.pos += step;
                    return true;
                });
                break;
            }
            case 'f':
            {
                //"%f": Microseconds (000000..999999)
                parsers.emplace_back([](MyDateTimeParser::Context & ctx, MyTimeBase & time) -> bool {
                    auto [step, ms] = parseNDigits(ctx.view, ctx.pos, 6);
                    // Empty string is a valid input
                    if (step == 0)
                    {
                        time.micro_second = 0;
                        return true;
                    }
                    // The suffix '0' can be ignored.
                    // "9" means 900000
                    for (size_t i = step; i < 6; i++)
                    {
                        ms *= 10;
                    }
                    time.micro_second = ms;
                    ctx.pos += step;
                    return true;
                });
                break;
            }
            case 'k':
                //"%k": Hour (0..23)
                [[fallthrough]];
            case 'H':
            {
                //"%H": Hour (00..23)
                parsers.emplace_back([](MyDateTimeParser::Context & ctx, MyTimeBase & time) -> bool {
                    auto [step, hour] = parseNDigits(ctx.view, ctx.pos, 2);
                    if (step == 0 || hour > 23)
                        return false;
                    ctx.state |= MyDateTimeParser::Context::ST_HOUR_0_23;
                    time.hour = hour;
                    ctx.pos += step;
                    return true;
                });
                break;
            }
            case 'l':
                //"%l": Hour (1..12)
                [[fallthrough]];
            case 'I':
                //"%I": Hour (01..12)
                [[fallthrough]];
            case 'h':
            {
                //"%h": Hour (01..12)
                parsers.emplace_back([](MyDateTimeParser::Context & ctx, MyTimeBase & time) -> bool {
                    auto [step, hour] = parseNDigits(ctx.view, ctx.pos, 2);
                    if (step == 0 || hour <= 0 || hour > 12)
                        return false;
                    ctx.state |= MyDateTimeParser::Context::ST_HOUR_1_12;
                    time.hour = hour;
                    ctx.pos += step;
                    return true;
                });
                break;
            }
            case 'i':
            {
                //"%i": Minutes, numeric (00..59)
                parsers.emplace_back([](MyDateTimeParser::Context & ctx, MyTimeBase & time) -> bool {
                    auto [step, num] = parseNDigits(ctx.view, ctx.pos, 2);
                    if (step == 0 || num > 59)
                        return false;
                    time.minute = num;
                    ctx.pos += step;
                    return true;
                });
                break;
            }
            case 'j':
            {
                //"%j": Day of year (001..366)
                parsers.emplace_back([](MyDateTimeParser::Context & ctx, MyTimeBase &) -> bool {
                    auto [step, num] = parseNDigits(ctx.view, ctx.pos, 3);
                    if (step == 0 || num == 0 || num > 366)
                        return false;
                    ctx.state |= MyDateTimeParser::Context::ST_DAY_OF_YEAR;
                    ctx.day_of_year = num;
                    ctx.pos += step;
                    return true;
                });
                break;
            }
            case 'M':
            {
                //"%M": Month name (January..December)
                parsers.emplace_back([](MyDateTimeParser::Context & ctx, MyTimeBase & time) -> bool {
                    auto v = removePrefix(ctx.view, ctx.pos);
                    size_t step = 0;
                    for (size_t p = 0; p < 12; p++)
                    {
                        if (startsWithCI(v, month_names[p]))
                        {
                            time.month = p + 1;
                            step = month_names[p].size();
                            break;
                        }
                    }
                    if (step == 0)
                        return false;
                    ctx.pos += step;
                    return true;
                });
                break;
            }
            case 'S':
                //"%S": Seconds (00..59)
                [[fallthrough]];
            case 's':
            {
                //"%s": Seconds (00..59)
                parsers.emplace_back([](MyDateTimeParser::Context & ctx, MyTimeBase & time) -> bool {
                    auto [step, second] = parseNDigits(ctx.view, ctx.pos, 2);
                    if (step == 0 || second > 59)
                        return false;
                    time.second = second;
                    ctx.pos += step;
                    return true;
                });
                break;
            }
            case 'p':
            {
                //"%p": AM or PM
                parsers.emplace_back([](MyDateTimeParser::Context & ctx, MyTimeBase &) -> bool {
                    // Check the offset that will visit
                    if (ctx.view.size - ctx.pos < 2)
                        return false;

                    int meridiem = 0; // 0 - invalid, 1 - am, 2 - pm
                    if (toLowerIfAlphaASCII(ctx.view.data[ctx.pos]) == 'a')
                        meridiem = 1;
                    else if (toLowerIfAlphaASCII(ctx.view.data[ctx.pos]) == 'p')
                        meridiem = 2;

                    if (toLowerIfAlphaASCII(ctx.view.data[ctx.pos + 1]) != 'm')
                        meridiem = 0;

                    if (meridiem == 0)
                        return false;

                    ctx.state |= MyDateTimeParser::Context::ST_MERIDIEM;
                    ctx.meridiem = meridiem;
                    ctx.pos += 2;
                    return true;
                });
                break;
            }
            case 'r':
            {
                //"%r": Time, 12-hour (hh:mm:ss followed by AM or PM)
                parsers.emplace_back(parseTime12Hour);
                break;
            }
            case 'T':
            {
                //"%T": Time, 24-hour (hh:mm:ss)
                parsers.emplace_back(parseTime24Hour);
                break;
            }
            case 'Y':
            {
                //"%Y": Year, numeric, four digits
                parsers.emplace_back([](MyDateTimeParser::Context & ctx, MyTimeBase & time) -> bool {
                    auto [step, year] = parseYearNDigits(ctx.view, ctx.pos, 4);
                    if (step == 0)
                        return false;
                    time.year = year;
                    ctx.pos += step;
                    return true;
                });
                break;
            }
            case 'y':
            {
                //"%y": Year, numeric, two digits. Deprecated since MySQL 5.7.5
                parsers.emplace_back([](MyDateTimeParser::Context & ctx, MyTimeBase & time) -> bool {
                    auto [step, year] = parseYearNDigits(ctx.view, ctx.pos, 2);
                    if (step == 0)
                        return false;
                    time.year = year;
                    ctx.pos += step;
                    return true;
                });
                break;
            }
            case '#':
            {
                //"%#": Skip all numbers
                parsers.emplace_back([](MyDateTimeParser::Context & ctx, MyTimeBase &) -> bool {
                    // TODO: Does ASCII numeric the same with unicode numeric?
                    size_t temp_pos = ctx.pos;
                    while (temp_pos < ctx.view.size && isNumericASCII(ctx.view.data[temp_pos]))
                        temp_pos++;
                    ctx.pos = temp_pos;
                    return true;
                });
                break;
            }
            case '.':
            {
                //"%.": Skip all punctation characters
                parsers.emplace_back([](MyDateTimeParser::Context & ctx, MyTimeBase &) -> bool {
                    // TODO: Does ASCII punctuation the same with unicode punctuation?
                    size_t temp_pos = ctx.pos;
                    while (temp_pos < ctx.view.size && isPunctuation(ctx.view.data[temp_pos]))
                        temp_pos++;
                    ctx.pos = temp_pos;
                    return true;
                });
                break;
            }
            case '@':
            {
                //"%@": Skip all alpha characters
                parsers.emplace_back([](MyDateTimeParser::Context & ctx, MyTimeBase &) -> bool {
                    // TODO: Does ASCII alpha the same with unicode alpha?
                    size_t temp_pos = ctx.pos;
                    while (temp_pos < ctx.view.size && isAlphaASCII(ctx.view.data[temp_pos]))
                        temp_pos++;
                    ctx.pos = temp_pos;
                    return true;
                });
                break;
            }
            case '%':
            {
                //"%%": A literal % character
                parsers.emplace_back([](MyDateTimeParser::Context & ctx, MyTimeBase &) -> bool {
#if 0
                        if (ctx.view.data[ctx.pos] != '%')
                            return false;
                        ctx.pos++;
                        return true;
#else
                    // FIXME: Ignored by now, both tidb 5.0.0 and mariadb 10.3.14 can not handle it
                    std::ignore = ctx;
                    return false;
#endif
                });
                break;
            }
            default:
                throw Exception(
                    "Unknown date format pattern, [format=" + format + "] [pattern=" + x + "] [pos=" + DB::toString(format_pos) + "]",
                    ErrorCodes::BAD_ARGUMENTS);
            }
            // end the state of pattern match
            in_pattern_match = false;
            // move format_pos forward
            format_pos++;
            continue;
        }

        if (x == '%')
        {
            in_pattern_match = true;
            // move format_pos forward
            format_pos++;
        }
        else
        {
            // Ignore whitespace for literal forwarding (TODO: handle unicode space?)
            while (format_pos < format.size() && isWhitespaceASCII(format[format_pos]))
                format_pos++;
            // Move forward ctx.view with a sequence of literal `format[format_pos:span_end]`
            size_t span_end = format_pos;
            while (span_end < format.size() && format[span_end] != '%' && !isWhitespaceASCII(format[span_end]))
                ++span_end;
            const size_t span_size = span_end - format_pos;
            if (span_size > 0)
            {
                StringRef format_view{format.data() + format_pos, span_size};
                parsers.emplace_back([format_view](MyDateTimeParser::Context & ctx, MyTimeBase &) {
                    assert(format_view.size > 0);
                    if (format_view.size == 1)
                    {
                        // Shortcut for only 1 char
                        if (ctx.view.data[ctx.pos] != format_view.data[0])
                            return false;
                        ctx.pos += 1;
                        return true;
                    }
                    // Try best to match input as most literal as possible
                    auto v = removePrefix(ctx.view, ctx.pos);
                    size_t v_step = 0;
                    for (size_t format_step = 0; format_step < format_view.size; ++format_step)
                    {
                        // Ignore prefix whitespace for input
                        while (v_step < v.size && isWhitespaceASCII(v.data[v_step]))
                            ++v_step;
                        if (v_step == v.size) // To the end
                            break;
                        // Try to match literal
                        if (v.data[v_step] != format_view.data[format_step])
                            return false;
                        ++v_step;
                    }
                    ctx.pos += v_step;
                    return true;
                });
            }
            // move format_pos forward
            format_pos = span_end;
        }
    }
}

bool mysqlTimeFix(const MyDateTimeParser::Context & ctx, MyTimeBase & my_time)
{
    // TODO: Implement the function that converts day of year to yy:mm:dd
    if (ctx.state & MyDateTimeParser::Context::ST_DAY_OF_YEAR)
    {
        // %j Day of year (001..366) set
        throw Exception("%j set, parsing day of year is not implemented", ErrorCodes::NOT_IMPLEMENTED);
    }

    if (ctx.state & MyDateTimeParser::Context::ST_MERIDIEM)
    {
        // %H (00..23) set, should not set AM/PM
        if (ctx.state & MyDateTimeParser::Context::ST_HOUR_0_23)
            return false;
        if (my_time.hour == 0)
            return false;
        if (my_time.hour == 12)
        {
            // 12 is a special hour.
            if (ctx.meridiem == 1) // AM
                my_time.hour = 0;
            else if (ctx.meridiem == 2) // PM
                my_time.hour = 12;
            return true;
        }
        if (ctx.meridiem == 2) // PM
            my_time.hour += 12;
    }
    else
    {
        // %h (01..12) set
        if ((ctx.state & MyDateTimeParser::Context::ST_HOUR_1_12) && my_time.hour == 12)
            my_time.hour = 0; // why?
    }
    return true;
}

std::optional<UInt64> MyDateTimeParser::parseAsPackedUInt(const StringRef & str_view) const
{
    MyTimeBase my_time{0, 0, 0, 0, 0, 0, 0};
    MyDateTimeParser::Context ctx(str_view);

    // TODO: can we return warnings to TiDB?
    for (const auto & f : parsers)
    {
        // Ignore all prefix white spaces before each pattern match (TODO: handle unicode space?)
        while (ctx.pos < str_view.size && isWhitespaceASCII(str_view.data[ctx.pos]))
            ctx.pos++;
        // To the end of input, exit (successfully) even if there is more patterns to match
        if (ctx.pos == ctx.view.size)
            break;

        if (!f(ctx, my_time))
        {
#ifndef NDEBUG
            LOG_TRACE(&Poco::Logger::get("MyDateTimeParser"),
                      "parse error, [str=" << ctx.view.toString() << "] [format=" << format << "] [parse_pos=" << ctx.pos << "]");
#endif
            return std::nullopt;
        }

        // `ctx.pos` > `ctx.view.size` after callback, must be something wrong
        if (unlikely(ctx.pos > ctx.view.size))
        {
            throw Exception(String(__PRETTY_FUNCTION__) + ": parse error, pos overflow. [str=" + ctx.view.toString() + "] [format=" + format
                            + "] [parse_pos=" + DB::toString(ctx.pos) + "] [size=" + DB::toString(ctx.view.size) + "]");
        }
    }
    // Extra characters at the end of date are ignored, but a warning should be reported at this case
    // if (ctx.pos < ctx.view.size) {}

    // Handle the var in `ctx`
    if (!mysqlTimeFix(ctx, my_time))
        return std::nullopt;

    return my_time.toPackedUInt();
}

} // namespace DB<|MERGE_RESOLUTION|>--- conflicted
+++ resolved
@@ -550,11 +550,7 @@
 
     bool truncated_or_incorrect = false;
 
-<<<<<<< HEAD
-    // noAbsorb tests if can absorb FSP or TZ
-=======
     // no_absorb tests if can absorb FSP or TZ
->>>>>>> 84dd45d4
     auto no_absorb = [](const std::vector<String> & seps) {
         // if we have more than 5 parts (i.e. 6), the tailing part can't be absorbed
         // or if we only have 1 part, but its length is longer than 4, then it is at least YYMMD, in this case, FSP can
@@ -601,91 +597,59 @@
         {
         case 14: // YYYYMMDDHHMMSS
         {
-<<<<<<< HEAD
             int ret = std::sscanf(seps[0].c_str(), "%4d%2d%2d%2d%2d%2d", &year, &month, &day, &hour, &minute, &second);//NOLINT(cert-err34-c): check conversion error manually
             truncated_or_incorrect = (ret != 6);
-=======
-            std::sscanf(seps[0].c_str(), "%4d%2d%2d%2d%2d%2d", &year, &month, &day, &hour, &minute, &second); //NOLINT
->>>>>>> 84dd45d4
             hhmmss = true;
             break;
         }
         case 12: // YYMMDDHHMMSS
         {
-<<<<<<< HEAD
             int ret = std::sscanf(seps[0].c_str(), "%2d%2d%2d%2d%2d%2d", &year, &month, &day, &hour, &minute, &second);//NOLINT(cert-err34-c): check conversion error manually
             truncated_or_incorrect = (ret != 6);
-=======
-            std::sscanf(seps[0].c_str(), "%2d%2d%2d%2d%2d%2d", &year, &month, &day, &hour, &minute, &second); //NOLINT
->>>>>>> 84dd45d4
             year = adjustYear(year);
             hhmmss = true;
             break;
         }
         case 11: // YYMMDDHHMMS
         {
-<<<<<<< HEAD
             int ret = std::sscanf(seps[0].c_str(), "%2d%2d%2d%2d%2d%1d", &year, &month, &day, &hour, &minute, &second);//NOLINT(cert-err34-c): check conversion error manually
             truncated_or_incorrect = (ret != 6);
-=======
-            std::sscanf(seps[0].c_str(), "%2d%2d%2d%2d%2d%1d", &year, &month, &day, &hour, &minute, &second); //NOLINT
->>>>>>> 84dd45d4
             year = adjustYear(year);
             hhmmss = true;
             break;
         }
         case 10: // YYMMDDHHMM
         {
-<<<<<<< HEAD
             int ret = std::sscanf(seps[0].c_str(), "%2d%2d%2d%2d%2d", &year, &month, &day, &hour, &minute);//NOLINT(cert-err34-c): check conversion error manually
             truncated_or_incorrect = (ret != 5);
-=======
-            std::sscanf(seps[0].c_str(), "%2d%2d%2d%2d%2d", &year, &month, &day, &hour, &minute); //NOLINT
->>>>>>> 84dd45d4
             year = adjustYear(year);
             break;
         }
         case 9: // YYMMDDHHM
         {
-<<<<<<< HEAD
             int ret = std::sscanf(seps[0].c_str(), "%2d%2d%2d%2d%1d", &year, &month, &day, &hour, &minute);//NOLINT(cert-err34-c): check conversion error manually
             truncated_or_incorrect = (ret != 5);
-=======
-            std::sscanf(seps[0].c_str(), "%2d%2d%2d%2d%1d", &year, &month, &day, &hour, &minute); //NOLINT
->>>>>>> 84dd45d4
             year = adjustYear(year);
             break;
         }
         case 8: // YYYYMMDD
         {
-<<<<<<< HEAD
             int ret = std::sscanf(seps[0].c_str(), "%4d%2d%2d", &year, &month, &day);//NOLINT(cert-err34-c): check conversion error manually
             truncated_or_incorrect = (ret != 3);
-=======
-            std::sscanf(seps[0].c_str(), "%4d%2d%2d", &year, &month, &day); //NOLINT
->>>>>>> 84dd45d4
             break;
         }
         case 7: // YYMMDDH
         {
-<<<<<<< HEAD
             int ret = std::sscanf(seps[0].c_str(), "%2d%2d%2d%1d", &year, &month, &day, &hour);//NOLINT(cert-err34-c): check conversion error manually
             truncated_or_incorrect = (ret != 4);
-=======
-            std::sscanf(seps[0].c_str(), "%2d%2d%2d%1d", &year, &month, &day, &hour); //NOLINT
->>>>>>> 84dd45d4
             year = adjustYear(year);
             break;
         }
         case 6: // YYMMDD
         case 5: // YYMMD
         {
-<<<<<<< HEAD
             int ret = std::sscanf(seps[0].c_str(), "%2d%2d%2d", &year, &month, &day);//NOLINT(cert-err34-c): check conversion error manually
             truncated_or_incorrect = (ret != 3);
-=======
-            std::sscanf(seps[0].c_str(), "%2d%2d%2d", &year, &month, &day); //NOLINT
->>>>>>> 84dd45d4
             year = adjustYear(year);
             break;
         }
@@ -710,33 +674,21 @@
             case 1:
             case 2:
             {
-<<<<<<< HEAD
                 ret = std::sscanf(frac_str.c_str(), "%2d ", &hour);//NOLINT(cert-err34-c): check conversion error manually
                 truncated_or_incorrect = (ret != 1);
-=======
-                ret = std::sscanf(frac_str.c_str(), "%2d ", &hour); //NOLINT
->>>>>>> 84dd45d4
                 break;
             }
             case 3:
             case 4:
             {
-<<<<<<< HEAD
                 ret = std::sscanf(frac_str.c_str(), "%2d%2d ", &hour, &minute);//NOLINT(cert-err34-c): check conversion error manually
                 truncated_or_incorrect = (ret != 2);
-=======
-                ret = std::sscanf(frac_str.c_str(), "%2d%2d ", &hour, &minute); //NOLINT
->>>>>>> 84dd45d4
                 break;
             }
             default:
             {
-<<<<<<< HEAD
                 ret = std::sscanf(frac_str.c_str(), "%2d%2d%2d ", &hour, &minute, &second);//NOLINT(cert-err34-c): check conversion error manually
                 truncated_or_incorrect = (ret != 3);
-=======
-                ret = std::sscanf(frac_str.c_str(), "%2d%2d%2d ", &hour, &minute, &second); //NOLINT
->>>>>>> 84dd45d4
                 break;
             }
             }
@@ -1128,7 +1080,7 @@
         static auto is_leap_year = [](UInt16 _year) {
             return ((_year % 4 == 0) && (_year % 100 != 0)) || (_year % 400 == 0);
         };
-        max_day = max_days_in_month[month - 1]; // NOLINT
+        max_day = max_days_in_month[month - 1];
         if (month == 2 && is_leap_year(year))
         {
             max_day = 29;
