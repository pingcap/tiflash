// Copyright 2022 PingCAP, Ltd.
//
// Licensed under the Apache License, Version 2.0 (the "License");
// you may not use this file except in compliance with the License.
// You may obtain a copy of the License at
//
//     http://www.apache.org/licenses/LICENSE-2.0
//
// Unless required by applicable law or agreed to in writing, software
// distributed under the License is distributed on an "AS IS" BASIS,
// WITHOUT WARRANTIES OR CONDITIONS OF ANY KIND, either express or implied.
// See the License for the specific language governing permissions and
// limitations under the License.

#include <Common/Exception.h>
#include <Common/OptimizedRegularExpression.h>
#include <Common/StringUtils/StringUtils.h>
#include <Common/UTF8Helpers.h>
#include <Poco/Exception.h>
#include <common/StringRef.h>
#include <common/defines.h>
#include <common/types.h>

#include <cstring>
#include <iostream>
<<<<<<< HEAD
#include <tuple>
=======
>>>>>>> d8c369cb
#include <optional>

#define MIN_LENGTH_FOR_STRSTR 3
#define MAX_SUBPATTERNS 5


template <bool thread_safe>
void OptimizedRegularExpressionImpl<thread_safe>::analyze(
    const std::string & regexp,
    std::string & required_substring,
    bool & is_trivial,
    bool & required_substring_is_prefix)
{
    /** The expression is trivial if all the metacharacters in it are escaped.
      * The non-alternative string is
      *  a string outside parentheses,
      *  in which all metacharacters are escaped,
      *  and also if there are no '|' outside the brackets,
      *  and also avoid substrings of the form `http://` or `www` and some other
      *   (this is the hack for typical use case in Yandex.Metrica).
      */
    const char * begin = regexp.data();
    const char * pos = begin;
    const char * end = regexp.data() + regexp.size();
    int depth = 0;
    is_trivial = true;
    required_substring_is_prefix = false;
    required_substring.clear();
    bool has_alternative_on_depth_0 = false;

    /// Substring with a position.
    using Substring = std::pair<std::string, size_t>;
    using Substrings = std::vector<Substring>;

    Substrings trivial_substrings(1);
    Substring * last_substring = &trivial_substrings.back();

    bool in_curly_braces = false;
    bool in_square_braces = false;

    while (pos != end)
    {
        switch (*pos)
        {
        case '\0':
            pos = end;
            break;

        case '\\':
        {
            ++pos;
            if (pos == end)
                break;

            switch (*pos)
            {
            case '|':
            case '(':
            case ')':
            case '^':
            case '$':
            case '.':
            case '[':
            case '?':
            case '*':
            case '+':
            case '{':
                if (depth == 0 && !in_curly_braces && !in_square_braces)
                {
                    if (last_substring->first.empty())
                        last_substring->second = pos - begin;
                    last_substring->first.push_back(*pos);
                }
                break;
            default:
                /// all other escape sequences are not supported
                is_trivial = false;
                if (!last_substring->first.empty())
                {
                    trivial_substrings.resize(trivial_substrings.size() + 1);
                    last_substring = &trivial_substrings.back();
                }
                break;
            }

            ++pos;
            break;
        }

        case '|':
            if (depth == 0)
                has_alternative_on_depth_0 = true;
            is_trivial = false;
            if (!in_square_braces && !last_substring->first.empty())
            {
                trivial_substrings.resize(trivial_substrings.size() + 1);
                last_substring = &trivial_substrings.back();
            }
            ++pos;
            break;

        case '(':
            if (!in_square_braces)
            {
                ++depth;
                is_trivial = false;
                if (!last_substring->first.empty())
                {
                    trivial_substrings.resize(trivial_substrings.size() + 1);
                    last_substring = &trivial_substrings.back();
                }
            }
            ++pos;
            break;

        case '[':
            in_square_braces = true;
            ++depth;
            is_trivial = false;
            if (!last_substring->first.empty())
            {
                trivial_substrings.resize(trivial_substrings.size() + 1);
                last_substring = &trivial_substrings.back();
            }
            ++pos;
            break;

        case ']':
            if (!in_square_braces)
                goto ordinary;

            in_square_braces = false;
            --depth;
            is_trivial = false;
            if (!last_substring->first.empty())
            {
                trivial_substrings.resize(trivial_substrings.size() + 1);
                last_substring = &trivial_substrings.back();
            }
            ++pos;
            break;

        case ')':
            if (!in_square_braces)
            {
                --depth;
                is_trivial = false;
                if (!last_substring->first.empty())
                {
                    trivial_substrings.resize(trivial_substrings.size() + 1);
                    last_substring = &trivial_substrings.back();
                }
            }
            ++pos;
            break;

        case '^':
        case '$':
        case '.':
        case '+':
            is_trivial = false;
            if (!last_substring->first.empty() && !in_square_braces)
            {
                trivial_substrings.resize(trivial_substrings.size() + 1);
                last_substring = &trivial_substrings.back();
            }
            ++pos;
            break;

        /// Quantifiers that allow a zero number of occurences.
        case '{':
            in_curly_braces = true;
            [[fallthrough]];
        case '?':
            [[fallthrough]];
        case '*':
            is_trivial = false;
            if (!last_substring->first.empty() && !in_square_braces)
            {
                last_substring->first.resize(last_substring->first.size() - 1);
                trivial_substrings.resize(trivial_substrings.size() + 1);
                last_substring = &trivial_substrings.back();
            }
            ++pos;
            break;

        case '}':
            if (!in_curly_braces)
                goto ordinary;

            in_curly_braces = false;
            ++pos;
            break;

        ordinary: /// Normal, not escaped symbol.
            [[fallthrough]];
        default:
            if (depth == 0 && !in_curly_braces && !in_square_braces)
            {
                if (last_substring->first.empty())
                    last_substring->second = pos - begin;
                last_substring->first.push_back(*pos);
            }
            ++pos;
            break;
        }
    }

    if (last_substring && last_substring->first.empty())
        trivial_substrings.pop_back();

    if (!is_trivial)
    {
        if (!has_alternative_on_depth_0)
        {
            /** We choose the non-alternative substring of the maximum length, among the prefixes,
              *  or a non-alternative substring of maximum length.
              */
            size_t max_length = 0;
            Substrings::const_iterator candidate_it = trivial_substrings.begin();
            for (Substrings::const_iterator it = trivial_substrings.begin(); it != trivial_substrings.end(); ++it)
            {
                if (((it->second == 0 && candidate_it->second != 0)
                     || ((it->second == 0) == (candidate_it->second == 0) && it->first.size() > max_length))
                    /// Tuning for typical usage domain
                    && (it->first.size() > strlen("://") || strncmp(it->first.data(), "://", strlen("://")))
                    && (it->first.size() > strlen("http://") || strncmp(it->first.data(), "http", strlen("http")))
                    && (it->first.size() > strlen("www.") || strncmp(it->first.data(), "www", strlen("www")))
                    && (it->first.size() > strlen("Windows ") || strncmp(it->first.data(), "Windows ", strlen("Windows "))))
                {
                    max_length = it->first.size();
                    candidate_it = it;
                }
            }

            if (max_length >= MIN_LENGTH_FOR_STRSTR)
            {
                required_substring = candidate_it->first;
                required_substring_is_prefix = candidate_it->second == 0;
            }
        }
    }
    else if (!trivial_substrings.empty())
    {
        required_substring = trivial_substrings.front().first;
        required_substring_is_prefix = trivial_substrings.front().second == 0;
    }

    /*    std::cerr
        << "regexp: " << regexp
        << ", is_trivial: " << is_trivial
        << ", required_substring: " << required_substring
        << ", required_substring_is_prefix: " << required_substring_is_prefix
        << std::endl;*/
}


template <bool thread_safe>
OptimizedRegularExpressionImpl<thread_safe>::OptimizedRegularExpressionImpl(const std::string & regexp_, int options)
{
    if (options & RE_NO_OPTIMIZE)
    {
        /// query from TiDB, currently, since analyze does not handle all the cases, skip the optimization
        /// to avoid im-compatible issues
        is_trivial = false;
        required_substring.clear();
        required_substring_is_prefix = false;
    }
    else
    {
        analyze(regexp_, required_substring, is_trivial, required_substring_is_prefix);
    }

    /// Just four following options are supported
    if (options & (~(RE_CASELESS | RE_NO_CAPTURE | RE_DOT_NL | RE_NO_OPTIMIZE)))
        throw Poco::Exception("OptimizedRegularExpression: Unsupported option.");

    is_case_insensitive = options & RE_CASELESS;
    bool is_no_capture = options & RE_NO_CAPTURE;
    bool is_dot_nl = options & RE_DOT_NL;

    number_of_subpatterns = 0;
    if (!is_trivial)
    {
        /// Compile the re2 regular expression.
        typename RegexType::Options options;

        if (is_case_insensitive)
            options.set_case_sensitive(false);

        if (is_dot_nl)
            options.set_dot_nl(true);

        re2 = std::make_unique<RegexType>(regexp_, options);
        if (!re2->ok())
            throw Poco::Exception("OptimizedRegularExpression: cannot compile re2: " + regexp_ + ", error: " + re2->error());

        if (!is_no_capture)
        {
            number_of_subpatterns = re2->NumberOfCapturingGroups();
            if (number_of_subpatterns > MAX_SUBPATTERNS)
                throw Poco::Exception("OptimizedRegularExpression: too many subpatterns in regexp: " + regexp_);
        }
    }
}


template <bool thread_safe>
bool OptimizedRegularExpressionImpl<thread_safe>::match(const char * subject, size_t subject_size) const
{
    if (is_trivial)
    {
        if (is_case_insensitive)
            return nullptr != strcasestr(subject, required_substring.data());
        else
            return nullptr != strstr(subject, required_substring.data());
    }
    else
    {
        if (!required_substring.empty())
        {
            const char * pos;
            if (is_case_insensitive)
                pos = strcasestr(subject, required_substring.data());
            else
                pos = strstr(subject, required_substring.data());

            if (nullptr == pos)
                return false;
        }

        return re2->Match(StringPieceType(subject, subject_size), 0, subject_size, RegexType::UNANCHORED, nullptr, 0);
    }
}


template <bool thread_safe>
bool OptimizedRegularExpressionImpl<thread_safe>::match(const char * subject, size_t subject_size, Match & match) const
{
    if (is_trivial)
    {
        const char * pos;
        if (is_case_insensitive)
            pos = strcasestr(subject, required_substring.data());
        else
            pos = strstr(subject, required_substring.data());

        if (pos == nullptr)
            return false;
        else
        {
            match.offset = pos - subject;
            match.length = required_substring.size();
            return true;
        }
    }
    else
    {
        if (!required_substring.empty())
        {
            const char * pos;
            if (is_case_insensitive)
                pos = strcasestr(subject, required_substring.data());
            else
                pos = strstr(subject, required_substring.data());

            if (nullptr == pos)
                return false;
        }

        StringPieceType piece;

        if (!RegexType::PartialMatch(StringPieceType(subject, subject_size), *re2, &piece))
            return false;
        else
        {
            match.offset = piece.data() - subject;
            match.length = piece.length();
            return true;
        }
    }
}


template <bool thread_safe>
unsigned OptimizedRegularExpressionImpl<thread_safe>::match(const char * subject, size_t subject_size, MatchVec & matches, unsigned limit) const
{
    matches.clear();

    if (limit == 0)
        return 0;

    if (limit > number_of_subpatterns + 1)
        limit = number_of_subpatterns + 1;

    if (is_trivial)
    {
        const char * pos;
        if (is_case_insensitive)
            pos = strcasestr(subject, required_substring.data());
        else
            pos = strstr(subject, required_substring.data());

        if (pos == nullptr)
            return 0;
        else
        {
            Match match;
            match.offset = pos - subject;
            match.length = required_substring.size();
            matches.push_back(match);
            return 1;
        }
    }
    else
    {
        if (!required_substring.empty())
        {
            const char * pos;
            if (is_case_insensitive)
                pos = strcasestr(subject, required_substring.data());
            else
                pos = strstr(subject, required_substring.data());

            if (nullptr == pos)
                return 0;
        }

        StringPieceType pieces[MAX_SUBPATTERNS];

        if (!re2->Match(StringPieceType(subject, subject_size), 0, subject_size, RegexType::UNANCHORED, pieces, limit))
            return 0;
        else
        {
            matches.resize(limit);
            for (size_t i = 0; i < limit; ++i)
            {
                if (pieces[i] != nullptr)
                {
                    matches[i].offset = pieces[i].data() - subject;
                    matches[i].length = pieces[i].length();
                }
                else
                {
                    matches[i].offset = std::string::npos;
                    matches[i].length = 0;
                }
            }
            return limit;
        }
    }
}

template <bool thread_safe>
Int64 OptimizedRegularExpressionImpl<thread_safe>::processInstrEmptyStringExpr(const char * expr, size_t expr_size, size_t pos, Int64 occur)
{
    if (occur != 1)
        return 0;

    StringPieceType expr_sp(expr, expr_size);
    return RegexType::FindAndConsume(&expr_sp, *re2) ? pos : 0;
}

template <bool thread_safe>
std::optional<StringRef> OptimizedRegularExpressionImpl<thread_safe>::processSubstrEmptyStringExpr(const char * expr, size_t expr_size, size_t byte_pos, Int64 occur)
{
    if (occur != 1 || byte_pos != 1)
        return std::nullopt;

    StringPieceType expr_sp(expr, expr_size);
    StringPieceType matched_str;
    if (!RegexType::FindAndConsume(&expr_sp, *re2, &matched_str))
        return std::nullopt;

    return std::optional<StringRef>(StringRef(matched_str.data(), matched_str.size()));
}

<<<<<<< HEAD
template <bool thread_safe>
void OptimizedRegularExpressionImpl<thread_safe>::processReplaceEmptyStringExpr(const char * subject, size_t subject_size, DB::ColumnString::Chars_t & res_data, DB::ColumnString::Offset & res_offset, const StringRef & repl, Int64 byte_pos, Int64 occur)
{
    if (occur > 1 || byte_pos != 1)
    {
        res_data.resize(res_data.size() + 1);
        res_data[res_offset++] = '\0';
        return;
    }

    StringPieceType expr_sp(subject, subject_size);
    StringPieceType matched_str;
    bool success = RegexType::FindAndConsume(&expr_sp, *re2, &matched_str);
    if (!success)
    {
        res_data.resize(res_data.size() + 1);
    }
    else
    {
        res_data.resize(res_data.size() + repl.size + 1);
        memcpy(&res_data[res_offset], repl.data, repl.size);
        res_offset += repl.size;
    }

    res_data[res_offset++] = '\0';
}

static inline void checkArgsInstr(Int64 utf8_total_len, size_t subject_size, Int64 pos, Int64 ret_op)
=======
static inline void checkInstrArgs(Int64 utf8_total_len, size_t subject_size, Int64 pos, Int64 ret_op)
>>>>>>> d8c369cb
{
    RUNTIME_CHECK_MSG(!(ret_op != 0 && ret_op != 1), "Incorrect argument to regexp function: return_option must be 1 or 0");
    RUNTIME_CHECK_MSG(!(pos <= 0 || (pos > utf8_total_len && subject_size != 0)), "Index out of bounds in regular function.");
}

<<<<<<< HEAD
static inline void checkArgPos(Int64 utf8_total_len, size_t subject_size, Int64 pos)
=======
static inline void checkSubstrArgs(Int64 utf8_total_len, size_t subject_size, Int64 pos)
>>>>>>> d8c369cb
{
    RUNTIME_CHECK_MSG(!(pos <= 0 || (pos > utf8_total_len && subject_size != 0)), "Index out of bounds in regular function.");
}

<<<<<<< HEAD
static inline void checkArgsSubstr(Int64 utf8_total_len, size_t subject_size, Int64 pos)
{
    checkArgPos(utf8_total_len, subject_size, pos);
}

static inline void checkArgsReplace(Int64 utf8_total_len, size_t subject_size, Int64 pos)
{
    checkArgPos(utf8_total_len, subject_size, pos);
}

static inline void makeOccurValid(Int64 & occur)
{
    occur = occur < 1 ? 1 : occur;
}

static inline void makeReplaceOccurValid(Int64 & occur)
{
    occur = occur < 0 ? 1 : occur;
=======
static inline void makeOccurValid(Int64 & occur)
{
    occur = occur < 1 ? 1 : occur;
>>>>>>> d8c369cb
}

template <bool thread_safe>
Int64 OptimizedRegularExpressionImpl<thread_safe>::instrImpl(const char * subject, size_t subject_size, Int64 byte_pos, Int64 occur, Int64 ret_op)
{
    size_t byte_offset = byte_pos - 1; // This is a offset for bytes, not utf8
    const char * expr = subject + byte_offset; // expr is the string actually passed into regexp to be matched
    size_t expr_size = subject_size - byte_offset;

    StringPieceType expr_sp(expr, expr_size);
    StringPieceType matched_str;

    while (occur > 0)
    {
        if (!RegexType::FindAndConsume(&expr_sp, *re2, &matched_str))
            return 0;

        --occur;
    }

    byte_offset = matched_str.data() - subject;
    return ret_op == 0 ? DB::UTF8::bytePos2Utf8Pos(reinterpret_cast<const UInt8 *>(subject), byte_offset + 1) : DB::UTF8::bytePos2Utf8Pos(reinterpret_cast<const UInt8 *>(subject), byte_offset + matched_str.size() + 1);
}

template <bool thread_safe>
std::optional<StringRef> OptimizedRegularExpressionImpl<thread_safe>::substrImpl(const char * subject, size_t subject_size, Int64 byte_pos, Int64 occur)
{
    size_t byte_offset = byte_pos - 1; // This is a offset for bytes, not utf8
    const char * expr = subject + byte_offset; // expr is the string actually passed into regexp to be matched
    size_t expr_size = subject_size - byte_offset;

    StringPieceType expr_sp(expr, expr_size);
    StringPieceType matched_str;
    while (occur > 0)
    {
        if (!RegexType::FindAndConsume(&expr_sp, *re2, &matched_str))
            return std::nullopt;

        --occur;
    }

    return std::optional<StringRef>(StringRef(matched_str.data(), matched_str.size()));
}

template <bool thread_safe>
<<<<<<< HEAD
void OptimizedRegularExpressionImpl<thread_safe>::replaceAllImpl(const char * subject, size_t subject_size, DB::ColumnString::Chars_t & res_data, DB::ColumnString::Offset & res_offset, const StringRef & repl, Int64 byte_pos)
{
    size_t byte_offset = byte_pos - 1; // This is a offset for bytes, not utf8
    StringPieceType expr_sp(subject + byte_offset, subject_size - byte_offset);
    StringPieceType matched_str;
    size_t prior_offset = 0;

    while (true)
    {
        bool success = RegexType::FindAndConsume(&expr_sp, *re2, &matched_str);
        if (!success)
            break;

        auto skipped_byte_size = reinterpret_cast<Int64>(matched_str.data() - (subject + prior_offset));
        res_data.resize(res_data.size() + skipped_byte_size);
        memcpy(&res_data[res_offset], subject + prior_offset, skipped_byte_size); // copy the skipped bytes
        res_offset += skipped_byte_size;

        res_data.resize(res_data.size() + repl.size);
        memcpy(&res_data[res_offset], repl.data, repl.size); // replace the matched string
        res_offset += repl.size;

        prior_offset = expr_sp.data() - subject;
    }

    size_t suffix_byte_size = subject_size - prior_offset;
    res_data.resize(res_data.size() + suffix_byte_size + 1);
    memcpy(&res_data[res_offset], subject + prior_offset, suffix_byte_size); // Copy suffix string
    res_offset += suffix_byte_size;
    res_data[res_offset++] = 0;
}

template <bool thread_safe>
void OptimizedRegularExpressionImpl<thread_safe>::replaceOneImpl(const char * subject, size_t subject_size, DB::ColumnString::Chars_t & res_data, DB::ColumnString::Offset & res_offset, const StringRef & repl, Int64 byte_pos, Int64 occur)
{
    size_t byte_offset = byte_pos - 1; // This is a offset for bytes, not utf8
    StringPieceType expr_sp(subject + byte_offset, subject_size - byte_offset);
    StringPieceType matched_str;

    while (occur > 0)
    {
        bool success = RegexType::FindAndConsume(&expr_sp, *re2, &matched_str);
        if (!success)
        {
            res_data.resize(res_data.size() + subject_size);
            memcpy(&res_data[res_offset], subject, subject_size);
            res_offset += subject_size;
            res_data[res_offset++] = 0;
            return;
        }

        --occur;
    }

    auto prefix_byte_size = reinterpret_cast<Int64>(matched_str.data() - subject);
    res_data.resize(res_data.size() + prefix_byte_size);
    memcpy(&res_data[res_offset], subject, prefix_byte_size); // Copy prefix string
    res_offset += prefix_byte_size;

    res_data.resize(res_data.size() + repl.size);
    memcpy(&res_data[res_offset], repl.data, repl.size); // Replace the matched string
    res_offset += repl.size;

    const char * suffix_str = subject + prefix_byte_size + matched_str.size();
    size_t suffix_byte_size = subject_size - prefix_byte_size - matched_str.size();
    res_data.resize(res_data.size() + suffix_byte_size + 1);
    memcpy(&res_data[res_offset], suffix_str, suffix_byte_size); // Copy suffix string
    res_offset += suffix_byte_size;

    res_data[res_offset++] = 0;
}

template <bool thread_safe>
void OptimizedRegularExpressionImpl<thread_safe>::replaceImpl(const char * subject, size_t subject_size, DB::ColumnString::Chars_t & res_data, DB::ColumnString::Offset & res_offset, const StringRef & repl, Int64 byte_pos, Int64 occur)
{
    if (occur == 0)
        return replaceAllImpl(subject, subject_size, res_data, res_offset, repl, byte_pos);
    else
        return replaceOneImpl(subject, subject_size, res_data, res_offset, repl, byte_pos, occur);
}

template <bool thread_safe>
Int64 OptimizedRegularExpressionImpl<thread_safe>::instr(const char * subject, size_t subject_size, Int64 pos, Int64 occur, Int64 ret_op)
{
    Int64 utf8_total_len = DB::UTF8::countCodePoints(reinterpret_cast<const UInt8 *>(subject), subject_size);;
    checkArgsInstr(utf8_total_len, subject_size, pos, ret_op);
=======
Int64 OptimizedRegularExpressionImpl<thread_safe>::instr(const char * subject, size_t subject_size, Int64 pos, Int64 occur, Int64 ret_op)
{
    Int64 utf8_total_len = DB::UTF8::countCodePoints(reinterpret_cast<const UInt8 *>(subject), subject_size);
    ;
    checkInstrArgs(utf8_total_len, subject_size, pos, ret_op);
>>>>>>> d8c369cb
    makeOccurValid(occur);

    if (unlikely(subject_size == 0))
        return processInstrEmptyStringExpr(subject, subject_size, pos, occur);
<<<<<<< HEAD

    size_t byte_pos = DB::UTF8::utf8Pos2bytePos(reinterpret_cast<const UInt8 *>(subject), pos);
    return instrImpl(subject, subject_size, byte_pos, occur, ret_op);
}

=======

    size_t byte_pos = DB::UTF8::utf8Pos2bytePos(reinterpret_cast<const UInt8 *>(subject), pos);
    return instrImpl(subject, subject_size, byte_pos, occur, ret_op);
}

>>>>>>> d8c369cb
template <bool thread_safe>
std::optional<StringRef> OptimizedRegularExpressionImpl<thread_safe>::substr(const char * subject, size_t subject_size, Int64 pos, Int64 occur)
{
    Int64 utf8_total_len = DB::UTF8::countCodePoints(reinterpret_cast<const UInt8 *>(subject), subject_size);
<<<<<<< HEAD
    checkArgsSubstr(utf8_total_len, subject_size, pos);
=======
    checkSubstrArgs(utf8_total_len, subject_size, pos);
>>>>>>> d8c369cb
    makeOccurValid(occur);

    if (unlikely(subject_size == 0))
        return processSubstrEmptyStringExpr(subject, subject_size, pos, occur);
<<<<<<< HEAD

    size_t byte_pos = DB::UTF8::utf8Pos2bytePos(reinterpret_cast<const UInt8 *>(subject), pos);
    return substrImpl(subject, subject_size, byte_pos, occur);
}

template <bool thread_safe>
void OptimizedRegularExpressionImpl<thread_safe>::replace(
    const char * subject,
    size_t subject_size,
    DB::ColumnString::Chars_t & res_data,
    DB::ColumnString::Offset & res_offset,
    const StringRef & repl,
    Int64 pos,
    Int64 occur)
{
    Int64 utf8_total_len = DB::UTF8::countCodePoints(reinterpret_cast<const UInt8 *>(subject), subject_size);;
    checkArgsReplace(utf8_total_len, subject_size, pos);
    makeReplaceOccurValid(occur);

    if (unlikely(subject_size == 0))
    {
        processReplaceEmptyStringExpr(subject, subject_size, res_data, res_offset, repl, pos, occur);
        return;
    }

    size_t byte_pos = DB::UTF8::utf8Pos2bytePos(reinterpret_cast<const UInt8 *>(subject), pos);
    replaceImpl(subject, subject_size, res_data, res_offset, repl, byte_pos, occur);
=======

    size_t byte_pos = DB::UTF8::utf8Pos2bytePos(reinterpret_cast<const UInt8 *>(subject), pos);
    return substrImpl(subject, subject_size, byte_pos, occur);
>>>>>>> d8c369cb
}

#undef MIN_LENGTH_FOR_STRSTR
#undef MAX_SUBPATTERNS<|MERGE_RESOLUTION|>--- conflicted
+++ resolved
@@ -23,10 +23,6 @@
 
 #include <cstring>
 #include <iostream>
-<<<<<<< HEAD
-#include <tuple>
-=======
->>>>>>> d8c369cb
 #include <optional>
 
 #define MIN_LENGTH_FOR_STRSTR 3
@@ -504,7 +500,6 @@
     return std::optional<StringRef>(StringRef(matched_str.data(), matched_str.size()));
 }
 
-<<<<<<< HEAD
 template <bool thread_safe>
 void OptimizedRegularExpressionImpl<thread_safe>::processReplaceEmptyStringExpr(const char * subject, size_t subject_size, DB::ColumnString::Chars_t & res_data, DB::ColumnString::Offset & res_offset, const StringRef & repl, Int64 byte_pos, Int64 occur)
 {
@@ -532,49 +527,39 @@
     res_data[res_offset++] = '\0';
 }
 
-static inline void checkArgsInstr(Int64 utf8_total_len, size_t subject_size, Int64 pos, Int64 ret_op)
-=======
-static inline void checkInstrArgs(Int64 utf8_total_len, size_t subject_size, Int64 pos, Int64 ret_op)
->>>>>>> d8c369cb
+namespace FunctionsRegexp
+{
+inline void checkArgPos(Int64 utf8_total_len, size_t subject_size, Int64 pos)
+{
+    RUNTIME_CHECK_MSG(!(pos <= 0 || (pos > utf8_total_len && subject_size != 0)), "Index out of bounds in regular function.");
+}
+
+inline void checkArgsInstr(Int64 utf8_total_len, size_t subject_size, Int64 pos, Int64 ret_op)
 {
     RUNTIME_CHECK_MSG(!(ret_op != 0 && ret_op != 1), "Incorrect argument to regexp function: return_option must be 1 or 0");
-    RUNTIME_CHECK_MSG(!(pos <= 0 || (pos > utf8_total_len && subject_size != 0)), "Index out of bounds in regular function.");
-}
-
-<<<<<<< HEAD
-static inline void checkArgPos(Int64 utf8_total_len, size_t subject_size, Int64 pos)
-=======
-static inline void checkSubstrArgs(Int64 utf8_total_len, size_t subject_size, Int64 pos)
->>>>>>> d8c369cb
-{
-    RUNTIME_CHECK_MSG(!(pos <= 0 || (pos > utf8_total_len && subject_size != 0)), "Index out of bounds in regular function.");
-}
-
-<<<<<<< HEAD
-static inline void checkArgsSubstr(Int64 utf8_total_len, size_t subject_size, Int64 pos)
-{
     checkArgPos(utf8_total_len, subject_size, pos);
 }
 
-static inline void checkArgsReplace(Int64 utf8_total_len, size_t subject_size, Int64 pos)
+inline void checkArgsSubstr(Int64 utf8_total_len, size_t subject_size, Int64 pos)
 {
     checkArgPos(utf8_total_len, subject_size, pos);
 }
 
-static inline void makeOccurValid(Int64 & occur)
+inline void checkArgsReplace(Int64 utf8_total_len, size_t subject_size, Int64 pos)
+{
+    checkArgPos(utf8_total_len, subject_size, pos);
+}
+
+inline void makeOccurValid(Int64 & occur)
 {
     occur = occur < 1 ? 1 : occur;
 }
 
-static inline void makeReplaceOccurValid(Int64 & occur)
+inline void makeReplaceOccurValid(Int64 & occur)
 {
     occur = occur < 0 ? 1 : occur;
-=======
-static inline void makeOccurValid(Int64 & occur)
-{
-    occur = occur < 1 ? 1 : occur;
->>>>>>> d8c369cb
-}
+}
+} // namespace FunctionsRegexp
 
 template <bool thread_safe>
 Int64 OptimizedRegularExpressionImpl<thread_safe>::instrImpl(const char * subject, size_t subject_size, Int64 byte_pos, Int64 occur, Int64 ret_op)
@@ -619,7 +604,6 @@
 }
 
 template <bool thread_safe>
-<<<<<<< HEAD
 void OptimizedRegularExpressionImpl<thread_safe>::replaceAllImpl(const char * subject, size_t subject_size, DB::ColumnString::Chars_t & res_data, DB::ColumnString::Offset & res_offset, const StringRef & repl, Int64 byte_pos)
 {
     size_t byte_offset = byte_pos - 1; // This is a offset for bytes, not utf8
@@ -705,45 +689,25 @@
 Int64 OptimizedRegularExpressionImpl<thread_safe>::instr(const char * subject, size_t subject_size, Int64 pos, Int64 occur, Int64 ret_op)
 {
     Int64 utf8_total_len = DB::UTF8::countCodePoints(reinterpret_cast<const UInt8 *>(subject), subject_size);;
-    checkArgsInstr(utf8_total_len, subject_size, pos, ret_op);
-=======
-Int64 OptimizedRegularExpressionImpl<thread_safe>::instr(const char * subject, size_t subject_size, Int64 pos, Int64 occur, Int64 ret_op)
-{
-    Int64 utf8_total_len = DB::UTF8::countCodePoints(reinterpret_cast<const UInt8 *>(subject), subject_size);
-    ;
-    checkInstrArgs(utf8_total_len, subject_size, pos, ret_op);
->>>>>>> d8c369cb
-    makeOccurValid(occur);
+    FunctionsRegexp::checkArgsInstr(utf8_total_len, subject_size, pos, ret_op);
+    FunctionsRegexp::makeOccurValid(occur);
 
     if (unlikely(subject_size == 0))
         return processInstrEmptyStringExpr(subject, subject_size, pos, occur);
-<<<<<<< HEAD
 
     size_t byte_pos = DB::UTF8::utf8Pos2bytePos(reinterpret_cast<const UInt8 *>(subject), pos);
     return instrImpl(subject, subject_size, byte_pos, occur, ret_op);
 }
 
-=======
-
-    size_t byte_pos = DB::UTF8::utf8Pos2bytePos(reinterpret_cast<const UInt8 *>(subject), pos);
-    return instrImpl(subject, subject_size, byte_pos, occur, ret_op);
-}
-
->>>>>>> d8c369cb
 template <bool thread_safe>
 std::optional<StringRef> OptimizedRegularExpressionImpl<thread_safe>::substr(const char * subject, size_t subject_size, Int64 pos, Int64 occur)
 {
     Int64 utf8_total_len = DB::UTF8::countCodePoints(reinterpret_cast<const UInt8 *>(subject), subject_size);
-<<<<<<< HEAD
-    checkArgsSubstr(utf8_total_len, subject_size, pos);
-=======
-    checkSubstrArgs(utf8_total_len, subject_size, pos);
->>>>>>> d8c369cb
-    makeOccurValid(occur);
+    FunctionsRegexp::checkArgsSubstr(utf8_total_len, subject_size, pos);
+    FunctionsRegexp::makeOccurValid(occur);
 
     if (unlikely(subject_size == 0))
         return processSubstrEmptyStringExpr(subject, subject_size, pos, occur);
-<<<<<<< HEAD
 
     size_t byte_pos = DB::UTF8::utf8Pos2bytePos(reinterpret_cast<const UInt8 *>(subject), pos);
     return substrImpl(subject, subject_size, byte_pos, occur);
@@ -760,8 +724,8 @@
     Int64 occur)
 {
     Int64 utf8_total_len = DB::UTF8::countCodePoints(reinterpret_cast<const UInt8 *>(subject), subject_size);;
-    checkArgsReplace(utf8_total_len, subject_size, pos);
-    makeReplaceOccurValid(occur);
+    FunctionsRegexp::checkArgsReplace(utf8_total_len, subject_size, pos);
+    FunctionsRegexp::makeReplaceOccurValid(occur);
 
     if (unlikely(subject_size == 0))
     {
@@ -771,11 +735,6 @@
 
     size_t byte_pos = DB::UTF8::utf8Pos2bytePos(reinterpret_cast<const UInt8 *>(subject), pos);
     replaceImpl(subject, subject_size, res_data, res_offset, repl, byte_pos, occur);
-=======
-
-    size_t byte_pos = DB::UTF8::utf8Pos2bytePos(reinterpret_cast<const UInt8 *>(subject), pos);
-    return substrImpl(subject, subject_size, byte_pos, occur);
->>>>>>> d8c369cb
 }
 
 #undef MIN_LENGTH_FOR_STRSTR
