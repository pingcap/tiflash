// Copyright 2022 PingCAP, Ltd.
//
// Licensed under the Apache License, Version 2.0 (the "License");
// you may not use this file except in compliance with the License.
// You may obtain a copy of the License at
//
//     http://www.apache.org/licenses/LICENSE-2.0
//
// Unless required by applicable law or agreed to in writing, software
// distributed under the License is distributed on an "AS IS" BASIS,
// WITHOUT WARRANTIES OR CONDITIONS OF ANY KIND, either express or implied.
// See the License for the specific language governing permissions and
// limitations under the License.

#include <Poco/Exception.h>
#include <Common/OptimizedRegularExpression.h>
#include <Common/StringUtils/StringUtils.h>
#include <Common/Exception.h>
#include <Common/UTF8Helpers.h>
#include <common/defines.h>
#include <common/types.h>
#include <common/StringRef.h>

#include <iostream>

#define MIN_LENGTH_FOR_STRSTR 3
#define MAX_SUBPATTERNS 5


template <bool thread_safe>
void OptimizedRegularExpressionImpl<thread_safe>::analyze(
    const std::string & regexp,
    std::string & required_substring,
    bool & is_trivial,
    bool & required_substring_is_prefix)
{
    /** The expression is trivial if all the metacharacters in it are escaped.
      * The non-alternative string is
      *  a string outside parentheses,
      *  in which all metacharacters are escaped,
      *  and also if there are no '|' outside the brackets,
      *  and also avoid substrings of the form `http://` or `www` and some other
      *   (this is the hack for typical use case in Yandex.Metrica).
      */
    const char * begin = regexp.data();
    const char * pos = begin;
    const char * end = regexp.data() + regexp.size();
    int depth = 0;
    is_trivial = true;
    required_substring_is_prefix = false;
    required_substring.clear();
    bool has_alternative_on_depth_0 = false;

    /// Substring with a position.
    using Substring = std::pair<std::string, size_t>;
    using Substrings = std::vector<Substring>;

    Substrings trivial_substrings(1);
    Substring * last_substring = &trivial_substrings.back();

    bool in_curly_braces = false;
    bool in_square_braces = false;

    while (pos != end)
    {
        switch (*pos)
        {
        case '\0':
            pos = end;
            break;

        case '\\':
        {
            ++pos;
            if (pos == end)
                break;

            switch (*pos)
            {
            case '|':
            case '(':
            case ')':
            case '^':
            case '$':
            case '.':
            case '[':
            case '?':
            case '*':
            case '+':
            case '{':
                if (depth == 0 && !in_curly_braces && !in_square_braces)
                {
                    if (last_substring->first.empty())
                        last_substring->second = pos - begin;
                    last_substring->first.push_back(*pos);
                }
                break;
            default:
                /// all other escape sequences are not supported
                is_trivial = false;
                if (!last_substring->first.empty())
                {
                    trivial_substrings.resize(trivial_substrings.size() + 1);
                    last_substring = &trivial_substrings.back();
                }
                break;
            }

            ++pos;
            break;
        }

        case '|':
            if (depth == 0)
                has_alternative_on_depth_0 = true;
            is_trivial = false;
            if (!in_square_braces && !last_substring->first.empty())
            {
                trivial_substrings.resize(trivial_substrings.size() + 1);
                last_substring = &trivial_substrings.back();
            }
            ++pos;
            break;

        case '(':
            if (!in_square_braces)
            {
                ++depth;
                is_trivial = false;
                if (!last_substring->first.empty())
                {
                    trivial_substrings.resize(trivial_substrings.size() + 1);
                    last_substring = &trivial_substrings.back();
                }
            }
            ++pos;
            break;

        case '[':
            in_square_braces = true;
            ++depth;
            is_trivial = false;
            if (!last_substring->first.empty())
            {
                trivial_substrings.resize(trivial_substrings.size() + 1);
                last_substring = &trivial_substrings.back();
            }
            ++pos;
            break;

        case ']':
            if (!in_square_braces)
                goto ordinary;

            in_square_braces = false;
            --depth;
            is_trivial = false;
            if (!last_substring->first.empty())
            {
                trivial_substrings.resize(trivial_substrings.size() + 1);
                last_substring = &trivial_substrings.back();
            }
            ++pos;
            break;

        case ')':
            if (!in_square_braces)
            {
                --depth;
                is_trivial = false;
                if (!last_substring->first.empty())
                {
                    trivial_substrings.resize(trivial_substrings.size() + 1);
                    last_substring = &trivial_substrings.back();
                }
            }
            ++pos;
            break;

        case '^':
        case '$':
        case '.':
        case '+':
            is_trivial = false;
            if (!last_substring->first.empty() && !in_square_braces)
            {
                trivial_substrings.resize(trivial_substrings.size() + 1);
                last_substring = &trivial_substrings.back();
            }
            ++pos;
            break;

        /// Quantifiers that allow a zero number of occurences.
        case '{':
            in_curly_braces = true;
            [[fallthrough]];
        case '?':
            [[fallthrough]];
        case '*':
            is_trivial = false;
            if (!last_substring->first.empty() && !in_square_braces)
            {
                last_substring->first.resize(last_substring->first.size() - 1);
                trivial_substrings.resize(trivial_substrings.size() + 1);
                last_substring = &trivial_substrings.back();
            }
            ++pos;
            break;

        case '}':
            if (!in_curly_braces)
                goto ordinary;

            in_curly_braces = false;
            ++pos;
            break;

        ordinary: /// Normal, not escaped symbol.
            [[fallthrough]];
        default:
            if (depth == 0 && !in_curly_braces && !in_square_braces)
            {
                if (last_substring->first.empty())
                    last_substring->second = pos - begin;
                last_substring->first.push_back(*pos);
            }
            ++pos;
            break;
        }
    }

    if (last_substring && last_substring->first.empty())
        trivial_substrings.pop_back();

    if (!is_trivial)
    {
        if (!has_alternative_on_depth_0)
        {
            /** We choose the non-alternative substring of the maximum length, among the prefixes,
              *  or a non-alternative substring of maximum length.
              */
            size_t max_length = 0;
            Substrings::const_iterator candidate_it = trivial_substrings.begin();
            for (Substrings::const_iterator it = trivial_substrings.begin(); it != trivial_substrings.end(); ++it)
            {
                if (((it->second == 0 && candidate_it->second != 0)
                     || ((it->second == 0) == (candidate_it->second == 0) && it->first.size() > max_length))
                    /// Tuning for typical usage domain
                    && (it->first.size() > strlen("://") || strncmp(it->first.data(), "://", strlen("://")))
                    && (it->first.size() > strlen("http://") || strncmp(it->first.data(), "http", strlen("http")))
                    && (it->first.size() > strlen("www.") || strncmp(it->first.data(), "www", strlen("www")))
                    && (it->first.size() > strlen("Windows ") || strncmp(it->first.data(), "Windows ", strlen("Windows "))))
                {
                    max_length = it->first.size();
                    candidate_it = it;
                }
            }

            if (max_length >= MIN_LENGTH_FOR_STRSTR)
            {
                required_substring = candidate_it->first;
                required_substring_is_prefix = candidate_it->second == 0;
            }
        }
    }
    else if (!trivial_substrings.empty())
    {
        required_substring = trivial_substrings.front().first;
        required_substring_is_prefix = trivial_substrings.front().second == 0;
    }

    /*    std::cerr
        << "regexp: " << regexp
        << ", is_trivial: " << is_trivial
        << ", required_substring: " << required_substring
        << ", required_substring_is_prefix: " << required_substring_is_prefix
        << std::endl;*/
}


template <bool thread_safe>
OptimizedRegularExpressionImpl<thread_safe>::OptimizedRegularExpressionImpl(const std::string & regexp_, int options)
{
    if (options & RE_NO_OPTIMIZE)
    {
        /// query from TiDB, currently, since analyze does not handle all the cases, skip the optimization
        /// to avoid im-compatible issues
        is_trivial = false;
        required_substring.clear();
        required_substring_is_prefix = false;
    }
    else
    {
        analyze(regexp_, required_substring, is_trivial, required_substring_is_prefix);
    }

    /// Just four following options are supported
    if (options & (~(RE_CASELESS | RE_NO_CAPTURE | RE_DOT_NL | RE_NO_OPTIMIZE)))
        throw Poco::Exception("OptimizedRegularExpression: Unsupported option.");

    is_case_insensitive = options & RE_CASELESS;
    bool is_no_capture = options & RE_NO_CAPTURE;
    bool is_dot_nl = options & RE_DOT_NL;

    number_of_subpatterns = 0;
    if (!is_trivial)
    {
        /// Compile the re2 regular expression.
        typename RegexType::Options options;

        if (is_case_insensitive)
            options.set_case_sensitive(false);

        if (is_dot_nl)
            options.set_dot_nl(true);

        re2 = std::make_unique<RegexType>(regexp_, options);
        if (!re2->ok())
            throw Poco::Exception("OptimizedRegularExpression: cannot compile re2: " + regexp_ + ", error: " + re2->error());

        if (!is_no_capture)
        {
            number_of_subpatterns = re2->NumberOfCapturingGroups();
            if (number_of_subpatterns > MAX_SUBPATTERNS)
                throw Poco::Exception("OptimizedRegularExpression: too many subpatterns in regexp: " + regexp_);
        }
    }
}


template <bool thread_safe>
bool OptimizedRegularExpressionImpl<thread_safe>::match(const char * subject, size_t subject_size) const
{
    if (is_trivial)
    {
        if (is_case_insensitive)
            return nullptr != strcasestr(subject, required_substring.data());
        else
            return nullptr != strstr(subject, required_substring.data());
    }
    else
    {
        if (!required_substring.empty())
        {
            const char * pos;
            if (is_case_insensitive)
                pos = strcasestr(subject, required_substring.data());
            else
                pos = strstr(subject, required_substring.data());

            if (nullptr == pos)
                return false;
        }

        return re2->Match(StringPieceType(subject, subject_size), 0, subject_size, RegexType::UNANCHORED, nullptr, 0);
    }
}


template <bool thread_safe>
bool OptimizedRegularExpressionImpl<thread_safe>::match(const char * subject, size_t subject_size, Match & match) const
{
    if (is_trivial)
    {
        const char * pos;
        if (is_case_insensitive)
            pos = strcasestr(subject, required_substring.data());
        else
            pos = strstr(subject, required_substring.data());

        if (pos == nullptr)
            return false;
        else
        {
            match.offset = pos - subject;
            match.length = required_substring.size();
            return true;
        }
    }
    else
    {
        if (!required_substring.empty())
        {
            const char * pos;
            if (is_case_insensitive)
                pos = strcasestr(subject, required_substring.data());
            else
                pos = strstr(subject, required_substring.data());

            if (nullptr == pos)
                return false;
        }

        StringPieceType piece;

        if (!RegexType::PartialMatch(StringPieceType(subject, subject_size), *re2, &piece))
            return false;
        else
        {
            match.offset = piece.data() - subject;
            match.length = piece.length();
            return true;
        }
    }
}


template <bool thread_safe>
unsigned OptimizedRegularExpressionImpl<thread_safe>::match(const char * subject, size_t subject_size, MatchVec & matches, unsigned limit) const
{
    matches.clear();

    if (limit == 0)
        return 0;

    if (limit > number_of_subpatterns + 1)
        limit = number_of_subpatterns + 1;

    if (is_trivial)
    {
        const char * pos;
        if (is_case_insensitive)
            pos = strcasestr(subject, required_substring.data());
        else
            pos = strstr(subject, required_substring.data());

        if (pos == nullptr)
            return 0;
        else
        {
            Match match;
            match.offset = pos - subject;
            match.length = required_substring.size();
            matches.push_back(match);
            return 1;
        }
    }
    else
    {
        if (!required_substring.empty())
        {
            const char * pos;
            if (is_case_insensitive)
                pos = strcasestr(subject, required_substring.data());
            else
                pos = strstr(subject, required_substring.data());

            if (nullptr == pos)
                return 0;
        }

        StringPieceType pieces[MAX_SUBPATTERNS];

        if (!re2->Match(StringPieceType(subject, subject_size), 0, subject_size, RegexType::UNANCHORED, pieces, limit))
            return 0;
        else
        {
            matches.resize(limit);
            for (size_t i = 0; i < limit; ++i)
            {
                if (pieces[i] != nullptr)
                {
                    matches[i].offset = pieces[i].data() - subject;
                    matches[i].length = pieces[i].length();
                }
                else
                {
                    matches[i].offset = std::string::npos;
                    matches[i].length = 0;
                }
            }
            return limit;
        }
    }
}

template <bool thread_safe>
Int64 OptimizedRegularExpressionImpl<thread_safe>::processInstrEmptyStringExpr(const char * expr, size_t expr_size, size_t pos, Int64 occur)
{
    if (occur != 1)
        return 0;

    StringPieceType expr_sp(expr, expr_size);
    bool success = RegexType::FindAndConsume(&expr_sp, *re2);
    if (!success)
        return 0;
    return pos;
}

template <bool thread_safe>
bool OptimizedRegularExpressionImpl<thread_safe>::processSubstrEmptyStringExpr(const char * expr, size_t expr_size, StringRef & res, size_t byte_pos, Int64 occur)
{
    if (occur != 1 || byte_pos != 1)
        return false;
    
    StringPieceType expr_sp(expr, expr_size);
    StringPieceType matched_str;
    bool success = RegexType::FindAndConsume(&expr_sp, *re2, &matched_str);
    if (!success)
        return false;

    res.data = matched_str.data();
    res.size = matched_str.size();
    return true;
}

static inline void checkInstrArgs(Int64 utf8_total_len, size_t subject_size, Int64 pos, Int64 ret_op)
{
    if (unlikely(ret_op != 0 && ret_op != 1))
        throw DB::Exception("Incorrect argument to regexp function: return_option must be 1 or 0");

    if (unlikely(pos <= 0 || (pos > utf8_total_len && subject_size != 0)))
        throw DB::Exception("Index out of bounds in regular function.");
}

static inline void checkSubstrArgs(Int64 utf8_total_len, size_t subject_size, Int64 pos)
{
    if (unlikely(pos <= 0 || (pos > utf8_total_len && subject_size != 0)))
        throw DB::Exception("Index out of bounds in regular function.");
}

static inline void makeOccurValid(Int64 & occur)
{
    occur = occur < 1 ? 1 : occur;
}

template <bool thread_safe>
Int64 OptimizedRegularExpressionImpl<thread_safe>::instrImpl(const char * subject, size_t subject_size, Int64 byte_pos, Int64 occur, Int64 ret_op)
{
    size_t byte_offset = byte_pos - 1; // This is a offset for bytes, not utf8
    const char * expr = subject + byte_offset;  // expr is the string actually passed into regexp to be matched
    size_t expr_size = subject_size - byte_offset;

    StringPieceType expr_sp(expr, expr_size);
    StringPieceType matched_str;
    while (occur > 0)
    {
        bool success = RegexType::FindAndConsume(&expr_sp, *re2, &matched_str);
        if (!success)
            return 0;

        --occur;
    }

    byte_offset = matched_str.data() - subject;
    return ret_op == 0 ? DB::UTF8::bytePos2Utf8Pos(reinterpret_cast<const UInt8 *>(subject), byte_offset + 1) : DB::UTF8::bytePos2Utf8Pos(reinterpret_cast<const UInt8 *>(subject), byte_offset + matched_str.size() + 1);
}

template <bool thread_safe>
bool OptimizedRegularExpressionImpl<thread_safe>::substrImpl(const char * subject, size_t subject_size, StringRef & res, Int64 byte_pos, Int64 occur)
{
    size_t byte_offset = byte_pos - 1; // This is a offset for bytes, not utf8
    const char * expr = subject + byte_offset;  // expr is the string actually passed into regexp to be matched
    size_t expr_size = subject_size - byte_offset;

    StringPieceType expr_sp(expr, expr_size);
    StringPieceType matched_str;
    while (occur > 0)
    {
        bool success = RegexType::FindAndConsume(&expr_sp, *re2, &matched_str);
        if (!success)
            return false;

        --occur;
    }

    res.data = matched_str.data();
    res.size = matched_str.size();
    return true;
}

template <bool thread_safe>
Int64 OptimizedRegularExpressionImpl<thread_safe>::instr(const char * subject, size_t subject_size, Int64 pos, Int64 occur, Int64 ret_op)
{
<<<<<<< HEAD
    Int64 utf8_total_len = getStringUtf8Len(subject, subject_size);
    checkInstrArgs(utf8_total_len, subject_size, pos, ret_op);
    makeOccurValid(occur);

    if (unlikely(subject_size == 0))
        return processInstrEmptyStringExpr(subject, subject_size, pos, occur);
=======
    Int64 utf8_total_len = DB::UTF8::countCodePoints(reinterpret_cast<const UInt8 *>(subject), subject_size);
>>>>>>> 377b83df

    size_t byte_pos = utf8Pos2bytePos(subject, pos);
    return instrImpl(subject, subject_size, byte_pos, occur, ret_op);
}

template <bool thread_safe>
bool OptimizedRegularExpressionImpl<thread_safe>::substr(const char * subject, size_t subject_size, StringRef & res, Int64 pos, Int64 occur)
{
    Int64 utf8_total_len = getStringUtf8Len(subject, subject_size);
    checkSubstrArgs(utf8_total_len, subject_size, pos);
    makeOccurValid(occur);

    if (unlikely(subject_size == 0))
        return processSubstrEmptyStringExpr(subject, subject_size, res, pos, occur);

<<<<<<< HEAD
    size_t byte_pos = utf8Pos2bytePos(subject, pos);
    return substrImpl(subject, subject_size, res, byte_pos, occur);
=======
    size_t byte_pos = DB::UTF8::utf8Pos2bytePos(reinterpret_cast<const UInt8 *>(subject), pos);
    return getSubstrMatchedIndex(subject, subject_size, byte_pos, occur, ret_op);
>>>>>>> 377b83df
}

#undef MIN_LENGTH_FOR_STRSTR
#undef MAX_SUBPATTERNS<|MERGE_RESOLUTION|>--- conflicted
+++ resolved
@@ -572,38 +572,29 @@
 template <bool thread_safe>
 Int64 OptimizedRegularExpressionImpl<thread_safe>::instr(const char * subject, size_t subject_size, Int64 pos, Int64 occur, Int64 ret_op)
 {
-<<<<<<< HEAD
-    Int64 utf8_total_len = getStringUtf8Len(subject, subject_size);
+    Int64 utf8_total_len = DB::UTF8::countCodePoints(reinterpret_cast<const UInt8 *>(subject), subject_size);;
     checkInstrArgs(utf8_total_len, subject_size, pos, ret_op);
     makeOccurValid(occur);
 
     if (unlikely(subject_size == 0))
         return processInstrEmptyStringExpr(subject, subject_size, pos, occur);
-=======
+
+    size_t byte_pos = DB::UTF8::utf8Pos2bytePos(reinterpret_cast<const UInt8 *>(subject), pos);
+    return instrImpl(subject, subject_size, byte_pos, occur, ret_op);
+}
+
+template <bool thread_safe>
+bool OptimizedRegularExpressionImpl<thread_safe>::substr(const char * subject, size_t subject_size, StringRef & res, Int64 pos, Int64 occur)
+{
     Int64 utf8_total_len = DB::UTF8::countCodePoints(reinterpret_cast<const UInt8 *>(subject), subject_size);
->>>>>>> 377b83df
-
-    size_t byte_pos = utf8Pos2bytePos(subject, pos);
-    return instrImpl(subject, subject_size, byte_pos, occur, ret_op);
-}
-
-template <bool thread_safe>
-bool OptimizedRegularExpressionImpl<thread_safe>::substr(const char * subject, size_t subject_size, StringRef & res, Int64 pos, Int64 occur)
-{
-    Int64 utf8_total_len = getStringUtf8Len(subject, subject_size);
     checkSubstrArgs(utf8_total_len, subject_size, pos);
     makeOccurValid(occur);
 
     if (unlikely(subject_size == 0))
         return processSubstrEmptyStringExpr(subject, subject_size, res, pos, occur);
 
-<<<<<<< HEAD
-    size_t byte_pos = utf8Pos2bytePos(subject, pos);
+    size_t byte_pos = DB::UTF8::utf8Pos2bytePos(reinterpret_cast<const UInt8 *>(subject), pos);
     return substrImpl(subject, subject_size, res, byte_pos, occur);
-=======
-    size_t byte_pos = DB::UTF8::utf8Pos2bytePos(reinterpret_cast<const UInt8 *>(subject), pos);
-    return getSubstrMatchedIndex(subject, subject_size, byte_pos, occur, ret_op);
->>>>>>> 377b83df
 }
 
 #undef MIN_LENGTH_FOR_STRSTR
