--- conflicted
+++ resolved
@@ -349,7 +349,6 @@
         F(type_list_objects, {{"type", "list_objects"}}, ExpBuckets{0.001, 2, 20}),                                                                 \
         F(type_delete_object, {{"type", "delete_object"}}, ExpBuckets{0.001, 2, 20}),                                                               \
         F(type_head_object, {{"type", "head_object"}}, ExpBuckets{0.001, 2, 20}))                                                                   \
-<<<<<<< HEAD
     M(tiflash_pipeline_scheduler, "pipeline scheduler", Gauge,                                                                                      \
         F(type_waiting_tasks_count, {"type", "waiting_tasks_count"}),                                                                               \
         F(type_cpu_pending_tasks_count, {"type", "cpu_pending_tasks_count"}),                                                                       \
@@ -368,13 +367,11 @@
         F(type_to_finished, {"type", "to_finished"}),                                                                                               \
         F(type_to_error, {"type", "to_error"}),                                                                                                     \
         F(type_to_cancelled, {"type", "to_cancelled"}))                                                                                             \
-=======
     M(tiflash_storage_s3_gc_status, "S3 GC status", Gauge,                                                                                          \
         F(type_lifecycle_added, {{"type", "lifecycle_added"}}),                                                                                     \
         F(type_lifecycle_failed, {{"type", "lifecycle_failed"}}),                                                                                   \
         F(type_owner, {{"type", "owner"}}),                                                                                                         \
         F(type_running, {{"type", "running"}}))                                                                                                     \
->>>>>>> 0f82b2ef
     M(tiflash_storage_s3_gc_seconds, "S3 GC subprocess duration in seconds",                                                                        \
         Histogram,  /* these command usually cost several seconds, increase the start bucket to 500ms */                                            \
         F(type_total, {{"type", "total"}}, ExpBuckets{0.5, 2, 20}),                                                                                 \
