// Copyright 2022 PingCAP, Ltd.
//
// Licensed under the Apache License, Version 2.0 (the "License");
// you may not use this file except in compliance with the License.
// You may obtain a copy of the License at
//
//     http://www.apache.org/licenses/LICENSE-2.0
//
// Unless required by applicable law or agreed to in writing, software
// distributed under the License is distributed on an "AS IS" BASIS,
// WITHOUT WARRANTIES OR CONDITIONS OF ANY KIND, either express or implied.
// See the License for the specific language governing permissions and
// limitations under the License.

#pragma once

#include <Common/ComputeLabelHolder.h>
#include <Common/TiFlashBuildInfo.h>
#include <Common/nocopyable.h>
#include <prometheus/counter.h>
#include <prometheus/exposer.h>
#include <prometheus/gateway.h>
#include <prometheus/gauge.h>
#include <prometheus/histogram.h>
#include <prometheus/registry.h>

#include <ext/scope_guard.h>


// to make GCC 11 happy
#include <cassert>

namespace DB
{
/// Central place to define metrics across all subsystems.
/// Refer to gtest_tiflash_metrics.cpp for more sample defines.
/// Usage:
/// GET_METRIC(tiflash_coprocessor_response_bytes).Increment(1);
/// GET_METRIC(tiflash_coprocessor_request_count, type_cop).Set(1);
/// Maintenance notes:
/// 1. Use same name prefix for metrics in same subsystem (coprocessor/schema/storage/raft/etc.).
/// 2. Keep metrics with same prefix next to each other.
/// 3. Add metrics of new subsystems at tail.
/// 4. Keep it proper formatted using clang-format.
// clang-format off
#define APPLY_FOR_METRICS(M, F)                                                                                                                     \
    M(tiflash_coprocessor_request_count, "Total number of request", Counter, F(type_cop, {"type", "cop"}),                                          \
        F(type_cop_executing, {"type", "cop_executing"}), F(type_batch, {"type", "batch"}),                                                         \
        F(type_batch_executing, {"type", "batch_executing"}), F(type_dispatch_mpp_task, {"type", "dispatch_mpp_task"}),                             \
        F(type_mpp_establish_conn, {"type", "mpp_establish_conn"}), F(type_cancel_mpp_task, {"type", "cancel_mpp_task"}),                           \
        F(type_run_mpp_task, {"type", "run_mpp_task"}), F(type_remote_read, {"type", "remote_read"}),                                               \
        F(type_remote_read_constructed, {"type", "remote_read_constructed"}), F(type_remote_read_sent, {"type", "remote_read_sent"}))               \
    M(tiflash_coprocessor_handling_request_count, "Number of handling request", Gauge, F(type_cop, {"type", "cop"}),                                \
        F(type_cop_executing, {"type", "cop_executing"}), F(type_batch, {"type", "batch"}),                                                         \
        F(type_batch_executing, {"type", "batch_executing"}), F(type_dispatch_mpp_task, {"type", "dispatch_mpp_task"}),                             \
        F(type_mpp_establish_conn, {"type", "mpp_establish_conn"}), F(type_cancel_mpp_task, {"type", "cancel_mpp_task"}),                           \
        F(type_run_mpp_task, {"type", "run_mpp_task"}), F(type_remote_read, {"type", "remote_read"}),                                               \
        F(type_remote_read_executing, {"type", "remote_read_executing"}))                                                                           \
    M(tiflash_coprocessor_executor_count, "Total number of each executor", Counter, F(type_ts, {"type", "table_scan"}),                             \
        F(type_sel, {"type", "selection"}), F(type_agg, {"type", "aggregation"}), F(type_topn, {"type", "top_n"}),                                  \
        F(type_limit, {"type", "limit"}), F(type_join, {"type", "join"}), F(type_exchange_sender, {"type", "exchange_sender"}),                     \
        F(type_exchange_receiver, {"type", "exchange_receiver"}), F(type_projection, {"type", "projection"}),                                       \
        F(type_partition_ts, {"type", "partition_table_scan"}),                                                                                     \
        F(type_window, {"type", "window"}), F(type_window_sort, {"type", "window_sort"}),                                                           \
        F(type_expand, {"type", "expand"}))                                                                                                         \
    M(tiflash_coprocessor_request_duration_seconds, "Bucketed histogram of request duration", Histogram,                                            \
        F(type_cop, {{"type", "cop"}}, ExpBuckets{0.001, 2, 20}),                                                                                   \
        F(type_batch, {{"type", "batch"}}, ExpBuckets{0.001, 2, 20}),                                                                               \
        F(type_dispatch_mpp_task, {{"type", "dispatch_mpp_task"}}, ExpBuckets{0.001, 2, 20}),                                                       \
        F(type_mpp_establish_conn, {{"type", "mpp_establish_conn"}}, ExpBuckets{0.001, 2, 20}),                                                     \
        F(type_cancel_mpp_task, {{"type", "cancel_mpp_task"}}, ExpBuckets{0.001, 2, 20}),                                                           \
        F(type_run_mpp_task, {{"type", "run_mpp_task"}}, ExpBuckets{0.001, 2, 20}))                                                                 \
    M(tiflash_coprocessor_request_memory_usage, "Bucketed histogram of request memory usage", Histogram,                                            \
        F(type_cop, {{"type", "cop"}}, ExpBuckets{1024 * 1024, 2, 16}),                                                                             \
        F(type_batch, {{"type", "batch"}}, ExpBuckets{1024 * 1024, 2, 20}),                                                                         \
        F(type_run_mpp_task, {{"type", "run_mpp_task"}}, ExpBuckets{1024 * 1024, 2, 20}))                                                           \
    M(tiflash_coprocessor_request_error, "Total number of request error", Counter, F(reason_meet_lock, {"reason", "meet_lock"}),                    \
        F(reason_region_not_found, {"reason", "region_not_found"}), F(reason_epoch_not_match, {"reason", "epoch_not_match"}),                       \
        F(reason_kv_client_error, {"reason", "kv_client_error"}), F(reason_internal_error, {"reason", "internal_error"}),                           \
        F(reason_other_error, {"reason", "other_error"}))                                                                                           \
    M(tiflash_coprocessor_request_handle_seconds, "Bucketed histogram of request handle duration", Histogram,                                       \
        F(type_cop, {{"type", "cop"}}, ExpBuckets{0.001, 2, 20}),                                                                                   \
        F(type_batch, {{"type", "batch"}}, ExpBuckets{0.001, 2, 20}))                                                                               \
    M(tiflash_coprocessor_response_bytes, "Total bytes of response body", Counter,                                                                  \
        F(type_cop, {{"type", "cop"}}),                                                                                                             \
        F(type_batch_cop, {{"type", "batch_cop"}}),                                                                                                 \
        F(type_dispatch_mpp_task, {{"type", "dispatch_mpp_task"}}),                                                                                 \
        F(type_mpp_establish_conn, {{"type", "mpp_tunnel"}}),                                                                                       \
        F(type_mpp_establish_conn_local, {{"type", "mpp_tunnel_local"}}),                                                                           \
        F(type_cancel_mpp_task, {{"type", "cancel_mpp_task"}}))                                                                                     \
    M(tiflash_exchange_data_bytes, "Total bytes sent by exchange operators", Counter, \
        F(type_hash_original, {"type", "hash_original"}), /*the original data size by hash exchange*/ \
        F(type_hash_none_compression_remote, {"type", "hash_none_compression_remote"}), /*the remote exchange data size by hash partition with no compression*/\
        F(type_hash_none_compression_local, {"type", "hash_none_compression_local"}), /*the local exchange data size by hash partition with no compression*/ \
        F(type_hash_lz4_compression, {"type", "hash_lz4_compression"}), /*the exchange data size by hash partition with lz4 compression*/ \
        F(type_hash_zstd_compression, {"type", "hash_zstd_compression"}), /*the exchange data size by hash partition with zstd compression*/ \
        F(type_broadcast_passthrough_original, {"type", "broadcast_passthrough_original"}), /*the original exchange data size by broadcast/passthough*/ \
        F(type_broadcast_passthrough_none_compression_local, {"type", "broadcast_passthrough_none_compression_local"}), /*the local exchange data size by broadcast/passthough with no compression*/ \
        F(type_broadcast_passthrough_none_compression_remote, {"type", "broadcast_passthrough_none_compression_remote"}), /*the remote exchange data size by broadcast/passthough with no compression*/ \
    ) \
    M(tiflash_schema_version, "Current version of tiflash cached schema", Gauge)                                                                    \
    M(tiflash_schema_applying, "Whether the schema is applying or not (holding lock)", Gauge)                                                       \
    M(tiflash_schema_apply_count, "Total number of each kinds of apply", Counter, F(type_diff, {"type", "diff"}),                                   \
        F(type_full, {"type", "full"}), F(type_failed, {"type", "failed"}))                                                                         \
    M(tiflash_schema_trigger_count, "Total number of each kinds of schema sync trigger", Counter, /**/                                              \
        F(type_timer, {"type", "timer"}), F(type_raft_decode, {"type", "raft_decode"}), F(type_cop_read, {"type", "cop_read"}))                     \
    M(tiflash_schema_internal_ddl_count, "Total number of each kinds of internal ddl operations", Counter,                                          \
        F(type_create_table, {"type", "create_table"}), F(type_create_db, {"type", "create_db"}),                                                   \
        F(type_drop_table, {"type", "drop_table"}), F(type_drop_db, {"type", "drop_db"}), F(type_rename_table, {"type", "rename_table"}),           \
        F(type_add_column, {"type", "add_column"}), F(type_drop_column, {"type", "drop_column"}),                                                   \
        F(type_alter_column_tp, {"type", "alter_column_type"}), F(type_rename_column, {"type", "rename_column"}),                                   \
        F(type_exchange_partition, {"type", "exchange_partition"}))                                                                                 \
    M(tiflash_schema_apply_duration_seconds, "Bucketed histogram of ddl apply duration", Histogram,                                                 \
        F(type_ddl_apply_duration, {{"req", "ddl_apply_duration"}}, ExpBuckets{0.001, 2, 20}))                                                      \
    M(tiflash_raft_read_index_count, "Total number of raft read index", Counter)                                                                    \
    M(tiflash_stale_read_count, "Total number of stale read", Counter)                                                                              \
    M(tiflash_raft_read_index_duration_seconds, "Bucketed histogram of raft read index duration", Histogram,                                        \
        F(type_raft_read_index_duration, {{"type", "tmt_raft_read_index_duration"}}, ExpBuckets{0.001, 2, 20}))                                     \
    M(tiflash_raft_wait_index_duration_seconds, "Bucketed histogram of raft wait index duration", Histogram,                                        \
        F(type_raft_wait_index_duration, {{"type", "tmt_raft_wait_index_duration"}}, ExpBuckets{0.001, 2, 20}))                                     \
    M(tiflash_syncing_data_freshness, "The freshness of tiflash data with tikv data", Histogram,                                                    \
        F(type_syncing_data_freshness, {{"type", "data_freshness"}}, ExpBuckets{0.001, 2, 20}))                                                     \
    M(tiflash_storage_read_tasks_count, "Total number of storage engine read tasks", Counter)                                                       \
    M(tiflash_storage_command_count, "Total number of storage's command, such as delete range / shutdown /startup", Counter,                        \
        F(type_delete_range, {"type", "delete_range"}), F(type_ingest, {"type", "ingest"}))                                                         \
    M(tiflash_storage_subtask_count, "Total number of storage's sub task", Counter,                                                                 \
        F(type_delta_merge_bg, {"type", "delta_merge_bg"}),                                                                                         \
        F(type_delta_merge_bg_gc, {"type", "delta_merge_bg_gc"}),                                                                                   \
        F(type_delta_merge_fg, {"type", "delta_merge_fg"}),                                                                                         \
        F(type_delta_merge_manual, {"type", "delta_merge_manual"}),                                                                                 \
        F(type_delta_compact, {"type", "delta_compact"}),                                                                                           \
        F(type_delta_flush, {"type", "delta_flush"}),                                                                                               \
        F(type_seg_split_bg, {"type", "seg_split_bg"}),                                                                                             \
        F(type_seg_split_fg, {"type", "seg_split_fg"}),                                                                                             \
        F(type_seg_split_ingest, {"type", "seg_split_ingest"}),                                                                                     \
        F(type_seg_merge_bg_gc, {"type", "seg_merge_bg_gc"}),                                                                                       \
        F(type_place_index_update, {"type", "place_index_update"}))                                                                                 \
    M(tiflash_storage_subtask_duration_seconds, "Bucketed histogram of storage's sub task duration", Histogram,                                     \
        F(type_delta_merge_bg, {{"type", "delta_merge_bg"}}, ExpBuckets{0.001, 2, 20}),                                                             \
        F(type_delta_merge_bg_gc, {{"type", "delta_merge_bg_gc"}}, ExpBuckets{0.001, 2, 20}),                                                       \
        F(type_delta_merge_fg, {{"type", "delta_merge_fg"}}, ExpBuckets{0.001, 2, 20}),                                                             \
        F(type_delta_merge_manual, {{"type", "delta_merge_manual"}}, ExpBuckets{0.001, 2, 20}),                                                     \
        F(type_delta_compact, {{"type", "delta_compact"}}, ExpBuckets{0.001, 2, 20}),                                                               \
        F(type_delta_flush, {{"type", "delta_flush"}}, ExpBuckets{0.001, 2, 20}),                                                                   \
        F(type_seg_split_bg, {{"type", "seg_split_bg"}}, ExpBuckets{0.001, 2, 20}),                                                                 \
        F(type_seg_split_fg, {{"type", "seg_split_fg"}}, ExpBuckets{0.001, 2, 20}),                                                                 \
        F(type_seg_split_ingest, {{"type", "seg_split_ingest"}}, ExpBuckets{0.001, 2, 20}),                                                         \
        F(type_seg_merge_bg_gc, {{"type", "seg_merge_bg_gc"}}, ExpBuckets{0.001, 2, 20}),                                                           \
        F(type_place_index_update, {{"type", "place_index_update"}}, ExpBuckets{0.001, 2, 20}))                                                     \
    M(tiflash_storage_throughput_bytes, "Calculate the throughput of tasks of storage in bytes", Gauge,           /**/                              \
        F(type_write, {"type", "write"}),                                                                         /**/                              \
        F(type_ingest, {"type", "ingest"}),                                                                       /**/                              \
        F(type_delta_merge, {"type", "delta_merge"}),                                                             /**/                              \
        F(type_split, {"type", "split"}),                                                                         /**/                              \
        F(type_merge, {"type", "merge"}))                                                                         /**/                              \
    M(tiflash_storage_throughput_rows, "Calculate the throughput of tasks of storage in rows", Gauge,             /**/                              \
        F(type_write, {"type", "write"}),                                                                         /**/                              \
        F(type_ingest, {"type", "ingest"}),                                                                       /**/                              \
        F(type_delta_merge, {"type", "delta_merge"}),                                                             /**/                              \
        F(type_split, {"type", "split"}),                                                                         /**/                              \
        F(type_merge, {"type", "merge"}))                                                                         /**/                              \
    M(tiflash_storage_write_stall_duration_seconds, "The write stall duration of storage, in seconds", Histogram,                                   \
        F(type_write, {{"type", "write"}}, ExpBuckets{0.001, 2, 20}),                                                                               \
        F(type_delta_merge_by_write, {{"type", "delta_merge_by_write"}}, ExpBuckets{0.001, 2, 20}),                                                 \
        F(type_delta_merge_by_delete_range, {{"type", "delta_merge_by_delete_range"}}, ExpBuckets{0.001, 2, 20}),                                   \
        F(type_flush, {{"type", "flush"}}, ExpBuckets{0.001, 2, 20}),                                                                               \
        F(type_split, {{"type", "split"}}, ExpBuckets{0.001, 2, 20}))                                                                               \
    M(tiflash_storage_page_gc_count, "Total number of page's gc execution.", Counter,                                                               \
        F(type_v2, {"type", "v2"}),                                                                                                                 \
        F(type_v2_low, {"type", "v2_low"}),                                                                                                         \
        F(type_v3, {"type", "v3"}),                                                                                                                 \
        F(type_v3_mvcc_dumped, {"type", "v3_mvcc_dumped"}),                                                                                         \
        F(type_v3_bs_full_gc, {"type", "v3_bs_full_gc"}))                                                                                           \
    M(tiflash_storage_page_gc_duration_seconds, "Bucketed histogram of page's gc task duration", Histogram,                                         \
        F(type_v2, {{"type", "v2"}}, ExpBuckets{0.0005, 2, 20}),                                                                                    \
        F(type_v2_data_compact, {{"type", "v2_data_compact"}}, ExpBuckets{0.0005, 2, 20}),                                                          \
        F(type_v2_ver_compact, {{"type", "v2_ver_compact"}}, ExpBuckets{0.0005, 2, 20}),                                                            \
        /* Below are metrics for PageStorage V3 */                                                                                                  \
        F(type_compact_wal, {{"type", "compact_wal"}},             ExpBuckets{0.0005, 2, 20}),                                                      \
        F(type_compact_directory, {{"type", "compact_directory"}}, ExpBuckets{0.0005, 2, 20}),                                                      \
        F(type_compact_spacemap, {{"type", "compact_spacemap"}},   ExpBuckets{0.0005, 2, 20}),                                                      \
        F(type_fullgc_rewrite, {{"type", "fullgc_rewrite"}},       ExpBuckets{0.0005, 2, 20}),                                                      \
        F(type_fullgc_commit, {{"type", "fullgc_commit"}},         ExpBuckets{0.0005, 2, 20}),                                                      \
        F(type_clean_external, {{"type", "clean_external"}},       ExpBuckets{0.0005, 2, 20}),                                                      \
        F(type_v3, {{"type", "v3"}}, ExpBuckets{0.0005, 2, 20}))                                                                                    \
    M(tiflash_storage_page_write_batch_size, "The size of each write batch in bytes", Histogram,                                                    \
        F(type_v3, {{"type", "v3"}}, ExpBuckets{4 * 1024, 4, 10}))                                                                                  \
    M(tiflash_storage_page_write_duration_seconds, "The duration of each write batch", Histogram,                                                   \
        F(type_total, {{"type", "total"}}, ExpBuckets{0.0001, 2, 20}),                                                                              \
        /* the bucket range for apply in memory is 50us ~ 120s */                                                                                   \
        F(type_choose_stat, {{"type", "choose_stat"}}, ExpBuckets{0.00005, 1.8, 26}),                                                               \
        F(type_search_pos,  {{"type", "search_pos"}},  ExpBuckets{0.00005, 1.8, 26}),                                                               \
        F(type_blob_write,  {{"type", "blob_write"}},  ExpBuckets{0.00005, 1.8, 26}),                                                               \
        F(type_latch,       {{"type", "latch"}},       ExpBuckets{0.00005, 1.8, 26}),                                                               \
        F(type_wal,         {{"type", "wal"}},         ExpBuckets{0.00005, 1.8, 26}),                                                               \
        F(type_commit,      {{"type", "commit"}},      ExpBuckets{0.00005, 1.8, 26}))                                                               \
    M(tiflash_storage_logical_throughput_bytes, "The logical throughput of read tasks of storage in bytes", Histogram,                              \
        F(type_read, {{"type", "read"}}, EqualWidthBuckets{1 * 1024 * 1024, 60, 50 * 1024 * 1024}))                                                 \
    M(tiflash_storage_io_limiter, "Storage I/O limiter metrics", Counter, F(type_fg_read_req_bytes, {"type", "fg_read_req_bytes"}),                 \
        F(type_fg_read_alloc_bytes, {"type", "fg_read_alloc_bytes"}), F(type_bg_read_req_bytes, {"type", "bg_read_req_bytes"}),                     \
        F(type_bg_read_alloc_bytes, {"type", "bg_read_alloc_bytes"}), F(type_fg_write_req_bytes, {"type", "fg_write_req_bytes"}),                   \
        F(type_fg_write_alloc_bytes, {"type", "fg_write_alloc_bytes"}), F(type_bg_write_req_bytes, {"type", "bg_write_req_bytes"}),                 \
        F(type_bg_write_alloc_bytes, {"type", "bg_write_alloc_bytes"}))                                                                             \
    M(tiflash_storage_rough_set_filter_rate, "Bucketed histogram of rough set filter rate", Histogram,                                              \
        F(type_dtfile_pack, {{"type", "dtfile_pack"}}, EqualWidthBuckets{0, 6, 20}))                                                                \
    M(tiflash_raft_command_duration_seconds, "Bucketed histogram of some raft command: apply snapshot",                                             \
        Histogram, /* these command usually cost servel seconds, increase the start bucket to 50ms */                                               \
        F(type_ingest_sst, {{"type", "ingest_sst"}}, ExpBuckets{0.05, 2, 10}),                                                                      \
        F(type_apply_snapshot_predecode, {{"type", "snapshot_predecode"}}, ExpBuckets{0.05, 2, 10}),                                                \
        F(type_apply_snapshot_predecode_sst2dt, {{"type", "snapshot_predecode_sst2dt"}}, ExpBuckets{0.05, 2, 10}),                                  \
        F(type_apply_snapshot_flush, {{"type", "snapshot_flush"}}, ExpBuckets{0.05, 2, 10}))                                                        \
    M(tiflash_raft_process_keys, "Total number of keys processed in some types of Raft commands", Counter,                                          \
        F(type_apply_snapshot, {"type", "apply_snapshot"}), F(type_ingest_sst, {"type", "ingest_sst"}))                                             \
    M(tiflash_raft_apply_write_command_duration_seconds, "Bucketed histogram of applying write command Raft logs", Histogram,                       \
        F(type_write, {{"type", "write"}}, ExpBuckets{0.0005, 2, 20}),                                                                              \
        F(type_admin, {{"type", "admin"}}, ExpBuckets{0.0005, 2, 20}),                                                                              \
        F(type_flush_region, {{"type", "flush_region"}}, ExpBuckets{0.0005, 2, 20}))                                                                \
    M(tiflash_raft_upstream_latency, "The latency that tikv sends raft log to tiflash.", Histogram,                                                 \
        F(type_write, {{"type", "write"}}, ExpBuckets{0.001, 2, 30}))                                                                               \
    M(tiflash_raft_write_data_to_storage_duration_seconds, "Bucketed histogram of writting region into storage layer", Histogram,                   \
        F(type_decode, {{"type", "decode"}}, ExpBuckets{0.0005, 2, 20}), F(type_write, {{"type", "write"}}, ExpBuckets{0.0005, 2, 20}))             \
    /* required by DBaaS */                                                                                                                         \
    M(tiflash_server_info, "Indicate the tiflash server info, and the value is the start timestamp (s).", Gauge,                                    \
        F(start_time, {"version", TiFlashBuildInfo::getReleaseVersion()}, {"hash", TiFlashBuildInfo::getGitHash()}))                                \
    M(tiflash_object_count, "Number of objects", Gauge,                                                                                             \
        F(type_count_of_establish_calldata, {"type", "count_of_establish_calldata"}),                                                               \
        F(type_count_of_mpptunnel, {"type", "count_of_mpptunnel"}))                                                                                 \
    M(tiflash_thread_count, "Number of threads", Gauge,                                                                                             \
        F(type_max_threads_of_thdpool, {"type", "thread_pool_total_max"}),                                                                          \
        F(type_active_threads_of_thdpool, {"type", "thread_pool_active"}),                                                                          \
        F(type_max_active_threads_of_thdpool, {"type", "thread_pool_active_max"}),                                                                  \
        F(type_total_threads_of_thdpool, {"type", "thread_pool_total"}),                                                                            \
        F(type_max_threads_of_raw, {"type", "total_max"}),                                                                                          \
        F(type_total_threads_of_raw, {"type", "total"}),                                                                                            \
        F(type_threads_of_client_cq_pool, {"type", "rpc_client_cq_pool"}),                                                                          \
        F(type_threads_of_receiver_read_loop, {"type", "rpc_receiver_read_loop"}),                                                                  \
        F(type_threads_of_receiver_reactor, {"type", "rpc_receiver_reactor"}),                                                                      \
        F(type_max_threads_of_establish_mpp, {"type", "rpc_establish_mpp_max"}),                                                                    \
        F(type_active_threads_of_establish_mpp, {"type", "rpc_establish_mpp"}),                                                                     \
        F(type_max_threads_of_dispatch_mpp, {"type", "rpc_dispatch_mpp_max"}),                                                                      \
        F(type_active_threads_of_dispatch_mpp, {"type", "rpc_dispatch_mpp"}),                                                                       \
        F(type_active_rpc_async_worker, {"type", "rpc_async_worker_active"}),                                                                       \
        F(type_total_rpc_async_worker, {"type", "rpc_async_worker_total"}))                                                                         \
    M(tiflash_task_scheduler, "Min-tso task scheduler", Gauge,                                                                                      \
        F(type_min_tso, {"type", "min_tso"}),                                                                                                       \
        F(type_waiting_queries_count, {"type", "waiting_queries_count"}),                                                                           \
        F(type_active_queries_count, {"type", "active_queries_count"}),                                                                             \
        F(type_waiting_tasks_count, {"type", "waiting_tasks_count"}),                                                                               \
        F(type_active_tasks_count, {"type", "active_tasks_count"}),                                                                                 \
        F(type_estimated_thread_usage, {"type", "estimated_thread_usage"}),                                                                         \
        F(type_thread_soft_limit, {"type", "thread_soft_limit"}),                                                                                   \
        F(type_thread_hard_limit, {"type", "thread_hard_limit"}),                                                                                   \
        F(type_hard_limit_exceeded_count, {"type", "hard_limit_exceeded_count"}))                                                                   \
    M(tiflash_task_scheduler_waiting_duration_seconds, "Bucketed histogram of task waiting for scheduling duration", Histogram,                     \
        F(type_task_scheduler_waiting_duration, {{"type", "task_waiting_duration"}}, ExpBuckets{0.001, 2, 20}))                                     \
    M(tiflash_storage_read_thread_counter, "The counter of storage read thread", Counter,                                                           \
        F(type_sche_no_pool, {"type", "sche_no_pool"}),                                                                                             \
        F(type_sche_no_slot, {"type", "sche_no_slot"}),                                                                                             \
        F(type_sche_no_segment, {"type", "sche_no_segment"}),                                                                                       \
        F(type_sche_from_cache, {"type", "sche_from_cache"}),                                                                                       \
        F(type_sche_new_task, {"type", "sche_new_task"}),                                                                                           \
        F(type_add_cache_succ, {"type", "add_cache_succ"}),                                                                                         \
        F(type_add_cache_stale, {"type", "add_cache_stale"}),                                                                                       \
        F(type_get_cache_miss, {"type", "get_cache_miss"}),                                                                                         \
        F(type_get_cache_part, {"type", "get_cache_part"}),                                                                                         \
        F(type_get_cache_hit, {"type", "get_cache_hit"}),                                                                                           \
        F(type_get_cache_copy, {"type", "get_cache_copy"}))                                                                                         \
    M(tiflash_storage_read_thread_gauge, "The gauge of storage read thread", Gauge,                                                                 \
        F(type_merged_task, {"type", "merged_task"}))                                                                                               \
    M(tiflash_storage_read_thread_seconds, "Bucketed histogram of read thread", Histogram,                                                          \
        F(type_merged_task, {{"type", "merged_task"}}, ExpBuckets{0.001, 2, 20}))                                                                   \
    M(tiflash_mpp_task_manager, "The gauge of mpp task manager", Gauge,                                                                             \
        F(type_mpp_query_count, {"type", "mpp_query_count"}))                                                                                       \
    M(tiflash_exchange_queueing_data_bytes, "Total bytes of data contained in the queue", Gauge,                                                    \
        F(type_send, {{"type", "send_queue"}}),                                                                                                     \
        F(type_receive, {{"type", "recv_queue"}}))                                                                                                  \
    M(tiflash_compute_request_unit, "Request Unit used by tiflash compute", Counter,                                                                \
        F(type_mpp, {{"type", "mpp"}, ComputeLabelHolder::instance().getClusterIdLabel(), ComputeLabelHolder::instance().getProcessIdLabel()}),     \
        F(type_cop, {{"type", "cop"}, ComputeLabelHolder::instance().getClusterIdLabel(), ComputeLabelHolder::instance().getProcessIdLabel()}),     \
<<<<<<< HEAD
        F(type_batch, {{"type", "batch"}, ComputeLabelHolder::instance().getClusterIdLabel(), ComputeLabelHolder::instance().getProcessIdLabel()})) \
    M(tiflash_shared_block_schemas, "statistics about shared_block_schemas", Gauge,                                                                 \
        F(type_current_size, {{"type", "current_size"}}),                                                                                           \
        F(type_still_used_when_evict, {{"type", "type_still_used_when_evict"}}),                                                                    \
        F(type_miss_count, {{"type", "type_miss_count"}}),                                                                                          \
        F(type_hit_count, {{"type", "type_hit_count"}})) \
=======
        F(type_batch, {{"type", "batch"}, ComputeLabelHolder::instance().getClusterIdLabel(), ComputeLabelHolder::instance().getProcessIdLabel()}))

>>>>>>> 4a4f5d8c
// clang-format on

/// Buckets with boundaries [start * base^0, start * base^1, ..., start * base^(size-1)]
struct ExpBuckets
{
    const double start;
    const double base;
    const size_t size;

    // NOLINTNEXTLINE(google-explicit-constructor)
    inline operator prometheus::Histogram::BucketBoundaries() const &&
    {
        prometheus::Histogram::BucketBoundaries buckets(size);
        double current = start;
        std::for_each(buckets.begin(), buckets.end(), [&](auto & e) {
            e = current;
            current *= base;
        });
        return buckets;
    }
};

// Buckets with same width
struct EqualWidthBuckets
{
    const size_t start;
    const int num_buckets;
    const size_t step;

    // NOLINTNEXTLINE(google-explicit-constructor)
    inline operator prometheus::Histogram::BucketBoundaries() const &&
    {
        // up to `num_buckets` * `step`
        assert(step > 1);
        prometheus::Histogram::BucketBoundaries buckets(num_buckets);
        size_t idx = 0;
        for (auto & e : buckets)
        {
            e = start + step * idx;
            idx++;
        }
        return buckets;
    }
};

template <typename T>
struct MetricFamilyTrait
{
};
template <>
struct MetricFamilyTrait<prometheus::Counter>
{
    using ArgType = std::map<std::string, std::string>;
    static auto build() { return prometheus::BuildCounter(); }
    static auto & add(prometheus::Family<prometheus::Counter> & family, ArgType && arg) { return family.Add(std::forward<ArgType>(arg)); }
};
template <>
struct MetricFamilyTrait<prometheus::Gauge>
{
    using ArgType = std::map<std::string, std::string>;
    static auto build() { return prometheus::BuildGauge(); }
    static auto & add(prometheus::Family<prometheus::Gauge> & family, ArgType && arg) { return family.Add(std::forward<ArgType>(arg)); }
};
template <>
struct MetricFamilyTrait<prometheus::Histogram>
{
    using ArgType = std::tuple<std::map<std::string, std::string>, prometheus::Histogram::BucketBoundaries>;
    static auto build() { return prometheus::BuildHistogram(); }
    static auto & add(prometheus::Family<prometheus::Histogram> & family, ArgType && arg)
    {
        return family.Add(std::move(std::get<0>(arg)), std::move(std::get<1>(arg)));
    }
};

template <typename T>
struct MetricFamily
{
    using MetricTrait = MetricFamilyTrait<T>;
    using MetricArgType = typename MetricTrait::ArgType;

    MetricFamily(
        prometheus::Registry & registry,
        const std::string & name,
        const std::string & help,
        std::initializer_list<MetricArgType> args)
    {
        auto & family = MetricTrait::build().Name(name).Help(help).Register(registry);
        metrics.reserve(args.size() ? args.size() : 1);
        for (auto arg : args)
        {
            auto & metric = MetricTrait::add(family, std::forward<MetricArgType>(arg));
            metrics.emplace_back(&metric);
        }
        if (metrics.empty())
        {
            auto & metric = MetricTrait::add(family, MetricArgType{});
            metrics.emplace_back(&metric);
        }
    }

    T & get(size_t idx = 0) { return *(metrics[idx]); }

private:
    std::vector<T *> metrics;
};

/// Centralized registry of TiFlash metrics.
/// Cope with MetricsPrometheus by registering
/// profile events, current metrics and customized metrics (as individual member for caller to access) into registry ahead of being updated.
/// Asynchronous metrics will be however registered by MetricsPrometheus itself due to the life cycle difference.
class TiFlashMetrics
{
public:
    static TiFlashMetrics & instance();

private:
    TiFlashMetrics();

    static constexpr auto profile_events_prefix = "tiflash_system_profile_event_";
    static constexpr auto current_metrics_prefix = "tiflash_system_current_metric_";
    static constexpr auto async_metrics_prefix = "tiflash_system_asynchronous_metric_";

    std::shared_ptr<prometheus::Registry> registry = std::make_shared<prometheus::Registry>();

    std::vector<prometheus::Gauge *> registered_profile_events;
    std::vector<prometheus::Gauge *> registered_current_metrics;
    std::unordered_map<std::string, prometheus::Gauge *> registered_async_metrics;

public:
#define MAKE_METRIC_MEMBER_M(family_name, help, type, ...) \
    MetricFamily<prometheus::type> family_name = MetricFamily<prometheus::type>(*registry, #family_name, #help, {__VA_ARGS__});
#define MAKE_METRIC_MEMBER_F(field_name, ...) \
    {                                         \
        __VA_ARGS__                           \
    }
    APPLY_FOR_METRICS(MAKE_METRIC_MEMBER_M, MAKE_METRIC_MEMBER_F)

    DISALLOW_COPY_AND_MOVE(TiFlashMetrics);

    friend class MetricsPrometheus;
};

#define MAKE_METRIC_ENUM_M(family_name, help, type, ...) \
    namespace family_name##_metrics                      \
    {                                                    \
        enum                                             \
        {                                                \
            invalid = -1,                                \
            ##__VA_ARGS__                                \
        };                                               \
    }
#define MAKE_METRIC_ENUM_F(field_name, ...) field_name
APPLY_FOR_METRICS(MAKE_METRIC_ENUM_M, MAKE_METRIC_ENUM_F)
#undef APPLY_FOR_METRICS

// NOLINTNEXTLINE(bugprone-reserved-identifier)
#define __GET_METRIC_MACRO(_1, _2, NAME, ...) NAME
#ifndef GTEST_TIFLASH_METRICS
// NOLINTNEXTLINE(bugprone-reserved-identifier)
#define __GET_METRIC_0(family) TiFlashMetrics::instance().family.get()
// NOLINTNEXTLINE(bugprone-reserved-identifier)
#define __GET_METRIC_1(family, metric) TiFlashMetrics::instance().family.get(family##_metrics::metric)
#else
// NOLINTNEXTLINE(bugprone-reserved-identifier)
#define __GET_METRIC_0(family) TestMetrics::instance().family.get()
// NOLINTNEXTLINE(bugprone-reserved-identifier)
#define __GET_METRIC_1(family, metric) TestMetrics::instance().family.get(family##_metrics::metric)
#endif
#define GET_METRIC(...)                                             \
    __GET_METRIC_MACRO(__VA_ARGS__, __GET_METRIC_1, __GET_METRIC_0) \
    (__VA_ARGS__)

#define UPDATE_CUR_AND_MAX_METRIC(family, metric, metric_max)                                                                 \
    GET_METRIC(family, metric).Increment();                                                                                   \
    GET_METRIC(family, metric_max).Set(std::max(GET_METRIC(family, metric_max).Value(), GET_METRIC(family, metric).Value())); \
    SCOPE_EXIT({                                                                                                              \
        GET_METRIC(family, metric).Decrement();                                                                               \
    })
} // namespace DB<|MERGE_RESOLUTION|>--- conflicted
+++ resolved
@@ -277,17 +277,12 @@
     M(tiflash_compute_request_unit, "Request Unit used by tiflash compute", Counter,                                                                \
         F(type_mpp, {{"type", "mpp"}, ComputeLabelHolder::instance().getClusterIdLabel(), ComputeLabelHolder::instance().getProcessIdLabel()}),     \
         F(type_cop, {{"type", "cop"}, ComputeLabelHolder::instance().getClusterIdLabel(), ComputeLabelHolder::instance().getProcessIdLabel()}),     \
-<<<<<<< HEAD
         F(type_batch, {{"type", "batch"}, ComputeLabelHolder::instance().getClusterIdLabel(), ComputeLabelHolder::instance().getProcessIdLabel()})) \
     M(tiflash_shared_block_schemas, "statistics about shared_block_schemas", Gauge,                                                                 \
         F(type_current_size, {{"type", "current_size"}}),                                                                                           \
         F(type_still_used_when_evict, {{"type", "type_still_used_when_evict"}}),                                                                    \
         F(type_miss_count, {{"type", "type_miss_count"}}),                                                                                          \
-        F(type_hit_count, {{"type", "type_hit_count"}})) \
-=======
-        F(type_batch, {{"type", "batch"}, ComputeLabelHolder::instance().getClusterIdLabel(), ComputeLabelHolder::instance().getProcessIdLabel()}))
-
->>>>>>> 4a4f5d8c
+        F(type_hit_count, {{"type", "type_hit_count"}}))
 // clang-format on
 
 /// Buckets with boundaries [start * base^0, start * base^1, ..., start * base^(size-1)]
