// Copyright 2022 PingCAP, Ltd.
//
// Licensed under the Apache License, Version 2.0 (the "License");
// you may not use this file except in compliance with the License.
// You may obtain a copy of the License at
//
//     http://www.apache.org/licenses/LICENSE-2.0
//
// Unless required by applicable law or agreed to in writing, software
// distributed under the License is distributed on an "AS IS" BASIS,
// WITHOUT WARRANTIES OR CONDITIONS OF ANY KIND, either express or implied.
// See the License for the specific language governing permissions and
// limitations under the License.

#pragma once

#include <Common/ComputeLabelHolder.h>
#include <Common/ProcessCollector.h>
#include <Common/TiFlashBuildInfo.h>
#include <Common/nocopyable.h>
#include <common/types.h>
#include <prometheus/counter.h>
#include <prometheus/exposer.h>
#include <prometheus/gateway.h>
#include <prometheus/gauge.h>
#include <prometheus/histogram.h>
#include <prometheus/registry.h>

#include <ext/scope_guard.h>
#include <mutex>
#include <shared_mutex>


// to make GCC 11 happy
#include <cassert>
#include "common/logger_useful.h"

namespace DB
{
/// Central place to define metrics across all subsystems.
/// Refer to gtest_tiflash_metrics.cpp for more sample defines.
/// Usage:
/// GET_METRIC(tiflash_coprocessor_response_bytes).Increment(1);
/// GET_METRIC(tiflash_coprocessor_request_count, type_cop).Set(1);
/// Maintenance notes:
/// 1. Use same name prefix for metrics in same subsystem (coprocessor/schema/storage/raft/etc.).
/// 2. Keep metrics with same prefix next to each other.
/// 3. Add metrics of new subsystems at tail.
/// 4. Keep it proper formatted using clang-format.
// clang-format off
#define APPLY_FOR_METRICS(M, F)                                                                                                                     \
    M(tiflash_coprocessor_request_count, "Total number of request", Counter, F(type_cop, {"type", "cop"}),                                          \
        F(type_cop_executing, {"type", "cop_executing"}), F(type_batch, {"type", "batch"}),                                                         \
        F(type_batch_executing, {"type", "batch_executing"}), F(type_dispatch_mpp_task, {"type", "dispatch_mpp_task"}),                             \
        F(type_mpp_establish_conn, {"type", "mpp_establish_conn"}), F(type_cancel_mpp_task, {"type", "cancel_mpp_task"}),                           \
        F(type_run_mpp_task, {"type", "run_mpp_task"}), F(type_remote_read, {"type", "remote_read"}),                                               \
        F(type_remote_read_constructed, {"type", "remote_read_constructed"}), F(type_remote_read_sent, {"type", "remote_read_sent"}))               \
    M(tiflash_coprocessor_handling_request_count, "Number of handling request", Gauge, F(type_cop, {"type", "cop"}),                                \
        F(type_cop_executing, {"type", "cop_executing"}), F(type_batch, {"type", "batch"}),                                                         \
        F(type_batch_executing, {"type", "batch_executing"}), F(type_dispatch_mpp_task, {"type", "dispatch_mpp_task"}),                             \
        F(type_mpp_establish_conn, {"type", "mpp_establish_conn"}), F(type_cancel_mpp_task, {"type", "cancel_mpp_task"}),                           \
        F(type_run_mpp_task, {"type", "run_mpp_task"}), F(type_remote_read, {"type", "remote_read"}),                                               \
        F(type_remote_read_executing, {"type", "remote_read_executing"}))                                                                           \
    M(tiflash_coprocessor_executor_count, "Total number of each executor", Counter, F(type_ts, {"type", "table_scan"}),                             \
        F(type_sel, {"type", "selection"}), F(type_agg, {"type", "aggregation"}), F(type_topn, {"type", "top_n"}),                                  \
        F(type_limit, {"type", "limit"}), F(type_join, {"type", "join"}), F(type_exchange_sender, {"type", "exchange_sender"}),                     \
        F(type_exchange_receiver, {"type", "exchange_receiver"}), F(type_projection, {"type", "projection"}),                                       \
        F(type_partition_ts, {"type", "partition_table_scan"}),                                                                                     \
        F(type_window, {"type", "window"}), F(type_window_sort, {"type", "window_sort"}),                                                           \
        F(type_expand, {"type", "expand"}))                                                                                                         \
    M(tiflash_memory_exceed_quota_count, "Total number of cases where memory exceeds quota", Counter)                                               \
    M(tiflash_coprocessor_request_duration_seconds, "Bucketed histogram of request duration", Histogram,                                            \
        F(type_cop, {{"type", "cop"}}, ExpBuckets{0.001, 2, 20}),                                                                                   \
        F(type_batch, {{"type", "batch"}}, ExpBuckets{0.001, 2, 20}),                                                                               \
        F(type_dispatch_mpp_task, {{"type", "dispatch_mpp_task"}}, ExpBuckets{0.001, 2, 20}),                                                       \
        F(type_mpp_establish_conn, {{"type", "mpp_establish_conn"}}, ExpBuckets{0.001, 2, 20}),                                                     \
        F(type_cancel_mpp_task, {{"type", "cancel_mpp_task"}}, ExpBuckets{0.001, 2, 20}),                                                           \
        F(type_run_mpp_task, {{"type", "run_mpp_task"}}, ExpBuckets{0.001, 2, 20}))                                                                 \
    M(tiflash_coprocessor_request_memory_usage, "Bucketed histogram of request memory usage", Histogram,                                            \
        F(type_cop, {{"type", "cop"}}, ExpBuckets{1024 * 1024, 2, 16}),                                                                             \
        F(type_batch, {{"type", "batch"}}, ExpBuckets{1024 * 1024, 2, 20}),                                                                         \
        F(type_run_mpp_task, {{"type", "run_mpp_task"}}, ExpBuckets{1024 * 1024, 2, 20}),                                                           \
        F(type_run_mpp_query, {{"type", "run_mpp_query"}}, ExpBuckets{1024 * 1024, 2, 20}))                                                         \
    M(tiflash_coprocessor_request_error, "Total number of request error", Counter, F(reason_meet_lock, {"reason", "meet_lock"}),                    \
        F(reason_region_not_found, {"reason", "region_not_found"}), F(reason_epoch_not_match, {"reason", "epoch_not_match"}),                       \
        F(reason_kv_client_error, {"reason", "kv_client_error"}), F(reason_internal_error, {"reason", "internal_error"}),                           \
        F(reason_other_error, {"reason", "other_error"}))                                                                                           \
    M(tiflash_coprocessor_request_handle_seconds, "Bucketed histogram of request handle duration", Histogram,                                       \
        F(type_cop, {{"type", "cop"}}, ExpBuckets{0.001, 2, 20}),                                                                                   \
        F(type_batch, {{"type", "batch"}}, ExpBuckets{0.001, 2, 20}))                                                                               \
    M(tiflash_coprocessor_response_bytes, "Total bytes of response body", Counter,                                                                  \
        F(type_cop, {{"type", "cop"}}),                                                                                                             \
        F(type_batch_cop, {{"type", "batch_cop"}}),                                                                                                 \
        F(type_dispatch_mpp_task, {{"type", "dispatch_mpp_task"}}),                                                                                 \
        F(type_mpp_establish_conn, {{"type", "mpp_tunnel"}}),                                                                                       \
        F(type_mpp_establish_conn_local, {{"type", "mpp_tunnel_local"}}),                                                                           \
        F(type_cancel_mpp_task, {{"type", "cancel_mpp_task"}}))                                                                                     \
    M(tiflash_exchange_data_bytes, "Total bytes sent by exchange operators", Counter,                                                               \
        F(type_hash_original, {"type", "hash_original"}),                                                                                           \
        F(type_hash_none_compression_remote, {"type", "hash_none_compression_remote"}),                                                             \
        F(type_hash_none_compression_local, {"type", "hash_none_compression_local"}),                                                               \
        F(type_hash_lz4_compression, {"type", "hash_lz4_compression"}),                                                                             \
        F(type_hash_zstd_compression, {"type", "hash_zstd_compression"}),                                                                           \
        F(type_broadcast_original, {"type", "broadcast_original"}),                                                                                 \
        F(type_broadcast_none_compression_local, {"type", "broadcast_none_compression_local"}),                                                     \
        F(type_broadcast_none_compression_remote, {"type", "broadcast_none_compression_remote"}),                                                   \
        F(type_broadcast_lz4_compression, {"type", "broadcast_lz4_compression"}),                                                                   \
        F(type_broadcast_zstd_compression, {"type", "broadcast_zstd_compression"}),                                                                 \
        F(type_passthrough_original, {"type", "passthrough_original"}),                                                                             \
        F(type_passthrough_none_compression_local, {"type", "passthrough_none_compression_local"}),                                                 \
        F(type_passthrough_none_compression_remote, {"type", "passthrough_none_compression_remote"}),                                               \
        F(type_passthrough_lz4_compression, {"type", "passthrough_lz4_compression"}),                                                               \
        F(type_passthrough_zstd_compression, {"type", "passthrough_zstd_compression"}))                                                             \
    M(tiflash_schema_version, "Current version of tiflash cached schema", Gauge)                                                                    \
    M(tiflash_sync_schema_applying, "Whether the schema is applying or not (holding lock)", Gauge)                                                  \
    M(tiflash_schema_trigger_count, "Total number of each kinds of schema sync trigger", Counter,                                                   \
        F(type_timer, {"type", "timer"}), F(type_raft_decode, {"type", "raft_decode"}), F(type_cop_read, {"type", "cop_read"}),                     \
        F(type_sync_table_schema, {"type", "sync_table_schema"}))                                                                                   \
    M(tiflash_schema_internal_ddl_count, "Total number of each kinds of internal ddl operations", Counter,                                          \
        F(type_create_table, {"type", "create_table"}), F(type_create_db, {"type", "create_db"}),                                                   \
        F(type_drop_table, {"type", "drop_table"}), F(type_drop_db, {"type", "drop_db"}), F(type_rename_table, {"type", "rename_table"}),           \
        F(type_modify_column, {"type", "modify_column"}),   F(type_apply_partition, {"type", "apply_partition"}),                                   \
        F(type_exchange_partition, {"type", "exchange_partition"}))                                                                                 \
    M(tiflash_schema_apply_duration_seconds, "Bucketed histogram of ddl apply duration", Histogram,                                                 \
        F(type_sync_schema_apply_duration, {{"type", "sync_schema_duration"}}, ExpBuckets{0.001, 2, 20}),                                           \
        F(type_sync_table_schema_apply_duration, {{"type", "sync_table_schema_duration"}}, ExpBuckets{0.001, 2, 20}))                               \
    M(tiflash_raft_read_index_count, "Total number of raft read index", Counter)                                                                    \
    M(tiflash_stale_read_count, "Total number of stale read", Counter)                                                                              \
    M(tiflash_raft_read_index_duration_seconds, "Bucketed histogram of raft read index duration", Histogram,                                        \
        F(type_raft_read_index_duration, {{"type", "tmt_raft_read_index_duration"}}, ExpBuckets{0.001, 2, 20}))                                     \
    M(tiflash_raft_wait_index_duration_seconds, "Bucketed histogram of raft wait index duration", Histogram,                                        \
        F(type_raft_wait_index_duration, {{"type", "tmt_raft_wait_index_duration"}}, ExpBuckets{0.001, 2, 20}))                                     \
    M(tiflash_syncing_data_freshness, "The freshness of tiflash data with tikv data", Histogram,                                                    \
        F(type_syncing_data_freshness, {{"type", "data_freshness"}}, ExpBuckets{0.001, 2, 20}))                                                     \
    M(tiflash_storage_read_tasks_count, "Total number of storage engine read tasks", Counter)                                                       \
    M(tiflash_storage_command_count, "Total number of storage's command, such as delete range / shutdown /startup", Counter,                        \
        F(type_delete_range, {"type", "delete_range"}), F(type_ingest, {"type", "ingest"}),                                                         \
        F(type_ingest_checkpoint, {"type", "ingest_check_point"}))                                                                                  \
    M(tiflash_storage_subtask_count, "Total number of storage's sub task", Counter,                                                                 \
        F(type_delta_merge_bg, {"type", "delta_merge_bg"}),                                                                                         \
        F(type_delta_merge_bg_gc, {"type", "delta_merge_bg_gc"}),                                                                                   \
        F(type_delta_merge_fg, {"type", "delta_merge_fg"}),                                                                                         \
        F(type_delta_merge_manual, {"type", "delta_merge_manual"}),                                                                                 \
        F(type_delta_compact, {"type", "delta_compact"}),                                                                                           \
        F(type_delta_flush, {"type", "delta_flush"}),                                                                                               \
        F(type_seg_split_bg, {"type", "seg_split_bg"}),                                                                                             \
        F(type_seg_split_fg, {"type", "seg_split_fg"}),                                                                                             \
        F(type_seg_split_ingest, {"type", "seg_split_ingest"}),                                                                                     \
        F(type_seg_merge_bg_gc, {"type", "seg_merge_bg_gc"}),                                                                                       \
        F(type_place_index_update, {"type", "place_index_update"}))                                                                                 \
    M(tiflash_storage_subtask_duration_seconds, "Bucketed histogram of storage's sub task duration", Histogram,                                     \
        F(type_delta_merge_bg, {{"type", "delta_merge_bg"}}, ExpBuckets{0.001, 2, 20}),                                                             \
        F(type_delta_merge_bg_gc, {{"type", "delta_merge_bg_gc"}}, ExpBuckets{0.001, 2, 20}),                                                       \
        F(type_delta_merge_fg, {{"type", "delta_merge_fg"}}, ExpBuckets{0.001, 2, 20}),                                                             \
        F(type_delta_merge_manual, {{"type", "delta_merge_manual"}}, ExpBuckets{0.001, 2, 20}),                                                     \
        F(type_delta_compact, {{"type", "delta_compact"}}, ExpBuckets{0.001, 2, 20}),                                                               \
        F(type_delta_flush, {{"type", "delta_flush"}}, ExpBuckets{0.001, 2, 20}),                                                                   \
        F(type_seg_split_bg, {{"type", "seg_split_bg"}}, ExpBuckets{0.001, 2, 20}),                                                                 \
        F(type_seg_split_fg, {{"type", "seg_split_fg"}}, ExpBuckets{0.001, 2, 20}),                                                                 \
        F(type_seg_split_ingest, {{"type", "seg_split_ingest"}}, ExpBuckets{0.001, 2, 20}),                                                         \
        F(type_seg_merge_bg_gc, {{"type", "seg_merge_bg_gc"}}, ExpBuckets{0.001, 2, 20}),                                                           \
        F(type_place_index_update, {{"type", "place_index_update"}}, ExpBuckets{0.001, 2, 20}))                                                     \
    M(tiflash_storage_throughput_bytes, "Calculate the throughput of tasks of storage in bytes", Gauge,           /**/                              \
        F(type_write, {"type", "write"}),                                                                         /**/                              \
        F(type_ingest, {"type", "ingest"}),                                                                       /**/                              \
        F(type_delta_merge, {"type", "delta_merge"}),                                                             /**/                              \
        F(type_split, {"type", "split"}),                                                                         /**/                              \
        F(type_merge, {"type", "merge"}))                                                                         /**/                              \
    M(tiflash_storage_throughput_rows, "Calculate the throughput of tasks of storage in rows", Gauge,             /**/                              \
        F(type_write, {"type", "write"}),                                                                         /**/                              \
        F(type_ingest, {"type", "ingest"}),                                                                       /**/                              \
        F(type_delta_merge, {"type", "delta_merge"}),                                                             /**/                              \
        F(type_split, {"type", "split"}),                                                                         /**/                              \
        F(type_merge, {"type", "merge"}))                                                                         /**/                              \
    M(tiflash_storage_write_stall_duration_seconds, "The write stall duration of storage, in seconds", Histogram,                                   \
        F(type_write, {{"type", "write"}}, ExpBuckets{0.001, 2, 20}),                                                                               \
        F(type_delta_merge_by_write, {{"type", "delta_merge_by_write"}}, ExpBuckets{0.001, 2, 20}),                                                 \
        F(type_delta_merge_by_delete_range, {{"type", "delta_merge_by_delete_range"}}, ExpBuckets{0.001, 2, 20}),                                   \
        F(type_flush, {{"type", "flush"}}, ExpBuckets{0.001, 2, 20}),                                                                               \
        F(type_split, {{"type", "split"}}, ExpBuckets{0.001, 2, 20}))                                                                               \
    M(tiflash_storage_page_gc_count, "Total number of page's gc execution.", Counter,                                                               \
        F(type_v2, {"type", "v2"}),                                                                                                                 \
        F(type_v2_low, {"type", "v2_low"}),                                                                                                         \
        F(type_v3, {"type", "v3"}),                                                                                                                 \
        F(type_v3_mvcc_dumped, {"type", "v3_mvcc_dumped"}),                                                                                         \
        F(type_v3_bs_full_gc, {"type", "v3_bs_full_gc"}))                                                                                           \
    M(tiflash_storage_page_gc_duration_seconds, "Bucketed histogram of page's gc task duration", Histogram,                                         \
        F(type_v2, {{"type", "v2"}}, ExpBuckets{0.0005, 2, 20}),                                                                                    \
        F(type_v2_data_compact, {{"type", "v2_data_compact"}}, ExpBuckets{0.0005, 2, 20}),                                                          \
        F(type_v2_ver_compact, {{"type", "v2_ver_compact"}}, ExpBuckets{0.0005, 2, 20}),                                                            \
        /* Below are metrics for PageStorage V3 */                                                                                                  \
        F(type_compact_wal, {{"type", "compact_wal"}},             ExpBuckets{0.0005, 2, 20}),                                                      \
        F(type_compact_directory, {{"type", "compact_directory"}}, ExpBuckets{0.0005, 2, 20}),                                                      \
        F(type_compact_spacemap, {{"type", "compact_spacemap"}},   ExpBuckets{0.0005, 2, 20}),                                                      \
        F(type_fullgc_rewrite, {{"type", "fullgc_rewrite"}},       ExpBuckets{0.0005, 2, 20}),                                                      \
        F(type_fullgc_commit, {{"type", "fullgc_commit"}},         ExpBuckets{0.0005, 2, 20}),                                                      \
        F(type_clean_external, {{"type", "clean_external"}},       ExpBuckets{0.0005, 2, 20}),                                                      \
        F(type_v3, {{"type", "v3"}}, ExpBuckets{0.0005, 2, 20}))                                                                                    \
    M(tiflash_storage_page_command_count, "Total number of PageStorage's command, such as write / read / scan / snapshot", Counter,                 \
        F(type_write, {"type", "write"}), F(type_read, {"type", "read"}),                                                                           \
        F(type_scan, {"type", "scan"}), F(type_snapshot, {"type", "snapshot"}))                                                                     \
    M(tiflash_storage_page_write_batch_size, "The size of each write batch in bytes", Histogram,                                                    \
        F(type_v3, {{"type", "v3"}}, ExpBuckets{4 * 1024, 4, 10}))                                                                                  \
    M(tiflash_storage_page_write_duration_seconds, "The duration of each write batch", Histogram,                                                   \
        F(type_total, {{"type", "total"}}, ExpBuckets{0.0001, 2, 20}),                                                                              \
        /* the bucket range for apply in memory is 50us ~ 120s */                                                                                   \
        F(type_choose_stat, {{"type", "choose_stat"}}, ExpBuckets{0.00005, 1.8, 26}),                                                               \
        F(type_search_pos, {{"type", "search_pos"}}, ExpBuckets{0.00005, 1.8, 26}),                                                                 \
        F(type_blob_write, {{"type", "blob_write"}}, ExpBuckets{0.00005, 1.8, 26}),                                                                 \
        F(type_latch, {{"type", "latch"}}, ExpBuckets{0.00005, 1.8, 26}),                                                                           \
        F(type_wait_in_group, {{"type", "wait_in_group"}}, ExpBuckets{0.00005, 1.8, 26}),                                                           \
        F(type_wal, {{"type", "wal"}}, ExpBuckets{0.00005, 1.8, 26}),                                                                               \
        F(type_commit, {{"type", "commit"}}, ExpBuckets{0.00005, 1.8, 26}))                                                                         \
    M(tiflash_storage_logical_throughput_bytes, "The logical throughput of read tasks of storage in bytes", Histogram,                              \
        F(type_read, {{"type", "read"}}, EqualWidthBuckets{1 * 1024 * 1024, 60, 50 * 1024 * 1024}))                                                 \
    M(tiflash_storage_io_limiter, "Storage I/O limiter metrics", Counter, F(type_fg_read_req_bytes, {"type", "fg_read_req_bytes"}),                 \
        F(type_fg_read_alloc_bytes, {"type", "fg_read_alloc_bytes"}), F(type_bg_read_req_bytes, {"type", "bg_read_req_bytes"}),                     \
        F(type_bg_read_alloc_bytes, {"type", "bg_read_alloc_bytes"}), F(type_fg_write_req_bytes, {"type", "fg_write_req_bytes"}),                   \
        F(type_fg_write_alloc_bytes, {"type", "fg_write_alloc_bytes"}), F(type_bg_write_req_bytes, {"type", "bg_write_req_bytes"}),                 \
        F(type_bg_write_alloc_bytes, {"type", "bg_write_alloc_bytes"}))                                                                             \
    M(tiflash_storage_rough_set_filter_rate, "Bucketed histogram of rough set filter rate", Histogram,                                              \
        F(type_dtfile_pack, {{"type", "dtfile_pack"}}, EqualWidthBuckets{0, 6, 20}))                                                                \
    M(tiflash_disaggregated_object_lock_request_count, "Total number of S3 object lock/delete request", Counter,                                    \
        F(type_lock, {"type", "lock"}), F(type_delete, {"type", "delete"}),                                                                         \
        F(type_owner_changed, {"type", "owner_changed"}), F(type_error, {"type", "error"}),                                                         \
        F(type_lock_conflict, {"type", "lock_conflict"}), F(type_delete_conflict, {"type", "delete_conflict"}),                                     \
        F(type_delete_risk, {"type", "delete_risk"}))                                                                                               \
    M(tiflash_disaggregated_object_lock_request_duration_seconds, "Bucketed histogram of S3 object lock/delete request duration", Histogram,        \
        F(type_lock, {{"type", "lock"}}, ExpBuckets{0.001, 2, 20}),                                                                                 \
        F(type_delete, {{"type", "delete"}}, ExpBuckets{0.001, 2, 20}))                                                                             \
    M(tiflash_disaggregated_read_tasks_count, "Total number of storage engine disaggregated read tasks", Counter)                                   \
    M(tiflash_disaggregated_breakdown_duration_seconds, "", Histogram,                                                                              \
        F(type_rpc_establish, {{"type", "rpc_establish"}}, ExpBuckets{0.01, 2, 20}),                                                                \
        F(type_total_establish_backoff, {{"type", "total_establish_backoff"}}, ExpBuckets{0.01, 2, 20}),                                            \
        F(type_resolve_lock, {{"type", "resolve_lock"}}, ExpBuckets{0.01, 2, 20}),                                                                  \
        F(type_rpc_fetch_page, {{"type", "rpc_fetch_page"}}, ExpBuckets{0.01, 2, 20}),                                                              \
        F(type_write_page_cache, {{"type", "write_page_cache"}}, ExpBuckets{0.01, 2, 20}),                                                          \
        F(type_cache_occupy, {{"type", "cache_occupy"}}, ExpBuckets{0.01, 2, 20}),                                                                  \
        F(type_worker_fetch_page, {{"type", "worker_fetch_page"}}, ExpBuckets{0.01, 2, 20}),                                                        \
        F(type_worker_prepare_stream, {{"type", "worker_prepare_stream"}}, ExpBuckets{0.01, 2, 20}),                                                \
        F(type_stream_wait_next_task, {{"type", "stream_wait_next_task"}}, ExpBuckets{0.01, 2, 20}),                                                \
        F(type_stream_read, {{"type", "stream_read"}}, ExpBuckets{0.01, 2, 20}))                                                                    \
    M(tiflash_disaggregated_details, "", Counter,                                                                                                   \
        F(type_cftiny_read, {{"type", "cftiny_read"}}),                                                                                             \
        F(type_cftiny_fetch, {{"type", "cftiny_fetch"}}))                                                                                           \
    M(tiflash_raft_command_duration_seconds, "Bucketed histogram of some raft command: apply snapshot and ingest SST",                              \
        Histogram, /* these command usually cost several seconds, increase the start bucket to 50ms */                                              \
        F(type_ingest_sst, {{"type", "ingest_sst"}}, ExpBuckets{0.05, 2, 10}),                                                                      \
        F(type_ingest_sst_sst2dt, {{"type", "ingest_sst_sst2dt"}}, ExpBuckets{0.05, 2, 10}),                                                        \
        F(type_ingest_sst_upload, {{"type", "ingest_sst_upload"}}, ExpBuckets{0.05, 2, 10}),                                                        \
        F(type_apply_snapshot_predecode, {{"type", "snapshot_predecode"}}, ExpBuckets{0.05, 2, 10}),                                                \
        F(type_apply_snapshot_predecode_sst2dt, {{"type", "snapshot_predecode_sst2dt"}}, ExpBuckets{0.05, 2, 10}),                                  \
        F(type_apply_snapshot_predecode_upload, {{"type", "snapshot_predecode_upload"}}, ExpBuckets{0.05, 2, 10}),                                  \
        F(type_apply_snapshot_flush, {{"type", "snapshot_flush"}}, ExpBuckets{0.05, 2, 10}))                                                        \
    M(tiflash_raft_process_keys, "Total number of keys processed in some types of Raft commands", Counter,                                          \
        F(type_apply_snapshot, {"type", "apply_snapshot"}), F(type_ingest_sst, {"type", "ingest_sst"}))                                             \
    M(tiflash_raft_apply_write_command_duration_seconds, "Bucketed histogram of applying write command Raft logs", Histogram,                       \
        F(type_write, {{"type", "write"}}, ExpBuckets{0.0005, 2, 20}),                                                                              \
        F(type_admin, {{"type", "admin"}}, ExpBuckets{0.0005, 2, 20}),                                                                              \
        F(type_flush_region, {{"type", "flush_region"}}, ExpBuckets{0.0005, 2, 20}))                                                                \
    M(tiflash_raft_upstream_latency, "The latency that tikv sends raft log to tiflash.", Histogram,                                                 \
        F(type_write, {{"type", "write"}}, ExpBuckets{0.001, 2, 30}))                                                                               \
    M(tiflash_raft_write_data_to_storage_duration_seconds, "Bucketed histogram of writting region into storage layer", Histogram,                   \
        F(type_decode, {{"type", "decode"}}, ExpBuckets{0.0005, 2, 20}), F(type_write, {{"type", "write"}}, ExpBuckets{0.0005, 2, 20}))             \
    /* required by DBaaS */                                                                                                                         \
    M(tiflash_server_info, "Indicate the tiflash server info, and the value is the start timestamp (s).", Gauge,                                    \
        F(start_time, {"version", TiFlashBuildInfo::getReleaseVersion()}, {"hash", TiFlashBuildInfo::getGitHash()}))                                \
    M(tiflash_object_count, "Number of objects", Gauge,                                                                                             \
        F(type_count_of_establish_calldata, {"type", "count_of_establish_calldata"}),                                                               \
        F(type_count_of_mpptunnel, {"type", "count_of_mpptunnel"}))                                                                                 \
    M(tiflash_thread_count, "Number of threads", Gauge,                                                                                             \
        F(type_max_threads_of_thdpool, {"type", "thread_pool_total_max"}),                                                                          \
        F(type_active_threads_of_thdpool, {"type", "thread_pool_active"}),                                                                          \
        F(type_max_active_threads_of_thdpool, {"type", "thread_pool_active_max"}),                                                                  \
        F(type_total_threads_of_thdpool, {"type", "thread_pool_total"}),                                                                            \
        F(type_max_threads_of_raw, {"type", "total_max"}),                                                                                          \
        F(type_total_threads_of_raw, {"type", "total"}),                                                                                            \
        F(type_threads_of_client_cq_pool, {"type", "rpc_client_cq_pool"}),                                                                          \
        F(type_threads_of_receiver_read_loop, {"type", "rpc_receiver_read_loop"}),                                                                  \
        F(type_threads_of_receiver_reactor, {"type", "rpc_receiver_reactor"}),                                                                      \
        F(type_max_threads_of_establish_mpp, {"type", "rpc_establish_mpp_max"}),                                                                    \
        F(type_active_threads_of_establish_mpp, {"type", "rpc_establish_mpp"}),                                                                     \
        F(type_max_threads_of_dispatch_mpp, {"type", "rpc_dispatch_mpp_max"}),                                                                      \
        F(type_active_threads_of_dispatch_mpp, {"type", "rpc_dispatch_mpp"}),                                                                       \
        F(type_active_rpc_async_worker, {"type", "rpc_async_worker_active"}),                                                                       \
        F(type_total_rpc_async_worker, {"type", "rpc_async_worker_total"}))                                                                         \
    M(tiflash_task_scheduler, "Min-tso task scheduler", Gauge,                                                                                      \
        F(type_min_tso, {"type", "min_tso"}),                                                                                                       \
        F(type_waiting_queries_count, {"type", "waiting_queries_count"}),                                                                           \
        F(type_active_queries_count, {"type", "active_queries_count"}),                                                                             \
        F(type_waiting_tasks_count, {"type", "waiting_tasks_count"}),                                                                               \
        F(type_active_tasks_count, {"type", "active_tasks_count"}),                                                                                 \
        F(type_estimated_thread_usage, {"type", "estimated_thread_usage"}),                                                                         \
        F(type_thread_soft_limit, {"type", "thread_soft_limit"}),                                                                                   \
        F(type_thread_hard_limit, {"type", "thread_hard_limit"}),                                                                                   \
        F(type_hard_limit_exceeded_count, {"type", "hard_limit_exceeded_count"}))                                                                   \
    M(tiflash_task_scheduler_waiting_duration_seconds, "Bucketed histogram of task waiting for scheduling duration", Histogram,                     \
        F(type_task_scheduler_waiting_duration, {{"type", "task_waiting_duration"}}, ExpBuckets{0.001, 2, 20}))                                     \
    M(tiflash_storage_read_thread_counter, "The counter of storage read thread", Counter,                                                           \
        F(type_sche_no_pool, {"type", "sche_no_pool"}),                                                                                             \
        F(type_sche_no_slot, {"type", "sche_no_slot"}),                                                                                             \
        F(type_sche_no_segment, {"type", "sche_no_segment"}),                                                                                       \
        F(type_sche_from_cache, {"type", "sche_from_cache"}),                                                                                       \
        F(type_sche_new_task, {"type", "sche_new_task"}),                                                                                           \
        F(type_add_cache_succ, {"type", "add_cache_succ"}),                                                                                         \
        F(type_add_cache_stale, {"type", "add_cache_stale"}),                                                                                       \
        F(type_get_cache_miss, {"type", "get_cache_miss"}),                                                                                         \
        F(type_get_cache_part, {"type", "get_cache_part"}),                                                                                         \
        F(type_get_cache_hit, {"type", "get_cache_hit"}),                                                                                           \
        F(type_get_cache_copy, {"type", "get_cache_copy"}))                                                                                         \
    M(tiflash_storage_read_thread_gauge, "The gauge of storage read thread", Gauge,                                                                 \
        F(type_merged_task, {"type", "merged_task"}))                                                                                               \
    M(tiflash_storage_read_thread_seconds, "Bucketed histogram of read thread", Histogram,                                                          \
        F(type_merged_task, {{"type", "merged_task"}}, ExpBuckets{0.001, 2, 20}))                                                                   \
    M(tiflash_mpp_task_manager, "The gauge of mpp task manager", Gauge,                                                                             \
        F(type_mpp_query_count, {"type", "mpp_query_count"}))                                                                                       \
    M(tiflash_mpp_task_monitor, "Monitor the lifecycle of MPP Task", Gauge,                                                                         \
        F(type_longest_live_time, {"type", "longest_live_time"}),)                                                                                  \
    M(tiflash_exchange_queueing_data_bytes, "Total bytes of data contained in the queue", Gauge,                                                    \
        F(type_send, {{"type", "send_queue"}}),                                                                                                     \
        F(type_receive, {{"type", "recv_queue"}}))                                                                                                  \
    M(tiflash_compute_request_unit, "Request Unit used by tiflash compute", Counter,                                                                \
        F(type_mpp, {{"type", "mpp"}, ComputeLabelHolder::instance().getClusterIdLabel(), ComputeLabelHolder::instance().getProcessIdLabel()}),     \
        F(type_cop, {{"type", "cop"}, ComputeLabelHolder::instance().getClusterIdLabel(), ComputeLabelHolder::instance().getProcessIdLabel()}),     \
        F(type_batch, {{"type", "batch"}, ComputeLabelHolder::instance().getClusterIdLabel(), ComputeLabelHolder::instance().getProcessIdLabel()})) \
    M(tiflash_shared_block_schemas, "statistics about shared block schemas of ColumnFiles", Gauge,                                                  \
        F(type_current_size, {{"type", "current_size"}}),                                                                                           \
        F(type_still_used_when_evict, {{"type", "still_used_when_evict"}}),                                                                         \
        F(type_miss_count, {{"type", "miss_count"}}),                                                                                               \
        F(type_hit_count, {{"type", "hit_count"}}))                                                                                                 \
    M(tiflash_storage_remote_stats, "The file stats on remote store", Gauge,                                                                        \
        F(type_total_size, {"type", "total_size"}), F(type_valid_size, {"type", "valid_size"}),                                                     \
        F(type_num_files, {"type", "num_files"}))                                                                                                   \
    M(tiflash_storage_checkpoint_seconds, "PageStorage checkpoint elapsed time",                                                                    \
        Histogram, /* these command usually cost several seconds, increase the start bucket to 50ms */                                              \
        F(type_dump_checkpoint_snapshot, {{"type", "dump_checkpoint_snapshot"}}, ExpBuckets{0.05, 2, 20}),                                          \
        F(type_dump_checkpoint_data, {{"type", "dump_checkpoint_data"}}, ExpBuckets{0.05, 2, 20}),                                                  \
        F(type_upload_checkpoint, {{"type", "upload_checkpoint"}}, ExpBuckets{0.05, 2, 20}),                                                        \
        F(type_copy_checkpoint_info, {{"type", "copy_checkpoint_info"}}, ExpBuckets{0.05, 2, 20}))                                                  \
    M(tiflash_storage_checkpoint_flow, "The bytes flow cause by remote checkpoint", Counter,                                                        \
        F(type_incremental, {"type", "incremental"}), F(type_compaction, {"type", "compaction"}))                                                   \
    M(tiflash_storage_checkpoint_keys_by_types, "The keys flow cause by remote checkpoint", Counter,                                                \
        F(type_raftengine, {"type", "raftengine"}), F(type_kvengine, {"type", "kvengine"}), F(type_kvstore, {"type", "kvstore"}),                   \
        F(type_data, {"type", "data"}), F(type_log, {"type", "log"}), F(type_meta, {"type", "kvstore"}),                                            \
        F(type_unknown, {"type", "unknown"}))                                                                                                       \
    M(tiflash_storage_checkpoint_flow_by_types, "The bytes flow cause by remote checkpoint", Counter,                                               \
        F(type_raftengine, {"type", "raftengine"}), F(type_kvengine, {"type", "kvengine"}), F(type_kvstore, {"type", "kvstore"}),                   \
        F(type_data, {"type", "data"}), F(type_log, {"type", "log"}), F(type_meta, {"type", "kvstore"}),                                            \
        F(type_unknown, {"type", "unknown"}))                                                                                                       \
    M(tiflash_storage_page_data_by_types, "The existing bytes stored in UniPageStorage", Gauge,                                                     \
        F(type_raftengine, {"type", "raftengine"}), F(type_kvengine, {"type", "kvengine"}), F(type_kvstore, {"type", "kvstore"}),                   \
        F(type_data, {"type", "data"}), F(type_log, {"type", "log"}), F(type_meta, {"type", "kvstore"}),                                            \
        F(type_unknown, {"type", "unknown"}))                                                                                                       \
    M(tiflash_storage_s3_request_seconds, "S3 request duration in seconds", Histogram,                                                              \
        F(type_put_object, {{"type", "put_object"}}, ExpBuckets{0.001, 2, 20}),                                                                     \
        F(type_put_dmfile, {{"type", "put_dmfile"}}, ExpBuckets{0.001, 2, 20}),                                                                     \
        F(type_copy_object, {{"type", "copy_object"}}, ExpBuckets{0.001, 2, 20}),                                                                   \
        F(type_get_object, {{"type", "get_object"}}, ExpBuckets{0.001, 2, 20}),                                                                     \
        F(type_create_multi_part_upload, {{"type", "create_multi_part_upload"}}, ExpBuckets{0.001, 2, 20}),                                         \
        F(type_upload_part, {{"type", "upload_part"}}, ExpBuckets{0.001, 2, 20}),                                                                   \
        F(type_complete_multi_part_upload, {{"type", "complete_multi_part_upload"}}, ExpBuckets{0.001, 2, 20}),                                     \
        F(type_list_objects, {{"type", "list_objects"}}, ExpBuckets{0.001, 2, 20}),                                                                 \
        F(type_delete_object, {{"type", "delete_object"}}, ExpBuckets{0.001, 2, 20}),                                                               \
        F(type_head_object, {{"type", "head_object"}}, ExpBuckets{0.001, 2, 20}),                                                                   \
        F(type_read_stream, {{"type", "read_stream"}}, ExpBuckets{0.0001, 2, 20}))                                                                  \
    M(tiflash_storage_s3_http_request_seconds, "S3 request duration breakdown in seconds", Histogram,                                               \
        F(type_dns, {{"type", "dns"}}, ExpBuckets{0.001, 2, 20}),                                                                                   \
        F(type_connect, {{"type", "connect"}}, ExpBuckets{0.001, 2, 20}),                                                                           \
        F(type_request, {{"type", "request"}}, ExpBuckets{0.001, 2, 20}),                                                                           \
        F(type_response, {{"type", "response"}}, ExpBuckets{0.001, 2, 20}))                                                                         \
    M(tiflash_pipeline_scheduler, "pipeline scheduler", Gauge,                                                                                      \
        F(type_waiting_tasks_count, {"type", "waiting_tasks_count"}),                                                                               \
        F(type_cpu_pending_tasks_count, {"type", "cpu_pending_tasks_count"}),                                                                       \
        F(type_cpu_executing_tasks_count, {"type", "cpu_executing_tasks_count"}),                                                                   \
        F(type_io_pending_tasks_count, {"type", "io_pending_tasks_count"}),                                                                         \
        F(type_io_executing_tasks_count, {"type", "io_executing_tasks_count"}),                                                                     \
        F(type_cpu_task_thread_pool_size, {"type", "cpu_task_thread_pool_size"}),                                                                   \
        F(type_io_task_thread_pool_size, {"type", "io_task_thread_pool_size"}))                                                                     \
    M(tiflash_pipeline_task_duration_seconds, "Bucketed histogram of pipeline task duration in seconds",                                            \
        Histogram, /* these command usually cost several hundred milliseconds to several seconds, increase the start bucket to 5ms */               \
        F(type_cpu_execute, {{"type", "cpu_execute"}}, ExpBuckets{0.005, 2, 20}),                                                                   \
        F(type_io_execute, {{"type", "io_execute"}}, ExpBuckets{0.005, 2, 20}),                                                                     \
        F(type_cpu_queue, {{"type", "cpu_queue"}}, ExpBuckets{0.005, 2, 20}),                                                                       \
        F(type_io_queue, {{"type", "io_queue"}}, ExpBuckets{0.005, 2, 20}),                                                                         \
        F(type_await, {{"type", "await"}}, ExpBuckets{0.005, 2, 20}))                                                                               \
    M(tiflash_pipeline_task_execute_max_time_seconds_per_round, "Bucketed histogram of pipeline task execute max time per round in seconds",        \
        Histogram, /* these command usually cost several hundred milliseconds to several seconds, increase the start bucket to 5ms */               \
        F(type_cpu, {{"type", "cpu"}}, ExpBuckets{0.005, 2, 20}),                                                                                   \
        F(type_io, {{"type", "io"}}, ExpBuckets{0.005, 2, 20}))                                                                                     \
    M(tiflash_pipeline_task_change_to_status, "pipeline task change to status", Counter,                                                            \
        F(type_to_init, {"type", "to_init"}),                                                                                                       \
        F(type_to_waiting, {"type", "to_waiting"}),                                                                                                 \
        F(type_to_running, {"type", "to_running"}),                                                                                                 \
        F(type_to_io, {"type", "to_io"}),                                                                                                           \
        F(type_to_finished, {"type", "to_finished"}),                                                                                               \
        F(type_to_error, {"type", "to_error"}),                                                                                                     \
        F(type_to_cancelled, {"type", "to_cancelled"}))                                                                                             \
    M(tiflash_storage_s3_gc_status, "S3 GC status", Gauge,                                                                                          \
        F(type_lifecycle_added, {{"type", "lifecycle_added"}}),                                                                                     \
        F(type_lifecycle_failed, {{"type", "lifecycle_failed"}}),                                                                                   \
        F(type_owner, {{"type", "owner"}}),                                                                                                         \
        F(type_running, {{"type", "running"}}))                                                                                                     \
    M(tiflash_storage_s3_gc_seconds, "S3 GC subprocess duration in seconds",                                                                        \
        Histogram,  /* these command usually cost several seconds, increase the start bucket to 500ms */                                            \
        F(type_total, {{"type", "total"}}, ExpBuckets{0.5, 2, 20}),                                                                                 \
        F(type_one_store, {{"type", "one_store"}}, ExpBuckets{0.5, 2, 20}),                                                                         \
        F(type_read_locks, {{"type", "read_locks"}}, ExpBuckets{0.5, 2, 20}),                                                                       \
        F(type_clean_locks, {{"type", "clean_locks"}}, ExpBuckets{0.5, 2, 20}),                                                                     \
        F(type_clean_manifests, {{"type", "clean_manifests"}}, ExpBuckets{0.5, 2, 20}),                                                             \
        F(type_scan_then_clean_data_files, {{"type", "scan_then_clean_data_files"}}, ExpBuckets{0.5, 2, 20}),                                       \
        F(type_clean_one_lock, {{"type", "clean_one_lock"}}, ExpBuckets{0.5, 2, 20}))                                                               \
    M(tiflash_storage_remote_cache, "Operations of remote cache", Counter,                                                                          \
        F(type_dtfile_hit, {"type", "dtfile_hit"}),                                                                                                 \
        F(type_dtfile_miss, {"type", "dtfile_miss"}),                                                                                               \
        F(type_dtfile_evict, {"type", "dtfile_evict"}),                                                                                             \
        F(type_dtfile_full, {"type", "dtfile_full"}),                                                                                               \
        F(type_dtfile_download, {"type", "dtfile_download"}),                                                                                       \
        F(type_dtfile_download_failed, {"type", "dtfile_download_failed"}),                                                                         \
        F(type_page_hit, {"type", "page_hit"}),                                                                                                     \
        F(type_page_miss, {"type", "page_miss"}),                                                                                                   \
        F(type_page_evict, {"type", "page_evict"}),                                                                                                 \
        F(type_page_full, {"type", "page_full"}),                                                                                                   \
        F(type_page_download, {"type", "page_download"}))                                                                                           \
    M(tiflash_storage_remote_cache_bytes, "Flow of remote cache", Counter,                                                                          \
        F(type_dtfile_evict_bytes, {"type", "dtfile_evict_bytes"}),                                                                                 \
        F(type_dtfile_download_bytes, {"type", "dtfile_download_bytes"}),                                                                           \
        F(type_dtfile_read_bytes, {"type", "dtfile_read_bytes"}),                                                                                   \
        F(type_page_evict_bytes, {"type", "page_evict_bytes"}),                                                                                     \
        F(type_page_download_bytes, {"type", "page_download_bytes"}),                                                                               \
<<<<<<< HEAD
        F(type_page_read_bytes, {"type", "page_read_bytes"}))
=======
        F(type_page_read_bytes, {"type", "page_read_bytes"}))                                                                                       \
    M(tiflash_storage_io_limiter_pending_seconds, "I/O limiter pending duration in seconds", Histogram,                                             \
        F(type_fg_read, {{"type", "fg_read"}}, ExpBuckets{0.001, 2, 20}),                                                                           \
        F(type_bg_read, {{"type", "bg_read"}}, ExpBuckets{0.001, 2, 20}),                                                                           \
        F(type_fg_write, {{"type", "fg_write"}}, ExpBuckets{0.001, 2, 20}),                                                                         \
        F(type_bg_write, {{"type", "bg_write"}}, ExpBuckets{0.001, 2, 20}))

>>>>>>> 4ecf3cd7
// clang-format on

/// Buckets with boundaries [start * base^0, start * base^1, ..., start * base^(size-1)]
struct ExpBuckets
{
    const double start;
    const double base;
    const size_t size;

    // NOLINTNEXTLINE(google-explicit-constructor)
    inline operator prometheus::Histogram::BucketBoundaries() const &&
    {
        prometheus::Histogram::BucketBoundaries buckets(size);
        double current = start;
        std::for_each(buckets.begin(), buckets.end(), [&](auto & e) {
            e = current;
            current *= base;
        });
        return buckets;
    }
};

// Buckets with same width
struct EqualWidthBuckets
{
    const size_t start;
    const int num_buckets;
    const size_t step;

    // NOLINTNEXTLINE(google-explicit-constructor)
    inline operator prometheus::Histogram::BucketBoundaries() const &&
    {
        // up to `num_buckets` * `step`
        assert(step > 1);
        prometheus::Histogram::BucketBoundaries buckets(num_buckets);
        size_t idx = 0;
        for (auto & e : buckets)
        {
            e = start + step * idx;
            idx++;
        }
        return buckets;
    }
};

const String keyspace_name = "keyspace";
template <typename T>
struct MetricFamilyTrait
{
};
template <>
struct MetricFamilyTrait<prometheus::Counter>
{
    using ArgType = std::map<std::string, std::string>;
    static auto build() { return prometheus::BuildCounter(); }
    static auto & add(prometheus::Family<prometheus::Counter> & family, ArgType && arg) { return family.Add(std::forward<ArgType>(arg)); }
<<<<<<< HEAD
    static auto & add(prometheus::Family<prometheus::Counter> & family, uint32_t keyspace_id, ArgType && arg) { 
        std::map<std::string, std::string> map = {std::forward<ArgType>(arg)};
        map["keyspace_id"] = std::to_string(keyspace_id);
        return family.Add(map); 
=======
    static auto & add(prometheus::Family<prometheus::Counter> & family, uint32_t keyspace_id, ArgType && arg)
    {
        std::map<std::string, std::string> map = {std::forward<ArgType>(arg)};
        map[keyspace_name] = std::to_string(keyspace_id);
        return family.Add(map);
>>>>>>> 4ecf3cd7
    }
};
template <>
struct MetricFamilyTrait<prometheus::Gauge>
{
    using ArgType = std::map<std::string, std::string>;
    static auto build() { return prometheus::BuildGauge(); }
    static auto & add(prometheus::Family<prometheus::Gauge> & family, ArgType && arg) { return family.Add(std::forward<ArgType>(arg)); }
<<<<<<< HEAD
    static auto & add(prometheus::Family<prometheus::Gauge> & family, uint32_t keyspace_id, ArgType && arg) { 
        std::map<std::string, std::string> map = {std::forward<ArgType>(arg)};
        map["keyspace_id"] = std::to_string(keyspace_id);
        return family.Add(map); 
=======
    static auto & add(prometheus::Family<prometheus::Gauge> & family, uint32_t keyspace_id, ArgType && arg)
    {
        std::map<std::string, std::string> map = {std::forward<ArgType>(arg)};
        map[keyspace_name] = std::to_string(keyspace_id);
        return family.Add(map);
>>>>>>> 4ecf3cd7
    }
};
template <>
struct MetricFamilyTrait<prometheus::Histogram>
{
    using ArgType = std::tuple<std::map<std::string, std::string>, prometheus::Histogram::BucketBoundaries>;
    static auto build() { return prometheus::BuildHistogram(); }
    static auto & add(prometheus::Family<prometheus::Histogram> & family, ArgType && arg)
    {
        return family.Add(std::move(std::get<0>(arg)), std::move(std::get<1>(arg)));
    }

    static auto & add(prometheus::Family<prometheus::Histogram> & family, uint32_t keyspace_id, ArgType && arg)
<<<<<<< HEAD
    {   
        std::map<std::string, std::string> map = std::get<0>(arg);
        map["keyspace_id"] = std::to_string(keyspace_id);
        // std::map<std::string, std::string> map = {{"keyspace_id", std::to_string(keyspace_id)}};
        // map.emplace(std::get<0>(arg));
=======
    {
        std::map<std::string, std::string> map = std::get<0>(arg);
        map[keyspace_name] = std::to_string(keyspace_id);
>>>>>>> 4ecf3cd7
        return family.Add(map, std::move(std::get<1>(arg)));
    }
};

template <typename T>
struct MetricFamily
{
    using MetricTrait = MetricFamilyTrait<T>;
    using MetricArgType = typename MetricTrait::ArgType;

    MetricFamily(
        prometheus::Registry & registry,
        const std::string & name,
        const std::string & help,
        std::initializer_list<MetricArgType> args)
    {
<<<<<<< HEAD
        for (const auto &begin: args){
            store_args.push_back(begin);
        }

        store_args = args;
=======
        store_args = args;

>>>>>>> 4ecf3cd7
        auto & family = MetricTrait::build().Name(name).Help(help).Register(registry);
        store_family = &family;

        metrics.reserve(args.size() ? args.size() : 1);
        for (auto arg : args)
        {   
            auto & metric = MetricTrait::add(family, std::forward<MetricArgType>(arg));
            metrics.emplace_back(&metric);
        }
        if (metrics.empty())
        {
            auto & metric = MetricTrait::add(family, MetricArgType{});
            metrics.emplace_back(&metric);
        }
        store_family = &family;
    }

    void addMetricsForKeyspace(uint32_t keyspace_id){
        std::vector<T *> metrics_temp;

        for (auto arg : store_args)
        {
            auto & metric = MetricTrait::add(*store_family, keyspace_id, std::forward<MetricArgType>(arg));
            metrics_temp.emplace_back(&metric);
        }

        if (store_args.size() == 0)
        {
            auto & metric = MetricTrait::add(*store_family, keyspace_id, MetricArgType{});
            metrics_temp.emplace_back(&metric);
        }
        metrics_map[keyspace_id] = metrics_temp;
    }

    void addMetricsForKeyspace(uint32_t keyspace_id)
    {
        std::vector<T *> metrics_temp;

        for (auto arg : store_args)
        {
            auto & metric = MetricTrait::add(*store_family, keyspace_id, std::forward<MetricArgType>(arg));
            metrics_temp.emplace_back(&metric);
        }

        if (store_args.size() == 0)
        {
            auto & metric = MetricTrait::add(*store_family, keyspace_id, MetricArgType{});
            metrics_temp.emplace_back(&metric);
        }
        metrics_map[keyspace_id] = metrics_temp;
    }

    T & get(size_t idx = 0) { return *(metrics[idx]); }
<<<<<<< HEAD
    T & get(size_t idx, uint32_t keyspace_id) {
        {
            std::lock_guard<std::mutex> lock(mutex);
            if (metrics_map.find(keyspace_id) == metrics_map.end()){
                addMetricsForKeyspace(keyspace_id);
            }
        }
=======
    T & get(size_t idx, uint32_t keyspace_id)
    {
        {
            std::unique_lock<std::shared_mutex> lock(shared_mutex);
            if (metrics_map.find(keyspace_id) == metrics_map.end())
            {
                addMetricsForKeyspace(keyspace_id);
            }
        }
        std::shared_lock<std::shared_mutex> lock(shared_mutex);
>>>>>>> 4ecf3cd7
        return *(metrics_map[keyspace_id][idx]);
    }

private:
<<<<<<< HEAD
    std::mutex mutex;
=======
    std::shared_mutex shared_mutex;
>>>>>>> 4ecf3cd7
    std::vector<T *> metrics;
    prometheus::Family<T> * store_family;
    std::vector<MetricArgType> store_args;

    std::unordered_map<uint32_t, std::vector<T *>> metrics_map; // keyspace_id --> metrics
};

/// Centralized registry of TiFlash metrics.
/// Cope with MetricsPrometheus by registering
/// profile events, current metrics and customized metrics (as individual member for caller to access) into registry ahead of being updated.
/// Asynchronous metrics will be however registered by MetricsPrometheus itself due to the life cycle difference.
class TiFlashMetrics
{
public:
    static TiFlashMetrics & instance();

    void addReplicaSyncRU(UInt32 keyspace_id, UInt64 ru);

private:
    TiFlashMetrics();

    prometheus::Counter * getReplicaSyncRUCounter(UInt32 keyspace_id, std::unique_lock<std::mutex> &);
    void removeReplicaSyncRUCounter(UInt32 keyspace_id);

    static constexpr auto profile_events_prefix = "tiflash_system_profile_event_";
    static constexpr auto current_metrics_prefix = "tiflash_system_current_metric_";
    static constexpr auto async_metrics_prefix = "tiflash_system_asynchronous_metric_";

    std::shared_ptr<prometheus::Registry> registry = std::make_shared<prometheus::Registry>();
    // Here we add a ProcessCollector to collect cpu/rss/vsize/start_time information.
    // Normally, these metrics will be collected by tiflash-proxy,
    // but in disaggregated compute mode with AutoScaler, tiflash-proxy will not start, so tiflash will collect these metrics itself.
    std::shared_ptr<ProcessCollector> cn_process_collector = std::make_shared<ProcessCollector>();

    std::vector<prometheus::Gauge *> registered_profile_events;
    std::vector<prometheus::Gauge *> registered_current_metrics;
    std::unordered_map<std::string, prometheus::Gauge *> registered_async_metrics;

    prometheus::Family<prometheus::Gauge> * registered_keypace_store_used_family;
    using KeyspaceID = UInt32;
    std::unordered_map<KeyspaceID, prometheus::Gauge *> registered_keypace_store_used_metrics;
    prometheus::Gauge * store_used_total_metric;

    prometheus::Family<prometheus::Counter> * registered_keyspace_sync_replica_ru_family;
    std::mutex replica_sync_ru_mtx;
    std::unordered_map<KeyspaceID, prometheus::Counter *> registered_keyspace_sync_replica_ru;

public:
#define MAKE_METRIC_MEMBER_M(family_name, help, type, ...) \
    MetricFamily<prometheus::type> family_name = MetricFamily<prometheus::type>(*registry, #family_name, #help, {__VA_ARGS__});
#define MAKE_METRIC_MEMBER_F(field_name, ...) \
    {                                         \
        __VA_ARGS__                           \
    }
    APPLY_FOR_METRICS(MAKE_METRIC_MEMBER_M, MAKE_METRIC_MEMBER_F)

    DISALLOW_COPY_AND_MOVE(TiFlashMetrics);

    friend class MetricsPrometheus;
};

#define MAKE_METRIC_ENUM_M(family_name, help, type, ...) \
    namespace family_name##_metrics                      \
    {                                                    \
        enum                                             \
        {                                                \
            invalid = -1,                                \
            ##__VA_ARGS__                                \
        };                                               \
    }
#define MAKE_METRIC_ENUM_F(field_name, ...) field_name
APPLY_FOR_METRICS(MAKE_METRIC_ENUM_M, MAKE_METRIC_ENUM_F)
#undef APPLY_FOR_METRICS

// NOLINTNEXTLINE(bugprone-reserved-identifier)
#define __GET_METRIC_MACRO(_1, _2, NAME, ...) NAME
// NOLINTNEXTLINE(bugprone-reserved-identifier)
#define __GET_KEYSPACE_METRIC_MACRO(_1, _2, _3, NAME, ...) NAME
#ifndef GTEST_TIFLASH_METRICS
// NOLINTNEXTLINE(bugprone-reserved-identifier)
#define __GET_METRIC_0(family) TiFlashMetrics::instance().family.get()
// NOLINTNEXTLINE(bugprone-reserved-identifier)
#define __GET_METRIC_1(family, metric) TiFlashMetrics::instance().family.get(family##_metrics::metric)
// NOLINTNEXTLINE(bugprone-reserved-identifier)
#define __GET_KEYSPACE_METRIC_0(family, keyspace_id) TiFlashMetrics::instance().family.get(0, keyspace_id)
// NOLINTNEXTLINE(bugprone-reserved-identifier)
#define __GET_KEYSPACE_METRIC_1(family, metric, keyspace_id) TiFlashMetrics::instance().family.get(family##_metrics::metric, keyspace_id)
#else
// NOLINTNEXTLINE(bugprone-reserved-identifier)
#define __GET_METRIC_0(family) TestMetrics::instance().family.get()
// NOLINTNEXTLINE(bugprone-reserved-identifier)
#define __GET_METRIC_1(family, metric) TestMetrics::instance().family.get(family##_metrics::metric)
// NOLINTNEXTLINE(bugprone-reserved-identifier)
<<<<<<< HEAD
#define __GET_METRIC_2(family, metric) TestMetrics::instance().family.get(family##_metrics::metric, keyspace_id)
=======
#define __GET_KEYSPACE_METRIC_0(family, keyspace_id) TestMetrics::instance().family.get(0, keyspace_id)
// NOLINTNEXTLINE(bugprone-reserved-identifier)
#define __GET_KEYSPACE_METRIC_1(family, metric, keyspace_id) TestMetrics::instance().family.get(family##_metrics::metric, keyspace_id)
>>>>>>> 4ecf3cd7
#endif
#define GET_METRIC(...)                                             \
    __GET_METRIC_MACRO(__VA_ARGS__, __GET_METRIC_1, __GET_METRIC_0) \
    (__VA_ARGS__)

<<<<<<< HEAD
#define GET_KEYSPACE_METRIC(...)                                             \
=======
#define GET_KEYSPACE_METRIC(...)                                                                               \
>>>>>>> 4ecf3cd7
    __GET_KEYSPACE_METRIC_MACRO(__VA_ARGS__, __GET_KEYSPACE_METRIC_1, __GET_KEYSPACE_METRIC_0, __GET_METRIC_0) \
    (__VA_ARGS__)

#define UPDATE_CUR_AND_MAX_METRIC(family, metric, metric_max)                                                                 \
    GET_METRIC(family, metric).Increment();                                                                                   \
    GET_METRIC(family, metric_max).Set(std::max(GET_METRIC(family, metric_max).Value(), GET_METRIC(family, metric).Value())); \
    SCOPE_EXIT({                                                                                                              \
        GET_METRIC(family, metric).Decrement();                                                                               \
    })
} // namespace DB<|MERGE_RESOLUTION|>--- conflicted
+++ resolved
@@ -33,7 +33,6 @@
 
 // to make GCC 11 happy
 #include <cassert>
-#include "common/logger_useful.h"
 
 namespace DB
 {
@@ -427,9 +426,6 @@
         F(type_dtfile_read_bytes, {"type", "dtfile_read_bytes"}),                                                                                   \
         F(type_page_evict_bytes, {"type", "page_evict_bytes"}),                                                                                     \
         F(type_page_download_bytes, {"type", "page_download_bytes"}),                                                                               \
-<<<<<<< HEAD
-        F(type_page_read_bytes, {"type", "page_read_bytes"}))
-=======
         F(type_page_read_bytes, {"type", "page_read_bytes"}))                                                                                       \
     M(tiflash_storage_io_limiter_pending_seconds, "I/O limiter pending duration in seconds", Histogram,                                             \
         F(type_fg_read, {{"type", "fg_read"}}, ExpBuckets{0.001, 2, 20}),                                                                           \
@@ -437,7 +433,6 @@
         F(type_fg_write, {{"type", "fg_write"}}, ExpBuckets{0.001, 2, 20}),                                                                         \
         F(type_bg_write, {{"type", "bg_write"}}, ExpBuckets{0.001, 2, 20}))
 
->>>>>>> 4ecf3cd7
 // clang-format on
 
 /// Buckets with boundaries [start * base^0, start * base^1, ..., start * base^(size-1)]
@@ -494,18 +489,11 @@
     using ArgType = std::map<std::string, std::string>;
     static auto build() { return prometheus::BuildCounter(); }
     static auto & add(prometheus::Family<prometheus::Counter> & family, ArgType && arg) { return family.Add(std::forward<ArgType>(arg)); }
-<<<<<<< HEAD
-    static auto & add(prometheus::Family<prometheus::Counter> & family, uint32_t keyspace_id, ArgType && arg) { 
-        std::map<std::string, std::string> map = {std::forward<ArgType>(arg)};
-        map["keyspace_id"] = std::to_string(keyspace_id);
-        return family.Add(map); 
-=======
     static auto & add(prometheus::Family<prometheus::Counter> & family, uint32_t keyspace_id, ArgType && arg)
     {
         std::map<std::string, std::string> map = {std::forward<ArgType>(arg)};
         map[keyspace_name] = std::to_string(keyspace_id);
         return family.Add(map);
->>>>>>> 4ecf3cd7
     }
 };
 template <>
@@ -514,18 +502,11 @@
     using ArgType = std::map<std::string, std::string>;
     static auto build() { return prometheus::BuildGauge(); }
     static auto & add(prometheus::Family<prometheus::Gauge> & family, ArgType && arg) { return family.Add(std::forward<ArgType>(arg)); }
-<<<<<<< HEAD
-    static auto & add(prometheus::Family<prometheus::Gauge> & family, uint32_t keyspace_id, ArgType && arg) { 
-        std::map<std::string, std::string> map = {std::forward<ArgType>(arg)};
-        map["keyspace_id"] = std::to_string(keyspace_id);
-        return family.Add(map); 
-=======
     static auto & add(prometheus::Family<prometheus::Gauge> & family, uint32_t keyspace_id, ArgType && arg)
     {
         std::map<std::string, std::string> map = {std::forward<ArgType>(arg)};
         map[keyspace_name] = std::to_string(keyspace_id);
         return family.Add(map);
->>>>>>> 4ecf3cd7
     }
 };
 template <>
@@ -539,17 +520,9 @@
     }
 
     static auto & add(prometheus::Family<prometheus::Histogram> & family, uint32_t keyspace_id, ArgType && arg)
-<<<<<<< HEAD
-    {   
-        std::map<std::string, std::string> map = std::get<0>(arg);
-        map["keyspace_id"] = std::to_string(keyspace_id);
-        // std::map<std::string, std::string> map = {{"keyspace_id", std::to_string(keyspace_id)}};
-        // map.emplace(std::get<0>(arg));
-=======
     {
         std::map<std::string, std::string> map = std::get<0>(arg);
         map[keyspace_name] = std::to_string(keyspace_id);
->>>>>>> 4ecf3cd7
         return family.Add(map, std::move(std::get<1>(arg)));
     }
 };
@@ -566,22 +539,14 @@
         const std::string & help,
         std::initializer_list<MetricArgType> args)
     {
-<<<<<<< HEAD
-        for (const auto &begin: args){
-            store_args.push_back(begin);
-        }
-
         store_args = args;
-=======
-        store_args = args;
-
->>>>>>> 4ecf3cd7
+
         auto & family = MetricTrait::build().Name(name).Help(help).Register(registry);
         store_family = &family;
 
         metrics.reserve(args.size() ? args.size() : 1);
         for (auto arg : args)
-        {   
+        {
             auto & metric = MetricTrait::add(family, std::forward<MetricArgType>(arg));
             metrics.emplace_back(&metric);
         }
@@ -590,10 +555,10 @@
             auto & metric = MetricTrait::add(family, MetricArgType{});
             metrics.emplace_back(&metric);
         }
-        store_family = &family;
-    }
-
-    void addMetricsForKeyspace(uint32_t keyspace_id){
+    }
+
+    void addMetricsForKeyspace(uint32_t keyspace_id)
+    {
         std::vector<T *> metrics_temp;
 
         for (auto arg : store_args)
@@ -610,34 +575,7 @@
         metrics_map[keyspace_id] = metrics_temp;
     }
 
-    void addMetricsForKeyspace(uint32_t keyspace_id)
-    {
-        std::vector<T *> metrics_temp;
-
-        for (auto arg : store_args)
-        {
-            auto & metric = MetricTrait::add(*store_family, keyspace_id, std::forward<MetricArgType>(arg));
-            metrics_temp.emplace_back(&metric);
-        }
-
-        if (store_args.size() == 0)
-        {
-            auto & metric = MetricTrait::add(*store_family, keyspace_id, MetricArgType{});
-            metrics_temp.emplace_back(&metric);
-        }
-        metrics_map[keyspace_id] = metrics_temp;
-    }
-
     T & get(size_t idx = 0) { return *(metrics[idx]); }
-<<<<<<< HEAD
-    T & get(size_t idx, uint32_t keyspace_id) {
-        {
-            std::lock_guard<std::mutex> lock(mutex);
-            if (metrics_map.find(keyspace_id) == metrics_map.end()){
-                addMetricsForKeyspace(keyspace_id);
-            }
-        }
-=======
     T & get(size_t idx, uint32_t keyspace_id)
     {
         {
@@ -648,16 +586,11 @@
             }
         }
         std::shared_lock<std::shared_mutex> lock(shared_mutex);
->>>>>>> 4ecf3cd7
         return *(metrics_map[keyspace_id][idx]);
     }
 
 private:
-<<<<<<< HEAD
-    std::mutex mutex;
-=======
     std::shared_mutex shared_mutex;
->>>>>>> 4ecf3cd7
     std::vector<T *> metrics;
     prometheus::Family<T> * store_family;
     std::vector<MetricArgType> store_args;
@@ -751,23 +684,15 @@
 // NOLINTNEXTLINE(bugprone-reserved-identifier)
 #define __GET_METRIC_1(family, metric) TestMetrics::instance().family.get(family##_metrics::metric)
 // NOLINTNEXTLINE(bugprone-reserved-identifier)
-<<<<<<< HEAD
-#define __GET_METRIC_2(family, metric) TestMetrics::instance().family.get(family##_metrics::metric, keyspace_id)
-=======
 #define __GET_KEYSPACE_METRIC_0(family, keyspace_id) TestMetrics::instance().family.get(0, keyspace_id)
 // NOLINTNEXTLINE(bugprone-reserved-identifier)
 #define __GET_KEYSPACE_METRIC_1(family, metric, keyspace_id) TestMetrics::instance().family.get(family##_metrics::metric, keyspace_id)
->>>>>>> 4ecf3cd7
 #endif
 #define GET_METRIC(...)                                             \
     __GET_METRIC_MACRO(__VA_ARGS__, __GET_METRIC_1, __GET_METRIC_0) \
     (__VA_ARGS__)
 
-<<<<<<< HEAD
-#define GET_KEYSPACE_METRIC(...)                                             \
-=======
 #define GET_KEYSPACE_METRIC(...)                                                                               \
->>>>>>> 4ecf3cd7
     __GET_KEYSPACE_METRIC_MACRO(__VA_ARGS__, __GET_KEYSPACE_METRIC_1, __GET_KEYSPACE_METRIC_0, __GET_METRIC_0) \
     (__VA_ARGS__)
 
