--- conflicted
+++ resolved
@@ -77,21 +77,6 @@
         F(reason_kv_client_error, {"reason", "kv_client_error"}), F(reason_internal_error, {"reason", "internal_error"}),                 \
         F(reason_other_error, {"reason", "other_error"}))                                                                                 \
     M(tiflash_coprocessor_request_handle_seconds, "Bucketed histogram of request handle duration", Histogram,                             \
-<<<<<<< HEAD
-         F(type_cop, {{"type", "cop"}}, ExpBuckets{0.001, 2, 20}),           \
-        F(type_batch, {{"type", "batch"}}, ExpBuckets{0.001, 2, 20}),                                                         \
-        F(type_dispatch_mpp_task, {{"type", "dispatch_mpp_task"}}, ExpBuckets{0.001, 2, 20}),                                             \
-        F(type_mpp_establish_conn, {{"type", "mpp_establish_conn"}}, ExpBuckets{0.001, 2, 20}),                                           \
-        F(type_cancel_mpp_task, {{"type", "cancel_mpp_task"}}, ExpBuckets{0.001, 2, 20}),                                                 \
-        F(type_run_mpp_task, {{"type", "run_mpp_task"}}, ExpBuckets{0.001, 2, 20}))                                                       \
-    M(tiflash_coprocessor_response_bytes, "Total bytes of response body", Counter)                                                        \
-    M(tiflash_exchange_data_bytes, "Total bytes of exchange operator", Counter,                                                           \
-        F(type_hash_original_all, {"type", "hash_original_all"}),                                                                         \
-        F(type_hash_none, {"type", "hash_none"}),                                                                                         \
-        F(type_hash_none_local, {"type", "hash_none_local"}),                                                                             \
-        F(type_hash_lz4, {"type", "hash_lz4"}),                                                                                           \
-        F(type_hash_zstd, {"type", "hash_zstd"}))                                                                                         \
-=======
         F(type_cop, {{"type", "cop"}}, ExpBuckets{0.001, 2, 20}),                                                                         \
         F(type_batch, {{"type", "batch"}}, ExpBuckets{0.001, 2, 20}))                                                                     \
     M(tiflash_coprocessor_response_bytes, "Total bytes of response body", Counter,                                                        \
@@ -101,7 +86,12 @@
         F(type_mpp_establish_conn, {{"type", "mpp_tunnel"}}),                                                                             \
         F(type_mpp_establish_conn_local, {{"type", "mpp_tunnel_local"}}),                                                                 \
         F(type_cancel_mpp_task, {{"type", "cancel_mpp_task"}}))                                                                           \
->>>>>>> 3350580b
+    M(tiflash_exchange_data_bytes, "Total bytes of exchange operator", Counter,                                                           \
+        F(type_hash_original_all, {"type", "hash_original_all"}),                                                                         \
+        F(type_hash_none, {"type", "hash_none"}),                                                                                         \
+        F(type_hash_none_local, {"type", "hash_none_local"}),                                                                             \
+        F(type_hash_lz4, {"type", "hash_lz4"}),                                                                                           \
+        F(type_hash_zstd, {"type", "hash_zstd"}))                                                                                         \
     M(tiflash_schema_version, "Current version of tiflash cached schema", Gauge)                                                          \
     M(tiflash_schema_applying, "Whether the schema is applying or not (holding lock)", Gauge)                                             \
     M(tiflash_schema_apply_count, "Total number of each kinds of apply", Counter, F(type_diff, {"type", "diff"}),                         \
