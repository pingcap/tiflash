--- conflicted
+++ resolved
@@ -18,28 +18,6 @@
 /// 2. Keep metrics with same prefix next to each other.
 /// 3. Add metrics of new subsystems at tail.
 /// 4. Keep it proper formatted using clang-format.
-<<<<<<< HEAD
-#ifdef M
-#error "Please undefine macro M first."
-#endif
-#define APPLY_FOR_METRICS(M)                                                                                                     \
-    M(tiflash_coprocessor_dag_request_count, "Total number of DAG requests", Counter, 2, CounterArg{{"vec_type", "batch"}},      \
-        CounterArg{{"vec_type", "normal"}})                                                                                      \
-    M(tiflash_coprocessor_executor_count, "Total number of each executor", Counter, 5, CounterArg{{"type", "table_scan"}},       \
-        CounterArg{{"type", "selection"}}, CounterArg{{"type", "aggregation"}}, CounterArg{{"type", "top_n"}},                   \
-        CounterArg{{"type", "limit"}})                                                                                           \
-    M(tiflash_coprocessor_request_duration_seconds, "Bucketed histogram of coprocessor request duration", Histogram, 1,          \
-        HistogramArg{{{"req", "select"}}, ExpBuckets{0.0005, 2, 20}})                                                            \
-    M(tiflash_schema_version, "Current version of tiflash cached schema", Gauge, 0)                                              \
-    M(tiflash_schema_apply_count, "Total number of each kinds of apply", Counter, 3, CounterArg{{"type", "diff"}},               \
-        CounterArg{{"type", "full"}}, CounterArg{{"type", "failed"}})                                                            \
-    M(tiflash_schema_internal_ddl_count, "Total number of each kinds of internal ddl operations", Counter, 9,                       \
-        CounterArg{{"type", "create_table"}}, CounterArg{{"type", "create_db"}}, CounterArg{{"type", "drop_table"}},             \
-        CounterArg{{"type", "drop_db"}}, CounterArg{{"type", "rename_table"}}, CounterArg{{"type", "add_column"}},               \
-        CounterArg{{"type", "delete_column"}}, CounterArg{{"type", "alter_column_type"}}, CounterArg{{"type", "rename_column"}}) \
-    M(tiflash_schema_apply_duration_seconds, "Bucketed histogram of ddl apply duration", Histogram, 1,                           \
-        HistogramArg{{{"req", "ddl_apply"}}, ExpBuckets{0.0005, 2, 20}})
-=======
 #define APPLY_FOR_METRICS(M, F)                                                                                                     \
     M(tiflash_coprocessor_request_count, "Total number of request", Counter, 4, F(type_batch, Counter, {"type", "batch"}),          \
         F(batch_type_cop, Counter, {"batch_type", "cop"}), F(type_cop, Counter, {"type", "cop"}),                                   \
@@ -59,10 +37,17 @@
         F(type_batch, Histogram, {{"type", "batch"}}, ExpBuckets{0.0005, 2, 20}),                                                   \
         F(type_cop, Histogram, {{"type", "cop"}}, ExpBuckets{0.0005, 2, 20}))                                                       \
     M(tiflash_coprocessor_response_bytes, "Total bytes of response body", Counter, 0)                                               \
-    M(tiflash_schema_metric1, "Placeholder for schema sync metric", Counter, 0)                                                     \
-    M(tiflash_schema_metric2, "Placeholder for schema sync metric", Counter, 0)                                                     \
-    M(tiflash_schema_metric3, "Placeholder for schema sync metric", Counter, 0)
->>>>>>> a0b5fb7e
+    M(tiflash_schema_version, "Current version of tiflash cached schema", Gauge, 0)                                                 \
+    M(tiflash_schema_apply_count, "Total number of each kinds of apply", Counter, 3, F(type_diff, Counter, {"type", "diff"}),       \
+        F(type_full, Counter, {"type", "full"}), F(type_failed, Counter, {"type", "failed"}))                                       \
+    M(tiflash_schema_internal_ddl_count, "Total number of each kinds of internal ddl operations", Counter, 9,                       \
+        F(type_create_table, Counter, {"type", "create_table"}), F(type_create_db, Counter, {"type", "create_db"}),                 \
+        F(type_drop_table, Counter, {"type", "drop_table"}), F(type_drop_db, Counter, {"type", "drop_db"}),                         \
+        F(type_rename_table, Counter, {"type", "rename_table"}), F(type_add_column, Counter, {"type", "add_column"}),               \
+        F(type_drop_column, Counter, {"type", "drop_column"}), F(type_alter_column_tp, Counter, {"type", "alter_column_type"}),     \
+        F(type_rename_column, Counter, {"type", "rename_column"}))                                                                  \
+    M(tiflash_schema_apply_duration_seconds, "Bucketed histogram of ddl apply duration", Histogram, 1,                              \
+        F(type_ddl_apply_duration, Histogram, {{"req", "ddl_apply_duration"}}, ExpBuckets{0.0005, 2, 20}))
 
 template <typename T>
 struct MetricFamilyTrait
@@ -204,7 +189,7 @@
 
 #define __GET_METRIC_MACRO(_1, _2, _3, NAME, ...) NAME
 #define __GET_METRIC_0(ptr, family) (ptr)->family.get()
-#define __GET_METRIC_1(ptr, family, metric) (ptr)->family.get<family##_metrics::metric>()
+#define __GET_METRIC_1(ptr, family, metric) (ptr)->family.template get<family##_metrics::metric>()
 #define GET_METRIC(...) __GET_METRIC_MACRO(__VA_ARGS__, __GET_METRIC_1, __GET_METRIC_0)(__VA_ARGS__)
 
 } // namespace DB