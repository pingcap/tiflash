// Copyright 2023 PingCAP, Inc.
//
// Licensed under the Apache License, Version 2.0 (the "License");
// you may not use this file except in compliance with the License.
// You may obtain a copy of the License at
//
//     http://www.apache.org/licenses/LICENSE-2.0
//
// Unless required by applicable law or agreed to in writing, software
// distributed under the License is distributed on an "AS IS" BASIS,
// WITHOUT WARRANTIES OR CONDITIONS OF ANY KIND, either express or implied.
// See the License for the specific language governing permissions and
// limitations under the License.

#pragma once

#include <Common/Exception.h>
#include <Common/ProcessCollector_fwd.h>
#include <Common/TiFlashBuildInfo.h>
#include <Common/nocopyable.h>
#include <common/types.h>
#include <prometheus/counter.h>
#include <prometheus/exposer.h>
#include <prometheus/gateway.h>
#include <prometheus/gauge.h>
#include <prometheus/histogram.h>
#include <prometheus/registry.h>

#include <cassert>
#include <ext/scope_guard.h>
#include <mutex>
#include <shared_mutex>

namespace DB
{
constexpr size_t RAFT_REGION_BIG_WRITE_THRES = 2 * 1024;
constexpr size_t RAFT_REGION_BIG_WRITE_MAX = 4 * 1024 * 1024; // raft-entry-max-size = 8MiB
static_assert(RAFT_REGION_BIG_WRITE_THRES * 4 < RAFT_REGION_BIG_WRITE_MAX, "Invalid RAFT_REGION_BIG_WRITE_THRES");
/// Central place to define metrics across all subsystems.
/// Refer to gtest_tiflash_metrics.cpp for more sample defines.
/// Usage:
/// GET_METRIC(tiflash_coprocessor_response_bytes).Increment(1);
/// GET_METRIC(tiflash_coprocessor_request_count, type_cop).Set(1);
/// Maintenance notes:
/// 1. Use same name prefix for metrics in same subsystem (coprocessor/schema/storage/raft/etc.).
/// 2. Keep metrics with same prefix next to each other.
/// 3. Add metrics of new subsystems at tail.
/// 4. Keep it proper formatted using clang-format.
#define APPLY_FOR_METRICS(M, F)                                                                                                     \
    M(tiflash_coprocessor_request_count,                                                                                            \
      "Total number of request",                                                                                                    \
      Counter,                                                                                                                      \
      F(type_cop, {"type", "cop"}),                                                                                                 \
      F(type_cop_executing, {"type", "cop_executing"}),                                                                             \
      F(type_cop_stream, {"type", "cop_stream"}),                                                                                   \
      F(type_cop_stream_executing, {"type", "cop_stream_executing"}),                                                               \
      F(type_batch, {"type", "batch"}),                                                                                             \
      F(type_batch_executing, {"type", "batch_executing"}),                                                                         \
      F(type_dispatch_mpp_task, {"type", "dispatch_mpp_task"}),                                                                     \
      F(type_mpp_establish_conn, {"type", "mpp_establish_conn"}),                                                                   \
      F(type_cancel_mpp_task, {"type", "cancel_mpp_task"}),                                                                         \
      F(type_run_mpp_task, {"type", "run_mpp_task"}),                                                                               \
      F(type_remote_read, {"type", "remote_read"}),                                                                                 \
      F(type_remote_read_constructed, {"type", "remote_read_constructed"}),                                                         \
      F(type_remote_read_sent, {"type", "remote_read_sent"}),                                                                       \
      F(type_disagg_establish_task, {"type", "disagg_establish_task"}),                                                             \
      F(type_disagg_fetch_pages, {"type", "disagg_fetch_pages"}))                                                                   \
    M(tiflash_coprocessor_handling_request_count,                                                                                   \
      "Number of handling request",                                                                                                 \
      Gauge,                                                                                                                        \
      F(type_cop, {"type", "cop"}),                                                                                                 \
      F(type_cop_executing, {"type", "cop_executing"}),                                                                             \
      F(type_cop_stream, {"type", "cop_stream"}),                                                                                   \
      F(type_cop_stream_executing, {"type", "cop_stream_executing"}),                                                               \
      F(type_batch, {"type", "batch"}),                                                                                             \
      F(type_batch_executing, {"type", "batch_executing"}),                                                                         \
      F(type_dispatch_mpp_task, {"type", "dispatch_mpp_task"}),                                                                     \
      F(type_mpp_establish_conn, {"type", "mpp_establish_conn"}),                                                                   \
      F(type_cancel_mpp_task, {"type", "cancel_mpp_task"}),                                                                         \
      F(type_run_mpp_task, {"type", "run_mpp_task"}),                                                                               \
      F(type_remote_read, {"type", "remote_read"}),                                                                                 \
      F(type_remote_read_executing, {"type", "remote_read_executing"}),                                                             \
      F(type_disagg_establish_task, {"type", "disagg_establish_task"}),                                                             \
      F(type_disagg_fetch_pages, {"type", "disagg_fetch_pages"}))                                                                   \
    M(tiflash_coprocessor_executor_count,                                                                                           \
      "Total number of each executor",                                                                                              \
      Counter,                                                                                                                      \
      F(type_ts, {"type", "table_scan"}),                                                                                           \
      F(type_sel, {"type", "selection"}),                                                                                           \
      F(type_agg, {"type", "aggregation"}),                                                                                         \
      F(type_topn, {"type", "top_n"}),                                                                                              \
      F(type_limit, {"type", "limit"}),                                                                                             \
      F(type_join, {"type", "join"}),                                                                                               \
      F(type_exchange_sender, {"type", "exchange_sender"}),                                                                         \
      F(type_exchange_receiver, {"type", "exchange_receiver"}),                                                                     \
      F(type_projection, {"type", "projection"}),                                                                                   \
      F(type_partition_ts, {"type", "partition_table_scan"}),                                                                       \
      F(type_window, {"type", "window"}),                                                                                           \
      F(type_window_sort, {"type", "window_sort"}),                                                                                 \
      F(type_expand, {"type", "expand"}))                                                                                           \
    M(tiflash_memory_exceed_quota_count, "Total number of cases where memory exceeds quota", Counter)                               \
    M(tiflash_coprocessor_request_duration_seconds,                                                                                 \
      "Bucketed histogram of request duration",                                                                                     \
      Histogram,                                                                                                                    \
      F(type_cop, {{"type", "cop"}}, ExpBuckets{0.001, 2, 20}),                                                                     \
      F(type_cop_stream, {{"type", "cop_stream"}}, ExpBuckets{0.001, 2, 20}),                                                       \
      F(type_batch, {{"type", "batch"}}, ExpBuckets{0.001, 2, 20}),                                                                 \
      F(type_dispatch_mpp_task, {{"type", "dispatch_mpp_task"}}, ExpBuckets{0.001, 2, 20}),                                         \
      F(type_mpp_establish_conn, {{"type", "mpp_establish_conn"}}, ExpBuckets{0.001, 2, 20}),                                       \
      F(type_cancel_mpp_task, {{"type", "cancel_mpp_task"}}, ExpBuckets{0.001, 2, 20}),                                             \
      F(type_run_mpp_task, {{"type", "run_mpp_task"}}, ExpBuckets{0.001, 2, 20}),                                                   \
      F(type_disagg_establish_task, {{"type", "disagg_establish_task"}}, ExpBuckets{0.001, 2, 20}),                                 \
      F(type_disagg_fetch_pages, {{"type", "type_disagg_fetch_pages"}}, ExpBuckets{0.001, 2, 20}))                                  \
    M(tiflash_coprocessor_request_memory_usage,                                                                                     \
      "Bucketed histogram of request memory usage",                                                                                 \
      Histogram,                                                                                                                    \
      F(type_cop, {{"type", "cop"}}, ExpBuckets{1024 * 1024, 2, 16}),                                                               \
      F(type_cop_stream, {{"type", "cop_stream"}}, ExpBuckets{1024 * 1024, 2, 16}),                                                 \
      F(type_batch, {{"type", "batch"}}, ExpBuckets{1024 * 1024, 2, 20}),                                                           \
      F(type_run_mpp_task, {{"type", "run_mpp_task"}}, ExpBuckets{1024 * 1024, 2, 20}),                                             \
      F(type_run_mpp_query, {{"type", "run_mpp_query"}}, ExpBuckets{1024 * 1024, 2, 20}))                                           \
    M(tiflash_coprocessor_request_error,                                                                                            \
      "Total number of request error",                                                                                              \
      Counter,                                                                                                                      \
      F(reason_meet_lock, {"reason", "meet_lock"}),                                                                                 \
      F(reason_region_not_found, {"reason", "region_not_found"}),                                                                   \
      F(reason_epoch_not_match, {"reason", "epoch_not_match"}),                                                                     \
      F(reason_kv_client_error, {"reason", "kv_client_error"}),                                                                     \
      F(reason_internal_error, {"reason", "internal_error"}),                                                                       \
      F(reason_other_error, {"reason", "other_error"}))                                                                             \
    M(tiflash_coprocessor_request_handle_seconds,                                                                                   \
      "Bucketed histogram of request handle duration",                                                                              \
      Histogram,                                                                                                                    \
      F(type_cop, {{"type", "cop"}}, ExpBuckets{0.001, 2, 20}),                                                                     \
      F(type_cop_stream, {{"type", "cop_stream"}}, ExpBuckets{0.001, 2, 20}),                                                       \
      F(type_batch, {{"type", "batch"}}, ExpBuckets{0.001, 2, 20}))                                                                 \
    M(tiflash_coprocessor_response_bytes,                                                                                           \
      "Total bytes of response body",                                                                                               \
      Counter,                                                                                                                      \
      F(type_cop, {{"type", "cop"}}),                                                                                               \
      F(type_cop_stream, {{"type", "cop_stream"}}),                                                                                 \
      F(type_batch_cop, {{"type", "batch_cop"}}),                                                                                   \
      F(type_dispatch_mpp_task, {{"type", "dispatch_mpp_task"}}),                                                                   \
      F(type_mpp_establish_conn, {{"type", "mpp_tunnel"}}),                                                                         \
      F(type_mpp_establish_conn_local, {{"type", "mpp_tunnel_local"}}),                                                             \
      F(type_cancel_mpp_task, {{"type", "cancel_mpp_task"}}),                                                                       \
      F(type_disagg_establish_task, {{"type", "type_disagg_establish_task"}}))                                                      \
    M(tiflash_exchange_data_bytes,                                                                                                  \
      "Total bytes sent by exchange operators",                                                                                     \
      Counter,                                                                                                                      \
      F(type_hash_original, {"type", "hash_original"}),                                                                             \
      F(type_hash_none_compression_remote, {"type", "hash_none_compression_remote"}),                                               \
      F(type_hash_none_compression_local, {"type", "hash_none_compression_local"}),                                                 \
      F(type_hash_lz4_compression, {"type", "hash_lz4_compression"}),                                                               \
      F(type_hash_zstd_compression, {"type", "hash_zstd_compression"}),                                                             \
      F(type_broadcast_original, {"type", "broadcast_original"}),                                                                   \
      F(type_broadcast_none_compression_local, {"type", "broadcast_none_compression_local"}),                                       \
      F(type_broadcast_none_compression_remote, {"type", "broadcast_none_compression_remote"}),                                     \
      F(type_broadcast_lz4_compression, {"type", "broadcast_lz4_compression"}),                                                     \
      F(type_broadcast_zstd_compression, {"type", "broadcast_zstd_compression"}),                                                   \
      F(type_passthrough_original, {"type", "passthrough_original"}),                                                               \
      F(type_passthrough_none_compression_local, {"type", "passthrough_none_compression_local"}),                                   \
      F(type_passthrough_none_compression_remote, {"type", "passthrough_none_compression_remote"}),                                 \
      F(type_passthrough_lz4_compression, {"type", "passthrough_lz4_compression"}),                                                 \
      F(type_passthrough_zstd_compression, {"type", "passthrough_zstd_compression"}))                                               \
    M(tiflash_sync_schema_applying, "Whether the schema is applying or not (holding lock)", Gauge)                                  \
    M(tiflash_schema_trigger_count,                                                                                                 \
      "Total number of each kinds of schema sync trigger",                                                                          \
      Counter,                                                                                                                      \
      F(type_timer, {"type", "timer"}),                                                                                             \
      F(type_raft_decode, {"type", "raft_decode"}),                                                                                 \
      F(type_cop_read, {"type", "cop_read"}),                                                                                       \
      F(type_sync_table_schema, {"type", "sync_table_schema"}))                                                                     \
    M(tiflash_schema_internal_ddl_count,                                                                                            \
      "Total number of each kinds of internal ddl operations",                                                                      \
      Counter,                                                                                                                      \
      F(type_create_table, {"type", "create_table"}),                                                                               \
      F(type_create_db, {"type", "create_db"}),                                                                                     \
      F(type_drop_table, {"type", "drop_table"}),                                                                                   \
      F(type_drop_db, {"type", "drop_db"}),                                                                                         \
      F(type_rename_table, {"type", "rename_table"}),                                                                               \
      F(type_modify_column, {"type", "modify_column"}),                                                                             \
      F(type_apply_partition, {"type", "apply_partition"}),                                                                         \
      F(type_exchange_partition, {"type", "exchange_partition"}))                                                                   \
    M(tiflash_schema_apply_duration_seconds,                                                                                        \
      "Bucketed histogram of ddl apply duration",                                                                                   \
      Histogram,                                                                                                                    \
      F(type_sync_schema_apply_duration, {{"type", "sync_schema_duration"}}, ExpBuckets{0.001, 2, 20}),                             \
      F(type_sync_table_schema_apply_duration, {{"type", "sync_table_schema_duration"}}, ExpBuckets{0.001, 2, 20}))                 \
    M(tiflash_raft_read_index_count, "Total number of raft read index", Counter)                                                    \
    M(tiflash_stale_read_count, "Total number of stale read", Counter)                                                              \
    M(tiflash_raft_read_index_duration_seconds,                                                                                     \
      "Bucketed histogram of raft read index duration",                                                                             \
      Histogram,                                                                                                                    \
      F(type_raft_read_index_duration, {{"type", "tmt_raft_read_index_duration"}}, ExpBuckets{0.001, 2, 20}))                       \
    M(tiflash_raft_wait_index_duration_seconds,                                                                                     \
      "Bucketed histogram of raft wait index duration",                                                                             \
      Histogram,                                                                                                                    \
      F(type_raft_wait_index_duration, {{"type", "tmt_raft_wait_index_duration"}}, ExpBuckets{0.001, 2, 20}))                       \
    M(tiflash_raft_eager_gc_duration_seconds,                                                                                       \
      "Bucketed histogram of RaftLog eager",                                                                                        \
      Histogram,                                                                                                                    \
      F(type_run, {{"type", "run"}}, ExpBuckets{0.0005, 2, 20}))                                                                    \
    M(tiflash_raft_eager_gc_count,                                                                                                  \
      "Total number processed in RaftLog eager GC",                                                                                 \
      Counter,                                                                                                                      \
      F(type_num_raft_logs, {"type", "num_raft_logs"}),                                                                             \
      F(type_num_skip_regions, {"type", "num_skip_regions"}),                                                                       \
      F(type_num_process_regions, {"type", "num_process_regions"}))                                                                 \
    M(tiflash_syncing_data_freshness,                                                                                               \
      "The freshness of tiflash data with tikv data",                                                                               \
      Histogram,                                                                                                                    \
      F(type_syncing_data_freshness, {{"type", "data_freshness"}}, ExpBuckets{0.001, 2, 20}))                                       \
    M(tiflash_memory_usage_by_class,                                                                                                \
      "TiFlash memory consumes by class",                                                                                           \
      Gauge,                                                                                                                        \
      F(type_uni_page_ids, {"type", "uni_page_ids"}),                                                                               \
      F(type_versioned_entries, {"type", "versioned_entries"}))                                                                     \
    M(tiflash_storage_read_tasks_count, "Total number of storage engine read tasks", Counter)                                       \
    M(tiflash_storage_command_count,                                                                                                \
      "Total number of storage's command, such as delete range / shutdown /startup",                                                \
      Counter,                                                                                                                      \
      F(type_delete_range, {"type", "delete_range"}),                                                                               \
      F(type_ingest, {"type", "ingest"}),                                                                                           \
      F(type_ingest_checkpoint, {"type", "ingest_check_point"}))                                                                    \
    M(tiflash_storage_subtask_count,                                                                                                \
      "Total number of storage's sub task",                                                                                         \
      Counter,                                                                                                                      \
      F(type_delta_merge_bg, {"type", "delta_merge_bg"}),                                                                           \
      F(type_delta_merge_bg_gc, {"type", "delta_merge_bg_gc"}),                                                                     \
      F(type_delta_merge_fg, {"type", "delta_merge_fg"}),                                                                           \
      F(type_delta_merge_manual, {"type", "delta_merge_manual"}),                                                                   \
      F(type_delta_compact, {"type", "delta_compact"}),                                                                             \
      F(type_delta_flush, {"type", "delta_flush"}),                                                                                 \
      F(type_seg_split_bg, {"type", "seg_split_bg"}),                                                                               \
      F(type_seg_split_fg, {"type", "seg_split_fg"}),                                                                               \
      F(type_seg_split_ingest, {"type", "seg_split_ingest"}),                                                                       \
      F(type_seg_merge_bg_gc, {"type", "seg_merge_bg_gc"}),                                                                         \
      F(type_place_index_update, {"type", "place_index_update"}))                                                                   \
    M(tiflash_storage_subtask_duration_seconds,                                                                                     \
      "Bucketed histogram of storage's sub task duration",                                                                          \
      Histogram,                                                                                                                    \
      F(type_delta_merge_bg, {{"type", "delta_merge_bg"}}, ExpBuckets{0.001, 2, 20}),                                               \
      F(type_delta_merge_bg_gc, {{"type", "delta_merge_bg_gc"}}, ExpBuckets{0.001, 2, 20}),                                         \
      F(type_delta_merge_fg, {{"type", "delta_merge_fg"}}, ExpBuckets{0.001, 2, 20}),                                               \
      F(type_delta_merge_manual, {{"type", "delta_merge_manual"}}, ExpBuckets{0.001, 2, 20}),                                       \
      F(type_delta_compact, {{"type", "delta_compact"}}, ExpBuckets{0.001, 2, 20}),                                                 \
      F(type_delta_flush, {{"type", "delta_flush"}}, ExpBuckets{0.001, 2, 20}),                                                     \
      F(type_seg_split_bg, {{"type", "seg_split_bg"}}, ExpBuckets{0.001, 2, 20}),                                                   \
      F(type_seg_split_fg, {{"type", "seg_split_fg"}}, ExpBuckets{0.001, 2, 20}),                                                   \
      F(type_seg_split_ingest, {{"type", "seg_split_ingest"}}, ExpBuckets{0.001, 2, 20}),                                           \
      F(type_seg_merge_bg_gc, {{"type", "seg_merge_bg_gc"}}, ExpBuckets{0.001, 2, 20}),                                             \
      F(type_place_index_update, {{"type", "place_index_update"}}, ExpBuckets{0.001, 2, 20}))                                       \
    M(tiflash_storage_subtask_throughput_bytes,                                                                                     \
      "Calculate the throughput of (maybe foreground) tasks of storage in bytes",                                                   \
      Counter, /**/                                                                                                                 \
      F(type_delta_flush, {"type", "delta_flush"}), /**/                                                                            \
      F(type_delta_compact, {"type", "delta_compact"}), /**/                                                                        \
      F(type_write_to_cache, {"type", "write_to_cache"}), /**/                                                                      \
      F(type_write_to_disk, {"type", "write_to_disk"})) /**/                                                                        \
    M(tiflash_storage_subtask_throughput_rows,                                                                                      \
      "Calculate the throughput of (maybe foreground) tasks of storage in rows",                                                    \
      Counter, /**/                                                                                                                 \
      F(type_delta_flush, {"type", "delta_flush"}), /**/                                                                            \
      F(type_delta_compact, {"type", "delta_compact"}), /**/                                                                        \
      F(type_write_to_cache, {"type", "write_to_cache"}), /**/                                                                      \
      F(type_write_to_disk, {"type", "write_to_disk"})) /**/                                                                        \
    M(tiflash_storage_throughput_bytes,                                                                                             \
      "Calculate the throughput of tasks of storage in bytes",                                                                      \
      Gauge, /**/                                                                                                                   \
      F(type_write, {"type", "write"}), /**/                                                                                        \
      F(type_ingest, {"type", "ingest"}), /**/                                                                                      \
      F(type_delta_merge, {"type", "delta_merge"}), /**/                                                                            \
      F(type_split, {"type", "split"}), /**/                                                                                        \
      F(type_merge, {"type", "merge"})) /**/                                                                                        \
    M(tiflash_storage_throughput_rows,                                                                                              \
      "Calculate the throughput of tasks of storage in rows",                                                                       \
      Gauge, /**/                                                                                                                   \
      F(type_write, {"type", "write"}), /**/                                                                                        \
      F(type_ingest, {"type", "ingest"}), /**/                                                                                      \
      F(type_delta_merge, {"type", "delta_merge"}), /**/                                                                            \
      F(type_split, {"type", "split"}), /**/                                                                                        \
      F(type_merge, {"type", "merge"})) /**/                                                                                        \
    M(tiflash_storage_write_stall_duration_seconds,                                                                                 \
      "The write stall duration of storage, in seconds",                                                                            \
      Histogram,                                                                                                                    \
      F(type_write, {{"type", "write"}}, ExpBuckets{0.001, 2, 20}),                                                                 \
      F(type_delta_merge_by_write, {{"type", "delta_merge_by_write"}}, ExpBuckets{0.001, 2, 20}),                                   \
      F(type_delta_merge_by_delete_range, {{"type", "delta_merge_by_delete_range"}}, ExpBuckets{0.001, 2, 20}),                     \
      F(type_flush, {{"type", "flush"}}, ExpBuckets{0.001, 2, 20}),                                                                 \
      F(type_split, {{"type", "split"}}, ExpBuckets{0.001, 2, 20}))                                                                 \
    M(tiflash_storage_page_gc_count,                                                                                                \
      "Total number of page's gc execution.",                                                                                       \
      Counter,                                                                                                                      \
      F(type_v2, {"type", "v2"}),                                                                                                   \
      F(type_v2_low, {"type", "v2_low"}),                                                                                           \
      F(type_v3, {"type", "v3"}),                                                                                                   \
      F(type_v3_mvcc_dumped, {"type", "v3_mvcc_dumped"}),                                                                           \
      F(type_v3_bs_full_gc, {"type", "v3_bs_full_gc"}))                                                                             \
    M(tiflash_storage_page_gc_duration_seconds,                                                                                     \
      "Bucketed histogram of page's gc task duration",                                                                              \
      Histogram,                                                                                                                    \
      F(type_v2, {{"type", "v2"}}, ExpBuckets{0.0005, 2, 20}),                                                                      \
      F(type_v2_data_compact, {{"type", "v2_data_compact"}}, ExpBuckets{0.0005, 2, 20}),                                            \
      F(type_v2_ver_compact,                                                                                                        \
        {{"type", "v2_ver_compact"}},                                                                                               \
        ExpBuckets{0.0005, 2, 20}), /* Below are metrics for PageStorage V3 */                                                      \
      F(type_compact_wal, {{"type", "compact_wal"}}, ExpBuckets{0.0005, 2, 20}),                                                    \
      F(type_compact_directory, {{"type", "compact_directory"}}, ExpBuckets{0.0005, 2, 20}),                                        \
      F(type_compact_spacemap, {{"type", "compact_spacemap"}}, ExpBuckets{0.0005, 2, 20}),                                          \
      F(type_fullgc_rewrite, {{"type", "fullgc_rewrite"}}, ExpBuckets{0.0005, 2, 20}),                                              \
      F(type_fullgc_commit, {{"type", "fullgc_commit"}}, ExpBuckets{0.0005, 2, 20}),                                                \
      F(type_clean_external, {{"type", "clean_external"}}, ExpBuckets{0.0005, 2, 20}),                                              \
      F(type_v3, {{"type", "v3"}}, ExpBuckets{0.0005, 2, 20}))                                                                      \
    M(tiflash_storage_page_command_count,                                                                                           \
      "Total number of PageStorage's command, such as write / read / scan / snapshot",                                              \
      Counter,                                                                                                                      \
      F(type_write, {"type", "write"}),                                                                                             \
      F(type_read, {"type", "read"}),                                                                                               \
      F(type_read_page_dir, {"type", "read_page_dir"}),                                                                             \
      F(type_read_blob, {"type", "read_blob"}),                                                                                     \
      F(type_scan, {"type", "scan"}),                                                                                               \
      F(type_snapshot, {"type", "snapshot"}))                                                                                       \
    M(tiflash_storage_page_write_batch_size,                                                                                        \
      "The size of each write batch in bytes",                                                                                      \
      Histogram,                                                                                                                    \
      F(type_v3, {{"type", "v3"}}, ExpBuckets{4 * 1024, 4, 10}))                                                                    \
    M(tiflash_storage_page_write_duration_seconds,                                                                                  \
      "The duration of each write batch",                                                                                           \
      Histogram,                                                                                                                    \
      F(type_total,                                                                                                                 \
        {{"type", "total"}},                                                                                                        \
        ExpBuckets{0.0001, 2, 20}), /* the bucket range for apply in memory is 50us ~ 120s */                                       \
      F(type_choose_stat, {{"type", "choose_stat"}}, ExpBuckets{0.00005, 1.8, 26}),                                                 \
      F(type_search_pos, {{"type", "search_pos"}}, ExpBuckets{0.00005, 1.8, 26}),                                                   \
      F(type_blob_write, {{"type", "blob_write"}}, ExpBuckets{0.00005, 1.8, 26}),                                                   \
      F(type_latch, {{"type", "latch"}}, ExpBuckets{0.00005, 1.8, 26}),                                                             \
      F(type_wait_in_group, {{"type", "wait_in_group"}}, ExpBuckets{0.00005, 1.8, 26}),                                             \
      F(type_wal, {{"type", "wal"}}, ExpBuckets{0.00005, 1.8, 26}),                                                                 \
      F(type_commit, {{"type", "commit"}}, ExpBuckets{0.00005, 1.8, 26}))                                                           \
    M(tiflash_storage_logical_throughput_bytes,                                                                                     \
      "The logical throughput of read tasks of storage in bytes",                                                                   \
      Histogram,                                                                                                                    \
      F(type_read, {{"type", "read"}}, EqualWidthBuckets{1 * 1024 * 1024, 60, 50 * 1024 * 1024}))                                   \
    M(tiflash_storage_io_limiter,                                                                                                   \
      "Storage I/O limiter metrics",                                                                                                \
      Counter,                                                                                                                      \
      F(type_fg_read_req_bytes, {"type", "fg_read_req_bytes"}),                                                                     \
      F(type_fg_read_alloc_bytes, {"type", "fg_read_alloc_bytes"}),                                                                 \
      F(type_bg_read_req_bytes, {"type", "bg_read_req_bytes"}),                                                                     \
      F(type_bg_read_alloc_bytes, {"type", "bg_read_alloc_bytes"}),                                                                 \
      F(type_fg_write_req_bytes, {"type", "fg_write_req_bytes"}),                                                                   \
      F(type_fg_write_alloc_bytes, {"type", "fg_write_alloc_bytes"}),                                                               \
      F(type_bg_write_req_bytes, {"type", "bg_write_req_bytes"}),                                                                   \
      F(type_bg_write_alloc_bytes, {"type", "bg_write_alloc_bytes"}))                                                               \
    M(tiflash_storage_rough_set_filter_rate,                                                                                        \
      "Bucketed histogram of rough set filter rate",                                                                                \
      Histogram,                                                                                                                    \
      F(type_dtfile_pack, {{"type", "dtfile_pack"}}, EqualWidthBuckets{0, 6, 20}))                                                  \
    M(tiflash_disaggregated_object_lock_request_count,                                                                              \
      "Total number of S3 object lock/delete request",                                                                              \
      Counter,                                                                                                                      \
      F(type_lock, {"type", "lock"}),                                                                                               \
      F(type_delete, {"type", "delete"}),                                                                                           \
      F(type_owner_changed, {"type", "owner_changed"}),                                                                             \
      F(type_error, {"type", "error"}),                                                                                             \
      F(type_lock_conflict, {"type", "lock_conflict"}),                                                                             \
      F(type_delete_conflict, {"type", "delete_conflict"}),                                                                         \
      F(type_delete_risk, {"type", "delete_risk"}))                                                                                 \
    M(tiflash_disaggregated_object_lock_request_duration_seconds,                                                                   \
      "Bucketed histogram of S3 object lock/delete request duration",                                                               \
      Histogram,                                                                                                                    \
      F(type_lock, {{"type", "lock"}}, ExpBuckets{0.001, 2, 20}),                                                                   \
      F(type_delete, {{"type", "delete"}}, ExpBuckets{0.001, 2, 20}))                                                               \
    M(tiflash_disaggregated_read_tasks_count, "Total number of storage engine disaggregated read tasks", Counter)                   \
    M(tiflash_disaggregated_breakdown_duration_seconds,                                                                             \
      "",                                                                                                                           \
      Histogram,                                                                                                                    \
      F(type_rpc_establish, {{"type", "rpc_establish"}}, ExpBuckets{0.01, 2, 20}),                                                  \
      F(type_total_establish_backoff, {{"type", "total_establish_backoff"}}, ExpBuckets{0.01, 2, 20}),                              \
      F(type_resolve_lock, {{"type", "resolve_lock"}}, ExpBuckets{0.01, 2, 20}),                                                    \
      F(type_rpc_fetch_page, {{"type", "rpc_fetch_page"}}, ExpBuckets{0.01, 2, 20}),                                                \
      F(type_write_page_cache, {{"type", "write_page_cache"}}, ExpBuckets{0.01, 2, 20}),                                            \
      F(type_cache_occupy, {{"type", "cache_occupy"}}, ExpBuckets{0.01, 2, 20}),                                                    \
      F(type_worker_fetch_page, {{"type", "worker_fetch_page"}}, ExpBuckets{0.01, 2, 20}),                                          \
      F(type_worker_prepare_stream, {{"type", "worker_prepare_stream"}}, ExpBuckets{0.01, 2, 20}),                                  \
      F(type_stream_wait_next_task, {{"type", "stream_wait_next_task"}}, ExpBuckets{0.01, 2, 20}),                                  \
      F(type_stream_read, {{"type", "stream_read"}}, ExpBuckets{0.01, 2, 20}),                                                      \
      F(type_deserialize_page, {{"type", "deserialize_page"}}, ExpBuckets{0.01, 2, 20}))                                            \
    M(tiflash_disaggregated_details,                                                                                                \
      "",                                                                                                                           \
      Counter,                                                                                                                      \
      F(type_cftiny_read, {{"type", "cftiny_read"}}),                                                                               \
      F(type_cftiny_fetch, {{"type", "cftiny_fetch"}}))                                                                             \
    M(tiflash_fap_task_result,                                                                                                      \
      "",                                                                                                                           \
      Counter,                                                                                                                      \
      F(type_total, {{"type", "total"}}),                                                                                           \
      F(type_success_transform, {{"type", "success_transform"}}),                                                                   \
      F(type_failed_other, {{"type", "failed_other"}}),                                                                             \
      F(type_failed_cancel, {{"type", "failed_cancel"}}),                                                                           \
      F(type_failed_no_suitable, {{"type", "failed_no_suitable"}}),                                                                 \
      F(type_failed_no_candidate, {{"type", "failed_no_candidate"}}),                                                               \
      F(type_failed_baddata, {{"type", "failed_baddata"}}),                                                                         \
      F(type_failed_repeated, {{"type", "failed_repeated"}}),                                                                       \
      F(type_failed_build_chkpt, {{"type", "failed_build_chkpt"}}),                                                                 \
      F(type_reuse_chkpt_cache, {{"type", "reuse_chkpt_cache"}}),                                                                   \
      F(type_restore, {{"type", "restore"}}),                                                                                       \
      F(type_succeed, {{"type", "succeed"}}))                                                                                       \
    M(tiflash_fap_task_state,                                                                                                       \
      "",                                                                                                                           \
      Gauge,                                                                                                                        \
      F(type_ongoing, {{"type", "ongoing"}}),                                                                                       \
      F(type_ingesting_stage, {{"type", "ingesting_stage"}}),                                                                       \
      F(type_writing_stage, {{"type", "writing_stage"}}),                                                                           \
      F(type_queueing_stage, {{"type", "queueing_stage"}}),                                                                         \
      F(type_blocking_cancel_stage, {{"type", "blocking_cancel_stage"}}),                                                           \
      F(type_selecting_stage, {{"type", "selecting_stage"}}))                                                                       \
    M(tiflash_fap_nomatch_reason,                                                                                                   \
      "",                                                                                                                           \
      Counter,                                                                                                                      \
      F(type_conf, {{"type", "conf"}}),                                                                                             \
      F(type_region_state, {{"type", "region_state"}}),                                                                             \
      F(type_no_meta, {{"type", "no_meta"}}))                                                                                       \
    M(tiflash_fap_task_duration_seconds,                                                                                            \
      "",                                                                                                                           \
      Histogram,                                                                                                                    \
      F(type_select_stage, {{"type", "select_stage"}}, ExpBucketsWithRange{0.2, 2, 120}),                                           \
      F(type_write_stage, {{"type", "write_stage"}}, ExpBucketsWithRange{0.2, 2, 120}),                                             \
      F(type_write_stage_build, {{"type", "write_stage_build"}}, ExpBucketsWithRange{0.2, 2, 120}),                                 \
      F(type_write_stage_raft, {{"type", "write_stage_raft"}}, ExpBucketsWithRange{0.2, 2, 30}),                                    \
      F(type_write_stage_wait_build, {{"type", "write_stage_wait_build"}}, ExpBucketsWithRange{0.2, 4, 120}),                       \
      F(type_write_stage_insert, {{"type", "write_stage_insert"}}, ExpBucketsWithRange{0.2, 2, 30}),                                \
      F(type_ingest_stage, {{"type", "ingest_stage"}}, ExpBucketsWithRange{0.2, 2, 30}),                                            \
      F(type_total, {{"type", "total"}}, ExpBucketsWithRange{0.2, 4, 300}),                                                         \
      F(type_queue_stage, {{"type", "queue_stage"}}, ExpBucketsWithRange{0.2, 4, 300}),                                             \
      F(type_write_stage_read_segment, {{"type", "write_stage_read_segment"}}, ExpBucketsWithRange{0.2, 4, 120}),                   \
      F(type_phase1_total, {{"type", "phase1_total"}}, ExpBucketsWithRange{0.2, 4, 300}))                                           \
    M(tiflash_raft_command_throughput,                                                                                              \
      "",                                                                                                                           \
      Histogram,                                                                                                                    \
      F(type_prehandle_snapshot, {{"type", "prehandle_snapshot"}}, ExpBuckets{128, 2, 11}))                                         \
    M(tiflash_raft_command_duration_seconds,                                                                                        \
      "Bucketed histogram of some raft command: apply snapshot and ingest SST",                                                     \
      Histogram, /* these command usually cost several seconds, increase the start bucket to 50ms */                                \
      F(type_remove_peer, {{"type", "remove_peer"}}, ExpBuckets{0.05, 2, 10}),                                                      \
      F(type_ingest_sst, {{"type", "ingest_sst"}}, ExpBuckets{0.05, 2, 10}),                                                        \
      F(type_ingest_sst_sst2dt, {{"type", "ingest_sst_sst2dt"}}, ExpBuckets{0.05, 2, 10}),                                          \
      F(type_ingest_sst_upload, {{"type", "ingest_sst_upload"}}, ExpBuckets{0.05, 2, 10}),                                          \
      F(type_apply_snapshot_predecode, {{"type", "snapshot_predecode"}}, ExpBuckets{0.05, 2, 15}),                                  \
      F(type_apply_snapshot_total, {{"type", "snapshot_total"}}, ExpBucketsWithRange{0.1, 2, 600}),                                 \
      F(type_apply_snapshot_predecode_sst2dt, {{"type", "snapshot_predecode_sst2dt"}}, ExpBuckets{0.05, 2, 15}),                    \
      F(type_apply_snapshot_predecode_parallel_wait,                                                                                \
        {{"type", "snapshot_predecode_parallel_wait"}},                                                                             \
        ExpBuckets{0.1, 2, 10}),                                                                                                    \
      F(type_apply_snapshot_predecode_upload, {{"type", "snapshot_predecode_upload"}}, ExpBuckets{0.05, 2, 10}),                    \
      F(type_apply_snapshot_flush, {{"type", "snapshot_flush"}}, ExpBuckets{0.05, 2, 10}))                                          \
    M(tiflash_raft_process_keys,                                                                                                    \
      "Total number of keys processed in some types of Raft commands",                                                              \
      Counter,                                                                                                                      \
      F(type_write_put, {"type", "write_put"}),                                                                                     \
      F(type_write_remove, {"type", "write_remove"}),                                                                               \
      F(type_lock_put, {"type", "lock_put"}),                                                                                       \
      F(type_default_put, {"type", "default_put"}),                                                                                 \
      F(type_write_del, {"type", "write_del"}),                                                                                     \
      F(type_lock_del, {"type", "lock_del"}),                                                                                       \
      F(type_pessimistic_lock_put, {"type", "pessimistic_lock_put"}),                                                               \
      F(type_lock_replaced, {"type", "lock_replaced"}),                                                                             \
      F(type_default_del, {"type", "default_del"}),                                                                                 \
      F(type_apply_snapshot, {"type", "apply_snapshot"}),                                                                           \
      F(type_apply_snapshot_default, {"type", "apply_snapshot_default"}),                                                           \
      F(type_apply_snapshot_write, {"type", "apply_snapshot_write"}),                                                               \
      F(type_large_txn_lock_put, {"type", "large_txn_lock_put"}),                                                                   \
      F(type_large_txn_lock_del, {"type", "large_txn_lock_del"}),                                                                   \
      F(type_ingest_sst, {"type", "ingest_sst"}))                                                                                   \
    M(tiflash_raft_apply_write_command_duration_seconds,                                                                            \
      "Bucketed histogram of applying write command Raft logs",                                                                     \
      Histogram,                                                                                                                    \
      F(type_write, {{"type", "write"}}, ExpBuckets{0.0005, 2, 20}),                                                                \
      F(type_admin, {{"type", "admin"}}, ExpBuckets{0.0005, 2, 20}),                                                                \
      F(type_admin_batch_split, {{"type", "admin_batch_split"}}, ExpBuckets{0.0005, 2, 20}),                                        \
      F(type_admin_prepare_merge, {{"type", "admin_prepare_merge"}}, ExpBuckets{0.0005, 2, 20}),                                    \
      F(type_admin_commit_merge, {{"type", "admin_commit_merge"}}, ExpBuckets{0.0005, 2, 20}),                                      \
      F(type_admin_change_peer, {{"type", "admin_change_peer"}}, ExpBuckets{0.0005, 2, 20}),                                        \
      F(type_flush_region, {{"type", "flush_region"}}, ExpBuckets{0.0005, 2, 20}))                                                  \
    M(tiflash_raft_upstream_latency,                                                                                                \
      "The latency that tikv sends raft log to tiflash.",                                                                           \
      Histogram,                                                                                                                    \
      F(type_write, {{"type", "write"}}, ExpBuckets{0.001, 2, 30}))                                                                 \
    M(tiflash_raft_write_data_to_storage_duration_seconds,                                                                          \
      "Bucketed histogram of writting region into storage layer",                                                                   \
      Histogram,                                                                                                                    \
      F(type_decode, {{"type", "decode"}}, ExpBuckets{0.0005, 2, 20}),                                                              \
      F(type_write, {{"type", "write"}}, ExpBuckets{0.0005, 2, 20}))                                                                \
    M(tiflash_raft_raft_log_gap_count,                                                                                              \
      "Bucketed histogram raft index gap between applied and truncated index",                                                      \
      Histogram,                                                                                                                    \
      F(type_applied_index, {{"type", "applied_index"}}, EqualWidthBuckets{0, 100, 15}),                                            \
      F(type_eager_gc_applied_index, {{"type", "eager_gc_applied_index"}}, EqualWidthBuckets{0, 100, 10}),                          \
      F(type_unhandled_fap_raft_log, {{"type", "unhandled_fap_raft_log"}}, EqualWidthBuckets{0, 25, 80}),                           \
      F(type_unflushed_applied_index, {{"type", "unflushed_applied_index"}}, EqualWidthBuckets{0, 100, 15}))                        \
    M(tiflash_raft_raft_events_count,                                                                                               \
      "Raft event counter",                                                                                                         \
      Counter,                                                                                                                      \
      F(type_pre_exec_compact, {{"type", "pre_exec_compact"}}),                                                                     \
      F(type_flush_apply_snapshot, {{"type", "flush_apply_snapshot"}}),                                                             \
      F(type_flush_ingest_sst, {{"type", "flush_ingest_sst"}}),                                                                     \
      F(type_flush_useless_admin, {{"type", "flush_useless_admin"}}),                                                               \
      F(type_flush_useful_admin, {{"type", "flush_useful_admin"}}),                                                                 \
      F(type_flush_passive, {{"type", "flush_passive"}}),                                                                           \
      F(type_flush_proactive, {{"type", "flush_proactive"}}),                                                                       \
      F(type_flush_log_gap, {{"type", "flush_log_gap"}}),                                                                           \
      F(type_flush_size, {{"type", "flush_size"}}),                                                                                 \
      F(type_flush_rowcount, {{"type", "flush_rowcount"}}),                                                                         \
      F(type_prehandle, {{"type", "prehandle"}}),                                                                                   \
      F(type_flush_eager_gc, {{"type", "flush_eager_gc"}}))                                                                         \
    M(tiflash_raft_raft_frequent_events_count,                                                                                      \
      "Raft frequent event counter",                                                                                                \
      Counter,                                                                                                                      \
      F(type_write_commit, {{"type", "write_commit"}}),                                                                             \
      F(type_write, {{"type", "write"}}))                                                                                           \
    M(tiflash_raft_region_flush_bytes,                                                                                              \
      "Bucketed histogram of region flushed bytes",                                                                                 \
      Histogram,                                                                                                                    \
      F(type_flushed, {{"type", "flushed"}}, ExpBucketsWithRange{32, 4, 32 * 1024 * 1024}),                                         \
      F(type_unflushed, {{"type", "unflushed"}}, ExpBucketsWithRange{32, 4, 32 * 1024 * 1024}))                                     \
    M(tiflash_raft_entry_size,                                                                                                      \
      "Bucketed histogram entry size",                                                                                              \
      Histogram,                                                                                                                    \
      F(type_normal, {{"type", "normal"}}, ExpBuckets{1, 2, 13}))                                                                   \
    M(tiflash_raft_ongoing_snapshot_total_bytes,                                                                                    \
      "Ongoing snapshot total size",                                                                                                \
      Gauge,                                                                                                                        \
      F(type_raft_snapshot, {{"type", "raft_snapshot"}}),                                                                           \
      F(type_dt_on_disk, {{"type", "dt_on_disk"}}),                                                                                 \
      F(type_dt_total, {{"type", "dt_total"}}))                                                                                     \
    M(tiflash_raft_throughput_bytes,                                                                                                \
      "Raft handled bytes in global",                                                                                               \
      Counter,                                                                                                                      \
      F(type_write, {{"type", "write"}}),                                                                                           \
      F(type_snapshot_committed, {{"type", "snapshot_committed"}}),                                                                 \
      F(type_write_committed, {{"type", "write_committed"}}))                                                                       \
    M(tiflash_raft_write_flow_bytes,                                                                                                \
      "Bucketed histogram of bytes for each write",                                                                                 \
      Histogram,                                                                                                                    \
      F(type_ingest_uncommitted, {{"type", "ingest_uncommitted"}}, ExpBucketsWithRange{16, 4, 64 * 1024}),                          \
      F(type_snapshot_uncommitted, {{"type", "snapshot_uncommitted"}}, ExpBucketsWithRange{16, 4, 1024 * 1024}),                    \
      F(type_write_committed, {{"type", "write_committed"}}, ExpBucketsWithRange{16, 2, 1024 * 1024}),                              \
      F(type_big_write_to_region,                                                                                                   \
        {{"type", "big_write_to_region"}},                                                                                          \
        ExpBucketsWithRange{RAFT_REGION_BIG_WRITE_THRES, 4, RAFT_REGION_BIG_WRITE_MAX}))                                            \
    M(tiflash_raft_snapshot_total_bytes,                                                                                            \
      "Bucketed snapshot total size",                                                                                               \
      Histogram,                                                                                                                    \
      F(type_approx_raft_snapshot, {{"type", "approx_raft_snapshot"}}, ExpBuckets{1024, 2, 24})) /* 16G */                          \
    M(tiflash_raft_read_index_events_count,                                                                                         \
      "Raft read index events counter",                                                                                             \
      Counter,                                                                                                                      \
      F(type_bypass_lock, {{"type", "bypass_lock"}}),                                                                               \
      F(type_zero_read_tso, {{"type", "zero_read_tso"}}),                                                                           \
      F(type_use_histroy, {{"type", "use_histroy"}}),                                                                               \
      F(type_use_cache, {{"type", "use_cache"}}))                                                                                   \
    M(tiflash_raft_learner_read_failures_count,                                                                                     \
      "Raft learner read failure reason counter",                                                                                   \
      Counter,                                                                                                                      \
      F(type_request_error, {{"type", "request_error"}}),                                                                           \
      F(type_request_error_legacy, {{"type", "request_error_legacy"}}),                                                             \
      F(type_read_index_timeout, {{"type", "read_index_timeout"}}),                                                                 \
      F(type_not_found_tiflash, {{"type", "not_found_tiflash"}}),                                                                   \
      F(type_epoch_not_match, {{"type", "epoch_not_match"}}),                                                                       \
      F(type_not_leader, {{"type", "not_leader"}}),                                                                                 \
      F(type_not_found_tikv, {{"type", "not_found_tikv"}}),                                                                         \
      F(type_bucket_epoch_not_match, {{"type", "bucket_epoch_not_match"}}),                                                         \
      F(type_flashback, {{"type", "flashback"}}),                                                                                   \
      F(type_key_not_in_region, {{"type", "key_not_in_region"}}),                                                                   \
      F(type_tikv_server_issue, {{"type", "tikv_server_issue"}}),                                                                   \
      F(type_tikv_lock, {{"type", "tikv_lock"}}),                                                                                   \
      F(type_other, {{"type", "other"}}))                                                                                           \
    M(tiflash_raft_classes_count,                                                                                                   \
      "Raft classes counter",                                                                                                       \
      Gauge,                                                                                                                        \
      F(type_region, {{"type", "region"}}),                                                                                         \
      F(type_fully_decoded_lockcf, {{"type", "fully_decoded_lockcf"}}))                                                             \
    /* required by DBaaS */                                                                                                         \
    M(tiflash_server_info,                                                                                                          \
      "Indicate the tiflash server info, and the value is the start timestamp (s).",                                                \
      Gauge,                                                                                                                        \
      F(start_time, {"version", TiFlashBuildInfo::getReleaseVersion()}, {"hash", TiFlashBuildInfo::getGitHash()}))                  \
    M(tiflash_object_count, "Number of objects", Gauge, F(type_count_of_mpptunnel, {"type", "count_of_mpptunnel"}))                 \
    M(tiflash_establish_calldata_count,                                                                                             \
      "Number of establish calldata",                                                                                               \
      Gauge,                                                                                                                        \
      F(type_new_request_calldata, {"type", "new_request_calldata"}),                                                               \
      F(type_wait_tunnel_calldata, {"type", "wait_tunnel_calldata"}),                                                               \
      F(type_wait_write_calldata, {"type", "wait_write_calldata"}),                                                                 \
      F(type_wait_in_queue_calldata, {"type", "wait_in_queue_calldata"}),                                                           \
      F(type_wait_write_err_calldata, {"type", "wait_write_err_calldata"}),                                                         \
      F(type_finish_calldata, {"type", "finish_calldata"}))                                                                         \
    M(tiflash_thread_count,                                                                                                         \
      "Number of threads",                                                                                                          \
      Gauge,                                                                                                                        \
      F(type_max_threads_of_thdpool, {"type", "thread_pool_total_max"}),                                                            \
      F(type_active_threads_of_thdpool, {"type", "thread_pool_active"}),                                                            \
      F(type_max_active_threads_of_thdpool, {"type", "thread_pool_active_max"}),                                                    \
      F(type_total_threads_of_thdpool, {"type", "thread_pool_total"}),                                                              \
      F(type_max_threads_of_raw, {"type", "total_max"}),                                                                            \
      F(type_total_threads_of_raw, {"type", "total"}),                                                                              \
      F(type_threads_of_client_cq_pool, {"type", "rpc_client_cq_pool"}),                                                            \
      F(type_threads_of_receiver_read_loop, {"type", "rpc_receiver_read_loop"}),                                                    \
      F(type_threads_of_receiver_reactor, {"type", "rpc_receiver_reactor"}),                                                        \
      F(type_max_threads_of_establish_mpp, {"type", "rpc_establish_mpp_max"}),                                                      \
      F(type_active_threads_of_establish_mpp, {"type", "rpc_establish_mpp"}),                                                       \
      F(type_max_threads_of_dispatch_mpp, {"type", "rpc_dispatch_mpp_max"}),                                                        \
      F(type_active_threads_of_dispatch_mpp, {"type", "rpc_dispatch_mpp"}),                                                         \
      F(type_active_rpc_async_worker, {"type", "rpc_async_worker_active"}),                                                         \
      F(type_total_rpc_async_worker, {"type", "rpc_async_worker_total"}))                                                           \
    M(tiflash_task_scheduler,                                                                                                       \
      "Min-tso task scheduler",                                                                                                     \
      Gauge,                                                                                                                        \
      F(type_min_tso, {"type", "min_tso"}),                                                                                         \
      F(type_waiting_queries_count, {"type", "waiting_queries_count"}),                                                             \
      F(type_active_queries_count, {"type", "active_queries_count"}),                                                               \
      F(type_waiting_tasks_count, {"type", "waiting_tasks_count"}),                                                                 \
      F(type_active_tasks_count, {"type", "active_tasks_count"}),                                                                   \
      F(type_global_estimated_thread_usage, {"type", "global_estimated_thread_usage"}),                                             \
      F(type_estimated_thread_usage, {"type", "estimated_thread_usage"}),                                                           \
      F(type_thread_soft_limit, {"type", "thread_soft_limit"}),                                                                     \
      F(type_thread_hard_limit, {"type", "thread_hard_limit"}),                                                                     \
      F(type_hard_limit_exceeded_count, {"type", "hard_limit_exceeded_count"}),                                                     \
      F(type_group_entry_count, {"type", "group_entry_count"}))                                                                     \
    M(tiflash_task_scheduler_waiting_duration_seconds,                                                                              \
      "Bucketed histogram of task waiting for scheduling duration",                                                                 \
      Histogram,                                                                                                                    \
      F(type_task_scheduler_waiting_duration, {{"type", "task_waiting_duration"}}, ExpBuckets{0.001, 2, 20}))                       \
    M(tiflash_storage_read_thread_counter,                                                                                          \
      "The counter of storage read thread",                                                                                         \
      Counter,                                                                                                                      \
      F(type_sche_no_pool, {"type", "sche_no_pool"}),                                                                               \
      F(type_sche_no_slot, {"type", "sche_no_slot"}),                                                                               \
      F(type_sche_no_ru, {"type", "sche_no_ru"}),                                                                                   \
      F(type_sche_no_segment, {"type", "sche_no_segment"}),                                                                         \
      F(type_sche_active_segment_limit, {"type", "sche_active_segment_limit"}),                                                     \
      F(type_sche_from_cache, {"type", "sche_from_cache"}),                                                                         \
      F(type_sche_new_task, {"type", "sche_new_task"}),                                                                             \
      F(type_ru_exhausted, {"type", "ru_exhausted"}),                                                                               \
      F(type_push_block_bytes, {"type", "push_block_bytes"}),                                                                       \
      F(type_add_cache_total_bytes_limit, {"type", "add_cache_total_bytes_limit"}))                                                 \
    M(tiflash_storage_read_thread_gauge,                                                                                            \
      "The gauge of storage read thread",                                                                                           \
      Gauge,                                                                                                                        \
      F(type_merged_task, {"type", "merged_task"}))                                                                                 \
    M(tiflash_storage_read_thread_seconds,                                                                                          \
      "Bucketed histogram of read thread",                                                                                          \
      Histogram,                                                                                                                    \
      F(type_merged_task, {{"type", "merged_task"}}, ExpBuckets{0.001, 2, 20}))                                                     \
    M(tiflash_mpp_task_manager,                                                                                                     \
      "The gauge of mpp task manager",                                                                                              \
      Gauge,                                                                                                                        \
      F(type_mpp_query_count, {"type", "mpp_query_count"}))                                                                         \
    M(tiflash_mpp_task_monitor,                                                                                                     \
      "Monitor the lifecycle of MPP Task",                                                                                          \
      Gauge,                                                                                                                        \
      F(type_longest_live_time, {"type", "longest_live_time"}), )                                                                   \
    M(tiflash_exchange_queueing_data_bytes,                                                                                         \
      "Total bytes of data contained in the queue",                                                                                 \
      Gauge,                                                                                                                        \
      F(type_send, {{"type", "send_queue"}}),                                                                                       \
      F(type_receive, {{"type", "recv_queue"}}))                                                                                    \
    M(tiflash_shared_block_schemas,                                                                                                 \
      "statistics about shared block schemas of ColumnFiles",                                                                       \
      Gauge,                                                                                                                        \
      F(type_current_size, {{"type", "current_size"}}),                                                                             \
      F(type_still_used_when_evict, {{"type", "still_used_when_evict"}}),                                                           \
      F(type_miss_count, {{"type", "miss_count"}}),                                                                                 \
      F(type_hit_count, {{"type", "hit_count"}}))                                                                                   \
    M(tiflash_storage_remote_stats,                                                                                                 \
      "The file stats on remote store",                                                                                             \
      Gauge,                                                                                                                        \
      F(type_total_size, {"type", "total_size"}),                                                                                   \
      F(type_valid_size, {"type", "valid_size"}),                                                                                   \
      F(type_num_files, {"type", "num_files"}))                                                                                     \
    M(tiflash_storage_checkpoint_seconds,                                                                                           \
      "PageStorage checkpoint elapsed time",                                                                                        \
      Histogram, /* these command usually cost several seconds, increase the start bucket to 50ms */                                \
      F(type_dump_checkpoint_snapshot, {{"type", "dump_checkpoint_snapshot"}}, ExpBuckets{0.05, 2, 20}),                            \
      F(type_dump_checkpoint_data, {{"type", "dump_checkpoint_data"}}, ExpBuckets{0.05, 2, 20}),                                    \
      F(type_upload_checkpoint, {{"type", "upload_checkpoint"}}, ExpBuckets{0.05, 2, 20}),                                          \
      F(type_copy_checkpoint_info, {{"type", "copy_checkpoint_info"}}, ExpBuckets{0.05, 2, 20}))                                    \
    M(tiflash_storage_checkpoint_flow,                                                                                              \
      "The bytes flow cause by remote checkpoint",                                                                                  \
      Counter,                                                                                                                      \
      F(type_incremental, {"type", "incremental"}),                                                                                 \
      F(type_compaction, {"type", "compaction"}))                                                                                   \
    M(tiflash_storage_checkpoint_keys_by_types,                                                                                     \
      "The keys flow cause by remote checkpoint",                                                                                   \
      Counter,                                                                                                                      \
      F(type_raftengine, {"type", "raftengine"}),                                                                                   \
      F(type_kvengine, {"type", "kvengine"}),                                                                                       \
      F(type_kvstore, {"type", "kvstore"}),                                                                                         \
      F(type_data, {"type", "data"}),                                                                                               \
      F(type_log, {"type", "log"}),                                                                                                 \
      F(type_meta, {"type", "kvstore"}),                                                                                            \
      F(type_localkv, {"type", "localkv"}),                                                                                         \
      F(type_unknown, {"type", "unknown"}))                                                                                         \
    M(tiflash_storage_checkpoint_flow_by_types,                                                                                     \
      "The bytes flow cause by remote checkpoint",                                                                                  \
      Counter,                                                                                                                      \
      F(type_raftengine, {"type", "raftengine"}),                                                                                   \
      F(type_kvengine, {"type", "kvengine"}),                                                                                       \
      F(type_kvstore, {"type", "kvstore"}),                                                                                         \
      F(type_data, {"type", "data"}),                                                                                               \
      F(type_log, {"type", "log"}),                                                                                                 \
      F(type_meta, {"type", "kvstore"}),                                                                                            \
      F(type_localkv, {"type", "localkv"}),                                                                                         \
      F(type_unknown, {"type", "unknown"}))                                                                                         \
    M(tiflash_storage_page_data_by_types,                                                                                           \
      "The existing bytes stored in UniPageStorage",                                                                                \
      Gauge,                                                                                                                        \
      F(type_raftengine, {"type", "raftengine"}),                                                                                   \
      F(type_kvengine, {"type", "kvengine"}),                                                                                       \
      F(type_kvstore, {"type", "kvstore"}),                                                                                         \
      F(type_data, {"type", "data"}),                                                                                               \
      F(type_log, {"type", "log"}),                                                                                                 \
      F(type_meta, {"type", "kvstore"}),                                                                                            \
      F(type_localkv, {"type", "localkv"}),                                                                                         \
      F(type_unknown, {"type", "unknown"}))                                                                                         \
    M(tiflash_storage_s3_request_seconds,                                                                                           \
      "S3 request duration in seconds",                                                                                             \
      Histogram,                                                                                                                    \
      F(type_put_object, {{"type", "put_object"}}, ExpBuckets{0.001, 2, 20}),                                                       \
      F(type_put_dmfile, {{"type", "put_dmfile"}}, ExpBuckets{0.001, 2, 20}),                                                       \
      F(type_copy_object, {{"type", "copy_object"}}, ExpBuckets{0.001, 2, 20}),                                                     \
      F(type_get_object, {{"type", "get_object"}}, ExpBuckets{0.001, 2, 20}),                                                       \
      F(type_create_multi_part_upload, {{"type", "create_multi_part_upload"}}, ExpBuckets{0.001, 2, 20}),                           \
      F(type_upload_part, {{"type", "upload_part"}}, ExpBuckets{0.001, 2, 20}),                                                     \
      F(type_complete_multi_part_upload, {{"type", "complete_multi_part_upload"}}, ExpBuckets{0.001, 2, 20}),                       \
      F(type_list_objects, {{"type", "list_objects"}}, ExpBuckets{0.001, 2, 20}),                                                   \
      F(type_delete_object, {{"type", "delete_object"}}, ExpBuckets{0.001, 2, 20}),                                                 \
      F(type_head_object, {{"type", "head_object"}}, ExpBuckets{0.001, 2, 20}),                                                     \
      F(type_read_stream, {{"type", "read_stream"}}, ExpBuckets{0.0001, 2, 20}))                                                    \
    M(tiflash_storage_s3_http_request_seconds,                                                                                      \
      "S3 request duration breakdown in seconds",                                                                                   \
      Histogram,                                                                                                                    \
      F(type_dns, {{"type", "dns"}}, ExpBuckets{0.001, 2, 20}),                                                                     \
      F(type_connect, {{"type", "connect"}}, ExpBuckets{0.001, 2, 20}),                                                             \
      F(type_request, {{"type", "request"}}, ExpBuckets{0.001, 2, 20}),                                                             \
      F(type_response, {{"type", "response"}}, ExpBuckets{0.001, 2, 20}))                                                           \
    M(tiflash_pipeline_scheduler,                                                                                                   \
      "pipeline scheduler",                                                                                                         \
      Gauge,                                                                                                                        \
      F(type_waiting_tasks_count, {"type", "waiting_tasks_count"}),                                                                 \
      F(type_wait_for_notify_tasks_count, {"type", "wait_for_notify_tasks_count"}),                                                 \
      F(type_cpu_pending_tasks_count, {"type", "cpu_pending_tasks_count"}),                                                         \
      F(type_cpu_executing_tasks_count, {"type", "cpu_executing_tasks_count"}),                                                     \
      F(type_io_pending_tasks_count, {"type", "io_pending_tasks_count"}),                                                           \
      F(type_io_executing_tasks_count, {"type", "io_executing_tasks_count"}),                                                       \
      F(type_cpu_task_thread_pool_size, {"type", "cpu_task_thread_pool_size"}),                                                     \
      F(type_io_task_thread_pool_size, {"type", "io_task_thread_pool_size"}))                                                       \
    M(tiflash_pipeline_wait_on_notify_tasks,                                                                                        \
      "waiting on notify pipeline task count",                                                                                      \
      Gauge,                                                                                                                        \
      F(type_wait_on_table_scan_read, {"type", "wait_on_table_scan_read"}),                                                         \
      F(type_wait_on_shared_queue_write, {"type", "wait_on_shared_queue_write"}),                                                   \
      F(type_wait_on_shared_queue_read, {"type", "wait_on_shared_queue_read"}),                                                     \
      F(type_wait_on_spill_bucket_read, {"type", "wait_on_spill_bucket_read"}),                                                     \
      F(type_wait_on_grpc_recv_read, {"type", "wait_on_grcp_recv_read"}),                                                           \
      F(type_wait_on_tunnel_sender_write, {"type", "wait_on_tunnel_sender_write"}),                                                 \
      F(type_wait_on_join_build, {"type", "wait_on_join_build"}),                                                                   \
      F(type_wait_on_join_probe, {"type", "wait_on_join_probe"}),                                                                   \
      F(type_wait_on_result_queue_write, {"type", "wait_on_result_queue_write"}))                                                   \
    M(tiflash_pipeline_task_duration_seconds,                                                                                       \
      "Bucketed histogram of pipeline task duration in seconds",                                                                    \
      Histogram, /* these command usually cost several hundred milliseconds to several seconds, increase the start bucket to 5ms */ \
      F(type_cpu_execute, {{"type", "cpu_execute"}}, ExpBuckets{0.005, 2, 20}),                                                     \
      F(type_io_execute, {{"type", "io_execute"}}, ExpBuckets{0.005, 2, 20}),                                                       \
      F(type_cpu_queue, {{"type", "cpu_queue"}}, ExpBuckets{0.005, 2, 20}),                                                         \
      F(type_io_queue, {{"type", "io_queue"}}, ExpBuckets{0.005, 2, 20}),                                                           \
      F(type_await, {{"type", "await"}}, ExpBuckets{0.005, 2, 20}),                                                                 \
      F(type_wait_for_notify, {{"type", "wait_for_notify"}}, ExpBuckets{0.005, 2, 20}))                                             \
    M(tiflash_pipeline_task_execute_max_time_seconds_per_round,                                                                     \
      "Bucketed histogram of pipeline task execute max time per round in seconds",                                                  \
      Histogram, /* these command usually cost several hundred milliseconds to several seconds, increase the start bucket to 5ms */ \
      F(type_cpu, {{"type", "cpu"}}, ExpBuckets{0.005, 2, 20}),                                                                     \
      F(type_io, {{"type", "io"}}, ExpBuckets{0.005, 2, 20}))                                                                       \
    M(tiflash_pipeline_task_change_to_status,                                                                                       \
      "pipeline task change to status",                                                                                             \
      Counter,                                                                                                                      \
      F(type_to_waiting, {"type", "to_waiting"}),                                                                                   \
      F(type_to_wait_for_notify, {"type", "to_wait_for_notify"}),                                                                   \
      F(type_to_running, {"type", "to_running"}),                                                                                   \
      F(type_to_io, {"type", "to_io"}),                                                                                             \
      F(type_to_finished, {"type", "to_finished"}),                                                                                 \
      F(type_to_error, {"type", "to_error"}),                                                                                       \
      F(type_to_cancelled, {"type", "to_cancelled"}))                                                                               \
    M(tiflash_storage_s3_gc_status,                                                                                                 \
      "S3 GC status",                                                                                                               \
      Gauge,                                                                                                                        \
      F(type_lifecycle_added, {{"type", "lifecycle_added"}}),                                                                       \
      F(type_lifecycle_failed, {{"type", "lifecycle_failed"}}),                                                                     \
      F(type_owner, {{"type", "owner"}}),                                                                                           \
      F(type_running, {{"type", "running"}}))                                                                                       \
    M(tiflash_storage_s3_gc_seconds,                                                                                                \
      "S3 GC subprocess duration in seconds",                                                                                       \
      Histogram, /* these command usually cost several seconds, increase the start bucket to 500ms */                               \
      F(type_total, {{"type", "total"}}, ExpBuckets{0.5, 2, 20}),                                                                   \
      F(type_one_store, {{"type", "one_store"}}, ExpBuckets{0.5, 2, 20}),                                                           \
      F(type_read_locks, {{"type", "read_locks"}}, ExpBuckets{0.5, 2, 20}),                                                         \
      F(type_clean_locks, {{"type", "clean_locks"}}, ExpBuckets{0.5, 2, 20}),                                                       \
      F(type_clean_manifests, {{"type", "clean_manifests"}}, ExpBuckets{0.5, 2, 20}),                                               \
      F(type_scan_then_clean_data_files, {{"type", "scan_then_clean_data_files"}}, ExpBuckets{0.5, 2, 20}),                         \
      F(type_clean_one_lock, {{"type", "clean_one_lock"}}, ExpBuckets{0.5, 2, 20}))                                                 \
    M(tiflash_storage_remote_cache,                                                                                                 \
      "Operations of remote cache",                                                                                                 \
      Counter,                                                                                                                      \
      F(type_dtfile_hit, {"type", "dtfile_hit"}),                                                                                   \
      F(type_dtfile_miss, {"type", "dtfile_miss"}),                                                                                 \
      F(type_dtfile_evict, {"type", "dtfile_evict"}),                                                                               \
      F(type_dtfile_full, {"type", "dtfile_full"}),                                                                                 \
      F(type_dtfile_download, {"type", "dtfile_download"}),                                                                         \
      F(type_dtfile_download_failed, {"type", "dtfile_download_failed"}),                                                           \
      F(type_page_hit, {"type", "page_hit"}),                                                                                       \
      F(type_page_miss, {"type", "page_miss"}),                                                                                     \
      F(type_page_evict, {"type", "page_evict"}),                                                                                   \
      F(type_page_full, {"type", "page_full"}),                                                                                     \
      F(type_page_download, {"type", "page_download"}))                                                                             \
    M(tiflash_storage_remote_cache_bytes,                                                                                           \
      "Flow of remote cache",                                                                                                       \
      Counter,                                                                                                                      \
      F(type_dtfile_evict_bytes, {"type", "dtfile_evict_bytes"}),                                                                   \
      F(type_dtfile_download_bytes, {"type", "dtfile_download_bytes"}),                                                             \
      F(type_dtfile_read_bytes, {"type", "dtfile_read_bytes"}),                                                                     \
      F(type_page_evict_bytes, {"type", "page_evict_bytes"}),                                                                       \
      F(type_page_download_bytes, {"type", "page_download_bytes"}),                                                                 \
      F(type_page_read_bytes, {"type", "page_read_bytes"}))                                                                         \
    M(tiflash_storage_io_limiter_pending_seconds,                                                                                   \
      "I/O limiter pending duration in seconds",                                                                                    \
      Histogram,                                                                                                                    \
      F(type_fg_read, {{"type", "fg_read"}}, ExpBuckets{0.001, 2, 20}),                                                             \
      F(type_bg_read, {{"type", "bg_read"}}, ExpBuckets{0.001, 2, 20}),                                                             \
      F(type_fg_write, {{"type", "fg_write"}}, ExpBuckets{0.001, 2, 20}),                                                           \
      F(type_bg_write, {{"type", "bg_write"}}, ExpBuckets{0.001, 2, 20}))                                                           \
    M(tiflash_system_seconds,                                                                                                       \
      "system calls duration in seconds",                                                                                           \
      Histogram,                                                                                                                    \
      F(type_fsync, {{"type", "fsync"}}, ExpBuckets{0.0001, 2, 20}))                                                                \
    M(tiflash_storage_delta_index_cache, "", Counter, F(type_hit, {"type", "hit"}), F(type_miss, {"type", "miss"}))                 \
    M(tiflash_resource_group,                                                                                                       \
      "meta info of resource group",                                                                                                \
      Gauge,                                                                                                                        \
      F(type_remaining_tokens, {"type", "remaining_tokens"}),                                                                       \
      F(type_avg_speed, {"type", "avg_speed"}),                                                                                     \
      F(type_total_consumption, {"type", "total_consumption"}),                                                                     \
      F(type_bucket_fill_rate, {"type", "bucket_fill_rate"}),                                                                       \
      F(type_bucket_capacity, {"type", "bucket_capacity"}),                                                                         \
      F(type_compute_ru_consumption, {"type", "compute_ru_consumption"}),                                                           \
      F(type_storage_ru_consumption, {"type", "storage_ru_consumption"}),                                                           \
      F(type_compute_ru_exhausted, {"type", "compute_ru_exhausted"}),                                                               \
      F(type_gac_req_acquire_tokens, {"type", "gac_req_acquire_tokens"}),                                                           \
      F(type_gac_req_ru_consumption_delta, {"type", "gac_req_ru_consumption_delta"}),                                               \
      F(type_gac_resp_tokens, {"type", "gac_resp_tokens"}),                                                                         \
      F(type_gac_resp_capacity, {"type", "gac_resp_capacity"}))                                                                     \
    M(tiflash_request_count_per_resource_group,                                                                                     \
      "mpp request count for each resource group",                                                                                  \
      Counter,                                                                                                                      \
      F(type_mpp_task_dispatch, {"type", "mpp_task_dispatch"}),                                                                     \
      F(type_mpp_task_establish, {"type", "mpp_task_establish"}),                                                                   \
      F(type_mpp_task_cancel, {"type", "mpp_task_cancel"}),                                                                         \
      F(type_mpp_task_run, {"type", "mpp_task_run"}))                                                                               \
    M(tiflash_compute_request_unit,                                                                                                 \
      "Request Unit used by tiflash compute for each resource group",                                                               \
      Counter,                                                                                                                      \
      F(type_mpp, {"type", "mpp"}),                                                                                                 \
      F(type_cop, {"type", "cop"}),                                                                                                 \
      F(type_cop_stream, {"type", "cop_stream"}),                                                                                   \
      F(type_batch, {"type", "batch"}), )                                                                                           \
    M(tiflash_vector_index_memory_usage,                                                                                            \
      "Vector index memory usage",                                                                                                  \
      Gauge,                                                                                                                        \
      F(type_build, {"type", "build"}),                                                                                             \
      F(type_load, {"type", "load"}),                                                                                               \
      F(type_view, {"type", "view"}))                                                                                               \
    M(tiflash_vector_index_build_count,                                                                                             \
      "Vector index build count",                                                                                                   \
      Counter,                                                                                                                      \
      F(type_stable, {"type", "stable"}),                                                                                           \
      F(type_delta, {"type", "delta"}))                                                                                             \
    M(tiflash_vector_index_active_instances,                                                                                        \
      "Active Vector index instances",                                                                                              \
      Gauge,                                                                                                                        \
      F(type_build, {"type", "build"}),                                                                                             \
      F(type_load, {"type", "load"}),                                                                                               \
      F(type_view, {"type", "view"}))                                                                                               \
    M(tiflash_vector_index_duration,                                                                                                \
      "Vector index operation duration",                                                                                            \
      Histogram,                                                                                                                    \
      F(type_build, {{"type", "build"}}, ExpBuckets{0.001, 2, 20}),                                                                 \
      F(type_load_cf, {{"type", "load_cf"}}, ExpBuckets{0.001, 2, 20}),                                                             \
      F(type_load_cache, {{"type", "load_cache"}}, ExpBuckets{0.001, 2, 20}),                                                       \
      F(type_load_dmfile_local, {{"type", "load_dmfile_local"}}, ExpBuckets{0.001, 2, 20}),                                         \
      F(type_load_dmfile_s3, {{"type", "load_dmfile_s3"}}, ExpBuckets{0.001, 2, 20}),                                               \
      F(type_search, {{"type", "search"}}, ExpBuckets{0.001, 2, 20}))                                                               \
    M(tiflash_fts_index_duration,                                                                                                   \
      "FTS index operation duration (brute not included)",                                                                          \
      Histogram,                                                                                                                    \
      F(type_build, {{"type", "build"}}, ExpBuckets{0.001, 2, 20}),                                                                 \
      F(type_load_cf, {{"type", "load_cf"}}, ExpBuckets{0.001, 2, 20}),                                                             \
      F(type_load_cache, {{"type", "load_cache"}}, ExpBuckets{0.001, 2, 20}),                                                       \
      F(type_load_dmfile_local, {{"type", "load_dmfile_local"}}, ExpBuckets{0.001, 2, 20}),                                         \
      F(type_load_dmfile_s3, {{"type", "load_dmfile_s3"}}, ExpBuckets{0.001, 2, 20}),                                               \
      F(type_search_scored, {{"type", "search_scored"}}, ExpBuckets{0.001, 2, 20}),                                                 \
      F(type_search_noscore, {{"type", "search_noscore"}}, ExpBuckets{0.001, 2, 20}))                                               \
    M(tiflash_inverted_index_active_instances,                                                                                      \
      "Active Inverted index instances",                                                                                            \
      Gauge,                                                                                                                        \
      F(type_build, {"type", "build"}),                                                                                             \
      F(type_memory_reader, {"type", "memory_reader"}),                                                                             \
      F(type_disk_reader, {"type", "disk_reader"}))                                                                                 \
    M(tiflash_inverted_index_duration,                                                                                              \
      "Inverted index operation duration",                                                                                          \
      Histogram,                                                                                                                    \
      F(type_build, {{"type", "build"}}, ExpBuckets{0.001, 2, 20}),                                                                 \
      F(type_load_cf, {{"type", "load_cf"}}, ExpBuckets{0.001, 2, 20}),                                                             \
      F(type_load_cache, {{"type", "load_cache"}}, ExpBuckets{0.001, 2, 20}),                                                       \
      F(type_load_dmfile_local, {{"type", "load_dmfile_local"}}, ExpBuckets{0.001, 2, 20}),                                         \
      F(type_load_dmfile_s3, {{"type", "load_dmfile_s3"}}, ExpBuckets{0.001, 2, 20}),                                               \
      F(type_search, {{"type", "search"}}, ExpBuckets{0.001, 2, 20}))                                                               \
    M(tiflash_storage_io_limiter_pending_count,                                                                                     \
      "I/O limiter pending count",                                                                                                  \
      Counter,                                                                                                                      \
      F(type_fg_read, {"type", "fg_read"}),                                                                                         \
      F(type_bg_read, {"type", "bg_read"}),                                                                                         \
      F(type_fg_write, {"type", "fg_write"}),                                                                                       \
      F(type_bg_write, {"type", "bg_write"}))                                                                                       \
    M(tiflash_read_thread_internal_us,                                                                                              \
      "Durations of read thread internal components",                                                                               \
      Histogram,                                                                                                                    \
      F(type_block_queue_pop_latency, {{"type", "block_queue_pop_latency"}}, ExpBuckets{1, 2, 20}),                                 \
      F(type_schedule_one_round, {{"type", "schedule_one_round"}}, ExpBuckets{1, 2, 20}))                                           \
    M(tiflash_storage_pack_compression_algorithm_count,                                                                             \
      "The count of the compression algorithm used by each data part",                                                              \
      Counter,                                                                                                                      \
      F(type_constant, {"type", "constant"}),                                                                                       \
      F(type_constant_delta, {"type", "constant_delta"}),                                                                           \
      F(type_runlength, {"type", "runlength"}),                                                                                     \
      F(type_for, {"type", "for"}),                                                                                                 \
      F(type_delta_for, {"type", "delta_for"}),                                                                                     \
      F(type_lz4, {"type", "lz4"}))                                                                                                 \
    M(tiflash_storage_pack_compression_bytes,                                                                                       \
      "The uncompression/compression bytes of lz4 and lightweight",                                                                 \
      Counter,                                                                                                                      \
      F(type_lz4_compressed_bytes, {"type", "lz4_compressed_bytes"}),                                                               \
      F(type_lz4_uncompressed_bytes, {"type", "lz4_uncompressed_bytes"}),                                                           \
      F(type_lightweight_compressed_bytes, {"type", "lightweight_compressed_bytes"}),                                               \
      F(type_lightweight_uncompressed_bytes, {"type", "lightweight_uncompressed_bytes"}))                                           \
    M(tiflash_storage_column_cache_packs,                                                                                           \
      "The count of hit/miss column cache packs",                                                                                   \
      Counter,                                                                                                                      \
      F(type_data_sharing_hit, {"type", "data_sharing_hit"}),                                                                       \
      F(type_data_sharing_miss, {"type", "data_sharing_miss"}),                                                                     \
      F(type_extra_column_hit, {"type", "extra_column_hit"}),                                                                       \
      F(type_extra_column_miss, {"type", "extra_column_miss"}))                                                                     \
    M(tiflash_network_transmission_bytes,                                                                                           \
      "Total network transmission bytes",                                                                                           \
      Counter,                                                                                                                      \
      F(type_sent_total, {"type", "sent_total"}),                                                                                   \
      F(type_sent_cross_zone, {"type", "sent_cross_zone"}),                                                                         \
      F(type_received_total, {"type", "received_total"}),                                                                           \
      F(type_received_cross_zone, {"type", "received_cross_zone"}))                                                                 \
<<<<<<< HEAD
    M(tiflash_spilled_files,                                                                                                        \
      "Information about spilled files",                                                                                            \
      Gauge,                                                                                                                        \
      F(type_current_spilled_bytes, {"type", "current_spilled_bytes"}))
=======
    M(tiflash_storage_version_chain_ms,                                                                                             \
      "Durations of VersionChain",                                                                                                  \
      Histogram,                                                                                                                    \
      F(type_replay, {{"type", "replay"}}, ExpBuckets{1, 2, 20}),                                                                   \
      F(type_version_filter, {{"type", "version_filter"}}, ExpBuckets{1, 2, 20}),                                                   \
      F(type_rowkey_filter, {{"type", "rowkey_filter"}}, ExpBuckets{1, 2, 20}),                                                     \
      F(type_delete_filter, {{"type", "delete_filter"}}, ExpBuckets{1, 2, 20}),                                                     \
      F(type_total, {{"type", "total"}}, ExpBuckets{1, 2, 20}),                                                                     \
      F(type_bg_replay, {{"type", "bg_replay"}}, ExpBuckets{1, 2, 20}))
>>>>>>> 2d0b03a6


/// Buckets with boundaries [start * base^0, start * base^1, ..., start * base^(size-1)]
struct ExpBuckets
{
    const double start;
    const double base;
    const size_t size;

    constexpr ExpBuckets(const double start_, const double base_, const size_t size_)
        : start(start_)
        , base(base_)
        , size(size_)
    {
#ifndef NDEBUG
        // Checks under debug mode
        // Check the base
        RUNTIME_CHECK_MSG(base > 1.0, "incorrect base for ExpBuckets, start={} base={} size={}", start, base, size);
        // Too many buckets will bring more network flow by transferring metrics
        RUNTIME_CHECK_MSG(
            size <= 50,
            "too many metrics buckets, reconsider step/unit, start={} base={} size={}",
            start,
            base,
            size);
#endif
    }

    // NOLINTNEXTLINE(google-explicit-constructor)
    inline operator prometheus::Histogram::BucketBoundaries() const &&
    {
        prometheus::Histogram::BucketBoundaries buckets(size);
        double current = start;
        std::for_each(buckets.begin(), buckets.end(), [&](auto & e) {
            e = current;
            current *= base;
        });
        return buckets;
    }
};

/// Buckets with boundaries [start * base^0, start * base^1, ..., start * base^x]
/// such x that start * base^(x-1) < end, and start * base^x >= end.
struct ExpBucketsWithRange
{
    static size_t getSize(double l, double r, double b)
    {
        return static_cast<size_t>(::ceil(::log(r / l) / ::log(b))) + 1;
    }

    ExpBucketsWithRange(double start_, double base_, double end_)
        : start(start_)
        , base(base_)
        , size(ExpBucketsWithRange::getSize(start_, end_, base_))
    {
#ifndef NDEBUG
        // Check the base
        RUNTIME_CHECK_MSG(
            base > 1.0,
            "incorrect base for ExpBucketsWithRange, start={} base={} end={}",
            start,
            base,
            end_);
        RUNTIME_CHECK_MSG(
            start_ < end_,
            "incorrect start/end for ExpBucketsWithRange, start={} base={} end={}",
            start,
            base,
            end_);
#endif
    }
    // NOLINTNEXTLINE(google-explicit-constructor)
    inline operator prometheus::Histogram::BucketBoundaries() const &&
    {
        prometheus::Histogram::BucketBoundaries buckets(size);
        double current = start;
        std::for_each(buckets.begin(), buckets.end(), [&](auto & e) {
            e = current;
            current *= base;
        });
        return buckets;
    }

private:
    const double start;
    const double base;
    const size_t size;
};

// Buckets with same width
struct EqualWidthBuckets
{
    const size_t start;
    const int num_buckets;
    const size_t step;

    // NOLINTNEXTLINE(google-explicit-constructor)
    inline operator prometheus::Histogram::BucketBoundaries() const &&
    {
        // up to `num_buckets` * `step`
        assert(step > 1);
        prometheus::Histogram::BucketBoundaries buckets(num_buckets);
        size_t idx = 0;
        for (auto & e : buckets)
        {
            e = start + step * idx;
            idx++;
        }
        return buckets;
    }
};

static const String METRIC_RESOURCE_GROUP_STR = "resource_group";

template <typename T>
struct MetricFamilyTrait
{
};
template <>
struct MetricFamilyTrait<prometheus::Counter>
{
    using ArgType = std::map<std::string, std::string>;
    static auto build() { return prometheus::BuildCounter(); }
    static auto & add(prometheus::Family<prometheus::Counter> & family, ArgType && arg)
    {
        return family.Add(std::forward<ArgType>(arg));
    }
    static auto & add(
        prometheus::Family<prometheus::Counter> & family,
        const String & resource_group_name,
        ArgType && arg)
    {
        std::map<String, String> args_map = {std::forward<ArgType>(arg)};
        args_map[METRIC_RESOURCE_GROUP_STR] = resource_group_name;
        return family.Add(args_map);
    }
};
template <>
struct MetricFamilyTrait<prometheus::Gauge>
{
    using ArgType = std::map<std::string, std::string>;
    static auto build() { return prometheus::BuildGauge(); }
    static auto & add(prometheus::Family<prometheus::Gauge> & family, ArgType && arg)
    {
        return family.Add(std::forward<ArgType>(arg));
    }
    static auto & add(
        prometheus::Family<prometheus::Gauge> & family,
        const String & resource_group_name,
        ArgType && arg)
    {
        std::map<String, String> args_map = {std::forward<ArgType>(arg)};
        args_map[METRIC_RESOURCE_GROUP_STR] = resource_group_name;
        return family.Add(args_map);
    }
};
template <>
struct MetricFamilyTrait<prometheus::Histogram>
{
    using ArgType = std::tuple<std::map<std::string, std::string>, prometheus::Histogram::BucketBoundaries>;
    static auto build() { return prometheus::BuildHistogram(); }
    static auto & add(prometheus::Family<prometheus::Histogram> & family, ArgType && arg)
    {
        return family.Add(std::move(std::get<0>(arg)), std::move(std::get<1>(arg)));
    }
    static auto & add(
        prometheus::Family<prometheus::Histogram> & family,
        const String & resource_group_name,
        ArgType && arg)
    {
        std::map<String, String> args_map = std::get<0>(arg);
        args_map[METRIC_RESOURCE_GROUP_STR] = resource_group_name;
        return family.Add(args_map, std::move(std::get<1>(arg)));
    }
};

template <typename T>
struct MetricFamily
{
    using MetricTrait = MetricFamilyTrait<T>;
    using MetricArgType = typename MetricTrait::ArgType;

    MetricFamily(
        prometheus::Registry & registry,
        const std::string & name,
        const std::string & help,
        std::initializer_list<MetricArgType> args)
    {
        store_args = args;
        auto & family = MetricTrait::build().Name(name).Help(help).Register(registry);
        store_family = &family;

        metrics.reserve(args.size() ? args.size() : 1);
        for (auto arg : args)
        {
            auto & metric = MetricTrait::add(family, std::forward<MetricArgType>(arg));
            metrics.emplace_back(&metric);
        }
        if (metrics.empty())
        {
            auto & metric = MetricTrait::add(family, MetricArgType{});
            metrics.emplace_back(&metric);
        }
    }

    T & get(size_t idx = 0) { return *(metrics[idx]); }
    T & get(size_t idx, const String & resource_group_name)
    {
        {
            std::shared_lock lock(resource_group_metrics_mu);
            if (resource_group_metrics_map.find(resource_group_name) != resource_group_metrics_map.end())
                return *(resource_group_metrics_map[resource_group_name][idx]);
        }

        std::lock_guard lock(resource_group_metrics_mu);
        if (resource_group_metrics_map.find(resource_group_name) == resource_group_metrics_map.end())
            addMetricsForResourceGroup(resource_group_name);

        return *(resource_group_metrics_map[resource_group_name][idx]);
    }


private:
    void addMetricsForResourceGroup(const String & resource_group_name)
    {
        std::vector<T *> metrics_temp;

        for (auto arg : store_args)
        {
            auto & metric = MetricTrait::add(*store_family, resource_group_name, std::forward<MetricArgType>(arg));
            metrics_temp.emplace_back(&metric);
        }

        if (store_args.size() == 0)
        {
            auto & metric = MetricTrait::add(*store_family, resource_group_name, MetricArgType{});
            metrics_temp.emplace_back(&metric);
        }
        resource_group_metrics_map[resource_group_name] = metrics_temp;
    }

    std::vector<T *> metrics;
    prometheus::Family<T> * store_family;
    std::vector<MetricArgType> store_args;
    // <resource_group_name, metrics>
    std::shared_mutex resource_group_metrics_mu;
    std::unordered_map<String, std::vector<T *>> resource_group_metrics_map;
};

namespace tests
{
struct TiFlashMetricsHelper;
}

/// Centralized registry of TiFlash metrics.
/// Cope with MetricsPrometheus by registering
/// profile events, current metrics and customized metrics (as individual member for caller to access) into registry ahead of being updated.
/// Asynchronous metrics will be however registered by MetricsPrometheus itself due to the life cycle difference.
class TiFlashMetrics
{
public:
    static TiFlashMetrics & instance();

    void addReplicaSyncRU(UInt32 keyspace_id, UInt64 ru);
    UInt64 debugQueryReplicaSyncRU(UInt32 keyspace_id);
    enum class MemoryAllocType
    {
        Alloc = 1,
        Dealloc = 2,
    };
    void setProxyThreadMemory(MemoryAllocType type, const std::string & k, Int64 v);
    double getProxyThreadMemory(MemoryAllocType type, const std::string & k);
    void setStorageThreadMemory(MemoryAllocType type, const std::string & k, Int64 v);
    double getStorageThreadMemory(MemoryAllocType type, const std::string & k);
    void registerProxyThreadMemory(const std::string & k);
    void registerStorageThreadMemory(const std::string & k);
    void setProvideProxyProcessMetrics(bool v);

private:
    TiFlashMetrics();

    prometheus::Counter * getReplicaSyncRUCounter(UInt32 keyspace_id, std::unique_lock<std::mutex> &);
    void removeReplicaSyncRUCounter(UInt32 keyspace_id);

    static constexpr auto profile_events_prefix = "tiflash_system_profile_event_";
    static constexpr auto current_metrics_prefix = "tiflash_system_current_metric_";
    static constexpr auto async_metrics_prefix = "tiflash_system_asynchronous_metric_";
    static constexpr auto raft_proxy_thread_memory_usage = "tiflash_raft_proxy_thread_memory_usage";
    static constexpr auto storages_thread_memory_usage = "tiflash_storages_thread_memory_usage";

    std::shared_ptr<prometheus::Registry> registry = std::make_shared<prometheus::Registry>();
    std::shared_ptr<ProcessCollector> process_collector;

    std::vector<prometheus::Gauge *> registered_profile_events;
    std::vector<prometheus::Gauge *> registered_current_metrics;
    std::unordered_map<std::string, prometheus::Gauge *> registered_async_metrics;

    prometheus::Family<prometheus::Gauge> * registered_keypace_store_used_family;
    using KeyspaceID = UInt32;
    std::unordered_map<KeyspaceID, prometheus::Gauge *> registered_keypace_store_used_metrics;
    prometheus::Gauge * store_used_total_metric;

    prometheus::Family<prometheus::Counter> * registered_keyspace_sync_replica_ru_family;
    std::mutex replica_sync_ru_mtx;
    std::unordered_map<KeyspaceID, prometheus::Counter *> registered_keyspace_sync_replica_ru;

    // TODO: Use CAS+HazPtr to remove proxy_thread_report_mtx, or hash some slots here.
    prometheus::Family<prometheus::Gauge> * registered_raft_proxy_thread_memory_usage_family;
    std::shared_mutex proxy_thread_report_mtx;
    std::unordered_map<std::string, prometheus::Gauge *> registered_raft_proxy_thread_memory_usage_metrics;

    prometheus::Family<prometheus::Gauge> * registered_storage_thread_memory_usage_family;
    std::shared_mutex storage_thread_report_mtx;
    std::unordered_map<std::string, prometheus::Gauge *> registered_storage_thread_memory_usage_metrics;

public:
#define MAKE_METRIC_MEMBER_M(family_name, help, type, ...) \
    MetricFamily<prometheus::type> family_name             \
        = MetricFamily<prometheus::type>(*registry, #family_name, #help, {__VA_ARGS__});
#define MAKE_METRIC_MEMBER_F(field_name, ...) \
    {                                         \
        __VA_ARGS__                           \
    }
    APPLY_FOR_METRICS(MAKE_METRIC_MEMBER_M, MAKE_METRIC_MEMBER_F)

    DISALLOW_COPY_AND_MOVE(TiFlashMetrics);

    friend class MetricsPrometheus;
    friend struct DB::tests::TiFlashMetricsHelper;
};

#define MAKE_METRIC_ENUM_M(family_name, help, type, ...) \
    namespace family_name##_metrics                      \
    {                                                    \
        enum                                             \
        {                                                \
            invalid = -1,                                \
            ##__VA_ARGS__                                \
        };                                               \
    }
#define MAKE_METRIC_ENUM_F(field_name, ...) field_name
APPLY_FOR_METRICS(MAKE_METRIC_ENUM_M, MAKE_METRIC_ENUM_F)
#undef APPLY_FOR_METRICS

// NOLINTNEXTLINE(bugprone-reserved-identifier)
#define __GET_METRIC_MACRO(_1, _2, NAME, ...) NAME
// NOLINTNEXTLINE(bugprone-reserved-identifier)
#define __GET_RESOURCE_GROUP_METRIC_MACRO(_1, _2, _3, NAME, ...) NAME

#ifndef GTEST_TIFLASH_METRICS
// NOLINTNEXTLINE(bugprone-reserved-identifier)
#define __GET_METRIC_0(family) TiFlashMetrics::instance().family.get()
// NOLINTNEXTLINE(bugprone-reserved-identifier)
#define __GET_METRIC_1(family, metric) TiFlashMetrics::instance().family.get(family##_metrics::metric)
// NOLINTNEXTLINE(bugprone-reserved-identifier)
#define __GET_RESOURCE_GROUP_METRIC_0(family, resource_group) TiFlashMetrics::instance().family.get(0, resource_group)
// NOLINTNEXTLINE(bugprone-reserved-identifier)
#define __GET_RESOURCE_GROUP_METRIC_1(family, metric, resource_group) \
    TiFlashMetrics::instance().family.get(family##_metrics::metric, resource_group)
#else
// NOLINTNEXTLINE(bugprone-reserved-identifier)
#define __GET_METRIC_0(family) TestMetrics::instance().family.get()
// NOLINTNEXTLINE(bugprone-reserved-identifier)
#define __GET_METRIC_1(family, metric) TestMetrics::instance().family.get(family##_metrics::metric)
// NOLINTNEXTLINE(bugprone-reserved-identifier)
#define __GET_RESOURCE_GROUP_METRIC_0(family, resource_group) TestMetrics::instance().family.get(0, resource_group)
// NOLINTNEXTLINE(bugprone-reserved-identifier)
#define __GET_RESOURCE_GROUP_METRIC_1(family, metric, resource_group) \
    TestMetrics::instance().family.get(family##_metrics::metric, resource_group)
#endif

#define GET_METRIC(...)                                             \
    __GET_METRIC_MACRO(__VA_ARGS__, __GET_METRIC_1, __GET_METRIC_0) \
    (__VA_ARGS__)

#define GET_RESOURCE_GROUP_METRIC(...) \
    __GET_RESOURCE_GROUP_METRIC_MACRO( \
        __VA_ARGS__,                   \
        __GET_RESOURCE_GROUP_METRIC_1, \
        __GET_RESOURCE_GROUP_METRIC_0, \
        __GET_METRIC_0)                \
    (__VA_ARGS__)

#define UPDATE_CUR_AND_MAX_METRIC(family, metric, metric_max)                                       \
    GET_METRIC(family, metric).Increment();                                                         \
    GET_METRIC(family, metric_max)                                                                  \
        .Set(std::max(GET_METRIC(family, metric_max).Value(), GET_METRIC(family, metric).Value())); \
    SCOPE_EXIT({ GET_METRIC(family, metric).Decrement(); })
} // namespace DB<|MERGE_RESOLUTION|>--- conflicted
+++ resolved
@@ -966,12 +966,10 @@
       F(type_sent_cross_zone, {"type", "sent_cross_zone"}),                                                                         \
       F(type_received_total, {"type", "received_total"}),                                                                           \
       F(type_received_cross_zone, {"type", "received_cross_zone"}))                                                                 \
-<<<<<<< HEAD
     M(tiflash_spilled_files,                                                                                                        \
       "Information about spilled files",                                                                                            \
       Gauge,                                                                                                                        \
-      F(type_current_spilled_bytes, {"type", "current_spilled_bytes"}))
-=======
+      F(type_current_spilled_bytes, {"type", "current_spilled_bytes"}))                                                             \
     M(tiflash_storage_version_chain_ms,                                                                                             \
       "Durations of VersionChain",                                                                                                  \
       Histogram,                                                                                                                    \
@@ -981,7 +979,6 @@
       F(type_delete_filter, {{"type", "delete_filter"}}, ExpBuckets{1, 2, 20}),                                                     \
       F(type_total, {{"type", "total"}}, ExpBuckets{1, 2, 20}),                                                                     \
       F(type_bg_replay, {{"type", "bg_replay"}}, ExpBuckets{1, 2, 20}))
->>>>>>> 2d0b03a6
 
 
 /// Buckets with boundaries [start * base^0, start * base^1, ..., start * base^(size-1)]
