--- conflicted
+++ resolved
@@ -331,21 +331,24 @@
         F(type_list_objects, {{"type", "list_objects"}}, ExpBuckets{0.001, 2, 20}),                                                                 \
         F(type_delete_object, {{"type", "delete_object"}}, ExpBuckets{0.001, 2, 20}),                                                               \
         F(type_head_object, {{"type", "head_object"}}, ExpBuckets{0.001, 2, 20}))                                                                   \
-<<<<<<< HEAD
     M(tiflash_pipeline_scheduler, "pipeline scheduler", Gauge,                                                                                      \
         F(type_waiting_tasks_count, {"type", "waiting_tasks_count"}),                                                                               \
-        F(type_pending_tasks_count, {"type", "pending_tasks_count"}),                                                                               \
-        F(type_running_tasks_count, {"type", "running_tasks_count"}),                                                                               \
-        F(type_task_thread_pool_size, {"type", "task_thread_pool_size"}),                                                                           \
-        F(type_max_execution_time_ms_of_a_round, {"type", "max_execution_time_ms_of_a_round"}))                                                     \
+        F(type_cpu_pending_tasks_count, {"type", "cpu_pending_tasks_count"}),                                                                       \
+        F(type_cpu_executing_tasks_count, {"type", "cpu_executing_tasks_count"}),                                                                   \
+        F(type_io_pending_tasks_count, {"type", "io_pending_tasks_count"}),                                                                         \
+        F(type_io_executing_tasks_count, {"type", "io_executing_tasks_count"}),                                                                     \
+        F(type_cpu_task_thread_pool_size, {"type", "cpu_task_thread_pool_size"}),                                                                   \
+        F(type_io_task_thread_pool_size, {"type", "io_task_thread_pool_size"}),                                                                     \
+        F(type_max_cpu_execution_time_ms_of_a_round, {"type", "max_cpu_execution_time_ms_of_a_round"}),                                             \
+        F(type_max_io_execution_time_ms_of_a_round, {"type", "max_io_execution_time_ms_of_a_round"}))                                               \
     M(tiflash_pipeline_task_change_to_status, "pipeline task change to status", Counter,                                                            \
         F(type_to_init, {"type", "to_init"}),                                                                                                       \
         F(type_to_waiting, {"type", "to_waiting"}),                                                                                                 \
         F(type_to_running, {"type", "to_running"}),                                                                                                 \
+        F(type_to_io, {"type", "to_io"}),                                                                                                           \
         F(type_to_finished, {"type", "to_finished"}),                                                                                               \
         F(type_to_error, {"type", "to_error"}),                                                                                                     \
-        F(type_to_cancelled, {"type", "to_cancelled"}))
-=======
+        F(type_to_cancelled, {"type", "to_cancelled"}))                                                                                             \
     M(tiflash_storage_s3_gc_seconds, "S3 GC subprocess duration in seconds",                                                                        \
         Histogram,  /* these command usually cost several seconds, increase the start bucket to 500ms */                                            \
         F(type_total, {{"type", "total"}}, ExpBuckets{0.5, 2, 20}),                                                                                 \
@@ -359,7 +362,6 @@
         F(type_dump_checkpoint_snapshot, {{"type", "dump_checkpoint_snapshot"}}, ExpBuckets{0.001, 2, 20}),                                         \
         F(type_dump_checkpoint_data, {{"type", "dump_checkpoint_data"}}, ExpBuckets{0.001, 2, 20}),                                                 \
         F(type_upload_checkpoint, {{"type", "upload_checkpoint"}}, ExpBuckets{0.001, 2, 20}))
->>>>>>> b8df1395
 
 // clang-format on
 
