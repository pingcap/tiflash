// Copyright 2023 PingCAP, Inc.
//
// Licensed under the Apache License, Version 2.0 (the "License");
// you may not use this file except in compliance with the License.
// You may obtain a copy of the License at
//
//     http://www.apache.org/licenses/LICENSE-2.0
//
// Unless required by applicable law or agreed to in writing, software
// distributed under the License is distributed on an "AS IS" BASIS,
// WITHOUT WARRANTIES OR CONDITIONS OF ANY KIND, either express or implied.
// See the License for the specific language governing permissions and
// limitations under the License.

#pragma once

#include <Common/ComputeLabelHolder.h>
#include <Common/ProcessCollector.h>
#include <Common/TiFlashBuildInfo.h>
#include <Common/nocopyable.h>
#include <common/types.h>
#include <prometheus/counter.h>
#include <prometheus/exposer.h>
#include <prometheus/gateway.h>
#include <prometheus/gauge.h>
#include <prometheus/histogram.h>
#include <prometheus/registry.h>

#include <ext/scope_guard.h>
#include <mutex>

// to make GCC 11 happy
#include <cassert>

namespace DB
{
/// Central place to define metrics across all subsystems.
/// Refer to gtest_tiflash_metrics.cpp for more sample defines.
/// Usage:
/// GET_METRIC(tiflash_coprocessor_response_bytes).Increment(1);
/// GET_METRIC(tiflash_coprocessor_request_count, type_cop).Set(1);
/// Maintenance notes:
/// 1. Use same name prefix for metrics in same subsystem (coprocessor/schema/storage/raft/etc.).
/// 2. Keep metrics with same prefix next to each other.
/// 3. Add metrics of new subsystems at tail.
/// 4. Keep it proper formatted using clang-format.
#define APPLY_FOR_METRICS(M, F)                                                                                                     \
    M(tiflash_coprocessor_request_count,                                                                                            \
      "Total number of request",                                                                                                    \
      Counter,                                                                                                                      \
      F(type_cop, {"type", "cop"}),                                                                                                 \
      F(type_cop_executing, {"type", "cop_executing"}),                                                                             \
      F(type_cop_stream, {"type", "cop_stream"}),                                                                                   \
      F(type_cop_stream_executing, {"type", "cop_stream_executing"}),                                                               \
      F(type_batch, {"type", "batch"}),                                                                                             \
      F(type_batch_executing, {"type", "batch_executing"}),                                                                         \
      F(type_dispatch_mpp_task, {"type", "dispatch_mpp_task"}),                                                                     \
      F(type_mpp_establish_conn, {"type", "mpp_establish_conn"}),                                                                   \
      F(type_cancel_mpp_task, {"type", "cancel_mpp_task"}),                                                                         \
      F(type_run_mpp_task, {"type", "run_mpp_task"}),                                                                               \
      F(type_remote_read, {"type", "remote_read"}),                                                                                 \
      F(type_remote_read_constructed, {"type", "remote_read_constructed"}),                                                         \
      F(type_remote_read_sent, {"type", "remote_read_sent"}),                                                                       \
      F(type_disagg_establish_task, {"type", "disagg_establish_task"}),                                                             \
      F(type_disagg_fetch_pages, {"type", "disagg_fetch_pages"}))                                                                   \
    M(tiflash_coprocessor_handling_request_count,                                                                                   \
      "Number of handling request",                                                                                                 \
      Gauge,                                                                                                                        \
      F(type_cop, {"type", "cop"}),                                                                                                 \
      F(type_cop_executing, {"type", "cop_executing"}),                                                                             \
      F(type_cop_stream, {"type", "cop_stream"}),                                                                                   \
      F(type_cop_stream_executing, {"type", "cop_stream_executing"}),                                                               \
      F(type_batch, {"type", "batch"}),                                                                                             \
      F(type_batch_executing, {"type", "batch_executing"}),                                                                         \
      F(type_dispatch_mpp_task, {"type", "dispatch_mpp_task"}),                                                                     \
      F(type_mpp_establish_conn, {"type", "mpp_establish_conn"}),                                                                   \
      F(type_cancel_mpp_task, {"type", "cancel_mpp_task"}),                                                                         \
      F(type_run_mpp_task, {"type", "run_mpp_task"}),                                                                               \
      F(type_remote_read, {"type", "remote_read"}),                                                                                 \
      F(type_remote_read_executing, {"type", "remote_read_executing"}),                                                             \
      F(type_disagg_establish_task, {"type", "disagg_establish_task"}),                                                             \
      F(type_disagg_fetch_pages, {"type", "disagg_fetch_pages"}))                                                                   \
    M(tiflash_coprocessor_executor_count,                                                                                           \
      "Total number of each executor",                                                                                              \
      Counter,                                                                                                                      \
      F(type_ts, {"type", "table_scan"}),                                                                                           \
      F(type_sel, {"type", "selection"}),                                                                                           \
      F(type_agg, {"type", "aggregation"}),                                                                                         \
      F(type_topn, {"type", "top_n"}),                                                                                              \
      F(type_limit, {"type", "limit"}),                                                                                             \
      F(type_join, {"type", "join"}),                                                                                               \
      F(type_exchange_sender, {"type", "exchange_sender"}),                                                                         \
      F(type_exchange_receiver, {"type", "exchange_receiver"}),                                                                     \
      F(type_projection, {"type", "projection"}),                                                                                   \
      F(type_partition_ts, {"type", "partition_table_scan"}),                                                                       \
      F(type_window, {"type", "window"}),                                                                                           \
      F(type_window_sort, {"type", "window_sort"}),                                                                                 \
      F(type_expand, {"type", "expand"}))                                                                                           \
    M(tiflash_memory_exceed_quota_count, "Total number of cases where memory exceeds quota", Counter)                               \
    M(tiflash_coprocessor_request_duration_seconds,                                                                                 \
      "Bucketed histogram of request duration",                                                                                     \
      Histogram,                                                                                                                    \
      F(type_cop, {{"type", "cop"}}, ExpBuckets{0.001, 2, 20}),                                                                     \
      F(type_cop_stream, {{"type", "cop_stream"}}, ExpBuckets{0.001, 2, 20}),                                                       \
      F(type_batch, {{"type", "batch"}}, ExpBuckets{0.001, 2, 20}),                                                                 \
      F(type_dispatch_mpp_task, {{"type", "dispatch_mpp_task"}}, ExpBuckets{0.001, 2, 20}),                                         \
      F(type_mpp_establish_conn, {{"type", "mpp_establish_conn"}}, ExpBuckets{0.001, 2, 20}),                                       \
      F(type_cancel_mpp_task, {{"type", "cancel_mpp_task"}}, ExpBuckets{0.001, 2, 20}),                                             \
      F(type_run_mpp_task, {{"type", "run_mpp_task"}}, ExpBuckets{0.001, 2, 20}),                                                   \
      F(type_disagg_establish_task, {{"type", "disagg_establish_task"}}, ExpBuckets{0.001, 2, 20}),                                 \
      F(type_disagg_fetch_pages, {{"type", "type_disagg_fetch_pages"}}, ExpBuckets{0.001, 2, 20}))                                  \
    M(tiflash_coprocessor_request_memory_usage,                                                                                     \
      "Bucketed histogram of request memory usage",                                                                                 \
      Histogram,                                                                                                                    \
      F(type_cop, {{"type", "cop"}}, ExpBuckets{1024 * 1024, 2, 16}),                                                               \
      F(type_cop_stream, {{"type", "cop_stream"}}, ExpBuckets{1024 * 1024, 2, 16}),                                                 \
      F(type_batch, {{"type", "batch"}}, ExpBuckets{1024 * 1024, 2, 20}),                                                           \
      F(type_run_mpp_task, {{"type", "run_mpp_task"}}, ExpBuckets{1024 * 1024, 2, 20}),                                             \
      F(type_run_mpp_query, {{"type", "run_mpp_query"}}, ExpBuckets{1024 * 1024, 2, 20}))                                           \
    M(tiflash_coprocessor_request_error,                                                                                            \
      "Total number of request error",                                                                                              \
      Counter,                                                                                                                      \
      F(reason_meet_lock, {"reason", "meet_lock"}),                                                                                 \
      F(reason_region_not_found, {"reason", "region_not_found"}),                                                                   \
      F(reason_epoch_not_match, {"reason", "epoch_not_match"}),                                                                     \
      F(reason_kv_client_error, {"reason", "kv_client_error"}),                                                                     \
      F(reason_internal_error, {"reason", "internal_error"}),                                                                       \
      F(reason_other_error, {"reason", "other_error"}))                                                                             \
    M(tiflash_coprocessor_request_handle_seconds,                                                                                   \
      "Bucketed histogram of request handle duration",                                                                              \
      Histogram,                                                                                                                    \
      F(type_cop, {{"type", "cop"}}, ExpBuckets{0.001, 2, 20}),                                                                     \
      F(type_cop_stream, {{"type", "cop_stream"}}, ExpBuckets{0.001, 2, 20}),                                                       \
      F(type_batch, {{"type", "batch"}}, ExpBuckets{0.001, 2, 20}))                                                                 \
    M(tiflash_coprocessor_response_bytes,                                                                                           \
      "Total bytes of response body",                                                                                               \
      Counter,                                                                                                                      \
      F(type_cop, {{"type", "cop"}}),                                                                                               \
      F(type_cop_stream, {{"type", "cop_stream"}}),                                                                                 \
      F(type_batch_cop, {{"type", "batch_cop"}}),                                                                                   \
      F(type_dispatch_mpp_task, {{"type", "dispatch_mpp_task"}}),                                                                   \
      F(type_mpp_establish_conn, {{"type", "mpp_tunnel"}}),                                                                         \
      F(type_mpp_establish_conn_local, {{"type", "mpp_tunnel_local"}}),                                                             \
      F(type_cancel_mpp_task, {{"type", "cancel_mpp_task"}}),                                                                       \
      F(type_disagg_establish_task, {{"type", "type_disagg_establish_task"}}))                                                      \
    M(tiflash_exchange_data_bytes,                                                                                                  \
      "Total bytes sent by exchange operators",                                                                                     \
      Counter,                                                                                                                      \
      F(type_hash_original, {"type", "hash_original"}),                                                                             \
      F(type_hash_none_compression_remote, {"type", "hash_none_compression_remote"}),                                               \
      F(type_hash_none_compression_local, {"type", "hash_none_compression_local"}),                                                 \
      F(type_hash_lz4_compression, {"type", "hash_lz4_compression"}),                                                               \
      F(type_hash_zstd_compression, {"type", "hash_zstd_compression"}),                                                             \
      F(type_broadcast_original, {"type", "broadcast_original"}),                                                                   \
      F(type_broadcast_none_compression_local, {"type", "broadcast_none_compression_local"}),                                       \
      F(type_broadcast_none_compression_remote, {"type", "broadcast_none_compression_remote"}),                                     \
      F(type_broadcast_lz4_compression, {"type", "broadcast_lz4_compression"}),                                                     \
      F(type_broadcast_zstd_compression, {"type", "broadcast_zstd_compression"}),                                                   \
      F(type_passthrough_original, {"type", "passthrough_original"}),                                                               \
      F(type_passthrough_none_compression_local, {"type", "passthrough_none_compression_local"}),                                   \
      F(type_passthrough_none_compression_remote, {"type", "passthrough_none_compression_remote"}),                                 \
      F(type_passthrough_lz4_compression, {"type", "passthrough_lz4_compression"}),                                                 \
      F(type_passthrough_zstd_compression, {"type", "passthrough_zstd_compression"}))                                               \
    M(tiflash_sync_schema_applying, "Whether the schema is applying or not (holding lock)", Gauge)                                  \
    M(tiflash_schema_trigger_count,                                                                                                 \
      "Total number of each kinds of schema sync trigger",                                                                          \
      Counter,                                                                                                                      \
      F(type_timer, {"type", "timer"}),                                                                                             \
      F(type_raft_decode, {"type", "raft_decode"}),                                                                                 \
      F(type_cop_read, {"type", "cop_read"}),                                                                                       \
      F(type_sync_table_schema, {"type", "sync_table_schema"}))                                                                     \
    M(tiflash_schema_internal_ddl_count,                                                                                            \
      "Total number of each kinds of internal ddl operations",                                                                      \
      Counter,                                                                                                                      \
      F(type_create_table, {"type", "create_table"}),                                                                               \
      F(type_create_db, {"type", "create_db"}),                                                                                     \
      F(type_drop_table, {"type", "drop_table"}),                                                                                   \
      F(type_drop_db, {"type", "drop_db"}),                                                                                         \
      F(type_rename_table, {"type", "rename_table"}),                                                                               \
      F(type_modify_column, {"type", "modify_column"}),                                                                             \
      F(type_apply_partition, {"type", "apply_partition"}),                                                                         \
      F(type_exchange_partition, {"type", "exchange_partition"}))                                                                   \
    M(tiflash_schema_apply_duration_seconds,                                                                                        \
      "Bucketed histogram of ddl apply duration",                                                                                   \
      Histogram,                                                                                                                    \
      F(type_sync_schema_apply_duration, {{"type", "sync_schema_duration"}}, ExpBuckets{0.001, 2, 20}),                             \
      F(type_sync_table_schema_apply_duration, {{"type", "sync_table_schema_duration"}}, ExpBuckets{0.001, 2, 20}))                 \
    M(tiflash_raft_read_index_count, "Total number of raft read index", Counter)                                                    \
    M(tiflash_stale_read_count, "Total number of stale read", Counter)                                                              \
    M(tiflash_raft_read_index_duration_seconds,                                                                                     \
      "Bucketed histogram of raft read index duration",                                                                             \
      Histogram,                                                                                                                    \
      F(type_raft_read_index_duration, {{"type", "tmt_raft_read_index_duration"}}, ExpBuckets{0.001, 2, 20}))                       \
    M(tiflash_raft_wait_index_duration_seconds,                                                                                     \
      "Bucketed histogram of raft wait index duration",                                                                             \
      Histogram,                                                                                                                    \
      F(type_raft_wait_index_duration, {{"type", "tmt_raft_wait_index_duration"}}, ExpBuckets{0.001, 2, 20}))                       \
    M(tiflash_raft_eager_gc_duration_seconds,                                                                                       \
      "Bucketed histogram of RaftLog eager",                                                                                        \
      Histogram,                                                                                                                    \
      F(type_run, {{"type", "run"}}, ExpBuckets{0.0005, 2, 20}))                                                                    \
    M(tiflash_raft_eager_gc_count,                                                                                                  \
      "Total number processed in RaftLog eager GC",                                                                                 \
      Counter,                                                                                                                      \
      F(type_num_raft_logs, {"type", "num_raft_logs"}),                                                                             \
      F(type_num_skip_regions, {"type", "num_skip_regions"}),                                                                       \
      F(type_num_process_regions, {"type", "num_process_regions"}))                                                                 \
    M(tiflash_syncing_data_freshness,                                                                                               \
      "The freshness of tiflash data with tikv data",                                                                               \
      Histogram,                                                                                                                    \
      F(type_syncing_data_freshness, {{"type", "data_freshness"}}, ExpBuckets{0.001, 2, 20}))                                       \
    M(tiflash_storage_read_tasks_count, "Total number of storage engine read tasks", Counter)                                       \
    M(tiflash_storage_command_count,                                                                                                \
      "Total number of storage's command, such as delete range / shutdown /startup",                                                \
      Counter,                                                                                                                      \
      F(type_delete_range, {"type", "delete_range"}),                                                                               \
      F(type_ingest, {"type", "ingest"}),                                                                                           \
      F(type_ingest_checkpoint, {"type", "ingest_check_point"}))                                                                    \
    M(tiflash_storage_subtask_count,                                                                                                \
      "Total number of storage's sub task",                                                                                         \
      Counter,                                                                                                                      \
      F(type_delta_merge_bg, {"type", "delta_merge_bg"}),                                                                           \
      F(type_delta_merge_bg_gc, {"type", "delta_merge_bg_gc"}),                                                                     \
      F(type_delta_merge_fg, {"type", "delta_merge_fg"}),                                                                           \
      F(type_delta_merge_manual, {"type", "delta_merge_manual"}),                                                                   \
      F(type_delta_compact, {"type", "delta_compact"}),                                                                             \
      F(type_delta_flush, {"type", "delta_flush"}),                                                                                 \
      F(type_seg_split_bg, {"type", "seg_split_bg"}),                                                                               \
      F(type_seg_split_fg, {"type", "seg_split_fg"}),                                                                               \
      F(type_seg_split_ingest, {"type", "seg_split_ingest"}),                                                                       \
      F(type_seg_merge_bg_gc, {"type", "seg_merge_bg_gc"}),                                                                         \
      F(type_place_index_update, {"type", "place_index_update"}))                                                                   \
    M(tiflash_storage_subtask_duration_seconds,                                                                                     \
      "Bucketed histogram of storage's sub task duration",                                                                          \
      Histogram,                                                                                                                    \
      F(type_delta_merge_bg, {{"type", "delta_merge_bg"}}, ExpBuckets{0.001, 2, 20}),                                               \
      F(type_delta_merge_bg_gc, {{"type", "delta_merge_bg_gc"}}, ExpBuckets{0.001, 2, 20}),                                         \
      F(type_delta_merge_fg, {{"type", "delta_merge_fg"}}, ExpBuckets{0.001, 2, 20}),                                               \
      F(type_delta_merge_manual, {{"type", "delta_merge_manual"}}, ExpBuckets{0.001, 2, 20}),                                       \
      F(type_delta_compact, {{"type", "delta_compact"}}, ExpBuckets{0.001, 2, 20}),                                                 \
      F(type_delta_flush, {{"type", "delta_flush"}}, ExpBuckets{0.001, 2, 20}),                                                     \
      F(type_seg_split_bg, {{"type", "seg_split_bg"}}, ExpBuckets{0.001, 2, 20}),                                                   \
      F(type_seg_split_fg, {{"type", "seg_split_fg"}}, ExpBuckets{0.001, 2, 20}),                                                   \
      F(type_seg_split_ingest, {{"type", "seg_split_ingest"}}, ExpBuckets{0.001, 2, 20}),                                           \
      F(type_seg_merge_bg_gc, {{"type", "seg_merge_bg_gc"}}, ExpBuckets{0.001, 2, 20}),                                             \
      F(type_place_index_update, {{"type", "place_index_update"}}, ExpBuckets{0.001, 2, 20}))                                       \
    M(tiflash_storage_throughput_bytes,                                                                                             \
      "Calculate the throughput of tasks of storage in bytes",                                                                      \
      Gauge, /**/                                                                                                                   \
      F(type_write, {"type", "write"}), /**/                                                                                        \
      F(type_ingest, {"type", "ingest"}), /**/                                                                                      \
      F(type_delta_merge, {"type", "delta_merge"}), /**/                                                                            \
      F(type_split, {"type", "split"}), /**/                                                                                        \
      F(type_merge, {"type", "merge"})) /**/                                                                                        \
    M(tiflash_storage_throughput_rows,                                                                                              \
      "Calculate the throughput of tasks of storage in rows",                                                                       \
      Gauge, /**/                                                                                                                   \
      F(type_write, {"type", "write"}), /**/                                                                                        \
      F(type_ingest, {"type", "ingest"}), /**/                                                                                      \
      F(type_delta_merge, {"type", "delta_merge"}), /**/                                                                            \
      F(type_split, {"type", "split"}), /**/                                                                                        \
      F(type_merge, {"type", "merge"})) /**/                                                                                        \
    M(tiflash_storage_write_stall_duration_seconds,                                                                                 \
      "The write stall duration of storage, in seconds",                                                                            \
      Histogram,                                                                                                                    \
      F(type_write, {{"type", "write"}}, ExpBuckets{0.001, 2, 20}),                                                                 \
      F(type_delta_merge_by_write, {{"type", "delta_merge_by_write"}}, ExpBuckets{0.001, 2, 20}),                                   \
      F(type_delta_merge_by_delete_range, {{"type", "delta_merge_by_delete_range"}}, ExpBuckets{0.001, 2, 20}),                     \
      F(type_flush, {{"type", "flush"}}, ExpBuckets{0.001, 2, 20}),                                                                 \
      F(type_split, {{"type", "split"}}, ExpBuckets{0.001, 2, 20}))                                                                 \
    M(tiflash_storage_page_gc_count,                                                                                                \
      "Total number of page's gc execution.",                                                                                       \
      Counter,                                                                                                                      \
      F(type_v2, {"type", "v2"}),                                                                                                   \
      F(type_v2_low, {"type", "v2_low"}),                                                                                           \
      F(type_v3, {"type", "v3"}),                                                                                                   \
      F(type_v3_mvcc_dumped, {"type", "v3_mvcc_dumped"}),                                                                           \
      F(type_v3_bs_full_gc, {"type", "v3_bs_full_gc"}))                                                                             \
    M(tiflash_storage_page_gc_duration_seconds,                                                                                     \
      "Bucketed histogram of page's gc task duration",                                                                              \
      Histogram,                                                                                                                    \
      F(type_v2, {{"type", "v2"}}, ExpBuckets{0.0005, 2, 20}),                                                                      \
      F(type_v2_data_compact, {{"type", "v2_data_compact"}}, ExpBuckets{0.0005, 2, 20}),                                            \
      F(type_v2_ver_compact,                                                                                                        \
        {{"type", "v2_ver_compact"}},                                                                                               \
        ExpBuckets{0.0005, 2, 20}), /* Below are metrics for PageStorage V3 */                                                      \
      F(type_compact_wal, {{"type", "compact_wal"}}, ExpBuckets{0.0005, 2, 20}),                                                    \
      F(type_compact_directory, {{"type", "compact_directory"}}, ExpBuckets{0.0005, 2, 20}),                                        \
      F(type_compact_spacemap, {{"type", "compact_spacemap"}}, ExpBuckets{0.0005, 2, 20}),                                          \
      F(type_fullgc_rewrite, {{"type", "fullgc_rewrite"}}, ExpBuckets{0.0005, 2, 20}),                                              \
      F(type_fullgc_commit, {{"type", "fullgc_commit"}}, ExpBuckets{0.0005, 2, 20}),                                                \
      F(type_clean_external, {{"type", "clean_external"}}, ExpBuckets{0.0005, 2, 20}),                                              \
      F(type_v3, {{"type", "v3"}}, ExpBuckets{0.0005, 2, 20}))                                                                      \
    M(tiflash_storage_page_command_count,                                                                                           \
      "Total number of PageStorage's command, such as write / read / scan / snapshot",                                              \
      Counter,                                                                                                                      \
      F(type_write, {"type", "write"}),                                                                                             \
      F(type_read, {"type", "read"}),                                                                                               \
      F(type_read_page_dir, {"type", "read_page_dir"}),                                                                             \
      F(type_read_blob, {"type", "read_blob"}),                                                                                     \
      F(type_scan, {"type", "scan"}),                                                                                               \
      F(type_snapshot, {"type", "snapshot"}))                                                                                       \
    M(tiflash_storage_page_write_batch_size,                                                                                        \
      "The size of each write batch in bytes",                                                                                      \
      Histogram,                                                                                                                    \
      F(type_v3, {{"type", "v3"}}, ExpBuckets{4 * 1024, 4, 10}))                                                                    \
    M(tiflash_storage_page_write_duration_seconds,                                                                                  \
      "The duration of each write batch",                                                                                           \
      Histogram,                                                                                                                    \
      F(type_total,                                                                                                                 \
        {{"type", "total"}},                                                                                                        \
        ExpBuckets{0.0001, 2, 20}), /* the bucket range for apply in memory is 50us ~ 120s */                                       \
      F(type_choose_stat, {{"type", "choose_stat"}}, ExpBuckets{0.00005, 1.8, 26}),                                                 \
      F(type_search_pos, {{"type", "search_pos"}}, ExpBuckets{0.00005, 1.8, 26}),                                                   \
      F(type_blob_write, {{"type", "blob_write"}}, ExpBuckets{0.00005, 1.8, 26}),                                                   \
      F(type_latch, {{"type", "latch"}}, ExpBuckets{0.00005, 1.8, 26}),                                                             \
      F(type_wait_in_group, {{"type", "wait_in_group"}}, ExpBuckets{0.00005, 1.8, 26}),                                             \
      F(type_wal, {{"type", "wal"}}, ExpBuckets{0.00005, 1.8, 26}),                                                                 \
      F(type_commit, {{"type", "commit"}}, ExpBuckets{0.00005, 1.8, 26}))                                                           \
    M(tiflash_storage_logical_throughput_bytes,                                                                                     \
      "The logical throughput of read tasks of storage in bytes",                                                                   \
      Histogram,                                                                                                                    \
      F(type_read, {{"type", "read"}}, EqualWidthBuckets{1 * 1024 * 1024, 60, 50 * 1024 * 1024}))                                   \
    M(tiflash_storage_io_limiter,                                                                                                   \
      "Storage I/O limiter metrics",                                                                                                \
      Counter,                                                                                                                      \
      F(type_fg_read_req_bytes, {"type", "fg_read_req_bytes"}),                                                                     \
      F(type_fg_read_alloc_bytes, {"type", "fg_read_alloc_bytes"}),                                                                 \
      F(type_bg_read_req_bytes, {"type", "bg_read_req_bytes"}),                                                                     \
      F(type_bg_read_alloc_bytes, {"type", "bg_read_alloc_bytes"}),                                                                 \
      F(type_fg_write_req_bytes, {"type", "fg_write_req_bytes"}),                                                                   \
      F(type_fg_write_alloc_bytes, {"type", "fg_write_alloc_bytes"}),                                                               \
      F(type_bg_write_req_bytes, {"type", "bg_write_req_bytes"}),                                                                   \
      F(type_bg_write_alloc_bytes, {"type", "bg_write_alloc_bytes"}))                                                               \
    M(tiflash_storage_rough_set_filter_rate,                                                                                        \
      "Bucketed histogram of rough set filter rate",                                                                                \
      Histogram,                                                                                                                    \
      F(type_dtfile_pack, {{"type", "dtfile_pack"}}, EqualWidthBuckets{0, 6, 20}))                                                  \
    M(tiflash_disaggregated_object_lock_request_count,                                                                              \
      "Total number of S3 object lock/delete request",                                                                              \
      Counter,                                                                                                                      \
      F(type_lock, {"type", "lock"}),                                                                                               \
      F(type_delete, {"type", "delete"}),                                                                                           \
      F(type_owner_changed, {"type", "owner_changed"}),                                                                             \
      F(type_error, {"type", "error"}),                                                                                             \
      F(type_lock_conflict, {"type", "lock_conflict"}),                                                                             \
      F(type_delete_conflict, {"type", "delete_conflict"}),                                                                         \
      F(type_delete_risk, {"type", "delete_risk"}))                                                                                 \
    M(tiflash_disaggregated_object_lock_request_duration_seconds,                                                                   \
      "Bucketed histogram of S3 object lock/delete request duration",                                                               \
      Histogram,                                                                                                                    \
      F(type_lock, {{"type", "lock"}}, ExpBuckets{0.001, 2, 20}),                                                                   \
      F(type_delete, {{"type", "delete"}}, ExpBuckets{0.001, 2, 20}))                                                               \
    M(tiflash_disaggregated_read_tasks_count, "Total number of storage engine disaggregated read tasks", Counter)                   \
    M(tiflash_disaggregated_breakdown_duration_seconds,                                                                             \
      "",                                                                                                                           \
      Histogram,                                                                                                                    \
      F(type_rpc_establish, {{"type", "rpc_establish"}}, ExpBuckets{0.01, 2, 20}),                                                  \
      F(type_total_establish_backoff, {{"type", "total_establish_backoff"}}, ExpBuckets{0.01, 2, 20}),                              \
      F(type_resolve_lock, {{"type", "resolve_lock"}}, ExpBuckets{0.01, 2, 20}),                                                    \
      F(type_rpc_fetch_page, {{"type", "rpc_fetch_page"}}, ExpBuckets{0.01, 2, 20}),                                                \
      F(type_write_page_cache, {{"type", "write_page_cache"}}, ExpBuckets{0.01, 2, 20}),                                            \
      F(type_cache_occupy, {{"type", "cache_occupy"}}, ExpBuckets{0.01, 2, 20}),                                                    \
      F(type_worker_fetch_page, {{"type", "worker_fetch_page"}}, ExpBuckets{0.01, 2, 20}),                                          \
      F(type_worker_prepare_stream, {{"type", "worker_prepare_stream"}}, ExpBuckets{0.01, 2, 20}),                                  \
      F(type_stream_wait_next_task, {{"type", "stream_wait_next_task"}}, ExpBuckets{0.01, 2, 20}),                                  \
      F(type_stream_read, {{"type", "stream_read"}}, ExpBuckets{0.01, 2, 20}))                                                      \
    M(tiflash_disaggregated_details,                                                                                                \
      "",                                                                                                                           \
      Counter,                                                                                                                      \
      F(type_cftiny_read, {{"type", "cftiny_read"}}),                                                                               \
      F(type_cftiny_fetch, {{"type", "cftiny_fetch"}}))                                                                             \
    M(tiflash_raft_command_duration_seconds,                                                                                        \
      "Bucketed histogram of some raft command: apply snapshot and ingest SST",                                                     \
      Histogram, /* these command usually cost several seconds, increase the start bucket to 50ms */                                \
      F(type_remove_peer, {{"type", "remove_peer"}}, ExpBuckets{0.05, 2, 10}),                                                      \
      F(type_ingest_sst, {{"type", "ingest_sst"}}, ExpBuckets{0.05, 2, 10}),                                                        \
      F(type_ingest_sst_sst2dt, {{"type", "ingest_sst_sst2dt"}}, ExpBuckets{0.05, 2, 10}),                                          \
      F(type_ingest_sst_upload, {{"type", "ingest_sst_upload"}}, ExpBuckets{0.05, 2, 10}),                                          \
      F(type_apply_snapshot_predecode, {{"type", "snapshot_predecode"}}, ExpBuckets{0.05, 2, 10}),                                  \
      F(type_apply_snapshot_predecode_sst2dt, {{"type", "snapshot_predecode_sst2dt"}}, ExpBuckets{0.05, 2, 10}),                    \
      F(type_apply_snapshot_predecode_upload, {{"type", "snapshot_predecode_upload"}}, ExpBuckets{0.05, 2, 10}),                    \
      F(type_apply_snapshot_flush, {{"type", "snapshot_flush"}}, ExpBuckets{0.05, 2, 10}))                                          \
    M(tiflash_raft_process_keys,                                                                                                    \
      "Total number of keys processed in some types of Raft commands",                                                              \
      Counter,                                                                                                                      \
      F(type_write_put, {"type", "write_put"}),                                                                                     \
      F(type_write_del, {"type", "write_del"}),                                                                                     \
      F(type_apply_snapshot, {"type", "apply_snapshot"}),                                                                           \
      F(type_ingest_sst, {"type", "ingest_sst"}))                                                                                   \
    M(tiflash_raft_apply_write_command_duration_seconds,                                                                            \
      "Bucketed histogram of applying write command Raft logs",                                                                     \
      Histogram,                                                                                                                    \
      F(type_write, {{"type", "write"}}, ExpBuckets{0.0005, 2, 20}),                                                                \
      F(type_admin, {{"type", "admin"}}, ExpBuckets{0.0005, 2, 20}),                                                                \
<<<<<<< HEAD
      F(type_async_flush_region, {{"type", "async_flush_region"}}, ExpBuckets{0.0005, 2, 20}),                                      \
=======
      F(type_admin_batch_split, {{"type", "admin_batch_split"}}, ExpBuckets{0.0005, 2, 20}),                                        \
      F(type_admin_prepare_merge, {{"type", "admin_prepare_merge"}}, ExpBuckets{0.0005, 2, 20}),                                    \
      F(type_admin_commit_merge, {{"type", "admin_commit_merge"}}, ExpBuckets{0.0005, 2, 20}),                                      \
      F(type_admin_change_peer, {{"type", "admin_change_peer"}}, ExpBuckets{0.0005, 2, 20}),                                        \
>>>>>>> 630d1078
      F(type_flush_region, {{"type", "flush_region"}}, ExpBuckets{0.0005, 2, 20}))                                                  \
    M(tiflash_raft_upstream_latency,                                                                                                \
      "The latency that tikv sends raft log to tiflash.",                                                                           \
      Histogram,                                                                                                                    \
      F(type_write, {{"type", "write"}}, ExpBuckets{0.001, 2, 30}))                                                                 \
    M(tiflash_raft_write_data_to_storage_duration_seconds,                                                                          \
      "Bucketed histogram of writting region into storage layer",                                                                   \
      Histogram,                                                                                                                    \
      F(type_decode, {{"type", "decode"}}, ExpBuckets{0.0005, 2, 20}),                                                              \
      F(type_write, {{"type", "write"}}, ExpBuckets{0.0005, 2, 20}))                                                                \
    M(tiflash_raft_raft_log_gap_count,                                                                                              \
      "Bucketed histogram raft index gap between applied and truncated index",                                                      \
      Histogram,                                                                                                                    \
      F(type_applied_index, {{"type", "applied_index"}}, EqualWidthBuckets{0, 100, 10}),                                            \
      F(type_eager_gc_applied_index, {{"type", "eager_gc_applied_index"}}, EqualWidthBuckets{0, 100, 10}),                          \
      F(type_unflushed_applied_index, {{"type", "unflushed_applied_index"}}, EqualWidthBuckets{0, 100, 10}))                        \
    M(tiflash_raft_raft_events_count,                                                                                               \
      "Raft event counter",                                                                                                         \
      Counter,                                                                                                                      \
      F(type_pre_exec_compact, {{"type", "pre_exec_compact"}}),                                                                     \
      F(type_flush_apply_snapshot, {{"type", "flush_apply_snapshot"}}),                                                             \
      F(type_flush_ingest_sst, {{"type", "flush_ingest_sst"}}),                                                                     \
      F(type_flush_useless_admin, {{"type", "flush_useless_admin"}}),                                                               \
      F(type_flush_useful_admin, {{"type", "flush_useful_admin"}}),                                                                 \
      F(type_flush_passive, {{"type", "flush_passive"}}),                                                                           \
      F(type_flush_proactive, {{"type", "flush_proactive"}}),                                                                       \
      F(type_flush_log_gap, {{"type", "flush_log_gap"}}),                                                                           \
      F(type_flush_size, {{"type", "flush_size"}}),                                                                                 \
      F(type_flush_rowcount, {{"type", "flush_rowcount"}}),                                                                         \
      F(type_flush_eager_gc, {{"type", "flush_eager_gc"}}))                                                                         \
    M(tiflash_raft_raft_frequent_events_count,                                                                                      \
      "Raft frequent event counter",                                                                                                \
      Counter,                                                                                                                      \
      F(type_write, {{"type", "write"}}))                                                                                           \
    M(tiflash_raft_region_flush_bytes,                                                                                              \
      "Bucketed histogram of region flushed bytes",                                                                                 \
      Histogram,                                                                                                                    \
      F(type_flushed, {{"type", "flushed"}}, ExpBuckets{32, 2, 21}),                                                                \
      F(type_unflushed, {{"type", "unflushed"}}, ExpBuckets{32, 2, 21}))                                                            \
    M(tiflash_raft_entry_size,                                                                                                      \
      "Bucketed histogram entry size",                                                                                              \
      Histogram,                                                                                                                    \
      F(type_normal, {{"type", "normal"}}, ExpBuckets{1, 2, 13}))                                                                   \
    /* required by DBaaS */                                                                                                         \
    M(tiflash_server_info,                                                                                                          \
      "Indicate the tiflash server info, and the value is the start timestamp (s).",                                                \
      Gauge,                                                                                                                        \
      F(start_time, {"version", TiFlashBuildInfo::getReleaseVersion()}, {"hash", TiFlashBuildInfo::getGitHash()}))                  \
    M(tiflash_object_count,                                                                                                         \
      "Number of objects",                                                                                                          \
      Gauge,                                                                                                                        \
      F(type_count_of_establish_calldata, {"type", "count_of_establish_calldata"}),                                                 \
      F(type_count_of_mpptunnel, {"type", "count_of_mpptunnel"}))                                                                   \
    M(tiflash_thread_count,                                                                                                         \
      "Number of threads",                                                                                                          \
      Gauge,                                                                                                                        \
      F(type_max_threads_of_thdpool, {"type", "thread_pool_total_max"}),                                                            \
      F(type_active_threads_of_thdpool, {"type", "thread_pool_active"}),                                                            \
      F(type_max_active_threads_of_thdpool, {"type", "thread_pool_active_max"}),                                                    \
      F(type_total_threads_of_thdpool, {"type", "thread_pool_total"}),                                                              \
      F(type_max_threads_of_raw, {"type", "total_max"}),                                                                            \
      F(type_total_threads_of_raw, {"type", "total"}),                                                                              \
      F(type_threads_of_client_cq_pool, {"type", "rpc_client_cq_pool"}),                                                            \
      F(type_threads_of_receiver_read_loop, {"type", "rpc_receiver_read_loop"}),                                                    \
      F(type_threads_of_receiver_reactor, {"type", "rpc_receiver_reactor"}),                                                        \
      F(type_max_threads_of_establish_mpp, {"type", "rpc_establish_mpp_max"}),                                                      \
      F(type_active_threads_of_establish_mpp, {"type", "rpc_establish_mpp"}),                                                       \
      F(type_max_threads_of_dispatch_mpp, {"type", "rpc_dispatch_mpp_max"}),                                                        \
      F(type_active_threads_of_dispatch_mpp, {"type", "rpc_dispatch_mpp"}),                                                         \
      F(type_active_rpc_async_worker, {"type", "rpc_async_worker_active"}),                                                         \
      F(type_total_rpc_async_worker, {"type", "rpc_async_worker_total"}))                                                           \
    M(tiflash_task_scheduler,                                                                                                       \
      "Min-tso task scheduler",                                                                                                     \
      Gauge,                                                                                                                        \
      F(type_min_tso, {"type", "min_tso"}),                                                                                         \
      F(type_waiting_queries_count, {"type", "waiting_queries_count"}),                                                             \
      F(type_active_queries_count, {"type", "active_queries_count"}),                                                               \
      F(type_waiting_tasks_count, {"type", "waiting_tasks_count"}),                                                                 \
      F(type_active_tasks_count, {"type", "active_tasks_count"}),                                                                   \
      F(type_estimated_thread_usage, {"type", "estimated_thread_usage"}),                                                           \
      F(type_thread_soft_limit, {"type", "thread_soft_limit"}),                                                                     \
      F(type_thread_hard_limit, {"type", "thread_hard_limit"}),                                                                     \
      F(type_hard_limit_exceeded_count, {"type", "hard_limit_exceeded_count"}))                                                     \
    M(tiflash_task_scheduler_waiting_duration_seconds,                                                                              \
      "Bucketed histogram of task waiting for scheduling duration",                                                                 \
      Histogram,                                                                                                                    \
      F(type_task_scheduler_waiting_duration, {{"type", "task_waiting_duration"}}, ExpBuckets{0.001, 2, 20}))                       \
    M(tiflash_storage_read_thread_counter,                                                                                          \
      "The counter of storage read thread",                                                                                         \
      Counter,                                                                                                                      \
      F(type_sche_no_pool, {"type", "sche_no_pool"}),                                                                               \
      F(type_sche_no_slot, {"type", "sche_no_slot"}),                                                                               \
      F(type_sche_no_segment, {"type", "sche_no_segment"}),                                                                         \
      F(type_sche_from_cache, {"type", "sche_from_cache"}),                                                                         \
      F(type_sche_new_task, {"type", "sche_new_task"}),                                                                             \
      F(type_add_cache_succ, {"type", "add_cache_succ"}),                                                                           \
      F(type_add_cache_stale, {"type", "add_cache_stale"}),                                                                         \
      F(type_get_cache_miss, {"type", "get_cache_miss"}),                                                                           \
      F(type_get_cache_part, {"type", "get_cache_part"}),                                                                           \
      F(type_get_cache_hit, {"type", "get_cache_hit"}),                                                                             \
      F(type_get_cache_copy, {"type", "get_cache_copy"}))                                                                           \
    M(tiflash_storage_read_thread_gauge,                                                                                            \
      "The gauge of storage read thread",                                                                                           \
      Gauge,                                                                                                                        \
      F(type_merged_task, {"type", "merged_task"}))                                                                                 \
    M(tiflash_storage_read_thread_seconds,                                                                                          \
      "Bucketed histogram of read thread",                                                                                          \
      Histogram,                                                                                                                    \
      F(type_merged_task, {{"type", "merged_task"}}, ExpBuckets{0.001, 2, 20}))                                                     \
    M(tiflash_mpp_task_manager,                                                                                                     \
      "The gauge of mpp task manager",                                                                                              \
      Gauge,                                                                                                                        \
      F(type_mpp_query_count, {"type", "mpp_query_count"}))                                                                         \
    M(tiflash_mpp_task_monitor,                                                                                                     \
      "Monitor the lifecycle of MPP Task",                                                                                          \
      Gauge,                                                                                                                        \
      F(type_longest_live_time, {"type", "longest_live_time"}), )                                                                   \
    M(tiflash_exchange_queueing_data_bytes,                                                                                         \
      "Total bytes of data contained in the queue",                                                                                 \
      Gauge,                                                                                                                        \
      F(type_send, {{"type", "send_queue"}}),                                                                                       \
      F(type_receive, {{"type", "recv_queue"}}))                                                                                    \
    M(tiflash_compute_request_unit,                                                                                                 \
      "Request Unit used by tiflash compute",                                                                                       \
      Counter,                                                                                                                      \
      F(type_mpp,                                                                                                                   \
        {{"type", "mpp"},                                                                                                           \
         ComputeLabelHolder::instance().getClusterIdLabel(),                                                                        \
         ComputeLabelHolder::instance().getProcessIdLabel()}),                                                                      \
      F(type_cop,                                                                                                                   \
        {{"type", "cop"},                                                                                                           \
         ComputeLabelHolder::instance().getClusterIdLabel(),                                                                        \
         ComputeLabelHolder::instance().getProcessIdLabel()}),                                                                      \
      F(type_cop_stream,                                                                                                            \
        {{"type", "cop_stream"},                                                                                                    \
         ComputeLabelHolder::instance().getClusterIdLabel(),                                                                        \
         ComputeLabelHolder::instance().getProcessIdLabel()}),                                                                      \
      F(type_batch,                                                                                                                 \
        {{"type", "batch"},                                                                                                         \
         ComputeLabelHolder::instance().getClusterIdLabel(),                                                                        \
         ComputeLabelHolder::instance().getProcessIdLabel()}))                                                                      \
    M(tiflash_shared_block_schemas,                                                                                                 \
      "statistics about shared block schemas of ColumnFiles",                                                                       \
      Gauge,                                                                                                                        \
      F(type_current_size, {{"type", "current_size"}}),                                                                             \
      F(type_still_used_when_evict, {{"type", "still_used_when_evict"}}),                                                           \
      F(type_miss_count, {{"type", "miss_count"}}),                                                                                 \
      F(type_hit_count, {{"type", "hit_count"}}))                                                                                   \
    M(tiflash_storage_remote_stats,                                                                                                 \
      "The file stats on remote store",                                                                                             \
      Gauge,                                                                                                                        \
      F(type_total_size, {"type", "total_size"}),                                                                                   \
      F(type_valid_size, {"type", "valid_size"}),                                                                                   \
      F(type_num_files, {"type", "num_files"}))                                                                                     \
    M(tiflash_storage_checkpoint_seconds,                                                                                           \
      "PageStorage checkpoint elapsed time",                                                                                        \
      Histogram, /* these command usually cost several seconds, increase the start bucket to 50ms */                                \
      F(type_dump_checkpoint_snapshot, {{"type", "dump_checkpoint_snapshot"}}, ExpBuckets{0.05, 2, 20}),                            \
      F(type_dump_checkpoint_data, {{"type", "dump_checkpoint_data"}}, ExpBuckets{0.05, 2, 20}),                                    \
      F(type_upload_checkpoint, {{"type", "upload_checkpoint"}}, ExpBuckets{0.05, 2, 20}),                                          \
      F(type_copy_checkpoint_info, {{"type", "copy_checkpoint_info"}}, ExpBuckets{0.05, 2, 20}))                                    \
    M(tiflash_storage_checkpoint_flow,                                                                                              \
      "The bytes flow cause by remote checkpoint",                                                                                  \
      Counter,                                                                                                                      \
      F(type_incremental, {"type", "incremental"}),                                                                                 \
      F(type_compaction, {"type", "compaction"}))                                                                                   \
    M(tiflash_storage_checkpoint_keys_by_types,                                                                                     \
      "The keys flow cause by remote checkpoint",                                                                                   \
      Counter,                                                                                                                      \
      F(type_raftengine, {"type", "raftengine"}),                                                                                   \
      F(type_kvengine, {"type", "kvengine"}),                                                                                       \
      F(type_kvstore, {"type", "kvstore"}),                                                                                         \
      F(type_data, {"type", "data"}),                                                                                               \
      F(type_log, {"type", "log"}),                                                                                                 \
      F(type_meta, {"type", "kvstore"}),                                                                                            \
      F(type_unknown, {"type", "unknown"}))                                                                                         \
    M(tiflash_storage_checkpoint_flow_by_types,                                                                                     \
      "The bytes flow cause by remote checkpoint",                                                                                  \
      Counter,                                                                                                                      \
      F(type_raftengine, {"type", "raftengine"}),                                                                                   \
      F(type_kvengine, {"type", "kvengine"}),                                                                                       \
      F(type_kvstore, {"type", "kvstore"}),                                                                                         \
      F(type_data, {"type", "data"}),                                                                                               \
      F(type_log, {"type", "log"}),                                                                                                 \
      F(type_meta, {"type", "kvstore"}),                                                                                            \
      F(type_unknown, {"type", "unknown"}))                                                                                         \
    M(tiflash_storage_page_data_by_types,                                                                                           \
      "The existing bytes stored in UniPageStorage",                                                                                \
      Gauge,                                                                                                                        \
      F(type_raftengine, {"type", "raftengine"}),                                                                                   \
      F(type_kvengine, {"type", "kvengine"}),                                                                                       \
      F(type_kvstore, {"type", "kvstore"}),                                                                                         \
      F(type_data, {"type", "data"}),                                                                                               \
      F(type_log, {"type", "log"}),                                                                                                 \
      F(type_meta, {"type", "kvstore"}),                                                                                            \
      F(type_unknown, {"type", "unknown"}))                                                                                         \
    M(tiflash_storage_s3_request_seconds,                                                                                           \
      "S3 request duration in seconds",                                                                                             \
      Histogram,                                                                                                                    \
      F(type_put_object, {{"type", "put_object"}}, ExpBuckets{0.001, 2, 20}),                                                       \
      F(type_put_dmfile, {{"type", "put_dmfile"}}, ExpBuckets{0.001, 2, 20}),                                                       \
      F(type_copy_object, {{"type", "copy_object"}}, ExpBuckets{0.001, 2, 20}),                                                     \
      F(type_get_object, {{"type", "get_object"}}, ExpBuckets{0.001, 2, 20}),                                                       \
      F(type_create_multi_part_upload, {{"type", "create_multi_part_upload"}}, ExpBuckets{0.001, 2, 20}),                           \
      F(type_upload_part, {{"type", "upload_part"}}, ExpBuckets{0.001, 2, 20}),                                                     \
      F(type_complete_multi_part_upload, {{"type", "complete_multi_part_upload"}}, ExpBuckets{0.001, 2, 20}),                       \
      F(type_list_objects, {{"type", "list_objects"}}, ExpBuckets{0.001, 2, 20}),                                                   \
      F(type_delete_object, {{"type", "delete_object"}}, ExpBuckets{0.001, 2, 20}),                                                 \
      F(type_head_object, {{"type", "head_object"}}, ExpBuckets{0.001, 2, 20}),                                                     \
      F(type_read_stream, {{"type", "read_stream"}}, ExpBuckets{0.0001, 2, 20}))                                                    \
    M(tiflash_storage_s3_http_request_seconds,                                                                                      \
      "S3 request duration breakdown in seconds",                                                                                   \
      Histogram,                                                                                                                    \
      F(type_dns, {{"type", "dns"}}, ExpBuckets{0.001, 2, 20}),                                                                     \
      F(type_connect, {{"type", "connect"}}, ExpBuckets{0.001, 2, 20}),                                                             \
      F(type_request, {{"type", "request"}}, ExpBuckets{0.001, 2, 20}),                                                             \
      F(type_response, {{"type", "response"}}, ExpBuckets{0.001, 2, 20}))                                                           \
    M(tiflash_pipeline_scheduler,                                                                                                   \
      "pipeline scheduler",                                                                                                         \
      Gauge,                                                                                                                        \
      F(type_waiting_tasks_count, {"type", "waiting_tasks_count"}),                                                                 \
      F(type_cpu_pending_tasks_count, {"type", "cpu_pending_tasks_count"}),                                                         \
      F(type_cpu_executing_tasks_count, {"type", "cpu_executing_tasks_count"}),                                                     \
      F(type_io_pending_tasks_count, {"type", "io_pending_tasks_count"}),                                                           \
      F(type_io_executing_tasks_count, {"type", "io_executing_tasks_count"}),                                                       \
      F(type_cpu_task_thread_pool_size, {"type", "cpu_task_thread_pool_size"}),                                                     \
      F(type_io_task_thread_pool_size, {"type", "io_task_thread_pool_size"}))                                                       \
    M(tiflash_pipeline_task_duration_seconds,                                                                                       \
      "Bucketed histogram of pipeline task duration in seconds",                                                                    \
      Histogram, /* these command usually cost several hundred milliseconds to several seconds, increase the start bucket to 5ms */ \
      F(type_cpu_execute, {{"type", "cpu_execute"}}, ExpBuckets{0.005, 2, 20}),                                                     \
      F(type_io_execute, {{"type", "io_execute"}}, ExpBuckets{0.005, 2, 20}),                                                       \
      F(type_cpu_queue, {{"type", "cpu_queue"}}, ExpBuckets{0.005, 2, 20}),                                                         \
      F(type_io_queue, {{"type", "io_queue"}}, ExpBuckets{0.005, 2, 20}),                                                           \
      F(type_await, {{"type", "await"}}, ExpBuckets{0.005, 2, 20}))                                                                 \
    M(tiflash_pipeline_task_execute_max_time_seconds_per_round,                                                                     \
      "Bucketed histogram of pipeline task execute max time per round in seconds",                                                  \
      Histogram, /* these command usually cost several hundred milliseconds to several seconds, increase the start bucket to 5ms */ \
      F(type_cpu, {{"type", "cpu"}}, ExpBuckets{0.005, 2, 20}),                                                                     \
      F(type_io, {{"type", "io"}}, ExpBuckets{0.005, 2, 20}))                                                                       \
    M(tiflash_pipeline_task_change_to_status,                                                                                       \
      "pipeline task change to status",                                                                                             \
      Counter,                                                                                                                      \
      F(type_to_waiting, {"type", "to_waiting"}),                                                                                   \
      F(type_to_running, {"type", "to_running"}),                                                                                   \
      F(type_to_io, {"type", "to_io"}),                                                                                             \
      F(type_to_finished, {"type", "to_finished"}),                                                                                 \
      F(type_to_error, {"type", "to_error"}),                                                                                       \
      F(type_to_cancelled, {"type", "to_cancelled"}))                                                                               \
    M(tiflash_storage_s3_gc_status,                                                                                                 \
      "S3 GC status",                                                                                                               \
      Gauge,                                                                                                                        \
      F(type_lifecycle_added, {{"type", "lifecycle_added"}}),                                                                       \
      F(type_lifecycle_failed, {{"type", "lifecycle_failed"}}),                                                                     \
      F(type_owner, {{"type", "owner"}}),                                                                                           \
      F(type_running, {{"type", "running"}}))                                                                                       \
    M(tiflash_storage_s3_gc_seconds,                                                                                                \
      "S3 GC subprocess duration in seconds",                                                                                       \
      Histogram, /* these command usually cost several seconds, increase the start bucket to 500ms */                               \
      F(type_total, {{"type", "total"}}, ExpBuckets{0.5, 2, 20}),                                                                   \
      F(type_one_store, {{"type", "one_store"}}, ExpBuckets{0.5, 2, 20}),                                                           \
      F(type_read_locks, {{"type", "read_locks"}}, ExpBuckets{0.5, 2, 20}),                                                         \
      F(type_clean_locks, {{"type", "clean_locks"}}, ExpBuckets{0.5, 2, 20}),                                                       \
      F(type_clean_manifests, {{"type", "clean_manifests"}}, ExpBuckets{0.5, 2, 20}),                                               \
      F(type_scan_then_clean_data_files, {{"type", "scan_then_clean_data_files"}}, ExpBuckets{0.5, 2, 20}),                         \
      F(type_clean_one_lock, {{"type", "clean_one_lock"}}, ExpBuckets{0.5, 2, 20}))                                                 \
    M(tiflash_storage_remote_cache,                                                                                                 \
      "Operations of remote cache",                                                                                                 \
      Counter,                                                                                                                      \
      F(type_dtfile_hit, {"type", "dtfile_hit"}),                                                                                   \
      F(type_dtfile_miss, {"type", "dtfile_miss"}),                                                                                 \
      F(type_dtfile_evict, {"type", "dtfile_evict"}),                                                                               \
      F(type_dtfile_full, {"type", "dtfile_full"}),                                                                                 \
      F(type_dtfile_download, {"type", "dtfile_download"}),                                                                         \
      F(type_dtfile_download_failed, {"type", "dtfile_download_failed"}),                                                           \
      F(type_page_hit, {"type", "page_hit"}),                                                                                       \
      F(type_page_miss, {"type", "page_miss"}),                                                                                     \
      F(type_page_evict, {"type", "page_evict"}),                                                                                   \
      F(type_page_full, {"type", "page_full"}),                                                                                     \
      F(type_page_download, {"type", "page_download"}))                                                                             \
    M(tiflash_storage_remote_cache_bytes,                                                                                           \
      "Flow of remote cache",                                                                                                       \
      Counter,                                                                                                                      \
      F(type_dtfile_evict_bytes, {"type", "dtfile_evict_bytes"}),                                                                   \
      F(type_dtfile_download_bytes, {"type", "dtfile_download_bytes"}),                                                             \
      F(type_dtfile_read_bytes, {"type", "dtfile_read_bytes"}),                                                                     \
      F(type_page_evict_bytes, {"type", "page_evict_bytes"}),                                                                       \
      F(type_page_download_bytes, {"type", "page_download_bytes"}),                                                                 \
      F(type_page_read_bytes, {"type", "page_read_bytes"}))                                                                         \
    M(tiflash_storage_io_limiter_pending_seconds,                                                                                   \
      "I/O limiter pending duration in seconds",                                                                                    \
      Histogram,                                                                                                                    \
      F(type_fg_read, {{"type", "fg_read"}}, ExpBuckets{0.001, 2, 20}),                                                             \
      F(type_bg_read, {{"type", "bg_read"}}, ExpBuckets{0.001, 2, 20}),                                                             \
      F(type_fg_write, {{"type", "fg_write"}}, ExpBuckets{0.001, 2, 20}),                                                           \
      F(type_bg_write, {{"type", "bg_write"}}, ExpBuckets{0.001, 2, 20}))                                                           \
    M(tiflash_system_seconds,                                                                                                       \
      "system calls duration in seconds",                                                                                           \
      Histogram,                                                                                                                    \
      F(type_fsync, {{"type", "fsync"}}, ExpBuckets{0.0001, 2, 20}))                                                                \
    M(tiflash_storage_delta_index_cache, "", Counter, F(type_hit, {"type", "hit"}), F(type_miss, {"type", "miss"}))


/// Buckets with boundaries [start * base^0, start * base^1, ..., start * base^(size-1)]
struct ExpBuckets
{
    const double start;
    const double base;
    const size_t size;

    // NOLINTNEXTLINE(google-explicit-constructor)
    inline operator prometheus::Histogram::BucketBoundaries() const &&
    {
        prometheus::Histogram::BucketBoundaries buckets(size);
        double current = start;
        std::for_each(buckets.begin(), buckets.end(), [&](auto & e) {
            e = current;
            current *= base;
        });
        return buckets;
    }
};

// Buckets with same width
struct EqualWidthBuckets
{
    const size_t start;
    const int num_buckets;
    const size_t step;

    // NOLINTNEXTLINE(google-explicit-constructor)
    inline operator prometheus::Histogram::BucketBoundaries() const &&
    {
        // up to `num_buckets` * `step`
        assert(step > 1);
        prometheus::Histogram::BucketBoundaries buckets(num_buckets);
        size_t idx = 0;
        for (auto & e : buckets)
        {
            e = start + step * idx;
            idx++;
        }
        return buckets;
    }
};

template <typename T>
struct MetricFamilyTrait
{
};
template <>
struct MetricFamilyTrait<prometheus::Counter>
{
    using ArgType = std::map<std::string, std::string>;
    static auto build() { return prometheus::BuildCounter(); }
    static auto & add(prometheus::Family<prometheus::Counter> & family, ArgType && arg)
    {
        return family.Add(std::forward<ArgType>(arg));
    }
};
template <>
struct MetricFamilyTrait<prometheus::Gauge>
{
    using ArgType = std::map<std::string, std::string>;
    static auto build() { return prometheus::BuildGauge(); }
    static auto & add(prometheus::Family<prometheus::Gauge> & family, ArgType && arg)
    {
        return family.Add(std::forward<ArgType>(arg));
    }
};
template <>
struct MetricFamilyTrait<prometheus::Histogram>
{
    using ArgType = std::tuple<std::map<std::string, std::string>, prometheus::Histogram::BucketBoundaries>;
    static auto build() { return prometheus::BuildHistogram(); }
    static auto & add(prometheus::Family<prometheus::Histogram> & family, ArgType && arg)
    {
        return family.Add(std::move(std::get<0>(arg)), std::move(std::get<1>(arg)));
    }
};

template <typename T>
struct MetricFamily
{
    using MetricTrait = MetricFamilyTrait<T>;
    using MetricArgType = typename MetricTrait::ArgType;

    MetricFamily(
        prometheus::Registry & registry,
        const std::string & name,
        const std::string & help,
        std::initializer_list<MetricArgType> args)
    {
        auto & family = MetricTrait::build().Name(name).Help(help).Register(registry);

        metrics.reserve(args.size() ? args.size() : 1);
        for (auto arg : args)
        {
            auto & metric = MetricTrait::add(family, std::forward<MetricArgType>(arg));
            metrics.emplace_back(&metric);
        }
        if (metrics.empty())
        {
            auto & metric = MetricTrait::add(family, MetricArgType{});
            metrics.emplace_back(&metric);
        }
    }

    T & get(size_t idx = 0) { return *(metrics[idx]); }

private:
    std::vector<T *> metrics;
};

/// Centralized registry of TiFlash metrics.
/// Cope with MetricsPrometheus by registering
/// profile events, current metrics and customized metrics (as individual member for caller to access) into registry ahead of being updated.
/// Asynchronous metrics will be however registered by MetricsPrometheus itself due to the life cycle difference.
class TiFlashMetrics
{
public:
    static TiFlashMetrics & instance();

    void addReplicaSyncRU(UInt32 keyspace_id, UInt64 ru);

private:
    TiFlashMetrics();

    prometheus::Counter * getReplicaSyncRUCounter(UInt32 keyspace_id, std::unique_lock<std::mutex> &);
    void removeReplicaSyncRUCounter(UInt32 keyspace_id);

    static constexpr auto profile_events_prefix = "tiflash_system_profile_event_";
    static constexpr auto current_metrics_prefix = "tiflash_system_current_metric_";
    static constexpr auto async_metrics_prefix = "tiflash_system_asynchronous_metric_";

    std::shared_ptr<prometheus::Registry> registry = std::make_shared<prometheus::Registry>();
    // Here we add a ProcessCollector to collect cpu/rss/vsize/start_time information.
    // Normally, these metrics will be collected by tiflash-proxy,
    // but in disaggregated compute mode with AutoScaler, tiflash-proxy will not start, so tiflash will collect these metrics itself.
    std::shared_ptr<ProcessCollector> cn_process_collector = std::make_shared<ProcessCollector>();

    std::vector<prometheus::Gauge *> registered_profile_events;
    std::vector<prometheus::Gauge *> registered_current_metrics;
    std::unordered_map<std::string, prometheus::Gauge *> registered_async_metrics;

    prometheus::Family<prometheus::Gauge> * registered_keypace_store_used_family;
    using KeyspaceID = UInt32;
    std::unordered_map<KeyspaceID, prometheus::Gauge *> registered_keypace_store_used_metrics;
    prometheus::Gauge * store_used_total_metric;

    prometheus::Family<prometheus::Counter> * registered_keyspace_sync_replica_ru_family;
    std::mutex replica_sync_ru_mtx;
    std::unordered_map<KeyspaceID, prometheus::Counter *> registered_keyspace_sync_replica_ru;

public:
#define MAKE_METRIC_MEMBER_M(family_name, help, type, ...) \
    MetricFamily<prometheus::type> family_name             \
        = MetricFamily<prometheus::type>(*registry, #family_name, #help, {__VA_ARGS__});
#define MAKE_METRIC_MEMBER_F(field_name, ...) \
    {                                         \
        __VA_ARGS__                           \
    }
    APPLY_FOR_METRICS(MAKE_METRIC_MEMBER_M, MAKE_METRIC_MEMBER_F)

    DISALLOW_COPY_AND_MOVE(TiFlashMetrics);

    friend class MetricsPrometheus;
};

#define MAKE_METRIC_ENUM_M(family_name, help, type, ...) \
    namespace family_name##_metrics                      \
    {                                                    \
        enum                                             \
        {                                                \
            invalid = -1,                                \
            ##__VA_ARGS__                                \
        };                                               \
    }
#define MAKE_METRIC_ENUM_F(field_name, ...) field_name
APPLY_FOR_METRICS(MAKE_METRIC_ENUM_M, MAKE_METRIC_ENUM_F)
#undef APPLY_FOR_METRICS

// NOLINTNEXTLINE(bugprone-reserved-identifier)
#define __GET_METRIC_MACRO(_1, _2, NAME, ...) NAME
#ifndef GTEST_TIFLASH_METRICS
// NOLINTNEXTLINE(bugprone-reserved-identifier)
#define __GET_METRIC_0(family) TiFlashMetrics::instance().family.get()
// NOLINTNEXTLINE(bugprone-reserved-identifier)
#define __GET_METRIC_1(family, metric) TiFlashMetrics::instance().family.get(family##_metrics::metric)
#else
// NOLINTNEXTLINE(bugprone-reserved-identifier)
#define __GET_METRIC_0(family) TestMetrics::instance().family.get()
// NOLINTNEXTLINE(bugprone-reserved-identifier)
#define __GET_METRIC_1(family, metric) TestMetrics::instance().family.get(family##_metrics::metric)
#endif
#define GET_METRIC(...)                                             \
    __GET_METRIC_MACRO(__VA_ARGS__, __GET_METRIC_1, __GET_METRIC_0) \
    (__VA_ARGS__)

#define UPDATE_CUR_AND_MAX_METRIC(family, metric, metric_max)                                       \
    GET_METRIC(family, metric).Increment();                                                         \
    GET_METRIC(family, metric_max)                                                                  \
        .Set(std::max(GET_METRIC(family, metric_max).Value(), GET_METRIC(family, metric).Value())); \
    SCOPE_EXIT({ GET_METRIC(family, metric).Decrement(); })
} // namespace DB<|MERGE_RESOLUTION|>--- conflicted
+++ resolved
@@ -393,14 +393,11 @@
       Histogram,                                                                                                                    \
       F(type_write, {{"type", "write"}}, ExpBuckets{0.0005, 2, 20}),                                                                \
       F(type_admin, {{"type", "admin"}}, ExpBuckets{0.0005, 2, 20}),                                                                \
-<<<<<<< HEAD
       F(type_async_flush_region, {{"type", "async_flush_region"}}, ExpBuckets{0.0005, 2, 20}),                                      \
-=======
       F(type_admin_batch_split, {{"type", "admin_batch_split"}}, ExpBuckets{0.0005, 2, 20}),                                        \
       F(type_admin_prepare_merge, {{"type", "admin_prepare_merge"}}, ExpBuckets{0.0005, 2, 20}),                                    \
       F(type_admin_commit_merge, {{"type", "admin_commit_merge"}}, ExpBuckets{0.0005, 2, 20}),                                      \
       F(type_admin_change_peer, {{"type", "admin_change_peer"}}, ExpBuckets{0.0005, 2, 20}),                                        \
->>>>>>> 630d1078
       F(type_flush_region, {{"type", "flush_region"}}, ExpBuckets{0.0005, 2, 20}))                                                  \
     M(tiflash_raft_upstream_latency,                                                                                                \
       "The latency that tikv sends raft log to tiflash.",                                                                           \
