#pragma once

/** SipHash is a fast cryptographic hash function for short strings.
  * Taken from here: https://www.131002.net/siphash/
  *
  * This is SipHash 2-4 variant.
  *
  * Two changes are made:
  * - returns also 128 bits, not only 64;
  * - done streaming (can be calculated in parts).
  *
  * On short strings (URL, search phrases) more than 3 times faster than MD5 from OpenSSL.
  * (~ 700 MB/sec, 15 million strings per second)
  */

#include <common/types.h>
#include <common/unaligned.h>
#include <string>
#include <type_traits>
#include <Common/Decimal.h>
#include <Core/Defines.h>

#define ROTL(x, b) static_cast<UInt64>(((x) << (b)) | ((x) >> (64 - (b))))

#define SIPROUND                                                  \
    do                                                            \
    {                                                             \
        v0 += v1; v1 = ROTL(v1, 13); v1 ^= v0; v0 = ROTL(v0, 32); \
        v2 += v3; v3 = ROTL(v3, 16); v3 ^= v2;                    \
        v0 += v3; v3 = ROTL(v3, 21); v3 ^= v0;                    \
        v2 += v1; v1 = ROTL(v1, 17); v1 ^= v2; v2 = ROTL(v2, 32); \
    } while(0)


class SipHash
{
private:
    /// State.
    UInt64 v0;
    UInt64 v1;
    UInt64 v2;
    UInt64 v3;

    /// How many bytes have been processed.
    UInt64 cnt;

    /// The current 8 bytes of input data.
    union
    {
        UInt64 current_word;
        UInt8 current_bytes[8];
    };

    ALWAYS_INLINE void finalize()
    {
        /// In the last free byte, we write the remainder of the division by 256.
        current_bytes[7] = cnt;

        v3 ^= current_word;
        SIPROUND;
        SIPROUND;
        v0 ^= current_word;

        v2 ^= 0xff;
        SIPROUND;
        SIPROUND;
        SIPROUND;
        SIPROUND;
    }

public:
    /// Arguments - seed.
    SipHash(UInt64 k0 = 0, UInt64 k1 = 0)
    {
        /// Initialize the state with some random bytes and seed.
        v0 = 0x736f6d6570736575ULL ^ k0;
        v1 = 0x646f72616e646f6dULL ^ k1;
        v2 = 0x6c7967656e657261ULL ^ k0;
        v3 = 0x7465646279746573ULL ^ k1;

        cnt = 0;
        current_word = 0;
    }

    void update(const char * data, UInt64 size)
    {
        const char * end = data + size;

        /// We'll finish to process the remainder of the previous update, if any.
        if (cnt & 7)
        {
            while (cnt & 7 && data < end)
            {
                current_bytes[cnt & 7] = *data;
                ++data;
                ++cnt;
            }

            /// If we still do not have enough bytes to an 8-byte word.
            if (cnt & 7)
                return;

            v3 ^= current_word;
            SIPROUND;
            SIPROUND;
            v0 ^= current_word;
        }

        cnt += end - data;

        while (data + 8 <= end)
        {
            current_word = unalignedLoad<UInt64>(data);

            v3 ^= current_word;
            SIPROUND;
            SIPROUND;
            v0 ^= current_word;

            data += 8;
        }

        /// Pad the remainder, which is missing up to an 8-byte word.
        current_word = 0;
        switch (end - data)
        {
            case 7: current_bytes[6] = data[6]; [[fallthrough]];
            case 6: current_bytes[5] = data[5]; [[fallthrough]];
            case 5: current_bytes[4] = data[4]; [[fallthrough]];
            case 4: current_bytes[3] = data[3]; [[fallthrough]];
            case 3: current_bytes[2] = data[2]; [[fallthrough]];
            case 2: current_bytes[1] = data[1]; [[fallthrough]];
            case 1: current_bytes[0] = data[0]; [[fallthrough]];
            case 0: break;
        }
    }

    template <typename T>
    void update(const T & x)
    {
        if constexpr (DB::IsDecimal<T>)
        {
            update(x.value);
        }
        else if constexpr (is_boost_number_v<T>)
        {
            auto backend_value = x.backend();
            auto size = backend_value.size() * sizeof(backend_value.limbs()[0]);
            update(reinterpret_cast<const char *>(backend_value.limbs()), size);
            update(backend_value.sign());
        }
        else if constexpr (std::is_standard_layout_v<T>)
        {
            update(reinterpret_cast<const char *>(&x), sizeof(x));
        }
<<<<<<< HEAD

        __builtin_unreachable();
    }

    void update(const std::string & x)
    {
        update(x.data(), x.length());
=======
        else
        {
            __builtin_unreachable();
        }
>>>>>>> 22a5f35a
    }

    void update(const std::string & x)
    {
        update(x.data(), x.length());
    }

    /// Get the result in some form. This can only be done once!

    void get128(char * out)
    {
        finalize();
        unalignedStore<UInt64>(out, v0 ^ v1);
        unalignedStore<UInt64>(out + 8, v2 ^ v3);
    }

    template <typename T>
    ALWAYS_INLINE void get128(T & lo, T & hi)
    {
        static_assert(std::is_standard_layout_v<T> && sizeof(T) == 8);
        finalize();
        lo = v0 ^ v1;
        hi = v2 ^ v3;
    }

    template <typename T>
    ALWAYS_INLINE void get128(T & dst)
    {
        static_assert(std::is_standard_layout_v<T> && sizeof(T) == 16);
        get128(reinterpret_cast<char *>(&dst));
    }

    UInt64 get64()
    {
        finalize();
        return v0 ^ v1 ^ v2 ^ v3;
    }
};


#undef ROTL
#undef SIPROUND

#include <cstddef>

inline void sipHash128(const char * data, const size_t size, char * out)
{
    SipHash hash;
    hash.update(data, size);
    hash.get128(out);
}

inline UInt64 sipHash64(const char * data, const size_t size)
{
    SipHash hash;
    hash.update(data, size);
    return hash.get64();
}

template <typename T>
UInt64 sipHash64(const T & x)
{
    SipHash hash;
    hash.update(x);
    return hash.get64();
}

inline UInt64 sipHash64(const std::string & s)
{
    return sipHash64(s.data(), s.size());
}<|MERGE_RESOLUTION|>--- conflicted
+++ resolved
@@ -153,20 +153,10 @@
         {
             update(reinterpret_cast<const char *>(&x), sizeof(x));
         }
-<<<<<<< HEAD
-
-        __builtin_unreachable();
-    }
-
-    void update(const std::string & x)
-    {
-        update(x.data(), x.length());
-=======
         else
         {
             __builtin_unreachable();
         }
->>>>>>> 22a5f35a
     }
 
     void update(const std::string & x)
