--- conflicted
+++ resolved
@@ -116,29 +116,20 @@
     }
 
     Int64 instr(const char * subject, size_t subject_size, Int64 pos, Int64 occur, Int64 ret_op);
-<<<<<<< HEAD
-    bool substr(const char * subject, size_t subject_size, StringRef & res, Int64 pos, Int64 occur);
+    std::optional<StringRef> substr(const char * subject, size_t subject_size, Int64 pos, Int64 occur);
     void replace(const char * subject, size_t subject_size, DB::ColumnString::Chars_t & res_data, DB::ColumnString::Offset & res_offset, const StringRef & repl, Int64 pos, Int64 occur);
-=======
-    std::optional<StringRef> substr(const char * subject, size_t subject_size, Int64 pos, Int64 occur);
->>>>>>> b8a34742
 
 private:
     Int64 processInstrEmptyStringExpr(const char * expr, size_t expr_size, size_t byte_pos, Int64 occur);
     Int64 instrImpl(const char * subject, size_t subject_size, Int64 byte_pos, Int64 occur, Int64 ret_op);
 
-<<<<<<< HEAD
-    bool processSubstrEmptyStringExpr(const char * expr, size_t expr_size, StringRef & res, size_t byte_pos, Int64 occur);
-    bool substrImpl(const char * subject, size_t subject_size, StringRef & res, Int64 byte_pos, Int64 occur);
-    
+    std::optional<StringRef> processSubstrEmptyStringExpr(const char * expr, size_t expr_size, size_t byte_pos, Int64 occur);
+    std::optional<StringRef> substrImpl(const char * subject, size_t subject_size, Int64 byte_pos, Int64 occur);
+
     void processReplaceEmptyStringExpr(const char * subject, size_t subject_size, DB::ColumnString::Chars_t & res_data, DB::ColumnString::Offset & res_offset, const StringRef & repl, Int64 byte_pos, Int64 occur);
     void replaceImpl(const char * subject, size_t subject_size, DB::ColumnString::Chars_t & res_data, DB::ColumnString::Offset & res_offset, const StringRef & repl, Int64 byte_pos, Int64 occur);
     void replaceOneImpl(const char * subject, size_t subject_size, DB::ColumnString::Chars_t & res_data, DB::ColumnString::Offset & res_offset, const StringRef & repl, Int64 byte_pos, Int64 occur);
     void replaceAllImpl(const char * subject, size_t subject_size, DB::ColumnString::Chars_t & res_data, DB::ColumnString::Offset & res_offset, const StringRef & repl, Int64 byte_pos);
-=======
-    std::optional<StringRef> processSubstrEmptyStringExpr(const char * expr, size_t expr_size, size_t byte_pos, Int64 occur);
-    std::optional<StringRef> substrImpl(const char * subject, size_t subject_size, Int64 byte_pos, Int64 occur);
->>>>>>> b8a34742
 
     bool is_trivial;
     bool required_substring_is_prefix;
