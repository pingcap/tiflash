--- conflicted
+++ resolved
@@ -134,7 +134,6 @@
         return false;
     }
 
-<<<<<<< HEAD
     static RedactMode parseRedactLog(const String & config_str)
     {
         if (Poco::icompare(config_str, "marker") == 0)
@@ -163,10 +162,7 @@
         throw Exception(ErrorCodes::INVALID_CONFIG_PARAMETER, "invalid redact_info_log value, value={}", config_str);
     }
 
-    void parseAllowedCN(String verify_cns)
-=======
     static std::set<String> parseAllowedCN(String verify_cns)
->>>>>>> 380a5f3e
     {
         if (verify_cns.size() > 2 && verify_cns[0] == '[' && verify_cns[verify_cns.size() - 1] == ']')
         {
