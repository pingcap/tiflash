#include <Common/MPMCQueue.h>
#include <TestUtils/TiFlashTestBasic.h>

#include <chrono>
#include <memory>
#include <random>
#include <string>
#include <thread>
#include <vector>

namespace DB::tests
{
namespace
{
class MPMCQueueTest : public ::testing::Test
{
protected:
    std::random_device rd;

    template <typename T>
    struct ValueHelper;

    template <typename T>
    void testInitialize(Int64 capacity)
    {
        MPMCQueue<T> queue(capacity);
        ASSERT_EQ(queue.getStatus(), MPMCQueueStatus::NORMAL);
        ASSERT_EQ(queue.size(), 0);
        testCannotTryPop(queue); /// will block if call `pop`

        queue.cancel();
        ASSERT_EQ(queue.getStatus(), MPMCQueueStatus::CANCELLED);
        testCannotPop(queue); /// won't block

        MPMCQueue<T> queue2(capacity);
        queue2.finish();
        ASSERT_EQ(queue2.getStatus(), MPMCQueueStatus::FINISHED);
        testCannotPop(queue2); /// won't block
    }

    template <typename T>
    void testDuplicateFinishCancel()
    {
        {
            MPMCQueue<T> queue(1);
            queue.cancel();
            queue.finish();
            ASSERT_EQ(queue.getStatus(), MPMCQueueStatus::CANCELLED);
        }
        {
            MPMCQueue<T> queue(1);
            queue.finish();
            queue.finish();
            ASSERT_EQ(queue.getStatus(), MPMCQueueStatus::FINISHED);
        }
        {
            MPMCQueue<T> queue(1);
            queue.finish();
            queue.cancel();
            ASSERT_EQ(queue.getStatus(), MPMCQueueStatus::FINISHED);
        }
        {
            MPMCQueue<T> queue(1);
            queue.cancel();
            queue.cancel();
            ASSERT_EQ(queue.getStatus(), MPMCQueueStatus::CANCELLED);
        }
    }

    template <typename T>
    void testCannotPush(MPMCQueue<T> & queue)
    {
        auto old_size = queue.size();
        auto res = queue.push(ValueHelper<T>::make(-1));
        auto new_size = queue.size();
        if (res)
            throw TiFlashTestException("Should push fail");
        if (old_size != new_size)
            throw TiFlashTestException(fmt::format("Size changed from {} to {} without push", old_size, new_size));
    }

    template <typename T>
    void testCannotTryPush(MPMCQueue<T> & queue)
    {
        auto old_size = queue.size();
        auto res = queue.tryPush(ValueHelper<T>::make(-1), std::chrono::microseconds(1));
        auto new_size = queue.size();
        if (res)
            throw TiFlashTestException("Should push fail");
        if (old_size != new_size)
            throw TiFlashTestException(fmt::format("Size changed from {} to {} without push", old_size, new_size));
    }

    template <typename T>
    void testCannotPop(MPMCQueue<T> & queue)
    {
        auto old_size = queue.size();
        T res;
        bool ok = queue.pop(res);
        auto new_size = queue.size();
        if (ok)
            throw TiFlashTestException("Should pop fail");
        if (old_size != new_size)
            throw TiFlashTestException(fmt::format("Size changed from {} to {} without pop", old_size, new_size));
    }

    template <typename T>
    void testCannotTryPop(MPMCQueue<T> & queue)
    {
        auto old_size = queue.size();
        T res;
        bool ok = queue.tryPop(res, std::chrono::microseconds(1));
        auto new_size = queue.size();
        if (ok)
            throw TiFlashTestException("Should pop fail");
        if (old_size != new_size)
            throw TiFlashTestException(fmt::format("Size changed from {} to {} without pop", old_size, new_size));
    }

    template <typename T>
    int testPushN(MPMCQueue<T> & queue, Int64 n, int start, bool full_after_push)
    {
        auto old_size = queue.size();
        for (int i = 0; i < n; ++i)
            queue.push(ValueHelper<T>::make(start++));
        auto new_size = queue.size();
        if (old_size + n != new_size)
            throw TiFlashTestException(fmt::format("Size mismatch: expect {} but found {}", old_size + n, new_size));
        if (full_after_push)
            testCannotTryPush(queue);
        return start;
    }

    template <typename T>
    int testPopN(MPMCQueue<T> & queue, int n, int start, bool empty_after_pop)
    {
        auto old_size = queue.size();
        for (int i = 0; i < n; ++i)
        {
            T res;
            bool ok = queue.pop(res);
            if (!ok)
                throw TiFlashTestException("Should pop a value");
            int expect = start++;
            int actual = ValueHelper<T>::extract(res);
            if (actual != expect)
                throw TiFlashTestException(fmt::format("Value mismatch! actual: {}, expect: {}", actual, expect));
        }
        auto new_size = queue.size();
        if (old_size - n != new_size)
            throw TiFlashTestException(fmt::format("Size mismatch: expect {} but found {}", old_size - n, new_size));
        if (empty_after_pop)
            testCannotTryPop(queue);
        return start;
    }

    template <typename T>
    void testSequentialPushPop(Int64 capacity)
    {
        MPMCQueue<T> queue(capacity);
        int read_start = 0;
        int write_start = testPushN<T>(queue, capacity, 0, true);
        std::mt19937 mt(rd());
        std::uniform_int_distribution<int> dist(1, capacity - 1);
        for (int i = 0; i < 100; ++i)
        {
            int pop_cnt = dist(mt);
            read_start = testPopN(queue, pop_cnt, read_start, false);
            write_start = testPushN<T>(queue, pop_cnt, write_start, true);
        }
        read_start = testPopN(queue, capacity, read_start, true);
        ASSERT_EQ(read_start, write_start);
    }

    template <typename T>
    void testFinishEmpty(Int64 capacity, int reader_cnt)
    {
        MPMCQueue<T> queue(capacity);
        std::vector<std::thread> readers;
        std::vector<UInt8> reader_results(reader_cnt, -1);

        auto read_func = [&](int i) {
            T res;
            reader_results[i] = queue.pop(res);
        };

        for (int i = 0; i < reader_cnt; ++i)
            readers.emplace_back(read_func, i);

        std::this_thread::sleep_for(std::chrono::milliseconds(1));
        queue.finish();

        for (int i = 0; i < reader_cnt; ++i)
        {
            readers[i].join();
            ASSERT_EQ(reader_results[i], 0);
        }

        ASSERT_EQ(queue.size(), 0);

        for (int i = 0; i < 10; ++i)
        {
            T res;
            ASSERT_TRUE(!queue.pop(res));
        }

        for (int i = 0; i < 10; ++i)
        {
            auto res = queue.push(ValueHelper<T>::make(i));
            ASSERT_TRUE(!res);
        }
    }

    template <typename T>
    void testCancelEmpty(Int64 capacity, int reader_cnt)
    {
        MPMCQueue<T> queue(capacity);
        std::vector<std::thread> readers;
        std::vector<UInt8> reader_results(reader_cnt, -1);

        auto read_func = [&](int i) {
            T res;
            reader_results[i] = queue.pop(res);
        };

        for (int i = 0; i < reader_cnt; ++i)
            readers.emplace_back(read_func, i);

        std::this_thread::sleep_for(std::chrono::milliseconds(1));
        queue.cancel();

        for (int i = 0; i < reader_cnt; ++i)
        {
            readers[i].join();
            ASSERT_EQ(reader_results[i], 0);
        }

        for (int i = 0; i < 10; ++i)
        {
            T res;
            ASSERT_TRUE(!queue.pop(res));
        }

        for (int i = 0; i < 10; ++i)
        {
            auto res = queue.push(ValueHelper<T>::make(i));
            ASSERT_TRUE(!res);
        }
    }

    template <typename T>
    void testCancelConcurrentPop(int reader_cnt)
    {
        MPMCQueue<T> queue(1);
        std::vector<std::thread> threads;
        std::vector<int> reader_results(reader_cnt, 0);

        auto read_func = [&](int i) {
            T res;
            reader_results[i] += queue.pop(res);
        };

        for (int i = 0; i < reader_cnt; ++i)
            threads.emplace_back(read_func, i);

        std::this_thread::sleep_for(std::chrono::milliseconds(1));
        queue.cancel();

        for (int i = 0; i < reader_cnt; ++i)
        {
            threads[i].join();
            ASSERT_EQ(reader_results[i], 0);
        }

        testCannotPop(queue);
        testCannotPush(queue);
    }

    template <typename T>
    void testCancelConcurrentPush(int writer_cnt)
    {
        MPMCQueue<T> queue(1);
        queue.push(ValueHelper<T>::make(0));

        std::vector<std::thread> threads;
        std::vector<int> writer_results(writer_cnt, 0);

        auto write_func = [&](int i) {
            auto res = queue.push(ValueHelper<T>::make(i));
            writer_results[i] += res;
        };

        for (int i = 0; i < writer_cnt; ++i)
            threads.emplace_back(write_func, i);

        std::this_thread::sleep_for(std::chrono::milliseconds(1));
        queue.cancel();

        for (int i = 0; i < writer_cnt; ++i)
        {
            threads[i].join();
            ASSERT_EQ(writer_results[i], 0);
        }

        testCannotPop(queue);
        testCannotPush(queue);
    }

    template <typename T>
    void testPopAfterFinish(Int64 capacity)
    {
        MPMCQueue<T> queue(capacity);

        testPushN<T>(queue, capacity, 0, true);

        queue.finish();

        testPopN<T>(queue, capacity, 0, true);

        ASSERT_EQ(queue.size(), 0);
    }

    template <typename T>
    void testConcurrentPush(Int64 capacity, int writer_cnt)
    {
        MPMCQueue<T> queue(capacity);
        std::vector<std::thread> threads;
        std::vector<int> reader_results;
        std::vector<std::vector<int>> writer_results(writer_cnt);

        auto read_func = [&] {
            while (true)
            {
                T res;
                if (queue.pop(res))
                    reader_results.push_back(ValueHelper<T>::extract(res));
                else
                    break;
            }
        };

        auto write_func = [&](int i) {
            for (int x = i;; x += writer_cnt)
            {
                auto res = queue.push(ValueHelper<T>::make(x));
                if (res)
                    writer_results[i].push_back(x);
                else
                    break;
            }
        };

        threads.emplace_back(read_func);
        for (int i = 0; i < writer_cnt; ++i)
            threads.emplace_back(write_func, i);

        std::this_thread::sleep_for(std::chrono::milliseconds(10));
        queue.finish();

        for (auto & thread : threads)
            thread.join();

        ASSERT_EQ(queue.size(), 0);

        std::vector<int> all_writer_results = collect(writer_results);

        expectMonotonic(reader_results, writer_cnt);
        expectEqualAfterSort(reader_results, all_writer_results);
    }

    template <typename T>
    void testConcurrentPushPop(Int64 capacity, int reader_writer_cnt)
    {
        MPMCQueue<T> queue(capacity);
        std::vector<std::thread> threads;
        std::vector<std::vector<int>> reader_results(reader_writer_cnt);
        std::vector<std::vector<int>> writer_results(reader_writer_cnt);

        auto read_func = [&](int i) {
            while (true)
            {
                T res;
                if (queue.pop(res))
                    reader_results[i].push_back(ValueHelper<T>::extract(res));
                else
                    break;
            }
        };

        auto write_func = [&](int i) {
            for (int x = i;; x += reader_writer_cnt)
            {
                auto res = queue.push(ValueHelper<T>::make(x));
                if (res)
                    writer_results[i].push_back(x);
                else
                    break;
            }
        };

        for (int i = 0; i < reader_writer_cnt; ++i)
            threads.emplace_back(read_func, i);
        for (int i = 0; i < reader_writer_cnt; ++i)
            threads.emplace_back(write_func, i);

        std::this_thread::sleep_for(std::chrono::milliseconds(10));
        queue.finish();

        for (auto & thread : threads)
            thread.join();

        ASSERT_EQ(queue.size(), 0);

        std::vector<int> all_reader_results = collect(reader_results);
        std::vector<int> all_writer_results = collect(writer_results);

        expectEqualAfterSort(all_reader_results, all_writer_results);
    }

    static std::vector<int> collect(const std::vector<std::vector<int>> & vs)
    {
        std::vector<int> res;
        for (const auto & v : vs)
            for (int x : v)
                res.push_back(x);
        return res;
    }

    static void expectMonotonic(const std::vector<int> & data, int stream_cnt)
    {
        std::vector<std::vector<int>> streams(stream_cnt);
        for (int x : data)
        {
            int p = x % stream_cnt;
            if (streams[p].empty())
                ASSERT_EQ(x, p);
            else
                ASSERT_EQ(x, streams[p].back() + stream_cnt);
            streams[p].push_back(x);
        }
    }

    static void expectEqualAfterSort(std::vector<int> & a, std::vector<int> & b)
    {
        ASSERT_EQ(a.size(), b.size());
        sort(begin(a), end(a));
        sort(begin(b), end(b));
        ASSERT_EQ(a, b);
    }

    struct ThrowInjectable
    {
        ThrowInjectable() = default;
        ThrowInjectable(const ThrowInjectable &) = delete;
        ThrowInjectable(ThrowInjectable && rhs)
        {
            throwOrMove(std::move(rhs));
        }

        ThrowInjectable & operator=(const ThrowInjectable &) = delete;
        ThrowInjectable & operator=(ThrowInjectable && rhs)
        {
            if (this != &rhs)
                throwOrMove(std::move(rhs));
            return *this;
        }

        explicit ThrowInjectable(int /* just avoid potential overload resolution error */, bool throw_when_construct)
        {
            if (throw_when_construct)
                throw TiFlashTestException("Throw when construct");
        }

        explicit ThrowInjectable(std::atomic<bool> * throw_when_move_)
            : throw_when_move(throw_when_move_)
        {
        }

        void throwOrMove(ThrowInjectable && rhs)
        {
            if (rhs.throw_when_move && rhs.throw_when_move->load())
                throw TiFlashTestException("Throw when move");
            throw_when_move = rhs.throw_when_move;
            rhs.throw_when_move = nullptr;
        }

        std::atomic<bool> * throw_when_move = nullptr;
    };
};

template <>
struct MPMCQueueTest::ValueHelper<int>
{
    static int make(int v) { return v; }
    static int extract(int v) { return v; }
};

template <>
struct MPMCQueueTest::ValueHelper<std::unique_ptr<int>>
{
    static std::unique_ptr<int> make(int v) { return std::make_unique<int>(v); }
    static int extract(std::unique_ptr<int> & v) { return *v; }
};

template <>
struct MPMCQueueTest::ValueHelper<std::shared_ptr<int>>
{
    static std::shared_ptr<int> make(int v) { return std::make_shared<int>(v); }
    static int extract(std::shared_ptr<int> & v) { return *v; }
};

#define ADD_TEST_FOR(type_name, type, test_name, ...) \
    TEST_F(MPMCQueueTest, type_name##_##test_name)    \
    try                                               \
    {                                                 \
        test##test_name<type>(__VA_ARGS__);           \
    }                                                 \
    CATCH

#define ADD_TEST(test_name, ...)                                              \
    ADD_TEST_FOR(Int, int, test_name, __VA_ARGS__)                            \
    ADD_TEST_FOR(UniquePtr_Int, std::unique_ptr<int>, test_name, __VA_ARGS__) \
    ADD_TEST_FOR(SharedPtr_Int, std::shared_ptr<int>, test_name, __VA_ARGS__)

ADD_TEST(Initialize, 10);
ADD_TEST(DuplicateFinishCancel);
ADD_TEST(SequentialPushPop, 100);
ADD_TEST(FinishEmpty, 100, 4);
ADD_TEST(ConcurrentPush, 2, 4);
ADD_TEST(ConcurrentPushPop, 2, 4);
ADD_TEST(PopAfterFinish, 100);
ADD_TEST(CancelEmpty, 4, 4);
ADD_TEST(CancelConcurrentPop, 4);
ADD_TEST(CancelConcurrentPush, 4);

TEST_F(MPMCQueueTest, ExceptionSafe)
try
{
    MPMCQueue<ThrowInjectable> queue(10);

    std::atomic<bool> throw_when_move = true;
    ThrowInjectable x(&throw_when_move);

    try
    {
        queue.push(std::move(x));
        ASSERT_TRUE(false); // should throw
    }
    catch (const TiFlashTestException &)
    {
    }

    ASSERT_EQ(queue.size(), 0);

    throw_when_move.store(false);
    queue.push(std::move(x));
    ASSERT_EQ(queue.size(), 1);

    throw_when_move.store(true);
    try
    {
        ThrowInjectable res;
        queue.pop(res);
        ASSERT_TRUE(false); // should throw
    }
    catch (const TiFlashTestException &)
    {
    }
    ASSERT_EQ(queue.size(), 1);

    throw_when_move.store(false);
    ThrowInjectable res;
    bool ok = queue.pop(res);
    ASSERT_TRUE(ok);
    ASSERT_EQ(res.throw_when_move, &throw_when_move);
    ASSERT_EQ(queue.size(), 0);

    try
    {
        queue.emplace(0, true);
        ASSERT_TRUE(false); // should throw
    }
    catch (const TiFlashTestException &)
    {
    }
    ASSERT_EQ(queue.size(), 0);

    queue.emplace(0, false);
    ASSERT_EQ(queue.size(), 1);
}
CATCH

<<<<<<< HEAD

=======
>>>>>>> d733a9e9
TEST_F(MPMCQueueTest, isNextOpNonBlocking)
try
{
    MPMCQueue<int> q(2);
    ASSERT_TRUE(q.isNextPushNonBlocking());
    ASSERT_FALSE(q.isNextPopNonBlocking());
    ASSERT_TRUE(q.push(1));
    ASSERT_TRUE(q.isNextPushNonBlocking());
    ASSERT_TRUE(q.isNextPopNonBlocking());
    int val;
    ASSERT_TRUE(q.pop(val));
    ASSERT_TRUE(q.isNextPushNonBlocking());
    ASSERT_FALSE(q.isNextPopNonBlocking());
    ASSERT_TRUE(q.push(1));
    ASSERT_TRUE(q.isNextPushNonBlocking());
    ASSERT_TRUE(q.isNextPopNonBlocking());
    ASSERT_TRUE(q.push(1));
    ASSERT_FALSE(q.isNextPushNonBlocking());
    ASSERT_TRUE(q.isNextPopNonBlocking());

    ASSERT_TRUE(q.finish());
    ASSERT_FALSE(q.finish());

    //check isNextPush/PopNonBlocking after finish
    ASSERT_TRUE(q.pop(val));
    ASSERT_TRUE(q.isNextPushNonBlocking());
    ASSERT_TRUE(q.isNextPopNonBlocking());
    ASSERT_TRUE(q.pop(val));
    ASSERT_TRUE(q.isNextPushNonBlocking());
    ASSERT_TRUE(q.isNextPopNonBlocking());
}
CATCH

struct Counter
{
    static int count;
    Counter()
    {
        ++count;
    }

    ~Counter()
    {
        --count;
    }
};
int Counter::count = 0;

TEST_F(MPMCQueueTest, objectsDestructed)
try
{
    {
        MPMCQueue<Counter> queue(100);
        queue.emplace();
        ASSERT_EQ(Counter::count, 1);

        {
            Counter cnt;
            queue.pop(cnt);
        }
        ASSERT_EQ(Counter::count, 0);

        queue.emplace();
        ASSERT_EQ(Counter::count, 1);
    }
    ASSERT_EQ(Counter::count, 0);
}
CATCH

} // namespace
} // namespace DB::tests<|MERGE_RESOLUTION|>--- conflicted
+++ resolved
@@ -590,10 +590,6 @@
 }
 CATCH
 
-<<<<<<< HEAD
-
-=======
->>>>>>> d733a9e9
 TEST_F(MPMCQueueTest, isNextOpNonBlocking)
 try
 {
