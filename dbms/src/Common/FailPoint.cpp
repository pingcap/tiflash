--- conflicted
+++ resolved
@@ -93,11 +93,8 @@
     M(force_slow_page_storage_snapshot_release)              \
     M(force_change_all_blobs_to_read_only)                   \
     M(unblock_query_init_after_write)                        \
-<<<<<<< HEAD
+    M(exception_in_merged_task_init)                         \
     M(filter_once)
-=======
-    M(exception_in_merged_task_init)
->>>>>>> 7c0472c9
 
 
 #define APPLY_FOR_PAUSEABLE_FAILPOINTS_ONCE(M) \
