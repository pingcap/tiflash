--- conflicted
+++ resolved
@@ -127,11 +127,8 @@
     M(pause_when_altering_dt_store)       \
     M(pause_after_copr_streams_acquired)  \
     M(pause_query_init)                   \
-<<<<<<< HEAD
     M(pause_before_prehandle_subtask)     \
-=======
     M(pause_before_wn_establish_task)     \
->>>>>>> 96a00695
     M(pause_passive_flush_before_persist_region)
 
 #define APPLY_FOR_RANDOM_FAILPOINTS(M)                       \
