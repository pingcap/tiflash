--- conflicted
+++ resolved
@@ -8,7 +8,6 @@
 {
 std::unordered_map<String, std::shared_ptr<FailPointChannel>> FailPointHelper::fail_point_wait_channels;
 
-<<<<<<< HEAD
 #define APPLY_FOR_FAILPOINTS(M)                             \
     M(exception_between_drop_meta_and_data)                 \
     M(exception_between_alter_data_and_meta)                \
@@ -32,32 +31,9 @@
 
 #define APPLY_FOR_FAILPOINTS_WITH_CHANNEL(M)  \
     M(pause_after_learner_read)               \
+    M(hang_in_execution)                      \
     M(pause_before_dt_background_delta_merge) \
     M(pause_until_dt_background_delta_merge)
-=======
-#define APPLY_FOR_FAILPOINTS(M)                              \
-    M(exception_between_drop_meta_and_data)                  \
-    M(exception_between_alter_data_and_meta)                 \
-    M(exception_drop_table_during_remove_meta)               \
-    M(exception_between_rename_table_data_and_metadata);     \
-    M(exception_between_create_database_meta_and_directory); \
-    M(exception_before_rename_table_old_meta_removed);       \
-    M(exception_after_step_1_in_exchange_partition)          \
-    M(exception_before_step_2_rename_in_exchange_partition)  \
-    M(exception_after_step_2_in_exchange_partition)          \
-    M(exception_before_step_3_rename_in_exchange_partition)  \
-    M(exception_after_step_3_in_exchange_partition)          \
-    M(region_exception_after_read_from_storage_some_error)   \
-    M(region_exception_after_read_from_storage_all_error)    \
-    M(exception_before_dmfile_remove_encryption)             \
-    M(exception_before_dmfile_remove_from_disk)              \
-    M(force_enable_region_persister_compatible_mode)         \
-    M(force_disable_region_persister_compatible_mode)
-
-#define APPLY_FOR_FAILPOINTS_WITH_CHANNEL(M) \
-    M(pause_after_learner_read)              \
-    M(hang_in_execution)
->>>>>>> d301d0fd
 
 namespace FailPoints
 {
@@ -71,18 +47,15 @@
 class FailPointChannel : private boost::noncopyable
 {
 public:
-<<<<<<< HEAD
     // wake up all waiting threads when destroy
-    ~FailPointChannel() { wake(); }
+    ~FailPointChannel() { notify_all(); }
 
-=======
-    ~FailPointChannel() { notify_all(); }
->>>>>>> d301d0fd
     void wait()
     {
         std::unique_lock lock(m);
         cv.wait(lock);
     }
+
     void notify_all()
     {
         std::unique_lock lock(m);
@@ -127,13 +100,9 @@
 {
     if (auto iter = fail_point_wait_channels.find(fail_point_name); iter != fail_point_wait_channels.end())
     {
-<<<<<<< HEAD
-        iter->second->wake();
-=======
         /// can not rely on deconstruction to do the notify_all things, because
         /// if someone wait on this, the deconstruct will never be called.
         iter->second->notify_all();
->>>>>>> d301d0fd
         fail_point_wait_channels.erase(iter);
     }
     fiu_disable(fail_point_name.c_str());
