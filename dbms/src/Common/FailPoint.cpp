#include <Common/FailPoint.h>

#include <boost/core/noncopyable.hpp>
#include <condition_variable>
#include <mutex>

namespace DB
{
std::unordered_map<String, std::shared_ptr<FailPointChannel>> FailPointHelper::fail_point_wait_channels;

#define APPLY_FOR_FAILPOINTS_ONCE(M)                              \
    M(exception_between_drop_meta_and_data)                       \
    M(exception_between_alter_data_and_meta)                      \
    M(exception_drop_table_during_remove_meta)                    \
    M(exception_between_rename_table_data_and_metadata)           \
    M(exception_between_create_database_meta_and_directory)       \
    M(exception_before_rename_table_old_meta_removed)             \
    M(exception_after_step_1_in_exchange_partition)               \
    M(exception_before_step_2_rename_in_exchange_partition)       \
    M(exception_after_step_2_in_exchange_partition)               \
    M(exception_before_step_3_rename_in_exchange_partition)       \
    M(exception_after_step_3_in_exchange_partition)               \
    M(region_exception_after_read_from_storage_some_error)        \
    M(region_exception_after_read_from_storage_all_error)         \
    M(exception_before_dmfile_remove_encryption)                  \
    M(exception_before_dmfile_remove_from_disk)                   \
    M(force_enable_region_persister_compatible_mode)              \
    M(force_disable_region_persister_compatible_mode)             \
    M(force_triggle_background_merge_delta)                       \
    M(force_triggle_foreground_flush)                             \
    M(exception_before_mpp_register_non_root_mpp_task)            \
    M(exception_before_mpp_register_tunnel_for_non_root_mpp_task) \
    M(exception_during_mpp_register_tunnel_for_non_root_mpp_task) \
    M(exception_before_mpp_non_root_task_run)                     \
    M(exception_during_mpp_non_root_task_run)                     \
    M(exception_before_mpp_register_root_mpp_task)                \
    M(exception_before_mpp_register_tunnel_for_root_mpp_task)     \
    M(exception_before_mpp_root_task_run)                         \
    M(exception_during_mpp_root_task_run)                         \
    M(exception_during_mpp_write_err_to_tunnel)                   \
    M(exception_during_mpp_close_tunnel)                          \
    M(exception_during_write_to_storage)                          \
    M(force_set_sst_to_dtfile_block_size)                         \
    M(force_set_sst_decode_rand)                                  \
    M(exception_before_page_file_write_sync)                      \
    M(force_set_segment_ingest_packs_fail)                        \
    M(segment_merge_after_ingest_packs)                           \
    M(force_formal_page_file_not_exists)                          \
    M(force_legacy_or_checkpoint_page_file_exists)                \
    M(exception_in_creating_set_input_stream)

<<<<<<< HEAD
#define APPLY_FOR_FAILPOINTS(M)                              \
    M(force_set_page_file_write_errno)                       \
    M(minimum_block_size_for_cross_join)                     \
    M(random_exception_after_dt_write_done)                  \
    M(random_slow_page_storage_write)                        \
    M(random_exception_after_page_storage_sequence_acquired) \
    M(random_slow_page_storage_remove_expired_snapshots)     \
    M(random_slow_page_storage_list_all_live_files)
=======
#define APPLY_FOR_FAILPOINTS(M)                          \
    M(force_set_page_file_write_errno)                   \
    M(minimum_block_size_for_cross_join)                 \
    M(random_slow_page_storage_remove_expired_snapshots) \
    M(random_slow_page_storage_list_all_live_files)      \
    M(force_set_safepoint_when_decode_block)
>>>>>>> df296ed3

#define APPLY_FOR_FAILPOINTS_ONCE_WITH_CHANNEL(M) \
    M(pause_after_learner_read)                   \
    M(hang_in_execution)                          \
    M(pause_before_dt_background_delta_merge)     \
    M(pause_until_dt_background_delta_merge)      \
    M(pause_before_apply_raft_cmd)                \
    M(pause_before_apply_raft_snapshot)           \
    M(pause_until_apply_raft_snapshot)

#define APPLY_FOR_FAILPOINTS_WITH_CHANNEL(M) \
    M(pause_when_reading_from_dt_stream)     \
    M(pause_when_writing_to_dt_store)        \
    M(pause_when_ingesting_to_dt_store)      \
    M(pause_when_altering_dt_store)          \
    M(pause_after_copr_streams_acquired)

namespace FailPoints
{
#define M(NAME) extern const char NAME[] = #NAME "";
APPLY_FOR_FAILPOINTS_ONCE(M)
APPLY_FOR_FAILPOINTS(M)
APPLY_FOR_FAILPOINTS_ONCE_WITH_CHANNEL(M)
APPLY_FOR_FAILPOINTS_WITH_CHANNEL(M)
#undef M
} // namespace FailPoints

#ifdef FIU_ENABLE
class FailPointChannel : private boost::noncopyable
{
public:
    // wake up all waiting threads when destroy
    ~FailPointChannel() { notify_all(); }

    void wait()
    {
        std::unique_lock lock(m);
        cv.wait(lock);
    }

    void notify_all()
    {
        std::unique_lock lock(m);
        cv.notify_all();
    }

private:
    std::mutex m;
    std::condition_variable cv;
};

void FailPointHelper::enableFailPoint(const String & fail_point_name)
{
#define SUB_M(NAME, flags)                                                                                  \
    if (fail_point_name == FailPoints::NAME)                                                                \
    {                                                                                                       \
        /* FIU_ONETIME -- Only fail once; the point of failure will be automatically disabled afterwards.*/ \
        fiu_enable(FailPoints::NAME, 1, nullptr, flags);                                                    \
        return;                                                                                             \
    }

#define M(NAME) SUB_M(NAME, FIU_ONETIME)
    APPLY_FOR_FAILPOINTS_ONCE(M)
#undef M
#define M(NAME) SUB_M(NAME, 0)
    APPLY_FOR_FAILPOINTS(M)
#undef M
#undef SUB_M

#define SUB_M(NAME, flags)                                                                                  \
    if (fail_point_name == FailPoints::NAME)                                                                \
    {                                                                                                       \
        /* FIU_ONETIME -- Only fail once; the point of failure will be automatically disabled afterwards.*/ \
        fiu_enable(FailPoints::NAME, 1, nullptr, flags);                                                    \
        fail_point_wait_channels.try_emplace(FailPoints::NAME, std::make_shared<FailPointChannel>());       \
        return;                                                                                             \
    }

#define M(NAME) SUB_M(NAME, FIU_ONETIME)
    APPLY_FOR_FAILPOINTS_ONCE_WITH_CHANNEL(M)
#undef M

#define M(NAME) SUB_M(NAME, 0)
    APPLY_FOR_FAILPOINTS_WITH_CHANNEL(M)
#undef M
#undef SUB_M

    throw Exception("Cannot find fail point " + fail_point_name, ErrorCodes::FAIL_POINT_ERROR);
}

void FailPointHelper::disableFailPoint(const String & fail_point_name)
{
    if (auto iter = fail_point_wait_channels.find(fail_point_name); iter != fail_point_wait_channels.end())
    {
        /// can not rely on deconstruction to do the notify_all things, because
        /// if someone wait on this, the deconstruct will never be called.
        iter->second->notify_all();
        fail_point_wait_channels.erase(iter);
    }
    fiu_disable(fail_point_name.c_str());
}

void FailPointHelper::wait(const String & fail_point_name)
{
    if (auto iter = fail_point_wait_channels.find(fail_point_name); iter == fail_point_wait_channels.end())
        throw Exception("Can not find channel for fail point " + fail_point_name);
    else
    {
        auto ptr = iter->second;
        ptr->wait();
    }
}
#else
class FailPointChannel
{
};

void FailPointHelper::enableFailPoint(const String &) {}

void FailPointHelper::disableFailPoint(const String &) {}

void FailPointHelper::wait(const String &) {}
#endif

} // namespace DB<|MERGE_RESOLUTION|>--- conflicted
+++ resolved
@@ -49,7 +49,6 @@
     M(force_legacy_or_checkpoint_page_file_exists)                \
     M(exception_in_creating_set_input_stream)
 
-<<<<<<< HEAD
 #define APPLY_FOR_FAILPOINTS(M)                              \
     M(force_set_page_file_write_errno)                       \
     M(minimum_block_size_for_cross_join)                     \
@@ -57,15 +56,8 @@
     M(random_slow_page_storage_write)                        \
     M(random_exception_after_page_storage_sequence_acquired) \
     M(random_slow_page_storage_remove_expired_snapshots)     \
-    M(random_slow_page_storage_list_all_live_files)
-=======
-#define APPLY_FOR_FAILPOINTS(M)                          \
-    M(force_set_page_file_write_errno)                   \
-    M(minimum_block_size_for_cross_join)                 \
-    M(random_slow_page_storage_remove_expired_snapshots) \
-    M(random_slow_page_storage_list_all_live_files)      \
+    M(random_slow_page_storage_list_all_live_files)          \
     M(force_set_safepoint_when_decode_block)
->>>>>>> df296ed3
 
 #define APPLY_FOR_FAILPOINTS_ONCE_WITH_CHANNEL(M) \
     M(pause_after_learner_read)                   \
