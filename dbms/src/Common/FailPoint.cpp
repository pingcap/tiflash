// Copyright 2023 PingCAP, Inc.
//
// Licensed under the Apache License, Version 2.0 (the "License");
// you may not use this file except in compliance with the License.
// You may obtain a copy of the License at
//
//     http://www.apache.org/licenses/LICENSE-2.0
//
// Unless required by applicable law or agreed to in writing, software
// distributed under the License is distributed on an "AS IS" BASIS,
// WITHOUT WARRANTIES OR CONDITIONS OF ANY KIND, either express or implied.
// See the License for the specific language governing permissions and
// limitations under the License.

#include <Common/Exception.h>
#include <Common/FailPoint.h>
#include <Poco/StringTokenizer.h>
#include <Poco/Util/LayeredConfiguration.h>
#include <common/defines.h>
#include <common/logger_useful.h>

#include <boost/core/noncopyable.hpp>
#include <condition_variable>
#include <mutex>
#include <optional>

namespace DB
{
#define APPLY_FOR_FAILPOINTS_ONCE(M)                              \
    M(exception_between_drop_meta_and_data)                       \
    M(exception_drop_table_during_remove_meta)                    \
    M(exception_between_rename_table_data_and_metadata)           \
    M(exception_between_create_database_meta_and_directory)       \
    M(exception_before_rename_table_old_meta_removed)             \
    M(region_exception_after_read_from_storage_some_error)        \
    M(region_exception_after_read_from_storage_all_error)         \
    M(exception_before_dmfile_remove_encryption)                  \
    M(exception_before_dmfile_remove_from_disk)                   \
    M(force_triggle_background_merge_delta)                       \
    M(exception_before_mpp_make_non_root_mpp_task_active)         \
    M(exception_before_mpp_register_non_root_mpp_task)            \
    M(exception_before_mpp_register_tunnel_for_non_root_mpp_task) \
    M(exception_during_mpp_register_tunnel_for_non_root_mpp_task) \
    M(exception_before_mpp_non_root_task_run)                     \
    M(exception_during_mpp_non_root_task_run)                     \
    M(exception_during_query_run)                                 \
    M(exception_before_mpp_make_root_mpp_task_active)             \
    M(exception_before_mpp_register_root_mpp_task)                \
    M(exception_before_mpp_register_tunnel_for_root_mpp_task)     \
    M(exception_before_mpp_root_task_run)                         \
    M(exception_during_mpp_root_task_run)                         \
    M(exception_during_write_to_storage)                          \
    M(force_set_sst_to_dtfile_block_size)                         \
    M(exception_before_page_file_write_sync)                      \
    M(force_set_segment_ingest_packs_fail)                        \
    M(segment_merge_after_ingest_packs)                           \
    M(force_formal_page_file_not_exists)                          \
    M(force_legacy_or_checkpoint_page_file_exists)                \
    M(exception_in_creating_set_input_stream)                     \
    M(exception_when_read_from_log)                               \
    M(exception_mpp_hash_build)                                   \
    M(exception_mpp_hash_probe)                                   \
    M(exception_before_drop_segment)                              \
    M(exception_after_drop_segment)                               \
    M(force_ps_wal_compact)                                       \
    M(pause_before_full_gc_prepare)                               \
    M(force_owner_mgr_state)                                      \
    M(exception_during_spill)                                     \
    M(force_fail_to_create_etcd_session)                          \
    M(force_remote_read_for_batch_cop_once)                       \
    M(exception_new_dynamic_thread)                               \
    M(force_region_persist_version)                               \
    M(force_wait_index_timeout)

#define APPLY_FOR_FAILPOINTS(M)                              \
    M(skip_check_segment_update)                             \
    M(force_set_page_file_write_errno)                       \
    M(force_split_io_size_4k)                                \
    M(minimum_block_size_for_cross_join)                     \
    M(random_exception_after_dt_write_done)                  \
    M(random_slow_page_storage_write)                        \
    M(random_exception_after_page_storage_sequence_acquired) \
    M(random_slow_page_storage_remove_expired_snapshots)     \
    M(random_slow_page_storage_list_all_live_files)          \
    M(force_set_safepoint_when_decode_block)                 \
    M(force_set_page_data_compact_batch)                     \
    M(force_set_dtfile_exist_when_acquire_id)                \
    M(force_no_local_region_for_mpp_task)                    \
    M(force_remote_read_for_batch_cop)                       \
    M(force_context_path)                                    \
    M(force_slow_page_storage_snapshot_release)              \
    M(force_pick_all_blobs_to_full_gc)                       \
    M(force_ingest_via_delta)                                \
    M(force_ingest_via_replace)                              \
    M(unblock_query_init_after_write)                        \
    M(exception_in_merged_task_init)                         \
    M(invalid_mpp_version)                                   \
    M(force_fail_in_flush_region_data)                       \
    M(force_use_dmfile_format_v3)                            \
    M(force_set_mocked_s3_object_mtime)                      \
    M(force_stop_background_checkpoint_upload)               \
    M(skip_seek_before_read_dmfile)                          \
    M(exception_after_large_write_exceed)                    \
    M(proactive_flush_force_set_type)                        \
    M(exception_when_fetch_disagg_pages)                     \
    M(cop_send_failure)                                      \
    M(force_set_parallel_prehandle_threshold)                \
    M(force_raise_prehandle_exception)                       \
    M(force_agg_on_partial_block)                            \
<<<<<<< HEAD
    M(force_set_fap_candidate_store_id)
=======
    M(force_not_clean_fap_on_destroy)                        \
    M(delta_tree_create_node_fail)                           \
    M(disable_flush_cache)
>>>>>>> 1a4bfd8f

#define APPLY_FOR_PAUSEABLE_FAILPOINTS_ONCE(M) \
    M(pause_with_alter_locks_acquired)         \
    M(hang_in_execution)                       \
    M(pause_before_dt_background_delta_merge)  \
    M(pause_until_dt_background_delta_merge)   \
    M(pause_before_apply_raft_cmd)             \
    M(pause_before_apply_raft_snapshot)        \
    M(pause_until_apply_raft_snapshot)         \
    M(pause_after_copr_streams_acquired_once)  \
    M(pause_before_register_non_root_mpp_task) \
    M(pause_before_make_non_root_mpp_task_active)

#define APPLY_FOR_PAUSEABLE_FAILPOINTS(M) \
    M(pause_when_reading_from_dt_stream)  \
    M(pause_when_writing_to_dt_store)     \
    M(pause_when_ingesting_to_dt_store)   \
    M(pause_when_altering_dt_store)       \
    M(pause_after_copr_streams_acquired)  \
    M(pause_query_init)                   \
    M(pause_before_prehandle_subtask)     \
    M(pause_before_wn_establish_task)     \
    M(pause_passive_flush_before_persist_region)

#define APPLY_FOR_RANDOM_FAILPOINTS(M)                       \
    M(random_tunnel_wait_timeout_failpoint)                  \
    M(random_tunnel_write_failpoint)                         \
    M(random_tunnel_init_rpc_failure_failpoint)              \
    M(random_receiver_local_msg_push_failure_failpoint)      \
    M(random_receiver_sync_msg_push_failure_failpoint)       \
    M(random_receiver_async_msg_push_failure_failpoint)      \
    M(random_limit_check_failpoint)                          \
    M(random_join_build_failpoint)                           \
    M(random_join_prob_failpoint)                            \
    M(random_aggregate_create_state_failpoint)               \
    M(random_aggregate_merge_failpoint)                      \
    M(random_sharedquery_failpoint)                          \
    M(random_interpreter_failpoint)                          \
    M(random_task_manager_find_task_failure_failpoint)       \
    M(random_min_tso_scheduler_failpoint)                    \
    M(random_pipeline_model_task_run_failpoint)              \
    M(random_pipeline_model_task_construct_failpoint)        \
    M(random_pipeline_model_event_schedule_failpoint)        \
    M(random_pipeline_model_event_finish_failpoint)          \
    M(random_pipeline_model_operator_run_failpoint)          \
    M(random_pipeline_model_cancel_failpoint)                \
    M(random_pipeline_model_execute_prefix_failpoint)        \
    M(random_pipeline_model_execute_suffix_failpoint)        \
    M(random_spill_to_disk_failpoint)                        \
    M(random_restore_from_disk_failpoint)                    \
    M(random_exception_when_connect_local_tunnel)            \
    M(random_exception_when_construct_async_request_handler) \
    M(random_fail_in_resize_callback)                        \
    M(random_marked_for_auto_spill)                          \
    M(random_trigger_remote_read)                            \
    M(random_cop_send_failure_failpoint)

namespace FailPoints
{
#define M(NAME) extern const char(NAME)[] = #NAME "";
APPLY_FOR_FAILPOINTS_ONCE(M)
APPLY_FOR_FAILPOINTS(M)
APPLY_FOR_PAUSEABLE_FAILPOINTS_ONCE(M)
APPLY_FOR_PAUSEABLE_FAILPOINTS(M)
APPLY_FOR_RANDOM_FAILPOINTS(M)
#undef M
} // namespace FailPoints

#ifdef FIU_ENABLE
std::unordered_map<String, std::any> FailPointHelper::fail_point_val;
std::unordered_map<String, std::shared_ptr<FailPointChannel>> FailPointHelper::fail_point_wait_channels;
class FailPointChannel : private boost::noncopyable
{
public:
    // wake up all waiting threads when destroy
    ~FailPointChannel() { notifyAll(); }

    explicit FailPointChannel(UInt64 timeout_)
        : timeout(timeout_)
    {}
    FailPointChannel()
        : timeout(0)
    {}

    void wait()
    {
        std::unique_lock lock(m);
        if (timeout == 0)
            cv.wait(lock);
        else
            cv.wait_for(lock, std::chrono::seconds(timeout));
    }

    void notifyAll()
    {
        std::unique_lock lock(m);
        cv.notify_all();
    }

private:
    UInt64 timeout;
    std::mutex m;
    std::condition_variable cv;
};

void FailPointHelper::enablePauseFailPoint(const String & fail_point_name, UInt64 time)
{
#define SUB_M(NAME, flags)                                                                                  \
    if (fail_point_name == FailPoints::NAME)                                                                \
    {                                                                                                       \
        /* FIU_ONETIME -- Only fail once; the point of failure will be automatically disabled afterwards.*/ \
        fiu_enable(FailPoints::NAME, 1, nullptr, flags);                                                    \
        fail_point_wait_channels.try_emplace(FailPoints::NAME, std::make_shared<FailPointChannel>(time));   \
        return;                                                                                             \
    }

#define M(NAME) SUB_M(NAME, FIU_ONETIME)
    APPLY_FOR_PAUSEABLE_FAILPOINTS_ONCE(M)
#undef M

#define M(NAME) SUB_M(NAME, 0)
    APPLY_FOR_PAUSEABLE_FAILPOINTS(M)
#undef M
#undef SUB_M

    throw Exception(fmt::format("Cannot find fail point {}", fail_point_name), ErrorCodes::FAIL_POINT_ERROR);
}

void FailPointHelper::enableFailPoint(const String & fail_point_name, std::optional<std::any> v)
{
#define SUB_M(NAME, flags)                                                                                  \
    if (fail_point_name == FailPoints::NAME)                                                                \
    {                                                                                                       \
        /* FIU_ONETIME -- Only fail once; the point of failure will be automatically disabled afterwards.*/ \
        fiu_enable(FailPoints::NAME, 1, nullptr, flags);                                                    \
        if (v.has_value())                                                                                  \
        {                                                                                                   \
            fail_point_val.try_emplace(FailPoints::NAME, v.value());                                        \
        }                                                                                                   \
        return;                                                                                             \
    }

#define M(NAME) SUB_M(NAME, FIU_ONETIME)
    APPLY_FOR_FAILPOINTS_ONCE(M)
#undef M
#define M(NAME) SUB_M(NAME, 0)
    APPLY_FOR_FAILPOINTS(M)
#undef M
#undef SUB_M

#define SUB_M(NAME, flags)                                                                                  \
    if (fail_point_name == FailPoints::NAME)                                                                \
    {                                                                                                       \
        /* FIU_ONETIME -- Only fail once; the point of failure will be automatically disabled afterwards.*/ \
        fiu_enable(FailPoints::NAME, 1, nullptr, flags);                                                    \
        fail_point_wait_channels.try_emplace(FailPoints::NAME, std::make_shared<FailPointChannel>());       \
        if (v.has_value())                                                                                  \
        {                                                                                                   \
            fail_point_val.try_emplace(FailPoints::NAME, v.value());                                        \
        }                                                                                                   \
        return;                                                                                             \
    }

#define M(NAME) SUB_M(NAME, FIU_ONETIME)
    APPLY_FOR_PAUSEABLE_FAILPOINTS_ONCE(M)
#undef M

#define M(NAME) SUB_M(NAME, 0)
    APPLY_FOR_PAUSEABLE_FAILPOINTS(M)
#undef M
#undef SUB_M

    throw Exception(fmt::format("Cannot find fail point {}", fail_point_name), ErrorCodes::FAIL_POINT_ERROR);
}

std::optional<std::any> FailPointHelper::getFailPointVal(const String & fail_point_name)
{
    if (auto iter = fail_point_val.find(fail_point_name); iter != fail_point_val.end())
    {
        return iter->second;
    }
    return std::nullopt;
}

void FailPointHelper::disableFailPoint(const String & fail_point_name)
{
    if (auto iter = fail_point_wait_channels.find(fail_point_name); iter != fail_point_wait_channels.end())
    {
        /// can not rely on deconstruction to do the notify_all things, because
        /// if someone wait on this, the deconstruct will never be called.
        iter->second->notifyAll();
        fail_point_wait_channels.erase(iter);
    }
    fail_point_val.erase(fail_point_name);
    fiu_disable(fail_point_name.c_str());
}

void FailPointHelper::wait(const String & fail_point_name)
{
    if (auto iter = fail_point_wait_channels.find(fail_point_name); iter == fail_point_wait_channels.end())
        throw Exception("Can not find channel for fail point " + fail_point_name);
    else
    {
        auto ptr = iter->second;
        ptr->wait();
    }
}

void FailPointHelper::initRandomFailPoints(Poco::Util::LayeredConfiguration & config, const LoggerPtr & log)
{
    String random_fail_point_cfg = config.getString("flash.random_fail_points", "");
    if (random_fail_point_cfg.empty())
        return;

    Poco::StringTokenizer string_tokens(random_fail_point_cfg, ",");
    for (const auto & string_token : string_tokens)
    {
        Poco::StringTokenizer pair_tokens(string_token, "-");
        RUNTIME_ASSERT(
            (pair_tokens.count() == 2),
            log,
            "RandomFailPoints config should be FailPointA-RatioA,FailPointB-RatioB,... format");
        double rate = atof(pair_tokens[1].c_str()); //NOLINT(cert-err34-c): check conversion error manually
        RUNTIME_ASSERT((0 <= rate && rate <= 1.0), log, "RandomFailPoint trigger rate should in [0,1], while {}", rate);
        enableRandomFailPoint(pair_tokens[0], rate);
    }
    LOG_INFO(log, "Enable RandomFailPoints: {}", random_fail_point_cfg);
}

void FailPointHelper::disableRandomFailPoints(Poco::Util::LayeredConfiguration & config, const LoggerPtr & log)
{
    String random_fail_point_cfg = config.getString("flash.random_fail_points", "");
    if (random_fail_point_cfg.empty())
        return;

    Poco::StringTokenizer string_tokens(random_fail_point_cfg, ",");
    for (const auto & string_token : string_tokens)
    {
        Poco::StringTokenizer pair_tokens(string_token, "-");
        RUNTIME_ASSERT(
            (pair_tokens.count() == 2),
            log,
            "RandomFailPoints config should be FailPointA-RatioA,FailPointB-RatioB,... format");
        disableFailPoint(pair_tokens[0]);
    }
    LOG_INFO(log, "Disable RandomFailPoints: {}", random_fail_point_cfg);
}

void FailPointHelper::enableRandomFailPoint(const String & fail_point_name, double rate)
{
#define SUB_M(NAME)                                               \
    if (fail_point_name == FailPoints::NAME)                      \
    {                                                             \
        fiu_enable_random(FailPoints::NAME, 1, nullptr, 0, rate); \
        return;                                                   \
    }

#define M(NAME) SUB_M(NAME)
    APPLY_FOR_RANDOM_FAILPOINTS(M)
#undef M
#undef SUB_M

    throw Exception(fmt::format("Cannot find fail point {}", fail_point_name), ErrorCodes::FAIL_POINT_ERROR);
}
#else
class FailPointChannel
{
};

void FailPointHelper::enableFailPoint(const String &, std::optional<std::any>) {}

std::optional<std::any> FailPointHelper::getFailPointVal(const String &)
{
    return std::nullopt;
}

void FailPointHelper::enablePauseFailPoint(const String &, UInt64) {}

void FailPointHelper::disableFailPoint(const String &) {}

void FailPointHelper::wait(const String &) {}

void FailPointHelper::initRandomFailPoints(Poco::Util::LayeredConfiguration &, const LoggerPtr &) {}

void FailPointHelper::enableRandomFailPoint(const String &, double) {}
#endif

} // namespace DB<|MERGE_RESOLUTION|>--- conflicted
+++ resolved
@@ -107,13 +107,10 @@
     M(force_set_parallel_prehandle_threshold)                \
     M(force_raise_prehandle_exception)                       \
     M(force_agg_on_partial_block)                            \
-<<<<<<< HEAD
-    M(force_set_fap_candidate_store_id)
-=======
+    M(force_set_fap_candidate_store_id)                      \
     M(force_not_clean_fap_on_destroy)                        \
     M(delta_tree_create_node_fail)                           \
     M(disable_flush_cache)
->>>>>>> 1a4bfd8f
 
 #define APPLY_FOR_PAUSEABLE_FAILPOINTS_ONCE(M) \
     M(pause_with_alter_locks_acquired)         \
