--- conflicted
+++ resolved
@@ -38,11 +38,7 @@
     M(exception_before_dmfile_remove_encryption)                  \
     M(exception_before_dmfile_remove_from_disk)                   \
     M(force_triggle_background_merge_delta)                       \
-<<<<<<< HEAD
-=======
-    M(force_triggle_foreground_flush)                             \
     M(exception_before_mpp_make_non_root_mpp_task_active)         \
->>>>>>> 53c5beba
     M(exception_before_mpp_register_non_root_mpp_task)            \
     M(exception_before_mpp_register_tunnel_for_non_root_mpp_task) \
     M(exception_during_mpp_register_tunnel_for_non_root_mpp_task) \
@@ -103,13 +99,10 @@
     M(force_stop_background_checkpoint_upload)               \
     M(skip_seek_before_read_dmfile)                          \
     M(exception_after_large_write_exceed)                    \
-<<<<<<< HEAD
     M(proactive_flush_force_set_type)                        \
     M(proactive_flush_between_persist_cache_and_region)      \
-    M(proactive_flush_between_persist_regions)
-=======
+    M(proactive_flush_between_persist_regions)               \
     M(exception_when_fetch_disagg_pages)
->>>>>>> 53c5beba
 
 #define APPLY_FOR_PAUSEABLE_FAILPOINTS_ONCE(M) \
     M(pause_with_alter_locks_acquired)         \
