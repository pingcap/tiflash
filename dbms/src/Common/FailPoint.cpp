#include <Common/FailPoint.h>

#include <boost/core/noncopyable.hpp>
#include <condition_variable>
#include <mutex>

namespace DB
{
std::unordered_map<String, std::shared_ptr<FailPointChannel>> FailPointHelper::fail_point_wait_channels;

#define APPLY_FOR_FAILPOINTS_ONCE(M)                              \
    M(exception_between_drop_meta_and_data)                       \
    M(exception_between_alter_data_and_meta)                      \
    M(exception_drop_table_during_remove_meta)                    \
    M(exception_between_rename_table_data_and_metadata)           \
    M(exception_between_create_database_meta_and_directory)       \
    M(exception_before_rename_table_old_meta_removed)             \
    M(exception_after_step_1_in_exchange_partition)               \
    M(exception_before_step_2_rename_in_exchange_partition)       \
    M(exception_after_step_2_in_exchange_partition)               \
    M(exception_before_step_3_rename_in_exchange_partition)       \
    M(exception_after_step_3_in_exchange_partition)               \
    M(region_exception_after_read_from_storage_some_error)        \
    M(region_exception_after_read_from_storage_all_error)         \
    M(exception_before_dmfile_remove_encryption)                  \
    M(exception_before_dmfile_remove_from_disk)                   \
    M(force_enable_region_persister_compatible_mode)              \
    M(force_disable_region_persister_compatible_mode)             \
    M(force_triggle_background_merge_delta)                       \
    M(force_triggle_foreground_flush)                             \
    M(exception_before_mpp_register_non_root_mpp_task)            \
    M(exception_before_mpp_register_tunnel_for_non_root_mpp_task) \
    M(exception_during_mpp_register_tunnel_for_non_root_mpp_task) \
    M(exception_before_mpp_non_root_task_run)                     \
    M(exception_during_mpp_non_root_task_run)                     \
    M(exception_before_mpp_register_root_mpp_task)                \
    M(exception_before_mpp_register_tunnel_for_root_mpp_task)     \
    M(exception_before_mpp_root_task_run)                         \
    M(exception_during_mpp_root_task_run)                         \
    M(exception_during_mpp_write_err_to_tunnel)                   \
    M(exception_during_mpp_close_tunnel)                          \
    M(exception_during_write_to_storage)                          \
    M(force_set_sst_to_dtfile_block_size)                         \
    M(force_set_sst_decode_rand)                                  \
    M(exception_before_page_file_write_sync)                      \
    M(force_set_segment_ingest_packs_fail)                        \
    M(segment_merge_after_ingest_packs)                           \
    M(force_formal_page_file_not_exists)                          \
    M(force_legacy_or_checkpoint_page_file_exists)                \
    M(exception_in_creating_set_input_stream)

#define APPLY_FOR_FAILPOINTS(M)                              \
    M(force_set_page_file_write_errno)                       \
    M(minimum_block_size_for_cross_join)                     \
    M(random_exception_after_dt_write_done)                  \
    M(random_slow_page_storage_write)                        \
    M(random_exception_after_page_storage_sequence_acquired) \
    M(random_slow_page_storage_remove_expired_snapshots)     \
    M(random_slow_page_storage_list_all_live_files)          \
    M(force_set_safepoint_when_decode_block)                 \
<<<<<<< HEAD
    M(force_set_page_data_compact_batch)                     \
    M(force_set_dtfile_exist_when_acquire_id)
=======
    M(force_set_page_data_compact_batch)
>>>>>>> f76da5e8

#define APPLY_FOR_FAILPOINTS_ONCE_WITH_CHANNEL(M) \
    M(pause_after_learner_read)                   \
    M(hang_in_execution)                          \
    M(pause_before_dt_background_delta_merge)     \
    M(pause_until_dt_background_delta_merge)      \
    M(pause_before_apply_raft_cmd)                \
    M(pause_before_apply_raft_snapshot)           \
    M(pause_until_apply_raft_snapshot)

#define APPLY_FOR_FAILPOINTS_WITH_CHANNEL(M) \
    M(pause_when_reading_from_dt_stream)     \
    M(pause_when_writing_to_dt_store)        \
    M(pause_when_ingesting_to_dt_store)      \
    M(pause_when_altering_dt_store)          \
    M(pause_after_copr_streams_acquired)

namespace FailPoints
{
#define M(NAME) extern const char NAME[] = #NAME "";
APPLY_FOR_FAILPOINTS_ONCE(M)
APPLY_FOR_FAILPOINTS(M)
APPLY_FOR_FAILPOINTS_ONCE_WITH_CHANNEL(M)
APPLY_FOR_FAILPOINTS_WITH_CHANNEL(M)
#undef M
} // namespace FailPoints

#ifdef FIU_ENABLE
class FailPointChannel : private boost::noncopyable
{
public:
    // wake up all waiting threads when destroy
    ~FailPointChannel() { notify_all(); }

    void wait()
    {
        std::unique_lock lock(m);
        cv.wait(lock);
    }

    void notify_all()
    {
        std::unique_lock lock(m);
        cv.notify_all();
    }

private:
    std::mutex m;
    std::condition_variable cv;
};

void FailPointHelper::enableFailPoint(const String & fail_point_name)
{
#define SUB_M(NAME, flags)                                                                                  \
    if (fail_point_name == FailPoints::NAME)                                                                \
    {                                                                                                       \
        /* FIU_ONETIME -- Only fail once; the point of failure will be automatically disabled afterwards.*/ \
        fiu_enable(FailPoints::NAME, 1, nullptr, flags);                                                    \
        return;                                                                                             \
    }

#define M(NAME) SUB_M(NAME, FIU_ONETIME)
    APPLY_FOR_FAILPOINTS_ONCE(M)
#undef M
#define M(NAME) SUB_M(NAME, 0)
    APPLY_FOR_FAILPOINTS(M)
#undef M
#undef SUB_M

#define SUB_M(NAME, flags)                                                                                  \
    if (fail_point_name == FailPoints::NAME)                                                                \
    {                                                                                                       \
        /* FIU_ONETIME -- Only fail once; the point of failure will be automatically disabled afterwards.*/ \
        fiu_enable(FailPoints::NAME, 1, nullptr, flags);                                                    \
        fail_point_wait_channels.try_emplace(FailPoints::NAME, std::make_shared<FailPointChannel>());       \
        return;                                                                                             \
    }

#define M(NAME) SUB_M(NAME, FIU_ONETIME)
    APPLY_FOR_FAILPOINTS_ONCE_WITH_CHANNEL(M)
#undef M

#define M(NAME) SUB_M(NAME, 0)
    APPLY_FOR_FAILPOINTS_WITH_CHANNEL(M)
#undef M
#undef SUB_M

    throw Exception("Cannot find fail point " + fail_point_name, ErrorCodes::FAIL_POINT_ERROR);
}

void FailPointHelper::disableFailPoint(const String & fail_point_name)
{
    if (auto iter = fail_point_wait_channels.find(fail_point_name); iter != fail_point_wait_channels.end())
    {
        /// can not rely on deconstruction to do the notify_all things, because
        /// if someone wait on this, the deconstruct will never be called.
        iter->second->notify_all();
        fail_point_wait_channels.erase(iter);
    }
    fiu_disable(fail_point_name.c_str());
}

void FailPointHelper::wait(const String & fail_point_name)
{
    if (auto iter = fail_point_wait_channels.find(fail_point_name); iter == fail_point_wait_channels.end())
        throw Exception("Can not find channel for fail point " + fail_point_name);
    else
    {
        auto ptr = iter->second;
        ptr->wait();
    }
}
#else
class FailPointChannel
{
};

void FailPointHelper::enableFailPoint(const String &) {}

void FailPointHelper::disableFailPoint(const String &) {}

void FailPointHelper::wait(const String &) {}
#endif

} // namespace DB<|MERGE_RESOLUTION|>--- conflicted
+++ resolved
@@ -58,12 +58,9 @@
     M(random_slow_page_storage_remove_expired_snapshots)     \
     M(random_slow_page_storage_list_all_live_files)          \
     M(force_set_safepoint_when_decode_block)                 \
-<<<<<<< HEAD
     M(force_set_page_data_compact_batch)                     \
     M(force_set_dtfile_exist_when_acquire_id)
-=======
-    M(force_set_page_data_compact_batch)
->>>>>>> f76da5e8
+
 
 #define APPLY_FOR_FAILPOINTS_ONCE_WITH_CHANNEL(M) \
     M(pause_after_learner_read)                   \
