// Copyright 2023 PingCAP, Inc.
//
// Licensed under the Apache License, Version 2.0 (the "License");
// you may not use this file except in compliance with the License.
// You may obtain a copy of the License at
//
//     http://www.apache.org/licenses/LICENSE-2.0
//
// Unless required by applicable law or agreed to in writing, software
// distributed under the License is distributed on an "AS IS" BASIS,
// WITHOUT WARRANTIES OR CONDITIONS OF ANY KIND, either express or implied.
// See the License for the specific language governing permissions and
// limitations under the License.

#include <Common/Exception.h>
#include <Common/FailPoint.h>
#include <Poco/StringTokenizer.h>
#include <Poco/Util/LayeredConfiguration.h>
#include <common/defines.h>
#include <common/logger_useful.h>

#include <boost/core/noncopyable.hpp>
#include <condition_variable>
#include <mutex>
#include <optional>

namespace DB
{
#define APPLY_FOR_FAILPOINTS_ONCE(M)                              \
    M(exception_between_drop_meta_and_data)                       \
    M(exception_drop_table_during_remove_meta)                    \
    M(exception_between_rename_table_data_and_metadata)           \
    M(exception_between_create_database_meta_and_directory)       \
    M(exception_before_rename_table_old_meta_removed)             \
    M(region_exception_after_read_from_storage_some_error)        \
    M(region_exception_after_read_from_storage_all_error)         \
    M(exception_before_dmfile_remove_encryption)                  \
    M(exception_before_dmfile_remove_from_disk)                   \
    M(force_triggle_background_merge_delta)                       \
    M(exception_before_mpp_make_non_root_mpp_task_active)         \
    M(exception_before_mpp_register_non_root_mpp_task)            \
    M(exception_before_mpp_register_tunnel_for_non_root_mpp_task) \
    M(exception_during_mpp_register_tunnel_for_non_root_mpp_task) \
    M(exception_before_mpp_non_root_task_run)                     \
    M(exception_during_mpp_non_root_task_run)                     \
    M(exception_during_query_run)                                 \
    M(exception_before_mpp_make_root_mpp_task_active)             \
    M(exception_before_mpp_register_root_mpp_task)                \
    M(exception_before_mpp_register_tunnel_for_root_mpp_task)     \
    M(exception_before_mpp_root_task_run)                         \
    M(exception_during_mpp_root_task_run)                         \
    M(exception_during_write_to_storage)                          \
    M(force_set_sst_to_dtfile_block_size)                         \
    M(exception_before_page_file_write_sync)                      \
    M(force_set_segment_ingest_packs_fail)                        \
    M(segment_merge_after_ingest_packs)                           \
    M(force_formal_page_file_not_exists)                          \
    M(force_legacy_or_checkpoint_page_file_exists)                \
    M(exception_in_creating_set_input_stream)                     \
    M(exception_when_read_from_log)                               \
    M(exception_mpp_hash_build)                                   \
    M(exception_mpp_hash_probe)                                   \
    M(exception_before_drop_segment)                              \
    M(exception_after_drop_segment)                               \
    M(force_ps_wal_compact)                                       \
    M(pause_before_full_gc_prepare)                               \
    M(force_owner_mgr_state)                                      \
    M(exception_during_spill)                                     \
    M(force_fail_to_create_etcd_session)                          \
    M(force_remote_read_for_batch_cop_once)                       \
    M(exception_new_dynamic_thread)                               \
    M(force_region_persist_version)

#define APPLY_FOR_FAILPOINTS(M)                              \
    M(skip_check_segment_update)                             \
    M(force_set_page_file_write_errno)                       \
    M(force_split_io_size_4k)                                \
    M(minimum_block_size_for_cross_join)                     \
    M(random_exception_after_dt_write_done)                  \
    M(random_slow_page_storage_write)                        \
    M(random_exception_after_page_storage_sequence_acquired) \
    M(random_slow_page_storage_remove_expired_snapshots)     \
    M(random_slow_page_storage_list_all_live_files)          \
    M(force_set_safepoint_when_decode_block)                 \
    M(force_set_page_data_compact_batch)                     \
    M(force_set_dtfile_exist_when_acquire_id)                \
    M(force_no_local_region_for_mpp_task)                    \
    M(force_remote_read_for_batch_cop)                       \
    M(force_context_path)                                    \
    M(force_slow_page_storage_snapshot_release)              \
    M(force_pick_all_blobs_to_full_gc)                       \
    M(force_ingest_via_delta)                                \
    M(force_ingest_via_replace)                              \
    M(unblock_query_init_after_write)                        \
    M(exception_in_merged_task_init)                         \
    M(invalid_mpp_version)                                   \
    M(force_fail_in_flush_region_data)                       \
    M(force_use_dmfile_format_v3)                            \
    M(force_set_mocked_s3_object_mtime)                      \
    M(force_stop_background_checkpoint_upload)               \
    M(skip_seek_before_read_dmfile)                          \
    M(exception_after_large_write_exceed)                    \
    M(proactive_flush_force_set_type)                        \
    M(exception_when_fetch_disagg_pages)                     \
<<<<<<< HEAD
    M(force_agg_on_partial_block)                            \
    M(cop_send_failure)
=======
    M(force_set_parallel_prehandle_threshold)                \
    M(force_raise_prehandle_exception)                       \
    M(force_agg_on_partial_block)
>>>>>>> f4977956

#define APPLY_FOR_PAUSEABLE_FAILPOINTS_ONCE(M) \
    M(pause_with_alter_locks_acquired)         \
    M(hang_in_execution)                       \
    M(pause_before_dt_background_delta_merge)  \
    M(pause_until_dt_background_delta_merge)   \
    M(pause_before_apply_raft_cmd)             \
    M(pause_before_apply_raft_snapshot)        \
    M(pause_until_apply_raft_snapshot)         \
    M(pause_after_copr_streams_acquired_once)  \
    M(pause_before_register_non_root_mpp_task) \
    M(pause_before_make_non_root_mpp_task_active)

#define APPLY_FOR_PAUSEABLE_FAILPOINTS(M) \
    M(pause_when_reading_from_dt_stream)  \
    M(pause_when_writing_to_dt_store)     \
    M(pause_when_ingesting_to_dt_store)   \
    M(pause_when_altering_dt_store)       \
    M(pause_after_copr_streams_acquired)  \
    M(pause_query_init)                   \
    M(pause_passive_flush_before_persist_region)

#define APPLY_FOR_RANDOM_FAILPOINTS(M)                       \
    M(random_tunnel_wait_timeout_failpoint)                  \
    M(random_tunnel_write_failpoint)                         \
    M(random_tunnel_init_rpc_failure_failpoint)              \
    M(random_receiver_local_msg_push_failure_failpoint)      \
    M(random_receiver_sync_msg_push_failure_failpoint)       \
    M(random_receiver_async_msg_push_failure_failpoint)      \
    M(random_limit_check_failpoint)                          \
    M(random_join_build_failpoint)                           \
    M(random_join_prob_failpoint)                            \
    M(random_aggregate_create_state_failpoint)               \
    M(random_aggregate_merge_failpoint)                      \
    M(random_sharedquery_failpoint)                          \
    M(random_interpreter_failpoint)                          \
    M(random_task_manager_find_task_failure_failpoint)       \
    M(random_min_tso_scheduler_failpoint)                    \
    M(random_pipeline_model_task_run_failpoint)              \
    M(random_pipeline_model_task_construct_failpoint)        \
    M(random_pipeline_model_event_schedule_failpoint)        \
    M(random_pipeline_model_event_finish_failpoint)          \
    M(random_pipeline_model_operator_run_failpoint)          \
    M(random_pipeline_model_cancel_failpoint)                \
    M(random_pipeline_model_execute_prefix_failpoint)        \
    M(random_pipeline_model_execute_suffix_failpoint)        \
    M(random_spill_to_disk_failpoint)                        \
    M(random_restore_from_disk_failpoint)                    \
    M(random_exception_when_connect_local_tunnel)            \
    M(random_exception_when_construct_async_request_handler) \
    M(random_fail_in_resize_callback)                        \
    M(random_marked_for_auto_spill)                          \
    M(random_trigger_remote_read)                            \
    M(random_cop_send_failure_failpoint)

namespace FailPoints
{
#define M(NAME) extern const char(NAME)[] = #NAME "";
APPLY_FOR_FAILPOINTS_ONCE(M)
APPLY_FOR_FAILPOINTS(M)
APPLY_FOR_PAUSEABLE_FAILPOINTS_ONCE(M)
APPLY_FOR_PAUSEABLE_FAILPOINTS(M)
APPLY_FOR_RANDOM_FAILPOINTS(M)
#undef M
} // namespace FailPoints

#ifdef FIU_ENABLE
std::unordered_map<String, std::any> FailPointHelper::fail_point_val;
std::unordered_map<String, std::shared_ptr<FailPointChannel>> FailPointHelper::fail_point_wait_channels;
class FailPointChannel : private boost::noncopyable
{
public:
    // wake up all waiting threads when destroy
    ~FailPointChannel() { notifyAll(); }

    explicit FailPointChannel(UInt64 timeout_)
        : timeout(timeout_)
    {}
    FailPointChannel()
        : timeout(0)
    {}

    void wait()
    {
        std::unique_lock lock(m);
        if (timeout == 0)
            cv.wait(lock);
        else
            cv.wait_for(lock, std::chrono::seconds(timeout));
    }

    void notifyAll()
    {
        std::unique_lock lock(m);
        cv.notify_all();
    }

private:
    UInt64 timeout;
    std::mutex m;
    std::condition_variable cv;
};

void FailPointHelper::enablePauseFailPoint(const String & fail_point_name, UInt64 time)
{
#define SUB_M(NAME, flags)                                                                                  \
    if (fail_point_name == FailPoints::NAME)                                                                \
    {                                                                                                       \
        /* FIU_ONETIME -- Only fail once; the point of failure will be automatically disabled afterwards.*/ \
        fiu_enable(FailPoints::NAME, 1, nullptr, flags);                                                    \
        fail_point_wait_channels.try_emplace(FailPoints::NAME, std::make_shared<FailPointChannel>(time));   \
        return;                                                                                             \
    }

#define M(NAME) SUB_M(NAME, FIU_ONETIME)
    APPLY_FOR_PAUSEABLE_FAILPOINTS_ONCE(M)
#undef M

#define M(NAME) SUB_M(NAME, 0)
    APPLY_FOR_PAUSEABLE_FAILPOINTS(M)
#undef M
#undef SUB_M

    throw Exception(fmt::format("Cannot find fail point {}", fail_point_name), ErrorCodes::FAIL_POINT_ERROR);
}

void FailPointHelper::enableFailPoint(const String & fail_point_name, std::optional<std::any> v)
{
#define SUB_M(NAME, flags)                                                                                  \
    if (fail_point_name == FailPoints::NAME)                                                                \
    {                                                                                                       \
        /* FIU_ONETIME -- Only fail once; the point of failure will be automatically disabled afterwards.*/ \
        fiu_enable(FailPoints::NAME, 1, nullptr, flags);                                                    \
        if (v.has_value())                                                                                  \
        {                                                                                                   \
            fail_point_val.try_emplace(FailPoints::NAME, v.value());                                        \
        }                                                                                                   \
        return;                                                                                             \
    }

#define M(NAME) SUB_M(NAME, FIU_ONETIME)
    APPLY_FOR_FAILPOINTS_ONCE(M)
#undef M
#define M(NAME) SUB_M(NAME, 0)
    APPLY_FOR_FAILPOINTS(M)
#undef M
#undef SUB_M

#define SUB_M(NAME, flags)                                                                                  \
    if (fail_point_name == FailPoints::NAME)                                                                \
    {                                                                                                       \
        /* FIU_ONETIME -- Only fail once; the point of failure will be automatically disabled afterwards.*/ \
        fiu_enable(FailPoints::NAME, 1, nullptr, flags);                                                    \
        fail_point_wait_channels.try_emplace(FailPoints::NAME, std::make_shared<FailPointChannel>());       \
        if (v.has_value())                                                                                  \
        {                                                                                                   \
            fail_point_val.try_emplace(FailPoints::NAME, v.value());                                        \
        }                                                                                                   \
        return;                                                                                             \
    }

#define M(NAME) SUB_M(NAME, FIU_ONETIME)
    APPLY_FOR_PAUSEABLE_FAILPOINTS_ONCE(M)
#undef M

#define M(NAME) SUB_M(NAME, 0)
    APPLY_FOR_PAUSEABLE_FAILPOINTS(M)
#undef M
#undef SUB_M

    throw Exception(fmt::format("Cannot find fail point {}", fail_point_name), ErrorCodes::FAIL_POINT_ERROR);
}

std::optional<std::any> FailPointHelper::getFailPointVal(const String & fail_point_name)
{
    if (auto iter = fail_point_val.find(fail_point_name); iter != fail_point_val.end())
    {
        return iter->second;
    }
    return std::nullopt;
}

void FailPointHelper::disableFailPoint(const String & fail_point_name)
{
    if (auto iter = fail_point_wait_channels.find(fail_point_name); iter != fail_point_wait_channels.end())
    {
        /// can not rely on deconstruction to do the notify_all things, because
        /// if someone wait on this, the deconstruct will never be called.
        iter->second->notifyAll();
        fail_point_wait_channels.erase(iter);
    }
    fail_point_val.erase(fail_point_name);
    fiu_disable(fail_point_name.c_str());
}

void FailPointHelper::wait(const String & fail_point_name)
{
    if (auto iter = fail_point_wait_channels.find(fail_point_name); iter == fail_point_wait_channels.end())
        throw Exception("Can not find channel for fail point " + fail_point_name);
    else
    {
        auto ptr = iter->second;
        ptr->wait();
    }
}

void FailPointHelper::initRandomFailPoints(Poco::Util::LayeredConfiguration & config, const LoggerPtr & log)
{
    String random_fail_point_cfg = config.getString("flash.random_fail_points", "");
    if (random_fail_point_cfg.empty())
        return;

    Poco::StringTokenizer string_tokens(random_fail_point_cfg, ",");
    for (const auto & string_token : string_tokens)
    {
        Poco::StringTokenizer pair_tokens(string_token, "-");
        RUNTIME_ASSERT(
            (pair_tokens.count() == 2),
            log,
            "RandomFailPoints config should be FailPointA-RatioA,FailPointB-RatioB,... format");
        double rate = atof(pair_tokens[1].c_str()); //NOLINT(cert-err34-c): check conversion error manually
        RUNTIME_ASSERT((0 <= rate && rate <= 1.0), log, "RandomFailPoint trigger rate should in [0,1], while {}", rate);
        enableRandomFailPoint(pair_tokens[0], rate);
    }
    LOG_INFO(log, "Enable RandomFailPoints: {}", random_fail_point_cfg);
}

void FailPointHelper::disableRandomFailPoints(Poco::Util::LayeredConfiguration & config, const LoggerPtr & log)
{
    String random_fail_point_cfg = config.getString("flash.random_fail_points", "");
    if (random_fail_point_cfg.empty())
        return;

    Poco::StringTokenizer string_tokens(random_fail_point_cfg, ",");
    for (const auto & string_token : string_tokens)
    {
        Poco::StringTokenizer pair_tokens(string_token, "-");
        RUNTIME_ASSERT(
            (pair_tokens.count() == 2),
            log,
            "RandomFailPoints config should be FailPointA-RatioA,FailPointB-RatioB,... format");
        disableFailPoint(pair_tokens[0]);
    }
    LOG_INFO(log, "Disable RandomFailPoints: {}", random_fail_point_cfg);
}

void FailPointHelper::enableRandomFailPoint(const String & fail_point_name, double rate)
{
#define SUB_M(NAME)                                               \
    if (fail_point_name == FailPoints::NAME)                      \
    {                                                             \
        fiu_enable_random(FailPoints::NAME, 1, nullptr, 0, rate); \
        return;                                                   \
    }

#define M(NAME) SUB_M(NAME)
    APPLY_FOR_RANDOM_FAILPOINTS(M)
#undef M
#undef SUB_M

    throw Exception(fmt::format("Cannot find fail point {}", fail_point_name), ErrorCodes::FAIL_POINT_ERROR);
}
#else
class FailPointChannel
{
};

void FailPointHelper::enableFailPoint(const String &, std::optional<std::any>) {}

std::optional<std::any> FailPointHelper::getFailPointVal(const String &)
{
    return std::nullopt;
}

void FailPointHelper::enablePauseFailPoint(const String &, UInt64) {}

void FailPointHelper::disableFailPoint(const String &) {}

void FailPointHelper::wait(const String &) {}

void FailPointHelper::initRandomFailPoints(Poco::Util::LayeredConfiguration &, const LoggerPtr &) {}

void FailPointHelper::enableRandomFailPoint(const String &, double) {}
#endif

} // namespace DB<|MERGE_RESOLUTION|>--- conflicted
+++ resolved
@@ -102,14 +102,11 @@
     M(exception_after_large_write_exceed)                    \
     M(proactive_flush_force_set_type)                        \
     M(exception_when_fetch_disagg_pages)                     \
-<<<<<<< HEAD
     M(force_agg_on_partial_block)                            \
-    M(cop_send_failure)
-=======
+    M(cop_send_failure)                                      \
     M(force_set_parallel_prehandle_threshold)                \
     M(force_raise_prehandle_exception)                       \
     M(force_agg_on_partial_block)
->>>>>>> f4977956
 
 #define APPLY_FOR_PAUSEABLE_FAILPOINTS_ONCE(M) \
     M(pause_with_alter_locks_acquired)         \
