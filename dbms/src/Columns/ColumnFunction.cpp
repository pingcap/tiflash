// Copyright 2023 PingCAP, Inc.
//
// Licensed under the Apache License, Version 2.0 (the "License");
// you may not use this file except in compliance with the License.
// You may obtain a copy of the License at
//
//     http://www.apache.org/licenses/LICENSE-2.0
//
// Unless required by applicable law or agreed to in writing, software
// distributed under the License is distributed on an "AS IS" BASIS,
// WITHOUT WARRANTIES OR CONDITIONS OF ANY KIND, either express or implied.
// See the License for the specific language governing permissions and
// limitations under the License.

#include <Columns/ColumnFunction.h>
#include <Columns/ColumnsCommon.h>
#include <Functions/IFunction.h>
#include <Interpreters/ExpressionActions.h>
#include <fmt/format.h>

namespace DB
{
namespace ErrorCodes
{
extern const int LOGICAL_ERROR;
}

ColumnFunction::ColumnFunction(size_t size, FunctionBasePtr function, const ColumnsWithTypeAndName & columns_to_capture)
    : column_size(size)
    , function(function)
{
    appendArguments(columns_to_capture);
}

MutableColumnPtr ColumnFunction::cloneResized(size_t size) const
{
    ColumnsWithTypeAndName capture = captured_columns;
    for (auto & column : capture)
        column.column = column.column->cloneResized(size);

    return ColumnFunction::create(size, function, capture);
}

ColumnPtr ColumnFunction::replicateRange(size_t start_row, size_t end_row, const IColumn::Offsets & offsets) const
{
    if (column_size != offsets.size())
        throw Exception(
            fmt::format("Size of offsets ({}) doesn't match size of column ({})", offsets.size(), column_size),
            ErrorCodes::SIZES_OF_COLUMNS_DOESNT_MATCH);

    assert(start_row < end_row);
    assert(end_row <= column_size);

    ColumnsWithTypeAndName capture = captured_columns;
    for (auto & column : capture)
        column.column = column.column->replicateRange(start_row, end_row, offsets);

    size_t replicated_size = 0 == column_size ? 0 : (offsets[end_row - 1]);
    return ColumnFunction::create(replicated_size, function, capture);
}

ColumnPtr ColumnFunction::cut(size_t start, size_t length) const
{
    ColumnsWithTypeAndName capture = captured_columns;
    for (auto & column : capture)
        column.column = column.column->cut(start, length);

    return ColumnFunction::create(length, function, capture);
}

ColumnPtr ColumnFunction::filter(const Filter & filter, ssize_t result_size_hint) const
{
    if (column_size != filter.size())
        throw Exception(
            fmt::format("Size of filter ({}) doesn't match size of column ({})", filter.size(), column_size),
            ErrorCodes::SIZES_OF_COLUMNS_DOESNT_MATCH);

    ColumnsWithTypeAndName capture = captured_columns;
    for (auto & column : capture)
        column.column = column.column->filter(filter, result_size_hint);

    size_t filtered_size = 0;
    if (capture.empty())
        filtered_size = countBytesInFilter(filter);
    else
        filtered_size = capture.front().column->size();

    return ColumnFunction::create(filtered_size, function, capture);
}

ColumnPtr ColumnFunction::permute(const Permutation & perm, size_t limit) const
{
    if (limit == 0)
        limit = column_size;
    else
        limit = std::min(column_size, limit);

    if (perm.size() < limit)
        throw Exception(
            fmt::format("Size of permutation ({}) is less than required ({})", perm.size(), limit),
            ErrorCodes::SIZES_OF_COLUMNS_DOESNT_MATCH);

    ColumnsWithTypeAndName capture = captured_columns;
    for (auto & column : capture)
        column.column = column.column->permute(perm, limit);

    return ColumnFunction::create(limit, function, capture);
}

std::vector<MutableColumnPtr> ColumnFunction::scatter(
    IColumn::ColumnIndex num_columns,
    const IColumn::Selector & selector) const
{
    if (column_size != selector.size())
        throw Exception(
            fmt::format("Size of selector ({}) doesn't match size of column ({})", selector.size(), column_size),
            ErrorCodes::SIZES_OF_COLUMNS_DOESNT_MATCH);

    std::vector<size_t> counts;
    if (captured_columns.empty())
        counts = countColumnsSizeInSelector(num_columns, selector);

    std::vector<ColumnsWithTypeAndName> captures(num_columns, captured_columns);

    for (size_t capture = 0; capture < captured_columns.size(); ++capture)
    {
        auto parts = captured_columns[capture].column->scatter(num_columns, selector);
        for (IColumn::ColumnIndex part = 0; part < num_columns; ++part)
            captures[part][capture].column = std::move(parts[part]);
    }

    std::vector<MutableColumnPtr> columns;
    columns.reserve(num_columns);
    for (IColumn::ColumnIndex part = 0; part < num_columns; ++part)
    {
        auto & capture = captures[part];
        size_t s = capture.empty() ? counts[part] : capture.front().column->size();
        columns.emplace_back(ColumnFunction::create(s, function, std::move(capture)));
    }

    return columns;
}

std::vector<MutableColumnPtr> ColumnFunction::scatter(
    IColumn::ColumnIndex,
    const IColumn::Selector &,
<<<<<<< HEAD
    const BlockSelectivePtr &) const
=======
    const BlockSelective &) const
>>>>>>> 9073df59
{
    throw TiFlashException("ColumnFunction does not support scatter", Errors::Coprocessor::Unimplemented);
}

void ColumnFunction::scatterTo(ScatterColumns &, const Selector &) const
{
    throw TiFlashException("ColumnFunction does not support scatterTo", Errors::Coprocessor::Unimplemented);
}

<<<<<<< HEAD
void ColumnFunction::scatterTo(ScatterColumns &, const Selector &, const BlockSelectivePtr &) const
=======
void ColumnFunction::scatterTo(ScatterColumns &, const Selector &, const BlockSelective &) const
>>>>>>> 9073df59
{
    throw TiFlashException("ColumnFunction does not support scatterTo", Errors::Coprocessor::Unimplemented);
}

void ColumnFunction::insertDefault()
{
    for (auto & column : captured_columns)
        column.column->assumeMutableRef().insertDefault();
    ++column_size;
}
void ColumnFunction::popBack(size_t n)
{
    for (auto & column : captured_columns)
        column.column->assumeMutableRef().popBack(n);
    column_size -= n;
}

size_t ColumnFunction::byteSize() const
{
    size_t total_size = 0;
    for (const auto & column : captured_columns)
        total_size += column.column->byteSize();

    return total_size;
}

size_t ColumnFunction::byteSize(size_t offset, size_t limit) const
{
    size_t total_size = 0;
    for (const auto & column : captured_columns)
        total_size += column.column->byteSize(offset, limit);

    return total_size;
}

size_t ColumnFunction::allocatedBytes() const
{
    size_t total_size = 0;
    for (const auto & column : captured_columns)
        total_size += column.column->allocatedBytes();

    return total_size;
}

void ColumnFunction::appendArguments(const ColumnsWithTypeAndName & columns)
{
    auto args = function->getArgumentTypes().size();
    auto were_captured = captured_columns.size();
    auto wanna_capture = columns.size();

    if (were_captured + wanna_capture > args)
        throw Exception(
            fmt::format(
                "Cannot capture {} columns because function {} has {} arguments{}.",
                wanna_capture,
                function->getName(),
                args,
                were_captured ? fmt::format(" and {} columns have already been captured", were_captured) : ""),
            ErrorCodes::LOGICAL_ERROR);

    for (const auto & column : columns)
        appendArgument(column);
}

void ColumnFunction::appendArgument(const ColumnWithTypeAndName & column)
{
    const auto & argument_types = function->getArgumentTypes();

    auto index = captured_columns.size();
    if (!column.type->equals(*argument_types[index]))
        throw Exception(
            fmt::format(
                "Cannot capture column {} because it has incompatible type: got {}, but {} is expected.",
                argument_types.size(),
                column.type->getName(),
                argument_types[index]->getName()),
            ErrorCodes::LOGICAL_ERROR);

    captured_columns.push_back(column);
}

ColumnWithTypeAndName ColumnFunction::reduce() const
{
    auto args = function->getArgumentTypes().size();
    auto captured = captured_columns.size();

    if (args != captured)
        throw Exception(
            fmt::format(
                "Cannot call function {} because is has {} arguments but {} columns were captured.",
                function->getName(),
                args,
                captured),
            ErrorCodes::LOGICAL_ERROR);

    Block block(captured_columns);
    block.insert({nullptr, function->getReturnType(), ""});

    ColumnNumbers arguments(captured_columns.size());
    for (size_t i = 0; i < captured_columns.size(); ++i)
        arguments[i] = i;

    function->execute(block, arguments, captured_columns.size());

    return block.getByPosition(captured_columns.size());
}

} // namespace DB<|MERGE_RESOLUTION|>--- conflicted
+++ resolved
@@ -144,11 +144,7 @@
 std::vector<MutableColumnPtr> ColumnFunction::scatter(
     IColumn::ColumnIndex,
     const IColumn::Selector &,
-<<<<<<< HEAD
-    const BlockSelectivePtr &) const
-=======
     const BlockSelective &) const
->>>>>>> 9073df59
 {
     throw TiFlashException("ColumnFunction does not support scatter", Errors::Coprocessor::Unimplemented);
 }
@@ -158,11 +154,7 @@
     throw TiFlashException("ColumnFunction does not support scatterTo", Errors::Coprocessor::Unimplemented);
 }
 
-<<<<<<< HEAD
-void ColumnFunction::scatterTo(ScatterColumns &, const Selector &, const BlockSelectivePtr &) const
-=======
 void ColumnFunction::scatterTo(ScatterColumns &, const Selector &, const BlockSelective &) const
->>>>>>> 9073df59
 {
     throw TiFlashException("ColumnFunction does not support scatterTo", Errors::Coprocessor::Unimplemented);
 }
