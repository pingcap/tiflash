// Copyright 2023 PingCAP, Inc.
//
// Licensed under the Apache License, Version 2.0 (the "License");
// you may not use this file except in compliance with the License.
// You may obtain a copy of the License at
//
//     http://www.apache.org/licenses/LICENSE-2.0
//
// Unless required by applicable law or agreed to in writing, software
// distributed under the License is distributed on an "AS IS" BASIS,
// WITHOUT WARRANTIES OR CONDITIONS OF ANY KIND, either express or implied.
// See the License for the specific language governing permissions and
// limitations under the License.

#pragma once

#include <AggregateFunctions/IAggregateFunction.h>
#include <Columns/IColumn.h>
#include <Common/Arena.h>
#include <Core/Field.h>
#include <IO/Buffer/ReadBufferFromString.h>
#include <IO/Buffer/WriteBuffer.h>
#include <IO/WriteHelpers.h>


namespace DB
{
/** Column of states of aggregate functions.
  * Presented as an array of pointers to the states of aggregate functions (data).
  * The states themselves are stored in one of the pools (arenas).
  *
  * It can be in two variants:
  *
  * 1. Own its values - that is, be responsible for destroying them.
  * The column consists of the values "assigned to it" after the aggregation is performed (see Aggregator, convertToBlocks function),
  *  or from values created by itself (see `insert` method).
  * In this case, `src` will be `nullptr`, and the column itself will be destroyed (call `IAggregateFunction::destroy`)
  *  states of aggregate functions in the destructor.
  *
  * 2. Do not own its values, but use values taken from another ColumnAggregateFunction column.
  * For example, this is a column obtained by permutation/filtering or other transformations from another column.
  * In this case, `src` will be `shared ptr` to the source column. Destruction of values will be handled by this source column.
  *
  * This solution is somewhat limited:
  * - the variant in which the column contains a part of "it's own" and a part of "another's" values is not supported;
  * - the option of having multiple source columns is not supported, which may be necessary for a more optimal merge of the two columns.
  *
  * These restrictions can be removed if you add an array of flags or even refcount,
  *  specifying which individual values should be destroyed and which ones should not.
  * Clearly, this method would have a substantially non-zero price.
  */
class ColumnAggregateFunction final : public COWPtrHelper<IColumn, ColumnAggregateFunction>
{
public:
    using Container = PaddedPODArray<AggregateDataPtr>;

private:
    friend class COWPtrHelper<IColumn, ColumnAggregateFunction>;

    /// Memory pools. Aggregate states are allocated from them.
    Arenas arenas;

    /// Used for destroying states and for finalization of values.
    AggregateFunctionPtr func;

    /// Source column. Used (holds source from destruction),
    ///  if this column has been constructed from another and uses all or part of its values.
    ColumnPtr src;

    /// Array of pointers to aggregation states, that are placed in arenas.
    Container data;

    ColumnAggregateFunction() = default;

    /// Create a new column that has another column as a source.
    MutablePtr createView() const
    {
        MutablePtr res = create(func, arenas);
        res->src = getPtr();
        return res;
    }

    explicit ColumnAggregateFunction(const AggregateFunctionPtr & func_)
        : func(func_)
    {}

    ColumnAggregateFunction(const AggregateFunctionPtr & func_, const Arenas & arenas_)
        : arenas(arenas_)
        , func(func_)
    {}

    ColumnAggregateFunction(const ColumnAggregateFunction & src_)
        : COWPtrHelper<IColumn, ColumnAggregateFunction>(src_)
        , arenas(src_.arenas)
        , func(src_.func)
        , src(src_.getPtr())
        , data(src_.data.begin(), src_.data.end())
    {}

public:
    ~ColumnAggregateFunction();

    void set(const AggregateFunctionPtr & func_) { func = func_; }

    AggregateFunctionPtr getAggregateFunction() { return func; }
    AggregateFunctionPtr getAggregateFunction() const { return func; }

    /// Take shared ownership of Arena, that holds memory for states of aggregate functions.
    void addArena(ArenaPtr arena_);

    std::string getName() const override { return "AggregateFunction(" + func->getName() + ")"; }
    const char * getFamilyName() const override { return "AggregateFunction"; }

    size_t size() const override { return getData().size(); }

    MutableColumnPtr cloneEmpty() const override;

    Field operator[](size_t n) const override;

    void get(size_t n, Field & res) const override;

    StringRef getDataAt(size_t n) const override;

    void insertData(const char * pos, size_t length) override;

    void insertFrom(const IColumn & src, size_t n) override;

    void insertManyFrom(const IColumn & src_, size_t n, size_t length) override
    {
        for (size_t i = 0; i < length; ++i)
            insertFrom(src_, n);
    }

    void insertDisjunctFrom(const IColumn & src_, const std::vector<size_t> & position_vec) override
    {
        for (auto position : position_vec)
            insertFrom(src_, position);
    }

    void insertFrom(ConstAggregateDataPtr __restrict place);

    /// Merge state at last row with specified state in another column.
    void insertMergeFrom(ConstAggregateDataPtr __restrict place);

    void insertMergeFrom(const IColumn & src, size_t n);

    Arena & createOrGetArena();

    void insert(const Field & x) override;

    void insertDefault() override;

    void insertManyDefaults(size_t length) override
    {
        for (size_t i = 0; i < length; ++i)
            insertDefault();
    }

    StringRef serializeValueIntoArena(
        size_t n,
        Arena & dst,
        char const *& begin,
        const TiDB::TiDBCollatorPtr &,
        String &) const override;

    const char * deserializeAndInsertFromArena(const char * src_arena, const TiDB::TiDBCollatorPtr &) override;

    void updateHashWithValue(size_t n, SipHash & hash, const TiDB::TiDBCollatorPtr &, String &) const override;

    void updateHashWithValues(IColumn::HashValues & hash_values, const TiDB::TiDBCollatorPtr &, String &)
        const override;

    void updateWeakHash32(WeakHash32 & hash, const TiDB::TiDBCollatorPtr &, String &) const override;
    void updateWeakHash32(WeakHash32 & hash, const TiDB::TiDBCollatorPtr &, String &, const BlockSelectivePtr &)
        const override;

    size_t byteSize() const override;

    size_t estimateByteSizeForSpill() const override;

    size_t allocatedBytes() const override;

    void insertRangeFrom(const IColumn & from, size_t start, size_t length) override;

    void popBack(size_t n) override;

    ColumnPtr filter(const Filter & filter, ssize_t result_size_hint) const override;

    ColumnPtr permute(const Permutation & perm, size_t limit) const override;

    ColumnPtr replicateRange(size_t start_row, size_t end_row, const IColumn::Offsets & offsets) const override;

    MutableColumns scatter(ColumnIndex num_columns, const Selector & selector) const override;
<<<<<<< HEAD
    MutableColumns scatter(ColumnIndex num_columns, const Selector & selector, const BlockSelectivePtr & selective)
=======
    MutableColumns scatter(ColumnIndex num_columns, const Selector & selector, const BlockSelectivePtr & selective_ptr)
>>>>>>> 60a85591
        const override;

    void scatterTo(ScatterColumns & columns, const Selector & selector) const override;
    void scatterTo(ScatterColumns & columns, const Selector & selector, const BlockSelectivePtr & selective)
        const override;

    void gather(ColumnGathererStream & gatherer_stream) override;

    int compareAt(size_t, size_t, const IColumn &, int) const override { return 0; }

    void getPermutation(bool reverse, size_t limit, int nan_direction_hint, Permutation & res) const override;

    /** More efficient manipulation methods */
    Container & getData() { return data; }

    const Container & getData() const { return data; }

    void getExtremes(Field & min, Field & max) const override;

    template <bool selective>
    void updateWeakHash32Impl(WeakHash32 & hash, const BlockSelectivePtr & selective_ptr) const;

    template <bool selective>
    MutableColumns scatterImpl(
        IColumn::ColumnIndex num_columns,
        const IColumn::Selector & selector,
        const BlockSelectivePtr & selective_ptr) const;
};


} // namespace DB<|MERGE_RESOLUTION|>--- conflicted
+++ resolved
@@ -191,11 +191,7 @@
     ColumnPtr replicateRange(size_t start_row, size_t end_row, const IColumn::Offsets & offsets) const override;
 
     MutableColumns scatter(ColumnIndex num_columns, const Selector & selector) const override;
-<<<<<<< HEAD
-    MutableColumns scatter(ColumnIndex num_columns, const Selector & selector, const BlockSelectivePtr & selective)
-=======
     MutableColumns scatter(ColumnIndex num_columns, const Selector & selector, const BlockSelectivePtr & selective_ptr)
->>>>>>> 60a85591
         const override;
 
     void scatterTo(ScatterColumns & columns, const Selector & selector) const override;
