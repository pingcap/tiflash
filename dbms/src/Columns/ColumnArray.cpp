--- conflicted
+++ resolved
@@ -253,14 +253,6 @@
     const TiDB::TiDBCollatorPtr & collator,
     String & sort_key_container) const
 {
-<<<<<<< HEAD
-    auto s = offsets->size();
-    RUNTIME_CHECK_MSG(
-        hash.getData().size() == s,
-        "Size of WeakHash32({}) does not match size of column({})",
-        hash.getData().size(),
-        s);
-=======
     updateWeakHash32Impl<false>(hash, collator, sort_key_container, nullptr);
 }
 
@@ -296,7 +288,6 @@
         "size of WeakHash32({}) doesn't match size of column({})",
         hash.getData().size(),
         rows);
->>>>>>> 60a85591
 
     WeakHash32 internal_hash(data->size());
     data->updateWeakHash32(internal_hash, collator, sort_key_container);
@@ -327,44 +318,6 @@
             *hash_data = intHashCRC32(internal_hash_data[sub_row], *hash_data);
         }
 
-        ++hash_data;
-    }
-}
-
-void ColumnArray::updateWeakHash32(
-    WeakHash32 & hash,
-    const TiDB::TiDBCollatorPtr & collator,
-    String & sort_key_container,
-    const BlockSelectivePtr & selective_ptr) const
-{
-    const auto selective_rows = selective_ptr->size();
-    RUNTIME_CHECK_MSG(
-        hash.getData().size() == selective_rows,
-        "Size of WeakHash32({}) does not match size of column({})",
-        hash.getData().size(),
-        selective_rows);
-
-    WeakHash32 internal_hash(data->size());
-    data->updateWeakHash32(internal_hash, collator, sort_key_container);
-
-    Offset prev_offset = 0;
-    const auto & offsets_data = getOffsets();
-    UInt32 * hash_data = hash.getData().data();
-    auto & internal_hash_data = internal_hash.getData();
-
-    for (const auto & i : *selective_ptr)
-    {
-        /// This row improves hash a little bit according to integration tests.
-        /// It is the same as to use previous hash value as the first element of array.
-        *hash_data = intHashCRC32(*hash_data);
-
-        for (size_t row = prev_offset; row < offsets_data[i]; ++row)
-            /// It is probably not the best way to combine hashes.
-            /// But much better then xor which lead to similar hash for arrays like [1], [1, 1, 1], [1, 1, 1, 1, 1], ...
-            /// Much better implementation - to add offsets as an optional argument to updateWeakHash32.
-            *hash_data = intHashCRC32(internal_hash_data[row], *hash_data);
-
-        prev_offset = offsets_data[i];
         ++hash_data;
     }
 }
