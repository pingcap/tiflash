// Copyright 2023 PingCAP, Inc.
//
// Licensed under the Apache License, Version 2.0 (the "License");
// you may not use this file except in compliance with the License.
// You may obtain a copy of the License at
//
//     http://www.apache.org/licenses/LICENSE-2.0
//
// Unless required by applicable law or agreed to in writing, software
// distributed under the License is distributed on an "AS IS" BASIS,
// WITHOUT WARRANTIES OR CONDITIONS OF ANY KIND, either express or implied.
// See the License for the specific language governing permissions and
// limitations under the License.

#pragma once

#include <Columns/ColumnVector.h>
#include <Columns/IColumn.h>
#include <Core/Defines.h>

namespace DB
{
namespace ErrorCodes
{
extern const int ILLEGAL_COLUMN;
extern const int NOT_IMPLEMENTED;
extern const int BAD_ARGUMENTS;
} // namespace ErrorCodes

/** A column of array values.
  * In memory, it is represented as one column of a nested type, whose size is equal to the sum of the sizes of all arrays,
  *  and as an array of offsets in it, which allows you to get each element.
  */
class ColumnArray final : public COWPtrHelper<IColumn, ColumnArray>
{
private:
    friend class COWPtrHelper<IColumn, ColumnArray>;

    /** Create an array column with specified values and offsets. */
    ColumnArray(MutableColumnPtr && nested_column, MutableColumnPtr && offsets_column);

    /** Create an empty column of arrays with the type of values as in the column `nested_column` */
    explicit ColumnArray(MutableColumnPtr && nested_column);

    ColumnArray(const ColumnArray &) = default;

public:
    /** Create immutable column using immutable arguments. This arguments may be shared with other columns.
      * Use IColumn::mutate in order to make mutable column and mutate shared nested columns.
      */
    using Base = COWPtrHelper<IColumn, ColumnArray>;

    static Ptr create(const ColumnPtr & nested_column, const ColumnPtr & offsets_column)
    {
        return ColumnArray::create(nested_column->assumeMutable(), offsets_column->assumeMutable());
    }

    static Ptr create(const ColumnPtr & nested_column) { return ColumnArray::create(nested_column->assumeMutable()); }

    template <typename... Args, typename = typename std::enable_if<IsMutableColumns<Args...>::value>::type>
    static MutablePtr create(Args &&... args)
    {
        return Base::create(std::forward<Args>(args)...);
    }

    /** On the index i there is an offset to the beginning of the i + 1 -th element. */
    using ColumnOffsets = ColumnVector<Offset>;

    std::string getName() const override;
    const char * getFamilyName() const override { return "Array"; }
    MutableColumnPtr cloneResized(size_t size) const override;
    size_t size() const override;
    Field operator[](size_t n) const override;
    void get(size_t n, Field & res) const override;
    StringRef getDataAt(size_t n) const override;
    void insertData(const char * pos, size_t length) override;
    StringRef serializeValueIntoArena(
        size_t n,
        Arena & arena,
        char const *& begin,
        const TiDB::TiDBCollatorPtr &,
        String &) const override;
    const char * deserializeAndInsertFromArena(const char * pos, const TiDB::TiDBCollatorPtr &) override;
    void updateHashWithValue(size_t n, SipHash & hash, const TiDB::TiDBCollatorPtr &, String &) const override;
    void updateHashWithValues(IColumn::HashValues & hash_values, const TiDB::TiDBCollatorPtr &, String &)
        const override;
    void updateWeakHash32(WeakHash32 & hash, const TiDB::TiDBCollatorPtr &, String &) const override;
<<<<<<< HEAD
    void updateWeakHash32(WeakHash32 & hash, const TiDB::TiDBCollatorPtr &, String &, const BlockSelectivePtr &)
=======
    void updateWeakHash32(WeakHash32 & hash, const TiDB::TiDBCollatorPtr &, String &, const BlockSelective & selective)
>>>>>>> 9073df59
        const override;
    void insertRangeFrom(const IColumn & src, size_t start, size_t length) override;
    void insert(const Field & x) override;
    void insertFrom(const IColumn & src_, size_t n) override;
    void insertManyFrom(const IColumn & src_, size_t n, size_t length) override
    {
        for (size_t i = 0; i < length; ++i)
            insertFrom(src_, n);
    }

    void insertDisjunctFrom(const IColumn & src_, const std::vector<size_t> & position_vec) override
    {
        for (auto position : position_vec)
            insertFrom(src_, position);
    }

    void insertDefault() override;
    void insertManyDefaults(size_t length) override
    {
        for (size_t i = 0; i < length; ++i)
            insertDefault();
    }
    void popBack(size_t n) override;
    /// TODO: If result_size_hint < 0, makes reserve() using size of filtered column, not source column to avoid some OOM issues.
    ColumnPtr filter(const Filter & filt, ssize_t result_size_hint) const override;
    ColumnPtr permute(const Permutation & perm, size_t limit) const override;
    int compareAt(size_t n, size_t m, const IColumn & rhs_, int nan_direction_hint) const override;
    void getPermutation(bool reverse, size_t limit, int nan_direction_hint, Permutation & res) const override;
    void reserve(size_t n) override;
    size_t byteSize() const override;
    size_t byteSize(size_t offset, size_t limit) const override;
    size_t allocatedBytes() const override;
    ColumnPtr replicateRange(size_t start_row, size_t end_row, const IColumn::Offsets & replicate_offsets)
        const override;
    ColumnPtr convertToFullColumnIfConst() const override;
    void getExtremes(Field & min, Field & max) const override;

    bool hasEqualOffsets(const ColumnArray & other) const;

    /** More efficient methods of manipulation */
    IColumn & getData() { return data->assumeMutableRef(); }
    const IColumn & getData() const { return *data; }

    IColumn & getOffsetsColumn() { return offsets->assumeMutableRef(); }
    const IColumn & getOffsetsColumn() const { return *offsets; }

    Offsets & ALWAYS_INLINE getOffsets() { return static_cast<ColumnOffsets &>(offsets->assumeMutableRef()).getData(); }

    const Offsets & ALWAYS_INLINE getOffsets() const { return static_cast<const ColumnOffsets &>(*offsets).getData(); }

    const ColumnPtr & getDataPtr() const { return data; }
    ColumnPtr & getDataPtr() { return data; }

    const ColumnPtr & getOffsetsPtr() const { return offsets; }
    ColumnPtr & getOffsetsPtr() { return offsets; }

    MutableColumns scatter(ColumnIndex num_columns, const Selector & selector) const override
    {
        return scatterImpl<ColumnArray>(num_columns, selector);
    }
<<<<<<< HEAD
    MutableColumns scatter(ColumnIndex num_columns, const Selector & selector, const BlockSelectivePtr & selective)
=======
    MutableColumns scatter(ColumnIndex num_columns, const Selector & selector, const BlockSelective & selective)
>>>>>>> 9073df59
        const override
    {
        return scatterImpl<ColumnArray>(num_columns, selector, selective);
    }
    void scatterTo(ScatterColumns & columns, const Selector & selector) const override
    {
        scatterToImpl<ColumnArray>(columns, selector);
    }
<<<<<<< HEAD
    void scatterTo(ScatterColumns & columns, const Selector & selector, const BlockSelectivePtr & selective)
        const override
=======
    void scatterTo(ScatterColumns & columns, const Selector & selector, const BlockSelective & selective) const override
>>>>>>> 9073df59
    {
        scatterToImpl<ColumnArray>(columns, selector, selective);
    }
    void gather(ColumnGathererStream & gatherer_stream) override;

    void forEachSubcolumn(ColumnCallback callback) override
    {
        callback(offsets);
        callback(data);
    }

private:
    ColumnPtr data;
    ColumnPtr offsets;

    size_t ALWAYS_INLINE offsetAt(size_t i) const { return i == 0 ? 0 : getOffsets()[i - 1]; }
    size_t ALWAYS_INLINE sizeAt(size_t i) const
    {
        return i == 0 ? getOffsets()[0] : (getOffsets()[i] - getOffsets()[i - 1]);
    }


    /// Multiply values if the nested column is ColumnVector<T>.
    template <typename T>
    ColumnPtr replicateNumber(const Offsets & replicate_offsets) const;

    /// Multiply the values if the nested column is ColumnString. The code is too complicated.
    ColumnPtr replicateString(const Offsets & replicate_offsets) const;

    /** Non-constant arrays of constant values are quite rare.
      * Most functions can not work with them, and does not create such columns as a result.
      * An exception is the function `replicate`(see FunctionsMiscellaneous.h), which has service meaning for the implementation of lambda functions.
      * Only for its sake is the implementation of the `replicate` method for ColumnArray(ColumnConst).
      */
    ColumnPtr replicateConst(const Offsets & replicate_offsets) const;

    /** The following is done by simply replicating of nested columns.
      */
    ColumnPtr replicateTuple(const Offsets & replicate_offsets) const;
    ColumnPtr replicateNullable(const Offsets & replicate_offsets) const;
    ColumnPtr replicateGeneric(const Offsets & replicate_offsets) const;


    /// Specializations for the filter function.
    template <typename T>
    ColumnPtr filterNumber(const Filter & filt, ssize_t result_size_hint) const;

    ColumnPtr filterString(const Filter & filt, ssize_t result_size_hint) const;
    ColumnPtr filterTuple(const Filter & filt, ssize_t result_size_hint) const;
    ColumnPtr filterNullable(const Filter & filt, ssize_t result_size_hint) const;
    ColumnPtr filterGeneric(const Filter & filt, ssize_t result_size_hint) const;

<<<<<<< HEAD
    template <bool selective>
=======
    template <bool selective_block>
>>>>>>> 9073df59
    void updateWeakHash32Impl(
        WeakHash32 & hash,
        const TiDB::TiDBCollatorPtr & collator,
        String & sort_key_container,
<<<<<<< HEAD
        const BlockSelectivePtr & selective_ptr) const;
=======
        const BlockSelective & selective) const;
>>>>>>> 9073df59
};


} // namespace DB<|MERGE_RESOLUTION|>--- conflicted
+++ resolved
@@ -85,11 +85,7 @@
     void updateHashWithValues(IColumn::HashValues & hash_values, const TiDB::TiDBCollatorPtr &, String &)
         const override;
     void updateWeakHash32(WeakHash32 & hash, const TiDB::TiDBCollatorPtr &, String &) const override;
-<<<<<<< HEAD
-    void updateWeakHash32(WeakHash32 & hash, const TiDB::TiDBCollatorPtr &, String &, const BlockSelectivePtr &)
-=======
     void updateWeakHash32(WeakHash32 & hash, const TiDB::TiDBCollatorPtr &, String &, const BlockSelective & selective)
->>>>>>> 9073df59
         const override;
     void insertRangeFrom(const IColumn & src, size_t start, size_t length) override;
     void insert(const Field & x) override;
@@ -150,11 +146,7 @@
     {
         return scatterImpl<ColumnArray>(num_columns, selector);
     }
-<<<<<<< HEAD
-    MutableColumns scatter(ColumnIndex num_columns, const Selector & selector, const BlockSelectivePtr & selective)
-=======
     MutableColumns scatter(ColumnIndex num_columns, const Selector & selector, const BlockSelective & selective)
->>>>>>> 9073df59
         const override
     {
         return scatterImpl<ColumnArray>(num_columns, selector, selective);
@@ -163,12 +155,7 @@
     {
         scatterToImpl<ColumnArray>(columns, selector);
     }
-<<<<<<< HEAD
-    void scatterTo(ScatterColumns & columns, const Selector & selector, const BlockSelectivePtr & selective)
-        const override
-=======
     void scatterTo(ScatterColumns & columns, const Selector & selector, const BlockSelective & selective) const override
->>>>>>> 9073df59
     {
         scatterToImpl<ColumnArray>(columns, selector, selective);
     }
@@ -221,20 +208,12 @@
     ColumnPtr filterNullable(const Filter & filt, ssize_t result_size_hint) const;
     ColumnPtr filterGeneric(const Filter & filt, ssize_t result_size_hint) const;
 
-<<<<<<< HEAD
-    template <bool selective>
-=======
     template <bool selective_block>
->>>>>>> 9073df59
     void updateWeakHash32Impl(
         WeakHash32 & hash,
         const TiDB::TiDBCollatorPtr & collator,
         String & sort_key_container,
-<<<<<<< HEAD
-        const BlockSelectivePtr & selective_ptr) const;
-=======
         const BlockSelective & selective) const;
->>>>>>> 9073df59
 };
 
 
