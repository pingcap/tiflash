--- conflicted
+++ resolved
@@ -172,22 +172,9 @@
     bool decodeTiDBRowV2Datum(size_t cursor, const String & raw_value, size_t /* length */, bool /* force_decode */)
         override;
 
-<<<<<<< HEAD
+    void insertFromDatumData(const char * data, size_t length) override;
+
     size_t encodeIntoDatumData(size_t element_idx, WriteBuffer & writer) const;
-=======
-    void insertFromDatumData(const char * data, size_t length) override;
-
-    size_t encodeIntoDatumData(size_t element_idx, WriteBuffer & writer) const;
-
-private:
-    ColumnPtr data;
-    ColumnPtr offsets;
->>>>>>> 0856586b
-
-    size_t ALWAYS_INLINE sizeAt(size_t i) const
-    {
-        return i == 0 ? getOffsets()[0] : (getOffsets()[i] - getOffsets()[i - 1]);
-    }
 
 private:
     ColumnPtr data;
