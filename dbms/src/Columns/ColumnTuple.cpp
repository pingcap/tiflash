// Copyright 2023 PingCAP, Inc.
//
// Licensed under the Apache License, Version 2.0 (the "License");
// you may not use this file except in compliance with the License.
// You may obtain a copy of the License at
//
//     http://www.apache.org/licenses/LICENSE-2.0
//
// Unless required by applicable law or agreed to in writing, software
// distributed under the License is distributed on an "AS IS" BASIS,
// WITHOUT WARRANTIES OR CONDITIONS OF ANY KIND, either express or implied.
// See the License for the specific language governing permissions and
// limitations under the License.

#include <Columns/ColumnTuple.h>
#include <DataStreams/ColumnGathererStream.h>

#include <ext/map.h>
#include <ext/range.h>


namespace DB
{
namespace ErrorCodes
{
extern const int ILLEGAL_COLUMN;
extern const int NOT_IMPLEMENTED;
extern const int CANNOT_INSERT_VALUE_OF_DIFFERENT_SIZE_INTO_TUPLE;
} // namespace ErrorCodes


std::string ColumnTuple::getName() const
{
    std::stringstream res;
    res << "Tuple(";
    bool is_first = true;
    for (const auto & column : columns)
    {
        if (!is_first)
            res << ", ";
        is_first = false;
        res << column->getName();
    }
    res << ")";
    return res.str();
}

ColumnTuple::ColumnTuple(MutableColumns && mutable_columns)
{
    columns.reserve(mutable_columns.size());
    for (auto & column : mutable_columns)
    {
        if (column->isColumnConst())
            throw Exception{"ColumnTuple cannot have ColumnConst as its element", ErrorCodes::ILLEGAL_COLUMN};

        columns.push_back(std::move(column));
    }
}

ColumnTuple::Ptr ColumnTuple::create(const Columns & columns)
{
    for (const auto & column : columns)
        if (column->isColumnConst())
            throw Exception{"ColumnTuple cannot have ColumnConst as its element", ErrorCodes::ILLEGAL_COLUMN};

    auto column_tuple = ColumnTuple::create(MutableColumns());
    column_tuple->columns = columns;

    return column_tuple;
}

MutableColumnPtr ColumnTuple::cloneEmpty() const
{
    const size_t tuple_size = columns.size();
    MutableColumns new_columns(tuple_size);
    for (size_t i = 0; i < tuple_size; ++i)
        new_columns[i] = columns[i]->cloneEmpty();

    return ColumnTuple::create(std::move(new_columns));
}

Field ColumnTuple::operator[](size_t n) const
{
    return Tuple{ext::map<TupleBackend>(columns, [n](const auto & column) { return (*column)[n]; })};
}

void ColumnTuple::get(size_t n, Field & res) const
{
    const size_t tuple_size = columns.size();
    res = Tuple(TupleBackend(tuple_size));
    TupleBackend & res_arr = DB::get<Tuple &>(res).toUnderType();
    for (const auto i : ext::range(0, tuple_size))
        columns[i]->get(n, res_arr[i]);
}

StringRef ColumnTuple::getDataAt(size_t) const
{
    throw Exception("Method getDataAt is not supported for " + getName(), ErrorCodes::NOT_IMPLEMENTED);
}

void ColumnTuple::insertData(const char *, size_t)
{
    throw Exception("Method insertData is not supported for " + getName(), ErrorCodes::NOT_IMPLEMENTED);
}

void ColumnTuple::insert(const Field & x)
{
    const TupleBackend & tuple = DB::get<const Tuple &>(x).toUnderType();

    const size_t tuple_size = columns.size();
    if (tuple.size() != tuple_size)
        throw Exception(
            "Cannot insert value of different size into tuple",
            ErrorCodes::CANNOT_INSERT_VALUE_OF_DIFFERENT_SIZE_INTO_TUPLE);

    for (size_t i = 0; i < tuple_size; ++i)
        columns[i]->assumeMutableRef().insert(tuple[i]);
}

void ColumnTuple::insertFrom(const IColumn & src_, size_t n)
{
    const auto & src = static_cast<const ColumnTuple &>(src_);

    const size_t tuple_size = columns.size();
    if (src.columns.size() != tuple_size)
        throw Exception(
            "Cannot insert value of different size into tuple",
            ErrorCodes::CANNOT_INSERT_VALUE_OF_DIFFERENT_SIZE_INTO_TUPLE);

    for (size_t i = 0; i < tuple_size; ++i)
        columns[i]->assumeMutableRef().insertFrom(*src.columns[i], n);
}

void ColumnTuple::insertDefault()
{
    for (auto & column : columns)
        column->assumeMutableRef().insertDefault();
}

void ColumnTuple::popBack(size_t n)
{
    for (auto & column : columns)
        column->assumeMutableRef().popBack(n);
}

StringRef ColumnTuple::serializeValueIntoArena(
    size_t n,
    Arena & arena,
    char const *& begin,
    const TiDB::TiDBCollatorPtr & collator,
    String & sort_key_container) const
{
    size_t values_size = 0;
    for (const auto & column : columns)
        values_size += column->serializeValueIntoArena(n, arena, begin, collator, sort_key_container).size;

    return StringRef(begin, values_size);
}

const char * ColumnTuple::deserializeAndInsertFromArena(const char * pos, const TiDB::TiDBCollatorPtr & collator)
{
    for (auto & column : columns)
        pos = column->assumeMutableRef().deserializeAndInsertFromArena(pos, collator);

    return pos;
}

void ColumnTuple::updateHashWithValue(
    size_t n,
    SipHash & hash,
    const TiDB::TiDBCollatorPtr & collator,
    String & sort_key_container) const
{
    for (const auto & column : columns)
        column->updateHashWithValue(n, hash, collator, sort_key_container);
}

void ColumnTuple::updateHashWithValues(
    IColumn::HashValues & hash_values,
    const TiDB::TiDBCollatorPtr & collator,
    String & sort_key_container) const
{
    for (const auto & column : columns)
        column->updateHashWithValues(hash_values, collator, sort_key_container);
}

void ColumnTuple::updateWeakHash32(
    WeakHash32 & hash,
    const TiDB::TiDBCollatorPtr & collator,
    String & sort_key_container) const
{
    auto s = size();

    RUNTIME_CHECK_MSG(
        hash.getData().size() == s,
        "size of WeakHash32({}) does not match size of column({})",
        hash.getData().size(),
        s);

    for (const auto & column : columns)
        column->updateWeakHash32(hash, collator, sort_key_container);
}

void ColumnTuple::updateWeakHash32(
    WeakHash32 & hash,
    const TiDB::TiDBCollatorPtr & collator,
    String & sort_key_container,
<<<<<<< HEAD
    const BlockSelectivePtr & selective_ptr) const
{
    const size_t rows = selective_ptr->size();
=======
    const BlockSelective & selective) const
{
    const size_t rows = selective.size();
>>>>>>> 9073df59

    RUNTIME_CHECK_MSG(
        hash.getData().size() == rows,
        "size of WeakHash32({}) doesn't match size of column({})",
        hash.getData().size(),
        rows);

    for (const auto & column : columns)
<<<<<<< HEAD
        column->updateWeakHash32(hash, collator, sort_key_container, selective_ptr);
=======
        column->updateWeakHash32(hash, collator, sort_key_container, selective);
>>>>>>> 9073df59
}

void ColumnTuple::insertRangeFrom(const IColumn & src, size_t start, size_t length)
{
    const size_t tuple_size = columns.size();
    for (size_t i = 0; i < tuple_size; ++i)
        columns[i]->assumeMutableRef().insertRangeFrom(
            *static_cast<const ColumnTuple &>(src).columns[i],
            start,
            length);
}

ColumnPtr ColumnTuple::filter(const Filter & filt, ssize_t result_size_hint) const
{
    const size_t tuple_size = columns.size();
    Columns new_columns(tuple_size);

    for (size_t i = 0; i < tuple_size; ++i)
        new_columns[i] = columns[i]->filter(filt, result_size_hint);

    return ColumnTuple::create(new_columns);
}

ColumnPtr ColumnTuple::permute(const Permutation & perm, size_t limit) const
{
    const size_t tuple_size = columns.size();
    Columns new_columns(tuple_size);

    for (size_t i = 0; i < tuple_size; ++i)
        new_columns[i] = columns[i]->permute(perm, limit);

    return ColumnTuple::create(new_columns);
}

ColumnPtr ColumnTuple::replicateRange(size_t start_row, size_t end_row, const IColumn::Offsets & offsets) const
{
    const size_t tuple_size = columns.size();
    Columns new_columns(tuple_size);

    for (size_t i = 0; i < tuple_size; ++i)
        new_columns[i] = columns[i]->replicateRange(start_row, end_row, offsets);

    return ColumnTuple::create(new_columns);
}

MutableColumns ColumnTuple::scatter(ColumnIndex num_columns, const Selector & selector) const
{
<<<<<<< HEAD
    return scatterImplForColumnTuple<false>(num_columns, selector, nullptr);
=======
    return scatterImplForColumnTuple<false>(num_columns, selector, {});
>>>>>>> 9073df59
}

MutableColumns ColumnTuple::scatter(
    ColumnIndex num_columns,
    const Selector & selector,
<<<<<<< HEAD
    const BlockSelectivePtr & selective) const
=======
    const BlockSelective & selective) const
>>>>>>> 9073df59
{
    return scatterImplForColumnTuple<true>(num_columns, selector, selective);
}

template <bool selective_block>
MutableColumns ColumnTuple::scatterImplForColumnTuple(
    ColumnIndex num_columns,
    const Selector & selector,
<<<<<<< HEAD
    const BlockSelectivePtr & selective) const
=======
    const BlockSelective & selective) const
>>>>>>> 9073df59
{
    const size_t tuple_size = columns.size();
    std::vector<MutableColumns> scattered_tuple_elements(tuple_size);

    for (size_t tuple_element_idx = 0; tuple_element_idx < tuple_size; ++tuple_element_idx)
    {
        if constexpr (selective_block)
            scattered_tuple_elements[tuple_element_idx]
                = columns[tuple_element_idx]->scatter(num_columns, selector, selective);
        else
            scattered_tuple_elements[tuple_element_idx] = columns[tuple_element_idx]->scatter(num_columns, selector);
    }

    MutableColumns res(num_columns);

    for (size_t scattered_idx = 0; scattered_idx < num_columns; ++scattered_idx)
    {
        MutableColumns new_columns(tuple_size);
        for (size_t tuple_element_idx = 0; tuple_element_idx < tuple_size; ++tuple_element_idx)
            new_columns[tuple_element_idx] = std::move(scattered_tuple_elements[tuple_element_idx][scattered_idx]);
        res[scattered_idx] = ColumnTuple::create(std::move(new_columns));
    }

    return res;
}

void ColumnTuple::scatterTo(ScatterColumns & scatterColumns, const Selector & selector) const
{
<<<<<<< HEAD
    scatterToImplForColumnTuple<false>(scatterColumns, selector, nullptr);
=======
    scatterToImplForColumnTuple<false>(scatterColumns, selector, {});
>>>>>>> 9073df59
}

void ColumnTuple::scatterTo(
    ScatterColumns & scatterColumns,
    const Selector & selector,
<<<<<<< HEAD
    const BlockSelectivePtr & selective) const
=======
    const BlockSelective & selective) const
>>>>>>> 9073df59
{
    scatterToImplForColumnTuple<true>(scatterColumns, selector, selective);
}

template <bool selective_block>
void ColumnTuple::scatterToImplForColumnTuple(
    ScatterColumns & scatterColumns,
    const Selector & selector,
<<<<<<< HEAD
    const BlockSelectivePtr & selective) const
=======
    const BlockSelective & selective) const
>>>>>>> 9073df59
{
    const size_t tuple_size = columns.size();
    ColumnIndex scattered_num_columns = scatterColumns.size();
    std::vector<MutableColumns> scattered_tuple_elements(tuple_size);
    for (size_t tuple_element_idx = 0; tuple_element_idx < tuple_size; ++tuple_element_idx)
    {
        for (size_t scatter_idx = 0; scatter_idx < scattered_num_columns; ++scatter_idx)
        {
            auto col = static_cast<ColumnTuple &>(scatterColumns[scatter_idx]->assumeMutableRef())
                           .columns[tuple_element_idx]
                           ->assumeMutable();
            scattered_tuple_elements[tuple_element_idx].push_back(std::move(col));
        }
        if constexpr (selective_block)
            columns[tuple_element_idx]->scatterTo(scattered_tuple_elements[tuple_element_idx], selector, selective);
        else
            columns[tuple_element_idx]->scatterTo(scattered_tuple_elements[tuple_element_idx], selector);
    }

    for (size_t scattered_idx = 0; scattered_idx < scattered_num_columns; ++scattered_idx)
    {
        MutableColumns new_columns(tuple_size);
        for (size_t tuple_element_idx = 0; tuple_element_idx < tuple_size; ++tuple_element_idx)
            new_columns[tuple_element_idx] = std::move(scattered_tuple_elements[tuple_element_idx][scattered_idx]);
        scatterColumns[scattered_idx] = ColumnTuple::create(std::move(new_columns));
    }
}

int ColumnTuple::compareAt(size_t n, size_t m, const IColumn & rhs, int nan_direction_hint) const
{
    const size_t tuple_size = columns.size();
    for (size_t i = 0; i < tuple_size; ++i)
        if (int res
            = columns[i]->compareAt(n, m, *static_cast<const ColumnTuple &>(rhs).columns[i], nan_direction_hint))
            return res;

    return 0;
}

template <bool positive>
struct ColumnTuple::Less
{
    ColumnRawPtrs plain_columns;
    int nan_direction_hint;

    Less(const Columns & columns, int nan_direction_hint_)
        : nan_direction_hint(nan_direction_hint_)
    {
        for (const auto & column : columns)
            plain_columns.push_back(column.get());
    }

    bool operator()(size_t a, size_t b) const
    {
        for (const auto * plain_column : plain_columns)
        {
            int res = plain_column->compareAt(a, b, *plain_column, nan_direction_hint);
            if (res < 0)
                return positive;
            else if (res > 0)
                return !positive;
        }
        return false;
    }
};

void ColumnTuple::getPermutation(bool reverse, size_t limit, int nan_direction_hint, Permutation & res) const
{
    size_t rows = size();
    res.resize(rows);
    for (size_t i = 0; i < rows; ++i)
        res[i] = i;

    if (limit >= rows)
        limit = 0;

    if (limit)
    {
        if (reverse)
            std::partial_sort(res.begin(), res.begin() + limit, res.end(), Less<false>(columns, nan_direction_hint));
        else
            std::partial_sort(res.begin(), res.begin() + limit, res.end(), Less<true>(columns, nan_direction_hint));
    }
    else
    {
        if (reverse)
            std::sort(res.begin(), res.end(), Less<false>(columns, nan_direction_hint));
        else
            std::sort(res.begin(), res.end(), Less<true>(columns, nan_direction_hint));
    }
}

void ColumnTuple::gather(ColumnGathererStream & gatherer)
{
    gatherer.gather(*this);
}

void ColumnTuple::reserve(size_t n)
{
    const size_t tuple_size = columns.size();
    for (size_t i = 0; i < tuple_size; ++i)
        getColumn(i).reserve(n);
}

size_t ColumnTuple::byteSize() const
{
    size_t res = 0;
    for (const auto & column : columns)
        res += column->byteSize();
    return res;
}

size_t ColumnTuple::byteSize(size_t offset, size_t limit) const
{
    size_t res = 0;
    for (const auto & column : columns)
        res += column->byteSize(offset, limit);
    return res;
}

size_t ColumnTuple::allocatedBytes() const
{
    size_t res = 0;
    for (const auto & column : columns)
        res += column->allocatedBytes();
    return res;
}

void ColumnTuple::getExtremes(Field & min, Field & max) const
{
    const size_t tuple_size = columns.size();

    min = Tuple(TupleBackend(tuple_size));
    max = Tuple(TupleBackend(tuple_size));

    auto & min_backend = min.get<Tuple &>().toUnderType();
    auto & max_backend = max.get<Tuple &>().toUnderType();

    for (const auto i : ext::range(0, tuple_size))
        columns[i]->getExtremes(min_backend[i], max_backend[i]);
}

void ColumnTuple::forEachSubcolumn(ColumnCallback callback)
{
    for (auto & column : columns)
        callback(column);
}


} // namespace DB<|MERGE_RESOLUTION|>--- conflicted
+++ resolved
@@ -205,15 +205,9 @@
     WeakHash32 & hash,
     const TiDB::TiDBCollatorPtr & collator,
     String & sort_key_container,
-<<<<<<< HEAD
-    const BlockSelectivePtr & selective_ptr) const
-{
-    const size_t rows = selective_ptr->size();
-=======
     const BlockSelective & selective) const
 {
     const size_t rows = selective.size();
->>>>>>> 9073df59
 
     RUNTIME_CHECK_MSG(
         hash.getData().size() == rows,
@@ -222,11 +216,7 @@
         rows);
 
     for (const auto & column : columns)
-<<<<<<< HEAD
-        column->updateWeakHash32(hash, collator, sort_key_container, selective_ptr);
-=======
         column->updateWeakHash32(hash, collator, sort_key_container, selective);
->>>>>>> 9073df59
 }
 
 void ColumnTuple::insertRangeFrom(const IColumn & src, size_t start, size_t length)
@@ -274,21 +264,13 @@
 
 MutableColumns ColumnTuple::scatter(ColumnIndex num_columns, const Selector & selector) const
 {
-<<<<<<< HEAD
-    return scatterImplForColumnTuple<false>(num_columns, selector, nullptr);
-=======
     return scatterImplForColumnTuple<false>(num_columns, selector, {});
->>>>>>> 9073df59
 }
 
 MutableColumns ColumnTuple::scatter(
     ColumnIndex num_columns,
     const Selector & selector,
-<<<<<<< HEAD
-    const BlockSelectivePtr & selective) const
-=======
     const BlockSelective & selective) const
->>>>>>> 9073df59
 {
     return scatterImplForColumnTuple<true>(num_columns, selector, selective);
 }
@@ -297,11 +279,7 @@
 MutableColumns ColumnTuple::scatterImplForColumnTuple(
     ColumnIndex num_columns,
     const Selector & selector,
-<<<<<<< HEAD
-    const BlockSelectivePtr & selective) const
-=======
     const BlockSelective & selective) const
->>>>>>> 9073df59
 {
     const size_t tuple_size = columns.size();
     std::vector<MutableColumns> scattered_tuple_elements(tuple_size);
@@ -330,21 +308,13 @@
 
 void ColumnTuple::scatterTo(ScatterColumns & scatterColumns, const Selector & selector) const
 {
-<<<<<<< HEAD
-    scatterToImplForColumnTuple<false>(scatterColumns, selector, nullptr);
-=======
     scatterToImplForColumnTuple<false>(scatterColumns, selector, {});
->>>>>>> 9073df59
 }
 
 void ColumnTuple::scatterTo(
     ScatterColumns & scatterColumns,
     const Selector & selector,
-<<<<<<< HEAD
-    const BlockSelectivePtr & selective) const
-=======
     const BlockSelective & selective) const
->>>>>>> 9073df59
 {
     scatterToImplForColumnTuple<true>(scatterColumns, selector, selective);
 }
@@ -353,11 +323,7 @@
 void ColumnTuple::scatterToImplForColumnTuple(
     ScatterColumns & scatterColumns,
     const Selector & selector,
-<<<<<<< HEAD
-    const BlockSelectivePtr & selective) const
-=======
     const BlockSelective & selective) const
->>>>>>> 9073df59
 {
     const size_t tuple_size = columns.size();
     ColumnIndex scattered_num_columns = scatterColumns.size();
