// Copyright 2023 PingCAP, Inc.
//
// Licensed under the Apache License, Version 2.0 (the "License");
// you may not use this file except in compliance with the License.
// You may obtain a copy of the License at
//
//     http://www.apache.org/licenses/LICENSE-2.0
//
// Unless required by applicable law or agreed to in writing, software
// distributed under the License is distributed on an "AS IS" BASIS,
// WITHOUT WARRANTIES OR CONDITIONS OF ANY KIND, either express or implied.
// See the License for the specific language governing permissions and
// limitations under the License.

#include <Columns/ColumnTuple.h>
#include <DataStreams/ColumnGathererStream.h>

#include <ext/map.h>
#include <ext/range.h>


namespace DB
{
namespace ErrorCodes
{
extern const int ILLEGAL_COLUMN;
extern const int NOT_IMPLEMENTED;
extern const int CANNOT_INSERT_VALUE_OF_DIFFERENT_SIZE_INTO_TUPLE;
} // namespace ErrorCodes


std::string ColumnTuple::getName() const
{
    std::stringstream res;
    res << "Tuple(";
    bool is_first = true;
    for (const auto & column : columns)
    {
        if (!is_first)
            res << ", ";
        is_first = false;
        res << column->getName();
    }
    res << ")";
    return res.str();
}

ColumnTuple::ColumnTuple(MutableColumns && mutable_columns)
{
    columns.reserve(mutable_columns.size());
    for (auto & column : mutable_columns)
    {
        if (column->isColumnConst())
            throw Exception{"ColumnTuple cannot have ColumnConst as its element", ErrorCodes::ILLEGAL_COLUMN};

        columns.push_back(std::move(column));
    }
}

ColumnTuple::Ptr ColumnTuple::create(const Columns & columns)
{
    for (const auto & column : columns)
        if (column->isColumnConst())
            throw Exception{"ColumnTuple cannot have ColumnConst as its element", ErrorCodes::ILLEGAL_COLUMN};

    auto column_tuple = ColumnTuple::create(MutableColumns());
    column_tuple->columns = columns;

    return column_tuple;
}

MutableColumnPtr ColumnTuple::cloneEmpty() const
{
    const size_t tuple_size = columns.size();
    MutableColumns new_columns(tuple_size);
    for (size_t i = 0; i < tuple_size; ++i)
        new_columns[i] = columns[i]->cloneEmpty();

    return ColumnTuple::create(std::move(new_columns));
}

Field ColumnTuple::operator[](size_t n) const
{
    return Tuple{ext::map<TupleBackend>(columns, [n](const auto & column) { return (*column)[n]; })};
}

void ColumnTuple::get(size_t n, Field & res) const
{
    const size_t tuple_size = columns.size();
    res = Tuple(TupleBackend(tuple_size));
    TupleBackend & res_arr = DB::get<Tuple &>(res).toUnderType();
    for (const auto i : ext::range(0, tuple_size))
        columns[i]->get(n, res_arr[i]);
}

StringRef ColumnTuple::getDataAt(size_t) const
{
    throw Exception("Method getDataAt is not supported for " + getName(), ErrorCodes::NOT_IMPLEMENTED);
}

void ColumnTuple::insertData(const char *, size_t)
{
    throw Exception("Method insertData is not supported for " + getName(), ErrorCodes::NOT_IMPLEMENTED);
}

void ColumnTuple::insert(const Field & x)
{
    const TupleBackend & tuple = DB::get<const Tuple &>(x).toUnderType();

    const size_t tuple_size = columns.size();
    if (tuple.size() != tuple_size)
        throw Exception(
            "Cannot insert value of different size into tuple",
            ErrorCodes::CANNOT_INSERT_VALUE_OF_DIFFERENT_SIZE_INTO_TUPLE);

    for (size_t i = 0; i < tuple_size; ++i)
        columns[i]->assumeMutableRef().insert(tuple[i]);
}

void ColumnTuple::insertFrom(const IColumn & src_, size_t n)
{
    const auto & src = static_cast<const ColumnTuple &>(src_);

    const size_t tuple_size = columns.size();
    if (src.columns.size() != tuple_size)
        throw Exception(
            "Cannot insert value of different size into tuple",
            ErrorCodes::CANNOT_INSERT_VALUE_OF_DIFFERENT_SIZE_INTO_TUPLE);

    for (size_t i = 0; i < tuple_size; ++i)
        columns[i]->assumeMutableRef().insertFrom(*src.columns[i], n);
}

void ColumnTuple::insertDefault()
{
    for (auto & column : columns)
        column->assumeMutableRef().insertDefault();
}

void ColumnTuple::popBack(size_t n)
{
    for (auto & column : columns)
        column->assumeMutableRef().popBack(n);
}

StringRef ColumnTuple::serializeValueIntoArena(
    size_t n,
    Arena & arena,
    char const *& begin,
    const TiDB::TiDBCollatorPtr & collator,
    String & sort_key_container) const
{
    size_t values_size = 0;
    for (const auto & column : columns)
        values_size += column->serializeValueIntoArena(n, arena, begin, collator, sort_key_container).size;

    return StringRef(begin, values_size);
}

const char * ColumnTuple::deserializeAndInsertFromArena(const char * pos, const TiDB::TiDBCollatorPtr & collator)
{
    for (auto & column : columns)
        pos = column->assumeMutableRef().deserializeAndInsertFromArena(pos, collator);

    return pos;
}

void ColumnTuple::updateHashWithValue(
    size_t n,
    SipHash & hash,
    const TiDB::TiDBCollatorPtr & collator,
    String & sort_key_container) const
{
    for (const auto & column : columns)
        column->updateHashWithValue(n, hash, collator, sort_key_container);
}

void ColumnTuple::updateHashWithValues(
    IColumn::HashValues & hash_values,
    const TiDB::TiDBCollatorPtr & collator,
    String & sort_key_container) const
{
    for (const auto & column : columns)
        column->updateHashWithValues(hash_values, collator, sort_key_container);
}

void ColumnTuple::updateWeakHash32(
    WeakHash32 & hash,
    const TiDB::TiDBCollatorPtr & collator,
    String & sort_key_container) const
{
    auto s = size();

    RUNTIME_CHECK_MSG(
        hash.getData().size() == s,
        "size of WeakHash32({}) does not match size of column({})",
        hash.getData().size(),
        s);

    for (const auto & column : columns)
        column->updateWeakHash32(hash, collator, sort_key_container);
}

void ColumnTuple::updateWeakHash32(
    WeakHash32 & hash,
    const TiDB::TiDBCollatorPtr & collator,
    String & sort_key_container,
    const BlockSelectivePtr & selective_ptr) const
{
<<<<<<< HEAD
    const auto selective_rows = selective_ptr->size();

    RUNTIME_CHECK_MSG(
        hash.getData().size() == selective_rows,
        "Size of WeakHash32({}) does not match size of selective column({})",
        hash.getData().size(),
        selective_rows);
=======
    const size_t rows = selective_ptr->size();

    RUNTIME_CHECK_MSG(
        hash.getData().size() == rows,
        "size of WeakHash32({}) doesn't match size of column({})",
        hash.getData().size(),
        rows);
>>>>>>> 60a85591

    for (const auto & column : columns)
        column->updateWeakHash32(hash, collator, sort_key_container, selective_ptr);
}

void ColumnTuple::insertRangeFrom(const IColumn & src, size_t start, size_t length)
{
    const size_t tuple_size = columns.size();
    for (size_t i = 0; i < tuple_size; ++i)
        columns[i]->assumeMutableRef().insertRangeFrom(
            *static_cast<const ColumnTuple &>(src).columns[i],
            start,
            length);
}

ColumnPtr ColumnTuple::filter(const Filter & filt, ssize_t result_size_hint) const
{
    const size_t tuple_size = columns.size();
    Columns new_columns(tuple_size);

    for (size_t i = 0; i < tuple_size; ++i)
        new_columns[i] = columns[i]->filter(filt, result_size_hint);

    return ColumnTuple::create(new_columns);
}

ColumnPtr ColumnTuple::permute(const Permutation & perm, size_t limit) const
{
    const size_t tuple_size = columns.size();
    Columns new_columns(tuple_size);

    for (size_t i = 0; i < tuple_size; ++i)
        new_columns[i] = columns[i]->permute(perm, limit);

    return ColumnTuple::create(new_columns);
}

ColumnPtr ColumnTuple::replicateRange(size_t start_row, size_t end_row, const IColumn::Offsets & offsets) const
{
    const size_t tuple_size = columns.size();
    Columns new_columns(tuple_size);

    for (size_t i = 0; i < tuple_size; ++i)
        new_columns[i] = columns[i]->replicateRange(start_row, end_row, offsets);

    return ColumnTuple::create(new_columns);
}

MutableColumns ColumnTuple::scatter(ColumnIndex num_columns, const Selector & selector) const
{
    return scatterImplForColumnTuple<false>(num_columns, selector, nullptr);
}

MutableColumns ColumnTuple::scatter(
    ColumnIndex num_columns,
    const Selector & selector,
    const BlockSelectivePtr & selective) const
{
    return scatterImplForColumnTuple<true>(num_columns, selector, selective);
}

template <bool selective_block>
MutableColumns ColumnTuple::scatterImplForColumnTuple(
    ColumnIndex num_columns,
    const Selector & selector,
    const BlockSelectivePtr & selective) const
{
    const size_t tuple_size = columns.size();
    std::vector<MutableColumns> scattered_tuple_elements(tuple_size);

    for (size_t tuple_element_idx = 0; tuple_element_idx < tuple_size; ++tuple_element_idx)
    {
        if constexpr (selective_block)
            scattered_tuple_elements[tuple_element_idx]
                = columns[tuple_element_idx]->scatter(num_columns, selector, selective);
        else
            scattered_tuple_elements[tuple_element_idx] = columns[tuple_element_idx]->scatter(num_columns, selector);
    }

    MutableColumns res(num_columns);

    for (size_t scattered_idx = 0; scattered_idx < num_columns; ++scattered_idx)
    {
        MutableColumns new_columns(tuple_size);
        for (size_t tuple_element_idx = 0; tuple_element_idx < tuple_size; ++tuple_element_idx)
            new_columns[tuple_element_idx] = std::move(scattered_tuple_elements[tuple_element_idx][scattered_idx]);
        res[scattered_idx] = ColumnTuple::create(std::move(new_columns));
    }

    return res;
}

void ColumnTuple::scatterTo(ScatterColumns & scatterColumns, const Selector & selector) const
{
    scatterToImplForColumnTuple<false>(scatterColumns, selector, nullptr);
}

void ColumnTuple::scatterTo(
    ScatterColumns & scatterColumns,
    const Selector & selector,
    const BlockSelectivePtr & selective) const
{
    scatterToImplForColumnTuple<true>(scatterColumns, selector, selective);
}

template <bool selective_block>
void ColumnTuple::scatterToImplForColumnTuple(
    ScatterColumns & scatterColumns,
    const Selector & selector,
    const BlockSelectivePtr & selective) const
{
    const size_t tuple_size = columns.size();
    ColumnIndex scattered_num_columns = scatterColumns.size();
    std::vector<MutableColumns> scattered_tuple_elements(tuple_size);
    for (size_t tuple_element_idx = 0; tuple_element_idx < tuple_size; ++tuple_element_idx)
    {
        for (size_t scatter_idx = 0; scatter_idx < scattered_num_columns; ++scatter_idx)
        {
            auto col = static_cast<ColumnTuple &>(scatterColumns[scatter_idx]->assumeMutableRef())
                           .columns[tuple_element_idx]
                           ->assumeMutable();
            scattered_tuple_elements[tuple_element_idx].push_back(std::move(col));
        }
        if constexpr (selective_block)
            columns[tuple_element_idx]->scatterTo(scattered_tuple_elements[tuple_element_idx], selector, selective);
        else
            columns[tuple_element_idx]->scatterTo(scattered_tuple_elements[tuple_element_idx], selector);
    }

    for (size_t scattered_idx = 0; scattered_idx < scattered_num_columns; ++scattered_idx)
    {
        MutableColumns new_columns(tuple_size);
        for (size_t tuple_element_idx = 0; tuple_element_idx < tuple_size; ++tuple_element_idx)
            new_columns[tuple_element_idx] = std::move(scattered_tuple_elements[tuple_element_idx][scattered_idx]);
        scatterColumns[scattered_idx] = ColumnTuple::create(std::move(new_columns));
    }
}

int ColumnTuple::compareAt(size_t n, size_t m, const IColumn & rhs, int nan_direction_hint) const
{
    const size_t tuple_size = columns.size();
    for (size_t i = 0; i < tuple_size; ++i)
        if (int res
            = columns[i]->compareAt(n, m, *static_cast<const ColumnTuple &>(rhs).columns[i], nan_direction_hint))
            return res;

    return 0;
}

template <bool positive>
struct ColumnTuple::Less
{
    ColumnRawPtrs plain_columns;
    int nan_direction_hint;

    Less(const Columns & columns, int nan_direction_hint_)
        : nan_direction_hint(nan_direction_hint_)
    {
        for (const auto & column : columns)
            plain_columns.push_back(column.get());
    }

    bool operator()(size_t a, size_t b) const
    {
        for (const auto * plain_column : plain_columns)
        {
            int res = plain_column->compareAt(a, b, *plain_column, nan_direction_hint);
            if (res < 0)
                return positive;
            else if (res > 0)
                return !positive;
        }
        return false;
    }
};

void ColumnTuple::getPermutation(bool reverse, size_t limit, int nan_direction_hint, Permutation & res) const
{
    size_t rows = size();
    res.resize(rows);
    for (size_t i = 0; i < rows; ++i)
        res[i] = i;

    if (limit >= rows)
        limit = 0;

    if (limit)
    {
        if (reverse)
            std::partial_sort(res.begin(), res.begin() + limit, res.end(), Less<false>(columns, nan_direction_hint));
        else
            std::partial_sort(res.begin(), res.begin() + limit, res.end(), Less<true>(columns, nan_direction_hint));
    }
    else
    {
        if (reverse)
            std::sort(res.begin(), res.end(), Less<false>(columns, nan_direction_hint));
        else
            std::sort(res.begin(), res.end(), Less<true>(columns, nan_direction_hint));
    }
}

void ColumnTuple::gather(ColumnGathererStream & gatherer)
{
    gatherer.gather(*this);
}

void ColumnTuple::reserve(size_t n)
{
    const size_t tuple_size = columns.size();
    for (size_t i = 0; i < tuple_size; ++i)
        getColumn(i).reserve(n);
}

size_t ColumnTuple::byteSize() const
{
    size_t res = 0;
    for (const auto & column : columns)
        res += column->byteSize();
    return res;
}

size_t ColumnTuple::byteSize(size_t offset, size_t limit) const
{
    size_t res = 0;
    for (const auto & column : columns)
        res += column->byteSize(offset, limit);
    return res;
}

size_t ColumnTuple::allocatedBytes() const
{
    size_t res = 0;
    for (const auto & column : columns)
        res += column->allocatedBytes();
    return res;
}

void ColumnTuple::getExtremes(Field & min, Field & max) const
{
    const size_t tuple_size = columns.size();

    min = Tuple(TupleBackend(tuple_size));
    max = Tuple(TupleBackend(tuple_size));

    auto & min_backend = min.get<Tuple &>().toUnderType();
    auto & max_backend = max.get<Tuple &>().toUnderType();

    for (const auto i : ext::range(0, tuple_size))
        columns[i]->getExtremes(min_backend[i], max_backend[i]);
}

void ColumnTuple::forEachSubcolumn(ColumnCallback callback)
{
    for (auto & column : columns)
        callback(column);
}


} // namespace DB<|MERGE_RESOLUTION|>--- conflicted
+++ resolved
@@ -207,15 +207,6 @@
     String & sort_key_container,
     const BlockSelectivePtr & selective_ptr) const
 {
-<<<<<<< HEAD
-    const auto selective_rows = selective_ptr->size();
-
-    RUNTIME_CHECK_MSG(
-        hash.getData().size() == selective_rows,
-        "Size of WeakHash32({}) does not match size of selective column({})",
-        hash.getData().size(),
-        selective_rows);
-=======
     const size_t rows = selective_ptr->size();
 
     RUNTIME_CHECK_MSG(
@@ -223,7 +214,6 @@
         "size of WeakHash32({}) doesn't match size of column({})",
         hash.getData().size(),
         rows);
->>>>>>> 60a85591
 
     for (const auto & column : columns)
         column->updateWeakHash32(hash, collator, sort_key_container, selective_ptr);
