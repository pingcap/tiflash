--- conflicted
+++ resolved
@@ -102,7 +102,7 @@
     {}
 
     template <bool compare_semantics>
-    void countSerializeByteSizeImpl(PaddedPODArray<size_t> & byte_size, const NullMap *) const;
+    void countSerializeByteSizeImpl(PaddedPODArray<size_t> & byte_size) const;
     template <bool compare_semantics>
     void countSerializeByteSizeForColumnArrayImpl(
         PaddedPODArray<size_t> & byte_size,
@@ -174,19 +174,8 @@
         String &) const override;
     const char * deserializeAndInsertFromArena(const char * pos, const TiDB::TiDBCollatorPtr &) override;
 
-<<<<<<< HEAD
-    void countSerializeByteSizeForCmp(PaddedPODArray<size_t> & byte_size, const TiDB::TiDBCollatorPtr &) const override
-    {
-        countSerializeByteSizeImpl<true>(byte_size, nullptr);
-    }
-    void countSerializeByteSize(PaddedPODArray<size_t> & byte_size) const override
-    {
-        countSerializeByteSizeImpl<false>(byte_size, nullptr);
-    }
-=======
     void countSerializeByteSizeForCmp(PaddedPODArray<size_t> & byte_size, const TiDB::TiDBCollatorPtr &) const override;
     void countSerializeByteSize(PaddedPODArray<size_t> & byte_size) const override;
->>>>>>> fe563a18
 
     void countSerializeByteSizeForCmpColumnArray(
         PaddedPODArray<size_t> & byte_size,
@@ -202,41 +191,8 @@
         size_t length,
         const NullMap * nullmap,
         const TiDB::TiDBCollatorPtr &,
-<<<<<<< HEAD
-        String *) const override
-    {
-        if (nullmap != nullptr)
-            serializeToPosImpl</*has_null=*/false, /*compare_semantics=*/true, /*has_nullmap=*/true>(
-                pos,
-                start,
-                length,
-                nullmap);
-        else
-            serializeToPosImpl</*has_null=*/false, /*compare_semantics=*/true, /*has_nullmap=*/false>(
-                pos,
-                start,
-                length,
-                nullptr);
-    }
-    void serializeToPos(PaddedPODArray<char *> & pos, size_t start, size_t length, bool has_null) const override
-    {
-        if (has_null)
-            serializeToPosImpl</*has_null=*/true, /*compare_semantics=*/false, /*has_nullmap=*/false>(
-                pos,
-                start,
-                length,
-                nullptr);
-        else
-            serializeToPosImpl</*has_null=*/false, /*compare_semantics=*/false, /*has_nullmap=*/false>(
-                pos,
-                start,
-                length,
-                nullptr);
-    }
-=======
         String *) const override;
     void serializeToPos(PaddedPODArray<char *> & pos, size_t start, size_t length, bool has_null) const override;
->>>>>>> fe563a18
 
     void serializeToPosForCmpColumnArray(
         PaddedPODArray<char *> & pos,
@@ -245,53 +201,13 @@
         const NullMap * nullmap,
         const IColumn::Offsets & array_offsets,
         const TiDB::TiDBCollatorPtr &,
-<<<<<<< HEAD
-        String *) const override
-    {
-        if (nullmap != nullptr)
-            serializeToPosForColumnArrayImpl</*has_null=*/false, /*compare_semantics=*/true, /*has_nullmap=*/true>(
-                pos,
-                start,
-                length,
-                array_offsets,
-                nullmap);
-        else
-            serializeToPosForColumnArrayImpl</*has_null=*/false, /*compare_semantics=*/true, /*has_nullmap=*/false>(
-                pos,
-                start,
-                length,
-                array_offsets,
-                nullptr);
-    }
-=======
         String *) const override;
->>>>>>> fe563a18
     void serializeToPosForColumnArray(
         PaddedPODArray<char *> & pos,
         size_t start,
         size_t length,
         bool has_null,
-<<<<<<< HEAD
-        const IColumn::Offsets & array_offsets) const override
-    {
-        if (has_null)
-            serializeToPosForColumnArrayImpl</*has_null=*/true, /*compare_semantics=*/false, /*has_nullmap=*/false>(
-                pos,
-                start,
-                length,
-                array_offsets,
-                nullptr);
-        else
-            serializeToPosForColumnArrayImpl</*has_null=*/false, /*compare_semantics=*/false, /*has_nullmap=*/false>(
-                pos,
-                start,
-                length,
-                array_offsets,
-                nullptr);
-    }
-=======
         const IColumn::Offsets & array_offsets) const override;
->>>>>>> fe563a18
 
     void deserializeForCmpAndInsertFromPos(PaddedPODArray<char *> & pos, bool use_nt_align_buffer) override;
     void deserializeAndInsertFromPos(PaddedPODArray<char *> & pos, bool use_nt_align_buffer) override;
