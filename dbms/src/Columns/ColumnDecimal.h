--- conflicted
+++ resolved
@@ -148,45 +148,6 @@
         String &) const override;
     const char * deserializeAndInsertFromArena(const char * pos, const TiDB::TiDBCollatorPtr &) override;
 
-<<<<<<< HEAD
-    void countSerializeByteSize(PaddedPODArray<size_t> & byte_size) const override
-    {
-        if unlikely (byte_size.size() != data.size())
-            byte_size.resize(data.size());
-
-        size_t size = byte_size.size();
-        for (size_t i = 0; i < size; ++i)
-            byte_size[i] += sizeof(T);
-    }
-
-    void serializeToPos(PaddedPODArray<UInt8 *> & pos, size_t start, size_t end, bool has_null) const override
-    {
-        if (has_null)
-            serializeToPosImpl<true>(pos, start, end);
-        else
-            serializeToPosImpl<false>(pos, start, end);
-    }
-
-    template <bool has_null>
-    void serializeToPosImpl(PaddedPODArray<UInt8 *> & pos, size_t start, size_t end) const
-    {
-        if unlikely (pos.size() != data.size())
-            pos.resize(data.size());
-
-        for (size_t i = start; i < end; ++i)
-        {
-            if constexpr (has_null)
-            {
-                if (pos[i] == nullptr)
-                    continue;
-            }
-            std::memcpy(pos[i], &data[i], sizeof(T));
-            pos[i] += sizeof(T);
-        }
-    }
-
-    void deserializeAndInsertFromPos(PaddedPODArray<UInt8 *> & pos, ColumnsAlignBufferAVX2 & align_buffer) override;
-=======
     void countSerializeByteSize(PaddedPODArray<size_t> & byte_size) const override;
     void countSerializeByteSizeForColumnArray(
         PaddedPODArray<size_t> & byte_size,
@@ -216,7 +177,6 @@
         bool use_nt_align_buffer) override;
 
     void flushNTAlignBuffer() override;
->>>>>>> 27711184
 
     void updateHashWithValue(size_t n, SipHash & hash, const TiDB::TiDBCollatorPtr &, String &) const override;
     void updateHashWithValues(IColumn::HashValues & hash_values, const TiDB::TiDBCollatorPtr &, String &)
