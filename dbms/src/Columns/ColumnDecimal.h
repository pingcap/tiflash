--- conflicted
+++ resolved
@@ -149,16 +149,8 @@
     void updateHashWithValues(IColumn::HashValues & hash_values, const TiDB::TiDBCollatorPtr &, String &)
         const override;
     void updateWeakHash32(WeakHash32 & hash, const TiDB::TiDBCollatorPtr &, String &) const override;
-<<<<<<< HEAD
-    void updateWeakHash32(
-        WeakHash32 & hash,
-        const TiDB::TiDBCollatorPtr &,
-        String &,
-        const BlockSelectivePtr & selective_ptr) const override;
-=======
     void updateWeakHash32(WeakHash32 & hash, const TiDB::TiDBCollatorPtr &, String &, const BlockSelective & selective)
         const override;
->>>>>>> 9073df59
     int compareAt(size_t n, size_t m, const IColumn & rhs_, int nan_direction_hint) const override;
     void getPermutation(bool reverse, size_t limit, int nan_direction_hint, IColumn::Permutation & res) const override;
 
@@ -200,11 +192,7 @@
     MutableColumns scatter(
         IColumn::ColumnIndex num_columns,
         const IColumn::Selector & selector,
-<<<<<<< HEAD
-        const BlockSelectivePtr & selective) const override
-=======
         const BlockSelective & selective) const override
->>>>>>> 9073df59
     {
         return this->template scatterImpl<Self>(num_columns, selector, selective);
     }
@@ -216,11 +204,7 @@
     void scatterTo(
         IColumn::ScatterColumns & columns,
         const IColumn::Selector & selector,
-<<<<<<< HEAD
-        const BlockSelectivePtr & selective) const override
-=======
         const BlockSelective & selective) const override
->>>>>>> 9073df59
     {
         return this->template scatterToImpl<Self>(columns, selector, selective);
     }
@@ -269,13 +253,8 @@
             });
     }
 
-<<<<<<< HEAD
-    template <bool selective>
-    void updateWeakHash32Impl(WeakHash32 & hash, const BlockSelectivePtr & selective_ptr) const;
-=======
     template <bool selective_block>
     void updateWeakHash32Impl(WeakHash32 & hash, const BlockSelective & selective) const;
->>>>>>> 9073df59
 };
 
 template <typename T>
