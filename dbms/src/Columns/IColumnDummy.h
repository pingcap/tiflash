// Copyright 2023 PingCAP, Inc.
//
// Licensed under the Apache License, Version 2.0 (the "License");
// you may not use this file except in compliance with the License.
// You may obtain a copy of the License at
//
//     http://www.apache.org/licenses/LICENSE-2.0
//
// Unless required by applicable law or agreed to in writing, software
// distributed under the License is distributed on an "AS IS" BASIS,
// WITHOUT WARRANTIES OR CONDITIONS OF ANY KIND, either express or implied.
// See the License for the specific language governing permissions and
// limitations under the License.

#pragma once

#include <Columns/ColumnsCommon.h>
#include <Columns/IColumn.h>
#include <Common/Arena.h>


namespace DB
{
namespace ErrorCodes
{
extern const int SIZES_OF_COLUMNS_DOESNT_MATCH;
extern const int NOT_IMPLEMENTED;
} // namespace ErrorCodes


/** Base class for columns-constants that contain a value that is not in the `Field`.
  * Not a full-fledged column and is used in a special way.
  */
class IColumnDummy : public IColumn
{
public:
    IColumnDummy()
        : s(0)
    {}
    explicit IColumnDummy(size_t s_)
        : s(s_)
    {}

public:
    virtual MutableColumnPtr cloneDummy(size_t s_) const = 0;

    MutableColumnPtr cloneResized(size_t s_) const override { return cloneDummy(s_); }
    size_t size() const override { return s; }
    void insertDefault() override { ++s; }

    void insertManyDefaults(size_t length) override { s += length; }

    void popBack(size_t n) override { s -= n; }
    size_t byteSize() const override { return 0; }
    size_t allocatedBytes() const override { return 0; }
    int compareAt(size_t, size_t, const IColumn &, int) const override { return 0; }

    Field operator[](size_t) const override
    {
        throw Exception("Cannot get value from " + getName(), ErrorCodes::NOT_IMPLEMENTED);
    }
    void get(size_t, Field &) const override
    {
        throw Exception("Cannot get value from " + getName(), ErrorCodes::NOT_IMPLEMENTED);
    }
    void insert(const Field &) override
    {
        throw Exception("Cannot insert element into " + getName(), ErrorCodes::NOT_IMPLEMENTED);
    }

    StringRef getDataAt(size_t) const override { return {}; }

    void insertData(const char *, size_t) override { ++s; }

    StringRef serializeValueIntoArena(
        size_t /*n*/,
        Arena & arena,
        char const *& begin,
        const TiDB::TiDBCollatorPtr &,
        String &) const override
    {
        return {arena.allocContinue(0, begin), 0};
    }

    const char * deserializeAndInsertFromArena(const char * pos, const TiDB::TiDBCollatorPtr &) override
    {
        ++s;
        return pos;
    }

    void updateHashWithValue(size_t /*n*/, SipHash & /*hash*/, const TiDB::TiDBCollatorPtr &, String &) const override
    {}

    void updateHashWithValues(IColumn::HashValues &, const TiDB::TiDBCollatorPtr &, String &) const override {}

    void updateWeakHash32(WeakHash32 &, const TiDB::TiDBCollatorPtr &, String &) const override {}
    void updateWeakHash32(WeakHash32 &, const TiDB::TiDBCollatorPtr &, String &, const BlockSelectivePtr &)
        const override
    {}

    void insertFrom(const IColumn &, size_t) override { ++s; }

    void insertManyFrom(const IColumn &, size_t, size_t length) override { s += length; }

    void insertDisjunctFrom(const IColumn &, const std::vector<size_t> & position_vec) override
    {
        s += position_vec.size();
    }

    void insertRangeFrom(const IColumn & /*src*/, size_t /*start*/, size_t length) override { s += length; }

    ColumnPtr filter(const Filter & filt, ssize_t /*result_size_hint*/) const override
    {
        return cloneDummy(countBytesInFilter(filt));
    }

    ColumnPtr permute(const Permutation & perm, size_t limit) const override
    {
        if (s != perm.size())
            throw Exception(
                "Size of permutation doesn't match size of column.",
                ErrorCodes::SIZES_OF_COLUMNS_DOESNT_MATCH);

        return cloneDummy(limit ? std::min(s, limit) : s);
    }

    void getPermutation(bool /*reverse*/, size_t /*limit*/, int /*nan_direction_hint*/, Permutation & res)
        const override
    {
        res.resize(s);
        for (size_t i = 0; i < s; ++i)
            res[i] = i;
    }

    ColumnPtr replicateRange(size_t /*start_row*/, size_t end_row, const IColumn::Offsets & offsets) const override
    {
        if (s != offsets.size())
            throw Exception("Size of offsets doesn't match size of column.", ErrorCodes::SIZES_OF_COLUMNS_DOESNT_MATCH);
        assert(end_row <= s);
        return cloneDummy(s == 0 ? 0 : offsets[end_row - 1]);
    }


    MutableColumns scatter(ColumnIndex num_columns, const Selector & selector) const override
    {
<<<<<<< HEAD
        RUNTIME_CHECK_MSG(s == selector.size(), "Size of selector doesn't match size of column.");
=======
        RUNTIME_CHECK_MSG(
            s == selector.size(),
            "Size of selector({}) doesn't match size of column({}).",
            selector.size(),
            s);
>>>>>>> 60a85591
        return scatterImplForDummyColumn(num_columns, selector);
    }

    MutableColumns scatter(ColumnIndex num_columns, const Selector & selector, const BlockSelectivePtr & selective)
        const override
    {
<<<<<<< HEAD
        RUNTIME_CHECK_MSG(selective->size() == selector.size(), "Size of selector doesn't match size of column.");
=======
        RUNTIME_CHECK_MSG(
            selective->size() == selector.size(),
            "Size of selector({}) doesn't match size of column({}).",
            selector.size(),
            selective->size());
>>>>>>> 60a85591
        return scatterImplForDummyColumn(num_columns, selector);
    }

    MutableColumns scatterImplForDummyColumn(ColumnIndex num_columns, const Selector & selector) const
    {
        std::vector<size_t> counts(num_columns);
        for (auto idx : selector)
            ++counts[idx];

        MutableColumns res(num_columns);
        for (size_t i = 0; i < num_columns; ++i)
            res[i] = cloneResized(counts[i]);

        return res;
    }

    void scatterTo(ScatterColumns & columns, const Selector & selector) const override
    {
<<<<<<< HEAD
        RUNTIME_CHECK_MSG(s == selector.size(), "Size of selector doesn't match size of column.");
=======
        RUNTIME_CHECK_MSG(
            s == selector.size(),
            "size of selector({}) doesn't match size of column({})",
            selector.size(),
            s);
>>>>>>> 60a85591
        scatterToImplForDummyColumn(columns, selector);
    }

    void scatterTo(ScatterColumns & columns, const Selector & selector, const BlockSelectivePtr & selective)
        const override
    {
<<<<<<< HEAD
        RUNTIME_CHECK_MSG(selective->size() == selector.size(), "Size of selector doesn't match size of column.");
=======
        RUNTIME_CHECK_MSG(
            selective->size() == selector.size(),
            "size of selector({}) doesn't match size of column({})",
            selector.size(),
            selective->size());
>>>>>>> 60a85591
        scatterToImplForDummyColumn(columns, selector);
    }

    void scatterToImplForDummyColumn(ScatterColumns & columns, const Selector & selector) const
    {
        IColumn::ColumnIndex num_columns = columns.size();
        std::vector<size_t> counts(num_columns);
        for (auto idx : selector)
            ++counts[idx];

        for (size_t i = 0; i < num_columns; ++i)
            columns[i]->insertRangeFrom(*this, 0, counts[i]);
    }


    void gather(ColumnGathererStream &) override
    {
        throw Exception("Method gather is not supported for " + getName(), ErrorCodes::NOT_IMPLEMENTED);
    }

    void getExtremes(Field &, Field &) const override {}

    void addSize(size_t delta) { s += delta; }

    bool isDummy() const override { return true; }

protected:
    size_t s;
};

} // namespace DB<|MERGE_RESOLUTION|>--- conflicted
+++ resolved
@@ -143,30 +143,22 @@
 
     MutableColumns scatter(ColumnIndex num_columns, const Selector & selector) const override
     {
-<<<<<<< HEAD
-        RUNTIME_CHECK_MSG(s == selector.size(), "Size of selector doesn't match size of column.");
-=======
         RUNTIME_CHECK_MSG(
             s == selector.size(),
             "Size of selector({}) doesn't match size of column({}).",
             selector.size(),
             s);
->>>>>>> 60a85591
         return scatterImplForDummyColumn(num_columns, selector);
     }
 
     MutableColumns scatter(ColumnIndex num_columns, const Selector & selector, const BlockSelectivePtr & selective)
         const override
     {
-<<<<<<< HEAD
-        RUNTIME_CHECK_MSG(selective->size() == selector.size(), "Size of selector doesn't match size of column.");
-=======
         RUNTIME_CHECK_MSG(
             selective->size() == selector.size(),
             "Size of selector({}) doesn't match size of column({}).",
             selector.size(),
             selective->size());
->>>>>>> 60a85591
         return scatterImplForDummyColumn(num_columns, selector);
     }
 
@@ -185,30 +177,22 @@
 
     void scatterTo(ScatterColumns & columns, const Selector & selector) const override
     {
-<<<<<<< HEAD
-        RUNTIME_CHECK_MSG(s == selector.size(), "Size of selector doesn't match size of column.");
-=======
         RUNTIME_CHECK_MSG(
             s == selector.size(),
             "size of selector({}) doesn't match size of column({})",
             selector.size(),
             s);
->>>>>>> 60a85591
         scatterToImplForDummyColumn(columns, selector);
     }
 
     void scatterTo(ScatterColumns & columns, const Selector & selector, const BlockSelectivePtr & selective)
         const override
     {
-<<<<<<< HEAD
-        RUNTIME_CHECK_MSG(selective->size() == selector.size(), "Size of selector doesn't match size of column.");
-=======
         RUNTIME_CHECK_MSG(
             selective->size() == selector.size(),
             "size of selector({}) doesn't match size of column({})",
             selector.size(),
             selective->size());
->>>>>>> 60a85591
         scatterToImplForDummyColumn(columns, selector);
     }
 
