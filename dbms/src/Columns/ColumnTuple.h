--- conflicted
+++ resolved
@@ -98,11 +98,7 @@
     void updateHashWithValues(IColumn::HashValues & hash_values, const TiDB::TiDBCollatorPtr &, String &)
         const override;
     void updateWeakHash32(WeakHash32 & hash, const TiDB::TiDBCollatorPtr &, String &) const override;
-<<<<<<< HEAD
-    void updateWeakHash32(WeakHash32 & hash, const TiDB::TiDBCollatorPtr &, String &, const BlockSelectivePtr &)
-=======
     void updateWeakHash32(WeakHash32 & hash, const TiDB::TiDBCollatorPtr &, String &, const BlockSelective & selective)
->>>>>>> 9073df59
         const override;
     void insertRangeFrom(const IColumn & src, size_t start, size_t length) override;
     ColumnPtr filter(const Filter & filt, ssize_t result_size_hint) const override;
@@ -110,37 +106,22 @@
     ColumnPtr replicateRange(size_t start_row, size_t end_row, const IColumn::Offsets & offsets) const override;
 
     MutableColumns scatter(ColumnIndex num_columns, const Selector & selector) const override;
-<<<<<<< HEAD
-    MutableColumns scatter(ColumnIndex num_columns, const Selector & selector, const BlockSelectivePtr & selective)
-=======
     MutableColumns scatter(ColumnIndex num_columns, const Selector & selector, const BlockSelective & selective)
->>>>>>> 9073df59
         const override;
     template <bool selective_block>
     MutableColumns scatterImplForColumnTuple(
         ColumnIndex num_columns,
         const Selector & selector,
-<<<<<<< HEAD
-        const BlockSelectivePtr & selective) const;
-
-    void scatterTo(ScatterColumns & scatterColumns, const Selector & selector) const override;
-    void scatterTo(ScatterColumns & scatterColumns, const Selector & selector, const BlockSelectivePtr &)
-=======
         const BlockSelective & selective) const;
 
     void scatterTo(ScatterColumns & scatterColumns, const Selector & selector) const override;
     void scatterTo(ScatterColumns & scatterColumns, const Selector & selector, const BlockSelective & selective)
->>>>>>> 9073df59
         const override;
     template <bool selective_block>
     void scatterToImplForColumnTuple(
         ScatterColumns & scatterColumns,
         const Selector & selector,
-<<<<<<< HEAD
-        const BlockSelectivePtr & selective) const;
-=======
         const BlockSelective & selective) const;
->>>>>>> 9073df59
 
     void gather(ColumnGathererStream & gatherer_stream) override;
     int compareAt(size_t n, size_t m, const IColumn & rhs, int nan_direction_hint) const override;
