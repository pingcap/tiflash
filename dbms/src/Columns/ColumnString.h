--- conflicted
+++ resolved
@@ -38,11 +38,7 @@
         WeakHash32::Container * hash_data;
         String sort_key_container;
         TiDB::TiDBCollatorPtr collator;
-<<<<<<< HEAD
-        BlockSelectivePtr selective_ptr;
-=======
         const BlockSelective * selective_ptr;
->>>>>>> 9073df59
     };
 
 private:
@@ -286,16 +282,8 @@
     void updateWeakHash32Impl(WeakHash32Info & info, const LoopFunc & loop_func) const;
 
     void updateWeakHash32(WeakHash32 & hash, const TiDB::TiDBCollatorPtr &, String &) const override;
-<<<<<<< HEAD
-    void updateWeakHash32(
-        WeakHash32 & hash,
-        const TiDB::TiDBCollatorPtr &,
-        String &,
-        const BlockSelectivePtr & selective) const override;
-=======
     void updateWeakHash32(WeakHash32 & hash, const TiDB::TiDBCollatorPtr &, String &, const BlockSelective & selective)
         const override;
->>>>>>> 9073df59
 
     void insertRangeFrom(const IColumn & src, size_t start, size_t length) override;
 
@@ -356,11 +344,7 @@
         return scatterImpl<ColumnString>(num_columns, selector);
     }
 
-<<<<<<< HEAD
-    MutableColumns scatter(ColumnIndex num_columns, const Selector & selector, const BlockSelectivePtr & selective)
-=======
     MutableColumns scatter(ColumnIndex num_columns, const Selector & selector, const BlockSelective & selective)
->>>>>>> 9073df59
         const override
     {
         return scatterImpl<ColumnString>(num_columns, selector, selective);
@@ -371,12 +355,7 @@
         scatterToImpl<ColumnString>(columns, selector);
     }
 
-<<<<<<< HEAD
-    void scatterTo(ScatterColumns & columns, const Selector & selector, const BlockSelectivePtr & selective)
-        const override
-=======
     void scatterTo(ScatterColumns & columns, const Selector & selector, const BlockSelective & selective) const override
->>>>>>> 9073df59
     {
         scatterToImpl<ColumnString>(columns, selector, selective);
     }
