--- conflicted
+++ resolved
@@ -288,18 +288,6 @@
     getNestedColumn().countSerializeByteSize(byte_size);
 }
 
-<<<<<<< HEAD
-void ColumnNullable::serializeToPos(PaddedPODArray<UInt8 *> & pos, size_t start, size_t end, bool has_null) const
-{
-    getNullMapColumn().serializeToPos(pos, start, end, has_null);
-    getNestedColumn().serializeToPos(pos, start, end, has_null);
-}
-
-void ColumnNullable::deserializeAndInsertFromPos(PaddedPODArray<UInt8 *> & pos, ColumnsAlignBufferAVX2 & align_buffer)
-{
-    getNullMapColumn().deserializeAndInsertFromPos(pos, align_buffer);
-    getNestedColumn().deserializeAndInsertFromPos(pos, align_buffer);
-=======
 void ColumnNullable::countSerializeByteSizeForColumnArray(
     PaddedPODArray<size_t> & byte_size,
     const IColumn::Offsets & array_offsets) const
@@ -344,7 +332,6 @@
 {
     getNullMapColumn().flushNTAlignBuffer();
     getNestedColumn().flushNTAlignBuffer();
->>>>>>> 27711184
 }
 
 void ColumnNullable::insertRangeFrom(const IColumn & src, size_t start, size_t length)
