--- conflicted
+++ resolved
@@ -110,52 +110,29 @@
     const TiDB::TiDBCollatorPtr & collator,
     String & sort_key_container) const
 {
-<<<<<<< HEAD
-    updateWeakHash32Impl<false>(hash, collator, sort_key_container, nullptr);
-=======
     updateWeakHash32Impl<false>(hash, collator, sort_key_container, {});
->>>>>>> 9073df59
 }
 
 void ColumnNullable::updateWeakHash32(
     WeakHash32 & hash,
     const TiDB::TiDBCollatorPtr & collator,
     String & sort_key_container,
-<<<<<<< HEAD
-    const BlockSelectivePtr & selective_ptr) const
-{
-    updateWeakHash32Impl<true>(hash, collator, sort_key_container, selective_ptr);
-}
-
-template <bool selective>
-=======
     const BlockSelective & selective) const
 {
     updateWeakHash32Impl<true>(hash, collator, sort_key_container, selective);
 }
 
 template <bool selective_block>
->>>>>>> 9073df59
 void ColumnNullable::updateWeakHash32Impl(
     WeakHash32 & hash,
     const TiDB::TiDBCollatorPtr & collator,
     String & sort_key_container,
-<<<<<<< HEAD
-    const BlockSelectivePtr & selective_ptr) const
-{
-    size_t rows;
-    if constexpr (selective)
-    {
-        RUNTIME_CHECK(selective_ptr);
-        rows = selective_ptr->size();
-=======
     const BlockSelective & selective) const
 {
     size_t rows;
     if constexpr (selective_block)
     {
         rows = selective.size();
->>>>>>> 9073df59
     }
     else
     {
@@ -169,13 +146,8 @@
         rows);
 
     WeakHash32 old_hash = hash;
-<<<<<<< HEAD
-    if constexpr (selective)
-        nested_column->updateWeakHash32(hash, collator, sort_key_container, selective_ptr);
-=======
     if constexpr (selective_block)
         nested_column->updateWeakHash32(hash, collator, sort_key_container, selective);
->>>>>>> 9073df59
     else
         nested_column->updateWeakHash32(hash, collator, sort_key_container);
 
@@ -186,13 +158,8 @@
     for (size_t i = 0; i < rows; ++i)
     {
         size_t row = i;
-<<<<<<< HEAD
-        if constexpr (selective)
-            row = (*selective_ptr)[i];
-=======
         if constexpr (selective_block)
             row = selective[i];
->>>>>>> 9073df59
 
         if (null_map_data[row])
             *hash_data = *old_hash_data;
