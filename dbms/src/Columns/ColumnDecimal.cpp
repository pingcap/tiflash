--- conflicted
+++ resolved
@@ -148,13 +148,6 @@
     updateWeakHash32Impl<false>(hash, nullptr);
 }
 
-<<<<<<< HEAD
-    RUNTIME_CHECK_MSG(
-        hash.getData().size() == s,
-        "Size of WeakHash32({}) doesn't match size of column({})",
-        hash.getData().size(),
-        s);
-=======
 template <typename T>
 void ColumnDecimal<T>::updateWeakHash32(
     WeakHash32 & hash,
@@ -185,7 +178,6 @@
         "size of WeakHash32({}) doesn't match size of column({})",
         hash.getData().size(),
         rows);
->>>>>>> 60a85591
 
     const T * begin = data.data();
     UInt32 * hash_data = hash.getData().data();
@@ -197,31 +189,6 @@
             row = (*selective_ptr)[i];
 
         *hash_data = wideIntHashCRC32(*(begin + row), *hash_data);
-        ++hash_data;
-    }
-}
-
-template <typename T>
-void ColumnDecimal<T>::updateWeakHash32(
-    WeakHash32 & hash,
-    const TiDB::TiDBCollatorPtr &,
-    String &,
-    const BlockSelectivePtr & selective_ptr) const
-{
-    const auto selective_rows = selective_ptr->size();
-    RUNTIME_CHECK_MSG(
-        hash.getData().size() == selective_rows,
-        "Size of WeakHash32({}) doesn't match size of selective column({})",
-        hash.getData().size(),
-        selective_rows);
-
-    const T * begin = data.data();
-    UInt32 * hash_data = hash.getData().data();
-
-    for (const auto & row : *selective_ptr)
-    {
-        *hash_data = wideIntHashCRC32(*(begin + row), *hash_data);
-
         ++hash_data;
     }
 }
