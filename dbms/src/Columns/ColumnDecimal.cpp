// Copyright 2023 PingCAP, Inc.
//
// Licensed under the Apache License, Version 2.0 (the "License");
// you may not use this file except in compliance with the License.
// You may obtain a copy of the License at
//
//     http://www.apache.org/licenses/LICENSE-2.0
//
// Unless required by applicable law or agreed to in writing, software
// distributed under the License is distributed on an "AS IS" BASIS,
// WITHOUT WARRANTIES OR CONDITIONS OF ANY KIND, either express or implied.
// See the License for the specific language governing permissions and
// limitations under the License.

#include <Columns/ColumnDecimal.h>
#include <Columns/ColumnsCommon.h>
#include <Common/Arena.h>
#include <Common/Exception.h>
#include <Common/HashTable/Hash.h>
#include <Common/SipHash.h>
#include <DataStreams/ColumnGathererStream.h>
#include <DataTypes/DataTypeDecimal.h>
#include <IO/WriteHelpers.h>
#include <common/unaligned.h>

template <typename T>
bool decimalLess(T x, T y, UInt32 x_scale, UInt32 y_scale);

namespace DB
{
namespace ErrorCodes
{
extern const int PARAMETER_OUT_OF_BOUND;
extern const int SIZES_OF_COLUMNS_DOESNT_MATCH;
extern const int NOT_IMPLEMENTED;
} // namespace ErrorCodes

template <typename T>
T DecodeDecimalImpl(size_t & cursor, const String & raw_value, PrecType prec, ScaleType frac);

template <typename T>
int ColumnDecimal<T>::compareAt(size_t n, size_t m, const IColumn & rhs_, int) const
{
    auto & other = static_cast<const Self &>(rhs_);
    const T & a = data[n];
    const T & b = other.data[m];

    return decimalLess<T>(b, a, other.scale, scale) ? 1 : (decimalLess<T>(a, b, scale, other.scale) ? -1 : 0);
}

template <typename T>
StringRef ColumnDecimal<T>::serializeValueIntoArena(
    size_t n,
    Arena & arena,
    char const *& begin,
    const TiDB::TiDBCollatorPtr &,
    String &) const
{
    if constexpr (is_Decimal256)
    {
        /// serialize Decimal256 in `Non-trivial, Binary` way, the serialization logical is
        /// copied from https://github.com/pingcap/boost-extra/blob/master/boost/multiprecision/cpp_int/serialize.hpp#L149
        const typename T::NativeType::backend_type & val = data[n].value.backend();
        bool s = val.sign();
        size_t limb_count = val.size();

        size_t mem_size = sizeof(bool) + sizeof(size_t) + limb_count * sizeof(boost::multiprecision::limb_type);

        auto * pos = arena.allocContinue(mem_size, begin);
        auto * current_pos = pos;
        memcpy(current_pos, &s, sizeof(bool));
        current_pos += sizeof(bool);

        memcpy(current_pos, &limb_count, sizeof(std::size_t));
        current_pos += sizeof(size_t);

        memcpy(current_pos, val.limbs(), limb_count * sizeof(boost::multiprecision::limb_type));

        return StringRef(pos, mem_size);
    }
    else
    {
        auto * pos = arena.allocContinue(sizeof(T), begin);
        memcpy(pos, &data[n], sizeof(T));
        return StringRef(pos, sizeof(T));
    }
}

template <typename T>
const char * ColumnDecimal<T>::deserializeAndInsertFromArena(const char * pos, const TiDB::TiDBCollatorPtr &)
{
    if constexpr (is_Decimal256)
    {
        /// deserialize Decimal256 in `Non-trivial, Binary` way, the deserialization logical is
        /// copied from https://github.com/pingcap/boost-extra/blob/master/boost/multiprecision/cpp_int/serialize.hpp#L133
        T value;
        auto & val = value.value.backend();

        size_t offset = 0;
        bool s = unalignedLoad<bool>(pos + offset);
        offset += sizeof(bool);
        auto limb_count = unalignedLoad<size_t>(pos + offset);
        offset += sizeof(size_t);

        val.resize(limb_count, limb_count);
        memcpy(val.limbs(), pos + offset, limb_count * sizeof(boost::multiprecision::limb_type));
        if (s != val.sign())
            val.negate();
        val.normalize();
        data.push_back(value);

        return pos + offset + limb_count * sizeof(boost::multiprecision::limb_type);
    }
    else
    {
        data.push_back(unalignedLoad<T>(pos));
        return pos + sizeof(T);
    }
}

template <typename T>
UInt64 ColumnDecimal<T>::get64(size_t n) const
{
    if constexpr (sizeof(T) > sizeof(UInt64))
        throw Exception(String("Method get64 is not supported for ") + getFamilyName(), ErrorCodes::NOT_IMPLEMENTED);
    return static_cast<UInt64>(static_cast<typename T::NativeType>(data[n]));
}

template <typename T>
void ColumnDecimal<T>::updateHashWithValue(size_t n, SipHash & hash, const TiDB::TiDBCollatorPtr &, String &) const
{
    hash.update(data[n]);
}

template <typename T>
void ColumnDecimal<T>::updateHashWithValues(IColumn::HashValues & hash_values, const TiDB::TiDBCollatorPtr &, String &)
    const
{
    for (size_t i = 0; i < data.size(); ++i)
    {
        hash_values[i].update(data[i]);
    }
}

template <typename T>
void ColumnDecimal<T>::updateWeakHash32(WeakHash32 & hash, const TiDB::TiDBCollatorPtr &, String &) const
{
<<<<<<< HEAD
    updateWeakHash32Impl<false>(hash, nullptr);
=======
    updateWeakHash32Impl<false>(hash, {});
>>>>>>> 9073df59
}

template <typename T>
void ColumnDecimal<T>::updateWeakHash32(
    WeakHash32 & hash,
    const TiDB::TiDBCollatorPtr &,
    String &,
<<<<<<< HEAD
    const BlockSelectivePtr & selective_ptr) const
{
    updateWeakHash32Impl<true>(hash, selective_ptr);
}

template <typename T>
template <bool selective>
void ColumnDecimal<T>::updateWeakHash32Impl(WeakHash32 & hash, const BlockSelectivePtr & selective_ptr) const
{
    size_t rows;
    if constexpr (selective)
    {
        RUNTIME_CHECK(selective_ptr);
        rows = selective_ptr->size();
=======
    const BlockSelective & selective) const
{
    updateWeakHash32Impl<true>(hash, selective);
}

template <typename T>
template <bool selective_block>
void ColumnDecimal<T>::updateWeakHash32Impl(WeakHash32 & hash, const BlockSelective & selective) const
{
    size_t rows;
    if constexpr (selective_block)
    {
        rows = selective.size();
>>>>>>> 9073df59
    }
    else
    {
        rows = data.size();
    }

    RUNTIME_CHECK_MSG(
        hash.getData().size() == rows,
        "size of WeakHash32({}) doesn't match size of column({})",
        hash.getData().size(),
        rows);

    const T * begin = data.data();
    UInt32 * hash_data = hash.getData().data();

    for (size_t i = 0; i < rows; ++i)
    {
        size_t row = i;
<<<<<<< HEAD
        if constexpr (selective)
            row = (*selective_ptr)[i];
=======
        if constexpr (selective_block)
            row = selective[i];
>>>>>>> 9073df59

        *hash_data = wideIntHashCRC32(*(begin + row), *hash_data);
        ++hash_data;
    }
}

template <typename T>
void ColumnDecimal<T>::getPermutation(bool reverse, size_t limit, int, IColumn::Permutation & res) const
{
#if 1 /// TODO: perf test
    if (data.size() <= std::numeric_limits<UInt32>::max())
    {
        PaddedPODArray<UInt32> tmp_res;
        permutation(reverse, limit, tmp_res);

        res.resize(tmp_res.size());
        for (size_t i = 0; i < tmp_res.size(); ++i)
            res[i] = tmp_res[i];
        return;
    }
#endif

    permutation(reverse, limit, res);
}

template <typename T>
ColumnPtr ColumnDecimal<T>::permute(const IColumn::Permutation & perm, size_t limit) const
{
    size_t size = limit ? std::min(data.size(), limit) : data.size();
    if (perm.size() < size)
        throw Exception("Size of permutation is less than required.", ErrorCodes::SIZES_OF_COLUMNS_DOESNT_MATCH);

    auto res = this->create(size, scale);
    typename Self::Container & res_data = res->getData();

    for (size_t i = 0; i < size; ++i)
        res_data[i] = data[perm[i]];

    return res;
}

#pragma GCC diagnostic push
#pragma GCC diagnostic ignored "-Wpragmas"
#ifndef __clang__
#pragma GCC diagnostic ignored "-Wclass-memaccess"
#endif
template <typename T>
MutableColumnPtr ColumnDecimal<T>::cloneResized(size_t size) const
{
    auto res = this->create(0, scale);

    if (size > 0)
    {
        auto & new_col = static_cast<Self &>(*res);
        new_col.data.resize(size);
        size_t count = std::min(this->size(), size);
        if constexpr (is_Decimal256)
        {
            for (size_t i = 0; i != count; ++i)
                new_col.data[i] = data[i];

            if (size > count)
            {
                T zero{};
                for (size_t i = count; i != size; ++i)
                    new_col.data[i] = zero;
            }
        }
        else
        {
            memcpy(new_col.data.data(), data.data(), count * sizeof(data[0]));

            if (size > count)
            {
                void * tail = &new_col.data[count];
                memset(tail, 0, (size - count) * sizeof(T));
            }
        }
    }

    return res;
}

template <typename T>
void ColumnDecimal<T>::insertData(const char * src [[maybe_unused]], size_t /*length*/)
{
    if constexpr (is_Decimal256)
    {
        throw Exception("insertData is not supported for " + IColumn::getName());
    }
    else
    {
        T tmp{};
        memcpy(&tmp, src, sizeof(T));
        data.emplace_back(tmp);
    }
}

template <typename T>
bool ColumnDecimal<T>::decodeTiDBRowV2Datum(
    size_t cursor,
    const String & raw_value,
    size_t /* length */,
    bool /* force_decode */)
{
    PrecType dec_prec = static_cast<uint8_t>(raw_value[cursor++]);
    ScaleType dec_scale = static_cast<uint8_t>(raw_value[cursor++]);
    auto dec_type = createDecimal(dec_prec, dec_scale);
    if (unlikely(!checkDecimal<T>(*dec_type)))
    {
        throw Exception(
            "Detected unmatched decimal value type: Decimal( " + std::to_string(dec_prec) + ", "
                + std::to_string(dec_scale) + ") when decoding with column type " + this->getName(),
            ErrorCodes::LOGICAL_ERROR);
    }
    auto res = DecodeDecimalImpl<T>(cursor, raw_value, dec_prec, dec_scale);
    data.push_back(DecimalField<T>(res, dec_scale));
    return true;
}

template <typename T>
void ColumnDecimal<T>::insertRangeFrom(const IColumn & src, size_t start, size_t length)
{
    const auto & src_vec = static_cast<const ColumnDecimal &>(src);

    if (start + length > src_vec.data.size())
        throw Exception(
            fmt::format(
                "Parameters are out of bound in ColumnDecimal<T>::insertRangeFrom method, start={}, length={}, "
                "src.size()={}",
                start,
                length,
                src_vec.data.size()),
            ErrorCodes::PARAMETER_OUT_OF_BOUND);

    size_t old_size = data.size();
    data.resize(old_size + length);
    if constexpr (is_Decimal256)
    {
        for (size_t i = 0; i != length; ++i)
            data[i + old_size] = src_vec.data[i + start];
    }
    else
    {
        memcpy(data.data() + old_size, &src_vec.data[start], length * sizeof(data[0]));
    }
}

template <typename T>
void ColumnDecimal<T>::insertManyFrom(const IColumn & src, size_t position, size_t length)
{
    size_t old_size = data.size();
    auto & value = static_cast<const Self &>(src).getData()[position];
    data.resize_fill(old_size + length, value);
}

template <typename T>
void ColumnDecimal<T>::insertDisjunctFrom(const IColumn & src, const std::vector<size_t> & position_vec)
{
    const auto & src_data = static_cast<const ColumnDecimal &>(src).data;
    size_t old_size = data.size();
    size_t to_add_size = position_vec.size();
    data.resize(old_size + to_add_size);
    for (size_t i = 0; i < to_add_size; ++i)
        data[i + old_size] = src_data[position_vec[i]];
}

#pragma GCC diagnostic pop

template <typename T>
ColumnPtr ColumnDecimal<T>::filter(const IColumn::Filter & filt, ssize_t result_size_hint) const
{
    size_t size = data.size();
    if (size != filt.size())
        throw Exception("Size of filter doesn't match size of column.", ErrorCodes::SIZES_OF_COLUMNS_DOESNT_MATCH);

    auto res = this->create(0, scale);
    Container & res_data = res->getData();

    if (result_size_hint)
    {
        if (result_size_hint < 0)
            result_size_hint = countBytesInFilter(filt);
        res_data.reserve(result_size_hint);
    }

    const UInt8 * filt_pos = filt.data();
    const UInt8 * filt_end = filt_pos + size;
    const T * data_pos = data.data();

    while (filt_pos < filt_end)
    {
        if (*filt_pos)
            res_data.push_back(*data_pos);

        ++filt_pos;
        ++data_pos;
    }

    return res;
}

template <typename T>
ColumnPtr ColumnDecimal<T>::replicateRange(size_t start_row, size_t end_row, const IColumn::Offsets & offsets) const
{
    size_t size = data.size();
    if (size != offsets.size())
        throw Exception("Size of offsets doesn't match size of column.", ErrorCodes::SIZES_OF_COLUMNS_DOESNT_MATCH);

    assert(start_row < end_row);
    assert(end_row <= size);

    auto res = this->create(0, scale);
    if (0 == size)
        return res;

    typename Self::Container & res_data = res->getData();
    res_data.reserve(offsets[end_row - 1]);

    IColumn::Offset prev_offset = 0;
    for (size_t i = start_row; i < end_row; ++i)
    {
        size_t size_to_replicate = offsets[i] - prev_offset;
        prev_offset = offsets[i];

        for (size_t j = 0; j < size_to_replicate; ++j)
            res_data.push_back(data[i]);
    }

    return res;
}


template <typename T>
void ColumnDecimal<T>::gather(ColumnGathererStream & gatherer)
{
    gatherer.gather(*this);
}

template <typename T>
void ColumnDecimal<T>::getExtremes(Field & min, Field & max) const
{
    if (data.size() == 0)
    {
        min = typename NearestFieldType<T>::Type(T(0), scale);
        max = typename NearestFieldType<T>::Type(T(0), scale);
        return;
    }

    T cur_min = data[0];
    T cur_max = data[0];

    for (const T & x : data)
    {
        if (x.value < cur_min.value)
            cur_min = x;
        else if (x.value > cur_max.value)
            cur_max = x;
    }

    min = typename NearestFieldType<T>::Type(cur_min, scale);
    max = typename NearestFieldType<T>::Type(cur_max, scale);
}

template class ColumnDecimal<Decimal32>;
template class ColumnDecimal<Decimal64>;
template class ColumnDecimal<Decimal128>;
template class ColumnDecimal<Decimal256>;

} // namespace DB<|MERGE_RESOLUTION|>--- conflicted
+++ resolved
@@ -145,11 +145,7 @@
 template <typename T>
 void ColumnDecimal<T>::updateWeakHash32(WeakHash32 & hash, const TiDB::TiDBCollatorPtr &, String &) const
 {
-<<<<<<< HEAD
-    updateWeakHash32Impl<false>(hash, nullptr);
-=======
     updateWeakHash32Impl<false>(hash, {});
->>>>>>> 9073df59
 }
 
 template <typename T>
@@ -157,22 +153,6 @@
     WeakHash32 & hash,
     const TiDB::TiDBCollatorPtr &,
     String &,
-<<<<<<< HEAD
-    const BlockSelectivePtr & selective_ptr) const
-{
-    updateWeakHash32Impl<true>(hash, selective_ptr);
-}
-
-template <typename T>
-template <bool selective>
-void ColumnDecimal<T>::updateWeakHash32Impl(WeakHash32 & hash, const BlockSelectivePtr & selective_ptr) const
-{
-    size_t rows;
-    if constexpr (selective)
-    {
-        RUNTIME_CHECK(selective_ptr);
-        rows = selective_ptr->size();
-=======
     const BlockSelective & selective) const
 {
     updateWeakHash32Impl<true>(hash, selective);
@@ -186,7 +166,6 @@
     if constexpr (selective_block)
     {
         rows = selective.size();
->>>>>>> 9073df59
     }
     else
     {
@@ -205,13 +184,8 @@
     for (size_t i = 0; i < rows; ++i)
     {
         size_t row = i;
-<<<<<<< HEAD
-        if constexpr (selective)
-            row = (*selective_ptr)[i];
-=======
         if constexpr (selective_block)
             row = selective[i];
->>>>>>> 9073df59
 
         *hash_data = wideIntHashCRC32(*(begin + row), *hash_data);
         ++hash_data;
