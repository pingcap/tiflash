--- conflicted
+++ resolved
@@ -129,11 +129,7 @@
     void updateHashWithValues(IColumn::HashValues & hash_values, const TiDB::TiDBCollatorPtr &, String &)
         const override;
     void updateWeakHash32(WeakHash32 & hash, const TiDB::TiDBCollatorPtr &, String &) const override;
-<<<<<<< HEAD
-    void updateWeakHash32(WeakHash32 & hash, const TiDB::TiDBCollatorPtr &, String &, const BlockSelectivePtr &)
-=======
     void updateWeakHash32(WeakHash32 & hash, const TiDB::TiDBCollatorPtr &, String &, const BlockSelective & selective)
->>>>>>> 9073df59
         const override;
     void getExtremes(Field & min, Field & max) const override;
 
@@ -142,11 +138,7 @@
         return scatterImpl<ColumnNullable>(num_columns, selector);
     }
 
-<<<<<<< HEAD
-    MutableColumns scatter(ColumnIndex num_columns, const Selector & selector, const BlockSelectivePtr & selective)
-=======
     MutableColumns scatter(ColumnIndex num_columns, const Selector & selector, const BlockSelective & selective)
->>>>>>> 9073df59
         const override
     {
         return scatterImpl<ColumnNullable>(num_columns, selector, selective);
@@ -157,12 +149,7 @@
         scatterToImpl<ColumnNullable>(columns, selector);
     }
 
-<<<<<<< HEAD
-    void scatterTo(ScatterColumns & columns, const Selector & selector, const BlockSelectivePtr & selective)
-        const override
-=======
     void scatterTo(ScatterColumns & columns, const Selector & selector, const BlockSelective & selective) const override
->>>>>>> 9073df59
     {
         scatterToImpl<ColumnNullable>(columns, selector, selective);
     }
@@ -220,20 +207,12 @@
     template <bool negative>
     void applyNullMapImpl(const ColumnUInt8 & map);
 
-<<<<<<< HEAD
-    template <bool selective>
-=======
     template <bool selective_block>
->>>>>>> 9073df59
     void updateWeakHash32Impl(
         WeakHash32 & hash,
         const TiDB::TiDBCollatorPtr & collator,
         String & sort_key_container,
-<<<<<<< HEAD
-        const BlockSelectivePtr & selective_ptr) const;
-=======
         const BlockSelective & selective) const;
->>>>>>> 9073df59
 };
 
 
