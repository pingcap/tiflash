--- conflicted
+++ resolved
@@ -79,12 +79,6 @@
     const char * deserializeAndInsertFromArena(const char * pos, const TiDB::TiDBCollatorPtr &) override;
 
     void countSerializeByteSize(PaddedPODArray<size_t> & byte_size) const override;
-<<<<<<< HEAD
-
-    void serializeToPos(PaddedPODArray<UInt8 *> & pos, size_t start, size_t end, bool has_null) const override;
-
-    void deserializeAndInsertFromPos(PaddedPODArray<UInt8 *> & pos, ColumnsAlignBufferAVX2 & align_buffer) override;
-=======
     void countSerializeByteSizeForColumnArray(
         PaddedPODArray<size_t> & byte_size,
         const IColumn::Offsets & array_offsets) const override;
@@ -104,7 +98,6 @@
         bool use_nt_align_buffer) override;
 
     void flushNTAlignBuffer() override;
->>>>>>> 27711184
 
     void insertRangeFrom(const IColumn & src, size_t start, size_t length) override;
 
