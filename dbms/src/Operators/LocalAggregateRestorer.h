--- conflicted
+++ resolved
@@ -14,11 +14,8 @@
 
 #pragma once
 
-<<<<<<< HEAD
-=======
 #include <Core/Block.h>
 #include <DataStreams/IBlockInputStream.h>
->>>>>>> 68bacca6
 #include <Operators/BucketInput.h>
 
 #include <memory>
@@ -75,10 +72,6 @@
     // bucket_inputs --> bucket_data --> restored_blocks.
     BlocksList bucket_data;
     BlocksList restored_blocks;
-<<<<<<< HEAD
-
-=======
->>>>>>> 68bacca6
     BucketInputs bucket_inputs;
 
     static constexpr Int32 NUM_BUCKETS = 256;
