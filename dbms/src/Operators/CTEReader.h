// Copyright 2025 PingCAP, Inc.
//
// Licensed under the Apache License, Version 2.0 (the "License");
// you may not use this file except in compliance with the License.
// You may obtain a copy of the License at
//
//     http://www.apache.org/licenses/LICENSE-2.0
//
// Unless required by applicable law or agreed to in writing, software
// distributed under the License is distributed on an "AS IS" BASIS,
// WITHOUT WARRANTIES OR CONDITIONS OF ANY KIND, either express or implied.
// See the License for the specific language governing permissions and
// limitations under the License.

#pragma once

#include <Flash/Mpp/CTEManager.h>
#include <Flash/Pipeline/Schedule/Tasks/NotifyFuture.h>
#include <Operators/CTE.h>
#include <tipb/select.pb.h>

#include <memory>
#include <mutex>

namespace DB
{
class CTEReader
{
public:
    CTEReader(
        const String & query_id_and_cte_id_,
        const String & partition_id_,
        CTEManager * cte_manager_,
        Int32 expected_sink_num_,
        Int32 expected_source_num_)
        : query_id_and_cte_id(query_id_and_cte_id_)
        , partition_id(partition_id_)
        , cte_manager(cte_manager_)
        , cte(cte_manager_
                  ->getCTEBySource(query_id_and_cte_id_, partition_id, expected_sink_num_, expected_source_num_))
    {}

    ~CTEReader()
    {
        this->cte.reset();
        this->cte_manager->releaseCTEBySource(this->query_id_and_cte_id, this->partition_id);
    }

<<<<<<< HEAD
    std::pair<Status, Block> fetchNextBlock();
    Status fetchBlockFromDisk(Block & block);
    Status checkAvailableBlock();

    CTE::CTEStatus getCTEStatus() const { return this->cte->getStatus(); }
=======
    std::pair<CTEOpStatus, Block> fetchNextBlock();
    CTEOpStatus checkAvailableBlock();
>>>>>>> 1a23b99e

    void getResp(tipb::SelectResponse & resp)
    {
        std::lock_guard<std::mutex> lock(this->mu);
        if (this->resp_fetched)
            return;
        this->resp_fetched = true;
        resp.CopyFrom(this->resp);
    }

    bool isBlockGenerated()
    {
        std::lock_guard<std::mutex> lock(this->mu);

        // `block_fetch_idx == 0` means that CTE hasn't received block yet, maybe it is waiting
        // for the finish of join executor and etc.
        return this->block_fetch_idx != 0;
    }

    void setNotifyFuture() { ::DB::setNotifyFuture(cte.get()); }

    std::shared_ptr<CTE> getCTE() const { return this->cte; }

private:
    String query_id_and_cte_id;
    String partition_id;
    CTEManager * cte_manager;
    std::shared_ptr<CTE> cte;

    std::mutex mu;
    size_t block_fetch_idx = 0;

    bool resp_fetched = false;
    tipb::SelectResponse resp;
};
} // namespace DB<|MERGE_RESOLUTION|>--- conflicted
+++ resolved
@@ -46,16 +46,11 @@
         this->cte_manager->releaseCTEBySource(this->query_id_and_cte_id, this->partition_id);
     }
 
-<<<<<<< HEAD
-    std::pair<Status, Block> fetchNextBlock();
-    Status fetchBlockFromDisk(Block & block);
-    Status checkAvailableBlock();
+    std::pair<CTEOpStatus, Block> fetchNextBlock();
+    CTEOpStatus fetchBlockFromDisk(Block & block);
+    CTEOpStatus checkAvailableBlock();
 
     CTE::CTEStatus getCTEStatus() const { return this->cte->getStatus(); }
-=======
-    std::pair<CTEOpStatus, Block> fetchNextBlock();
-    CTEOpStatus checkAvailableBlock();
->>>>>>> 1a23b99e
 
     void getResp(tipb::SelectResponse & resp)
     {
