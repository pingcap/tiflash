// Copyright 2025 PingCAP, Inc.
//
// Licensed under the Apache License, Version 2.0 (the "License");
// you may not use this file except in compliance with the License.
// You may obtain a copy of the License at
//
//     http://www.apache.org/licenses/LICENSE-2.0
//
// Unless required by applicable law or agreed to in writing, software
// distributed under the License is distributed on an "AS IS" BASIS,
// WITHOUT WARRANTIES OR CONDITIONS OF ANY KIND, either express or implied.
// See the License for the specific language governing permissions and
// limitations under the License.

#pragma once

#include <Common/Exception.h>
#include <Common/RWLock.h>
#include <Core/Block.h>
#include <Flash/Pipeline/Schedule/Tasks/NotifyFuture.h>
#include <Flash/Pipeline/Schedule/Tasks/Task.h>
#include <Operators/CTEPartition.h>
#include <tipb/select.pb.h>

#include <mutex>
#include <shared_mutex>
#include <utility>

namespace DB
{
class CTE
{
public:
    explicit CTE(size_t partition_num_, size_t expected_sink_num_)
        : partition_num(partition_num_)
        , expected_sink_num(expected_sink_num_)
    {
        RUNTIME_CHECK(this->partition_num > 0);
        for (size_t i = 0; i < this->partition_num; i++)
            this->partitions.push_back(CTEPartition(i));
    }

    ~CTE()
    {
        for (auto & p : this->partitions)
            p.debugOutput();
    }

    void initCTESpillContext(
        const SpillConfig & spill_config_,
        const Block & spill_block_schema_,
        UInt64 operator_spill_threshold_,
        const String & query_id_and_cte_id);

    void checkPartitionNum(size_t partition_num) const
    {
        RUNTIME_CHECK_MSG(
            this->partition_num == partition_num,
            "expect partition num: {}, actual: {}",
            this->partition_num,
            partition_num);
    }

    size_t getCTEReaderID()
    {
        std::unique_lock<std::shared_mutex> lock(this->rw_lock);
        auto cte_reader_id = this->next_cte_reader_id;
        this->next_cte_reader_id++;
        for (auto & item : this->partitions)
            item.fetch_block_idxs.insert(std::make_pair(cte_reader_id, 0));
        return cte_reader_id;
    }

    CTEOpStatus tryGetBlockAt(size_t cte_reader_id, size_t partition_id, Block & block);
    CTEOpStatus pushBlock(size_t partition_id, const Block & block);
    void notifyEOF() { this->notifyImpl(true, ""); }
    void notifyCancel(const String & msg) { this->notifyImpl(false, msg); }

    String getError()
    {
        std::shared_lock<std::shared_mutex> lock(this->rw_lock);
        return this->err_msg;
    }

    void checkBlockAvailableAndRegisterTask(TaskPtr && task, size_t cte_reader_id, size_t partition_id);
    void checkInSpillingAndRegisterTask(TaskPtr && task, size_t partition_id);

    CTEOpStatus getBlockFromDisk(size_t cte_reader_id, size_t partition_id, Block & block);
    CTEOpStatus spillBlocks(size_t partition_id);

    void registerTask(size_t partition_id, TaskPtr && task, NotifyType type)
    {
        task->setNotifyType(type);
        this->partitions[partition_id].pipe_cv->registerTask(std::move(task));
    }

    void notifyTaskDirectly(size_t partition_id, TaskPtr && task)
    {
        this->partitions[partition_id].pipe_cv->notifyTaskDirectly(std::move(task));
    }

    void addResp(const tipb::SelectResponse & resp)
    {
        std::unique_lock<std::shared_mutex> lock(this->rw_lock);
        this->resp.MergeFrom(resp);
    }

    void tryToGetResp(tipb::SelectResponse & resp)
    {
        std::shared_lock<std::shared_mutex> lock(this->rw_lock);
        if (!this->get_resp)
        {
            this->get_resp = true;
            resp.CopyFrom(this->resp);
        }
    }

    void registerSink()
    {
        std::unique_lock<std::shared_mutex> lock(this->rw_lock);
        this->registered_sink_num++;
    }

    template <bool need_lock>
    bool areAllSinksRegistered()
    {
        std::shared_lock<std::shared_mutex> lock(this->rw_lock, std::defer_lock);
        if constexpr (need_lock)
            lock.lock();
        return this->registered_sink_num == this->expected_sink_num;
    }

private:
    void notifyImpl(bool is_eof, const String & msg)
    {
        std::unique_lock<std::shared_mutex> lock(this->rw_lock);

        if likely (is_eof)
            this->is_eof = true;
        else
        {
            this->is_cancelled = true;
            this->err_msg = msg;
        }

        for (auto & partition : this->partitions)
            partition.pipe_cv->notifyAll();
    }

    size_t next_cte_reader_id = 0;

    size_t partition_num;
    std::vector<CTEPartition> partitions;

    std::shared_mutex rw_lock;
    bool is_eof = false;
    bool is_cancelled = false;

    bool get_resp = false;
    tipb::SelectResponse resp;

    String err_msg;
<<<<<<< HEAD
    std::shared_ptr<CTESpillContext> cte_spill_context;
};

class CTEIONotifier : public NotifyFuture
{
public:
    CTEIONotifier(std::shared_ptr<CTE> cte_, size_t partition_id_)
        : cte(cte_)
        , partition_id(partition_id_)
    {}

    void registerTask(TaskPtr && task) override
    {
        this->cte->checkInSpillingAndRegisterTask(std::move(task), this->partition_id);
    }

private:
    std::shared_ptr<CTE> cte;
    size_t partition_id;
=======

    const size_t expected_sink_num;
    size_t registered_sink_num = 0;
>>>>>>> 0f1c0f23
};
} // namespace DB<|MERGE_RESOLUTION|>--- conflicted
+++ resolved
@@ -159,8 +159,10 @@
     bool get_resp = false;
     tipb::SelectResponse resp;
 
+    const size_t expected_sink_num;
+    size_t registered_sink_num = 0;
+
     String err_msg;
-<<<<<<< HEAD
     std::shared_ptr<CTESpillContext> cte_spill_context;
 };
 
@@ -180,10 +182,5 @@
 private:
     std::shared_ptr<CTE> cte;
     size_t partition_id;
-=======
-
-    const size_t expected_sink_num;
-    size_t registered_sink_num = 0;
->>>>>>> 0f1c0f23
 };
 } // namespace DB