--- conflicted
+++ resolved
@@ -16,11 +16,8 @@
 
 #include <Common/RWLock.h>
 #include <Core/Block.h>
-<<<<<<< HEAD
 #include <Core/CTESpill.h>
 #include <Flash/Pipeline/Schedule/Tasks/NotifyFuture.h>
-=======
->>>>>>> bd86c787
 #include <Flash/Pipeline/Schedule/Tasks/PipeConditionVariable.h>
 #include <Flash/Pipeline/Schedule/Tasks/Task.h>
 #include <absl/base/optimization.h>
@@ -36,19 +33,12 @@
 {
 enum class CTEOpStatus
 {
-<<<<<<< HEAD
-    Ok,
-    BlockUnavailable, // It means that we do not have specified block so far
-    IOOut,
-    IOIn,
-    Eof,
-    Cancelled
-=======
     OK,
-    BLOCK_NOT_AVAILABLE,
+    BLOCK_NOT_AVAILABLE, // It means that we do not have specified block so far
+    IO_OUT,
+    IO_IN,
     END_OF_FILE,
     CANCELLED
->>>>>>> bd86c787
 };
 
 struct IdxWithPadding
@@ -68,37 +58,17 @@
 {
     std::unique_ptr<std::mutex> mu;
     Blocks blocks;
-    std::unordered_map<size_t, IdxWithPadding> fetch_block_idxs;
-    size_t memory_usages = 0; // TODO need a unified statistic
+    std::unordered_map<size_t, IdxWithPadding> fetch_block_idxs; // TODO id needs to be adjusted after some blocks have been spilled to the disk
+    size_t memory_usage = 0; // TODO need a unified statistic
     std::unique_ptr<PipeConditionVariable> pipe_cv;
+
+    // TODO handle this, some blocks can not be spilled when spill is in execution, they can only be stored temporary
+    Blocks tmp_blocks;
 };
 
 class CTE
 {
 public:
-<<<<<<< HEAD
-    ~CTE() override = default;
-
-    enum CTEStatus
-    {
-        Normal = 0,
-        NeedSpill,
-        InSpilling,
-    };
-
-    CTEStatus getStatus();
-    CTEOpStatus tryGetBlockAt(size_t idx, Block & block);
-    CTEOpStatus checkAvailableBlock(size_t idx);
-    CTEOpStatus pushBlock(const Block & block);
-    CTEOpStatus getBlockFromDisk(size_t idx, Block & block);
-
-    void notifyEOF() { this->notifyImpl<true>(true); }
-    void notifyCancel() { this->notifyImpl<true>(false); }
-
-    bool spillBlocks();
-
-    void registerTask(TaskPtr && task) override;
-=======
     explicit CTE(size_t partition_num_)
         : partition_num(partition_num_)
     {
@@ -109,6 +79,13 @@
             this->partitions.back().pipe_cv = std::make_unique<PipeConditionVariable>();
         }
     }
+
+    enum CTEStatus
+    {
+        NORMAL = 0,
+        NEED_SPILL,
+        IN_SPILLING,
+    };
 
     size_t getCTEReaderID()
     {
@@ -122,7 +99,7 @@
 
     CTEOpStatus tryGetBlockAt(size_t cte_reader_id, size_t source_id, Block & block);
 
-    bool pushBlock(size_t sink_id, const Block & block);
+    CTEOpStatus pushBlock(size_t sink_id, const Block & block);
     void notifyEOF() { this->notifyImpl(true, ""); }
     void notifyCancel(const String & msg) { this->notifyImpl(false, msg); }
 
@@ -132,6 +109,8 @@
         return this->err_msg;
     }
 
+    CTEStatus getStatus();
+
     void checkBlockAvailableAndRegisterTask(TaskPtr && task, size_t cte_reader_id, size_t source_id);
 
     void registerTask(size_t partition_id, TaskPtr && task, NotifyType type);
@@ -139,7 +118,9 @@
     {
         this->partitions[partition_id].pipe_cv->notifyTaskDirectly(std::move(task));
     }
->>>>>>> bd86c787
+
+    CTEOpStatus getBlockFromDisk(size_t source_id, size_t idx, Block & block);
+    bool spillBlocks(size_t sink_id);
 
     void addResp(const tipb::SelectResponse & resp)
     {
@@ -160,17 +141,7 @@
 private:
     size_t getPartitionID(size_t id) const { return id % this->partition_num; }
 
-    CTEOpStatus checkBlockAvailableNoLock(size_t cte_reader_id, size_t partition_id)
-    {
-        if unlikely (this->is_cancelled)
-            return CTEOpStatus::CANCELLED;
-
-        if (this->partitions[partition_id].blocks.size()
-            <= this->partitions[partition_id].fetch_block_idxs[cte_reader_id].idx)
-            return this->is_eof ? CTEOpStatus::END_OF_FILE : CTEOpStatus::BLOCK_NOT_AVAILABLE;
-
-        return CTEOpStatus::OK;
-    }
+    CTEOpStatus checkBlockAvailableNoLock(size_t cte_reader_id, size_t partition_id);
 
     void notifyImpl(bool is_eof, const String & msg)
     {
@@ -188,37 +159,22 @@
             partition.pipe_cv->notifyAll();
     }
 
-<<<<<<< HEAD
-    // Return true if CTE has data
-    // TODO should also consider blocks in the disk
-    inline bool hasDataNoLock() const { return !this->blocks.empty(); }
+    size_t next_cte_reader_id = 0;
 
-    std::shared_mutex rw_lock;
-    Blocks blocks;
-    size_t memory_usage = 0;
+    size_t partition_num;
+    std::vector<CTEPartition> partitions;
+
     size_t memory_threshold = 0;
-
-    CTEStatus cte_status = CTEStatus::Normal;
-
-    // TODO handle this, some blocks can not be spilled when spill is in execution, they can only be stored temporary
-    Blocks tmp_blocks;
-
+    
+    CTEStatus cte_status = CTEStatus::NORMAL;
+    
     // Protecting cte_status and tmp_blocks
     std::shared_mutex aux_rw_lock;
-
-    // TODO tasks waiting for notify may be lack of data or waiting for spill, do we need two pipe_cv to handle this?
-    PipeConditionVariable pipe_cv;
-
+    
     CTESpill cte_spill;
     bool is_spill_triggered = false;
 
-=======
-    size_t partition_num;
-    std::vector<CTEPartition> partitions;
-
     std::shared_mutex rw_lock;
-    size_t next_cte_reader_id = 0;
->>>>>>> bd86c787
     bool is_eof = false;
     bool is_cancelled = false;
 
