--- conflicted
+++ resolved
@@ -23,15 +23,10 @@
     PipelineExecutorContext & exec_context_,
     const BlockInputStreams & bucket_streams,
     const String & req_id,
-<<<<<<< HEAD
     size_t max_queue_size_,
     const String & resource_group_name_,
     const KeyspaceID & keyspace_id_)
-    : exec_status(exec_status_)
-=======
-    size_t max_queue_size_)
     : exec_context(exec_context_)
->>>>>>> 67337625
     , log(Logger::get(req_id))
     , max_queue_size(std::max(1, max_queue_size_))
     , resource_group_name(resource_group_name_)
@@ -109,12 +104,7 @@
         return;
 
     RUNTIME_CHECK(!bucket_inputs.empty());
-<<<<<<< HEAD
-    auto mem_tracker = current_memory_tracker ? current_memory_tracker->shared_from_this() : nullptr;
-    auto event = std::make_shared<LoadBucketEvent>(exec_status, mem_tracker, log->identifier(), shared_from_this(), resource_group_name, keyspace_id);
-=======
-    auto event = std::make_shared<LoadBucketEvent>(exec_context, log->identifier(), shared_from_this());
->>>>>>> 67337625
+    auto event = std::make_shared<LoadBucketEvent>(exec_context, log->identifier(), shared_from_this(), resource_group_name, keyspace_id);
     RUNTIME_CHECK(event->prepare());
     event->schedule();
 }
