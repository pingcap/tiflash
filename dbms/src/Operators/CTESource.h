// Copyright 2025 PingCAP, Inc.
//
// Licensed under the Apache License, Version 2.0 (the "License");
// you may not use this file except in compliance with the License.
// You may obtain a copy of the License at
//
//     http://www.apache.org/licenses/LICENSE-2.0
//
// Unless required by applicable law or agreed to in writing, software
// distributed under the License is distributed on an "AS IS" BASIS,
// WITHOUT WARRANTIES OR CONDITIONS OF ANY KIND, either express or implied.
// See the License for the specific language governing permissions and
// limitations under the License.

#pragma once

#include <Common/Logger.h>
#include <Flash/Coprocessor/GenSchemaAndColumn.h>
#include <Flash/Mpp/CTEManager.h>
#include <Flash/Mpp/ExchangeReceiver.h>
#include <Operators/CTE.h>
#include <Operators/CTEReader.h>
#include <Operators/Operator.h>

#include <memory>

namespace DB
{
class CTESourceOp : public SourceOp
{
public:
    CTESourceOp(
        PipelineExecutorContext & exec_context_,
        const String & req_id,
        std::shared_ptr<CTEReader> cte_reader_,
        const NamesAndTypes & schema)
        : SourceOp(exec_context_, req_id)
<<<<<<< HEAD
        , query_id_and_cte_id(query_id_and_cte_id_)
        , cte_manager(cte_manager_)
        , cte(cte_manager_->getCTE(query_id_and_cte_id_))
        , wait_type(NeedMoreBlock)
    {}

    ~CTESourceOp() override { assert(!this->cte); }
=======
        , cte_reader(cte_reader_)
        , io_profile_info(IOProfileInfo::createForRemote(profile_info_ptr, 1))
    {
        setHeader(Block(getColumnWithTypeAndName(schema)));
    }
>>>>>>> 1da2e3ca

    String getName() const override { return "CTESourceOp"; }

    IOProfileInfoPtr getIOProfileInfo() const override { return io_profile_info; }

protected:
    void operateSuffixImpl() override;

    OperatorStatus readImpl(Block & block) override;
    OperatorStatus executeIOImpl() override;
    OperatorStatus awaitImpl() override;

private:
<<<<<<< HEAD
    enum WaitType
    {
        NeedMoreBlock,
        Spill,
    };

    String query_id_and_cte_id;
    CTEManager * cte_manager;
    std::shared_ptr<CTE> cte;
    size_t block_fetch_idx = 0;

    Block block_from_disk;

    uint64_t total_rows{};
    WaitType wait_type;
=======
    std::shared_ptr<CTEReader> cte_reader;
    uint64_t total_rows{};
    IOProfileInfoPtr io_profile_info;
    tipb::SelectResponse resp;
>>>>>>> 1da2e3ca
};
} // namespace DB<|MERGE_RESOLUTION|>--- conflicted
+++ resolved
@@ -35,21 +35,12 @@
         std::shared_ptr<CTEReader> cte_reader_,
         const NamesAndTypes & schema)
         : SourceOp(exec_context_, req_id)
-<<<<<<< HEAD
-        , query_id_and_cte_id(query_id_and_cte_id_)
-        , cte_manager(cte_manager_)
-        , cte(cte_manager_->getCTE(query_id_and_cte_id_))
-        , wait_type(NeedMoreBlock)
-    {}
-
-    ~CTESourceOp() override { assert(!this->cte); }
-=======
         , cte_reader(cte_reader_)
         , io_profile_info(IOProfileInfo::createForRemote(profile_info_ptr, 1))
+        , wait_type(NeedMoreBlock)
     {
         setHeader(Block(getColumnWithTypeAndName(schema)));
     }
->>>>>>> 1da2e3ca
 
     String getName() const override { return "CTESourceOp"; }
 
@@ -63,7 +54,6 @@
     OperatorStatus awaitImpl() override;
 
 private:
-<<<<<<< HEAD
     enum WaitType
     {
         NeedMoreBlock,
@@ -73,17 +63,14 @@
     String query_id_and_cte_id;
     CTEManager * cte_manager;
     std::shared_ptr<CTE> cte;
-    size_t block_fetch_idx = 0;
 
     Block block_from_disk;
 
     uint64_t total_rows{};
     WaitType wait_type;
-=======
     std::shared_ptr<CTEReader> cte_reader;
-    uint64_t total_rows{};
+
     IOProfileInfoPtr io_profile_info;
     tipb::SelectResponse resp;
->>>>>>> 1da2e3ca
 };
 } // namespace DB