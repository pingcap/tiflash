// Copyright 2022 PingCAP, Ltd.
//
// Licensed under the Apache License, Version 2.0 (the "License");
// you may not use this file except in compliance with the License.
// You may obtain a copy of the License at
//
//     http://www.apache.org/licenses/LICENSE-2.0
//
// Unless required by applicable law or agreed to in writing, software
// distributed under the License is distributed on an "AS IS" BASIS,
// WITHOUT WARRANTIES OR CONDITIONS OF ANY KIND, either express or implied.
// See the License for the specific language governing permissions and
// limitations under the License.

#include <Common/FailPoint.h>
#include <Interpreters/Context.h>
#include <Operators/DMSegmentThreadSourceOp.h>

namespace DB
{
namespace FailPoints
{
extern const char pause_when_reading_from_dt_stream[];
} // namespace FailPoints

/// If handle_real_type_ is empty, means do not convert handle column back to real type.
DMSegmentThreadSourceOp::DMSegmentThreadSourceOp(
    PipelineExecutorStatus & exec_status_,
    const DM::DMContextPtr & dm_context_,
    const DM::SegmentReadTaskPoolPtr & task_pool_,
    DM::AfterSegmentRead after_segment_read_,
    const DM::ColumnDefines & columns_to_read_,
    const DM::PushDownFilterPtr & filter_,
    UInt64 max_version_,
    size_t expected_block_size_,
    DM::ReadMode read_mode_,
<<<<<<< HEAD
    const int extra_table_id_index,
    const TableID physical_table_id_,
=======
>>>>>>> 2513bd47
    const String & req_id)
    : SourceOp(exec_status_, req_id)
    , dm_context(dm_context_)
    , task_pool(task_pool_)
    , after_segment_read(after_segment_read_)
    , columns_to_read(columns_to_read_)
    , filter(filter_)
    , max_version(max_version_)
    , expected_block_size(expected_block_size_)
    , read_mode(read_mode_)
<<<<<<< HEAD
    , physical_table_id(physical_table_id_)
    , action(columns_to_read_, extra_table_id_index)
=======
>>>>>>> 2513bd47
{
    setHeader(toEmptyBlock(columns_to_read));
}

String DMSegmentThreadSourceOp::getName() const
{
    return NAME;
}

void DMSegmentThreadSourceOp::operateSuffix()
{
    LOG_DEBUG(log, "Finish read {} rows from storage", total_rows);
}

OperatorStatus DMSegmentThreadSourceOp::readImpl(Block & block)
{
    if (done)
    {
        block = {};
        return OperatorStatus::HAS_OUTPUT;
    }
    if (t_block.has_value())
    {
        std::swap(block, t_block.value());
        t_block.reset();
<<<<<<< HEAD
        if (action.transform(block, physical_table_id))
        {
            return OperatorStatus::HAS_OUTPUT;
        }
=======
        total_rows += block.rows();
>>>>>>> 2513bd47
        return OperatorStatus::HAS_OUTPUT;
    }
    return OperatorStatus::IO;
}

OperatorStatus DMSegmentThreadSourceOp::executeIOImpl()
{
    if (done)
        return OperatorStatus::HAS_OUTPUT;

    while (!cur_stream)
    {
        auto task = task_pool->nextTask();
        if (!task)
        {
            done = true;
            LOG_DEBUG(log, "Read done");
            return OperatorStatus::HAS_OUTPUT;
        }
        cur_segment = task->segment;

        auto block_size = std::max(expected_block_size, static_cast<size_t>(dm_context->db_context.getSettingsRef().dt_segment_stable_pack_rows));
        cur_stream = task->segment->getInputStream(read_mode, *dm_context, columns_to_read, task->read_snapshot, task->ranges, filter, max_version, block_size);
        LOG_TRACE(log, "Start to read segment, segment={}", cur_segment->simpleInfo());
    }
    FAIL_POINT_PAUSE(FailPoints::pause_when_reading_from_dt_stream);

    Block res = cur_stream->read(filter_ignored, false);
    if (res)
    {
        t_block.emplace(std::move(res));
        return OperatorStatus::HAS_OUTPUT;
    }
    else
    {
        after_segment_read(dm_context, cur_segment);
        LOG_TRACE(log, "Finish reading segment, segment={}", cur_segment->simpleInfo());
        cur_segment = {};
        cur_stream = {};
    }
    return OperatorStatus::IO;
}

} // namespace DB<|MERGE_RESOLUTION|>--- conflicted
+++ resolved
@@ -34,11 +34,6 @@
     UInt64 max_version_,
     size_t expected_block_size_,
     DM::ReadMode read_mode_,
-<<<<<<< HEAD
-    const int extra_table_id_index,
-    const TableID physical_table_id_,
-=======
->>>>>>> 2513bd47
     const String & req_id)
     : SourceOp(exec_status_, req_id)
     , dm_context(dm_context_)
@@ -49,85 +44,65 @@
     , max_version(max_version_)
     , expected_block_size(expected_block_size_)
     , read_mode(read_mode_)
-<<<<<<< HEAD
-    , physical_table_id(physical_table_id_)
-    , action(columns_to_read_, extra_table_id_index)
-=======
->>>>>>> 2513bd47
 {
-    setHeader(toEmptyBlock(columns_to_read));
-}
+    void DMSegmentThreadSourceOp::operateSuffix()
+    {
+        LOG_DEBUG(log, "Finish read {} rows from storage", total_rows);
+    }
 
-String DMSegmentThreadSourceOp::getName() const
-{
-    return NAME;
-}
-
-void DMSegmentThreadSourceOp::operateSuffix()
-{
-    LOG_DEBUG(log, "Finish read {} rows from storage", total_rows);
-}
-
-OperatorStatus DMSegmentThreadSourceOp::readImpl(Block & block)
-{
-    if (done)
+    OperatorStatus DMSegmentThreadSourceOp::readImpl(Block & block)
     {
-        block = {};
-        return OperatorStatus::HAS_OUTPUT;
-    }
-    if (t_block.has_value())
-    {
-        std::swap(block, t_block.value());
-        t_block.reset();
-<<<<<<< HEAD
-        if (action.transform(block, physical_table_id))
+        if (done)
         {
+            block = {};
             return OperatorStatus::HAS_OUTPUT;
         }
-=======
-        total_rows += block.rows();
->>>>>>> 2513bd47
-        return OperatorStatus::HAS_OUTPUT;
-    }
-    return OperatorStatus::IO;
-}
-
-OperatorStatus DMSegmentThreadSourceOp::executeIOImpl()
-{
-    if (done)
-        return OperatorStatus::HAS_OUTPUT;
-
-    while (!cur_stream)
-    {
-        auto task = task_pool->nextTask();
-        if (!task)
+        if (t_block.has_value())
         {
-            done = true;
-            LOG_DEBUG(log, "Read done");
+            std::swap(block, t_block.value());
+            t_block.reset();
+            total_rows += block.rows();
             return OperatorStatus::HAS_OUTPUT;
         }
-        cur_segment = task->segment;
+        return OperatorStatus::IO;
+    }
 
-        auto block_size = std::max(expected_block_size, static_cast<size_t>(dm_context->db_context.getSettingsRef().dt_segment_stable_pack_rows));
-        cur_stream = task->segment->getInputStream(read_mode, *dm_context, columns_to_read, task->read_snapshot, task->ranges, filter, max_version, block_size);
-        LOG_TRACE(log, "Start to read segment, segment={}", cur_segment->simpleInfo());
+    OperatorStatus DMSegmentThreadSourceOp::executeIOImpl()
+    {
+        if (done)
+            return OperatorStatus::HAS_OUTPUT;
+
+        while (!cur_stream)
+        {
+            auto task = task_pool->nextTask();
+            if (!task)
+            {
+                done = true;
+                LOG_DEBUG(log, "Read done");
+                return OperatorStatus::HAS_OUTPUT;
+            }
+            cur_segment = task->segment;
+
+            auto block_size = std::max(expected_block_size, static_cast<size_t>(dm_context->db_context.getSettingsRef().dt_segment_stable_pack_rows));
+            cur_stream = task->segment->getInputStream(read_mode, *dm_context, columns_to_read, task->read_snapshot, task->ranges, filter, max_version, block_size);
+            LOG_TRACE(log, "Start to read segment, segment={}", cur_segment->simpleInfo());
+        }
+        FAIL_POINT_PAUSE(FailPoints::pause_when_reading_from_dt_stream);
+
+        Block res = cur_stream->read(filter_ignored, false);
+        if (res)
+        {
+            t_block.emplace(std::move(res));
+            return OperatorStatus::HAS_OUTPUT;
+        }
+        else
+        {
+            after_segment_read(dm_context, cur_segment);
+            LOG_TRACE(log, "Finish reading segment, segment={}", cur_segment->simpleInfo());
+            cur_segment = {};
+            cur_stream = {};
+        }
+        return OperatorStatus::IO;
     }
-    FAIL_POINT_PAUSE(FailPoints::pause_when_reading_from_dt_stream);
-
-    Block res = cur_stream->read(filter_ignored, false);
-    if (res)
-    {
-        t_block.emplace(std::move(res));
-        return OperatorStatus::HAS_OUTPUT;
-    }
-    else
-    {
-        after_segment_read(dm_context, cur_segment);
-        LOG_TRACE(log, "Finish reading segment, segment={}", cur_segment->simpleInfo());
-        cur_segment = {};
-        cur_stream = {};
-    }
-    return OperatorStatus::IO;
-}
 
 } // namespace DB