--- conflicted
+++ resolved
@@ -39,26 +39,18 @@
 class SharedQueue
 {
 public:
-<<<<<<< HEAD
     static SharedQueuePtr buildInternal(
         size_t producer,
         size_t consumer,
         Int64 max_buffered_bytes = -1,
         Int64 max_queue_size = -1);
-=======
-    static SharedQueuePtr buildInternal(size_t producer, size_t consumer, Int64 max_buffered_bytes);
->>>>>>> 242f2d9e
 
     static std::pair<SharedQueueSinkHolderPtr, SharedQueueSourceHolderPtr> build(
         PipelineExecutorContext & exec_context,
         size_t producer,
         size_t consumer,
-<<<<<<< HEAD
         Int64 max_buffered_bytes = -1,
         Int64 max_queue_size = -1);
-=======
-        Int64 max_buffered_bytes);
->>>>>>> 242f2d9e
 
     SharedQueue(CapacityLimits queue_limits, size_t init_producer);
 
@@ -84,11 +76,7 @@
         : queue(queue_)
     {}
     MPMCQueueResult tryPush(Block && block) { return queue->tryPush(std::move(block)); }
-<<<<<<< HEAD
     void finish() { queue->producerFinish(); }
-=======
-    void producerFinish() { queue->producerFinish(); }
->>>>>>> 242f2d9e
 
     void registerTask(TaskPtr && task) override { queue->registerWriteTask(std::move(task)); }
 
@@ -117,31 +105,10 @@
 
 private:
     OperatorStatus tryFlush();
-<<<<<<< HEAD
 
 private:
     std::optional<Block> buffer;
     SharedQueueSinkHolderPtr shared_queue;
-=======
-
-private:
-    std::optional<Block> buffer;
-    SharedQueueSinkHolderPtr shared_queue;
-};
-
-class SharedQueueSourceHolder : public NotifyFuture
-{
-public:
-    explicit SharedQueueSourceHolder(const SharedQueuePtr & queue_)
-        : queue(queue_)
-    {}
-    MPMCQueueResult tryPop(Block & block) { return queue->tryPop(block); }
-
-    void registerTask(TaskPtr && task) override { queue->registerReadTask(std::move(task)); }
-
-private:
-    SharedQueuePtr queue;
->>>>>>> 242f2d9e
 };
 using SharedQueueSourceHolderPtr = std::shared_ptr<SharedQueueSourceHolder>;
 
