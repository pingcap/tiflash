// Copyright 2023 PingCAP, Ltd.
//
// Licensed under the Apache License, Version 2.0 (the "License");
// you may not use this file except in compliance with the License.
// You may obtain a copy of the License at
//
//     http://www.apache.org/licenses/LICENSE-2.0
//
// Unless required by applicable law or agreed to in writing, software
// distributed under the License is distributed on an "AS IS" BASIS,
// WITHOUT WARRANTIES OR CONDITIONS OF ANY KIND, either express or implied.
// See the License for the specific language governing permissions and
// limitations under the License.

#pragma once

#include <Common/Logger.h>
#include <DataStreams/AddExtraTableIDColumnTransformAction.h>
#include <Flash/Coprocessor/RuntimeFilterMgr.h>
#include <Operators/Operator.h>
#include <Storages/DeltaMerge/ReadThread/SegmentReadTaskScheduler.h>
#include <Storages/DeltaMerge/SegmentReadTaskPool.h>

namespace DB
{

/// Read blocks asyncly from Storage Layer by using read thread,
/// The result can not guarantee the keep_order property
class UnorderedSourceOp : public SourceOp
{
public:
    UnorderedSourceOp(
        PipelineExecutorStatus & exec_status_,
        const DM::SegmentReadTaskPoolPtr & task_pool_,
        const DM::ColumnDefines & columns_to_read_,
        int extra_table_id_index_,
        const String & req_id,
        const RuntimeFilteList & runtime_filter_list_ = std::vector<RuntimeFilterPtr>{},
        int max_wait_time_ms_ = 0)
        : SourceOp(exec_status_, req_id)
        , task_pool(task_pool_)
        , ref_no(0)
        , waiting_rf_list(runtime_filter_list_)
        , max_wait_time_ms(max_wait_time_ms_)
    {
        setHeader(AddExtraTableIDColumnTransformAction::buildHeader(columns_to_read_, extra_table_id_index_));
        ref_no = task_pool->increaseUnorderedInputStreamRefCount();
        LOG_DEBUG(log, "Created, pool_id={} ref_no={}", task_pool->pool_id, ref_no);
    }

    ~UnorderedSourceOp() override
    {
        task_pool->decreaseUnorderedInputStreamRefCount();
        LOG_DEBUG(log, "Destroy, pool_id={} ref_no={}", task_pool->pool_id, ref_no);
    }

    String getName() const override
    {
        return "UnorderedSourceOp";
    }

    IOProfileInfoPtr getIOProfileInfo() const override { return IOProfileInfo::createForLocal(profile_info_ptr); }

    // only for unit test
    // The logic order of unit test is error, it will build source_op firstly and register rf secondly.
    // It causes source_op could not get RF list in constructor.
    // So, for unit test, it should call this function separated.
    void setRuntimeFilterInfo(const RuntimeFilteList & runtime_filter_list_, int max_wait_time_ms_)
    {
        waiting_rf_list = runtime_filter_list_;
        max_wait_time_ms = max_wait_time_ms_;
    }

protected:
    void operatePrefixImpl() override;

    OperatorStatus readImpl(Block & block) override;
    OperatorStatus awaitImpl() override;

private:
    DM::SegmentReadTaskPoolPtr task_pool;
    int64_t ref_no;

<<<<<<< HEAD
    // runtime filter
    RuntimeFilteList waiting_rf_list;
    int max_wait_time_ms;
=======
    bool done = false;
    Block t_block;
>>>>>>> 528d4cac
};
} // namespace DB<|MERGE_RESOLUTION|>--- conflicted
+++ resolved
@@ -81,13 +81,12 @@
     DM::SegmentReadTaskPoolPtr task_pool;
     int64_t ref_no;
 
-<<<<<<< HEAD
     // runtime filter
     RuntimeFilteList waiting_rf_list;
     int max_wait_time_ms;
-=======
+
     bool done = false;
     Block t_block;
->>>>>>> 528d4cac
+
 };
 } // namespace DB