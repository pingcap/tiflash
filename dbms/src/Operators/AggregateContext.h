--- conflicted
+++ resolved
@@ -51,12 +51,9 @@
 
     void initConvergent();
 
-<<<<<<< HEAD
-=======
     // Called before convergent to trace aggregate statistics and handle empty table with result case.
     void initConvergentPrefix();
 
->>>>>>> e5117525
     size_t getConvergentConcurrency();
 
     Block readForConvergent(size_t index);
