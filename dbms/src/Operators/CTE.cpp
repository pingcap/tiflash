--- conflicted
+++ resolved
@@ -23,36 +23,13 @@
 
 namespace DB
 {
-<<<<<<< HEAD
-std::pair<Status, Block> CTE::tryGetBlockAt(size_t idx)
-{
-    std::shared_lock<std::shared_mutex> lock(this->rw_lock, std::defer_lock);
-    {
-        std::shared_lock<std::shared_mutex> status_lock(this->aux_rw_lock);
-        if (this->cte_status != CTE::Normal)
-            return {Status::IOOut, Block()};
-
-        // This function is called in cpu pool, we don't want to wait for this lock too long.
-        // This lock may be held when spill is in execution. So we need ensure that cte status is not changed
-        lock.lock();
-    }
-    if (this->is_spill_triggered)
-    {
-        auto spilled_block_num = static_cast<size_t>(this->cte_spill.blockNum());
-        if (idx < spilled_block_num)
-            return {Status::IOIn, Block()};
-
-        idx -= spilled_block_num;
-    }
-=======
-FetchStatus CTE::tryGetBunchBlocks(size_t idx, std::deque<Block> & queue)
+Status CTE::tryGetBunchBlocks(size_t idx, std::deque<Block> & queue)
 {
     assert(queue.empty());
 
     std::shared_lock<std::shared_mutex> lock(this->rw_lock);
     if unlikely (this->is_cancelled)
-        return FetchStatus::Cancelled;
->>>>>>> 1da2e3ca
+        return Status::Cancelled;
 
     auto block_num = this->blocks.size();
     if (block_num <= idx)
@@ -62,53 +39,10 @@
         else
             return {Status::BlockUnavailable, Block()};
     }
-<<<<<<< HEAD
-    return {Status::Ok, this->blocks[idx]};
-}
-
-Block CTE::getBlockFromDisk(size_t idx)
-{
-    std::shared_lock<std::shared_mutex> lock(this->rw_lock);
-    if unlikely (!this->is_spill_triggered)
-        // We can call this function only when spill is triggered
-        throw Exception("Spill should be triggered");
-
-    if unlikely (static_cast<size_t>(this->cte_spill.blockNum()) <= idx)
-        throw Exception("Requested block is not in disk");
-
-    return this->cte_spill.readBlockAt(idx);
-}
-
-Status CTE::pushBlock(const Block & block)
-{
-    std::unique_lock<std::shared_mutex> lock(this->rw_lock, std::defer_lock);
-    Status ret = Status::Ok;
-    {
-        std::unique_lock<std::shared_mutex> status_lock(this->aux_rw_lock);
-        if (this->cte_status != CTE::Normal)
-        {
-            // Block memory usage will be calculated after the finish of spill
-            this->tmp_blocks.push_back(block);
-            return Status::IOOut;
-        }
-
-
-        // This function is called in cpu pool, we don't want to wait for this lock too long.
-        // This lock may be held when spill is in execution. So we need ensure that cte status is not changed
-        lock.lock();
-
-        this->memory_usage += block.bytes();
-        if (this->memory_usage >= this->memory_threshold)
-        {
-            this->cte_status = CTE::NeedSpill;
-            ret = Status::IOOut;
-        }
-    }
-=======
 
     for (size_t i = idx; i < block_num; i++)
         queue.push_back(this->blocks[i]);
-    return FetchStatus::Ok;
+    return Status::Ok;
 }
 
 bool CTE::pushBlock(const Block & block)
@@ -119,25 +53,11 @@
 
     if unlikely (block.rows() == 0)
         return true;
->>>>>>> 1da2e3ca
 
     if unlikely (this->blocks.empty())
         this->pipe_cv.notifyAll();
     this->blocks.push_back(block);
-<<<<<<< HEAD
-    return ret;
-}
-
-void CTE::notifyEOF()
-{
-    std::unique_lock<std::shared_mutex> lock(this->rw_lock);
-    this->is_eof = true;
-
-    // Just in case someone is in WAITING_FOR_NOTIFY status
-    this->pipe_cv.notifyAll();
-=======
     return true;
->>>>>>> 1da2e3ca
 }
 
 void CTE::spillBlocks()
