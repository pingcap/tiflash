// Copyright 2023 PingCAP, Ltd.
//
// Licensed under the Apache License, Version 2.0 (the "License");
// you may not use this file except in compliance with the License.
// You may obtain a copy of the License at
//
//     http://www.apache.org/licenses/LICENSE-2.0
//
// Unless required by applicable law or agreed to in writing, software
// distributed under the License is distributed on an "AS IS" BASIS,
// WITHOUT WARRANTIES OR CONDITIONS OF ANY KIND, either express or implied.
// See the License for the specific language governing permissions and
// limitations under the License.

#include <Operators/AggregateContext.h>

namespace DB
{
void AggregateContext::initBuild(const Aggregator::Params & params, size_t max_threads_, Aggregator::CancellationHook && hook)
{
    assert(status.load() == AggStatus::init);
    is_cancelled = std::move(hook);
    max_threads = max_threads_;
    empty_result_for_aggregation_by_empty_set = params.empty_result_for_aggregation_by_empty_set;
    keys_size = params.keys_size;
    many_data.reserve(max_threads);
    threads_data.reserve(max_threads);
    for (size_t i = 0; i < max_threads; ++i)
    {
        threads_data.emplace_back(std::make_unique<ThreadData>(params.keys_size, params.aggregates_size));
        many_data.emplace_back(std::make_shared<AggregatedDataVariants>());
    }

    aggregator = std::make_unique<Aggregator>(params, log->identifier(), max_threads);
    aggregator->setCancellationHook(is_cancelled);
    aggregator->initThresholdByAggregatedDataVariantsSize(many_data.size());
    status = AggStatus::build;
    build_watch.emplace();
    LOG_TRACE(log, "Aggregate Context inited");
}

void AggregateContext::buildOnBlock(size_t task_index, const Block & block)
{
    assert(status.load() == AggStatus::build);
    aggregator->executeOnBlock(block, *many_data[task_index], threads_data[task_index]->key_columns, threads_data[task_index]->aggregate_columns, task_index);
    threads_data[task_index]->src_bytes += block.bytes();
    threads_data[task_index]->src_rows += block.rows();
}

bool AggregateContext::hasSpilledData() const
{
    assert(status.load() == AggStatus::build);
    return aggregator->hasSpilledData();
}

bool AggregateContext::needSpill(size_t task_index, bool try_mark_need_spill)
{
    assert(status.load() == AggStatus::build);
    auto & data = *many_data[task_index];
    if (try_mark_need_spill && !data.need_spill)
        data.tryMarkNeedSpill();
    return data.need_spill;
}

void AggregateContext::spillData(size_t task_index)
{
    assert(status.load() == AggStatus::build);
    aggregator->spill(*many_data[task_index]);
}

LocalAggregateRestorerPtr AggregateContext::buildLocalRestorer()
{
    assert(status.load() == AggStatus::build);
    aggregator->finishSpill();
    LOG_INFO(log, "Begin restore data from disk for local aggregation.");
    auto input_streams = aggregator->restoreSpilledData();
    RUNTIME_CHECK_MSG(!input_streams.empty(), "There will be at least one spilled file.");
    status = AggStatus::restore;
    return std::make_unique<LocalAggregateRestorer>(input_streams, *aggregator, is_cancelled, log->identifier());
}

std::vector<SharedAggregateRestorerPtr> AggregateContext::buildSharedRestorer(PipelineExecutorContext & exec_context)
{
    assert(status.load() == AggStatus::build);
    aggregator->finishSpill();
    LOG_INFO(log, "Begin restore data from disk for shared aggregation.");
    auto input_streams = aggregator->restoreSpilledData();
    RUNTIME_CHECK_MSG(!input_streams.empty(), "There will be at least one spilled file.");
<<<<<<< HEAD
    auto loader = std::make_shared<SharedSpilledBucketDataLoader>(exec_status, input_streams, log->identifier(), max_threads, resource_group_name, keyspace_id);
=======
    auto loader = std::make_shared<SharedSpilledBucketDataLoader>(exec_context, input_streams, log->identifier(), max_threads);
>>>>>>> 67337625
    std::vector<SharedAggregateRestorerPtr> ret;
    for (size_t i = 0; i < max_threads; ++i)
        ret.push_back(std::make_unique<SharedAggregateRestorer>(*aggregator, loader));
    status = AggStatus::restore;
    return ret;
}

void AggregateContext::initConvergentPrefix()
{
    assert(build_watch);
    double elapsed_seconds = build_watch->elapsedSeconds();
    size_t total_src_rows = 0;
    size_t total_src_bytes = 0;
    for (size_t i = 0; i < max_threads; ++i)
    {
        size_t rows = many_data[i]->size();
        LOG_TRACE(
            log,
            "Aggregated. {} to {} rows (from {:.3f} MiB) in {:.3f} sec. ({:.3f} rows/sec., {:.3f} MiB/sec.)",
            threads_data[i]->src_rows,
            rows,
            (threads_data[i]->src_bytes / 1048576.0),
            elapsed_seconds,
            threads_data[i]->src_rows / elapsed_seconds,
            threads_data[i]->src_bytes / elapsed_seconds / 1048576.0);
        total_src_rows += threads_data[i]->src_rows;
        total_src_bytes += threads_data[i]->src_bytes;
    }

    LOG_TRACE(
        log,
        "Total aggregated {} rows (from {:.3f} MiB) in {:.3f} sec. ({:.3f} rows/sec., {:.3f} MiB/sec.)",
        total_src_rows,
        (total_src_bytes / 1048576.0),
        elapsed_seconds,
        total_src_rows / elapsed_seconds,
        total_src_bytes / elapsed_seconds / 1048576.0);

    if (total_src_rows == 0 && keys_size == 0 && !empty_result_for_aggregation_by_empty_set)
    {
        aggregator->executeOnBlock(
            this->getHeader(),
            *many_data[0],
            threads_data[0]->key_columns,
            threads_data[0]->aggregate_columns,
            0);
        /// Since this won't consume a lot of memory,
        /// even if it triggers marking need spill due to a low threshold setting,
        /// it's still reasonable not to spill disk.
        many_data[0]->need_spill = false;
        RUNTIME_CHECK(!aggregator->hasSpilledData());
    }
}

void AggregateContext::initConvergent()
{
    assert(status.load() == AggStatus::build);

    initConvergentPrefix();

    merging_buckets = aggregator->mergeAndConvertToBlocks(many_data, true, max_threads);
    status = AggStatus::convergent;
    RUNTIME_CHECK(!merging_buckets || merging_buckets->getConcurrency() > 0);
}

size_t AggregateContext::getConvergentConcurrency()
{
    assert(status.load() == AggStatus::convergent);
    return merging_buckets ? merging_buckets->getConcurrency() : 1;
}

Block AggregateContext::getHeader() const
{
    assert(aggregator);
    return aggregator->getHeader(true);
}

Block AggregateContext::readForConvergent(size_t index)
{
    assert(status.load() == AggStatus::convergent);
    if unlikely (!merging_buckets)
        return {};
    return merging_buckets->getData(index);
}
} // namespace DB<|MERGE_RESOLUTION|>--- conflicted
+++ resolved
@@ -86,11 +86,7 @@
     LOG_INFO(log, "Begin restore data from disk for shared aggregation.");
     auto input_streams = aggregator->restoreSpilledData();
     RUNTIME_CHECK_MSG(!input_streams.empty(), "There will be at least one spilled file.");
-<<<<<<< HEAD
-    auto loader = std::make_shared<SharedSpilledBucketDataLoader>(exec_status, input_streams, log->identifier(), max_threads, resource_group_name, keyspace_id);
-=======
-    auto loader = std::make_shared<SharedSpilledBucketDataLoader>(exec_context, input_streams, log->identifier(), max_threads);
->>>>>>> 67337625
+    auto loader = std::make_shared<SharedSpilledBucketDataLoader>(exec_context, input_streams, log->identifier(), max_threads, resource_group_name, keyspace_id);
     std::vector<SharedAggregateRestorerPtr> ret;
     for (size_t i = 0; i < max_threads; ++i)
         ret.push_back(std::make_unique<SharedAggregateRestorer>(*aggregator, loader));
