--- conflicted
+++ resolved
@@ -100,11 +100,7 @@
 
     virtual OperatorStatus awaitImpl() { throw Exception("Unsupport"); }
 
-<<<<<<< HEAD
-    virtual void notifyImpl(){};
-=======
     virtual void notifyImpl() {}
->>>>>>> db0bfc9c
 
 protected:
     PipelineExecutorContext & exec_context;
