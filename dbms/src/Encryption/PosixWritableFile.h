--- conflicted
+++ resolved
@@ -49,11 +49,7 @@
 
     int fsync() override;
 
-<<<<<<< HEAD
-    void hardLink(const char * link_file) override;
-=======
     void hardLink(const std::string & existing_file) override;
->>>>>>> 0e7f1e11
 
 private:
     void doOpenFile(bool truncate_when_exists_, int flags, mode_t mode);
