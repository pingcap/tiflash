--- conflicted
+++ resolved
@@ -27,13 +27,9 @@
 
     virtual int fsync() = 0;
 
-<<<<<<< HEAD
-    virtual void hardLink(const char * link_file) = 0;
-=======
     // Create a new hard link file for `existing_file` to this file
     // Note that it will close the file descriptor if it is opened.
     virtual void hardLink(const std::string & existing_file) = 0;
->>>>>>> 0e7f1e11
 };
 
 using WritableFilePtr = std::shared_ptr<WritableFile>;
