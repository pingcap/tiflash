#include <Common/CurrentMetrics.h>
#include <Common/Exception.h>
#include <Common/TiFlashMetrics.h>
#include <Encryption/RateLimiter.h>
#include <Poco/Util/AbstractConfiguration.h>
#include <common/likely.h>
#include <common/logger_useful.h>

#include <boost/algorithm/string.hpp>
#include <cassert>
#include <fstream>

namespace CurrentMetrics
{
extern const Metric RateLimiterPendingWriteRequest;
extern const Metric IOLimiterPendingFgReadReq;
extern const Metric IOLimiterPendingBgReadReq;
extern const Metric IOLimiterPendingFgWriteReq;
extern const Metric IOLimiterPendingBgWriteReq;
} // namespace CurrentMetrics
namespace DB
{
namespace ErrorCodes
{
extern const int UNKNOWN_EXCEPTION;
extern const int LOGICAL_ERROR;
} // namespace ErrorCodes

inline void metricRequestBytes(LimiterType type, Int64 bytes)
{
    switch (type)
    {
        case LimiterType::FG_READ:
            GET_METRIC(tiflash_storage_io_limiter, type_fg_read_req_bytes).Increment(bytes);
            break;
        case LimiterType::BG_READ:
            GET_METRIC(tiflash_storage_io_limiter, type_bg_read_req_bytes).Increment(bytes);
            break;
        case LimiterType::FG_WRITE:
            GET_METRIC(tiflash_storage_io_limiter, type_fg_write_req_bytes).Increment(bytes);
            break;
        case LimiterType::BG_WRITE:
            GET_METRIC(tiflash_storage_io_limiter, type_bg_write_req_bytes).Increment(bytes);
            break;
        default:
            break;
    }
}

inline void metricAllocBytes(LimiterType type, Int64 bytes)
{
    switch (type)
    {
        case LimiterType::FG_READ:
            GET_METRIC(tiflash_storage_io_limiter, type_fg_read_alloc_bytes).Increment(bytes);
            break;
        case LimiterType::BG_READ:
            GET_METRIC(tiflash_storage_io_limiter, type_bg_read_alloc_bytes).Increment(bytes);
            break;
        case LimiterType::FG_WRITE:
            GET_METRIC(tiflash_storage_io_limiter, type_fg_write_alloc_bytes).Increment(bytes);
            break;
        case LimiterType::BG_WRITE:
            GET_METRIC(tiflash_storage_io_limiter, type_bg_write_alloc_bytes).Increment(bytes);
            break;
        default:
            break;
    }
}

inline CurrentMetrics::Increment pendingRequestMetrics(LimiterType type)
{
    switch (type)
    {
        case LimiterType::FG_READ:
            return CurrentMetrics::Increment{CurrentMetrics::IOLimiterPendingFgReadReq};
        case LimiterType::BG_READ:
            return CurrentMetrics::Increment{CurrentMetrics::IOLimiterPendingBgReadReq};
        case LimiterType::FG_WRITE:
            return CurrentMetrics::Increment{CurrentMetrics::IOLimiterPendingFgWriteReq};
        case LimiterType::BG_WRITE:
            return CurrentMetrics::Increment{CurrentMetrics::IOLimiterPendingBgWriteReq};
        default:
            return CurrentMetrics::Increment{CurrentMetrics::RateLimiterPendingWriteRequest};
    }
}

WriteLimiter::WriteLimiter(Int64 rate_limit_per_sec_, LimiterType type_, UInt64 refill_period_ms_)
    : refill_period_ms{refill_period_ms_},
      refill_balance_per_period{calculateRefillBalancePerPeriod(rate_limit_per_sec_)},
      available_balance{refill_balance_per_period},
      stop{false},
      requests_to_wait{0},
      type(type_),
      alloc_bytes{0}
{}

WriteLimiter::~WriteLimiter() { setStop(); }

void WriteLimiter::request(Int64 bytes)
{
    std::unique_lock<std::mutex> lock(request_mutex);

    if (stop)
        return;

    // 0 means no limit
    if (!refill_balance_per_period)
        return;

    metricRequestBytes(type, bytes);
    if (canGrant(bytes))
    {
        consumeBytes(bytes);
        return;
    }

    auto pending_request = pendingRequestMetrics(type);

    // request cannot be satisfied at this moment, enqueue
    Request r(bytes);
    req_queue.push_back(&r);
    while (!r.granted)
    {
        assert(!req_queue.empty());

        bool timed_out = false;
        // if this request is in the front of req_queue,
        // then it is responsible to trigger the refill process.
        if (req_queue.front() == &r)
        {
            UInt64 elapsed_ms = refill_stop_watch.elapsedMilliseconds();
            if (elapsed_ms >= refill_period_ms)
            {
                timed_out = true;
            }
            else
            {
                // Wait for next refill period.
                auto status = r.cv.wait_for(lock, std::chrono::milliseconds(refill_period_ms - elapsed_ms));
                timed_out = (status == std::cv_status::timeout);
            }
            if (timed_out)
            {
                refill_stop_watch.restart();
            }
        }
        else
        {
            // Not at the front of queue, just wait
            r.cv.wait(lock);
        }

        // request_mutex is held from now on
        if (stop)
        {
            requests_to_wait--;
            exit_cv.notify_one();
            return;
        }

        // time to do refill
        if (req_queue.front() == &r && timed_out)
        {
            refillAndAlloc();

            if (r.granted)
            {
                // current leader is granted with enough balance,
                // notify the current header of the queue.
                if (!req_queue.empty())
                    req_queue.front()->cv.notify_one();
                break;
            }
        }
    }
}

size_t WriteLimiter::setStop()
{
    std::unique_lock lock(request_mutex);
    if (stop) // Already set stopped.
    {
        return 0;
    }

    stop = true;
    // Notify all waitting threads.
    requests_to_wait = req_queue.size();
    auto sz = requests_to_wait;
    for (auto * r : req_queue)
    {
        r->cv.notify_one();
    }
    // Wait threads wakeup and return.
    while (requests_to_wait > 0)
    {
        exit_cv.wait(lock);
    }
    return sz;
}

bool WriteLimiter::canGrant(Int64 bytes) { return available_balance >= bytes; }

void WriteLimiter::consumeBytes(Int64 bytes)
{
    metricAllocBytes(type, bytes);
    available_balance -= bytes;
    alloc_bytes += bytes;
}

void WriteLimiter::refillAndAlloc()
{
    if (available_balance < refill_balance_per_period)
        available_balance += refill_balance_per_period;

    assert(!req_queue.empty());
    auto * head_req = req_queue.front();
    while (!req_queue.empty())
    {
        auto * next_req = req_queue.front();
        if (available_balance < next_req->remaining_bytes)
        {
            // Decrease remaining_bytes to avoid starvation of this request
            next_req->remaining_bytes -= available_balance;
            metricAllocBytes(type, available_balance);
            alloc_bytes += available_balance;
            available_balance = 0;
            break;
        }
        consumeBytes(next_req->remaining_bytes);
        next_req->remaining_bytes = 0;
        next_req->granted = true;
        req_queue.pop_front();
        // quota granted, signal the thread
        if (next_req != head_req)
            next_req->cv.notify_one();
    }
}

LimiterStat WriteLimiter::getStat()
{
    std::lock_guard lock(request_mutex);
    UInt64 elapsed_ms = stat_stop_watch.elapsedMilliseconds();
    if (refill_period_ms == 0 || refill_balance_per_period == 0 || elapsed_ms < refill_period_ms)
    {
        auto msg = fmt::format("elapsed_ms {} refill_period_ms {} refill_balance_per_period {} is invalid.", elapsed_ms, refill_period_ms,
            refill_balance_per_period);
        throw DB::Exception(msg, ErrorCodes::LOGICAL_ERROR);
    }
    // Get and Reset
    LimiterStat stat(alloc_bytes, elapsed_ms, refill_period_ms, refill_balance_per_period);
    alloc_bytes = 0;
    stat_stop_watch.restart();
    return stat;
}

void WriteLimiter::updateMaxBytesPerSec(Int64 max_bytes_per_sec)
{
    if (max_bytes_per_sec < 0)
    {
        auto msg = fmt::format("updateMaxBytesPerSec: max_bytes_per_sec {} is invalid.", max_bytes_per_sec);
        throw DB::Exception(msg, ErrorCodes::LOGICAL_ERROR);
    }
    std::lock_guard lock(request_mutex);
    refill_balance_per_period = calculateRefillBalancePerPeriod(max_bytes_per_sec);
}

ReadLimiter::ReadLimiter(std::function<Int64()> getIOStatistic_, Int64 rate_limit_per_sec_, LimiterType type_,
    Int64 get_io_stat_period_us, UInt64 refill_period_ms_)
    : WriteLimiter(rate_limit_per_sec_, type_, refill_period_ms_),
      getIOStatistic(std::move(getIOStatistic_)),
      last_stat_bytes(getIOStatistic()),
      last_stat_time(now()),
      log(&Poco::Logger::get("ReadLimiter")),
      get_io_statistic_period_us(get_io_stat_period_us)
{}

Int64 ReadLimiter::getAvailableBalance()
{
    TimePoint us = now();
    // Not call getIOStatisctics() every time for performance.
    // If the clock back, elapsed_us could be negative.
    Int64 elapsed_us = std::chrono::duration_cast<std::chrono::microseconds>(us - last_stat_time).count();
    if (get_io_statistic_period_us != 0 && elapsed_us < get_io_statistic_period_us)
    {
        return available_balance;
    }

    return refreshAvailableBalance();
}

Int64 ReadLimiter::refreshAvailableBalance()
{
    TimePoint us = now();
    Int64 bytes = getIOStatistic();
    if (bytes < last_stat_bytes)
    {
        LOG_WARNING(log,
            fmt::format("last_stat {}:{} current_stat {}:{}", last_stat_time.time_since_epoch().count(), last_stat_bytes,
                us.time_since_epoch().count(), bytes));
    }
    else
    {
        Int64 real_alloc_bytes = bytes - last_stat_bytes;
        metricAllocBytes(type, real_alloc_bytes);
        available_balance -= real_alloc_bytes;
        alloc_bytes += real_alloc_bytes;
    }
    last_stat_bytes = bytes;
    last_stat_time = us;
    return available_balance;
}

void ReadLimiter::consumeBytes(Int64 bytes)
{
    metricRequestBytes(type, bytes);
    // Do nothing for read.
}

bool ReadLimiter::canGrant([[maybe_unused]] Int64 bytes) { return getAvailableBalance() > 0; }

void ReadLimiter::refillAndAlloc()
{
    if (available_balance < refill_balance_per_period)
    {
        available_balance += refill_balance_per_period;
    }

    assert(!req_queue.empty());
    auto * head_req = req_queue.front();
    while (!req_queue.empty())
    {
        auto * next_req = req_queue.front();
        if (!canGrant(next_req->remaining_bytes))
        {
            break;
        }
        consumeBytes(next_req->remaining_bytes);
        next_req->remaining_bytes = 0;
        next_req->granted = true;

        req_queue.pop_front();
        if (next_req != head_req)
        {
            next_req->cv.notify_one();
        }
    }
}

IORateLimiter::IORateLimiter() : log(&Poco::Logger::get("IORateLimiter")), stop(false) {}

IORateLimiter::~IORateLimiter()
{
    stop.store(true, std::memory_order_relaxed);
    if (auto_tune_thread.joinable())
    {
        auto_tune_thread.join();
    }
}

void IORateLimiter::init(Poco::Util::AbstractConfiguration & config_)
{
    updateConfig(config_);
    runAutoTune();
}

#if __APPLE__ && __clang__
extern __thread bool is_background_thread;
#else
extern thread_local bool is_background_thread;
#endif

WriteLimiterPtr IORateLimiter::getWriteLimiter()
{
    std::lock_guard<std::mutex> lock(mtx_);
    return is_background_thread ? bg_write_limiter : fg_write_limiter;
}

ReadLimiterPtr IORateLimiter::getReadLimiter()
{
    std::lock_guard<std::mutex> lock(mtx_);
    return is_background_thread ? bg_read_limiter : fg_read_limiter;
}

void IORateLimiter::updateConfig(Poco::Util::AbstractConfiguration & config_)
{
    StorageIORateLimitConfig new_io_config;
    if (!readConfig(config_, new_io_config))
    {
        return;
    }
    std::lock_guard lock(mtx_);
    updateReadLimiter(io_config.getBgReadMaxBytesPerSec(), io_config.getFgReadMaxBytesPerSec());
    updateWriteLimiter(io_config.getBgWriteMaxBytesPerSec(), io_config.getFgWriteMaxBytesPerSec());
}

bool IORateLimiter::readConfig(Poco::Util::AbstractConfiguration & config_, StorageIORateLimitConfig & new_io_config)
{
    if (config_.has("storage.io_rate_limit"))
    {
        new_io_config.parse(config_.getString("storage.io_rate_limit"), log);
    }
    else
    {
        LOG_INFO(log, "storage.io_rate_limit is not found in config, use default config.");
    }
    if (io_config == new_io_config)
    {
        LOG_INFO(log, "storage.io_rate_limit is not changed.");
        return false;
    }
    LOG_INFO(log, fmt::format("storage.io_rate_limit is changed: {} => {}", io_config.toString(), new_io_config.toString()));
    io_config = new_io_config;
    return true;
}

void IORateLimiter::updateReadLimiter(Int64 bg_bytes, Int64 fg_bytes)
{
    LOG_INFO(log, fmt::format("updateReadLimiter: bg_bytes {} fg_bytes {}", bg_bytes, fg_bytes));
    auto getBgReadIOStatistic = [&]() { return getCurrentIOInfo().bg_read_bytes; };
    auto getFgReadIOStatistic = [&]() {
        auto io_info = getCurrentIOInfo();
        return std::max(0, io_info.total_read_bytes - io_info.bg_read_bytes);
    };

    if (bg_bytes == 0)
    {
        bg_read_limiter = nullptr;
    }
    else if (bg_read_limiter == nullptr) // bg_bytes != 0 && bg_read_limiter == nullptr
    {
        bg_read_limiter = std::make_shared<ReadLimiter>(getBgReadIOStatistic, bg_bytes, LimiterType::BG_READ);
    }
    else // bg_bytes != 0 && bg_read_limiter != nullptr
    {
        bg_read_limiter->updateMaxBytesPerSec(bg_bytes);
    }

    if (fg_bytes == 0)
    {
        fg_read_limiter = nullptr;
    }
    else if (fg_read_limiter == nullptr) // fg_bytes != 0 && fg_read_limiter == nullptr
    {
        fg_read_limiter = std::make_shared<ReadLimiter>(getFgReadIOStatistic, fg_bytes, LimiterType::FG_READ);
    }
    else // fg_bytes != 0 && fg_read_limiter != nullptr
    {
        fg_read_limiter->updateMaxBytesPerSec(fg_bytes);
    }
}

void IORateLimiter::updateWriteLimiter(Int64 bg_bytes, Int64 fg_bytes)
{
    LOG_INFO(log, fmt::format("updateWriteLimiter: bg_bytes {} fg_bytes {}", bg_bytes, fg_bytes));
    if (bg_bytes == 0)
    {
        bg_write_limiter = nullptr;
    }
    else if (bg_write_limiter == nullptr)
    {
        bg_write_limiter = std::make_shared<WriteLimiter>(bg_bytes, LimiterType::BG_WRITE);
    }
    else
    {
        bg_write_limiter->updateMaxBytesPerSec(bg_bytes);
    }

    if (fg_bytes == 0)
    {
        fg_write_limiter = nullptr;
    }
    else if (fg_write_limiter == nullptr)
    {
        fg_write_limiter = std::make_shared<WriteLimiter>(fg_bytes, LimiterType::FG_WRITE);
    }
    else
    {
        fg_write_limiter->updateMaxBytesPerSec(fg_bytes);
    }
}

void IORateLimiter::setBackgroundThreadIds(std::vector<pid_t> thread_ids)
{
    std::lock_guard lock(bg_thread_ids_mtx);
    bg_thread_ids.swap(thread_ids);
}

<<<<<<< HEAD
std::pair<Int64, Int64> IORateLimiter::getReadWriteBytes(const std::string & fname [[maybe_unused]])
=======
std::pair<Int64, Int64> IORateLimiter::getReadWriteBytes(const std::string & fname [[ maybe_unused]])
>>>>>>> 5ecb23a5
{
#if __linux__
    std::ifstream ifs(fname);
    if (ifs.fail())
    {
        auto msg = fmt::format("open {} fail: {}", fname, strerror(errno));
        LOG_ERROR(log, msg);
        throw Exception(msg, ErrorCodes::UNKNOWN_EXCEPTION);
    }
    std::string s;
    Int64 read_bytes = -1;
    Int64 write_bytes = -1;
    while (std::getline(ifs, s))
    {
        if (s.empty())
        {
            continue;
        }
        std::vector<std::string> values;
        boost::split(values, s, boost::is_any_of(":"));
        if (values.size() != 2)
        {
            LOG_WARNING(log, "readTaskIOInfo: " << s << " is invalid.");
            continue;
        }
        if (values[0] == "read_bytes")
        {
            boost::algorithm::trim(values[1]);
            read_bytes = std::stoll(values[1]);
        }
        else if (values[0] == "write_bytes")
        {
            boost::algorithm::trim(values[1]);
            write_bytes = std::stoll(values[1]);
        }
    }
    if (read_bytes == -1 || write_bytes == -1)
    {
        auto msg = fmt::format("read_bytes: {} write_bytes: {} Invalid result.", read_bytes, write_bytes);
        LOG_ERROR(log, msg);
        throw Exception(msg, ErrorCodes::UNKNOWN_EXCEPTION);
    }
    return {read_bytes, write_bytes};
#else
    return {0, 0};
#endif
}

IORateLimiter::IOInfo IORateLimiter::getCurrentIOInfo()
{
    static const pid_t pid = getpid();
    IOInfo io_info;

    // Read I/O info of each background threads.
    for (pid_t tid : bg_thread_ids)
    {
        const std::string thread_io_fname = fmt::format("/proc/{}/task/{}/io", pid, tid);
        Int64 read_bytes, write_bytes;
        std::tie(read_bytes, write_bytes) = getReadWriteBytes(thread_io_fname);
        io_info.bg_read_bytes += read_bytes;
        io_info.bg_write_bytes += write_bytes;
    }

    // Read I/O info of this process.
    static const std::string proc_io_fname = fmt::format("/proc/{}/io", pid);
    std::tie(io_info.total_read_bytes, io_info.total_write_bytes) = getReadWriteBytes(proc_io_fname);
    io_info.update_time = std::chrono::system_clock::now();
    return io_info;
}

void IORateLimiter::setStop()
{
    std::lock_guard lock(mtx_);
    if (bg_write_limiter != nullptr)
    {
        auto sz = bg_write_limiter->setStop();
        LOG_DEBUG(log, "bg_write_limiter setStop request size " << sz);
    }
    if (fg_write_limiter != nullptr)
    {
        auto sz = fg_write_limiter->setStop();
        LOG_DEBUG(log, "fg_write_limiter setStop request size " << sz);
    }
    if (bg_read_limiter != nullptr)
    {
        auto sz = bg_read_limiter->setStop();
        LOG_DEBUG(log, "bg_read_limiter setStop request size " << sz);
    }
    if (fg_read_limiter != nullptr)
    {
        auto sz = fg_read_limiter->setStop();
        LOG_DEBUG(log, "fg_read_limiter setStop request size " << sz);
    }
}

void IORateLimiter::runAutoTune()
{
    auto autoTuneWorker = [&]() {
        while (!stop.load(std::memory_order_relaxed))
        {
            ::sleep(io_config.auto_tune_sec > 0 ? io_config.auto_tune_sec : 1);
            if (io_config.auto_tune_sec > 0)
            {
                autoTune();
            }
        }
    };
    auto_tune_thread = std::thread(autoTuneWorker);
}

std::unique_ptr<IOLimitTuner> IORateLimiter::createIOLimitTuner()
{
    WriteLimiterPtr bg_write, fg_write;
    ReadLimiterPtr bg_read, fg_read;
    StorageIORateLimitConfig io_config_;
    {
        std::lock_guard lock(mtx_);
        bg_write = bg_write_limiter;
        fg_write = fg_write_limiter;
        bg_read = bg_read_limiter;
        fg_read = fg_read_limiter;
        io_config_ = io_config;
    }
    return std::make_unique<IOLimitTuner>(bg_write != nullptr ? std::make_unique<LimiterStat>(bg_write->getStat()) : nullptr,
        fg_write != nullptr ? std::make_unique<LimiterStat>(fg_write->getStat()) : nullptr,
        bg_read != nullptr ? std::make_unique<LimiterStat>(bg_read->getStat()) : nullptr,
        fg_read != nullptr ? std::make_unique<LimiterStat>(fg_read->getStat()) : nullptr,
        io_config_);
}

void IORateLimiter::autoTune()
{
    try
    {
        auto tuner = createIOLimitTuner();
        auto tune_result = tuner->tune();
        if (tune_result.read_tuned)
        {
            std::lock_guard lock(mtx_);
            updateReadLimiter(tune_result.max_bg_read_bytes_per_sec, tune_result.max_fg_read_bytes_per_sec);
        }
        if (tune_result.write_tuned)
        {
            std::lock_guard lock(mtx_);
            updateWriteLimiter(tune_result.max_bg_write_bytes_per_sec, tune_result.max_fg_write_bytes_per_sec);
        }
    }
    catch (DB::Exception & e)
    {
        LOG_ERROR(log, e.message());
    }
}


IOLimitTuner::IOLimitTuner(LimiterStatUPtr bg_write_stat_, LimiterStatUPtr fg_write_stat_, LimiterStatUPtr bg_read_stat_,
    LimiterStatUPtr fg_read_stat_, const StorageIORateLimitConfig & io_config_)
    : bg_write_stat(std::move(bg_write_stat_)),
      fg_write_stat(std::move(fg_write_stat_)),
      bg_read_stat(std::move(bg_read_stat_)),
      fg_read_stat(std::move(fg_read_stat_)),
      io_config(io_config_),
      log(&Poco::Logger::get("IOLimitTuner"))
{}

IOLimitTuner::TuneResult IOLimitTuner::tune() const
{
    auto msg = fmt::format("limiter {} write {} read {}", limiterCount(), writeLimiterCount(), readLimiterCount());
    if (limiterCount() < 2)
    {
        LOG_INFO(log, msg << " NOT need to tune.");
        return {0, 0, false, 0, 0, false};
    }
    LOG_INFO(log, msg << " need to tune.");
    if (bg_write_stat)
    {
        LOG_DEBUG(log, "bg_write_stat => " << bg_write_stat->toString());
    }
    if (fg_write_stat)
    {
        LOG_DEBUG(log, "fg_write_stat => " << fg_write_stat->toString());
    }
    if (bg_read_stat)
    {
        LOG_DEBUG(log, "bg_read_stat => " << bg_read_stat->toString());
    }
    if (fg_read_stat)
    {
        LOG_DEBUG(log, "fg_read_stat => " << fg_read_stat->toString());
    }

    auto [max_read_bytes_per_sec, max_write_bytes_per_sec, rw_tuned] = tuneReadWrite();
    LOG_INFO(
        log, fmt::format("tuneReadWrite: max_read {} max_write {} rw_tuned {}", max_read_bytes_per_sec, max_write_bytes_per_sec, rw_tuned));
    auto [max_bg_read_bytes_per_sec, max_fg_read_bytes_per_sec, read_tuned] = tuneRead(max_read_bytes_per_sec);
    LOG_INFO(log,
        fmt::format("tuneRead: bg_read {} fg_read {} read_tuned {}", max_bg_read_bytes_per_sec, max_fg_read_bytes_per_sec, read_tuned));
    auto [max_bg_write_bytes_per_sec, max_fg_write_bytes_per_sec, write_tuned] = tuneWrite(max_write_bytes_per_sec);
    LOG_INFO(log,
        fmt::format(
            "tuneWrite: bg_write {} fg_write {} write_tuned {}", max_bg_write_bytes_per_sec, max_fg_write_bytes_per_sec, write_tuned));
    return {.max_bg_read_bytes_per_sec = max_bg_read_bytes_per_sec,
        .max_fg_read_bytes_per_sec = max_fg_read_bytes_per_sec,
        .read_tuned = read_tuned || rw_tuned,
        .max_bg_write_bytes_per_sec = max_bg_write_bytes_per_sec,
        .max_fg_write_bytes_per_sec = max_fg_write_bytes_per_sec,
        .write_tuned = write_tuned || rw_tuned};
}

// <max_read_bytes_per_sec, max_write_bytes_per_sec, has_tuned>
std::tuple<Int64, Int64, bool> IOLimitTuner::tuneReadWrite() const
{
    // Disk limit of read and write I/O, cannot tune.
    if (!io_config.use_max_bytes_per_sec)
    {
        return {io_config.max_read_bytes_per_sec, io_config.max_write_bytes_per_sec, false};
    }

    // Not limit write and limit read only, not need tune.
    if (writeLimiterCount() == 0)
    {
        assert(readLimiterCount() == 2);
        return {io_config.max_bytes_per_sec, 0, false};
    }

    // Not limit read and limit write only, not need tune.
    if (readLimiterCount() == 0)
    {
        assert(writeLimiterCount() == 2);
        return {0, io_config.max_bytes_per_sec, false};
    }

    TuneInfo read_info(maxReadBytesPerSec(), avgReadBytesPerSec(), readWatermark(), io_config.getReadMaxBytesPerSec());
    TuneInfo write_info(maxWriteBytesPerSec(), avgWriteBytesPerSec(), writeWatermark(), io_config.getWriteMaxBytesPerSec());
    LOG_INFO(log, "read_tune_info => " << read_info.toString() << " write_tune_info => " << write_info.toString());
    return tune(read_info, write_info);
}

// <bg, fg, has_tune>
std::tuple<Int64, Int64, bool> IOLimitTuner::tuneRead(Int64 max_bytes_per_sec) const
{
    return tuneBgFg(
        max_bytes_per_sec, bg_read_stat, io_config.getBgReadMaxBytesPerSec(), fg_read_stat, io_config.getFgReadMaxBytesPerSec());
}
std::tuple<Int64, Int64, bool> IOLimitTuner::tuneWrite(Int64 max_bytes_per_sec) const
{
    return tuneBgFg(
        max_bytes_per_sec, bg_write_stat, io_config.getBgWriteMaxBytesPerSec(), fg_write_stat, io_config.getFgWriteMaxBytesPerSec());
}

// <bg, fg, has_tune>
std::tuple<Int64, Int64, bool> IOLimitTuner::tuneBgFg(Int64 max_bytes_per_sec, const LimiterStatUPtr & bg,
    Int64 config_bg_max_bytes_per_sec, const LimiterStatUPtr & fg, Int64 config_fg_max_bytes_per_sec) const
{
    if (max_bytes_per_sec == 0)
    {
        return {0, 0, false};
    }
    if (bg == nullptr || fg == nullptr)
    {
        return {bg == nullptr ? 0 : max_bytes_per_sec, fg == nullptr ? 0 : max_bytes_per_sec, false};
    }

    TuneInfo bg_info(bg->maxBytesPerSec(), bg->avgBytesPerSec(), getWatermark(bg->pct()), config_bg_max_bytes_per_sec);
    TuneInfo fg_info(fg->maxBytesPerSec(), fg->avgBytesPerSec(), getWatermark(fg->pct()), config_fg_max_bytes_per_sec);
    LOG_INFO(log, "bg_tune_info => " << bg_info.toString() << " fg_tune_info => " << fg_info.toString());
    auto [tuned_bg_max_bytes_per_sec, tuned_fg_max_bytes_per_sec, has_tuned] = tune(bg_info, fg_info);
    tuned_bg_max_bytes_per_sec = max_bytes_per_sec * tuned_bg_max_bytes_per_sec / (tuned_bg_max_bytes_per_sec + tuned_fg_max_bytes_per_sec);
    tuned_fg_max_bytes_per_sec = max_bytes_per_sec - tuned_bg_max_bytes_per_sec;
    return {tuned_bg_max_bytes_per_sec, tuned_fg_max_bytes_per_sec, has_tuned};
}

bool IOLimitTuner::calculate(Int64 & to_add, Int64 & to_sub, Int64 delta) const
{
    if (to_sub <= io_config.min_bytes_per_sec)
    {
        return false;
    }
    Int64 max_tune_bytes = to_sub - io_config.min_bytes_per_sec;
    Int64 tune_bytes = std::min(delta / io_config.tune_base, max_tune_bytes);
    to_add += tune_bytes;
    to_sub -= tune_bytes;
    return tune_bytes > 0;
}

// <max_bytes_per_sec1, max_bytes_per_sec2, has_tuned>
std::tuple<Int64, Int64, bool> IOLimitTuner::tune(const TuneInfo & t1, const TuneInfo & t2) const
{
    Int64 max_bytes_per_sec1 = t1.max_bytes_per_sec;
    Int64 max_bytes_per_sec2 = t2.max_bytes_per_sec;
    auto watermark1 = t1.watermark;
    auto watermark2 = t2.watermark;
    bool has_tuned = false;

    // Tune emergency.
    if (watermark1 == Watermark::Emergency && watermark2 == Watermark::Emergency)
    {
        if (max_bytes_per_sec1 < t1.config_max_bytes_per_sec)
        {
            has_tuned = calculate(max_bytes_per_sec1, max_bytes_per_sec2, t1.config_max_bytes_per_sec - max_bytes_per_sec1);
        }
        else if (max_bytes_per_sec2 < t2.config_max_bytes_per_sec)
        {
            has_tuned = calculate(max_bytes_per_sec2, max_bytes_per_sec1, t2.config_max_bytes_per_sec - max_bytes_per_sec2);
        }
        return {max_bytes_per_sec1, max_bytes_per_sec2, has_tuned};
    }

    // Both watermark is High/Medium/Low, not need to tune.
    if (watermark1 == watermark2)
    {
        return {max_bytes_per_sec1, max_bytes_per_sec2, false};
    }

    if (watermark1 > watermark2)
    {
        has_tuned = calculate(max_bytes_per_sec1, max_bytes_per_sec2, max_bytes_per_sec2 - t2.avg_bytes_per_sec);
    }
    else
    {
        has_tuned = calculate(max_bytes_per_sec2, max_bytes_per_sec1, max_bytes_per_sec1 - t1.avg_bytes_per_sec);
    }
    return {max_bytes_per_sec1, max_bytes_per_sec2, has_tuned};
}

IOLimitTuner::Watermark IOLimitTuner::getWatermark(int pct) const
{
    if (pct >= io_config.emergency_pct)
    {
        return Watermark::Emergency;
    }
    else if (pct >= io_config.high_pct)
    {
        return Watermark::High;
    }
    else if (pct >= io_config.medium_pct)
    {
        return Watermark::Medium;
    }
    else
    {
        return Watermark::Low;
    }
}
} // namespace DB<|MERGE_RESOLUTION|>--- conflicted
+++ resolved
@@ -487,11 +487,7 @@
     bg_thread_ids.swap(thread_ids);
 }
 
-<<<<<<< HEAD
 std::pair<Int64, Int64> IORateLimiter::getReadWriteBytes(const std::string & fname [[maybe_unused]])
-=======
-std::pair<Int64, Int64> IORateLimiter::getReadWriteBytes(const std::string & fname [[ maybe_unused]])
->>>>>>> 5ecb23a5
 {
 #if __linux__
     std::ifstream ifs(fname);
