// Copyright 2023 PingCAP, Inc.
//
// Licensed under the Apache License, Version 2.0 (the "License");
// you may not use this file except in compliance with the License.
// You may obtain a copy of the License at
//
//     http://www.apache.org/licenses/LICENSE-2.0
//
// Unless required by applicable law or agreed to in writing, software
// distributed under the License is distributed on an "AS IS" BASIS,
// WITHOUT WARRANTIES OR CONDITIONS OF ANY KIND, either express or implied.
// See the License for the specific language governing permissions and
// limitations under the License.

#pragma once

#include <Parsers/IAST.h>


namespace DB
{


/** Base class for AST, which can contain an alias (identifiers, literals, functions).
  */
class ASTWithAlias : public IAST
{
public:
    /// The alias, if any, or an empty string.
    String alias;
    /// If is true, getColumnName returns alias. Uses for aliases in former WITH section of SELECT query.
    /// Example: 'WITH pow(2, 2) as a SELECT pow(a, 2)' returns 'pow(a, 2)' instead of 'pow(pow(2, 2), 2)'
    bool prefer_alias_to_column_name = false;

    using IAST::IAST;

<<<<<<< HEAD
    String getColumnName() const final
=======
    String getColumnName() const override final
>>>>>>> 27882f7d
    {
        return prefer_alias_to_column_name && !alias.empty() ? alias : getColumnNameImpl();
    }
    String getAliasOrColumnName() const override { return alias.empty() ? getColumnNameImpl() : alias; }
    String tryGetAlias() const override { return alias; }
    void setAlias(const String & to) override { alias = to; }

    /// Calls formatImplWithoutAlias, and also outputs an alias. If necessary, encloses the entire expression in brackets.
<<<<<<< HEAD
    void formatImpl(const FormatSettings & settings, FormatState & state, FormatStateStacked frame) const final;
=======
    void formatImpl(const FormatSettings & settings, FormatState & state, FormatStateStacked frame)
        const override final;
>>>>>>> 27882f7d

    virtual void formatImplWithoutAlias(const FormatSettings & settings, FormatState & state, FormatStateStacked frame)
        const = 0;

protected:
    virtual String getColumnNameImpl() const = 0;
};

/// helper for setting aliases and chaining result to other functions
inline ASTPtr setAlias(ASTPtr ast, const String & alias)
{
    ast->setAlias(alias);
    return ast;
};


} // namespace DB<|MERGE_RESOLUTION|>--- conflicted
+++ resolved
@@ -34,11 +34,7 @@
 
     using IAST::IAST;
 
-<<<<<<< HEAD
-    String getColumnName() const final
-=======
     String getColumnName() const override final
->>>>>>> 27882f7d
     {
         return prefer_alias_to_column_name && !alias.empty() ? alias : getColumnNameImpl();
     }
@@ -47,12 +43,8 @@
     void setAlias(const String & to) override { alias = to; }
 
     /// Calls formatImplWithoutAlias, and also outputs an alias. If necessary, encloses the entire expression in brackets.
-<<<<<<< HEAD
-    void formatImpl(const FormatSettings & settings, FormatState & state, FormatStateStacked frame) const final;
-=======
     void formatImpl(const FormatSettings & settings, FormatState & state, FormatStateStacked frame)
         const override final;
->>>>>>> 27882f7d
 
     virtual void formatImplWithoutAlias(const FormatSettings & settings, FormatState & state, FormatStateStacked frame)
         const = 0;
