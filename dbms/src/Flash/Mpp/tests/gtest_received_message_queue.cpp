// Copyright 2022 PingCAP, Ltd.
//
// Licensed under the Apache License, Version 2.0 (the "License");
// you may not use this file except in compliance with the License.
// You may obtain a copy of the License at
//
//     http://www.apache.org/licenses/LICENSE-2.0
//
// Unless required by applicable law or agreed to in writing, software
// distributed under the License is distributed on an "AS IS" BASIS,
// WITHOUT WARRANTIES OR CONDITIONS OF ANY KIND, either express or implied.
// See the License for the specific language governing permissions and
// limitations under the License.

#include <Common/Exception.h>
#include <Common/Logger.h>
#include <Common/LooseBoundedMPMCQueue.h>
#include <Common/MemoryTracker.h>
#include <Flash/Mpp/GRPCReceiverContext.h>
#include <TestUtils/TiFlashTestBasic.h>
#include <gtest/gtest.h>

#include <memory>
#include <string>
#include <tuple>
#include <utility>
#include <vector>


namespace DB
{
namespace tests
{
namespace
{
TrackedMppDataPacketPtr newDataPacket(const String & data)
{
    auto data_packet_ptr = std::make_shared<TrackedMppDataPacket>(MPPDataPacketV0);
    data_packet_ptr->getPacket().set_data(data);
    return data_packet_ptr;
}
} // namespace

class TestReceivedMessageQueue : public testing::Test
{
protected:
    void SetUp() override
    {
        log = std::make_shared<Logger>("TestReceivedMessageQueue");
    }
    void TearDown() override {}

    LoggerPtr log;

public:
};

TEST_F(TestReceivedMessageQueue, FineGrainedStreamSize)
try
{
    std::vector<bool> enable_fine_grained{false, true};
    std::vector<size_t> fine_grained_stream_count{1, 10};
    for (bool fine_grained : enable_fine_grained)
    {
        for (size_t fine_grained_size : fine_grained_stream_count)
        {
            ReceivedMessageQueue queue(10, log, nullptr, fine_grained, fine_grained_size);
            if (fine_grained)
                /// 1. fine grained size should > 0 if enable fine grained
                ASSERT_TRUE(queue.fine_grained_channel_size > 0);
            else
                /// 2. fine grained size should == 0 if not enable fine grained
                ASSERT_TRUE(queue.fine_grained_channel_size == 0);
        }
    }
}
CATCH

TEST_F(TestReceivedMessageQueue, UseMessageChannel)
try
{
    std::vector<size_t> queue_buffer_size{1, 10};
    std::vector<bool> enable_fine_grained{false, true};
    std::vector<size_t> fine_grained_stream_count{1, 10};
    for (size_t buffer_size : queue_buffer_size)
    {
        for (bool fine_grained : enable_fine_grained)
        {
            for (size_t fine_grained_stream_size : fine_grained_stream_count)
            {
                std::atomic<Int64> data_size_in_queue;
                ReceivedMessageQueue queue(buffer_size, log, &data_size_in_queue, fine_grained, fine_grained_stream_size);
                for (size_t i = 0; i < buffer_size; ++i)
                {
                    /// is_force = false
                    auto result = queue.pushFromLocal<false>(0, "mock", newDataPacket(fmt::format("test_{}", i)), ReceiverMode::Async);
                    ASSERT_TRUE(result);
                }
                ASSERT_TRUE(!queue.isWritable());
                /// is_force = true
                auto result = queue.pushFromLocal<true>(0, "mock", newDataPacket(fmt::format("test_{}", buffer_size)), ReceiverMode::Async);
                ASSERT_TRUE(result);
                if (fine_grained)
                {
                    for (size_t i = 0; i <= buffer_size; ++i)
                    {
                        for (size_t k = 0; k < fine_grained_stream_size; k++)
                        {
                            ReceivedMessagePtr recv_msg;
<<<<<<< HEAD
                            auto pop_result = queue.pop<false>(recv_msg, k);
=======
                            auto pop_result = queue.pop<false>(k, recv_msg);
>>>>>>> bcfda2b4
                            ASSERT_TRUE(pop_result == MPMCQueueResult::OK);
                            if (k == 0)
                                ASSERT_TRUE(*recv_msg->getRespPtr(k) == fmt::format("test_{}", i));
                            else
                                ASSERT_TRUE(recv_msg->getRespPtr(k) == nullptr);
                        }
                    }
                }
                else
                {
                    for (size_t i = 0; i <= buffer_size; ++i)
                    {
                        ReceivedMessagePtr recv_msg;
<<<<<<< HEAD
                        auto pop_result = queue.pop<false>(recv_msg, 0);
=======
                        auto pop_result = queue.pop<false>(0, recv_msg);
>>>>>>> bcfda2b4
                        ASSERT_TRUE(pop_result == MPMCQueueResult::OK);
                        ASSERT_TRUE(*recv_msg->getRespPtr(0) == fmt::format("test_{}", i));
                    }
                }
                ASSERT_TRUE(queue.isWritable());
            }
        }
    }
}
CATCH

TEST_F(TestReceivedMessageQueue, UseGRPCRecvQueue)
try
{
    std::vector<size_t> queue_buffer_size{1, 10};
    std::vector<bool> enable_fine_grained{false, true};
    std::vector<size_t> fine_grained_stream_count{1, 10};

    for (size_t buffer_size : queue_buffer_size)
    {
        for (bool fine_grained : enable_fine_grained)
        {
            for (size_t fine_grained_stream_size : fine_grained_stream_count)
            {
                std::atomic<Int64> data_size_in_queue;
                ReceivedMessageQueue queue(buffer_size, log, &data_size_in_queue, fine_grained, fine_grained_stream_size);
                DummyGRPCKickTag tag;
                std::vector<GRPCKickTag *> tag_vec;
                queue.grpc_recv_queue.setKickFuncForTest([&](GRPCKickTag * t) -> grpc_call_error {
                    tag_vec.emplace_back(t);
                    return grpc_call_error::GRPC_CALL_OK;
                });
                for (size_t i = 0; i < buffer_size; ++i)
                {
                    auto result = queue.pushFromRemote(0, "mock", newDataPacket(fmt::format("test_{}", i)), &tag);
                    ASSERT_TRUE(result == MPMCQueueResult::OK);
                }
                ASSERT_TRUE(!queue.isWritable());
                auto result = queue.pushFromRemote(0, "mock", newDataPacket(fmt::format("test_{}", buffer_size)), &tag);
                ASSERT_TRUE(result == MPMCQueueResult::FULL);
                if (fine_grained)
                {
                    for (size_t i = 0; i <= buffer_size; ++i)
                    {
                        for (size_t k = 0; k < fine_grained_stream_size; k++)
                        {
                            ReceivedMessagePtr recv_msg;
<<<<<<< HEAD
                            auto pop_result = queue.pop<false>(recv_msg, k);
=======
                            auto pop_result = queue.pop<false>(k, recv_msg);
>>>>>>> bcfda2b4
                            ASSERT_TRUE(pop_result == MPMCQueueResult::OK);
                            if (k == 0)
                                ASSERT_TRUE(*recv_msg->getRespPtr(k) == fmt::format("test_{}", i));
                            else
                                ASSERT_TRUE(recv_msg->getRespPtr(k) == nullptr);
                        }
                    }
                }
                else
                {
                    for (size_t i = 0; i <= buffer_size; ++i)
                    {
                        ReceivedMessagePtr recv_msg;
<<<<<<< HEAD
                        auto pop_result = queue.pop<false>(recv_msg, 0);
=======
                        auto pop_result = queue.pop<false>(0, recv_msg);
>>>>>>> bcfda2b4
                        ASSERT_TRUE(pop_result == MPMCQueueResult::OK);
                        ASSERT_TRUE(*recv_msg->getRespPtr(0) == fmt::format("test_{}", i));
                    }
                }
                ASSERT_EQ(tag_vec.size(), 1);
                ASSERT_TRUE(queue.isWritable());
            }
        }
    }
}
CATCH

} // namespace tests
} // namespace DB<|MERGE_RESOLUTION|>--- conflicted
+++ resolved
@@ -107,11 +107,7 @@
                         for (size_t k = 0; k < fine_grained_stream_size; k++)
                         {
                             ReceivedMessagePtr recv_msg;
-<<<<<<< HEAD
                             auto pop_result = queue.pop<false>(recv_msg, k);
-=======
-                            auto pop_result = queue.pop<false>(k, recv_msg);
->>>>>>> bcfda2b4
                             ASSERT_TRUE(pop_result == MPMCQueueResult::OK);
                             if (k == 0)
                                 ASSERT_TRUE(*recv_msg->getRespPtr(k) == fmt::format("test_{}", i));
@@ -125,11 +121,7 @@
                     for (size_t i = 0; i <= buffer_size; ++i)
                     {
                         ReceivedMessagePtr recv_msg;
-<<<<<<< HEAD
                         auto pop_result = queue.pop<false>(recv_msg, 0);
-=======
-                        auto pop_result = queue.pop<false>(0, recv_msg);
->>>>>>> bcfda2b4
                         ASSERT_TRUE(pop_result == MPMCQueueResult::OK);
                         ASSERT_TRUE(*recv_msg->getRespPtr(0) == fmt::format("test_{}", i));
                     }
@@ -164,11 +156,11 @@
                 });
                 for (size_t i = 0; i < buffer_size; ++i)
                 {
-                    auto result = queue.pushFromRemote(0, "mock", newDataPacket(fmt::format("test_{}", i)), &tag);
+                    auto result = queue.pushFromGRPC(0, "mock", newDataPacket(fmt::format("test_{}", i)), &tag);
                     ASSERT_TRUE(result == MPMCQueueResult::OK);
                 }
                 ASSERT_TRUE(!queue.isWritable());
-                auto result = queue.pushFromRemote(0, "mock", newDataPacket(fmt::format("test_{}", buffer_size)), &tag);
+                auto result = queue.pushFromGRPC(0, "mock", newDataPacket(fmt::format("test_{}", buffer_size)), &tag);
                 ASSERT_TRUE(result == MPMCQueueResult::FULL);
                 if (fine_grained)
                 {
@@ -177,11 +169,7 @@
                         for (size_t k = 0; k < fine_grained_stream_size; k++)
                         {
                             ReceivedMessagePtr recv_msg;
-<<<<<<< HEAD
                             auto pop_result = queue.pop<false>(recv_msg, k);
-=======
-                            auto pop_result = queue.pop<false>(k, recv_msg);
->>>>>>> bcfda2b4
                             ASSERT_TRUE(pop_result == MPMCQueueResult::OK);
                             if (k == 0)
                                 ASSERT_TRUE(*recv_msg->getRespPtr(k) == fmt::format("test_{}", i));
@@ -195,11 +183,7 @@
                     for (size_t i = 0; i <= buffer_size; ++i)
                     {
                         ReceivedMessagePtr recv_msg;
-<<<<<<< HEAD
                         auto pop_result = queue.pop<false>(recv_msg, 0);
-=======
-                        auto pop_result = queue.pop<false>(0, recv_msg);
->>>>>>> bcfda2b4
                         ASSERT_TRUE(pop_result == MPMCQueueResult::OK);
                         ASSERT_TRUE(*recv_msg->getRespPtr(0) == fmt::format("test_{}", i));
                     }
