--- conflicted
+++ resolved
@@ -197,10 +197,7 @@
                 [this]() {
                     this->connectionLocalDone();
                 },
-<<<<<<< HEAD
-=======
                 []() {},
->>>>>>> 18700043
                 ReceiverChannelWriter(&msg_channels, "", log, &data_size_in_queue, ReceiverMode::Local));
             tunnel->connectLocal(0, local_request_handler, false, [this] {
                 addLocalConnectionNum();
@@ -658,10 +655,7 @@
         nullptr,
         [](bool, const String &) {},
         []() {},
-<<<<<<< HEAD
-=======
         []() {},
->>>>>>> 18700043
         ReceiverChannelWriter(nullptr, "", Logger::get(), nullptr, ReceiverMode::Local));
     tunnels[0]->connectLocal(0, local_req_handler, false, []() {});
     GTEST_FAIL();
@@ -680,10 +674,7 @@
         nullptr,
         [](bool, const String &) {},
         []() {},
-<<<<<<< HEAD
-=======
         []() {},
->>>>>>> 18700043
         ReceiverChannelWriter(nullptr, "", Logger::get(), nullptr, ReceiverMode::Local));
     tunnels[0]->connectLocal(0, local_req_handler, false, []() {});
     GTEST_FAIL();
