// Copyright 2022 PingCAP, Ltd.
//
// Licensed under the Apache License, Version 2.0 (the "License");
// you may not use this file except in compliance with the License.
// You may obtain a copy of the License at
//
//     http://www.apache.org/licenses/LICENSE-2.0
//
// Unless required by applicable law or agreed to in writing, software
// distributed under the License is distributed on an "AS IS" BASIS,
// WITHOUT WARRANTIES OR CONDITIONS OF ANY KIND, either express or implied.
// See the License for the specific language governing permissions and
// limitations under the License.

#include <DataTypes/DataTypeNullable.h>
#include <DataTypes/DataTypesNumber.h>
#include <Flash/Coprocessor/CHBlockChunkCodec.h>
#include <Flash/Coprocessor/ChunkDecodeAndSquash.h>
#include <Flash/Coprocessor/DAGContext.h>
<<<<<<< HEAD
#include <Flash/Mpp/MppVersion.h>
=======
#include <Flash/Mpp/MPPTunnelSetHelper.h>
>>>>>>> e7d7cea7
#include <Storages/Transaction/TiDB.h>
#include <TestUtils/ColumnGenerator.h>
#include <TestUtils/TiFlashTestBasic.h>
#include <TestUtils/TiFlashTestEnv.h>
#include <gtest/gtest.h>

#include <Flash/Mpp/BroadcastOrPassThroughWriter.cpp>
#include <Flash/Mpp/FineGrainedShuffleWriter.cpp>
#include <Flash/Mpp/HashPartitionWriter.cpp>
#include <utility>

namespace DB
{
namespace tests
{
static CompressionMethodByte GetCompressionMethodByte(CompressionMethod m);

class TestMPPExchangeWriter : public testing::Test
{
protected:
    void SetUp() override
    {
        dag_context_ptr = std::make_unique<DAGContext>(1024);
        dag_context_ptr->encode_type = tipb::EncodeType::TypeCHBlock;
        dag_context_ptr->is_mpp_task = true;
        dag_context_ptr->is_root_mpp_task = false;
        dag_context_ptr->result_field_types = makeFields();
        context.setDAGContext(dag_context_ptr.get());
    }

public:
    TestMPPExchangeWriter()
        : context(TiFlashTestEnv::getContext())
        , part_col_ids{0}
        , part_col_collators{
              TiDB::ITiDBCollator::getCollator(TiDB::ITiDBCollator::BINARY)}
    {}

    // Return 10 Int64 column.
    static std::vector<tipb::FieldType> makeFields()
    {
        std::vector<tipb::FieldType> fields(10);
        for (int i = 0; i < 10; ++i)
        {
            fields[i].set_tp(TiDB::TypeLongLong);
            fields[i].set_flag(TiDB::ColumnFlagNotNull);
        }
        return fields;
    }

    // Return a block with **rows** and 10 Int64 column.
    static Block prepareUniformBlock(size_t rows)
    {
        std::vector<Int64> uniform_data_set;
        for (size_t i = 0; i < rows; ++i)
        {
            uniform_data_set.push_back(i);
        }
        Block block;
        for (int i = 0; i < 10; ++i)
        {
            DataTypePtr int64_data_type = std::make_shared<DataTypeInt64>();
            MutableColumnPtr int64_col = int64_data_type->createColumn();
            for (Int64 r : uniform_data_set)
            {
                int64_col->insert(Field(r));
            }
            block.insert(ColumnWithTypeAndName{
                std::move(int64_col),
                int64_data_type,
                String("col") + std::to_string(i)});
        }
        return block;
    }

    // Return a block with **rows** and 10 Int64 column.
    static Block prepareRandomBlock(size_t rows)
    {
        Block block;
        for (size_t i = 0; i < 10; ++i)
        {
            DataTypePtr int64_data_type = std::make_shared<DataTypeInt64>();
            auto int64_column = ColumnGenerator::instance().generate({rows, "Int64", RANDOM}).column;
            block.insert(ColumnWithTypeAndName{
                std::move(int64_column),
                int64_data_type,
                String("col") + std::to_string(i)});
        }
        return block;
    }


    Context context;
    std::vector<Int64> part_col_ids;
    TiDB::TiDBCollators part_col_collators;

    std::unique_ptr<DAGContext> dag_context_ptr;
};

using MockExchangeWriterChecker = std::function<void(const TrackedMppDataPacketPtr &, uint16_t)>;

struct MockExchangeWriter
{
    MockExchangeWriter(
        MockExchangeWriterChecker checker_,
        uint16_t part_num_,
        DAGContext & dag_context)
        : checker(checker_)
        , part_num(part_num_)
        , result_field_types(dag_context.result_field_types)
    {}

<<<<<<< HEAD
    void broadcastOrPassThroughWrite(TrackedMppDataPacketPtr && packet) { checker(packet, 0); }
    void partitionWrite(TrackedMppDataPacketPtr && packet, uint16_t part_id) { checker(packet, part_id); }
    static void write(tipb::SelectResponse &) { FAIL() << "cannot reach here, only consider CH Block format"; }
=======
    void broadcastOrPassThroughWrite(Blocks & blocks)
    {
        checker(MPPTunnelSetHelper::toPacket(blocks, result_field_types), 0);
    }
    void partitionWrite(Blocks & blocks, uint16_t part_id)
    {
        checker(MPPTunnelSetHelper::toPacket(blocks, result_field_types), part_id);
    }
    void fineGrainedShuffleWrite(
        const Block & header,
        std::vector<IColumn::ScatterColumns> & scattered,
        size_t bucket_idx,
        uint16_t fine_grained_shuffle_stream_count,
        size_t num_columns,
        int16_t part_id)
    {
        auto tracked_packet = MPPTunnelSetHelper::toFineGrainedPacket(
            header,
            scattered,
            bucket_idx,
            fine_grained_shuffle_stream_count,
            num_columns,
            result_field_types);
        checker(tracked_packet, part_id);
    }

    void write(tipb::SelectResponse &) { FAIL() << "cannot reach here, only consider CH Block format"; }
>>>>>>> e7d7cea7
    void sendExecutionSummary(const tipb::SelectResponse & response)
    {
        auto tracked_packet = std::make_shared<TrackedMppDataPacket>();
        tracked_packet->serializeByResponse(response);
        checker(tracked_packet, 0);
    }
    uint16_t getPartitionNum() const { return part_num; }
    bool isLocal(size_t index) const
    {
        assert(getPartitionNum() > index);
        // make only part 0 use local tunnel
        return index == 0;
    }

private:
    MockExchangeWriterChecker checker;
    uint16_t part_num;
    std::vector<tipb::FieldType> result_field_types;
};

// Input block data is distributed uniform.
// partition_num: 4
// fine_grained_shuffle_stream_count: 8
TEST_F(TestMPPExchangeWriter, testBatchWriteFineGrainedShuffle)
try
{
    const size_t block_rows = 1024;
    const uint16_t part_num = 4;
    const uint32_t fine_grained_shuffle_stream_count = 8;
    const Int64 fine_grained_shuffle_batch_size = 4096;

    // 1. Build Block.
    auto block = prepareUniformBlock(block_rows);

    // 2. Build MockExchangeWriter.
    std::unordered_map<uint16_t, TrackedMppDataPacketPtr> write_report;
    auto checker = [&write_report](const TrackedMppDataPacketPtr & packet, uint16_t part_id) {
        auto res = write_report.insert({part_id, packet});
        // Should always insert succeed.
        // Because block.rows(1024) < fine_grained_shuffle_batch_size(4096),
        // batchWriteFineGrainedShuffle() only called once, so will only be one packet for each partition.
        ASSERT_TRUE(res.second);
    };
    auto mock_writer = std::make_shared<MockExchangeWriter>(checker, part_num, *dag_context_ptr);

    // 3. Start to write.
    auto dag_writer = std::make_shared<FineGrainedShuffleWriter<std::shared_ptr<MockExchangeWriter>>>(
        mock_writer,
        part_col_ids,
        part_col_collators,
        *dag_context_ptr,
        fine_grained_shuffle_stream_count,
        fine_grained_shuffle_batch_size,
        DB::MPPDataPacketV0,
        tipb::CompressionMode::NONE);
    dag_writer->prepare(block.cloneEmpty());
    dag_writer->write(block);
    dag_writer->flush();

    // 4. Start to check write_report.
    std::vector<Block> decoded_blocks;
    ASSERT_EQ(write_report.size(), part_num);
    for (const auto & ele : write_report)
    {
        const TrackedMppDataPacketPtr & packet = ele.second;
        ASSERT_TRUE(packet);
        ASSERT_EQ(fine_grained_shuffle_stream_count, packet->getPacket().stream_ids_size());
        ASSERT_EQ(packet->getPacket().chunks_size(), packet->getPacket().stream_ids_size());
        for (int i = 0; i < packet->getPacket().chunks_size(); ++i)
        {
            decoded_blocks.push_back(CHBlockChunkCodec::decode(packet->getPacket().chunks(i), block));
        }
    }
    ASSERT_EQ(decoded_blocks.size(), fine_grained_shuffle_stream_count * part_num);
    for (const auto & block : decoded_blocks)
    {
        ASSERT_EQ(block.rows(), block_rows / (fine_grained_shuffle_stream_count * part_num));
    }
}
CATCH

TEST_F(TestMPPExchangeWriter, TestFineGrainedShuffleWriterV1)
try
{
    const size_t block_rows = 64;
    const size_t block_num = 64;
    const uint16_t part_num = 4;
    const uint32_t fine_grained_shuffle_stream_count = 8;
    const Int64 fine_grained_shuffle_batch_size = 108;

    // 1. Build Block.
    std::vector<Block> blocks;
    for (size_t i = 0; i < block_num; ++i)
    {
        blocks.emplace_back(prepareUniformBlock(block_rows));
        blocks.emplace_back(prepareUniformBlock(0));
    }
    Block header = blocks.back();

    for (auto mode : {tipb::CompressionMode::NONE, tipb::CompressionMode::FAST, tipb::CompressionMode::HIGH_COMPRESSION})
    {
        // 2. Build MockExchangeWriter.
        std::unordered_map<uint16_t, TrackedMppDataPacketPtrs> write_report;
        auto checker = [&write_report](const TrackedMppDataPacketPtr & packet, uint16_t part_id) {
            write_report[part_id].emplace_back(packet);
        };
        auto mock_writer = std::make_shared<MockExchangeWriter>(checker, part_num);

        // 3. Start to write.
        auto dag_writer = std::make_shared<FineGrainedShuffleWriter<std::shared_ptr<MockExchangeWriter>>>(
            mock_writer,
            part_col_ids,
            part_col_collators,
            *dag_context_ptr,
            fine_grained_shuffle_stream_count,
            fine_grained_shuffle_batch_size,
            DB::MPPDataPacketV1,
            mode);
        dag_writer->prepare(blocks[0].cloneEmpty());
        for (const auto & block : blocks)
            dag_writer->write(block);
        dag_writer->flush();

        // 4. Start to check write_report.
        size_t per_part_rows = block_rows * block_num / part_num;
        ASSERT_EQ(write_report.size(), part_num);
        std::vector<size_t> rows_of_stream_ids(fine_grained_shuffle_stream_count, 0);

        CHBlockChunkDecodeAndSquash decoder(header, 512);

        for (size_t part_index = 0; part_index < part_num; ++part_index)
        {
            size_t part_decoded_block_rows = 0;

            for (const auto & packet : write_report[part_index])
            {
                ASSERT_EQ(packet->getPacket().chunks_size(), packet->getPacket().stream_ids_size());
                ASSERT_EQ(DB::MPPDataPacketV1, packet->getPacket().version());

                for (int i = 0; i < packet->getPacket().chunks_size(); ++i)
                {
                    const auto & chunk = packet->getPacket().chunks(i);

                    if (part_index == 0)
                    {
                        ASSERT_EQ(CompressionMethodByte(chunk[0]), CompressionMethodByte::NONE);
                    }
                    else
                    {
                        ASSERT_EQ(CompressionMethodByte(chunk[0]), GetCompressionMethodByte(ToInternalCompressionMethod(mode)));
                    }

                    auto && result = decoder.decodeAndSquashV1(chunk);
                    if (!result)
                    {
                        result = decoder.flush();
                    }
                    assert(result);
                    auto decoded_block = std::move(*result);
                    part_decoded_block_rows += decoded_block.rows();
                    rows_of_stream_ids[packet->getPacket().stream_ids(i)] += decoded_block.rows();
                }
            }
            ASSERT_EQ(part_decoded_block_rows, per_part_rows);
        }

        size_t per_stream_id_rows = block_rows * block_num / fine_grained_shuffle_stream_count;
        for (size_t rows : rows_of_stream_ids)
            ASSERT_EQ(rows, per_stream_id_rows);
    }
}
CATCH

TEST_F(TestMPPExchangeWriter, testFineGrainedShuffleWriter)
try
{
    const size_t block_rows = 64;
    const size_t block_num = 64;
    const uint16_t part_num = 4;
    const uint32_t fine_grained_shuffle_stream_count = 8;
    const Int64 fine_grained_shuffle_batch_size = 108;

    // 1. Build Block.
    std::vector<Block> blocks;
    for (size_t i = 0; i < block_num; ++i)
    {
        blocks.emplace_back(prepareUniformBlock(block_rows));
        blocks.emplace_back(prepareUniformBlock(0));
    }
    Block header = blocks.back();

    // 2. Build MockExchangeWriter.
    std::unordered_map<uint16_t, TrackedMppDataPacketPtrs> write_report;
    auto checker = [&write_report](const TrackedMppDataPacketPtr & packet, uint16_t part_id) {
        write_report[part_id].emplace_back(packet);
    };
    auto mock_writer = std::make_shared<MockExchangeWriter>(checker, part_num, *dag_context_ptr);

    // 3. Start to write.
    auto dag_writer = std::make_shared<FineGrainedShuffleWriter<std::shared_ptr<MockExchangeWriter>>>(
        mock_writer,
        part_col_ids,
        part_col_collators,
        *dag_context_ptr,
        fine_grained_shuffle_stream_count,
        fine_grained_shuffle_batch_size,
        DB::MPPDataPacketV0,
        tipb::CompressionMode::NONE);
    dag_writer->prepare(blocks[0].cloneEmpty());
    for (const auto & block : blocks)
        dag_writer->write(block);
    dag_writer->flush();

    // 4. Start to check write_report.
    size_t per_part_rows = block_rows * block_num / part_num;
    ASSERT_EQ(write_report.size(), part_num);
    std::vector<size_t> rows_of_stream_ids(fine_grained_shuffle_stream_count, 0);
    for (const auto & ele : write_report)
    {
        size_t part_decoded_block_rows = 0;
        for (const auto & packet : ele.second)
        {
            ASSERT_EQ(packet->getPacket().chunks_size(), packet->getPacket().stream_ids_size());
            for (int i = 0; i < packet->getPacket().chunks_size(); ++i)
            {
                auto decoded_block = CHBlockChunkCodec::decode(packet->getPacket().chunks(i), header);
                part_decoded_block_rows += decoded_block.rows();
                rows_of_stream_ids[packet->getPacket().stream_ids(i)] += decoded_block.rows();
            }
        }
        ASSERT_EQ(part_decoded_block_rows, per_part_rows);
    }
    size_t per_stream_id_rows = block_rows * block_num / fine_grained_shuffle_stream_count;
    for (size_t rows : rows_of_stream_ids)
        ASSERT_EQ(rows, per_stream_id_rows);
}
CATCH

TEST_F(TestMPPExchangeWriter, testHashPartitionWriter)
try
{
    const size_t block_rows = 64;
    const size_t block_num = 64;
    const size_t batch_send_min_limit = 108;
    const uint16_t part_num = 4;

    // 1. Build Blocks.
    std::vector<Block> blocks;
    for (size_t i = 0; i < block_num; ++i)
    {
        blocks.emplace_back(prepareUniformBlock(block_rows));
        blocks.emplace_back(prepareUniformBlock(0));
    }
    Block header = blocks.back();

    // 2. Build MockExchangeWriter.
    std::unordered_map<uint16_t, TrackedMppDataPacketPtrs> write_report;
    auto checker = [&write_report](const TrackedMppDataPacketPtr & packet, uint16_t part_id) {
        write_report[part_id].emplace_back(packet);
    };
    auto mock_writer = std::make_shared<MockExchangeWriter>(checker, part_num, *dag_context_ptr);

    // 3. Start to write.
    auto dag_writer = std::make_shared<HashPartitionWriter<std::shared_ptr<MockExchangeWriter>>>(
        mock_writer,
        part_col_ids,
        part_col_collators,
        batch_send_min_limit,
        *dag_context_ptr,
        DB::MPPDataPacketV0,
        tipb::CompressionMode::NONE);
    for (const auto & block : blocks)
        dag_writer->write(block);
    dag_writer->flush();

    // 4. Start to check write_report.
    size_t per_part_rows = block_rows * block_num / part_num;
    ASSERT_EQ(write_report.size(), part_num);
    for (const auto & ele : write_report)
    {
        size_t decoded_block_rows = 0;
        for (const auto & packet : ele.second)
        {
            for (int i = 0; i < packet->getPacket().chunks_size(); ++i)
            {
                auto decoded_block = CHBlockChunkCodec::decode(packet->getPacket().chunks(i), header);
                decoded_block_rows += decoded_block.rows();
            }
        }
        ASSERT_EQ(decoded_block_rows, per_part_rows);
    }
}
CATCH

TEST_F(TestMPPExchangeWriter, testBroadcastOrPassThroughWriter)
try
{
    const size_t block_rows = 64;
    const size_t block_num = 64;
    const size_t batch_send_min_limit = 108;

    // 1. Build Blocks.
    std::vector<Block> blocks;
    for (size_t i = 0; i < block_num; ++i)
    {
        blocks.emplace_back(prepareRandomBlock(block_rows));
        blocks.emplace_back(prepareRandomBlock(0));
    }
    Block header = blocks.back();

    // 2. Build MockExchangeWriter.
    TrackedMppDataPacketPtrs write_report;
    auto checker = [&write_report](const TrackedMppDataPacketPtr & packet, uint16_t part_id) {
        ASSERT_EQ(part_id, 0);
        write_report.emplace_back(packet);
    };
    auto mock_writer = std::make_shared<MockExchangeWriter>(checker, 1, *dag_context_ptr);

    // 3. Start to write.
    auto dag_writer = std::make_shared<BroadcastOrPassThroughWriter<std::shared_ptr<MockExchangeWriter>>>(
        mock_writer,
        batch_send_min_limit,
        *dag_context_ptr);
    for (const auto & block : blocks)
        dag_writer->write(block);
    dag_writer->flush();

    // 4. Start to check write_report.
    size_t expect_rows = block_rows * block_num;
    size_t decoded_block_rows = 0;
    for (const auto & packet : write_report)
    {
        for (int i = 0; i < packet->getPacket().chunks_size(); ++i)
        {
            auto decoded_block = CHBlockChunkCodec::decode(packet->getPacket().chunks(i), header);
            decoded_block_rows += decoded_block.rows();
        }
    }
    ASSERT_EQ(decoded_block_rows, expect_rows);
}
CATCH

static CompressionMethodByte GetCompressionMethodByte(CompressionMethod m)
{
    switch (m)
    {
    case CompressionMethod::LZ4:
        return CompressionMethodByte::LZ4;
    case CompressionMethod::NONE:
        return CompressionMethodByte::NONE;
    case CompressionMethod::ZSTD:
        return CompressionMethodByte::ZSTD;
    default:
        RUNTIME_CHECK(false);
    }
    return CompressionMethodByte::NONE;
}

TEST_F(TestMPPExchangeWriter, TestHashPartitionWriterV1)
try
{
    const size_t block_rows = 64;
    const size_t block_num = 64;
    const size_t batch_send_min_limit = 16;
    const uint16_t part_num = 4;

    for (auto mode : {tipb::CompressionMode::NONE, tipb::CompressionMode::FAST, tipb::CompressionMode::HIGH_COMPRESSION})
    {
        // 1. Build Blocks.
        std::vector<Block> blocks;
        for (size_t i = 0; i < block_num; ++i)
        {
            blocks.emplace_back(prepareUniformBlock(block_rows));
            blocks.emplace_back(prepareUniformBlock(0));
        }
        Block header = blocks.back();

        // 2. Build MockExchangeWriter.
        std::unordered_map<uint16_t, TrackedMppDataPacketPtrs> write_report;
        auto checker = [&write_report](const TrackedMppDataPacketPtr & packet, uint16_t part_id) {
            write_report[part_id].emplace_back(packet);
        };
        auto mock_writer = std::make_shared<MockExchangeWriter>(checker, part_num);

        // 3. Start to write.
        auto dag_writer = std::make_shared<HashPartitionWriter<std::shared_ptr<MockExchangeWriter>>>(
            mock_writer,
            part_col_ids,
            part_col_collators,
            batch_send_min_limit,
            *dag_context_ptr,
            DB::MPPDataPacketV1,
            mode);
        for (const auto & block : blocks)
            dag_writer->write(block);
        dag_writer->flush();

        // 4. Start to check write_report.
        size_t per_part_rows = block_rows * block_num / part_num;
        ASSERT_EQ(write_report.size(), part_num);

        CHBlockChunkDecodeAndSquash decoder(header, 512);

        for (size_t part_index = 0; part_index < part_num; ++part_index)
        {
            size_t decoded_block_rows = 0;
            for (const auto & tracked_packet : write_report[part_index])
            {
                auto & packet = tracked_packet->getPacket();

                ASSERT_EQ(packet.version(), DB::MPPDataPacketV1);

                for (auto && chunk : packet.chunks())
                {
                    if (part_index == 0)
                    {
                        ASSERT_EQ(CompressionMethodByte(chunk[0]), CompressionMethodByte::NONE);
                    }
                    else
                    {
                        ASSERT_EQ(CompressionMethodByte(chunk[0]), GetCompressionMethodByte(ToInternalCompressionMethod(mode)));
                    }

                    auto && result = decoder.decodeAndSquashV1(chunk);
                    if (!result)
                        continue;
                    decoded_block_rows += result->rows();
                }
            }
            {
                auto result = decoder.flush();
                if (result)
                    decoded_block_rows += result->rows();
            }
            ASSERT_EQ(decoded_block_rows, per_part_rows);
        }
    }
}
CATCH
} // namespace tests
} // namespace DB<|MERGE_RESOLUTION|>--- conflicted
+++ resolved
@@ -17,11 +17,8 @@
 #include <Flash/Coprocessor/CHBlockChunkCodec.h>
 #include <Flash/Coprocessor/ChunkDecodeAndSquash.h>
 #include <Flash/Coprocessor/DAGContext.h>
-<<<<<<< HEAD
 #include <Flash/Mpp/MppVersion.h>
-=======
 #include <Flash/Mpp/MPPTunnelSetHelper.h>
->>>>>>> e7d7cea7
 #include <Storages/Transaction/TiDB.h>
 #include <TestUtils/ColumnGenerator.h>
 #include <TestUtils/TiFlashTestBasic.h>
@@ -134,11 +131,6 @@
         , result_field_types(dag_context.result_field_types)
     {}
 
-<<<<<<< HEAD
-    void broadcastOrPassThroughWrite(TrackedMppDataPacketPtr && packet) { checker(packet, 0); }
-    void partitionWrite(TrackedMppDataPacketPtr && packet, uint16_t part_id) { checker(packet, part_id); }
-    static void write(tipb::SelectResponse &) { FAIL() << "cannot reach here, only consider CH Block format"; }
-=======
     void broadcastOrPassThroughWrite(Blocks & blocks)
     {
         checker(MPPTunnelSetHelper::toPacket(blocks, result_field_types), 0);
@@ -165,8 +157,7 @@
         checker(tracked_packet, part_id);
     }
 
-    void write(tipb::SelectResponse &) { FAIL() << "cannot reach here, only consider CH Block format"; }
->>>>>>> e7d7cea7
+    static void write(tipb::SelectResponse &) { FAIL() << "cannot reach here, only consider CH Block format"; }
     void sendExecutionSummary(const tipb::SelectResponse & response)
     {
         auto tracked_packet = std::make_shared<TrackedMppDataPacket>();
