--- conflicted
+++ resolved
@@ -14,12 +14,9 @@
 
 #include <DataTypes/DataTypeNullable.h>
 #include <DataTypes/DataTypesNumber.h>
-<<<<<<< HEAD
+#include <Flash/Coprocessor/CHBlockChunkCodec.h>
 #include <Flash/Coprocessor/ChunkDecodeAndSquash.h>
-=======
-#include <Flash/Coprocessor/CHBlockChunkCodec.h>
 #include <Flash/Coprocessor/DAGContext.h>
->>>>>>> 3350580b
 #include <Storages/Transaction/TiDB.h>
 #include <TestUtils/ColumnGenerator.h>
 #include <TestUtils/TiFlashTestBasic.h>
@@ -133,30 +130,22 @@
         , part_num(part_num_)
     {}
 
-<<<<<<< HEAD
-    void broadcastOrPassThroughWrite(const TrackedMppDataPacketPtr & packet) { checker(packet, 0); }
-    void partitionWrite(const TrackedMppDataPacketPtr & packet, uint16_t part_id) { checker(packet, part_id); }
-    static void write(tipb::SelectResponse &) { FAIL() << "cannot reach here, only consider CH Block format"; }
-    bool isLocal(size_t index) const
-    {
-        assert(getPartitionNum() > index);
-        // make only part 0 use local tunnel
-        return index == 0;
-    }
-
-    void sendExecutionSummary(tipb::SelectResponse & response)
-=======
     void broadcastOrPassThroughWrite(TrackedMppDataPacketPtr && packet) { checker(packet, 0); }
     void partitionWrite(TrackedMppDataPacketPtr && packet, uint16_t part_id) { checker(packet, part_id); }
     void write(tipb::SelectResponse &) { FAIL() << "cannot reach here, only consider CH Block format"; }
     void sendExecutionSummary(const tipb::SelectResponse & response)
->>>>>>> 3350580b
     {
         auto tracked_packet = std::make_shared<TrackedMppDataPacket>();
         tracked_packet->serializeByResponse(response);
         checker(tracked_packet, 0);
     }
     uint16_t getPartitionNum() const { return part_num; }
+    bool isLocal(size_t index) const
+    {
+        assert(getPartitionNum() > index);
+        // make only part 0 use local tunnel
+        return index == 0;
+    }
 
 private:
     MockExchangeWriterChecker checker;
@@ -387,33 +376,6 @@
 }
 CATCH
 
-<<<<<<< HEAD
-TEST_F(TestMPPExchangeWriter, testSendExecutionSummaryForBroadcastOrPassThroughWriter)
-try
-{
-    const size_t batch_send_min_limit = 108;
-
-    TrackedMppDataPacketPtrs write_report;
-    auto checker = [&write_report](const TrackedMppDataPacketPtr & packet, uint16_t part_id) {
-        ASSERT_EQ(part_id, 0);
-        write_report.emplace_back(packet);
-    };
-    auto mock_writer = std::make_shared<MockExchangeWriter>(checker, 1);
-
-    auto dag_writer = std::make_shared<BroadcastOrPassThroughWriter<std::shared_ptr<MockExchangeWriter>>>(
-        mock_writer,
-        batch_send_min_limit,
-        /*should_send_exec_summary_at_last=*/true,
-        *dag_context_ptr);
-    dag_writer->flush();
-    dag_writer->finishWrite();
-
-    // For `should_send_exec_summary_at_last = true`, there is at least one packet used to pass execution summary.
-    ASSERT_EQ(write_report.size(), 1);
-    ASSERT_EQ(write_report.back()->getPacket().chunks_size(), 0);
-}
-CATCH
-
 TEST_F(TestMPPExchangeWriter, testHashPartitionWriterV1)
 try
 {
@@ -444,13 +406,11 @@
         part_col_ids,
         part_col_collators,
         batch_send_min_limit,
-        /*should_send_exec_summary_at_last=*/false,
         *dag_context_ptr,
         mpp::CompressionMode::FAST);
     for (const auto & block : blocks)
         dag_writer->write(block);
     dag_writer->flush();
-    dag_writer->finishWrite();
 
     // 4. Start to check write_report.
     size_t per_part_rows = block_rows * block_num / part_num;
@@ -493,8 +453,5 @@
     }
 }
 CATCH
-
-=======
->>>>>>> 3350580b
 } // namespace tests
 } // namespace DB