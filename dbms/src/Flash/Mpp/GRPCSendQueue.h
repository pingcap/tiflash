--- conflicted
+++ resolved
@@ -18,7 +18,6 @@
 #include <Common/Logger.h>
 #include <Common/MPMCQueue.h>
 #include <Common/grpcpp.h>
-#include <Flash/Mpp/GRPCQueue.h>
 #include <common/logger_useful.h>
 
 #include <functional>
@@ -31,8 +30,6 @@
 class TestGRPCSendQueue;
 } // namespace tests
 
-<<<<<<< HEAD
-=======
 /// In grpc cpp framework, the tag that is pushed into grpc completion
 /// queue must be inherited from `CompletionQueueTag`.
 class KickSendTag : public grpc::internal::CompletionQueueTag
@@ -56,7 +53,6 @@
 
 using GRPCKickFunc = std::function<grpc_call_error(KickSendTag *)>;
 
->>>>>>> ebb09698
 enum class GRPCSendQueueRes
 {
     OK,
@@ -78,20 +74,9 @@
 /// to trigger it immediately. So we can say `kickCompletionQueue` function is a
 /// immediately-triggered `Alarm`.
 template <typename T>
-class GRPCSendQueue : public GRPCQueue
+class GRPCSendQueue
 {
 public:
-<<<<<<< HEAD
-    GRPCSendQueue(size_t queue_size, grpc_call * call, const LoggerPtr & log)
-        : GRPCQueue(call, log)
-        , send_queue(queue_size)
-    {}
-
-    // For gtest usage.
-    GRPCSendQueue(size_t queue_size, GRPCKickFunc func)
-        : GRPCQueue(func)
-        , send_queue(queue_size)
-=======
     GRPCSendQueue(size_t queue_size, grpc_call * call, const LoggerPtr & l)
         : send_queue(queue_size)
         , log(l)
@@ -112,7 +97,6 @@
         , log(Logger::get())
         , kick_func(func)
         , kick_send_tag([this]() { return kickTagAction(); })
->>>>>>> ebb09698
     {}
 
     ~GRPCSendQueue()
@@ -142,7 +126,9 @@
     {
         auto ret = send_queue.cancelWith(reason);
         if (ret)
+        {
             kickCompletionQueue();
+        }
         return ret;
     }
 
@@ -224,9 +210,6 @@
 private:
     friend class tests::TestGRPCSendQueue;
 
-<<<<<<< HEAD
-    MPMCQueue<T> send_queue;
-=======
     void * kickTagAction()
     {
         std::lock_guard lock(mu);
@@ -288,7 +271,6 @@
     GRPCKickFunc kick_func;
 
     KickSendTag kick_send_tag;
->>>>>>> ebb09698
 };
 
 } // namespace DB