// Copyright 2022 PingCAP, Ltd.
//
// Licensed under the Apache License, Version 2.0 (the "License");
// you may not use this file except in compliance with the License.
// You may obtain a copy of the License at
//
//     http://www.apache.org/licenses/LICENSE-2.0
//
// Unless required by applicable law or agreed to in writing, software
// distributed under the License is distributed on an "AS IS" BASIS,
// WITHOUT WARRANTIES OR CONDITIONS OF ANY KIND, either express or implied.
// See the License for the specific language governing permissions and
// limitations under the License.

#pragma once

#include <Common/ConcurrentIOQueue.h>
#include <Common/Exception.h>
#include <Common/Logger.h>
#include <Common/grpcpp.h>
#include <common/logger_useful.h>

#include <functional>
#include <magic_enum.hpp>

namespace DB
{
namespace tests
{
class TestGRPCSendQueue;
} // namespace tests

/// In grpc cpp framework, the tag that is pushed into grpc completion
/// queue must be inherited from `CompletionQueueTag`.
class KickSendTag : public grpc::internal::CompletionQueueTag
{
public:
    explicit KickSendTag(std::function<void *()> a)
        : action(std::move(a))
    {}

    bool FinalizeResult(void ** tag_, bool * /*status*/) override
    {
        *tag_ = action();
        return true;
    }

private:
    /// `action` is called before the `tag` is popped from completion queue
    /// in `FinalizeResult`.
    std::function<void *()> action;
};

using GRPCSendKickFunc = std::function<grpc_call_error(KickSendTag *)>;

enum class GRPCSendQueueRes
{
    OK,
    FINISHED,
    EMPTY,
    CANCELLED,
};

/// A multi-producer-single-consumer queue dedicated to async grpc streaming send work.
///
/// In streaming rpc, a client/server may send messages continuous.
/// However, async grpc is only allowed to have one outstanding write on the
/// same side of the same stream without waiting for the completion queue.
/// Further more, the message usually is generated from another thread which
/// introduce a race between this thread and grpc threads.
/// The grpc cpp framework provides a tool named `Alarm` can be used to push a tag into
/// completion queue thus the write can be done in grpc threads. But `Alarm` must need
/// a timeout and it uses a timer to trigger the notification, which is wasteful if we want
/// to trigger it immediately. So we can say `kickCompletionQueue` function is a
/// immediately-triggered `Alarm`.
template <typename T>
class GRPCSendQueue
{
public:
    GRPCSendQueue(size_t queue_size, grpc_call * call, const LoggerPtr & l)
        : send_queue(queue_size)
        , log(l)
        , kick_send_tag([this]() { return kickTagAction(); })
    {
        RUNTIME_ASSERT(call != nullptr, log, "call is null");
        // If a call to `grpc_call_start_batch` with an empty batch returns
        // `GRPC_CALL_OK`, the tag is pushed into the completion queue immediately.
        // This behavior is well-defined. See https://github.com/grpc/grpc/issues/16357.
        kick_func = [call](void * t) {
            return grpc_call_start_batch(call, nullptr, 0, t, nullptr);
        };
    }

    // For gtest usage.
    GRPCSendQueue(size_t queue_size, GRPCSendKickFunc func)
        : send_queue(queue_size)
        , log(Logger::get())
        , kick_func(func)
        , kick_send_tag([this]() { return kickTagAction(); })
    {}

    ~GRPCSendQueue()
    {
        std::lock_guard lock(mu);

        RUNTIME_ASSERT(status == Status::NONE, log, "status {} is not none", magic_enum::enum_name(status));
    }

    /// Push the data from queue and kick the grpc completion queue.
    ///
    /// Return true if push succeed.
    /// Else return false.
    bool push(T && data)
    {
        auto ret = send_queue.push(std::move(data)) == MPMCQueueResult::OK;
        if (ret)
        {
            kickCompletionQueue();
        }
        return ret;
    }

    bool nonBlockingPush(T && data)
    {
        auto ret = send_queue.nonBlockingPush(std::move(data)) == MPMCQueueResult::OK;
        if (ret)
        {
            kickCompletionQueue();
        }
        return ret;
    }

    /// Cancel the send queue, and set the cancel reason
    bool cancelWith(const String & reason)
    {
        auto ret = send_queue.cancelWith(reason);
        if (ret)
        {
            kickCompletionQueue();
        }
        return ret;
    }

    const String & getCancelReason() const
    {
        return send_queue.getCancelReason();
    }

    /// Pop the data from queue.
    ///
    /// Return OK if pop is done.
    /// Return FINISHED if the queue is finished and empty.
    /// Return EMPTY if there is no data in queue and `new_tag` is saved.
    /// When the next push/finish is called, the `new_tag` will be pushed
    /// into grpc completion queue.
    /// Note that any data in `new_tag` mustn't be touched if this function
    /// returns EMPTY because this `new_tag` may be popped out in another
    /// grpc thread immediately. By the way, if this completion queue is only
    /// tied to one grpc thread, this data race will not happen.
    GRPCSendQueueRes pop(T & data, void * new_tag)
    {
        RUNTIME_ASSERT(new_tag != nullptr, log, "new_tag is nullptr");

        auto res = send_queue.tryPop(data);
        if (res == MPMCQueueResult::EMPTY)
        {
            // Double check if this queue is empty.
            std::unique_lock lock(mu);
            RUNTIME_ASSERT(status == Status::NONE, log, "status {} is not none", magic_enum::enum_name(status));
            res = send_queue.tryPop(data);
            if (res == MPMCQueueResult::EMPTY)
            {
                // If empty, change status to WAITING.
                status = Status::WAITING;
                tag = new_tag;
            }
        }
<<<<<<< HEAD

        std::lock_guard lock(mu);

        RUNTIME_ASSERT(status == Status::NONE, log, "status {} is not none", magic_enum::enum_name(status));

        // Double check if this queue is empty.
        res = send_queue.tryPop(data);
=======
>>>>>>> 136eedfe
        switch (res)
        {
        case MPMCQueueResult::OK:
            return GRPCSendQueueRes::OK;
        case MPMCQueueResult::FINISHED:
            return GRPCSendQueueRes::FINISHED;
        case MPMCQueueResult::CANCELLED:
            return GRPCSendQueueRes::CANCELLED;
        case MPMCQueueResult::EMPTY:
            return GRPCSendQueueRes::EMPTY;
        default:
            RUNTIME_ASSERT(false, log, "Result {} is invalid", magic_enum::enum_name(res));
        }
    }

    /// Finish the queue and kick the grpc completion queue.
    ///
    /// For return value meanings, see `MPMCQueue::finish`.
    bool finish()
    {
        auto ret = send_queue.finish();
        if (ret)
        {
            kickCompletionQueue();
        }
        return ret;
    }

    bool isFull() const
    {
        return send_queue.isFull();
    }

private:
    friend class tests::TestGRPCSendQueue;

    void * kickTagAction()
    {
        std::lock_guard lock(mu);

        RUNTIME_ASSERT(status == Status::QUEUING, log, "status {} is not queuing", magic_enum::enum_name(status));
        status = Status::NONE;

        return std::exchange(tag, nullptr);
    }

    /// Wake up its completion queue.
    void kickCompletionQueue()
    {
        {
            std::lock_guard lock(mu);
            if (status != Status::WAITING)
                return;
            RUNTIME_ASSERT(tag != nullptr, log, "status is waiting but tag is nullptr");
            status = Status::QUEUING;
        }

        grpc_call_error error = kick_func(&kick_send_tag);
        // If an error occur, there must be something wrong about shutdown process.
        RUNTIME_ASSERT(error == grpc_call_error::GRPC_CALL_OK, log, "grpc_call_start_batch returns {} != GRPC_CALL_OK, memory of tag may leak", error);
    }

    ConcurrentIOQueue<T> send_queue;

    const LoggerPtr log;

    /// The mutex is used to synchronize the concurrent calls between push/finish and pop.
    /// It protects `status` and `tag`.
    /// The concurrency problem we want to prevent here is LOST NOTIFICATION which is
    /// similar to `condition_variable`.
    /// Note that this mutex is necessary. It's useless to just change the `tag` to atomic.
    ///
    /// Imagine this case:
    /// Thread 1: want to pop the data from queue but find no data there.
    /// Thread 2: push/finish the data in queue.
    /// Thread 2: do not kick the completion queue because tag is nullptr.
    /// Thread 1: set the tag.
    ///
    /// If there is no more data, this connection will get stuck forever.
    std::mutex mu;

    enum class Status
    {
        /// No tag.
        NONE,
        /// Waiting for kicking.
        WAITING,
        /// Queuing in the grpc completion queue.
        QUEUING,
    };

    Status status = Status::NONE;
    void * tag = nullptr;

    GRPCSendKickFunc kick_func;

    KickSendTag kick_send_tag;
};

} // namespace DB<|MERGE_RESOLUTION|>--- conflicted
+++ resolved
@@ -175,16 +175,6 @@
                 tag = new_tag;
             }
         }
-<<<<<<< HEAD
-
-        std::lock_guard lock(mu);
-
-        RUNTIME_ASSERT(status == Status::NONE, log, "status {} is not none", magic_enum::enum_name(status));
-
-        // Double check if this queue is empty.
-        res = send_queue.tryPop(data);
-=======
->>>>>>> 136eedfe
         switch (res)
         {
         case MPMCQueueResult::OK:
