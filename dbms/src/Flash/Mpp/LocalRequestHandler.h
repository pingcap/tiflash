// Copyright 2022 PingCAP, Ltd.
//
// Licensed under the Apache License, Version 2.0 (the "License");
// you may not use this file except in compliance with the License.
// You may obtain a copy of the License at
//
//     http://www.apache.org/licenses/LICENSE-2.0
//
// Unless required by applicable law or agreed to in writing, software
// distributed under the License is distributed on an "AS IS" BASIS,
// WITHOUT WARRANTIES OR CONDITIONS OF ANY KIND, either express or implied.
// See the License for the specific language governing permissions and
// limitations under the License.

#pragma once

#include <Flash/Mpp/ReceiverChannelWriter.h>

namespace DB
{
struct LocalRequestHandler
{
    LocalRequestHandler(
        MemoryTracker * recv_mem_tracker_,
        std::function<void(bool, const String &)> && notify_write_done_,
        std::function<void()> && notify_close_,
<<<<<<< HEAD
=======
        std::function<void()> && add_local_conn_num_,
>>>>>>> 18700043
        ReceiverChannelWriter && channel_writer_)
        : recv_mem_tracker(recv_mem_tracker_)
        , notify_write_done(std::move(notify_write_done_))
        , notify_close(std::move(notify_close_))
<<<<<<< HEAD
=======
        , add_local_conn_num(std::move(add_local_conn_num_))
>>>>>>> 18700043
        , channel_writer(std::move(channel_writer_))
    {}

    template <bool enable_fine_grained_shuffle>
    bool write(size_t source_index, const TrackedMppDataPacketPtr & tracked_packet)
    {
        return channel_writer.write<enable_fine_grained_shuffle>(source_index, tracked_packet);
    }

    void writeDone(bool meet_error, const String & local_err_msg) const
    {
        notify_write_done(meet_error, local_err_msg);
    }

    void closeConnection() const
    {
        notify_close();
<<<<<<< HEAD
=======
    }

    void setAlive() const
    {
        add_local_conn_num();
>>>>>>> 18700043
    }

    MemoryTracker * recv_mem_tracker;
    std::function<void(bool, const String &)> notify_write_done;
    std::function<void()> notify_close;
<<<<<<< HEAD
=======
    std::function<void()> add_local_conn_num;
>>>>>>> 18700043
    ReceiverChannelWriter channel_writer;
};
} // namespace DB<|MERGE_RESOLUTION|>--- conflicted
+++ resolved
@@ -24,18 +24,12 @@
         MemoryTracker * recv_mem_tracker_,
         std::function<void(bool, const String &)> && notify_write_done_,
         std::function<void()> && notify_close_,
-<<<<<<< HEAD
-=======
         std::function<void()> && add_local_conn_num_,
->>>>>>> 18700043
         ReceiverChannelWriter && channel_writer_)
         : recv_mem_tracker(recv_mem_tracker_)
         , notify_write_done(std::move(notify_write_done_))
         , notify_close(std::move(notify_close_))
-<<<<<<< HEAD
-=======
         , add_local_conn_num(std::move(add_local_conn_num_))
->>>>>>> 18700043
         , channel_writer(std::move(channel_writer_))
     {}
 
@@ -53,23 +47,17 @@
     void closeConnection() const
     {
         notify_close();
-<<<<<<< HEAD
-=======
     }
 
     void setAlive() const
     {
         add_local_conn_num();
->>>>>>> 18700043
     }
 
     MemoryTracker * recv_mem_tracker;
     std::function<void(bool, const String &)> notify_write_done;
     std::function<void()> notify_close;
-<<<<<<< HEAD
-=======
     std::function<void()> add_local_conn_num;
->>>>>>> 18700043
     ReceiverChannelWriter channel_writer;
 };
 } // namespace DB