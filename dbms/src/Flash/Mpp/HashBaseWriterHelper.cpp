--- conflicted
+++ resolved
@@ -175,13 +175,7 @@
     uint32_t bucket_num,
     std::vector<std::vector<MutableColumnPtr>> & result_columns)
 {
-<<<<<<< HEAD
-    RUNTIME_CHECK(input_block.info.selective);
-    if unlikely (input_block.info.selective->empty())
-        return;
-=======
     RUNTIME_CHECK(input_block.info.selective && !input_block.info.selective->empty());
->>>>>>> 60a85591
 
     WeakHash32 hash(0);
     computeHashSelectiveBlock(input_block, partition_col_ids, collators, partition_key_containers, hash);
@@ -240,13 +234,7 @@
     IColumn::Selector & selector,
     std::vector<IColumn::ScatterColumns> & scattered)
 {
-<<<<<<< HEAD
-    RUNTIME_CHECK(block.info.selective);
-    if unlikely (block.info.selective->empty())
-        return;
-=======
     RUNTIME_CHECK(block.info.selective && !block.info.selective->empty());
->>>>>>> 60a85591
 
     computeHashSelectiveBlock(block, partition_col_ids, collators, partition_key_containers, hash);
 
