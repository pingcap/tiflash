// Copyright 2022 PingCAP, Ltd.
//
// Licensed under the Apache License, Version 2.0 (the "License");
// you may not use this file except in compliance with the License.
// You may obtain a copy of the License at
//
//     http://www.apache.org/licenses/LICENSE-2.0
//
// Unless required by applicable law or agreed to in writing, software
// distributed under the License is distributed on an "AS IS" BASIS,
// WITHOUT WARRANTIES OR CONDITIONS OF ANY KIND, either express or implied.
// See the License for the specific language governing permissions and
// limitations under the License.

#pragma once

#include <Core/Block.h>
#include <Flash/Mpp/TrackedMppDataPacket.h>
#include <Storages/Transaction/Collator.h>

namespace DB::HashBaseWriterHelper
{
void materializeBlock(Block & input_block);
void materializeBlocks(std::vector<Block> & input_blocks);

std::vector<MutableColumns> createDestColumns(const Block & sample_block, size_t num);

void computeHash(const Block & block,
                 uint32_t num_bucket,
                 const TiDB::TiDBCollators & collators,
                 std::vector<String> & partition_key_containers,
                 const std::vector<Int64> & partition_col_ids,
<<<<<<< HEAD
                 std::vector<std::vector<MutableColumnPtr>> & result_columns);

std::vector<TrackedMppDataPacketPtr> createPackets(size_t partition_num);
=======
                 WeakHash32 & hash,
                 IColumn::Selector & selector);

void scatterColumns(const Block & input_block,
                    uint32_t bucket_num,
                    const TiDB::TiDBCollators & collators,
                    std::vector<String> & partition_key_containers,
                    const std::vector<Int64> & partition_col_ids,
                    std::vector<std::vector<MutableColumnPtr>> & result_columns);

void scatterColumnsInplace(const Block & block,
                           uint32_t bucket_num,
                           const TiDB::TiDBCollators & collators,
                           std::vector<String> & partition_key_containers,
                           const std::vector<Int64> & partition_col_ids,
                           WeakHash32 & hash,
                           IColumn::Selector & selector,
                           std::vector<IColumn::ScatterColumns> & scattered);

>>>>>>> 10ebe6bf
} // namespace DB::HashBaseWriterHelper<|MERGE_RESOLUTION|>--- conflicted
+++ resolved
@@ -30,13 +30,10 @@
                  const TiDB::TiDBCollators & collators,
                  std::vector<String> & partition_key_containers,
                  const std::vector<Int64> & partition_col_ids,
-<<<<<<< HEAD
-                 std::vector<std::vector<MutableColumnPtr>> & result_columns);
+                 WeakHash32 & hash,
+                 IColumn::Selector & selector);
 
 std::vector<TrackedMppDataPacketPtr> createPackets(size_t partition_num);
-=======
-                 WeakHash32 & hash,
-                 IColumn::Selector & selector);
 
 void scatterColumns(const Block & input_block,
                     uint32_t bucket_num,
@@ -54,5 +51,4 @@
                            IColumn::Selector & selector,
                            std::vector<IColumn::ScatterColumns> & scattered);
 
->>>>>>> 10ebe6bf
 } // namespace DB::HashBaseWriterHelper