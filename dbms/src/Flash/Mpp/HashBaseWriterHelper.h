--- conflicted
+++ resolved
@@ -39,11 +39,6 @@
                  std::vector<String> & partition_key_containers,
                  WeakHash32 & hash);
 
-<<<<<<< HEAD
-DB::TrackedMppDataPacketPtrs createPackets(size_t partition_num, uint64_t version);
-
-=======
->>>>>>> e7d7cea7
 void scatterColumns(const Block & input_block,
                     const std::vector<Int64> & partition_col_ids,
                     const TiDB::TiDBCollators & collators,
