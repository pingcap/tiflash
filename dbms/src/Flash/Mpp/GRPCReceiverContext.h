// Copyright 2022 PingCAP, Ltd.
//
// Licensed under the Apache License, Version 2.0 (the "License");
// you may not use this file except in compliance with the License.
// You may obtain a copy of the License at
//
//     http://www.apache.org/licenses/LICENSE-2.0
//
// Unless required by applicable law or agreed to in writing, software
// distributed under the License is distributed on an "AS IS" BASIS,
// WITHOUT WARRANTIES OR CONDITIONS OF ANY KIND, either express or implied.
// See the License for the specific language governing permissions and
// limitations under the License.

#pragma once

#include <Common/UnaryCallback.h>
#include <Common/grpcpp.h>
#include <Flash/Coprocessor/ChunkCodec.h>
#include <Flash/Mpp/LocalRequestHandler.h>
#include <Flash/Mpp/MPPTaskManager.h>
#include <Flash/Mpp/ReceiverChannelWriter.h>
#include <Storages/StorageDisaggregated.h>
#include <common/types.h>
#include <grpcpp/completion_queue.h>
#include <kvproto/mpp.pb.h>
#include <pingcap/kv/Cluster.h>
#include <tipb/executor.pb.h>

#include <memory>

namespace DB
{
using MPPDataPacket = mpp::MPPDataPacket;
using TrackedMppDataPacketPtr = std::shared_ptr<DB::TrackedMppDataPacket>;
using TrackedMPPDataPacketPtrs = std::vector<TrackedMppDataPacketPtr>;

class ExchangePacketReader
{
public:
    virtual ~ExchangePacketReader() = default;
    virtual bool read(TrackedMppDataPacketPtr & packet) = 0;
    virtual grpc::Status finish() = 0;
    virtual void cancel(const String & reason) = 0;
};
using ExchangePacketReaderPtr = std::shared_ptr<ExchangePacketReader>;

class AsyncExchangePacketReader
{
public:
    virtual ~AsyncExchangePacketReader() = default;
    virtual void init(UnaryCallback<bool> * callback) = 0;
    virtual void read(TrackedMppDataPacketPtr & packet, UnaryCallback<bool> * callback) = 0;
    virtual void finish(::grpc::Status & status, UnaryCallback<bool> * callback) = 0;
};
using AsyncExchangePacketReaderPtr = std::shared_ptr<AsyncExchangePacketReader>;

struct ExchangeRecvRequest
{
    Int64 source_index = -1;
    Int64 send_task_id = -2; // Do not use -1 as default, since -1 has special meaning to show it's the root sender from the TiDB.
    Int64 recv_task_id = -2;
    std::shared_ptr<mpp::EstablishMPPConnectionRequest> req;
    bool is_local = false;

    String debugString() const;
};

class GRPCReceiverContext
{
public:
    using Status = grpc::Status;
    using Request = ExchangeRecvRequest;
    using Reader = ExchangePacketReader;
    using AsyncReader = AsyncExchangePacketReader;

    explicit GRPCReceiverContext(
        const tipb::ExchangeReceiver & exchange_receiver_meta_,
        const mpp::TaskMeta & task_meta_,
        pingcap::kv::Cluster * cluster_,
        std::shared_ptr<MPPTaskManager> task_manager_,
        bool enable_local_tunnel_,
        bool enable_async_grpc_);

    ExchangeRecvRequest makeRequest(int index) const;

    bool supportAsync(const ExchangeRecvRequest & request) const;

    ExchangePacketReaderPtr makeReader(const ExchangeRecvRequest & request) const;

    ExchangePacketReaderPtr makeSyncReader(const ExchangeRecvRequest & request) const;

    void makeAsyncReader(
        const ExchangeRecvRequest & request,
        AsyncExchangePacketReaderPtr & reader,
        grpc::CompletionQueue * cq,
        UnaryCallback<bool> * callback) const;

    static Status getStatusOK()
    {
        return grpc::Status::OK;
    }

    void fillSchema(DAGSchema & schema) const;

    void establishMPPConnectionLocalV2(const ExchangeRecvRequest & request, size_t source_index, LocalRequestHandler & local_request_handler, bool is_fine_grained);

<<<<<<< HEAD
    std::tuple<MPPTunnelPtr, grpc::Status> establishMPPConnectionLocalV1(const ::mpp::EstablishMPPConnectionRequest * request, const std::shared_ptr<MPPTaskManager> & task_manager) const;
=======
    static std::tuple<MPPTunnelPtr, grpc::Status> establishMPPConnectionLocalV1(const ::mpp::EstablishMPPConnectionRequest * request, const std::shared_ptr<MPPTaskManager> & task_manager);
>>>>>>> 7b3de3c4

    // Only for tiflash_compute mode, make sure disaggregated_dispatch_reqs is not empty.
    void sendMPPTaskToTiFlashStorageNode(
        LoggerPtr log,
        const std::vector<StorageDisaggregated::RequestAndRegionIDs> & disaggregated_dispatch_reqs);

    // Normally cancel will be sent by TiDB to all MPPTasks, so ExchangeReceiver no need to cancel.
    // But in disaggregated mode, TableScan in tiflash_compute node will be converted to ExchangeReceiver(executed in tiflash_compute node),
    // and ExchangeSender+TableScan(executed in tiflash_storage node).
    // So when we cancel the former MPPTask, the latter MPPTask needs to be handled by the tiflash_compute node itself.
    void cancelMPPTaskOnTiFlashStorageNode(LoggerPtr log);

private:
    void setDispatchMPPTaskErrMsg(const std::string & err);

    tipb::ExchangeReceiver exchange_receiver_meta;
    mpp::TaskMeta task_meta;
    pingcap::kv::Cluster * cluster;
    std::shared_ptr<MPPTaskManager> task_manager;
    bool enable_local_tunnel;
    bool enable_async_grpc;

    std::mutex dispatch_mpp_task_err_msg_mu;
    String dispatch_mpp_task_err_msg;
};
} // namespace DB<|MERGE_RESOLUTION|>--- conflicted
+++ resolved
@@ -105,11 +105,7 @@
 
     void establishMPPConnectionLocalV2(const ExchangeRecvRequest & request, size_t source_index, LocalRequestHandler & local_request_handler, bool is_fine_grained);
 
-<<<<<<< HEAD
-    std::tuple<MPPTunnelPtr, grpc::Status> establishMPPConnectionLocalV1(const ::mpp::EstablishMPPConnectionRequest * request, const std::shared_ptr<MPPTaskManager> & task_manager) const;
-=======
     static std::tuple<MPPTunnelPtr, grpc::Status> establishMPPConnectionLocalV1(const ::mpp::EstablishMPPConnectionRequest * request, const std::shared_ptr<MPPTaskManager> & task_manager);
->>>>>>> 7b3de3c4
 
     // Only for tiflash_compute mode, make sure disaggregated_dispatch_reqs is not empty.
     void sendMPPTaskToTiFlashStorageNode(
