// Copyright 2022 PingCAP, Ltd.
//
// Licensed under the Apache License, Version 2.0 (the "License");
// you may not use this file except in compliance with the License.
// You may obtain a copy of the License at
//
//     http://www.apache.org/licenses/LICENSE-2.0
//
// Unless required by applicable law or agreed to in writing, software
// distributed under the License is distributed on an "AS IS" BASIS,
// WITHOUT WARRANTIES OR CONDITIONS OF ANY KIND, either express or implied.
// See the License for the specific language governing permissions and
// limitations under the License.

#include <Common/Exception.h>
#include <Flash/Coprocessor/DAGContext.h>
#include <Flash/Mpp/MPPTunnelSet.h>
#include <Flash/Mpp/TrackedMppDataPacket.h>
#include <Flash/Mpp/Utils.h>
#include <fmt/core.h>

namespace DB
{
namespace
{
TrackedMppDataPacketPtr serializePacket(const tipb::SelectResponse & response)
{
    auto tracked_packet = std::make_shared<TrackedMppDataPacket>(MPPDataPacketV0);
    tracked_packet->serializeByResponse(response);
    return tracked_packet;
}
} // namespace

template <typename Tunnel>
void MPPTunnelSetBase<Tunnel>::sendExecutionSummary(const tipb::SelectResponse & response)
{
    RUNTIME_CHECK(!tunnels.empty());
    // for execution summary, only need to send to one tunnel.
    tunnels[0]->write(serializePacket(response));
}

template <typename Tunnel>
<<<<<<< HEAD
void MPPTunnelSetBase<Tunnel>::write(tipb::SelectResponse & response)
{
    // for root mpp task, only one tunnel will connect to tidb/tispark.
    RUNTIME_CHECK(1 == tunnels.size());
    tunnels.back()->write(serializePacket(response));
}


#define UPDATE_EXCHANGE_MATRIC_IMPL(type, compress, value, ...)                                                        \
    do                                                                                                                 \
    {                                                                                                                  \
        GET_METRIC(tiflash_exchange_data_bytes, type_##type##_##compress##_compression##__VA_ARGS__).Increment(value); \
    } while (false)
#define UPDATE_EXCHANGE_MATRIC_NONE_COMPRESS_LOCAL(type, value) UPDATE_EXCHANGE_MATRIC_IMPL(type, none, value, _local)
#define UPDATE_EXCHANGE_MATRIC_NONE_COMPRESS_REMOTE(type, value) UPDATE_EXCHANGE_MATRIC_IMPL(type, none, value, _remote)
#define UPDATE_EXCHANGE_MATRIC_NONE_COMPRESS(type, is_local, value)     \
    do                                                                  \
    {                                                                   \
        if (is_local)                                                   \
        {                                                               \
            UPDATE_EXCHANGE_MATRIC_NONE_COMPRESS_LOCAL(type, (value));  \
        }                                                               \
        else                                                            \
        {                                                               \
            UPDATE_EXCHANGE_MATRIC_NONE_COMPRESS_REMOTE(type, (value)); \
        }                                                               \
    } while (false)
#define UPDATE_EXCHANGE_MATRIC_LZ4_COMPRESS(type, value) UPDATE_EXCHANGE_MATRIC_IMPL(type, lz4, value)
#define UPDATE_EXCHANGE_MATRIC_ZSTD_COMPRESS(type, value) UPDATE_EXCHANGE_MATRIC_IMPL(type, zstd, value)
#define UPDATE_EXCHANGE_MATRIC_ORIGINAL(type, value)                                      \
    do                                                                                    \
    {                                                                                     \
        GET_METRIC(tiflash_exchange_data_bytes, type_##type##_original).Increment(value); \
    } while (false)
#define UPDATE_EXCHANGE_MATRIC(type, compress_method, original_size, compressed_size, is_local) \
    do                                                                                          \
    {                                                                                           \
        UPDATE_EXCHANGE_MATRIC_ORIGINAL(type, original_size);                                   \
        switch (compress_method)                                                                \
        {                                                                                       \
        case CompressionMethod::NONE:                                                           \
        {                                                                                       \
            UPDATE_EXCHANGE_MATRIC_NONE_COMPRESS(type, is_local, compressed_size);              \
            break;                                                                              \
        }                                                                                       \
        case CompressionMethod::LZ4:                                                            \
        {                                                                                       \
            UPDATE_EXCHANGE_MATRIC_LZ4_COMPRESS(type, compressed_size);                         \
            break;                                                                              \
        }                                                                                       \
        case CompressionMethod::ZSTD:                                                           \
        {                                                                                       \
            UPDATE_EXCHANGE_MATRIC_ZSTD_COMPRESS(type, compressed_size);                        \
            break;                                                                              \
        }                                                                                       \
        default:                                                                                \
            break;                                                                              \
        }                                                                                       \
    } while (false)

static inline void updatePartitionWriterMetrics(CompressionMethod method, size_t original_size, size_t compressed_size, bool is_local)
{
    UPDATE_EXCHANGE_MATRIC(hash, method, original_size, compressed_size, is_local);
}

template <typename Tunnel>
static inline bool isLocalTunnel(const std::shared_ptr<Tunnel> & tunnel)
{
    return tunnel->isLocal();
}

template <bool is_broadcast, typename Tunnel>
static void broadcastOrPassThroughWriteImpl(
    const std::vector<std::shared_ptr<Tunnel>> & tunnels,
    size_t local_tunnel_cnt, // can be 0 for PassThrough writer
    TrackedMppDataPacketPtr && ori_tracked_packet, // can be NULL if there is no local tunnel
    size_t ori_tracked_packet_bytes,
    TrackedMppDataPacketPtr && remote_tracked_packet,
    CompressionMethod compression_method)
{
    const size_t remote_tunnel_cnt = tunnels.size() - local_tunnel_cnt;
    auto remote_tracked_packet_bytes = remote_tracked_packet ? remote_tracked_packet->getPacket().ByteSizeLong() : 0;
    checkPacketSize(ori_tracked_packet_bytes);
    checkPacketSize(remote_tracked_packet_bytes);

    // TODO avoid copy packet for broadcast.

    if (!remote_tracked_packet)
    {
        assert(ori_tracked_packet);

        remote_tracked_packet_bytes = ori_tracked_packet_bytes;

        for (size_t i = 1; i < tunnels.size(); ++i)
            tunnels[i]->write(ori_tracked_packet->copy());
        tunnels[0]->write(std::move(ori_tracked_packet));
    }
    else
    {
        for (size_t i = 0, local_cnt = 0, remote_cnt = 0; i < tunnels.size(); ++i)
        {
            if (isLocalTunnel(tunnels[i]))
            {
                local_cnt++;
                if (local_cnt == local_tunnel_cnt)
                    tunnels[i]->write(std::move(ori_tracked_packet));
                else
                    tunnels[i]->write(ori_tracked_packet->copy()); // NOLINT
            }
            else
            {
                remote_cnt++;
                if (remote_cnt == remote_tunnel_cnt)
                    tunnels[i]->write(std::move(remote_tracked_packet));
                else
                    tunnels[i]->write(remote_tracked_packet->copy()); // NOLINT
            }
        }
    }

    if constexpr (is_broadcast)
    {
        UPDATE_EXCHANGE_MATRIC(broadcast, CompressionMethod::NONE, local_tunnel_cnt * ori_tracked_packet_bytes, local_tunnel_cnt * ori_tracked_packet_bytes, true);
        UPDATE_EXCHANGE_MATRIC(broadcast, compression_method, remote_tunnel_cnt * ori_tracked_packet_bytes, remote_tunnel_cnt * remote_tracked_packet_bytes, false);
    }
    else
    {
        UPDATE_EXCHANGE_MATRIC(passthrough, CompressionMethod::NONE, local_tunnel_cnt * ori_tracked_packet_bytes, local_tunnel_cnt * ori_tracked_packet_bytes, true);
        UPDATE_EXCHANGE_MATRIC(passthrough, compression_method, remote_tunnel_cnt * ori_tracked_packet_bytes, remote_tunnel_cnt * remote_tracked_packet_bytes, false);
    }
}

template <bool is_broadcast, typename Tunnel>
static void broadcastOrPassThroughWriteV0(
    const std::vector<std::shared_ptr<Tunnel>> & tunnels,
    size_t local_tunnel_cnt,
    Blocks & blocks,
    const std::vector<tipb::FieldType> & result_field_types)
{
    RUNTIME_CHECK(!tunnels.empty());
    auto && tracked_packet = MPPTunnelSetHelper::ToPacketV0(blocks, result_field_types);
    if (!tracked_packet)
        return;
    size_t tracked_packet_bytes = tracked_packet->getPacket().ByteSizeLong();
    broadcastOrPassThroughWriteImpl<is_broadcast>(
        tunnels,
        local_tunnel_cnt,
        std::move(tracked_packet),
        tracked_packet_bytes,
        nullptr,
        CompressionMethod::NONE);
}

template <typename Tunnel>
void MPPTunnelSetBase<Tunnel>::broadcastWrite(Blocks & blocks)
{
    return broadcastOrPassThroughWriteV0<true>(tunnels, local_tunnel_cnt, blocks, result_field_types);
}

template <typename Tunnel>
void MPPTunnelSetBase<Tunnel>::passThroughWrite(Blocks & blocks)
{
    return broadcastOrPassThroughWriteV0<false>(tunnels, local_tunnel_cnt, blocks, result_field_types);
}

template <bool is_broadcast, typename Tunnel>
static void broadcastOrPassThroughWrite(
    const std::vector<std::shared_ptr<Tunnel>> & tunnels,
    size_t local_tunnel_cnt,
    Blocks & blocks,
    MPPDataPacketVersion version,
    CompressionMethod compression_method,
    const std::vector<tipb::FieldType> & result_field_types)
{
    if (MPPDataPacketV0 == version)
        return broadcastOrPassThroughWriteV0<is_broadcast>(tunnels, local_tunnel_cnt, blocks, result_field_types);

    RUNTIME_CHECK(!tunnels.empty());

    size_t original_size = 0;
    // encode by method NONE
    auto && ori_tracked_packet = MPPTunnelSetHelper::ToPacket(std::move(blocks), version, CompressionMethod::NONE, original_size);
    if (!ori_tracked_packet)
        return;
    size_t tracked_packet_bytes = ori_tracked_packet->getPacket().ByteSizeLong();

    // Only if all tunnels are local mode or compression method is NONE
    if (local_tunnel_cnt == tunnels.size() || compression_method == CompressionMethod::NONE)
    {
        return broadcastOrPassThroughWriteImpl<is_broadcast>(
            tunnels,
            local_tunnel_cnt,
            std::move(ori_tracked_packet),
            tracked_packet_bytes,
            nullptr,
            CompressionMethod::NONE);
    }

    auto remote_tunnel_tracked_packet = MPPTunnelSetHelper::ToCompressedPacket(ori_tracked_packet, version, compression_method);

    if (0 == local_tunnel_cnt)
    {
        // if no need local tunnel, just release early to reduce memory usage
        ori_tracked_packet = nullptr;
    }

    return broadcastOrPassThroughWriteImpl<is_broadcast>(
        tunnels,
        local_tunnel_cnt,
        std::move(ori_tracked_packet),
        tracked_packet_bytes,
        std::move(remote_tunnel_tracked_packet),
        compression_method);
}

template <typename Tunnel>
void MPPTunnelSetBase<Tunnel>::broadcastWrite(Blocks & blocks, MPPDataPacketVersion version, CompressionMethod compression_method)
{
    return broadcastOrPassThroughWrite<true>(tunnels, local_tunnel_cnt, blocks, version, compression_method, result_field_types);
}

template <typename Tunnel>
void MPPTunnelSetBase<Tunnel>::passThroughWrite(Blocks & blocks, MPPDataPacketVersion version, CompressionMethod compression_method)
{
    return broadcastOrPassThroughWrite<false>(tunnels, local_tunnel_cnt, blocks, version, compression_method, result_field_types);
=======
void MPPTunnelSetBase<Tunnel>::write(TrackedMppDataPacketPtr && data, size_t index)
{
    assert(index < tunnels.size());
    tunnels[index]->write(std::move(data));
}

template <typename Tunnel>
void MPPTunnelSetBase<Tunnel>::nonBlockingWrite(TrackedMppDataPacketPtr && data, size_t index)
{
    assert(index < tunnels.size());
    tunnels[index]->nonBlockingWrite(std::move(data));
>>>>>>> 40d23aeb
}

template <typename Tunnel>
void MPPTunnelSetBase<Tunnel>::write(tipb::SelectResponse & response, size_t index)
{
<<<<<<< HEAD
    auto && tracked_packet = MPPTunnelSetHelper::ToPacketV0(blocks, result_field_types);
    if (!tracked_packet)
        return;
    auto packet_bytes = tracked_packet->getPacket().ByteSizeLong();
    checkPacketSize(packet_bytes);
    tunnels[partition_id]->write(std::move(tracked_packet));
    updatePartitionWriterMetrics(CompressionMethod::NONE, packet_bytes, packet_bytes, isLocalTunnel(tunnels[partition_id]));
=======
    assert(index < tunnels.size());
    tunnels[index]->write(serializePacket(response));
>>>>>>> 40d23aeb
}

template <typename Tunnel>
void MPPTunnelSetBase<Tunnel>::nonBlockingWrite(tipb::SelectResponse & response, size_t index)
{
<<<<<<< HEAD
    assert(version > MPPDataPacketV0);

    bool is_local = isLocalTunnel(tunnels[partition_id]);
    compression_method = is_local ? CompressionMethod::NONE : compression_method;

    size_t original_size = 0;
    auto tracked_packet = MPPTunnelSetHelper::ToPacket(header, std::move(part_columns), version, compression_method, original_size);
    if (!tracked_packet)
        return;

    auto packet_bytes = tracked_packet->getPacket().ByteSizeLong();
    checkPacketSize(packet_bytes);
    tunnels[partition_id]->write(std::move(tracked_packet));
    updatePartitionWriterMetrics(compression_method, original_size, packet_bytes, is_local);
=======
    assert(index < tunnels.size());
    tunnels[index]->nonBlockingWrite(serializePacket(response));
>>>>>>> 40d23aeb
}

template <typename Tunnel>
bool MPPTunnelSetBase<Tunnel>::isReadyForWrite() const
{
<<<<<<< HEAD
    if (version == MPPDataPacketV0)
        return fineGrainedShuffleWrite(header, scattered, bucket_idx, fine_grained_shuffle_stream_count, num_columns, partition_id);

    bool is_local = isLocalTunnel(tunnels[partition_id]);
    compression_method = is_local ? CompressionMethod::NONE : compression_method;

    size_t original_size = 0;
    auto tracked_packet = MPPTunnelSetHelper::ToFineGrainedPacket(
        header,
        scattered,
        bucket_idx,
        fine_grained_shuffle_stream_count,
        num_columns,
        version,
        compression_method,
        original_size);

    if unlikely (tracked_packet->getPacket().chunks_size() <= 0)
        return;

    auto packet_bytes = tracked_packet->getPacket().ByteSizeLong();
    checkPacketSize(packet_bytes);
    tunnels[partition_id]->write(std::move(tracked_packet));
    updatePartitionWriterMetrics(compression_method, original_size, packet_bytes, is_local);
}

template <typename Tunnel>
void MPPTunnelSetBase<Tunnel>::fineGrainedShuffleWrite(
    const Block & header,
    std::vector<IColumn::ScatterColumns> & scattered,
    size_t bucket_idx,
    UInt64 fine_grained_shuffle_stream_count,
    size_t num_columns,
    int16_t partition_id)
{
    auto tracked_packet = MPPTunnelSetHelper::ToFineGrainedPacketV0(
        header,
        scattered,
        bucket_idx,
        fine_grained_shuffle_stream_count,
        num_columns,
        result_field_types);

    if unlikely (tracked_packet->getPacket().chunks_size() <= 0)
        return;

    auto packet_bytes = tracked_packet->getPacket().ByteSizeLong();
    checkPacketSize(packet_bytes);
    tunnels[partition_id]->write(std::move(tracked_packet));
    updatePartitionWriterMetrics(CompressionMethod::NONE, packet_bytes, packet_bytes, isLocalTunnel(tunnels[partition_id]));
=======
    for (const auto & tunnel : tunnels)
    {
        if (!tunnel->isReadyForWrite())
            return false;
    }
    return true;
>>>>>>> 40d23aeb
}

template <typename Tunnel>
void MPPTunnelSetBase<Tunnel>::registerTunnel(const MPPTaskId & receiver_task_id, const TunnelPtr & tunnel)
{
    RUNTIME_CHECK_MSG(
        receiver_task_id_to_index_map.find(receiver_task_id) == receiver_task_id_to_index_map.end(),
        "the tunnel {} has been registered",
        tunnel->id());

    receiver_task_id_to_index_map[receiver_task_id] = tunnels.size();
    tunnels.push_back(tunnel);
    if (!isLocalTunnel(tunnel) && !tunnel->isAsync())
    {
        ++external_thread_cnt;
    }
    if (isLocalTunnel(tunnel))
    {
        ++local_tunnel_cnt;
    }
}

template <typename Tunnel>
void MPPTunnelSetBase<Tunnel>::close(const String & reason, bool wait_sender_finish)
{
    for (auto & tunnel : tunnels)
        tunnel->close(reason, wait_sender_finish);
}

template <typename Tunnel>
void MPPTunnelSetBase<Tunnel>::finishWrite()
{
    for (auto & tunnel : tunnels)
    {
        tunnel->writeDone();
    }
}

template <typename Tunnel>
typename MPPTunnelSetBase<Tunnel>::TunnelPtr MPPTunnelSetBase<Tunnel>::getTunnelByReceiverTaskId(const MPPTaskId & id)
{
    auto it = receiver_task_id_to_index_map.find(id);
    if (it == receiver_task_id_to_index_map.end())
    {
        return nullptr;
    }
    return tunnels[it->second];
}

/// Explicit template instantiations - to avoid code bloat in headers.
template class MPPTunnelSetBase<MPPTunnel>;

} // namespace DB<|MERGE_RESOLUTION|>--- conflicted
+++ resolved
@@ -40,233 +40,6 @@
 }
 
 template <typename Tunnel>
-<<<<<<< HEAD
-void MPPTunnelSetBase<Tunnel>::write(tipb::SelectResponse & response)
-{
-    // for root mpp task, only one tunnel will connect to tidb/tispark.
-    RUNTIME_CHECK(1 == tunnels.size());
-    tunnels.back()->write(serializePacket(response));
-}
-
-
-#define UPDATE_EXCHANGE_MATRIC_IMPL(type, compress, value, ...)                                                        \
-    do                                                                                                                 \
-    {                                                                                                                  \
-        GET_METRIC(tiflash_exchange_data_bytes, type_##type##_##compress##_compression##__VA_ARGS__).Increment(value); \
-    } while (false)
-#define UPDATE_EXCHANGE_MATRIC_NONE_COMPRESS_LOCAL(type, value) UPDATE_EXCHANGE_MATRIC_IMPL(type, none, value, _local)
-#define UPDATE_EXCHANGE_MATRIC_NONE_COMPRESS_REMOTE(type, value) UPDATE_EXCHANGE_MATRIC_IMPL(type, none, value, _remote)
-#define UPDATE_EXCHANGE_MATRIC_NONE_COMPRESS(type, is_local, value)     \
-    do                                                                  \
-    {                                                                   \
-        if (is_local)                                                   \
-        {                                                               \
-            UPDATE_EXCHANGE_MATRIC_NONE_COMPRESS_LOCAL(type, (value));  \
-        }                                                               \
-        else                                                            \
-        {                                                               \
-            UPDATE_EXCHANGE_MATRIC_NONE_COMPRESS_REMOTE(type, (value)); \
-        }                                                               \
-    } while (false)
-#define UPDATE_EXCHANGE_MATRIC_LZ4_COMPRESS(type, value) UPDATE_EXCHANGE_MATRIC_IMPL(type, lz4, value)
-#define UPDATE_EXCHANGE_MATRIC_ZSTD_COMPRESS(type, value) UPDATE_EXCHANGE_MATRIC_IMPL(type, zstd, value)
-#define UPDATE_EXCHANGE_MATRIC_ORIGINAL(type, value)                                      \
-    do                                                                                    \
-    {                                                                                     \
-        GET_METRIC(tiflash_exchange_data_bytes, type_##type##_original).Increment(value); \
-    } while (false)
-#define UPDATE_EXCHANGE_MATRIC(type, compress_method, original_size, compressed_size, is_local) \
-    do                                                                                          \
-    {                                                                                           \
-        UPDATE_EXCHANGE_MATRIC_ORIGINAL(type, original_size);                                   \
-        switch (compress_method)                                                                \
-        {                                                                                       \
-        case CompressionMethod::NONE:                                                           \
-        {                                                                                       \
-            UPDATE_EXCHANGE_MATRIC_NONE_COMPRESS(type, is_local, compressed_size);              \
-            break;                                                                              \
-        }                                                                                       \
-        case CompressionMethod::LZ4:                                                            \
-        {                                                                                       \
-            UPDATE_EXCHANGE_MATRIC_LZ4_COMPRESS(type, compressed_size);                         \
-            break;                                                                              \
-        }                                                                                       \
-        case CompressionMethod::ZSTD:                                                           \
-        {                                                                                       \
-            UPDATE_EXCHANGE_MATRIC_ZSTD_COMPRESS(type, compressed_size);                        \
-            break;                                                                              \
-        }                                                                                       \
-        default:                                                                                \
-            break;                                                                              \
-        }                                                                                       \
-    } while (false)
-
-static inline void updatePartitionWriterMetrics(CompressionMethod method, size_t original_size, size_t compressed_size, bool is_local)
-{
-    UPDATE_EXCHANGE_MATRIC(hash, method, original_size, compressed_size, is_local);
-}
-
-template <typename Tunnel>
-static inline bool isLocalTunnel(const std::shared_ptr<Tunnel> & tunnel)
-{
-    return tunnel->isLocal();
-}
-
-template <bool is_broadcast, typename Tunnel>
-static void broadcastOrPassThroughWriteImpl(
-    const std::vector<std::shared_ptr<Tunnel>> & tunnels,
-    size_t local_tunnel_cnt, // can be 0 for PassThrough writer
-    TrackedMppDataPacketPtr && ori_tracked_packet, // can be NULL if there is no local tunnel
-    size_t ori_tracked_packet_bytes,
-    TrackedMppDataPacketPtr && remote_tracked_packet,
-    CompressionMethod compression_method)
-{
-    const size_t remote_tunnel_cnt = tunnels.size() - local_tunnel_cnt;
-    auto remote_tracked_packet_bytes = remote_tracked_packet ? remote_tracked_packet->getPacket().ByteSizeLong() : 0;
-    checkPacketSize(ori_tracked_packet_bytes);
-    checkPacketSize(remote_tracked_packet_bytes);
-
-    // TODO avoid copy packet for broadcast.
-
-    if (!remote_tracked_packet)
-    {
-        assert(ori_tracked_packet);
-
-        remote_tracked_packet_bytes = ori_tracked_packet_bytes;
-
-        for (size_t i = 1; i < tunnels.size(); ++i)
-            tunnels[i]->write(ori_tracked_packet->copy());
-        tunnels[0]->write(std::move(ori_tracked_packet));
-    }
-    else
-    {
-        for (size_t i = 0, local_cnt = 0, remote_cnt = 0; i < tunnels.size(); ++i)
-        {
-            if (isLocalTunnel(tunnels[i]))
-            {
-                local_cnt++;
-                if (local_cnt == local_tunnel_cnt)
-                    tunnels[i]->write(std::move(ori_tracked_packet));
-                else
-                    tunnels[i]->write(ori_tracked_packet->copy()); // NOLINT
-            }
-            else
-            {
-                remote_cnt++;
-                if (remote_cnt == remote_tunnel_cnt)
-                    tunnels[i]->write(std::move(remote_tracked_packet));
-                else
-                    tunnels[i]->write(remote_tracked_packet->copy()); // NOLINT
-            }
-        }
-    }
-
-    if constexpr (is_broadcast)
-    {
-        UPDATE_EXCHANGE_MATRIC(broadcast, CompressionMethod::NONE, local_tunnel_cnt * ori_tracked_packet_bytes, local_tunnel_cnt * ori_tracked_packet_bytes, true);
-        UPDATE_EXCHANGE_MATRIC(broadcast, compression_method, remote_tunnel_cnt * ori_tracked_packet_bytes, remote_tunnel_cnt * remote_tracked_packet_bytes, false);
-    }
-    else
-    {
-        UPDATE_EXCHANGE_MATRIC(passthrough, CompressionMethod::NONE, local_tunnel_cnt * ori_tracked_packet_bytes, local_tunnel_cnt * ori_tracked_packet_bytes, true);
-        UPDATE_EXCHANGE_MATRIC(passthrough, compression_method, remote_tunnel_cnt * ori_tracked_packet_bytes, remote_tunnel_cnt * remote_tracked_packet_bytes, false);
-    }
-}
-
-template <bool is_broadcast, typename Tunnel>
-static void broadcastOrPassThroughWriteV0(
-    const std::vector<std::shared_ptr<Tunnel>> & tunnels,
-    size_t local_tunnel_cnt,
-    Blocks & blocks,
-    const std::vector<tipb::FieldType> & result_field_types)
-{
-    RUNTIME_CHECK(!tunnels.empty());
-    auto && tracked_packet = MPPTunnelSetHelper::ToPacketV0(blocks, result_field_types);
-    if (!tracked_packet)
-        return;
-    size_t tracked_packet_bytes = tracked_packet->getPacket().ByteSizeLong();
-    broadcastOrPassThroughWriteImpl<is_broadcast>(
-        tunnels,
-        local_tunnel_cnt,
-        std::move(tracked_packet),
-        tracked_packet_bytes,
-        nullptr,
-        CompressionMethod::NONE);
-}
-
-template <typename Tunnel>
-void MPPTunnelSetBase<Tunnel>::broadcastWrite(Blocks & blocks)
-{
-    return broadcastOrPassThroughWriteV0<true>(tunnels, local_tunnel_cnt, blocks, result_field_types);
-}
-
-template <typename Tunnel>
-void MPPTunnelSetBase<Tunnel>::passThroughWrite(Blocks & blocks)
-{
-    return broadcastOrPassThroughWriteV0<false>(tunnels, local_tunnel_cnt, blocks, result_field_types);
-}
-
-template <bool is_broadcast, typename Tunnel>
-static void broadcastOrPassThroughWrite(
-    const std::vector<std::shared_ptr<Tunnel>> & tunnels,
-    size_t local_tunnel_cnt,
-    Blocks & blocks,
-    MPPDataPacketVersion version,
-    CompressionMethod compression_method,
-    const std::vector<tipb::FieldType> & result_field_types)
-{
-    if (MPPDataPacketV0 == version)
-        return broadcastOrPassThroughWriteV0<is_broadcast>(tunnels, local_tunnel_cnt, blocks, result_field_types);
-
-    RUNTIME_CHECK(!tunnels.empty());
-
-    size_t original_size = 0;
-    // encode by method NONE
-    auto && ori_tracked_packet = MPPTunnelSetHelper::ToPacket(std::move(blocks), version, CompressionMethod::NONE, original_size);
-    if (!ori_tracked_packet)
-        return;
-    size_t tracked_packet_bytes = ori_tracked_packet->getPacket().ByteSizeLong();
-
-    // Only if all tunnels are local mode or compression method is NONE
-    if (local_tunnel_cnt == tunnels.size() || compression_method == CompressionMethod::NONE)
-    {
-        return broadcastOrPassThroughWriteImpl<is_broadcast>(
-            tunnels,
-            local_tunnel_cnt,
-            std::move(ori_tracked_packet),
-            tracked_packet_bytes,
-            nullptr,
-            CompressionMethod::NONE);
-    }
-
-    auto remote_tunnel_tracked_packet = MPPTunnelSetHelper::ToCompressedPacket(ori_tracked_packet, version, compression_method);
-
-    if (0 == local_tunnel_cnt)
-    {
-        // if no need local tunnel, just release early to reduce memory usage
-        ori_tracked_packet = nullptr;
-    }
-
-    return broadcastOrPassThroughWriteImpl<is_broadcast>(
-        tunnels,
-        local_tunnel_cnt,
-        std::move(ori_tracked_packet),
-        tracked_packet_bytes,
-        std::move(remote_tunnel_tracked_packet),
-        compression_method);
-}
-
-template <typename Tunnel>
-void MPPTunnelSetBase<Tunnel>::broadcastWrite(Blocks & blocks, MPPDataPacketVersion version, CompressionMethod compression_method)
-{
-    return broadcastOrPassThroughWrite<true>(tunnels, local_tunnel_cnt, blocks, version, compression_method, result_field_types);
-}
-
-template <typename Tunnel>
-void MPPTunnelSetBase<Tunnel>::passThroughWrite(Blocks & blocks, MPPDataPacketVersion version, CompressionMethod compression_method)
-{
-    return broadcastOrPassThroughWrite<false>(tunnels, local_tunnel_cnt, blocks, version, compression_method, result_field_types);
-=======
 void MPPTunnelSetBase<Tunnel>::write(TrackedMppDataPacketPtr && data, size_t index)
 {
     assert(index < tunnels.size());
@@ -278,112 +51,31 @@
 {
     assert(index < tunnels.size());
     tunnels[index]->nonBlockingWrite(std::move(data));
->>>>>>> 40d23aeb
 }
 
 template <typename Tunnel>
 void MPPTunnelSetBase<Tunnel>::write(tipb::SelectResponse & response, size_t index)
 {
-<<<<<<< HEAD
-    auto && tracked_packet = MPPTunnelSetHelper::ToPacketV0(blocks, result_field_types);
-    if (!tracked_packet)
-        return;
-    auto packet_bytes = tracked_packet->getPacket().ByteSizeLong();
-    checkPacketSize(packet_bytes);
-    tunnels[partition_id]->write(std::move(tracked_packet));
-    updatePartitionWriterMetrics(CompressionMethod::NONE, packet_bytes, packet_bytes, isLocalTunnel(tunnels[partition_id]));
-=======
     assert(index < tunnels.size());
     tunnels[index]->write(serializePacket(response));
->>>>>>> 40d23aeb
 }
 
 template <typename Tunnel>
 void MPPTunnelSetBase<Tunnel>::nonBlockingWrite(tipb::SelectResponse & response, size_t index)
 {
-<<<<<<< HEAD
-    assert(version > MPPDataPacketV0);
-
-    bool is_local = isLocalTunnel(tunnels[partition_id]);
-    compression_method = is_local ? CompressionMethod::NONE : compression_method;
-
-    size_t original_size = 0;
-    auto tracked_packet = MPPTunnelSetHelper::ToPacket(header, std::move(part_columns), version, compression_method, original_size);
-    if (!tracked_packet)
-        return;
-
-    auto packet_bytes = tracked_packet->getPacket().ByteSizeLong();
-    checkPacketSize(packet_bytes);
-    tunnels[partition_id]->write(std::move(tracked_packet));
-    updatePartitionWriterMetrics(compression_method, original_size, packet_bytes, is_local);
-=======
     assert(index < tunnels.size());
     tunnels[index]->nonBlockingWrite(serializePacket(response));
->>>>>>> 40d23aeb
 }
 
 template <typename Tunnel>
 bool MPPTunnelSetBase<Tunnel>::isReadyForWrite() const
 {
-<<<<<<< HEAD
-    if (version == MPPDataPacketV0)
-        return fineGrainedShuffleWrite(header, scattered, bucket_idx, fine_grained_shuffle_stream_count, num_columns, partition_id);
-
-    bool is_local = isLocalTunnel(tunnels[partition_id]);
-    compression_method = is_local ? CompressionMethod::NONE : compression_method;
-
-    size_t original_size = 0;
-    auto tracked_packet = MPPTunnelSetHelper::ToFineGrainedPacket(
-        header,
-        scattered,
-        bucket_idx,
-        fine_grained_shuffle_stream_count,
-        num_columns,
-        version,
-        compression_method,
-        original_size);
-
-    if unlikely (tracked_packet->getPacket().chunks_size() <= 0)
-        return;
-
-    auto packet_bytes = tracked_packet->getPacket().ByteSizeLong();
-    checkPacketSize(packet_bytes);
-    tunnels[partition_id]->write(std::move(tracked_packet));
-    updatePartitionWriterMetrics(compression_method, original_size, packet_bytes, is_local);
-}
-
-template <typename Tunnel>
-void MPPTunnelSetBase<Tunnel>::fineGrainedShuffleWrite(
-    const Block & header,
-    std::vector<IColumn::ScatterColumns> & scattered,
-    size_t bucket_idx,
-    UInt64 fine_grained_shuffle_stream_count,
-    size_t num_columns,
-    int16_t partition_id)
-{
-    auto tracked_packet = MPPTunnelSetHelper::ToFineGrainedPacketV0(
-        header,
-        scattered,
-        bucket_idx,
-        fine_grained_shuffle_stream_count,
-        num_columns,
-        result_field_types);
-
-    if unlikely (tracked_packet->getPacket().chunks_size() <= 0)
-        return;
-
-    auto packet_bytes = tracked_packet->getPacket().ByteSizeLong();
-    checkPacketSize(packet_bytes);
-    tunnels[partition_id]->write(std::move(tracked_packet));
-    updatePartitionWriterMetrics(CompressionMethod::NONE, packet_bytes, packet_bytes, isLocalTunnel(tunnels[partition_id]));
-=======
     for (const auto & tunnel : tunnels)
     {
         if (!tunnel->isReadyForWrite())
             return false;
     }
     return true;
->>>>>>> 40d23aeb
 }
 
 template <typename Tunnel>
