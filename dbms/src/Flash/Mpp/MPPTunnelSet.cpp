// Copyright 2022 PingCAP, Ltd.
//
// Licensed under the Apache License, Version 2.0 (the "License");
// you may not use this file except in compliance with the License.
// You may obtain a copy of the License at
//
//     http://www.apache.org/licenses/LICENSE-2.0
//
// Unless required by applicable law or agreed to in writing, software
// distributed under the License is distributed on an "AS IS" BASIS,
// WITHOUT WARRANTIES OR CONDITIONS OF ANY KIND, either express or implied.
// See the License for the specific language governing permissions and
// limitations under the License.

#include <Common/Exception.h>
#include <Common/FailPoint.h>
#include <Flash/Mpp/MPPTunnelSet.h>
#include <Flash/Mpp/TrackedMppDataPacket.h>
#include <Flash/Mpp/Utils.h>
#include <fmt/core.h>

namespace DB
{
namespace
{
void checkPacketSize(size_t size)
{
    static constexpr size_t max_packet_size = 1u << 31;
    if (size >= max_packet_size)
        throw Exception(fmt::format("Packet is too large to send, size : {}", size));
}

} // namespace

template <typename Tunnel>
void MPPTunnelSetBase<Tunnel>::clearExecutionSummaries(tipb::SelectResponse & response)
{
    /// can not use response.clear_execution_summaries() because
    /// TiDB assume all the executor should return execution summary
    for (int i = 0; i < response.execution_summaries_size(); i++)
    {
        auto * mutable_execution_summary = response.mutable_execution_summaries(i);
        mutable_execution_summary->set_num_produced_rows(0);
        mutable_execution_summary->set_num_iterations(0);
        mutable_execution_summary->set_concurrency(0);
    }
}

template <typename Tunnel>
void MPPTunnelSetBase<Tunnel>::write(tipb::SelectResponse & response)
{
    TrackedMppDataPacket tracked_packet;
    tracked_packet.serializeByResponse(response);
    tunnels[0]->write(tracked_packet.getPacket());

    if (tunnels.size() > 1)
    {
        /// only the last response has execution_summaries
        if (response.execution_summaries_size() > 0)
        {
            clearExecutionSummaries(response);
            tracked_packet = TrackedMppDataPacket();
            tracked_packet.serializeByResponse(response);
        }
        for (size_t i = 1; i < tunnels.size(); ++i)
            tunnels[i]->write(tracked_packet.getPacket());
    }
}

template <typename Tunnel>
void MPPTunnelSetBase<Tunnel>::write(mpp::MPPDataPacket & packet)
{
    checkPacketSize(packet.ByteSizeLong());
    tunnels[0]->write(packet);
    auto tunnels_size = tunnels.size();
    if (tunnels_size > 1)
    {
        if (!packet.data().empty())
        {
            packet.mutable_data()->clear();
        }
        for (size_t i = 1; i < tunnels_size; ++i)
        {
            tunnels[i]->write(packet);
        }
    }
}

template <typename Tunnel>
void MPPTunnelSetBase<Tunnel>::write(tipb::SelectResponse & response, int16_t partition_id)
{
    TrackedMppDataPacket tracked_packet;
    if (partition_id != 0 && response.execution_summaries_size() > 0)
        clearExecutionSummaries(response);
    tracked_packet.serializeByResponse(response);
    tunnels[partition_id]->write(tracked_packet.getPacket());
}

template <typename Tunnel>
void MPPTunnelSetBase<Tunnel>::write(mpp::MPPDataPacket & packet, int16_t partition_id)
{
    checkPacketSize(packet.ByteSizeLong());
    if (partition_id != 0 && !packet.data().empty())
        packet.mutable_data()->clear();

    tunnels[partition_id]->write(packet);
}

template <typename Tunnel>
<<<<<<< HEAD
bool MPPTunnelSetBase<Tunnel>::asyncWrite(const mpp::MPPDataPacket & packet, int16_t partition_id)
{
    checkPacketSize(packet.ByteSizeLong());
    return tunnels[partition_id]->asyncWrite(packet);
}

template <typename Tunnel>
void MPPTunnelSetBase<Tunnel>::writeError(const String & msg)
{
    for (auto & tunnel : tunnels)
    {
        try
        {
            FAIL_POINT_TRIGGER_EXCEPTION(FailPoints::exception_during_mpp_write_err_to_tunnel);
            tunnel->write(getPacketWithError(msg), true);
        }
        catch (...)
        {
            tunnel->close(fmt::format("Failed to write error msg to tunnel, error message: {}", msg));
            tryLogCurrentException(log, "Failed to write error " + msg + " to tunnel: " + tunnel->id());
        }
    }
}

template <typename Tunnel>
=======
>>>>>>> ef34f3b9
void MPPTunnelSetBase<Tunnel>::registerTunnel(const MPPTaskId & receiver_task_id, const TunnelPtr & tunnel)
{
    if (receiver_task_id_to_index_map.find(receiver_task_id) != receiver_task_id_to_index_map.end())
        throw Exception(fmt::format("the tunnel {} has been registered", tunnel->id()));

    receiver_task_id_to_index_map[receiver_task_id] = tunnels.size();
    tunnels.push_back(tunnel);
    if (!tunnel->isLocal())
    {
        remote_tunnel_cnt++;
    }
}

template <typename Tunnel>
void MPPTunnelSetBase<Tunnel>::close(const String & reason, bool wait_sender_finish)
{
    for (auto & tunnel : tunnels)
        tunnel->close(reason, wait_sender_finish);
}

template <typename Tunnel>
void MPPTunnelSetBase<Tunnel>::finishWrite()
{
    for (auto & tunnel : tunnels)
    {
        tunnel->writeDone();
    }
}

template <typename Tunnel>
typename MPPTunnelSetBase<Tunnel>::TunnelPtr MPPTunnelSetBase<Tunnel>::getTunnelByReceiverTaskId(const MPPTaskId & id)
{
    auto it = receiver_task_id_to_index_map.find(id);
    if (it == receiver_task_id_to_index_map.end())
    {
        return nullptr;
    }
    return tunnels[it->second];
}

/// Explicit template instantiations - to avoid code bloat in headers.
template class MPPTunnelSetBase<MPPTunnel>;

} // namespace DB<|MERGE_RESOLUTION|>--- conflicted
+++ resolved
@@ -107,7 +107,6 @@
 }
 
 template <typename Tunnel>
-<<<<<<< HEAD
 bool MPPTunnelSetBase<Tunnel>::asyncWrite(const mpp::MPPDataPacket & packet, int16_t partition_id)
 {
     checkPacketSize(packet.ByteSizeLong());
@@ -115,26 +114,6 @@
 }
 
 template <typename Tunnel>
-void MPPTunnelSetBase<Tunnel>::writeError(const String & msg)
-{
-    for (auto & tunnel : tunnels)
-    {
-        try
-        {
-            FAIL_POINT_TRIGGER_EXCEPTION(FailPoints::exception_during_mpp_write_err_to_tunnel);
-            tunnel->write(getPacketWithError(msg), true);
-        }
-        catch (...)
-        {
-            tunnel->close(fmt::format("Failed to write error msg to tunnel, error message: {}", msg));
-            tryLogCurrentException(log, "Failed to write error " + msg + " to tunnel: " + tunnel->id());
-        }
-    }
-}
-
-template <typename Tunnel>
-=======
->>>>>>> ef34f3b9
 void MPPTunnelSetBase<Tunnel>::registerTunnel(const MPPTaskId & receiver_task_id, const TunnelPtr & tunnel)
 {
     if (receiver_task_id_to_index_map.find(receiver_task_id) != receiver_task_id_to_index_map.end())
