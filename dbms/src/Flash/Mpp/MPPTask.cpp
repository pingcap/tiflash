// Copyright 2022 PingCAP, Ltd.
//
// Licensed under the Apache License, Version 2.0 (the "License");
// you may not use this file except in compliance with the License.
// You may obtain a copy of the License at
//
//     http://www.apache.org/licenses/LICENSE-2.0
//
// Unless required by applicable law or agreed to in writing, software
// distributed under the License is distributed on an "AS IS" BASIS,
// WITHOUT WARRANTIES OR CONDITIONS OF ANY KIND, either express or implied.
// See the License for the specific language governing permissions and
// limitations under the License.

#include <Common/CPUAffinityManager.h>
#include <Common/FailPoint.h>
#include <Common/ThreadFactory.h>
#include <Common/ThreadManager.h>
#include <Common/TiFlashMetrics.h>
#include <DataStreams/IProfilingBlockInputStream.h>
#include <DataStreams/SquashingBlockOutputStream.h>
#include <Flash/Coprocessor/DAGCodec.h>
#include <Flash/Coprocessor/DAGUtils.h>
#include <Flash/CoprocessorHandler.h>
#include <Flash/Mpp/MPPTask.h>
#include <Flash/Mpp/MPPTaskManager.h>
#include <Flash/Mpp/MPPTunnelSet.h>
#include <Flash/Mpp/MinTSOScheduler.h>
#include <Flash/Mpp/Utils.h>
#include <Flash/Mpp/getMPPTaskLog.h>
#include <Interpreters/ProcessList.h>
#include <Interpreters/executeQuery.h>
#include <Storages/Transaction/KVStore.h>
#include <Storages/Transaction/TMTContext.h>
#include <fmt/core.h>

#include <chrono>
#include <ext/scope_guard.h>
#include <map>

namespace DB
{
namespace FailPoints
{
extern const char exception_before_mpp_register_non_root_mpp_task[];
extern const char exception_before_mpp_register_root_mpp_task[];
extern const char exception_before_mpp_register_tunnel_for_non_root_mpp_task[];
extern const char exception_before_mpp_register_tunnel_for_root_mpp_task[];
extern const char exception_during_mpp_register_tunnel_for_non_root_mpp_task[];
extern const char exception_during_mpp_write_err_to_tunnel[];
extern const char force_no_local_region_for_mpp_task[];
} // namespace FailPoints

MPPTask::MPPTask(const mpp::TaskMeta & meta_, const ContextPtr & context_)
    : context(context_)
    , meta(meta_)
    , id(meta.start_ts(), meta.task_id())
    , log(getMPPTaskLog("MPPTask", id))
    , mpp_task_statistics(id, meta.address())
    , schedule_state(ScheduleState::WAITING)
{}

MPPTask::~MPPTask()
{
    /// MPPTask maybe destructed by different thread, set the query memory_tracker
    /// to current_memory_tracker in the destructor
    if (current_memory_tracker != memory_tracker)
        current_memory_tracker = memory_tracker;
    closeAllTunnels("");
    if (schedule_state == ScheduleState::SCHEDULED)
    {
        /// the threads of this task are not fully freed now, since the BlockIO and DAGContext are not destructed
        /// TODO: finish all threads before here, except the current one.
        manager->releaseThreadsFromScheduler(needed_threads);
        schedule_state = ScheduleState::COMPLETED;
    }
    LOG_FMT_DEBUG(log, "finish MPPTask: {}", id.toString());
}

void MPPTask::closeAllTunnels(const String & reason)
{
    for (auto & it : tunnel_map)
    {
        it.second->close(reason);
    }
}

void MPPTask::finishWrite()
{
    for (const auto & it : tunnel_map)
    {
        it.second->writeDone();
    }
}

void MPPTask::run()
{
    newThreadManager()->scheduleThenDetach(true, "MPPTask", [self = shared_from_this()] { self->runImpl(); });
}

void MPPTask::registerTunnel(const MPPTaskId & id, MPPTunnelPtr tunnel)
{
    if (status == CANCELLED)
        throw Exception("the tunnel " + tunnel->id() + " can not been registered, because the task is cancelled");

    if (tunnel_map.find(id) != tunnel_map.end())
        throw Exception("the tunnel " + tunnel->id() + " has been registered");

    tunnel_map[id] = tunnel;
}

std::pair<MPPTunnelPtr, String> MPPTask::getTunnel(const ::mpp::EstablishMPPConnectionRequest * request)
{
    if (status == CANCELLED)
    {
        auto err_msg = fmt::format(
            "can't find tunnel ({} + {}) because the task is cancelled",
            request->sender_meta().task_id(),
            request->receiver_meta().task_id());
        return {nullptr, err_msg};
    }

    MPPTaskId receiver_id{request->receiver_meta().start_ts(), request->receiver_meta().task_id()};
    auto it = tunnel_map.find(receiver_id);
    if (it == tunnel_map.end())
    {
        auto err_msg = fmt::format(
            "can't find tunnel ({} + {})",
            request->sender_meta().task_id(),
            request->receiver_meta().task_id());
        return {nullptr, err_msg};
    }
    return {it->second, ""};
}

void MPPTask::unregisterTask()
{
    if (manager != nullptr)
    {
        LOG_DEBUG(log, "task unregistered");
        manager->unregisterTask(this);
    }
    else
    {
        LOG_ERROR(log, "task manager is unset");
    }
}

void MPPTask::prepare(const mpp::DispatchTaskRequest & task_request)
{
    dag_req = getDAGRequestFromStringWithRetry(task_request.encoded_plan());
    TMTContext & tmt_context = context->getTMTContext();
    /// MPP task will only use key ranges in mpp::DispatchTaskRequest::regions/mpp::DispatchTaskRequest::table_regions.
    /// The ones defined in tipb::TableScan will never be used and can be removed later.
    TablesRegionsInfo tables_regions_info = TablesRegionsInfo::create(task_request.regions(), task_request.table_regions(), tmt_context);
    LOG_FMT_DEBUG(
        log,
        "{}: Handling {} regions from {} physical tables in MPP task",
        __PRETTY_FUNCTION__,
        tables_regions_info.regionCount(),
        tables_regions_info.tableCount());

    // set schema ver and start ts.
    auto schema_ver = task_request.schema_ver();
    auto start_ts = task_request.meta().start_ts();

    context->setSetting("read_tso", start_ts);
    context->setSetting("schema_version", schema_ver);
    if (unlikely(task_request.timeout() < 0))
    {
        /// this is only for test
        context->setSetting("mpp_task_timeout", static_cast<Int64>(5));
        context->setSetting("mpp_task_running_timeout", static_cast<Int64>(10));
    }
    else
    {
        context->setSetting("mpp_task_timeout", task_request.timeout());
        if (task_request.timeout() > 0)
        {
            /// in the implementation, mpp_task_timeout is actually the task writing tunnel timeout
            /// so make the mpp_task_running_timeout a little bigger than mpp_task_timeout
            context->setSetting("mpp_task_running_timeout", task_request.timeout() + 30);
        }
    }
    context->getTimezoneInfo().resetByDAGRequest(dag_req);

    bool is_root_mpp_task = false;
    const auto & exchange_sender = dag_req.root_executor().exchange_sender();
    if (exchange_sender.encoded_task_meta_size() == 1)
    {
        /// root mpp task always has 1 task_meta because there is only one TiDB
        /// node for each mpp query
        mpp::TaskMeta task_meta;
        if (!task_meta.ParseFromString(exchange_sender.encoded_task_meta(0)))
        {
            throw TiFlashException("Failed to decode task meta info in ExchangeSender", Errors::Coprocessor::BadRequest);
        }
        is_root_mpp_task = task_meta.task_id() == -1;
    }
    dag_context = std::make_unique<DAGContext>(dag_req, task_request.meta(), is_root_mpp_task);
    dag_context->log = log;
    dag_context->tables_regions_info = std::move(tables_regions_info);
    dag_context->tidb_host = context->getClientInfo().current_address.toString();
    context->setDAGContext(dag_context.get());

    if (dag_context->isRootMPPTask())
    {
        FAIL_POINT_TRIGGER_EXCEPTION(FailPoints::exception_before_mpp_register_tunnel_for_root_mpp_task);
    }
    else
    {
        FAIL_POINT_TRIGGER_EXCEPTION(FailPoints::exception_before_mpp_register_tunnel_for_non_root_mpp_task);
    }

    // register tunnels
    tunnel_set = std::make_shared<MPPTunnelSet>();
    std::chrono::seconds timeout(task_request.timeout());

    for (int i = 0; i < exchange_sender.encoded_task_meta_size(); i++)
    {
        // exchange sender will register the tunnels and wait receiver to found a connection.
        mpp::TaskMeta task_meta;
        if (!task_meta.ParseFromString(exchange_sender.encoded_task_meta(i)))
            throw TiFlashException("Failed to decode task meta info in ExchangeSender", Errors::Coprocessor::BadRequest);
        bool is_local = context->getSettingsRef().enable_local_tunnel && meta.address() == task_meta.address();
        bool is_async = !is_local && context->getSettingsRef().enable_async_server;
        MPPTunnelPtr tunnel = std::make_shared<MPPTunnel>(task_meta, task_request.meta(), timeout, context->getSettingsRef().max_threads, is_local, is_async, log);
        LOG_FMT_DEBUG(log, "begin to register the tunnel {}", tunnel->id());
        registerTunnel(MPPTaskId{task_meta.start_ts(), task_meta.task_id()}, tunnel);
        tunnel_set->addTunnel(tunnel);
        if (!dag_context->isRootMPPTask())
        {
            FAIL_POINT_TRIGGER_EXCEPTION(FailPoints::exception_during_mpp_register_tunnel_for_non_root_mpp_task);
        }
    }
    dag_context->tunnel_set = tunnel_set;
    // register task.
    auto task_manager = tmt_context.getMPPTaskManager();
    LOG_FMT_DEBUG(log, "begin to register the task {}", id.toString());

    if (dag_context->isRootMPPTask())
    {
        FAIL_POINT_TRIGGER_EXCEPTION(FailPoints::exception_before_mpp_register_root_mpp_task);
    }
    else
    {
        FAIL_POINT_TRIGGER_EXCEPTION(FailPoints::exception_before_mpp_register_non_root_mpp_task);
    }
    if (!task_manager->registerTask(shared_from_this()))
    {
        throw TiFlashException(std::string(__PRETTY_FUNCTION__) + ": Failed to register MPP Task", Errors::Coprocessor::BadRequest);
    }

    mpp_task_statistics.initializeExecutorDAG(dag_context.get());
    mpp_task_statistics.logTracingJson();
}

void MPPTask::preprocess()
{
    auto start_time = Clock::now();
    DAGQuerySource dag(*context);
    executeQuery(dag, *context, false, QueryProcessingStage::Complete);
    auto end_time = Clock::now();
    dag_context->compile_time_ns = std::chrono::duration_cast<std::chrono::nanoseconds>(end_time - start_time).count();
    mpp_task_statistics.setCompileTimestamp(start_time, end_time);
    mpp_task_statistics.recordReadWaitIndex(*dag_context);
}

void MPPTask::runImpl()
{
    CPUAffinityManager::getInstance().bindSelfQueryThread();
    if (!switchStatus(INITIALIZING, RUNNING))
    {
        LOG_WARNING(log, "task not in initializing state, skip running");
        return;
    }
    Stopwatch stopwatch;
    GET_METRIC(tiflash_coprocessor_request_count, type_run_mpp_task).Increment();
    GET_METRIC(tiflash_coprocessor_handling_request_count, type_run_mpp_task).Increment();
    SCOPE_EXIT({
        GET_METRIC(tiflash_coprocessor_handling_request_count, type_run_mpp_task).Decrement();
        GET_METRIC(tiflash_coprocessor_request_duration_seconds, type_run_mpp_task).Observe(stopwatch.elapsedSeconds());
    });
    String err_msg;
    try
    {
        LOG_FMT_INFO(log, "task starts preprocessing");
        preprocess();
        needed_threads = estimateCountOfNewThreads();
        LOG_FMT_DEBUG(log, "Estimate new thread count of query :{} including tunnel_threads: {} , receiver_threads: {}", needed_threads, dag_context->tunnel_set->getRemoteTunnelCnt(), dag_context->getNewThreadCountOfExchangeReceiver());

        scheduleOrWait();

        LOG_FMT_INFO(log, "task starts running");
        memory_tracker = current_memory_tracker;
        if (status.load() != RUNNING)
        {
            /// when task is in running state, canceling the task will call sendCancelToQuery to do the cancellation, however
            /// if the task is cancelled during preprocess, sendCancelToQuery may just be ignored because the processlist of
            /// current task is not registered yet, so need to check the task status explicitly
            throw Exception("task not in running state, may be cancelled");
        }
        mpp_task_statistics.start();
        auto from = dag_context->getBlockIO().in;
        from->readPrefix();
        LOG_DEBUG(log, "begin read ");

        while (from->read())
            continue;

        from->readSuffix();
        finishWrite();

        const auto & return_statistics = mpp_task_statistics.collectRuntimeStatistics();
        LOG_FMT_DEBUG(
            log,
            "finish write with {} rows, {} blocks, {} bytes",
            return_statistics.rows,
            return_statistics.blocks,
            return_statistics.bytes);
    }
    catch (Exception & e)
    {
        err_msg = e.displayText();
        LOG_FMT_ERROR(log, "task running meets error: {} Stack Trace : {}", err_msg, e.getStackTrace().toString());
    }
    catch (pingcap::Exception & e)
    {
        err_msg = e.message();
        LOG_FMT_ERROR(log, "task running meets error: {}", err_msg);
    }
    catch (std::exception & e)
    {
        err_msg = e.what();
        LOG_FMT_ERROR(log, "task running meets error: {}", err_msg);
    }
    catch (...)
    {
        err_msg = "unrecovered error";
        LOG_FMT_ERROR(log, "task running meets error: {}", err_msg);
    }
    if (err_msg.empty())
    {
        // todo when error happens, should try to update the metrics if it is available
        auto throughput = dag_context->getTableScanThroughput();
        if (throughput.first)
            GET_METRIC(tiflash_storage_logical_throughput_bytes).Observe(throughput.second);
        auto process_info = context->getProcessListElement()->getInfo();
        auto peak_memory = process_info.peak_memory_usage > 0 ? process_info.peak_memory_usage : 0;
        GET_METRIC(tiflash_coprocessor_request_memory_usage, type_run_mpp_task).Observe(peak_memory);
        mpp_task_statistics.setMemoryPeak(peak_memory);
    }
    else
    {
        context->getProcessList().sendCancelToQuery(context->getCurrentQueryId(), context->getClientInfo().current_user, true);
        writeErrToAllTunnels(err_msg);
    }
    LOG_FMT_INFO(log, "task ends, time cost is {} ms.", stopwatch.elapsedMilliseconds());
    unregisterTask();

    if (switchStatus(RUNNING, FINISHED))
        LOG_INFO(log, "finish task");
    else
        LOG_WARNING(log, "finish task which was cancelled before");

    mpp_task_statistics.end(status.load(), err_msg);
    mpp_task_statistics.logTracingJson();
}

void MPPTask::writeErrToAllTunnels(const String & e)
{
    for (auto & it : tunnel_map)
    {
        try
        {
            FAIL_POINT_TRIGGER_EXCEPTION(FailPoints::exception_during_mpp_write_err_to_tunnel);
            it.second->write(getPacketWithError(e), true);
        }
        catch (...)
        {
            it.second->close("Failed to write error msg to tunnel");
            tryLogCurrentException(log->getLog(), "Failed to write error " + e + " to tunnel: " + it.second->id());
        }
    }
}

void MPPTask::cancel(const String & reason)
{
    CPUAffinityManager::getInstance().bindSelfQueryThread();
    LOG_FMT_WARNING(log, "Begin cancel task: {}", id.toString());
    while (true)
    {
        auto previous_status = status.load();
        if (previous_status == FINISHED || previous_status == CANCELLED)
        {
            LOG_FMT_WARNING(log, "task already {}", (previous_status == FINISHED ? "finished" : "cancelled"));
            return;
        }
        else if (previous_status == INITIALIZING && switchStatus(INITIALIZING, CANCELLED))
        {
            closeAllTunnels(reason);
            unregisterTask();
            LOG_WARNING(log, "Finish cancel task from uninitialized");
            return;
        }
        else if (previous_status == RUNNING && switchStatus(RUNNING, CANCELLED))
        {
            scheduleThisTask(ScheduleState::FAILED);
            context->getProcessList().sendCancelToQuery(context->getCurrentQueryId(), context->getClientInfo().current_user, true);
            closeAllTunnels(reason);
            /// runImpl is running, leave remaining work to runImpl
            LOG_WARNING(log, "Finish cancel task from running");
            return;
        }
    }
}

bool MPPTask::switchStatus(TaskStatus from, TaskStatus to)
{
    return status.compare_exchange_strong(from, to);
}

void MPPTask::scheduleOrWait()
{
    if (!manager->tryToScheduleTask(shared_from_this()))
    {
        LOG_FMT_INFO(log, "task waits for schedule");
        Stopwatch stopwatch;
        double time_cost;
        {
            std::unique_lock lock(schedule_mu);
<<<<<<< HEAD
            schedule_cv.wait(lock, [&] { return schedule_state != ScheduleState::WAITING; });
=======
            schedule_cv.wait(lock, [&] { return scheduled; });
            time_cost = stopwatch.elapsedSeconds();
            GET_METRIC(tiflash_task_scheduler_waiting_duration_seconds).Observe(time_cost);
>>>>>>> bfe8015c
        }
        LOG_FMT_INFO(log, "task waits for {} s to schedule and starts to run in parallel.", time_cost);
    }
}

void MPPTask::scheduleThisTask(ScheduleState state)
{
    std::unique_lock lock(schedule_mu);
    if (schedule_state == ScheduleState::WAITING)
    {
        LOG_FMT_INFO(log, "task is {}.", state == ScheduleState::SCHEDULED ? "scheduled" : " failed to schedule");
        schedule_state = state;
        schedule_cv.notify_one();
    }
}

int MPPTask::estimateCountOfNewThreads()
{
    if (dag_context == nullptr || dag_context->getBlockIO().in == nullptr || dag_context->tunnel_set == nullptr)
        throw Exception("It should not estimate the threads for the uninitialized task" + id.toString());

    // Estimated count of new threads from InputStreams(including ExchangeReceiver), remote MppTunnels s.
    return dag_context->getBlockIO().in->estimateNewThreadCount() + 1
        + dag_context->tunnel_set->getRemoteTunnelCnt();
}

int MPPTask::getNeededThreads()
{
    if (needed_threads == 0)
    {
        throw Exception(" the needed_threads of task " + id.toString() + " is not initialized!");
    }
    return needed_threads;
}

bool MPPTask::isScheduled()
{
    std::unique_lock lock(schedule_mu);
    return schedule_state == ScheduleState::SCHEDULED;
}

} // namespace DB<|MERGE_RESOLUTION|>--- conflicted
+++ resolved
@@ -429,13 +429,9 @@
         double time_cost;
         {
             std::unique_lock lock(schedule_mu);
-<<<<<<< HEAD
             schedule_cv.wait(lock, [&] { return schedule_state != ScheduleState::WAITING; });
-=======
-            schedule_cv.wait(lock, [&] { return scheduled; });
             time_cost = stopwatch.elapsedSeconds();
             GET_METRIC(tiflash_task_scheduler_waiting_duration_seconds).Observe(time_cost);
->>>>>>> bfe8015c
         }
         LOG_FMT_INFO(log, "task waits for {} s to schedule and starts to run in parallel.", time_cost);
     }
