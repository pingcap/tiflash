--- conflicted
+++ resolved
@@ -275,15 +275,10 @@
     DAGQuerySource dag(context, local_regions, remote_regions, dag_req, log, true);
     io = executeQuery(dag, context, false, QueryProcessingStage::Complete);
     auto end_time = Clock::now();
-<<<<<<< HEAD
-    Int64 compile_time_ns = std::chrono::duration_cast<std::chrono::nanoseconds>(end_time - start_time).count();
-    dag_context->compile_time_ns = compile_time_ns;
+    dag_context->compile_time_ns = std::chrono::duration_cast<std::chrono::nanoseconds>(end_time - start_time).count();
 
     task_stats->compile_duration = dag_context->compile_time_ns;
     task_stats->wait_index_duration = dag_context->wait_index_time_ns;
-=======
-    dag_context->compile_time_ns = std::chrono::duration_cast<std::chrono::nanoseconds>(end_time - start_time).count();
->>>>>>> c80fbeef
 }
 
 void MPPTask::runImpl()
