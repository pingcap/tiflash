#include <Common/FailPoint.h>
#include <Common/TiFlashMetrics.h>
#include <DataStreams/IProfilingBlockInputStream.h>
#include <DataStreams/SquashingBlockOutputStream.h>
#include <Flash/Coprocessor/DAGBlockOutputStream.h>
#include <Flash/Coprocessor/DAGCodec.h>
#include <Flash/Coprocessor/DAGUtils.h>
#include <Flash/Coprocessor/StreamingDAGResponseWriter.h>
#include <Flash/CoprocessorHandler.h>
#include <Flash/Mpp/MPPTask.h>
#include <Flash/Mpp/MPPTaskManager.h>
#include <Flash/Mpp/MPPTunnelSet.h>
#include <Flash/Mpp/Utils.h>
#include <Interpreters/ProcessList.h>
#include <Interpreters/executeQuery.h>
#include <Storages/Transaction/TMTContext.h>
#include <fmt/core.h>

#include <chrono>
#include <ext/scope_guard.h>
#include <map>

namespace DB
{
namespace FailPoints
{
extern const char hang_in_execution[];
extern const char exception_before_mpp_register_non_root_mpp_task[];
extern const char exception_before_mpp_register_root_mpp_task[];
extern const char exception_before_mpp_register_tunnel_for_non_root_mpp_task[];
extern const char exception_before_mpp_register_tunnel_for_root_mpp_task[];
extern const char exception_during_mpp_register_tunnel_for_non_root_mpp_task[];
extern const char exception_during_mpp_non_root_task_run[];
extern const char exception_during_mpp_root_task_run[];
extern const char exception_during_mpp_write_err_to_tunnel[];
} // namespace FailPoints

String MPPTaskId::toString() const
{
    return fmt::format("[{},{}]", start_ts, task_id);
}

MPPTask::MPPTask(const mpp::TaskMeta & meta_, const Context & context_)
<<<<<<< HEAD
    : context(context_), meta(meta_), log(&Poco::Logger::get(fmt::format("task {}", meta_.task_id())))
=======
    : context(context_)
    , meta(meta_)
    , log(&Logger::get(fmt::format("task {}", meta_.task_id())))
>>>>>>> 8250c0a1
{
    id.start_ts = meta.start_ts();
    id.task_id = meta.task_id();
}

MPPTask::~MPPTask()
{
    /// MPPTask maybe destructed by different thread, set the query memory_tracker
    /// to current_memory_tracker in the destructor
    current_memory_tracker = memory_tracker;
    closeAllTunnel("");
    LOG_DEBUG(log, "finish MPPTask: " << id.toString());
}

void MPPTask::closeAllTunnel(const String & reason)
{
    for (auto & it : tunnel_map)
    {
        it.second->close(reason);
    }
}

void MPPTask::finishWrite()
{
    for (auto it : tunnel_map)
    {
        it.second->writeDone();
    }
}

void MPPTask::run()
{
    memory_tracker = current_memory_tracker;
    std::thread worker(&MPPTask::runImpl, this->shared_from_this());
    worker.detach();
}

void MPPTask::registerTunnel(const MPPTaskId & id, MPPTunnelPtr tunnel)
{
    if (status == CANCELLED)
        throw Exception("the tunnel " + tunnel->id() + " can not been registered, because the task is cancelled");

    if (tunnel_map.find(id) != tunnel_map.end())
        throw Exception("the tunnel " + tunnel->id() + " has been registered");

    tunnel_map[id] = tunnel;
}

std::pair<MPPTunnelPtr, String> MPPTask::getTunnel(const ::mpp::EstablishMPPConnectionRequest * request)
{
    if (status == CANCELLED)
    {
        auto err_msg = fmt::format(
            "can't find tunnel ({} + {}) because the task is cancelled",
            request->sender_meta().task_id(),
            request->receiver_meta().task_id());
        return {nullptr, err_msg};
    }

    MPPTaskId id{request->receiver_meta().start_ts(), request->receiver_meta().task_id()};
    std::map<MPPTaskId, MPPTunnelPtr>::iterator it = tunnel_map.find(id);
    if (it == tunnel_map.end())
    {
        auto err_msg = fmt::format(
            "can't find tunnel ({} + {})",
            request->sender_meta().task_id(),
            request->receiver_meta().task_id());
        return {nullptr, err_msg};
    }
    return {it->second, ""};
}

void MPPTask::unregisterTask()
{
    if (manager != nullptr)
    {
        LOG_DEBUG(log, "task unregistered");
        manager->unregisterTask(this);
    }
    else
    {
        LOG_ERROR(log, "task manager is unset");
    }
}

std::vector<RegionInfo> MPPTask::prepare(const mpp::DispatchTaskRequest & task_request)
{
    auto start_time = Clock::now();
    dag_req = std::make_unique<tipb::DAGRequest>();
    if (!dag_req->ParseFromString(task_request.encoded_plan()))
    {
        /// ParseFromString will use the default recursion limit, which is 100 to decode the plan, if the plan tree is too deep,
        /// it may exceed this limit, so just try again by double the recursion limit
        ::google::protobuf::io::CodedInputStream coded_input_stream(
            reinterpret_cast<const UInt8 *>(task_request.encoded_plan().data()),
            task_request.encoded_plan().size());
        coded_input_stream.SetRecursionLimit(::google::protobuf::io::CodedInputStream::GetDefaultRecursionLimit() * 2);
        if (!dag_req->ParseFromCodedStream(&coded_input_stream))
        {
            /// just return error if decode failed this time, because it's really a corner case, and even if we can decode the plan
            /// successfully by using a very large value of the recursion limit, it is kinds of meaningless because the runtime
            /// performance of this task may be very bad if the plan tree is too deep
            throw TiFlashException(
                std::string(__PRETTY_FUNCTION__) + ": Invalid encoded plan, the most likely is that the plan tree is too deep",
                Errors::Coprocessor::BadRequest);
        }
    }
    RegionInfoMap regions;
    RegionInfoList retry_regions;
    for (auto & r : task_request.regions())
    {
        auto res = regions.emplace(r.region_id(),
                                   RegionInfo(r.region_id(), r.region_epoch().version(), r.region_epoch().conf_ver(), CoprocessorHandler::GenCopKeyRange(r.ranges()), nullptr));
        if (!res.second)
        {
            retry_regions.emplace_back(RegionInfo(r.region_id(), r.region_epoch().version(), r.region_epoch().conf_ver(), CoprocessorHandler::GenCopKeyRange(r.ranges()), nullptr));
        }
    }
    // set schema ver and start ts.
    auto schema_ver = task_request.schema_ver();
    auto start_ts = task_request.meta().start_ts();

    context.setSetting("read_tso", start_ts);
    context.setSetting("schema_version", schema_ver);
    if (unlikely(task_request.timeout() < 0))
    {
        /// this is only for test
        context.setSetting("mpp_task_timeout", (Int64)5);
        context.setSetting("mpp_task_running_timeout", (Int64)10);
    }
    else
    {
        context.setSetting("mpp_task_timeout", task_request.timeout());
        if (task_request.timeout() > 0)
        {
            /// in the implementation, mpp_task_timeout is actually the task writing tunnel timeout
            /// so make the mpp_task_running_timeout a little bigger than mpp_task_timeout
            context.setSetting("mpp_task_running_timeout", task_request.timeout() + 30);
        }
    }
    context.getTimezoneInfo().resetByDAGRequest(*dag_req);

    dag_context = std::make_unique<DAGContext>(*dag_req, task_request.meta());
    context.setDAGContext(dag_context.get());

    if (dag_context->isRootMPPTask())
    {
        FAIL_POINT_TRIGGER_EXCEPTION(FailPoints::exception_before_mpp_register_tunnel_for_root_mpp_task);
    }
    else
    {
        FAIL_POINT_TRIGGER_EXCEPTION(FailPoints::exception_before_mpp_register_tunnel_for_non_root_mpp_task);
    }

    // register tunnels
    MPPTunnelSetPtr tunnel_set = std::make_shared<MPPTunnelSet>();
    const auto & exchangeSender = dag_req->root_executor().exchange_sender();
    std::chrono::seconds timeout(task_request.timeout());
    for (int i = 0; i < exchangeSender.encoded_task_meta_size(); i++)
    {
        // exchange sender will register the tunnels and wait receiver to found a connection.
        mpp::TaskMeta task_meta;
        task_meta.ParseFromString(exchangeSender.encoded_task_meta(i));
        MPPTunnelPtr tunnel = std::make_shared<MPPTunnel>(task_meta, task_request.meta(), timeout, this->shared_from_this());
        LOG_DEBUG(log, "begin to register the tunnel " << tunnel->id());
        registerTunnel(MPPTaskId{task_meta.start_ts(), task_meta.task_id()}, tunnel);
        tunnel_set->addTunnel(tunnel);
        if (!dag_context->isRootMPPTask())
        {
            FAIL_POINT_TRIGGER_EXCEPTION(FailPoints::exception_during_mpp_register_tunnel_for_non_root_mpp_task);
        }
    }

    // register task.
    TMTContext & tmt_context = context.getTMTContext();
    auto task_manager = tmt_context.getMPPTaskManager();
    LOG_DEBUG(log, "begin to register the task " << id.toString());

    if (dag_context->isRootMPPTask())
    {
        FAIL_POINT_TRIGGER_EXCEPTION(FailPoints::exception_before_mpp_register_root_mpp_task);
    }
    else
    {
        FAIL_POINT_TRIGGER_EXCEPTION(FailPoints::exception_before_mpp_register_non_root_mpp_task);
    }
    if (!task_manager->registerTask(shared_from_this()))
    {
        throw TiFlashException(std::string(__PRETTY_FUNCTION__) + ": Failed to register MPP Task", Errors::Coprocessor::BadRequest);
    }

    DAGQuerySource dag(context, regions, retry_regions, *dag_req, true);

    // read index , this may take a long time.
    io = executeQuery(dag, context, false, QueryProcessingStage::Complete);

    // get partition column ids
    auto part_keys = exchangeSender.partition_keys();
    std::vector<Int64> partition_col_id;
    TiDB::TiDBCollators collators;
    /// in case TiDB is an old version, it has not collation info
    bool has_collator_info = exchangeSender.types_size() != 0;
    if (has_collator_info && part_keys.size() != exchangeSender.types_size())
    {
        throw TiFlashException(std::string(__PRETTY_FUNCTION__)
                                   + ": Invalid plan, in ExchangeSender, the length of partition_keys and types is not the same when TiDB new collation is "
                                     "enabled",
                               Errors::Coprocessor::BadRequest);
    }
    for (int i = 0; i < part_keys.size(); i++)
    {
        const auto & expr = part_keys[i];
        assert(isColumnExpr(expr));
        auto column_index = decodeDAGInt64(expr.val());
        partition_col_id.emplace_back(column_index);
        if (has_collator_info && getDataTypeByFieldType(expr.field_type())->isString())
        {
            collators.emplace_back(getCollatorFromFieldType(exchangeSender.types(i)));
        }
        else
        {
            collators.emplace_back(nullptr);
        }
    }
    // construct writer
    std::unique_ptr<DAGResponseWriter> response_writer
        = std::make_unique<StreamingDAGResponseWriter<MPPTunnelSetPtr>>(tunnel_set, partition_col_id, collators, exchangeSender.tp(), context.getSettings().dag_records_per_chunk, dag.getEncodeType(), dag.getResultFieldTypes(), *dag_context);
    BlockOutputStreamPtr squash_stream = std::make_shared<DAGBlockOutputStream>(io.in->getHeader(), std::move(response_writer));
    io.out = std::make_shared<SquashingBlockOutputStream>(squash_stream, 20000, 0);
    auto end_time = Clock::now();
    Int64 compile_time_ns = std::chrono::duration_cast<std::chrono::nanoseconds>(end_time - start_time).count();
    dag_context->compile_time_ns = compile_time_ns;

    return dag_context->retry_regions;
}

void MPPTask::runImpl()
{
    auto old_status = static_cast<Int32>(INITIALIZING);
    if (!status.compare_exchange_strong(old_status, static_cast<Int32>(RUNNING)))
    {
        LOG_WARNING(log, "task not in initializing state, skip running");
        return;
    }
    current_memory_tracker = memory_tracker;
    Stopwatch stopwatch;
    GET_METRIC(tiflash_coprocessor_request_count, type_run_mpp_task).Increment();
    GET_METRIC(tiflash_coprocessor_handling_request_count, type_run_mpp_task).Increment();
    SCOPE_EXIT({
        GET_METRIC(tiflash_coprocessor_handling_request_count, type_run_mpp_task).Decrement();
        GET_METRIC(tiflash_coprocessor_request_duration_seconds, type_run_mpp_task).Observe(stopwatch.elapsedSeconds());
    });
    LOG_INFO(log, "task starts running");
    auto from = io.in;
    auto to = io.out;
    try
    {
        from->readPrefix();
        to->writePrefix();
        LOG_DEBUG(log, "begin read ");

        size_t count = 0;

        while (Block block = from->read())
        {
            count += block.rows();
            to->write(block);
            FAIL_POINT_PAUSE(FailPoints::hang_in_execution);
            if (dag_context->isRootMPPTask())
            {
                FAIL_POINT_TRIGGER_EXCEPTION(FailPoints::exception_during_mpp_root_task_run);
            }
            else
            {
                FAIL_POINT_TRIGGER_EXCEPTION(FailPoints::exception_during_mpp_non_root_task_run);
            }
        }

        /// For outputting additional information in some formats.
        if (IProfilingBlockInputStream * input = dynamic_cast<IProfilingBlockInputStream *>(from.get()))
        {
            if (input->getProfileInfo().hasAppliedLimit())
                to->setRowsBeforeLimit(input->getProfileInfo().getRowsBeforeLimit());

            to->setTotals(input->getTotals());
            to->setExtremes(input->getExtremes());
        }

        from->readSuffix();
        to->writeSuffix();

        finishWrite();

        LOG_DEBUG(log, "finish write with " + std::to_string(count) + " rows");
    }
    catch (Exception & e)
    {
        LOG_ERROR(log, "task running meets error " << e.displayText() << " Stack Trace : " << e.getStackTrace().toString());
        writeErrToAllTunnel(e.displayText());
    }
    catch (std::exception & e)
    {
        LOG_ERROR(log, "task running meets error " << e.what());
        writeErrToAllTunnel(e.what());
    }
    catch (...)
    {
        LOG_ERROR(log, "unrecovered error");
        writeErrToAllTunnel("unrecovered fatal error");
    }
    auto throughput = dag_context->getTableScanThroughput();
    if (throughput.first)
        GET_METRIC(tiflash_storage_logical_throughput_bytes).Observe(throughput.second);
    LOG_INFO(log, "task ends, time cost is " << std::to_string(stopwatch.elapsedMilliseconds()) << " ms.");
    auto process_info = context.getProcessListElement()->getInfo();
    auto peak_memory = process_info.peak_memory_usage > 0 ? process_info.peak_memory_usage : 0;
    GET_METRIC(tiflash_coprocessor_request_memory_usage, type_run_mpp_task).Observe(peak_memory);
    unregisterTask();
    status = FINISHED;
}

void MPPTask::writeErrToAllTunnel(const String & e)
{
    for (auto & it : tunnel_map)
    {
        try
        {
            FAIL_POINT_TRIGGER_EXCEPTION(FailPoints::exception_during_mpp_write_err_to_tunnel);
            it.second->write(getPacketWithError(e), true);
        }
        catch (...)
        {
            it.second->close("Failed to write error msg to tunnel");
            tryLogCurrentException(log, "Failed to write error " + e + " to tunnel: " + it.second->id());
        }
    }
}

void MPPTask::cancel(const String & reason)
{
    auto current_status = status.exchange(CANCELLED);
    if (current_status == FINISHED || current_status == CANCELLED)
    {
        if (current_status == FINISHED)
            status = FINISHED;
        return;
    }
    LOG_WARNING(log, "Begin cancel task: " + id.toString());
    /// step 1. cancel query streams if it is running
    if (current_status == RUNNING)
        context.getProcessList().sendCancelToQuery(context.getCurrentQueryId(), context.getClientInfo().current_user, true);
    /// step 2. write Error msg and close the tunnel.
    /// Here we use `closeAllTunnel` because currently, `cancel` is a query level cancel, which
    /// means if this mpp task is cancelled, all the mpp tasks belonging to the same query are
    /// cancelled at the same time, so there is no guarantee that the tunnel can be connected.
    closeAllTunnel(reason);
    LOG_WARNING(log, "Finish cancel task: " + id.toString());
}

} // namespace DB<|MERGE_RESOLUTION|>--- conflicted
+++ resolved
@@ -41,13 +41,9 @@
 }
 
 MPPTask::MPPTask(const mpp::TaskMeta & meta_, const Context & context_)
-<<<<<<< HEAD
-    : context(context_), meta(meta_), log(&Poco::Logger::get(fmt::format("task {}", meta_.task_id())))
-=======
     : context(context_)
     , meta(meta_)
-    , log(&Logger::get(fmt::format("task {}", meta_.task_id())))
->>>>>>> 8250c0a1
+    , log(&Poco::Logger::get(fmt::format("task {}", meta_.task_id())))
 {
     id.start_ts = meta.start_ts();
     id.task_id = meta.task_id();
