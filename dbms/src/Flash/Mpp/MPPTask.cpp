// Copyright 2022 PingCAP, Ltd.
//
// Licensed under the Apache License, Version 2.0 (the "License");
// you may not use this file except in compliance with the License.
// You may obtain a copy of the License at
//
//     http://www.apache.org/licenses/LICENSE-2.0
//
// Unless required by applicable law or agreed to in writing, software
// distributed under the License is distributed on an "AS IS" BASIS,
// WITHOUT WARRANTIES OR CONDITIONS OF ANY KIND, either express or implied.
// See the License for the specific language governing permissions and
// limitations under the License.

#include <Common/CPUAffinityManager.h>
#include <Common/FailPoint.h>
#include <Common/ThreadFactory.h>
#include <Common/ThreadManager.h>
#include <Common/TiFlashMetrics.h>
#include <DataStreams/IProfilingBlockInputStream.h>
#include <DataStreams/SquashingBlockOutputStream.h>
#include <Flash/Coprocessor/DAGCodec.h>
#include <Flash/Coprocessor/DAGUtils.h>
#include <Flash/CoprocessorHandler.h>
#include <Flash/Mpp/ExchangeReceiver.h>
#include <Flash/Mpp/GRPCReceiverContext.h>
#include <Flash/Mpp/MPPTask.h>
#include <Flash/Mpp/MPPTaskManager.h>
#include <Flash/Mpp/MPPTunnelSet.h>
#include <Flash/Mpp/MinTSOScheduler.h>
#include <Flash/Mpp/Utils.h>
#include <Flash/Statistics/traverseExecutors.h>
#include <Flash/executeQuery.h>
#include <Interpreters/ProcessList.h>
#include <Storages/Transaction/KVStore.h>
#include <Storages/Transaction/TMTContext.h>
#include <fmt/core.h>

#include <chrono>
#include <ext/scope_guard.h>
#include <map>

namespace DB
{
namespace FailPoints
{
extern const char exception_before_mpp_register_non_root_mpp_task[];
extern const char exception_before_mpp_register_root_mpp_task[];
extern const char exception_before_mpp_register_tunnel_for_non_root_mpp_task[];
extern const char exception_before_mpp_register_tunnel_for_root_mpp_task[];
extern const char exception_during_mpp_register_tunnel_for_non_root_mpp_task[];
extern const char exception_during_mpp_write_err_to_tunnel[];
extern const char force_no_local_region_for_mpp_task[];
extern const char random_task_lifecycle_failpoint[];
} // namespace FailPoints

MPPTask::MPPTask(const mpp::TaskMeta & meta_, const ContextPtr & context_)
    : context(context_)
    , meta(meta_)
    , id(meta.start_ts(), meta.task_id())
    , log(Logger::get("MPPTask", id.toString()))
    , mpp_task_statistics(id, meta.address())
    , needed_threads(0)
    , schedule_state(ScheduleState::WAITING)
{}

MPPTask::~MPPTask()
{
    /// MPPTask maybe destructed by different thread, set the query memory_tracker
    /// to current_memory_tracker in the destructor
    if (current_memory_tracker != memory_tracker)
        current_memory_tracker = memory_tracker;
    closeAllTunnels("");
    if (schedule_state == ScheduleState::SCHEDULED)
    {
        /// the threads of this task are not fully freed now, since the BlockIO and DAGContext are not destructed
        /// TODO: finish all threads before here, except the current one.
        manager.load()->releaseThreadsFromScheduler(needed_threads);
        schedule_state = ScheduleState::COMPLETED;
    }
    LOG_FMT_DEBUG(log, "finish MPPTask: {}", id.toString());
}

void MPPTask::abortTunnels(const String & message, AbortType abort_type)
{
    if (abort_type == AbortType::ONCANCELLATION)
    {
        closeAllTunnels(message);
    }
    else
    {
        RUNTIME_ASSERT(tunnel_set != nullptr, log, "mpp task without tunnel set");
        tunnel_set->writeError(message);
    }
}

void MPPTask::abortReceivers()
{
    if (likely(receiver_set != nullptr))
    {
        receiver_set->cancel();
    }
}

void MPPTask::abortDataStreams(AbortType abort_type)
{
    /// When abort type is ONERROR, it means MPPTask already known it meet error, so let the remaining task stop silently to avoid too many useless error message
    bool is_kill = abort_type == AbortType::ONCANCELLATION;
    context->getProcessList().sendCancelToQuery(context->getCurrentQueryId(), context->getClientInfo().current_user, is_kill);
}

void MPPTask::closeAllTunnels(const String & reason)
{
    if (likely(tunnel_set))
        tunnel_set->close(reason);
}

void MPPTask::finishWrite()
{
    RUNTIME_ASSERT(tunnel_set != nullptr, log, "mpp task without tunnel set");
    tunnel_set->finishWrite();
}

void MPPTask::run()
{
    newThreadManager()->scheduleThenDetach(true, "MPPTask", [self = shared_from_this()] { self->runImpl(); });
}

void MPPTask::registerTunnels(const mpp::DispatchTaskRequest & task_request)
{
    tunnel_set = std::make_shared<MPPTunnelSet>(log->identifier());
    std::chrono::seconds timeout(task_request.timeout());
    const auto & exchange_sender = dag_req.root_executor().exchange_sender();

    for (int i = 0; i < exchange_sender.encoded_task_meta_size(); ++i)
    {
        // exchange sender will register the tunnels and wait receiver to found a connection.
        mpp::TaskMeta task_meta;
        if (unlikely(!task_meta.ParseFromString(exchange_sender.encoded_task_meta(i))))
            throw TiFlashException("Failed to decode task meta info in ExchangeSender", Errors::Coprocessor::BadRequest);
        bool is_local = context->getSettingsRef().enable_local_tunnel && meta.address() == task_meta.address();
        bool is_async = !is_local && context->getSettingsRef().enable_async_server;
        MPPTunnelPtr tunnel = std::make_shared<MPPTunnel>(task_meta, task_request.meta(), timeout, context->getSettingsRef().max_threads, is_local, is_async, log->identifier());
        LOG_FMT_DEBUG(log, "begin to register the tunnel {}", tunnel->id());
        if (status != INITIALIZING)
            throw Exception(fmt::format("The tunnel {} can not be registered, because the task is not in initializing state", tunnel->id()));
        tunnel_set->registerTunnel(MPPTaskId{task_meta.start_ts(), task_meta.task_id()}, tunnel);
        if (!dag_context->isRootMPPTask())
        {
            FAIL_POINT_TRIGGER_EXCEPTION(FailPoints::exception_during_mpp_register_tunnel_for_non_root_mpp_task);
        }
    }
}

void MPPTask::initExchangeReceivers()
{
    receiver_set = std::make_shared<MPPReceiverSet>(log->identifier());
    traverseExecutors(&dag_req, [&](const tipb::Executor & executor) {
        if (executor.tp() == tipb::ExecType::TypeExchangeReceiver)
        {
            assert(executor.has_executor_id());
            const auto & executor_id = executor.executor_id();
            // In order to distinguish different exchange receivers.
            auto exchange_receiver = std::make_shared<ExchangeReceiver>(
                std::make_shared<GRPCReceiverContext>(
                    executor.exchange_receiver(),
                    dag_context->getMPPTaskMeta(),
                    context->getTMTContext().getKVCluster(),
                    context->getTMTContext().getMPPTaskManager(),
                    context->getSettingsRef().enable_local_tunnel,
                    context->getSettingsRef().enable_async_grpc_client),
                executor.exchange_receiver().encoded_task_meta_size(),
                context->getMaxStreams(),
                log->identifier(),
                executor_id,
                executor.fine_grained_shuffle_stream_count());
            if (status != RUNNING)
                throw Exception("exchange receiver map can not be initialized, because the task is not in running state");

            receiver_set->addExchangeReceiver(executor_id, exchange_receiver);
            new_thread_count_of_exchange_receiver += exchange_receiver->computeNewThreadCount();
        }
        return true;
    });
    dag_context->setMPPReceiverSet(receiver_set);
}

std::pair<MPPTunnelPtr, String> MPPTask::getTunnel(const ::mpp::EstablishMPPConnectionRequest * request)
{
    if (status == CANCELLED)
    {
        auto err_msg = fmt::format(
            "can't find tunnel ({} + {}) because the task is cancelled",
            request->sender_meta().task_id(),
            request->receiver_meta().task_id());
        return {nullptr, err_msg};
    }

    MPPTaskId receiver_id{request->receiver_meta().start_ts(), request->receiver_meta().task_id()};
    RUNTIME_ASSERT(tunnel_set != nullptr, log, "mpp task without tunnel set");
    auto tunnel_ptr = tunnel_set->getTunnelByReceiverTaskId(receiver_id);
    if (tunnel_ptr == nullptr)
    {
        auto err_msg = fmt::format(
            "can't find tunnel ({} + {})",
            request->sender_meta().task_id(),
            request->receiver_meta().task_id());
        return {nullptr, err_msg};
    }
    return {tunnel_ptr, ""};
}

void MPPTask::unregisterTask()
{
    auto * manager_ptr = manager.load();
    if (manager_ptr != nullptr)
    {
        LOG_DEBUG(log, "task unregistered");
        manager_ptr->unregisterTask(this);
    }
    else
    {
        LOG_ERROR(log, "task manager is unset");
    }
}

void MPPTask::prepare(const mpp::DispatchTaskRequest & task_request)
{
    dag_req = getDAGRequestFromStringWithRetry(task_request.encoded_plan());
    TMTContext & tmt_context = context->getTMTContext();
    /// MPP task will only use key ranges in mpp::DispatchTaskRequest::regions/mpp::DispatchTaskRequest::table_regions.
    /// The ones defined in tipb::TableScan will never be used and can be removed later.
    TablesRegionsInfo tables_regions_info = TablesRegionsInfo::create(task_request.regions(), task_request.table_regions(), tmt_context);
    LOG_FMT_DEBUG(
        log,
        "Handling {} regions from {} physical tables in MPP task",
        tables_regions_info.regionCount(),
        tables_regions_info.tableCount());

    // set schema ver and start ts.
    auto schema_ver = task_request.schema_ver();
    auto start_ts = task_request.meta().start_ts();

    context->setSetting("read_tso", start_ts);
    context->setSetting("schema_version", schema_ver);
    if (unlikely(task_request.timeout() < 0))
    {
        /// this is only for test
        context->setSetting("mpp_task_timeout", static_cast<Int64>(5));
        context->setSetting("mpp_task_running_timeout", static_cast<Int64>(10));
    }
    else
    {
        context->setSetting("mpp_task_timeout", task_request.timeout());
        if (task_request.timeout() > 0)
        {
            /// in the implementation, mpp_task_timeout is actually the task writing tunnel timeout
            /// so make the mpp_task_running_timeout a little bigger than mpp_task_timeout
            context->setSetting("mpp_task_running_timeout", task_request.timeout() + 30);
        }
    }
    context->getTimezoneInfo().resetByDAGRequest(dag_req);

    bool is_root_mpp_task = false;
    const auto & exchange_sender = dag_req.root_executor().exchange_sender();
    if (exchange_sender.encoded_task_meta_size() == 1)
    {
        /// root mpp task always has 1 task_meta because there is only one TiDB
        /// node for each mpp query
        mpp::TaskMeta task_meta;
        if (!task_meta.ParseFromString(exchange_sender.encoded_task_meta(0)))
        {
            throw TiFlashException("Failed to decode task meta info in ExchangeSender", Errors::Coprocessor::BadRequest);
        }
        is_root_mpp_task = task_meta.task_id() == -1;
    }
    dag_context = std::make_unique<DAGContext>(dag_req, task_request.meta(), is_root_mpp_task);
    dag_context->log = log;
    dag_context->tables_regions_info = std::move(tables_regions_info);
    dag_context->tidb_host = context->getClientInfo().current_address.toString();

    context->setDAGContext(dag_context.get());

    if (dag_context->isRootMPPTask())
    {
        FAIL_POINT_TRIGGER_EXCEPTION(FailPoints::exception_before_mpp_register_tunnel_for_root_mpp_task);
    }
    else
    {
        FAIL_POINT_TRIGGER_EXCEPTION(FailPoints::exception_before_mpp_register_tunnel_for_non_root_mpp_task);
    }

    // register tunnels
    registerTunnels(task_request);

    dag_context->tunnel_set = tunnel_set;
    // register task.
    auto task_manager = tmt_context.getMPPTaskManager();
    LOG_FMT_DEBUG(log, "begin to register the task {}", id.toString());

    if (dag_context->isRootMPPTask())
    {
        FAIL_POINT_TRIGGER_EXCEPTION(FailPoints::exception_before_mpp_register_root_mpp_task);
    }
    else
    {
        FAIL_POINT_TRIGGER_EXCEPTION(FailPoints::exception_before_mpp_register_non_root_mpp_task);
    }
    if (!task_manager->registerTask(shared_from_this()))
    {
        throw TiFlashException(std::string(__PRETTY_FUNCTION__) + ": Failed to register MPP Task", Errors::Coprocessor::BadRequest);
    }

    mpp_task_statistics.initializeExecutorDAG(dag_context.get());
    mpp_task_statistics.logTracingJson();
}

void MPPTask::preprocess()
{
    auto start_time = Clock::now();
    initExchangeReceivers();
<<<<<<< HEAD
    DAGQuerySource dag(*context);
    executeQuery(dag, *context, false, QueryProcessingStage::Complete);

    // Do set-up work for tunnels and receivers after ProcessListEntry is constructed,
    // so that we can propagate current_memory_tracker into them.
    tunnel_set->updateMemTracker();
    receiver_set->setUpConnection();

=======
    executeQuery(*context);
>>>>>>> 7c993863
    auto end_time = Clock::now();
    dag_context->compile_time_ns = std::chrono::duration_cast<std::chrono::nanoseconds>(end_time - start_time).count();
    mpp_task_statistics.setCompileTimestamp(start_time, end_time);
    mpp_task_statistics.recordReadWaitIndex(*dag_context);
}

void MPPTask::runImpl()
{
    CPUAffinityManager::getInstance().bindSelfQueryThread();
    if (!switchStatus(INITIALIZING, RUNNING))
    {
        LOG_WARNING(log, "task not in initializing state, skip running");
        return;
    }
    Stopwatch stopwatch;
    GET_METRIC(tiflash_coprocessor_request_count, type_run_mpp_task).Increment();
    GET_METRIC(tiflash_coprocessor_handling_request_count, type_run_mpp_task).Increment();
    SCOPE_EXIT({
        GET_METRIC(tiflash_coprocessor_handling_request_count, type_run_mpp_task).Decrement();
        GET_METRIC(tiflash_coprocessor_request_duration_seconds, type_run_mpp_task).Observe(stopwatch.elapsedSeconds());
    });
    String err_msg;
    try
    {
        LOG_FMT_INFO(log, "task starts preprocessing");
        preprocess();
        needed_threads = estimateCountOfNewThreads();
        LOG_FMT_DEBUG(log, "Estimate new thread count of query: {} including tunnel_threads: {}, receiver_threads: {}", needed_threads, dag_context->tunnel_set->getRemoteTunnelCnt(), new_thread_count_of_exchange_receiver);

        scheduleOrWait();

        LOG_FMT_INFO(log, "task starts running");
        memory_tracker = current_memory_tracker;
        if (status.load() != RUNNING)
        {
            /// when task is in running state, canceling the task will call sendCancelToQuery to do the cancellation, however
            /// if the task is cancelled during preprocess, sendCancelToQuery may just be ignored because the processlist of
            /// current task is not registered yet, so need to check the task status explicitly
            throw Exception("task not in running state, may be cancelled");
        }
        mpp_task_statistics.start();
        auto from = dag_context->getBlockIO().in;
        from->readPrefix();
        LOG_DEBUG(log, "begin read ");

        while (from->read())
            continue;

        from->readSuffix();
        finishWrite();

        const auto & return_statistics = mpp_task_statistics.collectRuntimeStatistics();
        LOG_FMT_DEBUG(
            log,
            "finish write with {} rows, {} blocks, {} bytes",
            return_statistics.rows,
            return_statistics.blocks,
            return_statistics.bytes);
    }
    catch (...)
    {
        err_msg = getCurrentExceptionMessage(true, true);
    }

    if (err_msg.empty())
    {
        if (switchStatus(RUNNING, FINISHED))
            LOG_INFO(log, "finish task");
        else
            LOG_FMT_WARNING(log, "finish task which is in {} state", taskStatusToString(status));
        if (status == FINISHED)
        {
            // todo when error happens, should try to update the metrics if it is available
            if (auto throughput = dag_context->getTableScanThroughput(); throughput.first)
                GET_METRIC(tiflash_storage_logical_throughput_bytes).Observe(throughput.second);
            auto process_info = context->getProcessListElement()->getInfo();
            auto peak_memory = process_info.peak_memory_usage > 0 ? process_info.peak_memory_usage : 0;
            GET_METRIC(tiflash_coprocessor_request_memory_usage, type_run_mpp_task).Observe(peak_memory);
            mpp_task_statistics.setMemoryPeak(peak_memory);
        }
    }
    else
    {
        if (status == RUNNING)
        {
            LOG_FMT_ERROR(log, "task running meets error: {}", err_msg);
            /// trim the stack trace to avoid too many useless information in log
            trimStackTrace(err_msg);
            try
            {
                handleError(err_msg);
            }
            catch (...)
            {
                tryLogCurrentException(log, "Meet error while try to handle error in MPPTask");
            }
        }
    }
    LOG_FMT_INFO(log, "task ends, time cost is {} ms.", stopwatch.elapsedMilliseconds());
    // unregister flag is only for FailPoint usage, to produce the situation that MPPTask is destructed
    // by grpc CancelMPPTask thread;
    bool unregister = true;
    fiu_do_on(FailPoints::random_task_lifecycle_failpoint, {
        if (!err_msg.empty())
            unregister = false;
    });
    if (unregister)
        unregisterTask();

    mpp_task_statistics.end(status.load(), err_string);
    mpp_task_statistics.logTracingJson();
}

void MPPTask::handleError(const String & error_msg)
{
    auto * manager_ptr = manager.load();
    /// if manager_ptr is not nullptr, it means the task has already been registered,
    /// MPPTaskManager::cancelMPPQuery will handle it properly if the query is to be cancelled.
    if (manager_ptr == nullptr || !manager_ptr->isQueryToBeCancelled(id.start_ts))
        abort(error_msg, AbortType::ONERROR);
}

void MPPTask::abort(const String & message, AbortType abort_type)
{
    String abort_type_string;
    TaskStatus next_task_status;
    switch (abort_type)
    {
    case AbortType::ONCANCELLATION:
        abort_type_string = "ONCANCELLATION";
        next_task_status = CANCELLED;
        break;
    case AbortType::ONERROR:
        abort_type_string = "ONERROR";
        next_task_status = FAILED;
        break;
    }
    LOG_FMT_WARNING(log, "Begin abort task: {}, abort type: {}", id.toString(), abort_type_string);
    while (true)
    {
        auto previous_status = status.load();
        if (previous_status == FINISHED || previous_status == CANCELLED || previous_status == FAILED)
        {
            LOG_FMT_WARNING(log, "task already in {} state", taskStatusToString(previous_status));
            return;
        }
        else if (previous_status == INITIALIZING && switchStatus(INITIALIZING, next_task_status))
        {
            err_string = message;
            /// if the task is in initializing state, mpp task can return error to TiDB directly,
            /// so just close all tunnels here
            closeAllTunnels(message);
            unregisterTask();
            LOG_WARNING(log, "Finish abort task from uninitialized");
            return;
        }
        else if (previous_status == RUNNING && switchStatus(RUNNING, next_task_status))
        {
            /// abort the components from top to bottom because if bottom components are aborted
            /// first, the top components may see an error caused by the abort, which is not
            /// the original error
            err_string = message;
            abortTunnels(message, abort_type);
            abortDataStreams(abort_type);
            abortReceivers();
            scheduleThisTask(ScheduleState::FAILED);
            /// runImpl is running, leave remaining work to runImpl
            LOG_WARNING(log, "Finish abort task from running");
            return;
        }
    }
}

void MPPTask::cancel(const String & reason)
{
    CPUAffinityManager::getInstance().bindSelfQueryThread();
    abort(reason, AbortType::ONCANCELLATION);
}

bool MPPTask::switchStatus(TaskStatus from, TaskStatus to)
{
    return status.compare_exchange_strong(from, to);
}

void MPPTask::scheduleOrWait()
{
    if (!manager.load()->tryToScheduleTask(shared_from_this()))
    {
        LOG_FMT_INFO(log, "task waits for schedule");
        Stopwatch stopwatch;
        double time_cost = 0;
        {
            std::unique_lock lock(schedule_mu);
            schedule_cv.wait(lock, [&] { return schedule_state != ScheduleState::WAITING; });
            time_cost = stopwatch.elapsedSeconds();
            GET_METRIC(tiflash_task_scheduler_waiting_duration_seconds).Observe(time_cost);

            if (schedule_state == ScheduleState::EXCEEDED)
            {
                throw Exception(fmt::format("{} is failed to schedule because of exceeding the thread hard limit in min-tso scheduler after waiting for {}s.", id.toString(), time_cost));
            }
            else if (schedule_state == ScheduleState::FAILED)
            {
                throw Exception(fmt::format("{} is failed to schedule because of being cancelled in min-tso scheduler after waiting for {}s.", id.toString(), time_cost));
            }
        }
        LOG_FMT_INFO(log, "task waits for {} s to schedule and starts to run in parallel.", time_cost);
    }
}

bool MPPTask::scheduleThisTask(ScheduleState state)
{
    std::unique_lock lock(schedule_mu);
    if (schedule_state == ScheduleState::WAITING)
    {
        LOG_FMT_INFO(log, "task is {}.", state == ScheduleState::SCHEDULED ? "scheduled" : " failed to schedule");
        schedule_state = state;
        schedule_cv.notify_one();
        return true;
    }
    return false;
}

int MPPTask::estimateCountOfNewThreads()
{
    if (dag_context == nullptr || dag_context->getBlockIO().in == nullptr || dag_context->tunnel_set == nullptr)
        throw Exception("It should not estimate the threads for the uninitialized task" + id.toString());

    // Estimated count of new threads from InputStreams(including ExchangeReceiver), remote MppTunnels s.
    return dag_context->getBlockIO().in->estimateNewThreadCount() + 1
        + dag_context->tunnel_set->getRemoteTunnelCnt();
}

int MPPTask::getNeededThreads()
{
    if (needed_threads == 0)
    {
        throw Exception(" the needed_threads of task " + id.toString() + " is not initialized!");
    }
    return needed_threads;
}

bool MPPTask::isScheduled()
{
    std::unique_lock lock(schedule_mu);
    return schedule_state == ScheduleState::SCHEDULED;
}

} // namespace DB<|MERGE_RESOLUTION|>--- conflicted
+++ resolved
@@ -319,18 +319,13 @@
 {
     auto start_time = Clock::now();
     initExchangeReceivers();
-<<<<<<< HEAD
-    DAGQuerySource dag(*context);
-    executeQuery(dag, *context, false, QueryProcessingStage::Complete);
-
+    executeQuery(*context);
+    
     // Do set-up work for tunnels and receivers after ProcessListEntry is constructed,
     // so that we can propagate current_memory_tracker into them.
     tunnel_set->updateMemTracker();
     receiver_set->setUpConnection();
 
-=======
-    executeQuery(*context);
->>>>>>> 7c993863
     auto end_time = Clock::now();
     dag_context->compile_time_ns = std::chrono::duration_cast<std::chrono::nanoseconds>(end_time - start_time).count();
     mpp_task_statistics.setCompileTimestamp(start_time, end_time);
