--- conflicted
+++ resolved
@@ -42,13 +42,7 @@
     : context(context_)
     , meta(meta_)
     , id(meta.start_ts(), meta.task_id())
-<<<<<<< HEAD
     , log(newMPPTaskLog("MPPTask", id))
-=======
-    , log(std::make_shared<LogWithPrefix>(
-          &Poco::Logger::get("MPPTask"),
-          fmt::format("[task {} query {}] ", meta.task_id(), meta.start_ts())))
->>>>>>> 35105eb9
 {}
 
 MPPTask::~MPPTask()
