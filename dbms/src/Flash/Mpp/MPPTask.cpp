--- conflicted
+++ resolved
@@ -146,28 +146,7 @@
 
 std::vector<RegionInfo> MPPTask::prepare(const mpp::DispatchTaskRequest & task_request)
 {
-<<<<<<< HEAD
-    if (!dag_req.ParseFromString(task_request.encoded_plan()))
-    {
-        /// ParseFromString will use the default recursion limit, which is 100 to decode the plan, if the plan tree is too deep,
-        /// it may exceed this limit, so just try again by double the recursion limit
-        ::google::protobuf::io::CodedInputStream coded_input_stream(
-            reinterpret_cast<const UInt8 *>(task_request.encoded_plan().data()),
-            task_request.encoded_plan().size());
-        coded_input_stream.SetRecursionLimit(::google::protobuf::io::CodedInputStream::GetDefaultRecursionLimit() * 2);
-        if (!dag_req.ParseFromCodedStream(&coded_input_stream))
-        {
-            /// just return error if decode failed this time, because it's really a corner case, and even if we can decode the plan
-            /// successfully by using a very large value of the recursion limit, it is kinds of meaningless because the runtime
-            /// performance of this task may be very bad if the plan tree is too deep
-            throw TiFlashException(
-                std::string(__PRETTY_FUNCTION__) + ": Invalid encoded plan, the most likely is that the plan tree is too deep",
-                Errors::Coprocessor::BadRequest);
-        }
-    }
-=======
     getDAGRequestFromStringWithRetry(dag_req, task_request.encoded_plan());
->>>>>>> fe620a9b
     TMTContext & tmt_context = context.getTMTContext();
     /// MPP task will only use key ranges in mpp::DispatchTaskRequest::regions. The ones defined in tipb::TableScan
     /// will never be used and can be removed later.
@@ -222,9 +201,6 @@
     }
     context.getTimezoneInfo().resetByDAGRequest(dag_req);
 
-<<<<<<< HEAD
-    dag_context = std::make_unique<DAGContext>(dag_req, task_request.meta());
-=======
     bool is_root_mpp_task = false;
     const auto & exchange_sender = dag_req.root_executor().exchange_sender();
     if (exchange_sender.encoded_task_meta_size() == 1)
@@ -239,7 +215,6 @@
         is_root_mpp_task = task_meta.task_id() == -1;
     }
     dag_context = std::make_unique<DAGContext>(dag_req, task_request.meta(), is_root_mpp_task);
->>>>>>> fe620a9b
     dag_context->mpp_task_log = log;
     context.setDAGContext(dag_context.get());
 
@@ -254,10 +229,6 @@
 
     // register tunnels
     tunnel_set = std::make_shared<MPPTunnelSet>();
-<<<<<<< HEAD
-    const auto & exchange_sender = dag_req.root_executor().exchange_sender();
-=======
->>>>>>> fe620a9b
     std::chrono::seconds timeout(task_request.timeout());
 
     auto task_cancelled_callback = [task = std::weak_ptr<MPPTask>(shared_from_this())] {
