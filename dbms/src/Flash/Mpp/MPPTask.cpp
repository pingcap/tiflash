--- conflicted
+++ resolved
@@ -78,7 +78,6 @@
 
 void MPPTask::run()
 {
-<<<<<<< HEAD
     memory_tracker = current_memory_tracker;
     if (glb_thd_pool)
     {
@@ -94,10 +93,6 @@
         auto worker = ThreadFactory(true, "MPPTask").newThread(&MPPTask::runImpl, this->shared_from_this());
         worker.detach();
     }
-=======
-    auto worker = ThreadFactory(true, "MPPTask").newThread(&MPPTask::runImpl, this->shared_from_this());
-    worker.detach();
->>>>>>> 61166f14
 }
 
 void MPPTask::registerTunnel(const MPPTaskId & id, MPPTunnelPtr tunnel)
