--- conflicted
+++ resolved
@@ -235,14 +235,9 @@
     {
         // exchange sender will register the tunnels and wait receiver to found a connection.
         mpp::TaskMeta task_meta;
-<<<<<<< HEAD
-        task_meta.ParseFromString(exchangeSender.encoded_task_meta(i));
+        task_meta.ParseFromString(exchange_sender.encoded_task_meta(i));
         bool is_local = meta.address() == task_meta.address();
-        MPPTunnelPtr tunnel = std::make_shared<MPPTunnel>(task_meta, task_request.meta(), timeout, task_cancelled_callback, context.getSettings().max_threads, is_local);
-=======
-        task_meta.ParseFromString(exchange_sender.encoded_task_meta(i));
-        MPPTunnelPtr tunnel = std::make_shared<MPPTunnel>(task_meta, task_request.meta(), timeout, task_cancelled_callback, context.getSettings().max_threads, log);
->>>>>>> 7f5b61e3
+        MPPTunnelPtr tunnel = std::make_shared<MPPTunnel>(task_meta, task_request.meta(), timeout, task_cancelled_callback, context.getSettings().max_threads, is_local, log);
         LOG_DEBUG(log, "begin to register the tunnel " << tunnel->id());
         registerTunnel(MPPTaskId{task_meta.start_ts(), task_meta.task_id()}, tunnel);
         tunnel_set->addTunnel(tunnel);
