--- conflicted
+++ resolved
@@ -173,17 +173,9 @@
 
         if (status != INITIALIZING)
             throw Exception(fmt::format("The tunnel {} can not be registered, because the task is not in initializing state", tunnel->id()));
-<<<<<<< HEAD
-        tunnel_set_local->registerTunnel(MPPTaskId{task_meta.start_ts(), task_meta.task_id()}, tunnel);
-
+        
+        tunnel_set_local->registerTunnel(MPPTaskId(task_meta), tunnel);
         injectFailPointDuringRegisterTunnel(dag_context->isRootMPPTask());
-=======
-        tunnel_set_local->registerTunnel(MPPTaskId(task_meta), tunnel);
-        if (!dag_context->isRootMPPTask())
-        {
-            FAIL_POINT_TRIGGER_EXCEPTION(FailPoints::exception_during_mpp_register_tunnel_for_non_root_mpp_task);
-        }
->>>>>>> d174e12e
     }
     {
         std::unique_lock lock(tunnel_and_receiver_mu);
