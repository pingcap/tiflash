--- conflicted
+++ resolved
@@ -55,14 +55,8 @@
 extern const char force_no_local_region_for_mpp_task[];
 } // namespace FailPoints
 
-<<<<<<< HEAD
 MPPTask::MPPTask(const mpp::TaskMeta & meta, const ContextPtr & context_)
-    : id(meta.start_ts(), meta.task_id())
-=======
-MPPTask::MPPTask(const mpp::TaskMeta & meta_, const ContextPtr & context_)
-    : meta(meta_)
-    , id(meta)
->>>>>>> 3350580b
+    : id(meta)
     , context(context_)
     , manager(context_->getTMTContext().getMPPTaskManager().get())
     , schedule_entry(manager, id)
@@ -150,11 +144,7 @@
         LOG_DEBUG(log, "begin to register the tunnel {}, is_local: {}, is_async: {}", tunnel->id(), is_local, is_async);
         if (status != INITIALIZING)
             throw Exception(fmt::format("The tunnel {} can not be registered, because the task is not in initializing state", tunnel->id()));
-<<<<<<< HEAD
-        tunnel_set_local->registerTunnel(MPPTaskId{receiver_meta.start_ts(), receiver_meta.task_id()}, tunnel);
-=======
-        tunnel_set_local->registerTunnel(MPPTaskId(task_meta), tunnel);
->>>>>>> 3350580b
+        tunnel_set_local->registerTunnel(MPPTaskId(receiver_meta), tunnel);
         if (!dag_context->isRootMPPTask())
         {
             FAIL_POINT_TRIGGER_EXCEPTION(FailPoints::exception_during_mpp_register_tunnel_for_non_root_mpp_task);
