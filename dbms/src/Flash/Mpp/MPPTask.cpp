--- conflicted
+++ resolved
@@ -30,10 +30,6 @@
 #include <Flash/Mpp/MinTSOScheduler.h>
 #include <Flash/Mpp/Utils.h>
 #include <Flash/Statistics/traverseExecutors.h>
-<<<<<<< HEAD
-#include <Flash/executeQuery.h>
-=======
->>>>>>> 7693e143
 #include <Interpreters/ProcessList.h>
 #include <Storages/Transaction/KVStore.h>
 #include <Storages/Transaction/TMTContext.h>
@@ -321,12 +317,8 @@
 {
     auto start_time = Clock::now();
     initExchangeReceivers();
-<<<<<<< HEAD
-    executeQuery(*context);
-=======
     DAGQuerySource dag(*context);
     executeQuery(dag, *context, false, QueryProcessingStage::Complete);
->>>>>>> 7693e143
     auto end_time = Clock::now();
     dag_context->compile_time_ns = std::chrono::duration_cast<std::chrono::nanoseconds>(end_time - start_time).count();
     mpp_task_statistics.setCompileTimestamp(start_time, end_time);
@@ -443,14 +435,10 @@
 
 void MPPTask::handleError(const String & error_msg)
 {
-<<<<<<< HEAD
-    if (manager == nullptr || !manager->isTaskToBeCancelled(id))
-=======
     auto * manager_ptr = manager.load();
     /// if manager_ptr is not nullptr, it means the task has already been registered,
     /// MPPTaskManager::cancelMPPQuery will handle it properly if the query is to be cancelled.
     if (manager_ptr == nullptr || !manager_ptr->isQueryToBeCancelled(id.start_ts))
->>>>>>> 7693e143
         abort(error_msg, AbortType::ONERROR);
 }
 
