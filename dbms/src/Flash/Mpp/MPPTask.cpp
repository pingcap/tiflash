--- conflicted
+++ resolved
@@ -43,12 +43,8 @@
 MPPTask::MPPTask(const mpp::TaskMeta & meta_, const Context & context_)
     : context(context_)
     , meta(meta_)
-<<<<<<< HEAD
-    , log(&Logger::get(fmt::format("task {}", meta_.task_id())))
+    , log(&Poco::Logger::get(fmt::format("task {}", meta_.task_id())))
     , mpp_task_log(std::make_shared<LogWithPrefix>(log, fmt::format("[task {} query {}]", meta.task_id(), meta.start_ts())))
-=======
-    , log(&Poco::Logger::get(fmt::format("task {}", meta_.task_id())))
->>>>>>> b1812bd3
 {
     id.start_ts = meta.start_ts();
     id.task_id = meta.task_id();
