--- conflicted
+++ resolved
@@ -319,11 +319,10 @@
         from->readSuffix();
         finishWrite();
 
-<<<<<<< HEAD
         auto * profile_ptr = dynamic_cast<IProfilingBlockInputStream *>(from.get());
         assert(profile_ptr);
         mpp_task_statistics.working_time = profile_ptr->getWorkingTime();
-=======
+
         auto return_statistics = mpp_task_statistics.collectRuntimeStatistics();
         LOG_FMT_DEBUG(
             log,
@@ -331,7 +330,6 @@
             return_statistics.rows,
             return_statistics.blocks,
             return_statistics.bytes);
->>>>>>> d37a43d5
     }
     catch (Exception & e)
     {
