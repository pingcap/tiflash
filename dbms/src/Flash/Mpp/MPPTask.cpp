--- conflicted
+++ resolved
@@ -56,12 +56,7 @@
     , meta(meta_)
     , id(meta.start_ts(), meta.task_id())
     , log(getMPPTaskLog("MPPTask", id))
-<<<<<<< HEAD
-    , scheduled(false)
-=======
-    , mpp_task_statistics(id, meta.address())
     , schedule_state(ScheduleState::WAITING)
->>>>>>> 26b5c8d4
 {}
 
 MPPTask::~MPPTask()
