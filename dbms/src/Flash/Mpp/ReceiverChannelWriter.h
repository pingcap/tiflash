// Copyright 2023 PingCAP, Ltd.
//
// Licensed under the Apache License, Version 2.0 (the "License");
// you may not use this file except in compliance with the License.
// You may obtain a copy of the License at
//
//     http://www.apache.org/licenses/LICENSE-2.0
//
// Unless required by applicable law or agreed to in writing, software
// distributed under the License is distributed on an "AS IS" BASIS,
// WITHOUT WARRANTIES OR CONDITIONS OF ANY KIND, either express or implied.
// See the License for the specific language governing permissions and
// limitations under the License.

#pragma once

#include <Common/ConcurrentIOQueue.h>
#include <Common/FailPoint.h>
#include <Common/TiFlashMetrics.h>
#include <Flash/Mpp/GRPCReceiveQueue.h>
#include <Flash/Mpp/ReceiverChannelBase.h>
#include <Flash/Mpp/TrackedMppDataPacket.h>

<<<<<<< HEAD
#include <memory>

namespace DB
{
class ReceiverChannelWriter : public ReceiverChannelBase
=======
#include <functional>

namespace DB
{
namespace FailPoints
{
extern const char random_receiver_local_msg_push_failure_failpoint[];
extern const char random_receiver_sync_msg_push_failure_failpoint[];
extern const char random_receiver_async_msg_push_failure_failpoint[];
} // namespace FailPoints

namespace ExchangeReceiverMetric
{
inline void addDataSizeMetric(std::atomic<Int64> & data_size_in_queue, size_t size)
{
    data_size_in_queue.fetch_add(size);
    GET_METRIC(tiflash_exchange_queueing_data_bytes, type_receive).Increment(size);
}

inline void subDataSizeMetric(std::atomic<Int64> & data_size_in_queue, size_t size)
{
    data_size_in_queue.fetch_sub(size);
    GET_METRIC(tiflash_exchange_queueing_data_bytes, type_receive).Decrement(size);
}

inline void clearDataSizeMetric(std::atomic<Int64> & data_size_in_queue)
{
    GET_METRIC(tiflash_exchange_queueing_data_bytes, type_receive).Decrement(data_size_in_queue.load());
}
} // namespace ExchangeReceiverMetric

struct ReceivedMessage
{
    size_t source_index;
    String req_info;
    // shared_ptr<const MPPDataPacket> is copied to make sure error_ptr, resp_ptr and chunks are valid.
    const std::shared_ptr<DB::TrackedMppDataPacket> packet;
    const mpp::Error * error_ptr;
    const String * resp_ptr;
    std::vector<const String *> chunks;

    // Constructor that move chunks.
    ReceivedMessage(size_t source_index_,
                    const String & req_info_,
                    const std::shared_ptr<DB::TrackedMppDataPacket> & packet_,
                    const mpp::Error * error_ptr_,
                    const String * resp_ptr_,
                    std::vector<const String *> && chunks_)
        : source_index(source_index_)
        , req_info(req_info_)
        , packet(packet_)
        , error_ptr(error_ptr_)
        , resp_ptr(resp_ptr_)
        , chunks(chunks_)
    {}

    void switchMemTracker()
    {
        packet->switchMemTracker(current_memory_tracker);
    }
};
using ReceivedMessagePtr = std::shared_ptr<ReceivedMessage>;

enum class ReceiverMode
{
    Local = 0,
    Sync,
    Async
};

using MsgChannelPtr = std::shared_ptr<ConcurrentIOQueue<std::shared_ptr<ReceivedMessage>>>;

class ReceiverChannelWriter
>>>>>>> 136eedfe
{
public:
    ReceiverChannelWriter(std::vector<MsgChannelPtr> * msg_channels_, const String & req_info_, const LoggerPtr & log_, std::atomic<Int64> * data_size_in_queue_, ReceiverMode mode_)
        : ReceiverChannelBase(msg_channels_->size(), req_info_, log_, data_size_in_queue_, mode_)
        , msg_channels(msg_channels_)
    {}

    // "write" means writing the packet to the channel which is a ConcurrentIOQueue.
    //
    // If non_blocking:
    //    call ConcurrentIOQueue::nonBlockingPush
    // If !non_blocking:
    //    call ConcurrentIOQueue::push
    //
    // If enable_fine_grained_shuffle:
    //      Seperate chunks according to packet.stream_ids[i], then push to msg_channels[stream_id].
    // If fine grained_shuffle is disabled:
    //      Push all chunks to msg_channels[0].
    //
    // Return true if all push succeed, otherwise return false.
    // NOTE: shared_ptr<MPPDataPacket> will be hold by all ExchangeReceiverBlockInputStream to make chunk pointer valid.
<<<<<<< HEAD
    template <bool enable_fine_grained_shuffle>
    bool write(size_t source_index, const TrackedMppDataPacketPtr & tracked_packet);

private:
    bool writeFineGrain(size_t source_index, const TrackedMppDataPacketPtr & tracked_packet, const mpp::Error * error_ptr, const String * resp_ptr);
    bool writeNonFineGrain(size_t source_index, const TrackedMppDataPacketPtr & tracked_packet, const mpp::Error * error_ptr, const String * resp_ptr);
=======
    template <bool enable_fine_grained_shuffle, bool non_blocking = false>
    bool write(size_t source_index, const TrackedMppDataPacketPtr & tracked_packet)
    {
        const auto & packet = tracked_packet->packet;
        const mpp::Error * error_ptr = packet.has_error() ? &packet.error() : nullptr;
        const String * resp_ptr = packet.data().empty() ? nullptr : &packet.data();

        WriteToChannelFunc write_func;
        if constexpr (non_blocking)
            write_func = [&](size_t i, ReceivedMessagePtr && recv_msg) {
                return (*msg_channels)[i]->nonBlockingPush(std::move(recv_msg));
            };
        else
            write_func = [&](size_t i, ReceivedMessagePtr && recv_msg) {
                return (*msg_channels)[i]->push(std::move(recv_msg));
            };

        bool success;
        if constexpr (enable_fine_grained_shuffle)
            success = writeFineGrain(write_func, source_index, tracked_packet, error_ptr, resp_ptr);
        else
            success = writeNonFineGrain(write_func, source_index, tracked_packet, error_ptr, resp_ptr);

        if (likely(success))
            ExchangeReceiverMetric::addDataSizeMetric(*data_size_in_queue, tracked_packet->getPacket().ByteSizeLong());
        LOG_TRACE(log, "push recv_msg to msg_channels(size: {}) succeed:{}, enable_fine_grained_shuffle: {}", msg_channels->size(), success, enable_fine_grained_shuffle);
        return success;
    }

    bool isReadyForWrite() const;

private:
    using WriteToChannelFunc = std::function<MPMCQueueResult(size_t, ReceivedMessagePtr &&)>;

    bool writeFineGrain(
        WriteToChannelFunc write_func,
        size_t source_index,
        const TrackedMppDataPacketPtr & tracked_packet,
        const mpp::Error * error_ptr,
        const String * resp_ptr);
    bool writeNonFineGrain(
        WriteToChannelFunc write_func,
        size_t source_index,
        const TrackedMppDataPacketPtr & tracked_packet,
        const mpp::Error * error_ptr,
        const String * resp_ptr);
>>>>>>> 136eedfe

    std::vector<MsgChannelPtr> * msg_channels;
};
} // namespace DB<|MERGE_RESOLUTION|>--- conflicted
+++ resolved
@@ -20,88 +20,13 @@
 #include <Flash/Mpp/GRPCReceiveQueue.h>
 #include <Flash/Mpp/ReceiverChannelBase.h>
 #include <Flash/Mpp/TrackedMppDataPacket.h>
+#include <Flash/Mpp/ReceiverChannelBase.h>
 
-<<<<<<< HEAD
 #include <memory>
 
 namespace DB
 {
 class ReceiverChannelWriter : public ReceiverChannelBase
-=======
-#include <functional>
-
-namespace DB
-{
-namespace FailPoints
-{
-extern const char random_receiver_local_msg_push_failure_failpoint[];
-extern const char random_receiver_sync_msg_push_failure_failpoint[];
-extern const char random_receiver_async_msg_push_failure_failpoint[];
-} // namespace FailPoints
-
-namespace ExchangeReceiverMetric
-{
-inline void addDataSizeMetric(std::atomic<Int64> & data_size_in_queue, size_t size)
-{
-    data_size_in_queue.fetch_add(size);
-    GET_METRIC(tiflash_exchange_queueing_data_bytes, type_receive).Increment(size);
-}
-
-inline void subDataSizeMetric(std::atomic<Int64> & data_size_in_queue, size_t size)
-{
-    data_size_in_queue.fetch_sub(size);
-    GET_METRIC(tiflash_exchange_queueing_data_bytes, type_receive).Decrement(size);
-}
-
-inline void clearDataSizeMetric(std::atomic<Int64> & data_size_in_queue)
-{
-    GET_METRIC(tiflash_exchange_queueing_data_bytes, type_receive).Decrement(data_size_in_queue.load());
-}
-} // namespace ExchangeReceiverMetric
-
-struct ReceivedMessage
-{
-    size_t source_index;
-    String req_info;
-    // shared_ptr<const MPPDataPacket> is copied to make sure error_ptr, resp_ptr and chunks are valid.
-    const std::shared_ptr<DB::TrackedMppDataPacket> packet;
-    const mpp::Error * error_ptr;
-    const String * resp_ptr;
-    std::vector<const String *> chunks;
-
-    // Constructor that move chunks.
-    ReceivedMessage(size_t source_index_,
-                    const String & req_info_,
-                    const std::shared_ptr<DB::TrackedMppDataPacket> & packet_,
-                    const mpp::Error * error_ptr_,
-                    const String * resp_ptr_,
-                    std::vector<const String *> && chunks_)
-        : source_index(source_index_)
-        , req_info(req_info_)
-        , packet(packet_)
-        , error_ptr(error_ptr_)
-        , resp_ptr(resp_ptr_)
-        , chunks(chunks_)
-    {}
-
-    void switchMemTracker()
-    {
-        packet->switchMemTracker(current_memory_tracker);
-    }
-};
-using ReceivedMessagePtr = std::shared_ptr<ReceivedMessage>;
-
-enum class ReceiverMode
-{
-    Local = 0,
-    Sync,
-    Async
-};
-
-using MsgChannelPtr = std::shared_ptr<ConcurrentIOQueue<std::shared_ptr<ReceivedMessage>>>;
-
-class ReceiverChannelWriter
->>>>>>> 136eedfe
 {
 public:
     ReceiverChannelWriter(std::vector<MsgChannelPtr> * msg_channels_, const String & req_info_, const LoggerPtr & log_, std::atomic<Int64> * data_size_in_queue_, ReceiverMode mode_)
@@ -123,14 +48,6 @@
     //
     // Return true if all push succeed, otherwise return false.
     // NOTE: shared_ptr<MPPDataPacket> will be hold by all ExchangeReceiverBlockInputStream to make chunk pointer valid.
-<<<<<<< HEAD
-    template <bool enable_fine_grained_shuffle>
-    bool write(size_t source_index, const TrackedMppDataPacketPtr & tracked_packet);
-
-private:
-    bool writeFineGrain(size_t source_index, const TrackedMppDataPacketPtr & tracked_packet, const mpp::Error * error_ptr, const String * resp_ptr);
-    bool writeNonFineGrain(size_t source_index, const TrackedMppDataPacketPtr & tracked_packet, const mpp::Error * error_ptr, const String * resp_ptr);
-=======
     template <bool enable_fine_grained_shuffle, bool non_blocking = false>
     bool write(size_t source_index, const TrackedMppDataPacketPtr & tracked_packet)
     {
@@ -177,7 +94,6 @@
         const TrackedMppDataPacketPtr & tracked_packet,
         const mpp::Error * error_ptr,
         const String * resp_ptr);
->>>>>>> 136eedfe
 
     std::vector<MsgChannelPtr> * msg_channels;
 };
