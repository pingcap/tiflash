--- conflicted
+++ resolved
@@ -17,18 +17,15 @@
 #include <Flash/Coprocessor/StreamingDAGResponseWriter.h>
 #include <Flash/Mpp/BroadcastOrPassThroughWriter.h>
 #include <Flash/Mpp/FineGrainedShuffleWriter.h>
+#include <Flash/Mpp/HashPartitionWriter.h>
+#include <Flash/Mpp/HashPartitionWriterV1.h>
+#include <Flash/Mpp/MppVersion.h>
 
 namespace DB
 {
-<<<<<<< HEAD
-template <class StreamWriterPtr>
+template <class ExchangeWriterPtr>
 std::unique_ptr<DAGResponseWriter> NewMPPExchangeWriter(
-    const StreamWriterPtr & writer,
-=======
-template <class ExchangeWriterPtr>
-std::unique_ptr<DAGResponseWriter> newMPPExchangeWriter(
     const ExchangeWriterPtr & writer,
->>>>>>> 3350580b
     const std::vector<Int64> & partition_col_ids,
     const TiDB::TiDBCollators & partition_col_collators,
     const tipb::ExchangeType & exchange_type,
@@ -37,15 +34,14 @@
     DAGContext & dag_context,
     bool enable_fine_grained_shuffle,
     UInt64 fine_grained_shuffle_stream_count,
-<<<<<<< HEAD
-    UInt64 fine_grained_shuffle_batch_size);
-
-=======
     UInt64 fine_grained_shuffle_batch_size)
 {
     RUNTIME_CHECK(dag_context.isMPPTask());
     if (dag_context.isRootMPPTask())
     {
+        // No need to use use data compression
+        RUNTIME_CHECK(dag_context.getExchangeSenderMeta().compression() == mpp::CompressionMode::NONE);
+
         RUNTIME_CHECK(!enable_fine_grained_shuffle);
         RUNTIME_CHECK(exchange_type == tipb::ExchangeType::PassThrough);
         return std::make_unique<StreamingDAGResponseWriter<ExchangeWriterPtr>>(
@@ -60,6 +56,9 @@
         {
             if (enable_fine_grained_shuffle)
             {
+                // TODO: support data compression if necessary
+                RUNTIME_CHECK(dag_context.getExchangeSenderMeta().compression() == mpp::CompressionMode::NONE);
+
                 return std::make_unique<FineGrainedShuffleWriter<ExchangeWriterPtr>>(
                     writer,
                     partition_col_ids,
@@ -70,16 +69,29 @@
             }
             else
             {
-                return std::make_unique<HashPartitionWriter<ExchangeWriterPtr>>(
-                    writer,
-                    partition_col_ids,
-                    partition_col_collators,
-                    batch_send_min_limit,
-                    dag_context);
+                auto && compression_mode = dag_context.getExchangeSenderMeta().compression();
+                if (TiDB::MppVersion::MppVersionV0 == dag_context.getMPPTaskMeta().mpp_version())
+                    return std::make_unique<HashPartitionWriter<ExchangeWriterPtr>>(
+                        writer,
+                        partition_col_ids,
+                        partition_col_collators,
+                        batch_send_min_limit,
+                        dag_context);
+                else
+                    return std::make_unique<HashPartitionWriterImplV1<MPPTunnelSetPtr>>(
+                        writer,
+                        partition_col_ids,
+                        partition_col_collators,
+                        8192,
+                        dag_context,
+                        compression_mode);
             }
         }
         else
         {
+            // TODO: support data compression if necessary
+            RUNTIME_CHECK(dag_context.getExchangeSenderMeta().compression() == mpp::CompressionMode::NONE);
+
             RUNTIME_CHECK(!enable_fine_grained_shuffle);
             return std::make_unique<BroadcastOrPassThroughWriter<ExchangeWriterPtr>>(
                 writer,
@@ -88,5 +100,5 @@
         }
     }
 }
->>>>>>> 3350580b
+
 } // namespace DB