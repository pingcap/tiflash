--- conflicted
+++ resolved
@@ -454,41 +454,6 @@
             async_requests.push_back(std::move(req));
         else if (req.is_local)
         {
-<<<<<<< HEAD
-            if (enable_refined_local)
-            {
-                LOG_INFO(exc_log, "refined local tunnel is enabled");
-                String req_info = fmt::format("tunnel{}+{}", req.send_task_id, req.recv_task_id);
-
-                LocalRequestHandler local_request_handler(
-                    getMemoryTracker(),
-                    [this](bool meet_error, const String & local_err_msg) {
-                        this->connectionDone(meet_error, local_err_msg, exc_log);
-                    },
-                    [this]() {
-                        this->connectionLocalDone();
-                    },
-                    [this]() {
-                        this->addLocalConnectionNum();
-                    },
-                    ReceiverChannelWriter(&(getMsgChannels()), req_info, exc_log, getDataSizeInQueue(), ReceiverMode::Local));
-
-                rpc_context->establishMPPConnectionLocalV2(
-                    req,
-                    req.source_index,
-                    local_request_handler,
-                    enable_fine_grained_shuffle_flag);
-            }
-            else
-            {
-                LOG_INFO(exc_log, "refined local tunnel is disabled");
-                setUpConnectionWithReadLoop(std::move(req));
-            }
-        }
-        else
-        {
-            setUpConnectionWithReadLoop(std::move(req));
-=======
             String req_info = fmt::format("tunnel{}+{}", req.send_task_id, req.recv_task_id);
 
             LocalRequestHandler local_request_handler(
@@ -522,7 +487,6 @@
 
             ++thread_count;
             --connection_uncreated_num;
->>>>>>> 7298855b
         }
     }
 
