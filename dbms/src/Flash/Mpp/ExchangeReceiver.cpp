#include <Common/CPUAffinityManager.h>
#include <Common/ThreadFactory.h>
#include <Flash/Coprocessor/CoprocessorReader.h>
#include <Flash/Mpp/ExchangeReceiver.h>
#include <Flash/Mpp/MPPTunnel.h>
#include <fmt/core.h>

namespace DB
{
namespace
{
String getReceiverStateStr(const ExchangeReceiverState & s)
{
    switch (s)
    {
    case ExchangeReceiverState::NORMAL:
        return "NORMAL";
    case ExchangeReceiverState::ERROR:
        return "ERROR";
    case ExchangeReceiverState::CANCELED:
        return "CANCELED";
    case ExchangeReceiverState::CLOSED:
        return "CLOSED";
    default:
        return "UNKNOWN";
    }
}

struct ReactorTrigger
{
    MPMCQueue<size_t> * queue;
    size_t source_index;

    ReactorTrigger(
        MPMCQueue<size_t> * queue_,
        size_t source_index_)
        : queue(queue_)
        , source_index(source_index_)
    {
    }

    void trigger()
    {
        queue->push(source_index);
    }
};

template <typename RPCContext>
struct MakeReaderCallback : public UnaryCallback<std::shared_ptr<typename RPCContext::AsyncReader>>
{
    ReactorTrigger * trigger = nullptr;
    std::shared_ptr<typename RPCContext::AsyncReader> reader;

    explicit MakeReaderCallback(ReactorTrigger * trigger_)
        : trigger(trigger_)
    {}

    void execute(std::shared_ptr<typename RPCContext::AsyncReader> & res) override
    {
        reader = std::move(res);
        trigger->trigger();
    }
};

struct BatchReadCallback : public UnaryCallback<size_t>
{
    ReactorTrigger * trigger = nullptr;
    size_t packet_cnt = 0;
    MPPDataPacketPtrs packets;

    BatchReadCallback(ReactorTrigger * trigger_, size_t batch_packet_count)
        : trigger(trigger_)
    {
        packets.resize(batch_packet_count);
        for (auto & packet : packets)
            packet = std::make_shared<MPPDataPacket>();
    }

    void execute(size_t & res) override
    {
        packet_cnt = res;
        trigger->trigger();
    }
};

template <typename RPCContext>
struct FinishCallback : public UnaryCallback<typename RPCContext::Status>
{
    using Status = typename RPCContext::Status;
    ReactorTrigger * trigger = nullptr;
    Status status = RPCContext::getStatusOK();

    explicit FinishCallback(ReactorTrigger * trigger_)
        : trigger(trigger_)
    {}

    void execute(Status & res) override
    {
        status = res;
        trigger->trigger();
    }
};

enum class AsyncRequestStage
{
    NEED_INIT,
    WAIT_MAKE_READER,
    WAIT_BATCH_READ,
    WAIT_FINISH,
    WAIT_RETRY,
    FINISHED,
};

using Clock = std::chrono::system_clock;
using TimePoint = Clock::time_point;

static constexpr Int32 MAX_RETRY_TIMES = 10;
static constexpr Int32 BATCH_PACKET_COUNT = 16;

template <typename RPCContext>
struct AsyncRequestStat
{
    using Status = typename RPCContext::Status;
    using Request = typename RPCContext::Request;
    using AsyncReader = typename RPCContext::AsyncReader;

    std::shared_ptr<RPCContext> rpc_context;
    const Request * request = nullptr;
    MPMCQueue<std::shared_ptr<ReceivedMessage>> * msg_channel = nullptr;

    String req_info;
    bool meet_error = false;
    bool has_data = false;
    String err_msg;
    int retry_times = 0;
    TimePoint start_waiting_retry_ts{Clock::duration::zero()};
    AsyncRequestStage stage = AsyncRequestStage::NEED_INIT;

    ReactorTrigger trigger;
    MakeReaderCallback<RPCContext> make_reader_callback;
    BatchReadCallback batch_read_callback;
    FinishCallback<RPCContext> finish_callback;

    LogWithPrefixPtr log;

    AsyncRequestStat(
        MPMCQueue<size_t> * queue,
        MPMCQueue<std::shared_ptr<ReceivedMessage>> * msg_channel_,
        const std::shared_ptr<RPCContext> & context,
        const Request & req,
        const LogWithPrefixPtr & log_)
        : rpc_context(context)
        , request(&req)
        , msg_channel(msg_channel_)
        , req_info(fmt::format("tunnel{}+{}", req.send_task_id, req.recv_task_id))
        , trigger(queue, req.source_index)
        , make_reader_callback(&trigger)
        , batch_read_callback(&trigger, BATCH_PACKET_COUNT)
        , finish_callback(&trigger)
        , log(getMPPTaskLog(log_, req_info))
    {
    }

    void handle()
    {
        LOG_FMT_TRACE(log, "Enter {}. stage: {}", __PRETTY_FUNCTION__, stage);
        switch (stage)
        {
        case AsyncRequestStage::NEED_INIT:
            start();
            break;
        case AsyncRequestStage::WAIT_MAKE_READER:
            if (auto * reader = getReader())
            {
                reader->batchRead(getPackets(), &batch_read_callback);
                stage = AsyncRequestStage::WAIT_BATCH_READ;
            }
            else
            {
                LOG_FMT_WARNING(log, "MakeReader fail. retry time: {}", retry_times);

                if (retriable())
                    waitForRetry();
                else
                    setDone("Exchange receiver meet error : send async stream request fail");
            }
            break;
        case AsyncRequestStage::WAIT_BATCH_READ:
            if (getPacketCount() > 0)
            {
                LOG_FMT_TRACE(log, "Received {} packets.", getPacketCount());
                has_data = true;
                if (sendPackets())
                    getReader()->batchRead(getPackets(), &batch_read_callback);
                else
                    setDone("Exchange receiver state abnormal : push packets fail");
            }
            else
            {
                getReader()->finish(&finish_callback);
                stage = AsyncRequestStage::WAIT_FINISH;
            }
            break;
        case AsyncRequestStage::WAIT_FINISH:
            if (getStatus().ok())
                setDone("");
            else
            {
                LOG_FMT_WARNING(
                    log,
                    "Finish fail. err code: {}, err msg: {}, retry time {}",
                    getStatus().error_code(),
                    getStatus().error_message(),
                    retry_times);

                if (retriable())
                    waitForRetry();
                else
                    setDone("Exchange receiver meet error : " + getStatus().error_message());
            }
            break;
        case AsyncRequestStage::WAIT_RETRY:
            throw Exception("Can't call handle() when WAIT_RETRY");
        case AsyncRequestStage::FINISHED:
            throw Exception("Can't call handle() when FINISHED");
        }
    }

    bool finished() const
    {
        return stage == AsyncRequestStage::FINISHED;
    }

    AsyncReader * getReader() const
    {
        return make_reader_callback.reader.get();
    }

    MPPDataPacketPtrs & getPackets()
    {
        return batch_read_callback.packets;
    }

    size_t getPacketCount() const
    {
        return batch_read_callback.packet_cnt;
    }

    const Status & getStatus() const
    {
        return finish_callback.status;
    }

    bool retriable() const
    {
        return !has_data && retry_times + 1 < MAX_RETRY_TIMES;
    }

    bool waitingForRetry() const
    {
        return stage == AsyncRequestStage::WAIT_RETRY;
    }

    void setDone(String msg)
    {
        if (!msg.empty())
        {
            meet_error = true;
            err_msg = msg;
        }
        stage = AsyncRequestStage::FINISHED;
    }

    void start()
    {
        rpc_context->makeAsyncReader(*request, &make_reader_callback);
        stage = AsyncRequestStage::WAIT_MAKE_READER;
    }

    bool retry()
    {
        if (Clock::now() - start_waiting_retry_ts >= std::chrono::seconds(1))
        {
            ++retry_times;
            start();
            return true;
        }
        return false;
    }

    void waitForRetry()
    {
        start_waiting_retry_ts = Clock::now();
        stage = AsyncRequestStage::WAIT_RETRY;
    }

    bool sendPackets()
    {
        for (auto & packet : getPackets())
        {
            auto recv_msg = std::make_shared<ReceivedMessage>();
            recv_msg->packet = packet;
            recv_msg->source_index = request->source_index;
            recv_msg->req_info = req_info;
            if (!msg_channel->push(std::move(recv_msg)))
                return false;
            packet = std::make_shared<MPPDataPacket>();
        }
        return true;
    }
};
} // namespace

template <typename RPCContext>
ExchangeReceiverBase<RPCContext>::ExchangeReceiverBase(
    std::shared_ptr<RPCContext> rpc_context_,
    size_t source_num_,
    size_t max_streams_,
    const std::shared_ptr<LogWithPrefix> & log_)
    : rpc_context(std::move(rpc_context_))
    , source_num(source_num_)
    , max_streams(max_streams_)
    , max_buffer_size(std::max(source_num, max_streams_) * 2)
    , msg_channel(max_buffer_size)
    , live_connections(source_num)
    , state(ExchangeReceiverState::NORMAL)
    , exc_log(getMPPTaskLog(log_, "ExchangeReceiver"))
{
    rpc_context->fillSchema(schema);
    setUpConnection();
}

template <typename RPCContext>
ExchangeReceiverBase<RPCContext>::~ExchangeReceiverBase()
{
    setState(ExchangeReceiverState::CLOSED);
    msg_channel.finish();

    for (auto & worker : workers)
        worker.join();
}

template <typename RPCContext>
void ExchangeReceiverBase<RPCContext>::cancel()
{
    setState(ExchangeReceiverState::CANCELED);
    msg_channel.finish();
}

template <typename RPCContext>
void ExchangeReceiverBase<RPCContext>::setUpConnection()
{
    std::vector<Request> async_requests;

    for (size_t index = 0; index < source_num; ++index)
    {
<<<<<<< HEAD
        auto req = rpc_context->makeRequest(index);
        if (rpc_context->supportAsync(req))
            async_requests.push_back(std::move(req));
        else
            workers.push_back(ThreadFactory(true, "Receiver").newThread(&ExchangeReceiverBase<RPCContext>::readLoop, this, std::move(req)));
=======
        auto t = ThreadFactory::newThread("Receiver", &ExchangeReceiverBase<RPCContext>::readLoop, this, index);
        workers.push_back(std::move(t));
>>>>>>> 5d2cf42f
    }

    if (!async_requests.empty())
        workers.push_back(ThreadFactory(true, "RecvReactor").newThread(&ExchangeReceiverBase<RPCContext>::reactor, this, std::move(async_requests)));
}

template <typename RPCContext>
void ExchangeReceiverBase<RPCContext>::reactor(std::vector<Request> async_requests)
{
    CPUAffinityManager::getInstance().bindSelfQueryThread();

    size_t alive_async_connections = async_requests.size();
    MPMCQueue<size_t> ready_requests(alive_async_connections * 2);
    std::vector<size_t> waiting_for_retry_requests;

    std::vector<AsyncRequestStat<RPCContext>> stats;
    stats.reserve(alive_async_connections);
    for (const auto & req : async_requests)
    {
        stats.emplace_back(&ready_requests, &msg_channel, rpc_context, req, exc_log);
        stats.back().start();
    }

    static constexpr auto timeout = std::chrono::milliseconds(10);

    while (alive_async_connections > 0)
    {
        size_t source_index = 0;
        if (ready_requests.tryPop(source_index, timeout))
        {
            auto & stat = stats[source_index];
            stat.handle();
            if (stat.finished())
            {
                --alive_async_connections;
                connectionDone(stat.meet_error, stat.err_msg, stat.log);
            }
            else if (stat.waitingForRetry())
            {
                waiting_for_retry_requests.push_back(source_index);
            }
        }
        else if (!waiting_for_retry_requests.empty())
        {
            std::vector<size_t> tmp;
            for (auto i : waiting_for_retry_requests)
            {
                if (!stats[i].retry())
                    tmp.push_back(i);
            }
            waiting_for_retry_requests.swap(tmp);
        }
    }
}

template <typename RPCContext>
void ExchangeReceiverBase<RPCContext>::readLoop(Request req)
{
    CPUAffinityManager::getInstance().bindSelfQueryThread();
    bool meet_error = false;
    String local_err_msg;
    String req_info = fmt::format("tunnel{}+{}", req.send_task_id, req.recv_task_id);

    LogWithPrefixPtr log = getMPPTaskLog(exc_log, req_info);

    try
    {
        auto status = RPCContext::getStatusOK();
        for (int i = 0; i < MAX_RETRY_TIMES; ++i)
        {
            auto reader = rpc_context->makeReader(req);
            bool has_data = false;
            for (;;)
            {
                LOG_TRACE(log, "begin next ");
                auto recv_msg = std::make_shared<ReceivedMessage>();
                recv_msg->packet = std::make_shared<MPPDataPacket>();
                recv_msg->req_info = req_info;
                recv_msg->source_index = req.source_index;
                bool success = reader->read(recv_msg->packet);
                if (!success)
                    break;
                has_data = true;
                if (recv_msg->packet->has_error())
                    throw Exception("Exchange receiver meet error : " + recv_msg->packet->error().msg());

                if (!msg_channel.push(std::move(recv_msg)))
                {
                    meet_error = true;
                    auto local_state = getState();
                    local_err_msg = "receiver's state is " + getReceiverStateStr(local_state) + ", exit from readLoop";
                    LOG_WARNING(log, local_err_msg);
                    break;
                }
            }
            // if meet error, such as decode packect fails, it will not retry.
            if (meet_error)
            {
                break;
            }
            status = reader->finish();
            if (status.ok())
            {
                LOG_DEBUG(log, "finish read : " << req.debugString());
                break;
            }
            else
            {
                bool retriable = !has_data && i + 1 < MAX_RETRY_TIMES;
                LOG_FMT_WARNING(
                    log,
                    "EstablishMPPConnectionRequest meets rpc fail. Err code = {}, err msg = {}, retriable = {}",
                    status.error_code(),
                    status.error_message(),
                    retriable);
                // if we have received some data, we should not retry.
                if (has_data)
                    break;

                using namespace std::chrono_literals;
                std::this_thread::sleep_for(1s);
            }
        }
        if (!status.ok())
        {
            meet_error = true;
            local_err_msg = status.error_message();
        }
    }
    catch (Exception & e)
    {
        meet_error = true;
        local_err_msg = e.message();
    }
    catch (std::exception & e)
    {
        meet_error = true;
        local_err_msg = e.what();
    }
    catch (...)
    {
        meet_error = true;
        local_err_msg = "fatal error";
    }
    connectionDone(meet_error, local_err_msg, log);
}

template <typename RPCContext>
DecodeDetail ExchangeReceiverBase<RPCContext>::decodeChunks(
    const std::shared_ptr<ReceivedMessage> & recv_msg,
    std::queue<Block> & block_queue,
    const Block & header)
{
    assert(recv_msg != nullptr);
    DecodeDetail detail;

    int chunk_size = recv_msg->packet->chunks_size();
    if (chunk_size == 0)
        return detail;

    detail.packet_bytes = recv_msg->packet->ByteSizeLong();
    /// ExchangeReceiverBase should receive chunks of TypeCHBlock
    for (int i = 0; i < chunk_size; ++i)
    {
        Block block = CHBlockChunkCodec::decode(recv_msg->packet->chunks(i), header);
        detail.rows += block.rows();
        if (unlikely(block.rows() == 0))
            continue;
        block_queue.push(std::move(block));
    }
    return detail;
}

template <typename RPCContext>
ExchangeReceiverResult ExchangeReceiverBase<RPCContext>::nextResult(std::queue<Block> & block_queue, const Block & header)
{
    std::shared_ptr<ReceivedMessage> recv_msg;
    if (!msg_channel.pop(recv_msg))
    {
        std::unique_lock lock(mu);

        if (state != ExchangeReceiverState::NORMAL)
        {
            String msg;
            if (state == ExchangeReceiverState::CANCELED)
                msg = "query canceled";
            else if (state == ExchangeReceiverState::CLOSED)
                msg = "ExchangeReceiver closed";
            else if (!err_msg.empty())
                msg = err_msg;
            else
                msg = "Unknown error";
            return {nullptr, 0, "ExchangeReceiver", true, msg, false};
        }
        else /// live_connections == 0, msg_channel is finished, and state is NORMAL, that is the end.
        {
            return {nullptr, 0, "ExchangeReceiver", false, "", true};
        }
    }
    assert(recv_msg != nullptr && recv_msg->packet != nullptr);
    ExchangeReceiverResult result;
    if (recv_msg->packet->has_error())
    {
        result = {nullptr, recv_msg->source_index, recv_msg->req_info, true, recv_msg->packet->error().msg(), false};
    }
    else
    {
        if (!recv_msg->packet->data().empty()) /// the data of the last packet is serialized from tipb::SelectResponse including execution summaries.
        {
            auto resp_ptr = std::make_shared<tipb::SelectResponse>();
            if (!resp_ptr->ParseFromString(recv_msg->packet->data()))
            {
                result = {nullptr, recv_msg->source_index, recv_msg->req_info, true, "decode error", false};
            }
            else
            {
                result = {resp_ptr, recv_msg->source_index, recv_msg->req_info, false, "", false};
                /// If mocking TiFlash as TiDB, here should decode chunks from resp_ptr.
                if (!resp_ptr->chunks().empty())
                {
                    assert(recv_msg->packet->chunks().empty());
                    result.decode_detail = CoprocessorReader::decodeChunks(resp_ptr, block_queue, header, schema);
                }
            }
        }
        else /// the non-last packets
        {
            result = {nullptr, recv_msg->source_index, recv_msg->req_info, false, "", false};
        }
        if (!result.meet_error && !recv_msg->packet->chunks().empty())
        {
            assert(result.decode_detail.rows == 0);
            result.decode_detail = decodeChunks(recv_msg, block_queue, header);
        }
    }
    return result;
}

template <typename RPCContext>
void ExchangeReceiverBase<RPCContext>::setState(ExchangeReceiverState new_state)
{
    std::unique_lock lock(mu);
    state = new_state;
}

template <typename RPCContext>
ExchangeReceiverState ExchangeReceiverBase<RPCContext>::getState()
{
    std::unique_lock lock(mu);
    return state;
}

template <typename RPCContext>
void ExchangeReceiverBase<RPCContext>::connectionDone(
    bool meet_error,
    const String & local_err_msg,
    const LogWithPrefixPtr & log)
{
    Int32 copy_live_conn = -1;
    {
        std::unique_lock lock(mu);
        if (meet_error)
        {
            if (state == ExchangeReceiverState::NORMAL)
                state = ExchangeReceiverState::ERROR;
            if (err_msg.empty())
                err_msg = local_err_msg;
        }
        copy_live_conn = --live_connections;
    }
    LOG_FMT_DEBUG(
        log,
        "connection end. meet error: {}, err msg: {}, current alive connections: {}",
        meet_error,
        local_err_msg,
        copy_live_conn);

    if (copy_live_conn == 0)
    {
        LOG_FMT_DEBUG(log, "All threads end in ExchangeReceiver");
    }
    else if (copy_live_conn < 0)
        throw Exception("live_connections should not be less than 0!");

    if (meet_error || copy_live_conn == 0)
        msg_channel.finish();
}

/// Explicit template instantiations - to avoid code bloat in headers.
template class ExchangeReceiverBase<GRPCReceiverContext>;

} // namespace DB<|MERGE_RESOLUTION|>--- conflicted
+++ resolved
@@ -354,20 +354,15 @@
 
     for (size_t index = 0; index < source_num; ++index)
     {
-<<<<<<< HEAD
         auto req = rpc_context->makeRequest(index);
         if (rpc_context->supportAsync(req))
             async_requests.push_back(std::move(req));
         else
-            workers.push_back(ThreadFactory(true, "Receiver").newThread(&ExchangeReceiverBase<RPCContext>::readLoop, this, std::move(req)));
-=======
-        auto t = ThreadFactory::newThread("Receiver", &ExchangeReceiverBase<RPCContext>::readLoop, this, index);
-        workers.push_back(std::move(t));
->>>>>>> 5d2cf42f
+            workers.push_back(ThreadFactory::newThread("Receiver", &ExchangeReceiverBase<RPCContext>::readLoop, this, std::move(req)));
     }
 
     if (!async_requests.empty())
-        workers.push_back(ThreadFactory(true, "RecvReactor").newThread(&ExchangeReceiverBase<RPCContext>::reactor, this, std::move(async_requests)));
+        workers.push_back(ThreadFactory::newThread("RecvReactor", &ExchangeReceiverBase<RPCContext>::reactor, this, std::move(async_requests)));
 }
 
 template <typename RPCContext>
