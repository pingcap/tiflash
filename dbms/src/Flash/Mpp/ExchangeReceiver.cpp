// Copyright 2022 PingCAP, Ltd.
//
// Licensed under the Apache License, Version 2.0 (the "License");
// you may not use this file except in compliance with the License.
// You may obtain a copy of the License at
//
//     http://www.apache.org/licenses/LICENSE-2.0
//
// Unless required by applicable law or agreed to in writing, software
// distributed under the License is distributed on an "AS IS" BASIS,
// WITHOUT WARRANTIES OR CONDITIONS OF ANY KIND, either express or implied.
// See the License for the specific language governing permissions and
// limitations under the License.

#include <Common/CPUAffinityManager.h>
#include <Common/Exception.h>
#include <Common/FailPoint.h>
#include <Common/ThreadFactory.h>
#include <Common/TiFlashMetrics.h>
#include <Flash/Coprocessor/CoprocessorReader.h>
#include <Flash/Coprocessor/FineGrainedShuffle.h>
#include <Flash/Mpp/ExchangeReceiver.h>
#include <Flash/Mpp/MPPTunnel.h>
#include <fmt/core.h>

#include <magic_enum.hpp>

namespace DB
{
namespace FailPoints
{
extern const char random_receiver_sync_msg_push_failure_failpoint[];
extern const char random_receiver_async_msg_push_failure_failpoint[];
} // namespace FailPoints

namespace
{
String constructStatusString(ExchangeReceiverState state, const String & error_message)
{
    if (error_message.empty())
        return fmt::format("Receiver state: {}", magic_enum::enum_name(state));
    return fmt::format("Receiver state: {}, error message: {}", magic_enum::enum_name(state), error_message);
}

// If enable_fine_grained_shuffle:
//      Seperate chunks according to packet.stream_ids[i], then push to msg_channels[stream_id].
// If fine grained_shuffle is disabled:
//      Push all chunks to msg_channels[0].
// Return true if all push succeed, otherwise return false.
// NOTE: shared_ptr<MPPDataPacket> will be hold by all ExchangeReceiverBlockInputStream to make chunk pointer valid.
template <bool enable_fine_grained_shuffle, bool is_sync>
bool pushPacket(size_t source_index,
                const String & req_info,
                const TrackedMppDataPacketPtr & tracked_packet,
                const std::vector<MsgChannelPtr> & msg_channels,
                LoggerPtr & log)
{
    bool push_succeed = true;

    const mpp::Error * error_ptr = nullptr;
    auto & packet = tracked_packet->packet;
    if (packet.has_error())
        error_ptr = &packet.error();
    const String * resp_ptr = nullptr;
    if (!packet.data().empty())
        resp_ptr = &packet.data();

    if constexpr (enable_fine_grained_shuffle)
    {
        std::vector<std::vector<const String *>> chunks(msg_channels.size());
        if (!packet.chunks().empty())
        {
            // Packet not empty.
            if (unlikely(packet.stream_ids().empty()))
            {
                // Fine grained shuffle is enabled in receiver, but sender didn't. We cannot handle this, so return error.
                // This can happen when there are old version nodes when upgrading.
                LOG_FMT_ERROR(log, "MPPDataPacket.stream_ids empty, it means ExchangeSender is old version of binary "
                                   "(source_index: {}) while fine grained shuffle of ExchangeReceiver is enabled. "
                                   "Cannot handle this.",
                              source_index);
                return false;
            }
            // packet.stream_ids[i] is corresponding to packet.chunks[i],
            // indicating which stream_id this chunk belongs to.
            assert(packet.chunks_size() == packet.stream_ids_size());

            for (int i = 0; i < packet.stream_ids_size(); ++i)
            {
                UInt64 stream_id = packet.stream_ids(i) % msg_channels.size();
                chunks[stream_id].push_back(&packet.chunks(i));
            }
        }
        // Still need to send error_ptr or resp_ptr even if packet.chunks_size() is zero.
        for (size_t i = 0; i < msg_channels.size() && push_succeed; ++i)
        {
            if (resp_ptr == nullptr && error_ptr == nullptr && chunks[i].empty())
                continue;

            std::shared_ptr<ReceivedMessage> recv_msg = std::make_shared<ReceivedMessage>(
                source_index,
                req_info,
                tracked_packet,
                error_ptr,
                resp_ptr,
                std::move(chunks[i]));
            push_succeed = msg_channels[i]->push(std::move(recv_msg)) == MPMCQueueResult::OK;
            if constexpr (is_sync)
                fiu_do_on(FailPoints::random_receiver_sync_msg_push_failure_failpoint, push_succeed = false;);
            else
                fiu_do_on(FailPoints::random_receiver_async_msg_push_failure_failpoint, push_succeed = false;);

            // Only the first ExchangeReceiverInputStream need to handle resp.
            resp_ptr = nullptr;
        }
    }
    else
    {
        std::vector<const String *> chunks(packet.chunks_size());
        for (int i = 0; i < packet.chunks_size(); ++i)
        {
            chunks[i] = &packet.chunks(i);
        }

        if (!(resp_ptr == nullptr && error_ptr == nullptr && chunks.empty()))
        {
            std::shared_ptr<ReceivedMessage> recv_msg = std::make_shared<ReceivedMessage>(
                source_index,
                req_info,
                tracked_packet,
                error_ptr,
                resp_ptr,
                std::move(chunks));

            push_succeed = msg_channels[0]->push(std::move(recv_msg)) == MPMCQueueResult::OK;
            if constexpr (is_sync)
                fiu_do_on(FailPoints::random_receiver_sync_msg_push_failure_failpoint, push_succeed = false;);
            else
                fiu_do_on(FailPoints::random_receiver_async_msg_push_failure_failpoint, push_succeed = false;);
        }
    }
    LOG_TRACE(log, "push recv_msg to msg_channels(size: {}) succeed:{}, enable_fine_grained_shuffle: {}", msg_channels.size(), push_succeed, enable_fine_grained_shuffle);
    return push_succeed;
}

enum class AsyncRequestStage
{
    NEED_INIT,
    WAIT_MAKE_READER,
    WAIT_BATCH_READ,
    WAIT_FINISH,
    WAIT_RETRY,
    FINISHED,
};

using Clock = std::chrono::system_clock;
using TimePoint = Clock::time_point;

constexpr Int32 max_retry_times = 10;
constexpr Int32 batch_packet_count = 16;

template <typename RPCContext, bool enable_fine_grained_shuffle>
class AsyncRequestHandler : public UnaryCallback<bool>
{
public:
    using Status = typename RPCContext::Status;
    using Request = typename RPCContext::Request;
    using AsyncReader = typename RPCContext::AsyncReader;
    using Self = AsyncRequestHandler<RPCContext, enable_fine_grained_shuffle>;

    AsyncRequestHandler(
        MPMCQueue<Self *> * queue,
        std::vector<MsgChannelPtr> * msg_channels_,
        const std::shared_ptr<RPCContext> & context,
        const Request & req,
        const String & req_id)
        : rpc_context(context)
        , request(&req)
        , notify_queue(queue)
        , msg_channels(msg_channels_)
        , req_info(fmt::format("tunnel{}+{}", req.send_task_id, req.recv_task_id))
        , log(Logger::get("ExchangeReceiver", req_id, req_info))
    {
        packets.resize(batch_packet_count);
        for (auto & packet : packets)
            packet = std::make_shared<TrackedMppDataPacket>();

        start();
    }

    // execute will be called by RPC framework so it should be as light as possible.
    void execute(bool & ok) override
    {
        switch (stage)
        {
        case AsyncRequestStage::WAIT_MAKE_READER:
        {
            // Use lock to ensure reader is created already in reactor thread
            std::unique_lock lock(mu);
            if (!ok)
                reader.reset();
            notifyReactor();
            break;
        }
        case AsyncRequestStage::WAIT_BATCH_READ:
            if (ok)
                ++read_packet_index;
            if (!ok || read_packet_index == batch_packet_count || packets[read_packet_index - 1]->hasError())
                notifyReactor();
            else
                reader->read(packets[read_packet_index], thisAsUnaryCallback());
            break;
        case AsyncRequestStage::WAIT_FINISH:
            notifyReactor();
            break;
        default:
            __builtin_unreachable();
        }
    }

    // handle will be called by ExchangeReceiver::reactor.
    void handle()
    {
        std::string err_info;
        LOG_TRACE(log, "stage: {}", stage);
        switch (stage)
        {
        case AsyncRequestStage::WAIT_MAKE_READER:
            if (reader)
            {
                stage = AsyncRequestStage::WAIT_BATCH_READ;
                read_packet_index = 0;
                reader->read(packets[0], thisAsUnaryCallback());
            }
            else
            {
                LOG_WARNING(log, "MakeReader fail. retry time: {}", retry_times);
                waitForRetryOrDone("Exchange receiver meet error : send async stream request fail");
            }
            break;
        case AsyncRequestStage::WAIT_BATCH_READ:
            LOG_TRACE(log, "Received {} packets.", read_packet_index);
            if (read_packet_index > 0)
                has_data = true;

            if (auto error_message = getErrorFromPackets(); !error_message.empty())
                setDone(fmt::format("Exchange receiver meet error : {}", error_message));
            else if (!sendPackets())
                setDone("Exchange receiver meet error : push packets fail");
            else if (read_packet_index < batch_packet_count)
            {
                stage = AsyncRequestStage::WAIT_FINISH;
                reader->finish(finish_status, thisAsUnaryCallback());
            }
            else
            {
                read_packet_index = 0;
                reader->read(packets[0], thisAsUnaryCallback());
            }
            break;
        case AsyncRequestStage::WAIT_FINISH:
            if (finish_status.ok())
                setDone("");
            else
            {
                LOG_WARNING(
                    log,
                    "Finish fail. err code: {}, err msg: {}, retry time {}",
                    finish_status.error_code(),
                    finish_status.error_message(),
                    retry_times);
                waitForRetryOrDone("Exchange receiver meet error : " + finish_status.error_message());
            }
            break;
        default:
            __builtin_unreachable();
        }
    }

    bool finished() const
    {
        return stage == AsyncRequestStage::FINISHED;
    }

    bool waitingForRetry() const
    {
        return stage == AsyncRequestStage::WAIT_RETRY;
    }

    bool retrySucceed(TimePoint now)
    {
        if (now >= expected_retry_ts)
        {
            ++retry_times;
            start();
            return true;
        }
        return false;
    }

    bool meetError() const { return meet_error; }
    const String & getErrMsg() const { return err_msg; }
    const LoggerPtr & getLog() const { return log; }

private:
    void notifyReactor()
    {
        notify_queue->push(this);
    }

    String getErrorFromPackets()
    {
        // step 1: check if there is error packet
        // only the last packet may has error, see execute().
        if (read_packet_index != 0 && packets[read_packet_index - 1]->hasError())
            return packets[read_packet_index - 1]->error();
        // step 2: check memory overflow error
        for (size_t i = 0; i < read_packet_index; ++i)
        {
            packets[i]->recomputeTrackedMem();
            if (packets[i]->hasError())
                return packets[i]->error();
        }
        return "";
    }

    bool retriable() const
    {
        return !has_data && retry_times + 1 < max_retry_times;
    }

    void setDone(String msg)
    {
        if (!msg.empty())
        {
            meet_error = true;
            err_msg = std::move(msg);
        }
        stage = AsyncRequestStage::FINISHED;
    }

    void start()
    {
        stage = AsyncRequestStage::WAIT_MAKE_READER;
        // Use lock to ensure async reader is unreachable from grpc thread before this function returns
        std::unique_lock lock(mu);
        rpc_context->makeAsyncReader(*request, reader, thisAsUnaryCallback());
    }

    void waitForRetryOrDone(String done_msg)
    {
        if (retriable())
        {
            expected_retry_ts = Clock::now() + std::chrono::seconds(1);
            stage = AsyncRequestStage::WAIT_RETRY;
            reader.reset();
        }
        else
            setDone(done_msg);
    }

    bool sendPackets()
    {
        // note: no exception should be thrown rudely, since it's called by a GRPC poller.
        for (size_t i = 0; i < read_packet_index; ++i)
        {
            auto & packet = packets[i];
            if (!pushPacket<enable_fine_grained_shuffle, false>(
                    request->source_index,
                    req_info,
                    packet,
                    *msg_channels,
                    log))
                return false;
            // can't reuse packet since it is sent to readers.
            packet = std::make_shared<TrackedMppDataPacket>();
        }
        return true;
    }

    // in case of potential multiple inheritances.
    UnaryCallback<bool> * thisAsUnaryCallback()
    {
        return static_cast<UnaryCallback<bool> *>(this);
    }

    std::shared_ptr<RPCContext> rpc_context;
    const Request * request; // won't be null
    MPMCQueue<Self *> * notify_queue; // won't be null
    std::vector<MsgChannelPtr> * msg_channels; // won't be null

    String req_info;
    bool meet_error = false;
    bool has_data = false;
    String err_msg;
    int retry_times = 0;
    TimePoint expected_retry_ts{Clock::duration::zero()};
    AsyncRequestStage stage = AsyncRequestStage::NEED_INIT;

    std::shared_ptr<AsyncReader> reader;
    TrackedMPPDataPacketPtrs packets;
    size_t read_packet_index = 0;
    Status finish_status = RPCContext::getStatusOK();
    LoggerPtr log;
    std::mutex mu;
};
} // namespace

template <typename RPCContext>
ExchangeReceiverBase<RPCContext>::ExchangeReceiverBase(
    std::shared_ptr<RPCContext> rpc_context_,
    size_t source_num_,
    size_t max_streams_,
    const String & req_id,
    const String & executor_id,
    uint64_t fine_grained_shuffle_stream_count_)
    : rpc_context(std::move(rpc_context_))
    , source_num(source_num_)
    , max_streams(max_streams_)
    , max_buffer_size(std::max<size_t>(batch_packet_count, std::max(source_num, max_streams_) * 2))
    , thread_manager(newThreadManager())
    , live_connections(source_num)
    , state(ExchangeReceiverState::NORMAL)
    , exc_log(Logger::get("ExchangeReceiver", req_id, executor_id))
    , collected(false)
    , fine_grained_shuffle_stream_count(fine_grained_shuffle_stream_count_)
{
    try
    {
        if (enableFineGrainedShuffle(fine_grained_shuffle_stream_count_))
        {
            for (size_t i = 0; i < max_streams_; ++i)
            {
                msg_channels.push_back(std::make_unique<MPMCQueue<std::shared_ptr<ReceivedMessage>>>(max_buffer_size));
            }
        }
        else
        {
            msg_channels.push_back(std::make_unique<MPMCQueue<std::shared_ptr<ReceivedMessage>>>(max_buffer_size));
        }
        rpc_context->fillSchema(schema);
        setUpConnection();
    }
    catch (...)
    {
        try
        {
            cancel();
            thread_manager->wait();
        }
        catch (...)
        {
            tryLogCurrentException(exc_log, __PRETTY_FUNCTION__);
        }
        throw;
    }
}

template <typename RPCContext>
ExchangeReceiverBase<RPCContext>::~ExchangeReceiverBase()
{
    try
    {
        close();
        thread_manager->wait();
    }
    catch (...)
    {
        tryLogCurrentException(exc_log, __PRETTY_FUNCTION__);
    }
}

template <typename RPCContext>
void ExchangeReceiverBase<RPCContext>::cancel()
{
    setEndState(ExchangeReceiverState::CANCELED);
    cancelAllMsgChannels();
}

template <typename RPCContext>
void ExchangeReceiverBase<RPCContext>::close()
{
    setEndState(ExchangeReceiverState::CLOSED);
    finishAllMsgChannels();
}

template <typename RPCContext>
void ExchangeReceiverBase<RPCContext>::setUpConnection()
{
    mem_tracker = current_memory_tracker ? current_memory_tracker->shared_from_this() : nullptr;
    std::vector<Request> async_requests;

    for (size_t index = 0; index < source_num; ++index)
    {
        auto req = rpc_context->makeRequest(index);
        if (rpc_context->supportAsync(req))
            async_requests.push_back(std::move(req));
        else
        {
            thread_manager->schedule(true, "Receiver", [this, req = std::move(req)] {
                if (enableFineGrainedShuffle(fine_grained_shuffle_stream_count))
                    readLoop<true>(req);
                else
                    readLoop<false>(req);
            });
            ++thread_count;
        }
    }

    // TODO: reduce this thread in the future.
    if (!async_requests.empty())
    {
        thread_manager->schedule(true, "RecvReactor", [this, async_requests = std::move(async_requests)] {
            if (enableFineGrainedShuffle(fine_grained_shuffle_stream_count))
                reactor<true>(async_requests);
            else
                reactor<false>(async_requests);
        });
        ++thread_count;
    }
}

template <typename RPCContext>
template <bool enable_fine_grained_shuffle>
void ExchangeReceiverBase<RPCContext>::reactor(const std::vector<Request> & async_requests)
{
    using AsyncHandler = AsyncRequestHandler<RPCContext, enable_fine_grained_shuffle>;

    GET_METRIC(tiflash_thread_count, type_threads_of_receiver_reactor).Increment();
    SCOPE_EXIT({
        GET_METRIC(tiflash_thread_count, type_threads_of_receiver_reactor).Decrement();
    });

    CPUAffinityManager::getInstance().bindSelfQueryThread();

    size_t alive_async_connections = async_requests.size();
    MPMCQueue<AsyncHandler *> ready_requests(alive_async_connections * 2);
    std::vector<AsyncHandler *> waiting_for_retry_requests;

    std::vector<std::unique_ptr<AsyncHandler>> handlers;
    handlers.reserve(alive_async_connections);
    for (const auto & req : async_requests)
        handlers.emplace_back(std::make_unique<AsyncHandler>(&ready_requests, &msg_channels, rpc_context, req, exc_log->identifier()));

    while (alive_async_connections > 0)
    {
        // to avoid waiting_for_retry_requests starvation, so the max continuously popping
        // won't exceed 100ms (check_waiting_requests_freq * timeout) too much.
        static constexpr Int32 check_waiting_requests_freq = 10;
        static constexpr auto timeout = std::chrono::milliseconds(10);

        for (Int32 i = 0; i < check_waiting_requests_freq; ++i)
        {
            AsyncHandler * handler = nullptr;
            if (unlikely(ready_requests.popTimeout(handler, timeout) != MPMCQueueResult::OK))
                break;

            handler->handle();
            if (handler->finished())
            {
                --alive_async_connections;
                connectionDone(handler->meetError(), handler->getErrMsg(), handler->getLog());
            }
            else if (handler->waitingForRetry())
            {
                waiting_for_retry_requests.push_back(handler);
            }
            else
            {
                // do nothing
            }
        }
        if (unlikely(!waiting_for_retry_requests.empty()))
        {
            auto now = Clock::now();
            std::vector<AsyncHandler *> tmp;
            for (auto * handler : waiting_for_retry_requests)
            {
                if (!handler->retrySucceed(now))
                    tmp.push_back(handler);
            }
            waiting_for_retry_requests.swap(tmp);
        }
    }
}

template <typename RPCContext>
template <bool enable_fine_grained_shuffle>
void ExchangeReceiverBase<RPCContext>::readLoop(const Request & req)
{
    GET_METRIC(tiflash_thread_count, type_threads_of_receiver_read_loop).Increment();
    SCOPE_EXIT({
        GET_METRIC(tiflash_thread_count, type_threads_of_receiver_read_loop).Decrement();
    });

    CPUAffinityManager::getInstance().bindSelfQueryThread();
    bool meet_error = false;
    String local_err_msg;
    String req_info = fmt::format("tunnel{}+{}", req.send_task_id, req.recv_task_id);

    LoggerPtr log = Logger::get("ExchangeReceiver", exc_log->identifier(), req_info);

    try
    {
        auto status = RPCContext::getStatusOK();
        for (int i = 0; i < max_retry_times; ++i)
        {
            auto reader = rpc_context->makeReader(req);
            bool has_data = false;
            for (;;)
            {
                LOG_TRACE(log, "begin next ");
                TrackedMppDataPacketPtr packet = std::make_shared<TrackedMppDataPacket>();
                bool success = reader->read(packet);
                if (!success)
                    break;
                has_data = true;
                if (packet->hasError())
                {
                    meet_error = true;
                    local_err_msg = fmt::format("Read error message from mpp packet: {}", packet->error());
                    break;
                }

                if (!pushPacket<enable_fine_grained_shuffle, true>(
                        req.source_index,
                        req_info,
                        packet,
                        msg_channels,
                        log))
                {
                    meet_error = true;
                    local_err_msg = fmt::format("Push mpp packet failed. {}", getStatusString());
                    break;
                }
            }
            // if meet error, such as decode packet fails, it will not retry.
            if (meet_error)
            {
                reader->cancel(local_err_msg);
                break;
            }
            status = reader->finish();
            if (status.ok())
            {
                LOG_FMT_DEBUG(log, "finish read : {}", req.debugString());
                break;
            }
            else
            {
                bool retriable = !has_data && i + 1 < max_retry_times;
                LOG_WARNING(
                    log,
                    "EstablishMPPConnectionRequest meets rpc fail. Err code = {}, err msg = {}, retriable = {}",
                    status.error_code(),
                    status.error_message(),
                    retriable);
                // if we have received some data, we should not retry.
                if (has_data)
                    break;

                using namespace std::chrono_literals;
                std::this_thread::sleep_for(1s);
            }
        }
        if (!status.ok())
        {
            meet_error = true;
            local_err_msg = status.error_message();
        }
    }
    catch (...)
    {
        meet_error = true;
        local_err_msg = getCurrentExceptionMessage(false);
    }
    connectionDone(meet_error, local_err_msg, log);
}

template <typename RPCContext>
DecodeDetail ExchangeReceiverBase<RPCContext>::decodeChunks(
    const std::shared_ptr<ReceivedMessage> & recv_msg,
    std::queue<Block> & block_queue,
    const Block & header)
{
    assert(recv_msg != nullptr);
    DecodeDetail detail;

    if (recv_msg->chunks.empty())
        return detail;
    auto & packet = recv_msg->packet->packet;

    // Record total packet size even if fine grained shuffle is enabled.
    detail.packet_bytes = packet.ByteSizeLong();

    for (const String * chunk : recv_msg->chunks)
    {
        Block block = CHBlockChunkCodec::decode(*chunk, header);
        detail.rows += block.rows();
        if (unlikely(block.rows() == 0))
            continue;
        block_queue.push(std::move(block));
    }
    return detail;
}

template <typename RPCContext>
ExchangeReceiverResult ExchangeReceiverBase<RPCContext>::asyncNextResult(std::queue<Block> & block_queue, const Block & header, size_t stream_id)
{
    if (unlikely(stream_id >= msg_channels.size()))
    {
        LOG_FMT_ERROR(exc_log, "stream_id out of range, stream_id: {}, total_stream_count: {}", stream_id, msg_channels.size());
        return ExchangeReceiverResult::newError(0, "", "stream_id out of range");
    }
    std::shared_ptr<ReceivedMessage> recv_msg;
    auto try_pop_result = msg_channels[stream_id]->tryPop(recv_msg);
    if (try_pop_result == MPMCQueueResult::EMPTY)
    {
        return ExchangeReceiverResult::newAwait(name);
    }
    else if (try_pop_result != MPMCQueueResult::OK)
    {
        std::unique_lock lock(mu);

        if (state != ExchangeReceiverState::NORMAL)
        {
            String msg;
            if (state == ExchangeReceiverState::CANCELED)
                msg = "query canceled";
            else if (state == ExchangeReceiverState::CLOSED)
                msg = "ExchangeReceiver closed";
            else if (!err_msg.empty())
                msg = err_msg;
            else
                msg = "Unknown error";
            return ExchangeReceiverResult::newError(0, name, msg);
        }
        else /// live_connections == 0, msg_channel is finished, and state is NORMAL, that is the end.
        {
            return ExchangeReceiverResult::newEOF(name);
        }
    }
    else
    {
        return toResult(block_queue, header, recv_msg);
    }
}

template <typename RPCContext>
ExchangeReceiverResult ExchangeReceiverBase<RPCContext>::nextResult(std::queue<Block> & block_queue, const Block & header, size_t stream_id)
{
    if (unlikely(stream_id >= msg_channels.size()))
    {
        LOG_FMT_ERROR(exc_log, "stream_id out of range, stream_id: {}, total_stream_count: {}", stream_id, msg_channels.size());
        return ExchangeReceiverResult::newError(0, "", "stream_id out of range");
    }
    std::shared_ptr<ReceivedMessage> recv_msg;
    if (msg_channels[stream_id]->pop(recv_msg) != MPMCQueueResult::OK)
    {
        std::unique_lock lock(mu);
        return state != ExchangeReceiverState::NORMAL
            ? ExchangeReceiverResult::newError(0, name, constructStatusString(state, err_msg))
            : ExchangeReceiverResult::newEOF(name); /// live_connections == 0, msg_channel is finished, and state is NORMAL, that is the end.
    }
<<<<<<< HEAD
    return toResult(block_queue, header, recv_msg);
}

template <typename RPCContext>
ExchangeReceiverResult ExchangeReceiverBase<RPCContext>::toResult(
    std::queue<Block> & block_queue,
    const Block & header,
    const std::shared_ptr<ReceivedMessage> & recv_msg)
{
    assert(recv_msg != nullptr);
    ExchangeReceiverResult result;
    if (recv_msg->error_ptr != nullptr)
=======
    else
>>>>>>> ef34f3b9
    {
        assert(recv_msg != nullptr);
        if (unlikely(recv_msg->error_ptr != nullptr))
            return ExchangeReceiverResult::newError(recv_msg->source_index, recv_msg->req_info, recv_msg->error_ptr->msg());
        return toDecodeResult(block_queue, header, recv_msg);
    }
}

template <typename RPCContext>
ExchangeReceiverResult ExchangeReceiverBase<RPCContext>::toDecodeResult(
    std::queue<Block> & block_queue,
    const Block & header,
    const std::shared_ptr<ReceivedMessage> & recv_msg)
{
    assert(recv_msg != nullptr);
    if (recv_msg->resp_ptr != nullptr) /// the data of the last packet is serialized from tipb::SelectResponse including execution summaries.
    {
        auto select_resp = std::make_shared<tipb::SelectResponse>();
        if (unlikely(!select_resp->ParseFromString(*(recv_msg->resp_ptr))))
        {
            return ExchangeReceiverResult::newError(recv_msg->source_index, recv_msg->req_info, "decode error");
        }
        else
        {
            auto result = ExchangeReceiverResult::newOk(select_resp, recv_msg->source_index, recv_msg->req_info);
            /// If mocking TiFlash as TiDB, we should decode chunks from select_resp.
            if (unlikely(!result.resp->chunks().empty()))
            {
                assert(recv_msg->chunks.empty());
                // Fine grained shuffle should only be enabled when sending data to TiFlash node.
                // So all data should be encoded into MPPDataPacket.chunks.
                RUNTIME_CHECK_MSG(!enableFineGrainedShuffle(fine_grained_shuffle_stream_count), "Data should not be encoded into tipb::SelectResponse.chunks when fine grained shuffle is enabled");
                result.decode_detail = CoprocessorReader::decodeChunks(select_resp, block_queue, header, schema);
            }
            else if (!recv_msg->chunks.empty())
            {
                result.decode_detail = decodeChunks(recv_msg, block_queue, header);
            }
            return result;
        }
    }
    else /// the non-last packets
    {
        auto result = ExchangeReceiverResult::newOk(nullptr, recv_msg->source_index, recv_msg->req_info);
        result.decode_detail = decodeChunks(recv_msg, block_queue, header);
        return result;
    }
}

template <typename RPCContext>
bool ExchangeReceiverBase<RPCContext>::setEndState(ExchangeReceiverState new_state)
{
    assert(new_state == ExchangeReceiverState::CANCELED || new_state == ExchangeReceiverState::CLOSED);
    std::unique_lock lock(mu);
    if (state == ExchangeReceiverState::CANCELED || state == ExchangeReceiverState::CLOSED)
    {
        return false;
    }
    state = new_state;
    return true;
}

template <typename RPCContext>
String ExchangeReceiverBase<RPCContext>::getStatusString()
{
    std::unique_lock lock(mu);
    return constructStatusString(state, err_msg);
}

template <typename RPCContext>
void ExchangeReceiverBase<RPCContext>::connectionDone(
    bool meet_error,
    const String & local_err_msg,
    const LoggerPtr & log)
{
    Int32 copy_live_conn = -1;
    {
        std::unique_lock lock(mu);
        if (meet_error)
        {
            if (state == ExchangeReceiverState::NORMAL)
                state = ExchangeReceiverState::ERROR;
            if (err_msg.empty())
                err_msg = local_err_msg;
        }
        copy_live_conn = --live_connections;
    }
    LOG_FMT_DEBUG(
        log,
        "connection end. meet error: {}, err msg: {}, current alive connections: {}",
        meet_error,
        local_err_msg,
        copy_live_conn);

    if (copy_live_conn == 0)
    {
        LOG_FMT_DEBUG(log, "All threads end in ExchangeReceiver");
    }
    else if (copy_live_conn < 0)
        throw Exception("live_connections should not be less than 0!");

    if (meet_error || copy_live_conn == 0)
        finishAllMsgChannels();
}

template <typename RPCContext>
void ExchangeReceiverBase<RPCContext>::finishAllMsgChannels()
{
    for (auto & msg_channel : msg_channels)
        msg_channel->finish();
}

template <typename RPCContext>
void ExchangeReceiverBase<RPCContext>::cancelAllMsgChannels()
{
    for (auto & msg_channel : msg_channels)
        msg_channel->cancel();
}

/// Explicit template instantiations - to avoid code bloat in headers.
template class ExchangeReceiverBase<GRPCReceiverContext>;

} // namespace DB<|MERGE_RESOLUTION|>--- conflicted
+++ resolved
@@ -714,70 +714,44 @@
     }
     std::shared_ptr<ReceivedMessage> recv_msg;
     auto try_pop_result = msg_channels[stream_id]->tryPop(recv_msg);
-    if (try_pop_result == MPMCQueueResult::EMPTY)
-    {
+    switch (try_pop_result)
+    {
+    case MPMCQueueResult::EMPTY:
         return ExchangeReceiverResult::newAwait(name);
-    }
-    else if (try_pop_result != MPMCQueueResult::OK)
-    {
-        std::unique_lock lock(mu);
-
-        if (state != ExchangeReceiverState::NORMAL)
-        {
-            String msg;
-            if (state == ExchangeReceiverState::CANCELED)
-                msg = "query canceled";
-            else if (state == ExchangeReceiverState::CLOSED)
-                msg = "ExchangeReceiver closed";
-            else if (!err_msg.empty())
-                msg = err_msg;
-            else
-                msg = "Unknown error";
-            return ExchangeReceiverResult::newError(0, name, msg);
-        }
-        else /// live_connections == 0, msg_channel is finished, and state is NORMAL, that is the end.
-        {
-            return ExchangeReceiverResult::newEOF(name);
-        }
-    }
-    else
-    {
-        return toResult(block_queue, header, recv_msg);
-    }
-}
-
-template <typename RPCContext>
-ExchangeReceiverResult ExchangeReceiverBase<RPCContext>::nextResult(std::queue<Block> & block_queue, const Block & header, size_t stream_id)
-{
-    if (unlikely(stream_id >= msg_channels.size()))
-    {
-        LOG_FMT_ERROR(exc_log, "stream_id out of range, stream_id: {}, total_stream_count: {}", stream_id, msg_channels.size());
-        return ExchangeReceiverResult::newError(0, "", "stream_id out of range");
-    }
-    std::shared_ptr<ReceivedMessage> recv_msg;
-    if (msg_channels[stream_id]->pop(recv_msg) != MPMCQueueResult::OK)
+    case MPMCQueueResult::OK:
+    {
+        assert(recv_msg != nullptr);
+        if (unlikely(recv_msg->error_ptr != nullptr))
+            return ExchangeReceiverResult::newError(recv_msg->source_index, recv_msg->req_info, recv_msg->error_ptr->msg());
+        return toDecodeResult(block_queue, header, recv_msg);
+    }
+    default:
     {
         std::unique_lock lock(mu);
         return state != ExchangeReceiverState::NORMAL
             ? ExchangeReceiverResult::newError(0, name, constructStatusString(state, err_msg))
             : ExchangeReceiverResult::newEOF(name); /// live_connections == 0, msg_channel is finished, and state is NORMAL, that is the end.
     }
-<<<<<<< HEAD
-    return toResult(block_queue, header, recv_msg);
-}
-
-template <typename RPCContext>
-ExchangeReceiverResult ExchangeReceiverBase<RPCContext>::toResult(
-    std::queue<Block> & block_queue,
-    const Block & header,
-    const std::shared_ptr<ReceivedMessage> & recv_msg)
-{
-    assert(recv_msg != nullptr);
-    ExchangeReceiverResult result;
-    if (recv_msg->error_ptr != nullptr)
-=======
+    }
+}
+
+template <typename RPCContext>
+ExchangeReceiverResult ExchangeReceiverBase<RPCContext>::nextResult(std::queue<Block> & block_queue, const Block & header, size_t stream_id)
+{
+    if (unlikely(stream_id >= msg_channels.size()))
+    {
+        LOG_FMT_ERROR(exc_log, "stream_id out of range, stream_id: {}, total_stream_count: {}", stream_id, msg_channels.size());
+        return ExchangeReceiverResult::newError(0, "", "stream_id out of range");
+    }
+    std::shared_ptr<ReceivedMessage> recv_msg;
+    if (msg_channels[stream_id]->pop(recv_msg) != MPMCQueueResult::OK)
+    {
+        std::unique_lock lock(mu);
+        return state != ExchangeReceiverState::NORMAL
+            ? ExchangeReceiverResult::newError(0, name, constructStatusString(state, err_msg))
+            : ExchangeReceiverResult::newEOF(name); /// live_connections == 0, msg_channel is finished, and state is NORMAL, that is the end.
+    }
     else
->>>>>>> ef34f3b9
     {
         assert(recv_msg != nullptr);
         if (unlikely(recv_msg->error_ptr != nullptr))
