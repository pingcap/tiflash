#include <Common/CPUAffinityManager.h>
#include <Common/ThreadFactory.h>
#include <Flash/Coprocessor/CoprocessorReader.h>
#include <Flash/Mpp/ExchangeReceiver.h>
#include <Flash/Mpp/MPPTunnel.h>
#include <fmt/core.h>

namespace DB
{
namespace
{
String getReceiverStateStr(const ExchangeReceiverState & s)
{
    switch (s)
    {
    case ExchangeReceiverState::NORMAL:
        return "NORMAL";
    case ExchangeReceiverState::ERROR:
        return "ERROR";
    case ExchangeReceiverState::CANCELED:
        return "CANCELED";
    case ExchangeReceiverState::CLOSED:
        return "CLOSED";
    default:
        return "UNKNOWN";
    }
}

struct ReactorTrigger
{
    MPMCQueue<size_t> * queue;
    size_t source_index;

    ReactorTrigger(
        MPMCQueue<size_t> * queue_,
        size_t source_index_)
        : queue(queue_)
        , source_index(source_index_)
    {
    }

    void trigger()
    {
        queue->push(source_index);
    }
};

template <typename RPCContext>
struct MakeReaderCallback : public UnaryCallback<std::unique_ptr<typename RPCContext::ReaderType>>
{
    ReactorTrigger * trigger = nullptr;
    std::unique_ptr<typename RPCContext::ReaderType> reader;

    explicit MakeReaderCallback(ReactorTrigger * trigger_) : trigger(trigger_) {}

    void execute(std::unique_ptr<typename RPCContext::ReaderType> & res) override
    {
        reader = std::move(res);
        trigger->trigger();
    }
};

struct BatchReadCallback : public UnaryCallback<size_t>
{
    ReactorTrigger * trigger = nullptr;
    size_t packet_cnt = 0;
    MPPDataPacketPtrs packets;

    BatchReadCallback(ReactorTrigger * trigger_, size_t batch_packet_count)
        : trigger(trigger_)
    {
        packets.resize(batch_packet_count);
        for (auto & packet : packets)
            packet = std::make_shared<MPPDataPacket>();
    }

    void execute(size_t & res) override
    {
        packet_cnt = res;
        trigger->trigger();
    }
};

template <typename RPCContext>
struct FinishCallback : public UnaryCallback<typename RPCContext::StatusType>
{
    using Status = typename RPCContext::StatusType;
    ReactorTrigger * trigger = nullptr;
    Status status = RPCContext::getStatusOK();

    explicit FinishCallback(ReactorTrigger * trigger_) : trigger(trigger_) {}

    void execute(Status & res) override
    {
        status = res;
        trigger->trigger();
    }
};

enum class AsyncRequestStage
{
    NEED_INIT,
    WAIT_MAKE_READER,
    WAIT_BATCH_READ,
    WAIT_FINISH,
    WAIT_RETRY,
    FINISHED,
};

using Clock = std::chrono::system_clock;
using TimePoint = Clock::time_point;

static constexpr Int32 MAX_RETRY_TIMES = 10;
static constexpr Int32 BATCH_PACKET_COUNT = 16;

template <typename RPCContext>
struct AsyncRequestStat
{
    using Status = typename RPCContext::StatusType;
    using Request = typename RPCContext::RequestType;
    using Reader = typename RPCContext::ReaderType;

    std::shared_ptr<RPCContext> rpc_context;
    const Request * request = nullptr;
    MPMCQueue<std::shared_ptr<ReceivedMessage>> * msg_channel = nullptr;

    String req_info;
    bool meet_error = false;
    bool has_data = false;
    String err_msg;
    int retry_times = 0;
    TimePoint start_waiting_retry_ts{Clock::duration::zero()};
    AsyncRequestStage stage = AsyncRequestStage::NEED_INIT;

    ReactorTrigger trigger;
    MakeReaderCallback<RPCContext> make_reader_callback;
    BatchReadCallback batch_read_callback;
    FinishCallback<RPCContext> finish_callback;

    AsyncRequestStat(
        MPMCQueue<size_t> * queue,
        MPMCQueue<std::shared_ptr<ReceivedMessage>> * msg_channel_,
        const std::shared_ptr<RPCContext> & context,
        const Request & req)
        : rpc_context(context)
        , request(&req)
        , msg_channel(msg_channel_)
        , req_info(fmt::format("tunnel{}+{}", req.send_task_id, req.recv_task_id))
        , trigger(queue, req.source_index)
        , make_reader_callback(&trigger)
        , batch_read_callback(&trigger, BATCH_PACKET_COUNT)
        , finish_callback(&trigger)
    {
    }

    void handle()
    {
        switch (stage)
        {
        case AsyncRequestStage::NEED_INIT:
            start();
            break;
        case AsyncRequestStage::WAIT_MAKE_READER:
            if (auto * reader = getReader())
            {
                reader->batchRead(getPackets(), &batch_read_callback);
                stage = AsyncRequestStage::WAIT_BATCH_READ;
            }
            else if (retriable())
                waitForRetry();
            else
                setDone("Send async stream request fail");
            break;
        case AsyncRequestStage::WAIT_BATCH_READ:
            if (getPacketCount() > 0)
            {
                has_data = true;
                if (sendPackets())
                    getReader()->batchRead(getPackets(), &batch_read_callback);
                else
                    setDone("push packets fail");
            }
            else
            {
                getReader()->finish(&finish_callback);
                stage = AsyncRequestStage::WAIT_FINISH;
            }
            break;
        case AsyncRequestStage::WAIT_FINISH:
            if (getStatus().ok())
                setDone("");
            else if (retriable())
                waitForRetry();
            else
                setDone(getStatus().error_message());
            break;
        case AsyncRequestStage::WAIT_RETRY:
            throw Exception("Can't call handle() when WAIT_RETRY");
        case AsyncRequestStage::FINISHED:
            throw Exception("Can't call handle() when FINISHED");
        }
    }

    bool finished() const
    {
        return stage == AsyncRequestStage::FINISHED;
    }

    Reader * getReader() const
    {
        return make_reader_callback.reader.get();
    }

    MPPDataPacketPtrs & getPackets()
    {
        return batch_read_callback.packets;
    }

    size_t getPacketCount() const
    {
        return batch_read_callback.packet_cnt;
    }

    const Status & getStatus() const
    {
        return finish_callback.status;
    }

    bool retriable() const
    {
        return !has_data && retry_times + 1 < MAX_RETRY_TIMES;
    }

    bool waitingForRetry() const
    {
        return stage == AsyncRequestStage::WAIT_RETRY;
    }

    void setDone(String msg)
    {
        if (!msg.empty())
        {
            meet_error = true;
            err_msg = msg;
        }
        stage = AsyncRequestStage::FINISHED;
    }

    void start()
    {
        rpc_context->makeAsyncReader(*request, &make_reader_callback);
        stage = AsyncRequestStage::WAIT_MAKE_READER;
    }

    bool retry()
    {
        if (Clock::now() - start_waiting_retry_ts >= std::chrono::seconds(1))
        {
            ++retry_times;
            start();
            return true;
        }
        return false;
    }

    void waitForRetry()
    {
        start_waiting_retry_ts = Clock::now();
        stage = AsyncRequestStage::WAIT_RETRY;
    }

    bool sendPackets()
    {
        for (const auto & packet : getPackets())
        {
            auto recv_msg = std::make_shared<ReceivedMessage>();
            recv_msg->packet = packet;
            recv_msg->source_index = request->source_index;
            recv_msg->req_info = req_info;
            if (!msg_channel->push(std::move(recv_msg)))
                return false;
        }
        return true;
    }
};
} // namespace

template <typename RPCContext>
ExchangeReceiverBase<RPCContext>::ExchangeReceiverBase(
    std::shared_ptr<RPCContext> rpc_context_,
    size_t source_num_,
    size_t max_streams_,
    const std::shared_ptr<LogWithPrefix> & log_)
    : rpc_context(std::move(rpc_context_))
    , source_num(source_num_)
    , max_streams(max_streams_)
    , max_buffer_size(std::max(source_num, max_streams_) * 2)
    , msg_channel(max_buffer_size)
    , live_connections(source_num)
    , state(ExchangeReceiverState::NORMAL)
    , log(getMPPTaskLog(log_, "ExchangeReceiver"))
{
    rpc_context->fillSchema(schema);
    setUpConnection();
}

template <typename RPCContext>
ExchangeReceiverBase<RPCContext>::~ExchangeReceiverBase()
{
    setState(ExchangeReceiverState::CLOSED);
    msg_channel.finish();

    for (auto & worker : workers)
        worker.join();
}

template <typename RPCContext>
void ExchangeReceiverBase<RPCContext>::cancel()
{
    setState(ExchangeReceiverState::CANCELED);
    msg_channel.finish();
}

template <typename RPCContext>
void ExchangeReceiverBase<RPCContext>::setUpConnection()
{
    std::vector<Request> async_requests;

    for (size_t index = 0; index < source_num; ++index)
    {
        auto req = rpc_context->makeRequest(index);
        if (rpc_context->supportAsync(req))
            async_requests.push_back(std::move(req));
        else
            workers.push_back(ThreadFactory(true, "Receiver").newThread(&ExchangeReceiverBase<RPCContext>::readLoop, this, std::move(req)));
    }

    if (!async_requests.empty())
        workers.push_back(ThreadFactory(true, "RecvReactor").newThread(&ExchangeReceiverBase<RPCContext>::reactor, this, std::move(async_requests)));
}

template <typename RPCContext>
void ExchangeReceiverBase<RPCContext>::reactor(std::vector<Request> async_requests)
{
    CPUAffinityManager::getInstance().bindSelfQueryThread();

    size_t alive_async_connections = async_requests.size();
    MPMCQueue<size_t> ready_requests(alive_async_connections * 2);
    std::vector<size_t> waiting_for_retry_requests;

    std::vector<AsyncRequestStat<RPCContext>> stats;
    stats.reserve(alive_async_connections);
    for (const auto & req : async_requests)
    {
        stats.emplace_back(&ready_requests, &msg_channel, rpc_context, req);
        stats.back().start();
    }

    static constexpr auto timeout = std::chrono::milliseconds(10);

    while (alive_async_connections > 0)
    {
        size_t source_index = 0;
        if (ready_requests.tryPop(source_index, timeout))
        {
            auto & stat = stats[source_index];
            stat.handle();
            if (stat.finished())
            {
                --alive_async_connections;
                connectionDone(*stat.request, stat.meet_error, stat.err_msg);
            }
            else if (stat.waitingForRetry())
            {
                waiting_for_retry_requests.push_back(source_index);
            }
        }
        else if (!waiting_for_retry_requests.empty())
        {
            std::vector<size_t> tmp;
            for (auto i : waiting_for_retry_requests)
            {
                if (!stats[i].retry())
                    tmp.push_back(i);
            }
            waiting_for_retry_requests.swap(tmp);
        }
    }
}

template <typename RPCContext>
void ExchangeReceiverBase<RPCContext>::readLoop(Request req)
{
    CPUAffinityManager::getInstance().bindSelfQueryThread();
    bool meet_error = false;
    String local_err_msg;

    try
    {
        String req_info = fmt::format("tunnel{}+{}", req.send_task_id, req.recv_task_id);
        auto status = RPCContext::getStatusOK();
        for (int i = 0; i < MAX_RETRY_TIMES; i++)
        {
            auto reader = rpc_context->makeReader(req);
            bool has_data = false;
            for (;;)
            {
                LOG_TRACE(log, "begin next ");
                auto recv_msg = std::make_shared<ReceivedMessage>();
                recv_msg->packet = std::make_shared<MPPDataPacket>();
                recv_msg->req_info = req_info;
                recv_msg->source_index = req.source_index;
                bool success = reader->read(recv_msg->packet);
                if (!success)
                    break;
                has_data = true;
                if (recv_msg->packet->has_error())
                    throw Exception("Exchange receiver meet error : " + recv_msg->packet->error().msg());

                if (!msg_channel.push(std::move(recv_msg)))
                {
                    meet_error = true;
                    auto local_state = getState();
                    local_err_msg = "receiver's state is " + getReceiverStateStr(local_state) + ", exit from readLoop";
                    LOG_WARNING(log, local_err_msg);
                    break;
                }
            }
            // if meet error, such as decode packect fails, it will not retry.
            if (meet_error)
            {
                break;
            }
            status = reader->finish();
            if (status.ok())
            {
                LOG_DEBUG(log, "finish read : " << req.debugString());
                break;
            }
            else
            {
                bool retriable = !has_data && i + 1 < MAX_RETRY_TIMES;
                LOG_FMT_WARNING(
                    log,
                    "EstablishMPPConnectionRequest meets rpc fail for req {}. Err code = {}, err msg = {}, retriable = {}",
                    req_info,
                    status.error_code(),
                    status.error_message(),
                    retriable);
                // if we have received some data, we should not retry.
                if (has_data)
                    break;

                using namespace std::chrono_literals;
                std::this_thread::sleep_for(1s);
            }
        }
        if (!status.ok())
        {
            meet_error = true;
            local_err_msg = status.error_message();
        }
    }
    catch (Exception & e)
    {
        meet_error = true;
        local_err_msg = e.message();
    }
    catch (std::exception & e)
    {
        meet_error = true;
        local_err_msg = e.what();
    }
    catch (...)
    {
        meet_error = true;
        local_err_msg = "fatal error";
    }
    connectionDone(req, meet_error, local_err_msg);
}

template <typename RPCContext>
Int64 ExchangeReceiverBase<RPCContext>::decodeChunks(
    const std::shared_ptr<ReceivedMessage> & recv_msg,
    std::queue<Block> & block_queue,
<<<<<<< HEAD
    const DataTypes & expected_types)
=======
    const Block & header)
>>>>>>> 98cc156f
{
    assert(recv_msg != nullptr);
    Int64 rows = 0;

    int chunk_size = recv_msg->packet->chunks_size();
    if (chunk_size == 0)
        return rows;

    /// ExchangeReceiverBase should receive chunks of TypeCHBlock
    for (int i = 0; i < chunk_size; i++)
    {
        Block block = CHBlockChunkCodec::decode(recv_msg->packet->chunks(i), header);
        rows += block.rows();
        if (unlikely(block.rows() == 0))
            continue;
        block_queue.push(std::move(block));
    }
    return rows;
}

template <typename RPCContext>
ExchangeReceiverResult ExchangeReceiverBase<RPCContext>::nextResult(std::queue<Block> & block_queue, const Block & header)
{
    std::shared_ptr<ReceivedMessage> recv_msg;
    if (!msg_channel.pop(recv_msg))
    {
        std::unique_lock lock(mu);

        if (state != ExchangeReceiverState::NORMAL)
        {
            String msg;
            if (state == ExchangeReceiverState::CANCELED)
                msg = "query canceled";
            else if (state == ExchangeReceiverState::CLOSED)
                msg = "ExchangeReceiver closed";
            else if (!err_msg.empty())
                msg = err_msg;
            else
                msg = "Unknown error";
            return {nullptr, 0, "ExchangeReceiver", true, msg, false};
        }
        else /// live_connections == 0, msg_channel is finished, and state is NORMAL, that is the end.
        {
            return {nullptr, 0, "ExchangeReceiver", false, "", true};
        }
    }
    assert(recv_msg != nullptr && recv_msg->packet != nullptr);
    ExchangeReceiverResult result;
    if (recv_msg->packet->has_error())
    {
        result = {nullptr, recv_msg->source_index, recv_msg->req_info, true, recv_msg->packet->error().msg(), false};
    }
    else
    {
        if (!recv_msg->packet->data().empty()) /// the data of the last packet is serialized from tipb::SelectResponse including execution summaries.
        {
            auto resp_ptr = std::make_shared<tipb::SelectResponse>();
            if (!resp_ptr->ParseFromString(recv_msg->packet->data()))
            {
                result = {nullptr, recv_msg->source_index, recv_msg->req_info, true, "decode error", false};
            }
            else
            {
                result = {resp_ptr, recv_msg->source_index, recv_msg->req_info, false, "", false};
                /// If mocking TiFlash as TiDB, here should decode chunks from resp_ptr.
                if (!resp_ptr->chunks().empty())
                {
                    assert(recv_msg->packet->chunks().empty());
                    result.rows = CoprocessorReader::decodeChunks(resp_ptr, block_queue, header, schema);
                }
            }
        }
        else /// the non-last packets
        {
            result = {nullptr, recv_msg->source_index, recv_msg->req_info, false, "", false};
        }
        if (!result.meet_error && !recv_msg->packet->chunks().empty())
        {
            assert(result.rows == 0);
            result.rows = decodeChunks(recv_msg, block_queue, header);
        }
    }
    return result;
}

template <typename RPCContext>
void ExchangeReceiverBase<RPCContext>::setState(ExchangeReceiverState new_state)
{
    std::unique_lock lock(mu);
    state = new_state;
}

template <typename RPCContext>
ExchangeReceiverState ExchangeReceiverBase<RPCContext>::getState()
{
    std::unique_lock lock(mu);
    return state;
}

template <typename RPCContext>
void ExchangeReceiverBase<RPCContext>::connectionDone(
    const Request & req,
    bool meet_error,
    const String & local_err_msg)
{
    Int32 copy_live_conn = -1;
    {
        std::unique_lock lock(mu);
        if (meet_error)
        {
            if (state == ExchangeReceiverState::NORMAL)
                state = ExchangeReceiverState::ERROR;
            if (err_msg.empty())
                err_msg = local_err_msg;
        }
        copy_live_conn = --live_connections;
    }
    LOG_FMT_DEBUG(log, "{} -> {} end! current alive connections: {}", req.send_task_id, req.recv_task_id, copy_live_conn);

    if (copy_live_conn == 0)
    {
        LOG_FMT_DEBUG(log, "All threads end in ExchangeReceiver");
    }
    else if (copy_live_conn < 0)
        throw Exception("live_connections should not be less than 0!");

    if (meet_error || copy_live_conn == 0)
        msg_channel.finish();
}

/// Explicit template instantiations - to avoid code bloat in headers.
template class ExchangeReceiverBase<GRPCReceiverContext>;

} // namespace DB<|MERGE_RESOLUTION|>--- conflicted
+++ resolved
@@ -483,11 +483,7 @@
 Int64 ExchangeReceiverBase<RPCContext>::decodeChunks(
     const std::shared_ptr<ReceivedMessage> & recv_msg,
     std::queue<Block> & block_queue,
-<<<<<<< HEAD
-    const DataTypes & expected_types)
-=======
     const Block & header)
->>>>>>> 98cc156f
 {
     assert(recv_msg != nullptr);
     Int64 rows = 0;
