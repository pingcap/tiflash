#include <Common/CPUAffinityManager.h>
#include <Common/ThreadFactory.h>
#include <Flash/Coprocessor/CoprocessorReader.h>
#include <Flash/Mpp/ExchangeReceiver.h>
#include <Flash/Mpp/MPPTunnel.h>
#include <fmt/core.h>

namespace DB
{
namespace
{
String getReceiverStateStr(const ExchangeReceiverState & s)
{
    switch (s)
    {
    case ExchangeReceiverState::NORMAL:
        return "NORMAL";
    case ExchangeReceiverState::ERROR:
        return "ERROR";
    case ExchangeReceiverState::CANCELED:
        return "CANCELED";
    case ExchangeReceiverState::CLOSED:
        return "CLOSED";
    default:
        return "UNKNOWN";
    }
}

struct ReactorTrigger
{
    MPMCQueue<size_t> * queue;
    size_t source_index;

    ReactorTrigger(
        MPMCQueue<size_t> * queue_,
        size_t source_index_)
        : queue(queue_)
        , source_index(source_index_)
    {
    }

    void trigger()
    {
        queue->push(source_index);
    }
};

template <typename RPCContext>
struct MakeReaderCallback : public UnaryCallback<std::shared_ptr<typename RPCContext::AsyncReader>>
{
    ReactorTrigger * trigger = nullptr;
    std::shared_ptr<typename RPCContext::AsyncReader> reader;

    explicit MakeReaderCallback(ReactorTrigger * trigger_)
        : trigger(trigger_)
    {}

    void execute(std::shared_ptr<typename RPCContext::AsyncReader> & res) override
    {
        reader = std::move(res);
        trigger->trigger();
    }
};

struct BatchReadCallback : public UnaryCallback<size_t>
{
    ReactorTrigger * trigger = nullptr;
    size_t packet_cnt = 0;
    MPPDataPacketPtrs packets;

    BatchReadCallback(ReactorTrigger * trigger_, size_t batch_packet_count)
        : trigger(trigger_)
    {
        packets.resize(batch_packet_count);
        for (auto & packet : packets)
            packet = std::make_shared<MPPDataPacket>();
    }

    void execute(size_t & res) override
    {
        packet_cnt = res;
        trigger->trigger();
    }
};

template <typename RPCContext>
struct FinishCallback : public UnaryCallback<typename RPCContext::Status>
{
    using Status = typename RPCContext::Status;
    ReactorTrigger * trigger = nullptr;
    Status status = RPCContext::getStatusOK();

    explicit FinishCallback(ReactorTrigger * trigger_)
        : trigger(trigger_)
    {}

    void execute(Status & res) override
    {
        status = res;
        trigger->trigger();
    }
};

enum class AsyncRequestStage
{
    NEED_INIT,
    WAIT_MAKE_READER,
    WAIT_BATCH_READ,
    WAIT_FINISH,
    WAIT_RETRY,
    FINISHED,
};

using Clock = std::chrono::system_clock;
using TimePoint = Clock::time_point;

static constexpr Int32 MAX_RETRY_TIMES = 10;
static constexpr Int32 BATCH_PACKET_COUNT = 16;

template <typename RPCContext>
struct AsyncRequestStat
{
    using Status = typename RPCContext::Status;
    using Request = typename RPCContext::Request;
    using AsyncReader = typename RPCContext::AsyncReader;

    std::shared_ptr<RPCContext> rpc_context;
    const Request * request = nullptr;
    MPMCQueue<std::shared_ptr<ReceivedMessage>> * msg_channel = nullptr;

    String req_info;
    bool meet_error = false;
    bool has_data = false;
    String err_msg;
    int retry_times = 0;
    TimePoint start_waiting_retry_ts{Clock::duration::zero()};
    AsyncRequestStage stage = AsyncRequestStage::NEED_INIT;

    ReactorTrigger trigger;
    MakeReaderCallback<RPCContext> make_reader_callback;
    BatchReadCallback batch_read_callback;
    FinishCallback<RPCContext> finish_callback;

    LogWithPrefixPtr log;

    AsyncRequestStat(
        MPMCQueue<size_t> * queue,
        MPMCQueue<std::shared_ptr<ReceivedMessage>> * msg_channel_,
        const std::shared_ptr<RPCContext> & context,
        const Request & req,
        const LogWithPrefixPtr & log_)
        : rpc_context(context)
        , request(&req)
        , msg_channel(msg_channel_)
        , req_info(fmt::format("tunnel{}+{}", req.send_task_id, req.recv_task_id))
        , trigger(queue, req.source_index)
        , make_reader_callback(&trigger)
        , batch_read_callback(&trigger, BATCH_PACKET_COUNT)
        , finish_callback(&trigger)
        , log(getMPPTaskLog(log_, req_info))
    {
    }

    void handle()
    {
        LOG_FMT_TRACE(log, "Enter {}. stage: {}", __PRETTY_FUNCTION__, stage);
        switch (stage)
        {
        case AsyncRequestStage::NEED_INIT:
            start();
            break;
        case AsyncRequestStage::WAIT_MAKE_READER:
            if (auto * reader = getReader())
            {
                reader->batchRead(getPackets(), &batch_read_callback);
                stage = AsyncRequestStage::WAIT_BATCH_READ;
            }
            else
            {
                LOG_FMT_WARNING(log, "MakeReader fail. retry time: {}", retry_times);

                if (retriable())
                    waitForRetry();
                else
                    setDone("Exchange receiver meet error : send async stream request fail");
            }
            break;
        case AsyncRequestStage::WAIT_BATCH_READ:
            if (getPacketCount() > 0)
            {
                LOG_FMT_TRACE(log, "Received {} packets.", getPacketCount());
                has_data = true;
                if (auto packet = firstErrorPacket())
                    setDone("Exchange receiver meet error : " + packet->error().msg());
                else if (sendPackets())
                    getReader()->batchRead(getPackets(), &batch_read_callback);
                else
                    setDone("Exchange receiver meet error : push packets fail");
            }
            else
            {
                getReader()->finish(&finish_callback);
                stage = AsyncRequestStage::WAIT_FINISH;
            }
            break;
        case AsyncRequestStage::WAIT_FINISH:
            if (getStatus().ok())
                setDone("");
            else
            {
                LOG_FMT_WARNING(
                    log,
                    "Finish fail. err code: {}, err msg: {}, retry time {}",
                    getStatus().error_code(),
                    getStatus().error_message(),
                    retry_times);

                if (retriable())
                    waitForRetry();
                else
                    setDone("Exchange receiver meet error : " + getStatus().error_message());
            }
            break;
        case AsyncRequestStage::WAIT_RETRY:
            throw Exception("Can't call handle() when WAIT_RETRY");
        case AsyncRequestStage::FINISHED:
            throw Exception("Can't call handle() when FINISHED");
        }
    }

    bool finished() const
    {
        return stage == AsyncRequestStage::FINISHED;
    }

    AsyncReader * getReader() const
    {
        return make_reader_callback.reader.get();
    }

    MPPDataPacketPtrs & getPackets()
    {
        return batch_read_callback.packets;
    }

    MPPDataPacketPtr firstErrorPacket() const
    {
        for (const auto & packet : batch_read_callback.packets)
        {
            if (packet->has_error())
                return packet;
        }
        return nullptr;
    }

    size_t getPacketCount() const
    {
        return batch_read_callback.packet_cnt;
    }

    const Status & getStatus() const
    {
        return finish_callback.status;
    }

    bool retriable() const
    {
        return !has_data && retry_times + 1 < MAX_RETRY_TIMES;
    }

    bool waitingForRetry() const
    {
        return stage == AsyncRequestStage::WAIT_RETRY;
    }

    void setDone(String msg)
    {
        if (!msg.empty())
        {
            meet_error = true;
            err_msg = std::move(msg);
        }
        stage = AsyncRequestStage::FINISHED;
    }

    void start()
    {
        rpc_context->makeAsyncReader(*request, &make_reader_callback);
        stage = AsyncRequestStage::WAIT_MAKE_READER;
    }

    bool retry()
    {
        if (Clock::now() - start_waiting_retry_ts >= std::chrono::seconds(1))
        {
            ++retry_times;
            start();
            return true;
        }
        return false;
    }

    void waitForRetry()
    {
        start_waiting_retry_ts = Clock::now();
        stage = AsyncRequestStage::WAIT_RETRY;
    }

    bool sendPackets()
    {
        for (auto & packet : getPackets())
        {
            auto recv_msg = std::make_shared<ReceivedMessage>();
            recv_msg->packet = packet;
            recv_msg->source_index = request->source_index;
            recv_msg->req_info = req_info;
            if (!msg_channel->push(std::move(recv_msg)))
                return false;
            packet = std::make_shared<MPPDataPacket>();
        }
        return true;
    }
};
} // namespace

template <typename RPCContext>
ExchangeReceiverBase<RPCContext>::ExchangeReceiverBase(
    std::shared_ptr<RPCContext> rpc_context_,
    size_t source_num_,
    size_t max_streams_,
    const std::shared_ptr<LogWithPrefix> & log_)
    : rpc_context(std::move(rpc_context_))
    , source_num(source_num_)
    , max_streams(max_streams_)
    , max_buffer_size(std::max(source_num, max_streams_) * 2)
    , msg_channel(max_buffer_size)
    , live_connections(source_num)
    , state(ExchangeReceiverState::NORMAL)
    , exc_log(getMPPTaskLog(log_, "ExchangeReceiver"))
{
    rpc_context->fillSchema(schema);
    setUpConnection();
}

template <typename RPCContext>
ExchangeReceiverBase<RPCContext>::~ExchangeReceiverBase()
{
<<<<<<< HEAD
    setState(ExchangeReceiverState::CLOSED);
    msg_channel.finish();

    for (auto & worker : workers)
        worker.join();
=======
    {
        std::unique_lock<std::mutex> lk(mu);
        state = ExchangeReceiverState::CLOSED;
        cv.notify_all();
    }
    if (thread_manager)
        thread_manager->wait();
>>>>>>> 47dc11af
}

template <typename RPCContext>
void ExchangeReceiverBase<RPCContext>::cancel()
{
    setState(ExchangeReceiverState::CANCELED);
    msg_channel.finish();
}

template <typename RPCContext>
void ExchangeReceiverBase<RPCContext>::setUpConnection()
{
<<<<<<< HEAD
    std::vector<Request> async_requests;

    for (size_t index = 0; index < source_num; ++index)
    {
        auto req = rpc_context->makeRequest(index);
        if (rpc_context->supportAsync(req))
            async_requests.push_back(std::move(req));
        else
            workers.push_back(ThreadFactory::newThread(true, "Receiver", &ExchangeReceiverBase<RPCContext>::readLoop, this, std::move(req)));
=======
    if (!thread_manager)
        thread_manager = newThreadManager();
    for (size_t index = 0; index < source_num; ++index)
    {
        thread_manager->schedule(true, "Receiver", [this, index] {
            readLoop(index);
        });
>>>>>>> 47dc11af
    }

    if (!async_requests.empty())
        workers.push_back(ThreadFactory::newThread(true, "RecvReactor", &ExchangeReceiverBase<RPCContext>::reactor, this, std::move(async_requests)));
}

template <typename RPCContext>
void ExchangeReceiverBase<RPCContext>::reactor(std::vector<Request> async_requests)
{
    CPUAffinityManager::getInstance().bindSelfQueryThread();

    size_t alive_async_connections = async_requests.size();
    MPMCQueue<size_t> ready_requests(alive_async_connections * 2);
    std::vector<size_t> waiting_for_retry_requests;

    std::vector<AsyncRequestStat<RPCContext>> stats;
    stats.reserve(alive_async_connections);
    for (const auto & req : async_requests)
    {
        stats.emplace_back(&ready_requests, &msg_channel, rpc_context, req, exc_log);
        stats.back().start();
    }

    static constexpr auto timeout = std::chrono::milliseconds(10);

    while (alive_async_connections > 0)
    {
        size_t source_index = 0;
        if (ready_requests.tryPop(source_index, timeout))
        {
            auto & stat = stats[source_index];
            stat.handle();
            if (stat.finished())
            {
                --alive_async_connections;
                connectionDone(stat.meet_error, stat.err_msg, stat.log);
            }
            else if (stat.waitingForRetry())
            {
                waiting_for_retry_requests.push_back(source_index);
            }
        }
        else if (!waiting_for_retry_requests.empty())
        {
            std::vector<size_t> tmp;
            for (auto i : waiting_for_retry_requests)
            {
                if (!stats[i].retry())
                    tmp.push_back(i);
            }
            waiting_for_retry_requests.swap(tmp);
        }
    }
}

template <typename RPCContext>
void ExchangeReceiverBase<RPCContext>::readLoop(Request req)
{
    CPUAffinityManager::getInstance().bindSelfQueryThread();
    bool meet_error = false;
    String local_err_msg;
    String req_info = fmt::format("tunnel{}+{}", req.send_task_id, req.recv_task_id);

    LogWithPrefixPtr log = getMPPTaskLog(exc_log, req_info);

    try
    {
        auto status = RPCContext::getStatusOK();
        for (int i = 0; i < MAX_RETRY_TIMES; ++i)
        {
            auto reader = rpc_context->makeReader(req);
            bool has_data = false;
            for (;;)
            {
                LOG_TRACE(log, "begin next ");
                auto recv_msg = std::make_shared<ReceivedMessage>();
                recv_msg->packet = std::make_shared<MPPDataPacket>();
                recv_msg->req_info = req_info;
                recv_msg->source_index = req.source_index;
                bool success = reader->read(recv_msg->packet);
                if (!success)
                    break;
                has_data = true;
                if (recv_msg->packet->has_error())
                    throw Exception("Exchange receiver meet error : " + recv_msg->packet->error().msg());

                if (!msg_channel.push(std::move(recv_msg)))
                {
                    meet_error = true;
                    auto local_state = getState();
                    local_err_msg = "receiver's state is " + getReceiverStateStr(local_state) + ", exit from readLoop";
                    LOG_WARNING(log, local_err_msg);
                    break;
                }
            }
            // if meet error, such as decode packect fails, it will not retry.
            if (meet_error)
            {
                break;
            }
            status = reader->finish();
            if (status.ok())
            {
                LOG_DEBUG(log, "finish read : " << req.debugString());
                break;
            }
            else
            {
                bool retriable = !has_data && i + 1 < MAX_RETRY_TIMES;
                LOG_FMT_WARNING(
                    log,
                    "EstablishMPPConnectionRequest meets rpc fail. Err code = {}, err msg = {}, retriable = {}",
                    status.error_code(),
                    status.error_message(),
                    retriable);
                // if we have received some data, we should not retry.
                if (has_data)
                    break;

                using namespace std::chrono_literals;
                std::this_thread::sleep_for(1s);
            }
        }
        if (!status.ok())
        {
            meet_error = true;
            local_err_msg = status.error_message();
        }
    }
    catch (Exception & e)
    {
        meet_error = true;
        local_err_msg = e.message();
    }
    catch (std::exception & e)
    {
        meet_error = true;
        local_err_msg = e.what();
    }
    catch (...)
    {
        meet_error = true;
        local_err_msg = "fatal error";
    }
    connectionDone(meet_error, local_err_msg, log);
}

template <typename RPCContext>
DecodeDetail ExchangeReceiverBase<RPCContext>::decodeChunks(
    const std::shared_ptr<ReceivedMessage> & recv_msg,
    std::queue<Block> & block_queue,
    const Block & header)
{
    assert(recv_msg != nullptr);
    DecodeDetail detail;

    int chunk_size = recv_msg->packet->chunks_size();
    if (chunk_size == 0)
        return detail;

    detail.packet_bytes = recv_msg->packet->ByteSizeLong();
    /// ExchangeReceiverBase should receive chunks of TypeCHBlock
    for (int i = 0; i < chunk_size; ++i)
    {
        Block block = CHBlockChunkCodec::decode(recv_msg->packet->chunks(i), header);
        detail.rows += block.rows();
        if (unlikely(block.rows() == 0))
            continue;
        block_queue.push(std::move(block));
    }
    return detail;
}

template <typename RPCContext>
ExchangeReceiverResult ExchangeReceiverBase<RPCContext>::nextResult(std::queue<Block> & block_queue, const Block & header)
{
    std::shared_ptr<ReceivedMessage> recv_msg;
    if (!msg_channel.pop(recv_msg))
    {
        std::unique_lock lock(mu);

        if (state != ExchangeReceiverState::NORMAL)
        {
            String msg;
            if (state == ExchangeReceiverState::CANCELED)
                msg = "query canceled";
            else if (state == ExchangeReceiverState::CLOSED)
                msg = "ExchangeReceiver closed";
            else if (!err_msg.empty())
                msg = err_msg;
            else
                msg = "Unknown error";
            return {nullptr, 0, "ExchangeReceiver", true, msg, false};
        }
        else /// live_connections == 0, msg_channel is finished, and state is NORMAL, that is the end.
        {
            return {nullptr, 0, "ExchangeReceiver", false, "", true};
        }
    }
    assert(recv_msg != nullptr && recv_msg->packet != nullptr);
    ExchangeReceiverResult result;
    if (recv_msg->packet->has_error())
    {
        result = {nullptr, recv_msg->source_index, recv_msg->req_info, true, recv_msg->packet->error().msg(), false};
    }
    else
    {
        if (!recv_msg->packet->data().empty()) /// the data of the last packet is serialized from tipb::SelectResponse including execution summaries.
        {
            auto resp_ptr = std::make_shared<tipb::SelectResponse>();
            if (!resp_ptr->ParseFromString(recv_msg->packet->data()))
            {
                result = {nullptr, recv_msg->source_index, recv_msg->req_info, true, "decode error", false};
            }
            else
            {
                result = {resp_ptr, recv_msg->source_index, recv_msg->req_info, false, "", false};
                /// If mocking TiFlash as TiDB, here should decode chunks from resp_ptr.
                if (!resp_ptr->chunks().empty())
                {
                    assert(recv_msg->packet->chunks().empty());
                    result.decode_detail = CoprocessorReader::decodeChunks(resp_ptr, block_queue, header, schema);
                }
            }
        }
        else /// the non-last packets
        {
            result = {nullptr, recv_msg->source_index, recv_msg->req_info, false, "", false};
        }
        if (!result.meet_error && !recv_msg->packet->chunks().empty())
        {
            assert(result.decode_detail.rows == 0);
            result.decode_detail = decodeChunks(recv_msg, block_queue, header);
        }
    }
    return result;
}

template <typename RPCContext>
void ExchangeReceiverBase<RPCContext>::setState(ExchangeReceiverState new_state)
{
    std::unique_lock lock(mu);
    state = new_state;
}

template <typename RPCContext>
ExchangeReceiverState ExchangeReceiverBase<RPCContext>::getState()
{
    std::unique_lock lock(mu);
    return state;
}

template <typename RPCContext>
void ExchangeReceiverBase<RPCContext>::connectionDone(
    bool meet_error,
    const String & local_err_msg,
    const LogWithPrefixPtr & log)
{
    Int32 copy_live_conn = -1;
    {
        std::unique_lock lock(mu);
        if (meet_error)
        {
            if (state == ExchangeReceiverState::NORMAL)
                state = ExchangeReceiverState::ERROR;
            if (err_msg.empty())
                err_msg = local_err_msg;
        }
        copy_live_conn = --live_connections;
    }
    LOG_FMT_DEBUG(
        log,
        "connection end. meet error: {}, err msg: {}, current alive connections: {}",
        meet_error,
        local_err_msg,
        copy_live_conn);

    if (copy_live_conn == 0)
    {
        LOG_FMT_DEBUG(log, "All threads end in ExchangeReceiver");
    }
    else if (copy_live_conn < 0)
        throw Exception("live_connections should not be less than 0!");

    if (meet_error || copy_live_conn == 0)
        msg_channel.finish();
}

/// Explicit template instantiations - to avoid code bloat in headers.
template class ExchangeReceiverBase<GRPCReceiverContext>;

} // namespace DB<|MERGE_RESOLUTION|>--- conflicted
+++ resolved
@@ -333,6 +333,7 @@
     , source_num(source_num_)
     , max_streams(max_streams_)
     , max_buffer_size(std::max(source_num, max_streams_) * 2)
+    , thread_manager(newThreadManager())
     , msg_channel(max_buffer_size)
     , live_connections(source_num)
     , state(ExchangeReceiverState::NORMAL)
@@ -345,21 +346,11 @@
 template <typename RPCContext>
 ExchangeReceiverBase<RPCContext>::~ExchangeReceiverBase()
 {
-<<<<<<< HEAD
     setState(ExchangeReceiverState::CLOSED);
     msg_channel.finish();
 
-    for (auto & worker : workers)
-        worker.join();
-=======
-    {
-        std::unique_lock<std::mutex> lk(mu);
-        state = ExchangeReceiverState::CLOSED;
-        cv.notify_all();
-    }
     if (thread_manager)
         thread_manager->wait();
->>>>>>> 47dc11af
 }
 
 template <typename RPCContext>
@@ -372,7 +363,6 @@
 template <typename RPCContext>
 void ExchangeReceiverBase<RPCContext>::setUpConnection()
 {
-<<<<<<< HEAD
     std::vector<Request> async_requests;
 
     for (size_t index = 0; index < source_num; ++index)
@@ -381,20 +371,11 @@
         if (rpc_context->supportAsync(req))
             async_requests.push_back(std::move(req));
         else
-            workers.push_back(ThreadFactory::newThread(true, "Receiver", &ExchangeReceiverBase<RPCContext>::readLoop, this, std::move(req)));
-=======
-    if (!thread_manager)
-        thread_manager = newThreadManager();
-    for (size_t index = 0; index < source_num; ++index)
-    {
-        thread_manager->schedule(true, "Receiver", [this, index] {
-            readLoop(index);
-        });
->>>>>>> 47dc11af
+            thread_manager->schedule(true, "Receiver", [this, index] { readLoop(index); });
     }
 
     if (!async_requests.empty())
-        workers.push_back(ThreadFactory::newThread(true, "RecvReactor", &ExchangeReceiverBase<RPCContext>::reactor, this, std::move(async_requests)));
+        thread_manager->schedule(true, "RecvReactor", [this, async_requests = std::move(async_requests)]() mutable { reactor(std::move(async_requests)); });
 }
 
 template <typename RPCContext>
