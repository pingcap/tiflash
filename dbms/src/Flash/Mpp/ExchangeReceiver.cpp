// Copyright 2023 PingCAP, Ltd.
//
// Licensed under the Apache License, Version 2.0 (the "License");
// you may not use this file except in compliance with the License.
// You may obtain a copy of the License at
//
//     http://www.apache.org/licenses/LICENSE-2.0
//
// Unless required by applicable law or agreed to in writing, software
// distributed under the License is distributed on an "AS IS" BASIS,
// WITHOUT WARRANTIES OR CONDITIONS OF ANY KIND, either express or implied.
// See the License for the specific language governing permissions and
// limitations under the License.

#include <Common/CPUAffinityManager.h>
#include <Common/Exception.h>
#include <Common/FailPoint.h>
#include <Common/ThreadFactory.h>
#include <Common/TiFlashMetrics.h>
#include <Flash/Coprocessor/CoprocessorReader.h>
#include <Flash/Coprocessor/FineGrainedShuffle.h>
#include <Flash/Mpp/ExchangeReceiver.h>
#include <Flash/Mpp/GRPCCompletionQueuePool.h>
#include <Flash/Mpp/GRPCReceiverContext.h>
#include <Flash/Mpp/MPPTunnel.h>
#include <Flash/Mpp/ReceiverChannelWriter.h>
#include <Flash/Mpp/ReceiverChannelTryWriter.h>
#include <common/logger_useful.h>
#include <fmt/core.h>
#include <grpcpp/alarm.h>
#include <grpcpp/completion_queue.h>

#include <magic_enum.hpp>
#include <memory>
#include <mutex>
#include <type_traits>

namespace DB
{
namespace
{
String constructStatusString(ExchangeReceiverState state, const String & error_message)
{
    if (error_message.empty())
        return fmt::format("Receiver state: {}", magic_enum::enum_name(state));
    return fmt::format("Receiver state: {}, error message: {}", magic_enum::enum_name(state), error_message);
}
} // namespace

template <typename RPCContext>
ExchangeReceiverBase<RPCContext>::ExchangeReceiverBase(
    std::shared_ptr<RPCContext> rpc_context_,
    size_t source_num_,
    size_t max_streams_,
    const String & req_id,
    const String & executor_id,
    uint64_t fine_grained_shuffle_stream_count_,
    Int32 local_tunnel_version_,
    const std::vector<RequestAndRegionIDs> & disaggregated_dispatch_reqs_)
    : rpc_context(std::move(rpc_context_))
    , source_num(source_num_)
    , enable_fine_grained_shuffle_flag(enableFineGrainedShuffle(fine_grained_shuffle_stream_count_))
    , output_stream_count(enable_fine_grained_shuffle_flag ? std::min(max_streams_, fine_grained_shuffle_stream_count_) : max_streams_)
    , max_buffer_size(std::max<size_t>(batch_packet_count, std::max(source_num, max_streams_) * 2))
    , connection_uncreated_num(source_num)
    , thread_manager(newThreadManager())
    , async_wait_rewrite_queue(std::make_shared<AsyncRequestHandlerWaitQueue>())
    , live_local_connections(0)
    , live_connections(source_num)
    , state(ExchangeReceiverState::NORMAL)
    , exc_log(Logger::get(req_id, executor_id))
    , collected(false)
    , local_tunnel_version(local_tunnel_version_)
    , data_size_in_queue(0)
    , disaggregated_dispatch_reqs(disaggregated_dispatch_reqs_)
{
    try
    {
        LOG_INFO(exc_log, "Profiling: er_cons {}", reinterpret_cast<UInt64>(this));
        prepareMsgChannels();
        prepareGRPCReceiveQueue();
        if (isReceiverForTiFlashStorage())
            rpc_context->sendMPPTaskToTiFlashStorageNode(exc_log, disaggregated_dispatch_reqs);

        rpc_context->fillSchema(schema);
        setUpConnection();
    }
    catch (...)
    {
        try
        {
            handleConnectionAfterException();
            cancel();
            thread_manager->wait();
        }
        catch (...)
        {
            tryLogCurrentException(exc_log, __PRETTY_FUNCTION__);
        }
        throw;
    }
}

template <typename RPCContext>
ExchangeReceiverBase<RPCContext>::~ExchangeReceiverBase()
{
    try
    {
        close();
        LOG_INFO(exc_log, "Profiling: er_des {} 1", reinterpret_cast<UInt64>(this));
        waitAllConnectionDone();
        LOG_INFO(exc_log, "Profiling: er_des {} 2", reinterpret_cast<UInt64>(this));
        thread_manager->wait();
        LOG_INFO(exc_log, "Profiling: er_des {} 3", reinterpret_cast<UInt64>(this));
        destructAsyncRequestHandler();
        ExchangeReceiverMetric::clearDataSizeMetric(data_size_in_queue);
    }
    catch (...)
    {
        std::lock_guard lock(mu);
        RUNTIME_ASSERT(live_connections == 0, "We should wait the close of all connections");
        RUNTIME_ASSERT(live_local_connections == 0, "We should wait the close of local connection");
        tryLogCurrentException(exc_log, __PRETTY_FUNCTION__);
    }
}

template <typename RPCContext>
void ExchangeReceiverBase<RPCContext>::destructAsyncRequestHandler()
{
    for (auto * ptr : async_handler_fine_grained_ptrs)
        delete ptr;
    for (auto * ptr : async_handler_no_fine_grained_ptrs)
        delete ptr;
}

template <typename RPCContext>
void ExchangeReceiverBase<RPCContext>::handleConnectionAfterException()
{
    std::lock_guard lock(mu);
    live_connections -= connection_uncreated_num;

    // some cv may have been blocked, wake them up and recheck the condition.
    cv.notify_all();
}

template <typename RPCContext>
void ExchangeReceiverBase<RPCContext>::waitAllConnectionDone()
{
    std::unique_lock lock(mu);
    LOG_INFO(exc_log, "Profiling: er_des_wait_all {} 0", reinterpret_cast<UInt64>(this));
    auto pred = [&] {
        return live_connections == 0;
    };
    cv.wait(lock, pred);

    LOG_INFO(exc_log, "Profiling: er_des_wait_all {} 1", reinterpret_cast<UInt64>(this));

    // The meaning of calling of connectionDone by local tunnel is to tell the receiver
    // to close channels and the local tunnel may still alive after it calls connectionDone.
    //
    // In order to ensure the destructions of local tunnels are
    // after the ExchangeReceiver, we need to wait at here.
    waitLocalConnectionDone(lock);
    LOG_INFO(exc_log, "Profiling: er_des_wait_all {} 2", reinterpret_cast<UInt64>(this));
}

template <typename RPCContext>
void ExchangeReceiverBase<RPCContext>::waitLocalConnectionDone(std::unique_lock<std::mutex> & lock)
{
    auto pred = [&] {
        return live_local_connections == 0;
    };
    cv.wait(lock, pred);
}

template <typename RPCContext>
void ExchangeReceiverBase<RPCContext>::prepareMsgChannels()
{
    if (enable_fine_grained_shuffle_flag)
        for (size_t i = 0; i < output_stream_count; ++i)
            msg_channels.push_back(std::make_shared<ConcurrentIOQueue<RecvMsgPtr>>(max_buffer_size));
    else
        msg_channels.push_back(std::make_shared<ConcurrentIOQueue<RecvMsgPtr>>(max_buffer_size));
}

template <typename RPCContext>
void ExchangeReceiverBase<RPCContext>::prepareGRPCReceiveQueue()
{
    for (auto & msg_channel : msg_channels)
        grpc_recv_queue.emplace_back(msg_channel, async_wait_rewrite_queue, exc_log);
}

template <typename RPCContext>
void ExchangeReceiverBase<RPCContext>::cancel()
{
    if (setEndState(ExchangeReceiverState::CANCELED))
    {
        if (isReceiverForTiFlashStorage())
            rpc_context->cancelMPPTaskOnTiFlashStorageNode(exc_log);
    }
    cancelAllMsgChannels();
}

template <typename RPCContext>
void ExchangeReceiverBase<RPCContext>::close()
{
    setEndState(ExchangeReceiverState::CLOSED);
    finishAllMsgChannels();
}

template <typename RPCContext>
void ExchangeReceiverBase<RPCContext>::addLocalConnectionNum()
{
    std::lock_guard lock(mu);
    ++live_local_connections;
}

template <typename RPCContext>
void ExchangeReceiverBase<RPCContext>::setUpConnection()
{
    mem_tracker = current_memory_tracker ? current_memory_tracker->shared_from_this() : nullptr;
    std::vector<Request> async_requests;
    std::vector<Request> local_requests;
    bool has_remote_conn = false;

    for (size_t index = 0; index < source_num; ++index)
    {
        auto req = rpc_context->makeRequest(index);
        if (rpc_context->supportAsync(req))
        {
            async_requests.push_back(std::move(req));
            has_remote_conn = true;
        }
        else if (req.is_local)
<<<<<<< HEAD
            setUpLocalConnection(std::move(req));
        else
            setUpSyncConnection(std::move(req));
    }

    setUpAsyncConnection(std::move(async_requests));
}

template <typename RPCContext>
void ExchangeReceiverBase<RPCContext>::setUpLocalConnection(Request && req)
{
    if (local_tunnel_version == 1)
=======
        {
            local_requests.push_back(req);
        }
        else
        {
            setUpConnectionWithReadLoop(std::move(req));
            has_remote_conn = true;
        }
    }

    setUpLocalConnections(local_requests, has_remote_conn);

    // TODO: reduce this thread in the future.
    if (!async_requests.empty())
>>>>>>> 650810ee
    {
        LOG_INFO(exc_log, "enable local tunnel version 1");
        setUpConnectionWithReadLoop(std::move(req));
    }
    else
    {
        LOG_INFO(exc_log, "enable local tunnel version 2");
        String req_info = fmt::format("tunnel{}+{}", req.send_task_id, req.recv_task_id);

        LocalRequestHandler local_request_handler(
            getMemoryTracker(),
            [this](bool meet_error, const String & local_err_msg) {
                this->connectionDone(meet_error, local_err_msg, exc_log);
            },
            [this]() {
                this->connectionLocalDone();
            },
            [this]() {
                this->addLocalConnectionNum();
            },
            ReceiverChannelWriter(&(getMsgChannels()), req_info, exc_log, getDataSizeInQueue(), ReceiverMode::Local));

        rpc_context->establishMPPConnectionLocalV2(
            req,
            req.source_index,
            local_request_handler,
            enable_fine_grained_shuffle_flag);
        --connection_uncreated_num;
    }
}

template <typename RPCContext>
void ExchangeReceiverBase<RPCContext>::setUpSyncConnection(Request && req)
{
    setUpConnectionWithReadLoop(std::move(req));
}

template <typename RPCContext>
void ExchangeReceiverBase<RPCContext>::setUpAsyncConnection(std::vector<Request> && async_requests)
{
    for (auto & request : async_requests)
        createAsyncRequestHandler(std::move(request));
}

template <typename RPCContext>
void ExchangeReceiverBase<RPCContext>::createAsyncRequestHandler(Request && request)
{
    if (enable_fine_grained_shuffle_flag)
    {
        async_handler_fine_grained_ptrs.push_back(
            new AsyncRequestHandler<RPCContext, true>(
                grpc_recv_queue,
                async_wait_rewrite_queue,
                rpc_context,
                std::move(request),
                exc_log->identifier(),
                &data_size_in_queue,
                [this](bool meet_error, const String & local_err_msg, const LoggerPtr & log) {
                    this->connectionDone(meet_error, local_err_msg, log);
                }));
    }
    else
    {
        async_handler_no_fine_grained_ptrs.push_back(

            new AsyncRequestHandler<RPCContext, false>(
                grpc_recv_queue,
                async_wait_rewrite_queue,
                rpc_context,
                std::move(request),
                exc_log->identifier(),
                &data_size_in_queue,
                [this](bool meet_error, const String & local_err_msg, const LoggerPtr & log) {
                    this->connectionDone(meet_error, local_err_msg, log);
                }));
    }
}

template <typename RPCContext>
<<<<<<< HEAD
void ExchangeReceiverBase<RPCContext>::destructAllAsyncRequestHandler()
{
    if (enable_fine_grained_shuffle_flag)
        for (auto handler_ptr : async_handler_fine_grained_ptrs)
            delete handler_ptr;
    else
        for (auto handler_ptr : async_handler_no_fine_grained_ptrs)
            delete handler_ptr;
=======
void ExchangeReceiverBase<RPCContext>::setUpLocalConnections(std::vector<Request> & requests, bool has_remote_conn)
{
    for (auto & req : requests)
    {
        if (local_tunnel_version == 1)
        {
            setUpConnectionWithReadLoop(std::move(req));
        }
        else
        {
            LOG_INFO(exc_log, "refined local tunnel is enabled");
            String req_info = fmt::format("tunnel{}+{}", req.send_task_id, req.recv_task_id);

            LocalRequestHandler local_request_handler(
                getMemoryTracker(),
                [this](bool meet_error, const String & local_err_msg) {
                    this->connectionDone(meet_error, local_err_msg, exc_log);
                },
                [this]() {
                    this->connectionLocalDone();
                },
                [this]() {
                    this->addLocalConnectionNum();
                },
                ReceiverChannelWriter(&(getMsgChannels()), req_info, exc_log, getDataSizeInQueue(), ReceiverMode::Local));

            rpc_context->establishMPPConnectionLocalV2(
                req,
                req.source_index,
                local_request_handler,
                enable_fine_grained_shuffle_flag,
                has_remote_conn);
            --connection_uncreated_num;
        }
    }
>>>>>>> 650810ee
}

template <typename RPCContext>
void ExchangeReceiverBase<RPCContext>::setUpConnectionWithReadLoop(Request && req)
{
    thread_manager->schedule(true, "Receiver", [this, req = std::move(req)] {
        if (enable_fine_grained_shuffle_flag)
            readLoop<true>(req);
        else
            readLoop<false>(req);
    });

    ++thread_count;
    --connection_uncreated_num;
}

template <typename RPCContext>
template <bool enable_fine_grained_shuffle>
void ExchangeReceiverBase<RPCContext>::readLoop(const Request & req)
{
    GET_METRIC(tiflash_thread_count, type_threads_of_receiver_read_loop).Increment();
    SCOPE_EXIT({
        GET_METRIC(tiflash_thread_count, type_threads_of_receiver_read_loop).Decrement();
    });

    CPUAffinityManager::getInstance().bindSelfQueryThread();
    bool meet_error = false;
    String local_err_msg;
    String req_info = fmt::format("tunnel{}+{}", req.send_task_id, req.recv_task_id);

    LoggerPtr log = exc_log->getChild(req_info);

    try
    {
        auto status = RPCContext::getStatusOK();
        ReceiverMode recv_mode = req.is_local ? ReceiverMode::Local : ReceiverMode::Sync;
        ReceiverChannelWriter channel_writer(&msg_channels, req_info, log, &data_size_in_queue, recv_mode);
        for (int i = 0; i < max_retry_times; ++i)
        {
            auto reader = rpc_context->makeReader(req);
            bool has_data = false;
            for (;;)
            {
                LOG_TRACE(log, "begin next ");
                TrackedMppDataPacketPtr packet = std::make_shared<TrackedMppDataPacket>(MPPDataPacketV0);
                bool success = reader->read(packet);
                if (!success)
                    break;
                has_data = true;
                if (packet->hasError())
                {
                    meet_error = true;
                    local_err_msg = fmt::format("Read error message from mpp packet: {}", packet->error());
                    break;
                }

                if (!channel_writer.write<enable_fine_grained_shuffle>(req.source_index, packet))
                {
                    meet_error = true;
                    local_err_msg = fmt::format("Push mpp packet failed. {}", getStatusString());
                    break;
                }
            }
            // if meet error, such as decode packet fails, it will not retry.
            if (meet_error)
            {
                reader->cancel(local_err_msg);
                break;
            }
            status = reader->finish();
            if (status.ok())
            {
                LOG_DEBUG(log, "finish read : {}", req.debugString());
                break;
            }
            else
            {
                bool retriable = !has_data && i + 1 < max_retry_times;
                LOG_WARNING(
                    log,
                    "EstablishMPPConnectionRequest meets rpc fail. Err code = {}, err msg = {}, retriable = {}",
                    status.error_code(),
                    status.error_message(),
                    retriable);
                // if we have received some data, we should not retry.
                if (has_data)
                    break;

                using namespace std::chrono_literals;
                std::this_thread::sleep_for(1s);
            }
        }
        if (!status.ok())
        {
            meet_error = true;
            local_err_msg = status.error_message();
        }
    }
    catch (...)
    {
        meet_error = true;
        local_err_msg = getCurrentExceptionMessage(false);
    }
    connectionDone(meet_error, local_err_msg, log);
}

template <typename RPCContext>
DecodeDetail ExchangeReceiverBase<RPCContext>::decodeChunks(
    const RecvMsgPtr & recv_msg,
    std::queue<Block> & block_queue,
    std::unique_ptr<CHBlockChunkDecodeAndSquash> & decoder_ptr)
{
    assert(recv_msg != nullptr);
    DecodeDetail detail;

    if (recv_msg->chunks.empty())
        return detail;
    auto & packet = recv_msg->packet->getPacket();

    // Record total packet size even if fine grained shuffle is enabled.
    detail.packet_bytes = packet.ByteSizeLong();

    switch (auto version = packet.version(); version)
    {
    case DB::MPPDataPacketV0:
    {
        for (const auto * chunk : recv_msg->chunks)
        {
            auto result = decoder_ptr->decodeAndSquash(*chunk);
            if (!result)
                continue;
            detail.rows += result->rows();
            if likely (result->rows() > 0)
            {
                block_queue.push(std::move(result.value()));
            }
        }
        return detail;
    }
    case DB::MPPDataPacketV1:
    {
        for (const auto * chunk : recv_msg->chunks)
        {
            auto && result = decoder_ptr->decodeAndSquashV1(*chunk);
            if (!result || !result->rows())
                continue;
            detail.rows += result->rows();
            block_queue.push(std::move(*result));
        }
        return detail;
    }
    default:
    {
        RUNTIME_CHECK_MSG(false, "Unknown mpp packet version {}, please update TiFlash instance", version);
        break;
    }
    }
    return detail;
}

template <typename RPCContext>
ReceiveResult ExchangeReceiverBase<RPCContext>::receive(size_t stream_id)
{
    return receive(
        stream_id,
        [&](size_t stream_id, RecvMsgPtr & recv_msg) {
            return grpc_recv_queue[stream_id].pop(recv_msg);
        });
}

template <typename RPCContext>
ReceiveResult ExchangeReceiverBase<RPCContext>::nonBlockingReceive(size_t stream_id)
{
    return receive(
        stream_id,
        [&](size_t stream_id, RecvMsgPtr & recv_msg) {
            return grpc_recv_queue[stream_id].tryPop(recv_msg);
        });
}

template <typename RPCContext>
ReceiveResult ExchangeReceiverBase<RPCContext>::receive(
    size_t stream_id,
    std::function<MPMCQueueResult(size_t, RecvMsgPtr &)> recv_func)
{
    if (unlikely(stream_id >= grpc_recv_queue.size()))
    {
        auto err_msg = fmt::format("stream_id out of range, stream_id: {}, total_channel_count: {}", stream_id, grpc_recv_queue.size());
        LOG_ERROR(exc_log, err_msg);
        throw Exception(err_msg);
    }

    RecvMsgPtr recv_msg;
    switch (recv_func(stream_id, recv_msg))
    {
    case MPMCQueueResult::OK:
        assert(recv_msg);
        return {ReceiveStatus::ok, std::move(recv_msg)};
    case MPMCQueueResult::EMPTY:
        return {ReceiveStatus::empty, nullptr};
    default:
        return {ReceiveStatus::eof, nullptr};
    }
}

template <typename RPCContext>
ExchangeReceiverResult ExchangeReceiverBase<RPCContext>::toExchangeReceiveResult(
    ReceiveResult & recv_result,
    std::queue<Block> & block_queue,
    const Block & header,
    std::unique_ptr<CHBlockChunkDecodeAndSquash> & decoder_ptr)
{
    switch (recv_result.recv_status)
    {
    case ReceiveStatus::ok:
    {
        assert(recv_result.recv_msg != nullptr);
        if (unlikely(recv_result.recv_msg->error_ptr != nullptr))
            return ExchangeReceiverResult::newError(
                recv_result.recv_msg->source_index,
                recv_result.recv_msg->req_info,
                recv_result.recv_msg->error_ptr->msg());

        ExchangeReceiverMetric::subDataSizeMetric(
            data_size_in_queue,
            recv_result.recv_msg->packet->getPacket().ByteSizeLong());
        return toDecodeResult(block_queue, header, recv_result.recv_msg, decoder_ptr);
    }
    case ReceiveStatus::eof:
        return handleUnnormalChannel(block_queue, decoder_ptr);
    case ReceiveStatus::empty:
        throw Exception("Unexpected recv status: empty");
    }
}

template <typename RPCContext>
ExchangeReceiverResult ExchangeReceiverBase<RPCContext>::nextResult(
    std::queue<Block> & block_queue,
    const Block & header,
    size_t stream_id,
    std::unique_ptr<CHBlockChunkDecodeAndSquash> & decoder_ptr)
{
    auto recv_res = receive(stream_id);
    return toExchangeReceiveResult(
        recv_res,
        block_queue,
        header,
        decoder_ptr);
}

template <typename RPCContext>
ExchangeReceiverResult ExchangeReceiverBase<RPCContext>::handleUnnormalChannel(
    std::queue<Block> & block_queue,
    std::unique_ptr<CHBlockChunkDecodeAndSquash> & decoder_ptr)
{
    std::optional<Block> last_block = decoder_ptr->flush();
    std::lock_guard lock(mu);
    if (this->state != DB::ExchangeReceiverState::NORMAL)
    {
        return DB::ExchangeReceiverResult::newError(0, DB::ExchangeReceiverBase<RPCContext>::name, DB::constructStatusString(this->state, this->err_msg));
    }
    else
    {
        /// If there are cached data in squashDecoder, then just push the block and return EOF next iteration
        if (last_block && last_block->rows() > 0)
        {
            /// Can't get correct caller_index here, use 0 instead
            auto result = ExchangeReceiverResult::newOk(nullptr, 0, "");
            result.decode_detail.packets = 0;
            result.decode_detail.rows = last_block->rows();
            block_queue.push(std::move(last_block.value()));
            return result;
        }
        else
        {
            return DB::ExchangeReceiverResult::newEOF(DB::ExchangeReceiverBase<RPCContext>::name); /// live_connections == 0, msg_channel is finished, and state is NORMAL, that is the end.
        }
    }
}

template <typename RPCContext>
ExchangeReceiverResult ExchangeReceiverBase<RPCContext>::toDecodeResult(
    std::queue<Block> & block_queue,
    const Block & header,
    const RecvMsgPtr & recv_msg,
    std::unique_ptr<CHBlockChunkDecodeAndSquash> & decoder_ptr)
{
    assert(recv_msg != nullptr);
    if (recv_msg->resp_ptr != nullptr) /// the data of the last packet is serialized from tipb::SelectResponse including execution summaries.
    {
        auto select_resp = std::make_shared<tipb::SelectResponse>();
        if (unlikely(!select_resp->ParseFromString(*(recv_msg->resp_ptr))))
        {
            return ExchangeReceiverResult::newError(recv_msg->source_index, recv_msg->req_info, "decode error");
        }
        else
        {
            auto result = ExchangeReceiverResult::newOk(select_resp, recv_msg->source_index, recv_msg->req_info);
            /// If mocking TiFlash as TiDB, we should decode chunks from select_resp.
            if (unlikely(!result.resp->chunks().empty()))
            {
                assert(recv_msg->chunks.empty());
                // Fine grained shuffle should only be enabled when sending data to TiFlash node.
                // So all data should be encoded into MPPDataPacket.chunks.
                RUNTIME_CHECK_MSG(!enable_fine_grained_shuffle_flag, "Data should not be encoded into tipb::SelectResponse.chunks when fine grained shuffle is enabled");
                result.decode_detail = CoprocessorReader::decodeChunks(select_resp, block_queue, header, schema);
            }
            else if (!recv_msg->chunks.empty())
            {
                result.decode_detail = decodeChunks(recv_msg, block_queue, decoder_ptr);
            }
            return result;
        }
    }
    else /// the non-last packets
    {
        auto result = ExchangeReceiverResult::newOk(nullptr, recv_msg->source_index, recv_msg->req_info);
        result.decode_detail = decodeChunks(recv_msg, block_queue, decoder_ptr);
        return result;
    }
}

template <typename RPCContext>
bool ExchangeReceiverBase<RPCContext>::setEndState(ExchangeReceiverState new_state)
{
    assert(new_state == ExchangeReceiverState::CANCELED || new_state == ExchangeReceiverState::CLOSED);
    std::lock_guard lock(mu);
    if (state == ExchangeReceiverState::CANCELED || state == ExchangeReceiverState::CLOSED)
    {
        return false;
    }
    state = new_state;
    return true;
}

template <typename RPCContext>
String ExchangeReceiverBase<RPCContext>::getStatusString()
{
    std::lock_guard lock(mu);
    return constructStatusString(state, err_msg);
}

template <typename RPCContext>
void ExchangeReceiverBase<RPCContext>::connectionDone(
    bool meet_error,
    const String & local_err_msg,
    const LoggerPtr & log)
{
    String first_err_msg = local_err_msg;

    // We must protect the following codes with lock.
    // Because once live_connections == 0, ExchangeReceiver may be destructed immediately
    // and the data in ExchangeReceiver is no longer alive.
    std::lock_guard lock(mu);

    if (meet_error)
    {
        if (state == ExchangeReceiverState::NORMAL)
            state = ExchangeReceiverState::ERROR;
        if (err_msg.empty())
            err_msg = local_err_msg;
        else
            first_err_msg = err_msg;
    }

    --live_connections;

    if (meet_error)
    {
        LOG_WARNING(
            log,
            "connection end. meet error: {}, err msg: {}, current alive connections: {}",
            meet_error,
            local_err_msg,
            live_connections);
    }
    else
    {
        LOG_DEBUG(
            log,
            "connection end. Current alive connections: {}",
            live_connections);
    }
    assert(live_connections >= 0);
    if (live_connections == 0)
    {
        LOG_DEBUG(log, "All threads end in ExchangeReceiver");
        cv.notify_all();
    }

    if (meet_error || live_connections == 0)
    {
        LOG_INFO(exc_log, "receiver channels finished, meet error: {}, error message: {}", meet_error, first_err_msg);
        finishAllMsgChannels();
    }
}

template <typename RPCContext>
void ExchangeReceiverBase<RPCContext>::connectionLocalDone()
{
    std::lock_guard lock(mu);
    --live_local_connections;
    if (live_local_connections == 0)
        cv.notify_all();
}

template <typename RPCContext>
void ExchangeReceiverBase<RPCContext>::finishAllMsgChannels()
{
    if (grpc_recv_queue.empty())
    {
        for (auto & msg_channel : msg_channels)
            msg_channel->finish();
    }
    else
    {
        for (auto & channel : grpc_recv_queue)
            channel.finish();
    }
}

template <typename RPCContext>
void ExchangeReceiverBase<RPCContext>::cancelAllMsgChannels()
{
    if (grpc_recv_queue.empty())
    {
        for (auto & msg_channel : msg_channels)
            msg_channel->cancel();
    }
    else
    {
        for (auto & channel : grpc_recv_queue)
            channel.cancel();
    }
}

/// Explicit template instantiations - to avoid code bloat in headers.
template class ExchangeReceiverBase<GRPCReceiverContext>;

} // namespace DB<|MERGE_RESOLUTION|>--- conflicted
+++ resolved
@@ -125,15 +125,6 @@
 }
 
 template <typename RPCContext>
-void ExchangeReceiverBase<RPCContext>::destructAsyncRequestHandler()
-{
-    for (auto * ptr : async_handler_fine_grained_ptrs)
-        delete ptr;
-    for (auto * ptr : async_handler_no_fine_grained_ptrs)
-        delete ptr;
-}
-
-template <typename RPCContext>
 void ExchangeReceiverBase<RPCContext>::handleConnectionAfterException()
 {
     std::lock_guard lock(mu);
@@ -232,64 +223,18 @@
             has_remote_conn = true;
         }
         else if (req.is_local)
-<<<<<<< HEAD
-            setUpLocalConnection(std::move(req));
+        {
+            local_requests.push_back(req);
+        }
         else
+        {
             setUpSyncConnection(std::move(req));
-    }
-
+            has_remote_conn = true;
+        }
+    }
+
+    setUpLocalConnections(local_requests, has_remote_conn);
     setUpAsyncConnection(std::move(async_requests));
-}
-
-template <typename RPCContext>
-void ExchangeReceiverBase<RPCContext>::setUpLocalConnection(Request && req)
-{
-    if (local_tunnel_version == 1)
-=======
-        {
-            local_requests.push_back(req);
-        }
-        else
-        {
-            setUpConnectionWithReadLoop(std::move(req));
-            has_remote_conn = true;
-        }
-    }
-
-    setUpLocalConnections(local_requests, has_remote_conn);
-
-    // TODO: reduce this thread in the future.
-    if (!async_requests.empty())
->>>>>>> 650810ee
-    {
-        LOG_INFO(exc_log, "enable local tunnel version 1");
-        setUpConnectionWithReadLoop(std::move(req));
-    }
-    else
-    {
-        LOG_INFO(exc_log, "enable local tunnel version 2");
-        String req_info = fmt::format("tunnel{}+{}", req.send_task_id, req.recv_task_id);
-
-        LocalRequestHandler local_request_handler(
-            getMemoryTracker(),
-            [this](bool meet_error, const String & local_err_msg) {
-                this->connectionDone(meet_error, local_err_msg, exc_log);
-            },
-            [this]() {
-                this->connectionLocalDone();
-            },
-            [this]() {
-                this->addLocalConnectionNum();
-            },
-            ReceiverChannelWriter(&(getMsgChannels()), req_info, exc_log, getDataSizeInQueue(), ReceiverMode::Local));
-
-        rpc_context->establishMPPConnectionLocalV2(
-            req,
-            req.source_index,
-            local_request_handler,
-            enable_fine_grained_shuffle_flag);
-        --connection_uncreated_num;
-    }
 }
 
 template <typename RPCContext>
@@ -308,10 +253,11 @@
 template <typename RPCContext>
 void ExchangeReceiverBase<RPCContext>::createAsyncRequestHandler(Request && request)
 {
+
     if (enable_fine_grained_shuffle_flag)
     {
         async_handler_fine_grained_ptrs.push_back(
-            new AsyncRequestHandler<RPCContext, true>(
+            std::make_unique<AsyncRequestHandler<RPCContext, true>>(
                 grpc_recv_queue,
                 async_wait_rewrite_queue,
                 rpc_context,
@@ -325,8 +271,7 @@
     else
     {
         async_handler_no_fine_grained_ptrs.push_back(
-
-            new AsyncRequestHandler<RPCContext, false>(
+            std::make_unique<AsyncRequestHandler<RPCContext, false>>(
                 grpc_recv_queue,
                 async_wait_rewrite_queue,
                 rpc_context,
@@ -337,19 +282,10 @@
                     this->connectionDone(meet_error, local_err_msg, log);
                 }));
     }
-}
-
-template <typename RPCContext>
-<<<<<<< HEAD
-void ExchangeReceiverBase<RPCContext>::destructAllAsyncRequestHandler()
-{
-    if (enable_fine_grained_shuffle_flag)
-        for (auto handler_ptr : async_handler_fine_grained_ptrs)
-            delete handler_ptr;
-    else
-        for (auto handler_ptr : async_handler_no_fine_grained_ptrs)
-            delete handler_ptr;
-=======
+    --connection_uncreated_num;
+}
+
+template <typename RPCContext>
 void ExchangeReceiverBase<RPCContext>::setUpLocalConnections(std::vector<Request> & requests, bool has_remote_conn)
 {
     for (auto & req : requests)
@@ -385,7 +321,6 @@
             --connection_uncreated_num;
         }
     }
->>>>>>> 650810ee
 }
 
 template <typename RPCContext>
