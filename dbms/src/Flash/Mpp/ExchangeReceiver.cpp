--- conflicted
+++ resolved
@@ -61,14 +61,9 @@
     thread_manager = ThreadManager::createElasticOrRawThreadManager();
     for (size_t index = 0; index < source_num; ++index)
     {
-<<<<<<< HEAD
-        thread_manager->schedule([this, index] {
-            this->readLoop(index);
+        thread_manager->schedule(true, "Receiver", [this, index] {
+            readLoop(index);
         });
-=======
-        auto t = ThreadFactory::newThread(true, "Receiver", &ExchangeReceiverBase<RPCContext>::readLoop, this, index);
-        workers.push_back(std::move(t));
->>>>>>> 021d60d3
     }
 }
 
