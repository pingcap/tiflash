--- conflicted
+++ resolved
@@ -310,17 +310,7 @@
     , state(ExchangeReceiverState::NORMAL)
     , log(getMPPTaskLog(log_, "ExchangeReceiver"))
 {
-<<<<<<< HEAD
     rpc_context->fillSchema(schema);
-=======
-    for (int i = 0; i < exc.field_types_size(); ++i)
-    {
-        String name = "exchange_receiver_" + std::to_string(i);
-        ColumnInfo info = TiDB::fieldTypeToColumnInfo(exc.field_types(i));
-        schema.push_back(std::make_pair(name, info));
-    }
-
->>>>>>> d37a43d5
     setUpConnection();
 }
 
