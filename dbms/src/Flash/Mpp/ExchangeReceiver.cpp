// Copyright 2022 PingCAP, Ltd.
//
// Licensed under the Apache License, Version 2.0 (the "License");
// you may not use this file except in compliance with the License.
// You may obtain a copy of the License at
//
//     http://www.apache.org/licenses/LICENSE-2.0
//
// Unless required by applicable law or agreed to in writing, software
// distributed under the License is distributed on an "AS IS" BASIS,
// WITHOUT WARRANTIES OR CONDITIONS OF ANY KIND, either express or implied.
// See the License for the specific language governing permissions and
// limitations under the License.

#include <Common/CPUAffinityManager.h>
#include <Common/ThreadFactory.h>
#include <Common/TiFlashMetrics.h>
#include <Flash/Coprocessor/CoprocessorReader.h>
#include <Flash/Mpp/ExchangeReceiver.h>
#include <Flash/Mpp/MPPTunnel.h>
#include <fmt/core.h>

namespace DB
{
namespace
{
String getReceiverStateStr(const ExchangeReceiverState & s)
{
    switch (s)
    {
    case ExchangeReceiverState::NORMAL:
        return "NORMAL";
    case ExchangeReceiverState::ERROR:
        return "ERROR";
    case ExchangeReceiverState::CANCELED:
        return "CANCELED";
    case ExchangeReceiverState::CLOSED:
        return "CLOSED";
    default:
        return "UNKNOWN";
    }
}

enum class AsyncRequestStage
{
    NEED_INIT,
    WAIT_MAKE_READER,
    WAIT_BATCH_READ,
    WAIT_FINISH,
    WAIT_RETRY,
    FINISHED,
};

using Clock = std::chrono::system_clock;
using TimePoint = Clock::time_point;

constexpr Int32 max_retry_times = 10;
constexpr Int32 batch_packet_count = 16;

template <typename RPCContext>
class AsyncRequestHandler : public UnaryCallback<bool>
{
public:
    using Status = typename RPCContext::Status;
    using Request = typename RPCContext::Request;
    using AsyncReader = typename RPCContext::AsyncReader;
    using Self = AsyncRequestHandler<RPCContext>;

    AsyncRequestHandler(
        MPMCQueue<Self *> * queue,
        MPMCQueue<std::shared_ptr<ReceivedMessage>> * msg_channel_,
        const std::shared_ptr<RPCContext> & context,
        const Request & req,
        const String & req_id)
        : rpc_context(context)
        , request(&req)
        , notify_queue(queue)
        , msg_channel(msg_channel_)
        , req_info(fmt::format("tunnel{}+{}", req.send_task_id, req.recv_task_id))
        , log(Logger::get("ExchangeReceiver", req_id, req_info))
    {
        packets.resize(batch_packet_count);
        for (auto & packet : packets)
            packet = std::make_shared<MPPDataPacket>();

        start();
    }

    // execute will be called by RPC framework so it should be as light as possible.
    void execute(bool & ok) override
    {
        switch (stage)
        {
        case AsyncRequestStage::WAIT_MAKE_READER:
            if (!ok)
                reader.reset();
            notifyReactor();
            break;
        case AsyncRequestStage::WAIT_BATCH_READ:
            if (ok)
                ++read_packet_index;
            if (!ok || read_packet_index == batch_packet_count || packets[read_packet_index - 1]->has_error())
                notifyReactor();
            else
                reader->read(packets[read_packet_index], thisAsUnaryCallback());
            break;
        case AsyncRequestStage::WAIT_FINISH:
            notifyReactor();
            break;
        default:
            __builtin_unreachable();
        }
    }

    // handle will be called by ExchangeReceiver::reactor.
    void handle()
    {
        LOG_FMT_TRACE(log, "Enter {}. stage: {}", __PRETTY_FUNCTION__, stage);
        switch (stage)
        {
        case AsyncRequestStage::WAIT_MAKE_READER:
            if (reader)
            {
                stage = AsyncRequestStage::WAIT_BATCH_READ;
                read_packet_index = 0;
                reader->read(packets[0], thisAsUnaryCallback());
            }
            else
            {
                LOG_FMT_WARNING(log, "MakeReader fail. retry time: {}", retry_times);
                waitForRetryOrDone("Exchange receiver meet error : send async stream request fail");
            }
            break;
        case AsyncRequestStage::WAIT_BATCH_READ:
            LOG_FMT_TRACE(log, "Received {} packets.", read_packet_index);
            if (read_packet_index > 0)
                has_data = true;

            if (auto packet = getErrorPacket())
                setDone("Exchange receiver meet error : " + packet->error().msg());
            else if (!sendPackets())
                setDone("Exchange receiver meet error : push packets fail");
            else if (read_packet_index < batch_packet_count)
            {
                stage = AsyncRequestStage::WAIT_FINISH;
                reader->finish(finish_status, thisAsUnaryCallback());
            }
            else
            {
                read_packet_index = 0;
                reader->read(packets[0], thisAsUnaryCallback());
            }
            break;
        case AsyncRequestStage::WAIT_FINISH:
            if (finish_status.ok())
                setDone("");
            else
            {
                LOG_FMT_WARNING(
                    log,
                    "Finish fail. err code: {}, err msg: {}, retry time {}",
                    finish_status.error_code(),
                    finish_status.error_message(),
                    retry_times);
                waitForRetryOrDone("Exchange receiver meet error : " + finish_status.error_message());
            }
            break;
        default:
            __builtin_unreachable();
        }
    }

    bool finished() const
    {
        return stage == AsyncRequestStage::FINISHED;
    }

    bool waitingForRetry() const
    {
        return stage == AsyncRequestStage::WAIT_RETRY;
    }

    bool retrySucceed(TimePoint now)
    {
        if (now >= expected_retry_ts)
        {
            ++retry_times;
            start();
            return true;
        }
        return false;
    }

    bool meetError() const { return meet_error; }
    const String & getErrMsg() const { return err_msg; }
    const LoggerPtr & getLog() const { return log; }

private:
    void notifyReactor()
    {
        notify_queue->push(this);
    }

    MPPDataPacketPtr getErrorPacket() const
    {
        // only the last packet may has error, see execute().
        if (read_packet_index != 0 && packets[read_packet_index - 1]->has_error())
            return packets[read_packet_index - 1];
        return nullptr;
    }

    bool retriable() const
    {
        return !has_data && retry_times + 1 < max_retry_times;
    }

    void setDone(String msg)
    {
        if (!msg.empty())
        {
            meet_error = true;
            err_msg = std::move(msg);
        }
        stage = AsyncRequestStage::FINISHED;
    }

    void start()
    {
        stage = AsyncRequestStage::WAIT_MAKE_READER;
        rpc_context->makeAsyncReader(*request, reader, thisAsUnaryCallback());
    }

    void waitForRetryOrDone(String done_msg)
    {
        if (retriable())
        {
            expected_retry_ts = Clock::now() + std::chrono::seconds(1);
            stage = AsyncRequestStage::WAIT_RETRY;
            reader.reset();
        }
        else
            setDone(done_msg);
    }

    bool sendPackets()
    {
        for (size_t i = 0; i < read_packet_index; ++i)
        {
            auto & packet = packets[i];
            auto recv_msg = std::make_shared<ReceivedMessage>();
            recv_msg->packet = std::move(packet);
            recv_msg->source_index = request->source_index;
            recv_msg->req_info = req_info;
            if (!msg_channel->push(std::move(recv_msg)))
                return false;
            // can't reuse packet since it is sent to readers.
            packet = std::make_shared<MPPDataPacket>();
        }
        return true;
    }

    // in case of potential multiple inheritances.
    UnaryCallback<bool> * thisAsUnaryCallback()
    {
        return static_cast<UnaryCallback<bool> *>(this);
    }

    std::shared_ptr<RPCContext> rpc_context;
    const Request * request; // won't be null
    MPMCQueue<Self *> * notify_queue; // won't be null
    MPMCQueue<std::shared_ptr<ReceivedMessage>> * msg_channel; // won't be null

    String req_info;
    bool meet_error = false;
    bool has_data = false;
    String err_msg;
    int retry_times = 0;
    TimePoint expected_retry_ts{Clock::duration::zero()};
    AsyncRequestStage stage = AsyncRequestStage::NEED_INIT;

    std::shared_ptr<AsyncReader> reader;
    MPPDataPacketPtrs packets;
    size_t read_packet_index = 0;
    Status finish_status = RPCContext::getStatusOK();
    LoggerPtr log;
};
} // namespace

template <typename RPCContext>
ExchangeReceiverBase<RPCContext>::ExchangeReceiverBase(
    std::shared_ptr<RPCContext> rpc_context_,
    size_t source_num_,
    size_t max_streams_,
    const String & req_id)
    : rpc_context(std::move(rpc_context_))
    , source_num(source_num_)
    , max_streams(max_streams_)
    , max_buffer_size(std::max<size_t>(batch_packet_count, std::max(source_num, max_streams_) * 2))
    , thread_manager(newThreadManager())
    , msg_channel(max_buffer_size)
    , live_connections(source_num)
    , state(ExchangeReceiverState::NORMAL)
<<<<<<< HEAD
    , exc_log(Logger::get("ExchangeReceiver", req_id))
=======
    , exc_log(log_)
>>>>>>> 2bd5626c
    , collected(false)
{
    rpc_context->fillSchema(schema);
    setUpConnection();
}

template <typename RPCContext>
ExchangeReceiverBase<RPCContext>::~ExchangeReceiverBase()
{
    setState(ExchangeReceiverState::CLOSED);
    msg_channel.finish();
    thread_manager->wait();
}

template <typename RPCContext>
void ExchangeReceiverBase<RPCContext>::cancel()
{
    setState(ExchangeReceiverState::CANCELED);
    msg_channel.finish();
}

template <typename RPCContext>
void ExchangeReceiverBase<RPCContext>::setUpConnection()
{
    std::vector<Request> async_requests;

    for (size_t index = 0; index < source_num; ++index)
    {
        auto req = rpc_context->makeRequest(index);
        if (rpc_context->supportAsync(req))
            async_requests.push_back(std::move(req));
        else
        {
            thread_manager->schedule(true, "Receiver", [this, req = std::move(req)] { readLoop(req); });
            ++thread_count;
        }
    }

    // TODO: reduce this thread in the future.
    if (!async_requests.empty())
    {
        thread_manager->schedule(true, "RecvReactor", [this, async_requests = std::move(async_requests)] { reactor(async_requests); });
        ++thread_count;
    }
}

template <typename RPCContext>
void ExchangeReceiverBase<RPCContext>::reactor(const std::vector<Request> & async_requests)
{
    using AsyncHandler = AsyncRequestHandler<RPCContext>;

    GET_METRIC(tiflash_thread_count, type_threads_of_receiver_reactor).Increment();
    SCOPE_EXIT({
        GET_METRIC(tiflash_thread_count, type_threads_of_receiver_reactor).Decrement();
    });

    CPUAffinityManager::getInstance().bindSelfQueryThread();

    size_t alive_async_connections = async_requests.size();
    MPMCQueue<AsyncHandler *> ready_requests(alive_async_connections * 2);
    std::vector<AsyncHandler *> waiting_for_retry_requests;

    std::vector<AsyncRequestHandler<RPCContext>> handlers;
    handlers.reserve(alive_async_connections);
    for (const auto & req : async_requests)
        handlers.emplace_back(&ready_requests, &msg_channel, rpc_context, req, exc_log->identifier());

    while (alive_async_connections > 0)
    {
        // to avoid waiting_for_retry_requests starvation, so the max continuously popping
        // won't exceed 100ms (check_waiting_requests_freq * timeout) too much.
        static constexpr Int32 check_waiting_requests_freq = 10;
        static constexpr auto timeout = std::chrono::milliseconds(10);

        for (Int32 i = 0; i < check_waiting_requests_freq; ++i)
        {
            AsyncHandler * handler = nullptr;
            if (unlikely(!ready_requests.tryPop(handler, timeout)))
                break;

            handler->handle();
            if (handler->finished())
            {
                --alive_async_connections;
                connectionDone(handler->meetError(), handler->getErrMsg(), handler->getLog());
            }
            else if (handler->waitingForRetry())
            {
                waiting_for_retry_requests.push_back(handler);
            }
            else
            {
                // do nothing
            }
        }
        if (unlikely(!waiting_for_retry_requests.empty()))
        {
            auto now = Clock::now();
            std::vector<AsyncHandler *> tmp;
            for (auto * handler : waiting_for_retry_requests)
            {
                if (!handler->retrySucceed(now))
                    tmp.push_back(handler);
            }
            waiting_for_retry_requests.swap(tmp);
        }
    }
}

template <typename RPCContext>
void ExchangeReceiverBase<RPCContext>::readLoop(const Request & req)
{
    GET_METRIC(tiflash_thread_count, type_threads_of_receiver_read_loop).Increment();
    SCOPE_EXIT({
        GET_METRIC(tiflash_thread_count, type_threads_of_receiver_read_loop).Decrement();
    });

    CPUAffinityManager::getInstance().bindSelfQueryThread();
    bool meet_error = false;
    String local_err_msg;
    String req_info = fmt::format("tunnel{}+{}", req.send_task_id, req.recv_task_id);

    LoggerPtr log = Logger::get("ExchangeReceiver", exc_log->identifier(), req_info);

    try
    {
        auto status = RPCContext::getStatusOK();
        for (int i = 0; i < max_retry_times; ++i)
        {
            auto reader = rpc_context->makeReader(req);
            bool has_data = false;
            for (;;)
            {
                LOG_TRACE(log, "begin next ");
                auto recv_msg = std::make_shared<ReceivedMessage>();
                recv_msg->packet = std::make_shared<MPPDataPacket>();
                recv_msg->req_info = req_info;
                recv_msg->source_index = req.source_index;
                bool success = reader->read(recv_msg->packet);
                if (!success)
                    break;
                has_data = true;
                if (recv_msg->packet->has_error())
                    throw Exception("Exchange receiver meet error : " + recv_msg->packet->error().msg());

                if (!msg_channel.push(std::move(recv_msg)))
                {
                    meet_error = true;
                    auto local_state = getState();
                    local_err_msg = "receiver's state is " + getReceiverStateStr(local_state) + ", exit from readLoop";
                    LOG_WARNING(log, local_err_msg);
                    break;
                }
            }
            // if meet error, such as decode packect fails, it will not retry.
            if (meet_error)
            {
                break;
            }
            status = reader->finish();
            if (status.ok())
            {
                LOG_DEBUG(log, "finish read : " << req.debugString());
                break;
            }
            else
            {
                bool retriable = !has_data && i + 1 < max_retry_times;
                LOG_FMT_WARNING(
                    log,
                    "EstablishMPPConnectionRequest meets rpc fail. Err code = {}, err msg = {}, retriable = {}",
                    status.error_code(),
                    status.error_message(),
                    retriable);
                // if we have received some data, we should not retry.
                if (has_data)
                    break;

                using namespace std::chrono_literals;
                std::this_thread::sleep_for(1s);
            }
        }
        if (!status.ok())
        {
            meet_error = true;
            local_err_msg = status.error_message();
        }
    }
    catch (Exception & e)
    {
        meet_error = true;
        local_err_msg = e.message();
    }
    catch (std::exception & e)
    {
        meet_error = true;
        local_err_msg = e.what();
    }
    catch (...)
    {
        meet_error = true;
        local_err_msg = "fatal error";
    }
    connectionDone(meet_error, local_err_msg, log);
}

template <typename RPCContext>
DecodeDetail ExchangeReceiverBase<RPCContext>::decodeChunks(
    const std::shared_ptr<ReceivedMessage> & recv_msg,
    std::queue<Block> & block_queue,
    const Block & header)
{
    assert(recv_msg != nullptr);
    DecodeDetail detail;

    int chunk_size = recv_msg->packet->chunks_size();
    if (chunk_size == 0)
        return detail;

    detail.packet_bytes = recv_msg->packet->ByteSizeLong();
    /// ExchangeReceiverBase should receive chunks of TypeCHBlock
    for (int i = 0; i < chunk_size; ++i)
    {
        Block block = CHBlockChunkCodec::decode(recv_msg->packet->chunks(i), header);
        detail.rows += block.rows();
        if (unlikely(block.rows() == 0))
            continue;
        block_queue.push(std::move(block));
    }
    return detail;
}

template <typename RPCContext>
ExchangeReceiverResult ExchangeReceiverBase<RPCContext>::nextResult(std::queue<Block> & block_queue, const Block & header)
{
    std::shared_ptr<ReceivedMessage> recv_msg;
    if (!msg_channel.pop(recv_msg))
    {
        std::unique_lock lock(mu);

        if (state != ExchangeReceiverState::NORMAL)
        {
            String msg;
            if (state == ExchangeReceiverState::CANCELED)
                msg = "query canceled";
            else if (state == ExchangeReceiverState::CLOSED)
                msg = "ExchangeReceiver closed";
            else if (!err_msg.empty())
                msg = err_msg;
            else
                msg = "Unknown error";
            return {nullptr, 0, "ExchangeReceiver", true, msg, false};
        }
        else /// live_connections == 0, msg_channel is finished, and state is NORMAL, that is the end.
        {
            return {nullptr, 0, "ExchangeReceiver", false, "", true};
        }
    }
    assert(recv_msg != nullptr && recv_msg->packet != nullptr);
    ExchangeReceiverResult result;
    if (recv_msg->packet->has_error())
    {
        result = {nullptr, recv_msg->source_index, recv_msg->req_info, true, recv_msg->packet->error().msg(), false};
    }
    else
    {
        if (!recv_msg->packet->data().empty()) /// the data of the last packet is serialized from tipb::SelectResponse including execution summaries.
        {
            auto resp_ptr = std::make_shared<tipb::SelectResponse>();
            if (!resp_ptr->ParseFromString(recv_msg->packet->data()))
            {
                result = {nullptr, recv_msg->source_index, recv_msg->req_info, true, "decode error", false};
            }
            else
            {
                result = {resp_ptr, recv_msg->source_index, recv_msg->req_info, false, "", false};
                /// If mocking TiFlash as TiDB, here should decode chunks from resp_ptr.
                if (!resp_ptr->chunks().empty())
                {
                    assert(recv_msg->packet->chunks().empty());
                    result.decode_detail = CoprocessorReader::decodeChunks(resp_ptr, block_queue, header, schema);
                }
            }
        }
        else /// the non-last packets
        {
            result = {nullptr, recv_msg->source_index, recv_msg->req_info, false, "", false};
        }
        if (!result.meet_error && !recv_msg->packet->chunks().empty())
        {
            assert(result.decode_detail.rows == 0);
            result.decode_detail = decodeChunks(recv_msg, block_queue, header);
        }
    }
    return result;
}

template <typename RPCContext>
void ExchangeReceiverBase<RPCContext>::setState(ExchangeReceiverState new_state)
{
    std::unique_lock lock(mu);
    state = new_state;
}

template <typename RPCContext>
ExchangeReceiverState ExchangeReceiverBase<RPCContext>::getState()
{
    std::unique_lock lock(mu);
    return state;
}

template <typename RPCContext>
void ExchangeReceiverBase<RPCContext>::connectionDone(
    bool meet_error,
    const String & local_err_msg,
    const LoggerPtr & log)
{
    Int32 copy_live_conn = -1;
    {
        std::unique_lock lock(mu);
        if (meet_error)
        {
            if (state == ExchangeReceiverState::NORMAL)
                state = ExchangeReceiverState::ERROR;
            if (err_msg.empty())
                err_msg = local_err_msg;
        }
        copy_live_conn = --live_connections;
    }
    LOG_FMT_DEBUG(
        log,
        "connection end. meet error: {}, err msg: {}, current alive connections: {}",
        meet_error,
        local_err_msg,
        copy_live_conn);

    if (copy_live_conn == 0)
    {
        LOG_FMT_DEBUG(log, "All threads end in ExchangeReceiver");
    }
    else if (copy_live_conn < 0)
        throw Exception("live_connections should not be less than 0!");

    if (meet_error || copy_live_conn == 0)
        msg_channel.finish();
}

/// Explicit template instantiations - to avoid code bloat in headers.
template class ExchangeReceiverBase<GRPCReceiverContext>;

} // namespace DB<|MERGE_RESOLUTION|>--- conflicted
+++ resolved
@@ -291,7 +291,8 @@
     std::shared_ptr<RPCContext> rpc_context_,
     size_t source_num_,
     size_t max_streams_,
-    const String & req_id)
+    const String & req_id,
+    const String & executor_id)
     : rpc_context(std::move(rpc_context_))
     , source_num(source_num_)
     , max_streams(max_streams_)
@@ -300,11 +301,7 @@
     , msg_channel(max_buffer_size)
     , live_connections(source_num)
     , state(ExchangeReceiverState::NORMAL)
-<<<<<<< HEAD
-    , exc_log(Logger::get("ExchangeReceiver", req_id))
-=======
-    , exc_log(log_)
->>>>>>> 2bd5626c
+    , exc_log(Logger::get("ExchangeReceiver", req_id, executor_id))
     , collected(false)
 {
     rpc_context->fillSchema(schema);
