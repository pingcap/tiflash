// Copyright 2022 PingCAP, Ltd.
//
// Licensed under the Apache License, Version 2.0 (the "License");
// you may not use this file except in compliance with the License.
// You may obtain a copy of the License at
//
//     http://www.apache.org/licenses/LICENSE-2.0
//
// Unless required by applicable law or agreed to in writing, software
// distributed under the License is distributed on an "AS IS" BASIS,
// WITHOUT WARRANTIES OR CONDITIONS OF ANY KIND, either express or implied.
// See the License for the specific language governing permissions and
// limitations under the License.

#include <Common/CPUAffinityManager.h>
#include <Common/Exception.h>
#include <Common/FailPoint.h>
#include <Common/ThreadFactory.h>
#include <Common/TiFlashMetrics.h>
#include <Flash/Coprocessor/CoprocessorReader.h>
#include <Flash/Coprocessor/FineGrainedShuffle.h>
#include <Flash/Mpp/ExchangeReceiver.h>
#include <Flash/Mpp/MPPTunnel.h>
#include <fmt/core.h>

#include <magic_enum.hpp>

namespace DB
{
namespace FailPoints
{
extern const char random_receiver_sync_msg_push_failure_failpoint[];
extern const char random_receiver_async_msg_push_failure_failpoint[];
} // namespace FailPoints

namespace
{
String constructStatusString(ExchangeReceiverState state, const String & error_message)
{
    if (error_message.empty())
        return fmt::format("Receiver state: {}", magic_enum::enum_name(state));
    return fmt::format("Receiver state: {}, error message: {}", magic_enum::enum_name(state), error_message);
}

// If enable_fine_grained_shuffle:
//      Seperate chunks according to packet.stream_ids[i], then push to msg_channels[stream_id].
// If fine grained_shuffle is disabled:
//      Push all chunks to msg_channels[0].
// Return true if all push succeed, otherwise return false.
// NOTE: shared_ptr<MPPDataPacket> will be hold by all ExchangeReceiverBlockInputStream to make chunk pointer valid.
template <bool enable_fine_grained_shuffle, bool is_sync>
bool pushPacket(size_t source_index,
                const String & req_info,
                const TrackedMppDataPacketPtr & tracked_packet,
                const std::vector<MsgChannelPtr> & msg_channels,
                LoggerPtr & log)
{
    bool push_succeed = true;

    const mpp::Error * error_ptr = nullptr;
    auto & packet = tracked_packet->packet;
    if (packet.has_error())
        error_ptr = &packet.error();
    const String * resp_ptr = nullptr;
    if (!packet.data().empty())
        resp_ptr = &packet.data();

    if constexpr (enable_fine_grained_shuffle)
    {
        std::vector<std::vector<const String *>> chunks(msg_channels.size());
        if (!packet.chunks().empty())
        {
            // Packet not empty.
            if (unlikely(packet.stream_ids().empty()))
            {
                // Fine grained shuffle is enabled in receiver, but sender didn't. We cannot handle this, so return error.
                // This can happen when there are old version nodes when upgrading.
                LOG_ERROR(log, "MPPDataPacket.stream_ids empty, it means ExchangeSender is old version of binary "
                               "(source_index: {}) while fine grained shuffle of ExchangeReceiver is enabled. "
                               "Cannot handle this.",
                          source_index);
                return false;
            }
            // packet.stream_ids[i] is corresponding to packet.chunks[i],
            // indicating which stream_id this chunk belongs to.
            assert(packet.chunks_size() == packet.stream_ids_size());

            for (int i = 0; i < packet.stream_ids_size(); ++i)
            {
                UInt64 stream_id = packet.stream_ids(i) % msg_channels.size();
                chunks[stream_id].push_back(&packet.chunks(i));
            }
        }
        // Still need to send error_ptr or resp_ptr even if packet.chunks_size() is zero.
        for (size_t i = 0; i < msg_channels.size() && push_succeed; ++i)
        {
            if (resp_ptr == nullptr && error_ptr == nullptr && chunks[i].empty())
                continue;

            std::shared_ptr<ReceivedMessage> recv_msg = std::make_shared<ReceivedMessage>(
                source_index,
                req_info,
                tracked_packet,
                error_ptr,
                resp_ptr,
                std::move(chunks[i]));
            push_succeed = msg_channels[i]->push(std::move(recv_msg)) == MPMCQueueResult::OK;
            if constexpr (is_sync)
                fiu_do_on(FailPoints::random_receiver_sync_msg_push_failure_failpoint, push_succeed = false;);
            else
                fiu_do_on(FailPoints::random_receiver_async_msg_push_failure_failpoint, push_succeed = false;);

            // Only the first ExchangeReceiverInputStream need to handle resp.
            resp_ptr = nullptr;
        }
    }
    else
    {
        std::vector<const String *> chunks(packet.chunks_size());
        for (int i = 0; i < packet.chunks_size(); ++i)
        {
            chunks[i] = &packet.chunks(i);
        }

        if (!(resp_ptr == nullptr && error_ptr == nullptr && chunks.empty()))
        {
            std::shared_ptr<ReceivedMessage> recv_msg = std::make_shared<ReceivedMessage>(
                source_index,
                req_info,
                tracked_packet,
                error_ptr,
                resp_ptr,
                std::move(chunks));

            push_succeed = msg_channels[0]->push(std::move(recv_msg)) == MPMCQueueResult::OK;
            if constexpr (is_sync)
                fiu_do_on(FailPoints::random_receiver_sync_msg_push_failure_failpoint, push_succeed = false;);
            else
                fiu_do_on(FailPoints::random_receiver_async_msg_push_failure_failpoint, push_succeed = false;);
        }
    }
    LOG_TRACE(log, "push recv_msg to msg_channels(size: {}) succeed:{}, enable_fine_grained_shuffle: {}", msg_channels.size(), push_succeed, enable_fine_grained_shuffle);
    return push_succeed;
}

enum class AsyncRequestStage
{
    NEED_INIT,
    WAIT_MAKE_READER,
    WAIT_BATCH_READ,
    WAIT_FINISH,
    WAIT_RETRY,
    FINISHED,
};

using Clock = std::chrono::system_clock;
using TimePoint = Clock::time_point;

constexpr Int32 max_retry_times = 10;
constexpr Int32 batch_packet_count = 16;

template <typename RPCContext, bool enable_fine_grained_shuffle>
class AsyncRequestHandler : public UnaryCallback<bool>
{
public:
    using Status = typename RPCContext::Status;
    using Request = typename RPCContext::Request;
    using AsyncReader = typename RPCContext::AsyncReader;
    using Self = AsyncRequestHandler<RPCContext, enable_fine_grained_shuffle>;

    AsyncRequestHandler(
        MPMCQueue<Self *> * queue,
        std::vector<MsgChannelPtr> * msg_channels_,
        const std::shared_ptr<RPCContext> & context,
        const Request & req,
        const String & req_id)
        : rpc_context(context)
        , request(&req)
        , notify_queue(queue)
        , msg_channels(msg_channels_)
        , req_info(fmt::format("tunnel{}+{}", req.send_task_id, req.recv_task_id))
        , log(Logger::get(req_id, req_info))
    {
        packets.resize(batch_packet_count);
        for (auto & packet : packets)
            packet = std::make_shared<TrackedMppDataPacket>();

        start();
    }

    // execute will be called by RPC framework so it should be as light as possible.
    void execute(bool & ok) override
    {
        switch (stage)
        {
        case AsyncRequestStage::WAIT_MAKE_READER:
        {
            // Use lock to ensure reader is created already in reactor thread
            std::unique_lock lock(mu);
            if (!ok)
                reader.reset();
            notifyReactor();
            break;
        }
        case AsyncRequestStage::WAIT_BATCH_READ:
            if (ok)
                ++read_packet_index;
            if (!ok || read_packet_index == batch_packet_count || packets[read_packet_index - 1]->hasError())
                notifyReactor();
            else
                reader->read(packets[read_packet_index], thisAsUnaryCallback());
            break;
        case AsyncRequestStage::WAIT_FINISH:
            notifyReactor();
            break;
        default:
            __builtin_unreachable();
        }
    }

    // handle will be called by ExchangeReceiver::reactor.
    void handle()
    {
        std::string err_info;
        LOG_TRACE(log, "stage: {}", magic_enum::enum_name(stage));
        switch (stage)
        {
        case AsyncRequestStage::WAIT_MAKE_READER:
            if (reader)
            {
                stage = AsyncRequestStage::WAIT_BATCH_READ;
                read_packet_index = 0;
                reader->read(packets[0], thisAsUnaryCallback());
            }
            else
            {
                LOG_WARNING(log, "MakeReader fail. retry time: {}", retry_times);
                waitForRetryOrDone("Exchange receiver meet error : send async stream request fail");
            }
            break;
        case AsyncRequestStage::WAIT_BATCH_READ:
            LOG_TRACE(log, "Received {} packets.", read_packet_index);
            if (read_packet_index > 0)
                has_data = true;

            if (auto error_message = getErrorFromPackets(); !error_message.empty())
                setDone(fmt::format("Exchange receiver meet error : {}", error_message));
            else if (!sendPackets())
                setDone("Exchange receiver meet error : push packets fail");
            else if (read_packet_index < batch_packet_count)
            {
                stage = AsyncRequestStage::WAIT_FINISH;
                reader->finish(finish_status, thisAsUnaryCallback());
            }
            else
            {
                read_packet_index = 0;
                reader->read(packets[0], thisAsUnaryCallback());
            }
            break;
        case AsyncRequestStage::WAIT_FINISH:
            if (finish_status.ok())
                setDone("");
            else
            {
                LOG_WARNING(
                    log,
                    "Finish fail. err code: {}, err msg: {}, retry time {}",
                    finish_status.error_code(),
                    finish_status.error_message(),
                    retry_times);
                waitForRetryOrDone("Exchange receiver meet error : " + finish_status.error_message());
            }
            break;
        default:
            __builtin_unreachable();
        }
    }

    bool finished() const
    {
        return stage == AsyncRequestStage::FINISHED;
    }

    bool waitingForRetry() const
    {
        return stage == AsyncRequestStage::WAIT_RETRY;
    }

    bool retrySucceed(TimePoint now)
    {
        if (now >= expected_retry_ts)
        {
            ++retry_times;
            start();
            return true;
        }
        return false;
    }

    bool meetError() const { return meet_error; }
    const String & getErrMsg() const { return err_msg; }
    const LoggerPtr & getLog() const { return log; }

private:
    void notifyReactor()
    {
        notify_queue->push(this);
    }

    String getErrorFromPackets()
    {
        // step 1: check if there is error packet
        // only the last packet may has error, see execute().
        if (read_packet_index != 0 && packets[read_packet_index - 1]->hasError())
            return packets[read_packet_index - 1]->error();
        // step 2: check memory overflow error
        for (size_t i = 0; i < read_packet_index; ++i)
        {
            packets[i]->recomputeTrackedMem();
            if (packets[i]->hasError())
                return packets[i]->error();
        }
        return "";
    }

    bool retriable() const
    {
        return !has_data && retry_times + 1 < max_retry_times;
    }

    void setDone(String msg)
    {
        if (!msg.empty())
        {
            meet_error = true;
            err_msg = std::move(msg);
        }
        stage = AsyncRequestStage::FINISHED;
    }

    void start()
    {
        stage = AsyncRequestStage::WAIT_MAKE_READER;
        // Use lock to ensure async reader is unreachable from grpc thread before this function returns
        std::unique_lock lock(mu);
        rpc_context->makeAsyncReader(*request, reader, thisAsUnaryCallback());
    }

    void waitForRetryOrDone(String done_msg)
    {
        if (retriable())
        {
            expected_retry_ts = Clock::now() + std::chrono::seconds(1);
            stage = AsyncRequestStage::WAIT_RETRY;
            reader.reset();
        }
        else
            setDone(done_msg);
    }

    bool sendPackets()
    {
        // note: no exception should be thrown rudely, since it's called by a GRPC poller.
        for (size_t i = 0; i < read_packet_index; ++i)
        {
            auto & packet = packets[i];
            if (!pushPacket<enable_fine_grained_shuffle, false>(
                    request->source_index,
                    req_info,
                    packet,
                    *msg_channels,
                    log))
                return false;
            // can't reuse packet since it is sent to readers.
            packet = std::make_shared<TrackedMppDataPacket>();
        }
        return true;
    }

    // in case of potential multiple inheritances.
    UnaryCallback<bool> * thisAsUnaryCallback()
    {
        return static_cast<UnaryCallback<bool> *>(this);
    }

    std::shared_ptr<RPCContext> rpc_context;
    const Request * request; // won't be null
    MPMCQueue<Self *> * notify_queue; // won't be null
    std::vector<MsgChannelPtr> * msg_channels; // won't be null

    String req_info;
    bool meet_error = false;
    bool has_data = false;
    String err_msg;
    int retry_times = 0;
    TimePoint expected_retry_ts{Clock::duration::zero()};
    AsyncRequestStage stage = AsyncRequestStage::NEED_INIT;

    std::shared_ptr<AsyncReader> reader;
    TrackedMPPDataPacketPtrs packets;
    size_t read_packet_index = 0;
    Status finish_status = RPCContext::getStatusOK();
    LoggerPtr log;
    std::mutex mu;
};
} // namespace

template <typename RPCContext>
ExchangeReceiverBase<RPCContext>::ExchangeReceiverBase(
    std::shared_ptr<RPCContext> rpc_context_,
    size_t source_num_,
    size_t max_streams_,
    const String & req_id,
    const String & executor_id,
    uint64_t fine_grained_shuffle_stream_count_,
    bool is_tiflash_storage_receiver_)
    : rpc_context(std::move(rpc_context_))
    , source_num(source_num_)
    , enable_fine_grained_shuffle_flag(enableFineGrainedShuffle(fine_grained_shuffle_stream_count_))
    , output_stream_count(enable_fine_grained_shuffle_flag ? std::min(max_streams_, fine_grained_shuffle_stream_count_) : max_streams_)
    , max_buffer_size(std::max<size_t>(batch_packet_count, std::max(source_num, max_streams_) * 2))
    , thread_manager(newThreadManager())
    , live_connections(source_num)
    , state(ExchangeReceiverState::NORMAL)
    , exc_log(Logger::get(req_id, executor_id))
    , collected(false)
<<<<<<< HEAD
    , fine_grained_shuffle_stream_count(fine_grained_shuffle_stream_count_)
    , is_tiflash_storage_receiver(is_tiflash_storage_receiver_)
=======
>>>>>>> 8c88a5c9
{
    try
    {
        if (enable_fine_grained_shuffle_flag)
        {
            for (size_t i = 0; i < output_stream_count; ++i)
            {
                msg_channels.push_back(std::make_unique<MPMCQueue<std::shared_ptr<ReceivedMessage>>>(max_buffer_size));
            }
        }
        else
        {
            msg_channels.push_back(std::make_unique<MPMCQueue<std::shared_ptr<ReceivedMessage>>>(max_buffer_size));
        }
        rpc_context->fillSchema(schema);
        setUpConnection();
    }
    catch (...)
    {
        try
        {
            cancel();
            thread_manager->wait();
        }
        catch (...)
        {
            tryLogCurrentException(exc_log, __PRETTY_FUNCTION__);
        }
        throw;
    }
}

template <typename RPCContext>
ExchangeReceiverBase<RPCContext>::~ExchangeReceiverBase()
{
    try
    {
        close();
        thread_manager->wait();
    }
    catch (...)
    {
        tryLogCurrentException(exc_log, __PRETTY_FUNCTION__);
    }
}

template <typename RPCContext>
void ExchangeReceiverBase<RPCContext>::cancel()
{
    setEndState(ExchangeReceiverState::CANCELED);
    cancelAllMsgChannels();
    if (is_tiflash_storage_receiver)
    {
        try
        {
            rpc_context->cancelMPPTaskOnTiFlashStorageNode();
        }
        catch (...)
        {
            String cancel_err_msg = getCurrentExceptionMessage(false, false);
            LOG_INFO(exc_log, "cancel MPPTasks on tiflash_storage nodes failed: {}. will ignore this error", cancel_err_msg);
        }
    }
}

template <typename RPCContext>
void ExchangeReceiverBase<RPCContext>::close()
{
    setEndState(ExchangeReceiverState::CLOSED);
    finishAllMsgChannels();
}

template <typename RPCContext>
void ExchangeReceiverBase<RPCContext>::setUpConnection()
{
    mem_tracker = current_memory_tracker ? current_memory_tracker->shared_from_this() : nullptr;
    std::vector<Request> async_requests;

    for (size_t index = 0; index < source_num; ++index)
    {
        auto req = rpc_context->makeRequest(index);
        if (rpc_context->supportAsync(req))
            async_requests.push_back(std::move(req));
        else
        {
            thread_manager->schedule(true, "Receiver", [this, req = std::move(req)] {
                if (enable_fine_grained_shuffle_flag)
                    readLoop<true>(req);
                else
                    readLoop<false>(req);
            });
            ++thread_count;
        }
    }

    // TODO: reduce this thread in the future.
    if (!async_requests.empty())
    {
        thread_manager->schedule(true, "RecvReactor", [this, async_requests = std::move(async_requests)] {
            if (enable_fine_grained_shuffle_flag)
                reactor<true>(async_requests);
            else
                reactor<false>(async_requests);
        });
        ++thread_count;
    }
}

template <typename RPCContext>
template <bool enable_fine_grained_shuffle>
void ExchangeReceiverBase<RPCContext>::reactor(const std::vector<Request> & async_requests)
{
    using AsyncHandler = AsyncRequestHandler<RPCContext, enable_fine_grained_shuffle>;

    GET_METRIC(tiflash_thread_count, type_threads_of_receiver_reactor).Increment();
    SCOPE_EXIT({
        GET_METRIC(tiflash_thread_count, type_threads_of_receiver_reactor).Decrement();
    });

    CPUAffinityManager::getInstance().bindSelfQueryThread();

    size_t alive_async_connections = async_requests.size();
    MPMCQueue<AsyncHandler *> ready_requests(alive_async_connections * 2);
    std::vector<AsyncHandler *> waiting_for_retry_requests;

    std::vector<std::unique_ptr<AsyncHandler>> handlers;
    handlers.reserve(alive_async_connections);
    for (const auto & req : async_requests)
        handlers.emplace_back(std::make_unique<AsyncHandler>(&ready_requests, &msg_channels, rpc_context, req, exc_log->identifier()));

    while (alive_async_connections > 0)
    {
        // to avoid waiting_for_retry_requests starvation, so the max continuously popping
        // won't exceed 100ms (check_waiting_requests_freq * timeout) too much.
        static constexpr Int32 check_waiting_requests_freq = 10;
        static constexpr auto timeout = std::chrono::milliseconds(10);

        for (Int32 i = 0; i < check_waiting_requests_freq; ++i)
        {
            AsyncHandler * handler = nullptr;
            if (unlikely(ready_requests.popTimeout(handler, timeout) != MPMCQueueResult::OK))
                break;

            handler->handle();
            if (handler->finished())
            {
                --alive_async_connections;
                connectionDone(handler->meetError(), handler->getErrMsg(), handler->getLog());
            }
            else if (handler->waitingForRetry())
            {
                waiting_for_retry_requests.push_back(handler);
            }
            else
            {
                // do nothing
            }
        }
        if (unlikely(!waiting_for_retry_requests.empty()))
        {
            auto now = Clock::now();
            std::vector<AsyncHandler *> tmp;
            for (auto * handler : waiting_for_retry_requests)
            {
                if (!handler->retrySucceed(now))
                    tmp.push_back(handler);
            }
            waiting_for_retry_requests.swap(tmp);
        }
    }
}

template <typename RPCContext>
template <bool enable_fine_grained_shuffle>
void ExchangeReceiverBase<RPCContext>::readLoop(const Request & req)
{
    GET_METRIC(tiflash_thread_count, type_threads_of_receiver_read_loop).Increment();
    SCOPE_EXIT({
        GET_METRIC(tiflash_thread_count, type_threads_of_receiver_read_loop).Decrement();
    });

    CPUAffinityManager::getInstance().bindSelfQueryThread();
    bool meet_error = false;
    String local_err_msg;
    String req_info = fmt::format("tunnel{}+{}", req.send_task_id, req.recv_task_id);

    LoggerPtr log = exc_log->getChild(req_info);

    try
    {
        auto status = RPCContext::getStatusOK();
        for (int i = 0; i < max_retry_times; ++i)
        {
            auto reader = rpc_context->makeReader(req);
            bool has_data = false;
            for (;;)
            {
                LOG_TRACE(log, "begin next ");
                TrackedMppDataPacketPtr packet = std::make_shared<TrackedMppDataPacket>();
                bool success = reader->read(packet);
                if (!success)
                    break;
                has_data = true;
                if (packet->hasError())
                {
                    meet_error = true;
                    local_err_msg = fmt::format("Read error message from mpp packet: {}", packet->error());
                    break;
                }

                if (!pushPacket<enable_fine_grained_shuffle, true>(
                        req.source_index,
                        req_info,
                        packet,
                        msg_channels,
                        log))
                {
                    meet_error = true;
                    local_err_msg = fmt::format("Push mpp packet failed. {}", getStatusString());
                    break;
                }
            }
            // if meet error, such as decode packet fails, it will not retry.
            if (meet_error)
            {
                reader->cancel(local_err_msg);
                break;
            }
            status = reader->finish();
            if (status.ok())
            {
                LOG_DEBUG(log, "finish read : {}", req.debugString());
                break;
            }
            else
            {
                bool retriable = !has_data && i + 1 < max_retry_times;
                LOG_WARNING(
                    log,
                    "EstablishMPPConnectionRequest meets rpc fail. Err code = {}, err msg = {}, retriable = {}",
                    status.error_code(),
                    status.error_message(),
                    retriable);
                // if we have received some data, we should not retry.
                if (has_data)
                    break;

                using namespace std::chrono_literals;
                std::this_thread::sleep_for(1s);
            }
        }
        if (!status.ok())
        {
            meet_error = true;
            local_err_msg = status.error_message();
        }
    }
    catch (...)
    {
        meet_error = true;
        local_err_msg = getCurrentExceptionMessage(false);
    }
    connectionDone(meet_error, local_err_msg, log);
}

template <typename RPCContext>
DecodeDetail ExchangeReceiverBase<RPCContext>::decodeChunks(
    const std::shared_ptr<ReceivedMessage> & recv_msg,
    std::queue<Block> & block_queue,
    std::unique_ptr<CHBlockChunkDecodeAndSquash> & decoder_ptr)
{
    assert(recv_msg != nullptr);
    DecodeDetail detail;

    if (recv_msg->chunks.empty())
        return detail;
    auto & packet = recv_msg->packet->packet;

    // Record total packet size even if fine grained shuffle is enabled.
    detail.packet_bytes = packet.ByteSizeLong();
    for (const String * chunk : recv_msg->chunks)
    {
        auto result = decoder_ptr->decodeAndSquash(*chunk);
        if (!result)
            continue;
        detail.rows += result->rows();
        if likely (result->rows() > 0)
        {
            block_queue.push(std::move(result.value()));
        }
    }
    return detail;
}

template <typename RPCContext>
ExchangeReceiverResult ExchangeReceiverBase<RPCContext>::nextResult(
    std::queue<Block> & block_queue,
    const Block & header,
    size_t stream_id,
    std::unique_ptr<CHBlockChunkDecodeAndSquash> & decoder_ptr)
{
    if (unlikely(stream_id >= msg_channels.size()))
    {
        LOG_ERROR(exc_log, "stream_id out of range, stream_id: {}, total_stream_count: {}", stream_id, msg_channels.size());
        return ExchangeReceiverResult::newError(0, "", "stream_id out of range");
    }

    std::shared_ptr<ReceivedMessage> recv_msg;
    if (msg_channels[stream_id]->pop(recv_msg) != MPMCQueueResult::OK)
    {
        return handleUnnormalChannel(block_queue, decoder_ptr);
    }
    else
    {
        assert(recv_msg != nullptr);
        if (unlikely(recv_msg->error_ptr != nullptr))
            return ExchangeReceiverResult::newError(recv_msg->source_index, recv_msg->req_info, recv_msg->error_ptr->msg());
        return toDecodeResult(block_queue, header, recv_msg, decoder_ptr);
    }
}

template <typename RPCContext>
ExchangeReceiverResult ExchangeReceiverBase<RPCContext>::handleUnnormalChannel(
    std::queue<Block> & block_queue,
    std::unique_ptr<CHBlockChunkDecodeAndSquash> & decoder_ptr)
{
    std::optional<Block> last_block = decoder_ptr->flush();
    std::unique_lock lock(mu);
    if (this->state != DB::ExchangeReceiverState::NORMAL)
    {
        return DB::ExchangeReceiverResult::newError(0, DB::ExchangeReceiverBase<RPCContext>::name, DB::constructStatusString(this->state, this->err_msg));
    }
    else
    {
        /// If there are cached data in squashDecoder, then just push the block and return EOF next iteration
        if (last_block && last_block->rows() > 0)
        {
            /// Can't get correct caller_index here, use 0 instead
            auto result = ExchangeReceiverResult::newOk(nullptr, 0, "");
            result.decode_detail.packets = 0;
            result.decode_detail.rows = last_block->rows();
            block_queue.push(std::move(last_block.value()));
            return result;
        }
        else
        {
            return DB::ExchangeReceiverResult::newEOF(DB::ExchangeReceiverBase<RPCContext>::name); /// live_connections == 0, msg_channel is finished, and state is NORMAL, that is the end.
        }
    }
}

template <typename RPCContext>
ExchangeReceiverResult ExchangeReceiverBase<RPCContext>::toDecodeResult(
    std::queue<Block> & block_queue,
    const Block & header,
    const std::shared_ptr<ReceivedMessage> & recv_msg,
    std::unique_ptr<CHBlockChunkDecodeAndSquash> & decoder_ptr)
{
    assert(recv_msg != nullptr);
    if (recv_msg->resp_ptr != nullptr) /// the data of the last packet is serialized from tipb::SelectResponse including execution summaries.
    {
        auto select_resp = std::make_shared<tipb::SelectResponse>();
        if (unlikely(!select_resp->ParseFromString(*(recv_msg->resp_ptr))))
        {
            return ExchangeReceiverResult::newError(recv_msg->source_index, recv_msg->req_info, "decode error");
        }
        else
        {
            auto result = ExchangeReceiverResult::newOk(select_resp, recv_msg->source_index, recv_msg->req_info);
            /// If mocking TiFlash as TiDB, we should decode chunks from select_resp.
            if (unlikely(!result.resp->chunks().empty()))
            {
                assert(recv_msg->chunks.empty());
                // Fine grained shuffle should only be enabled when sending data to TiFlash node.
                // So all data should be encoded into MPPDataPacket.chunks.
                RUNTIME_CHECK_MSG(!enable_fine_grained_shuffle_flag, "Data should not be encoded into tipb::SelectResponse.chunks when fine grained shuffle is enabled");
                result.decode_detail = CoprocessorReader::decodeChunks(select_resp, block_queue, header, schema);
            }
            else if (!recv_msg->chunks.empty())
            {
                result.decode_detail = decodeChunks(recv_msg, block_queue, decoder_ptr);
            }
            return result;
        }
    }
    else /// the non-last packets
    {
        auto result = ExchangeReceiverResult::newOk(nullptr, recv_msg->source_index, recv_msg->req_info);
        result.decode_detail = decodeChunks(recv_msg, block_queue, decoder_ptr);
        return result;
    }
}

template <typename RPCContext>
bool ExchangeReceiverBase<RPCContext>::setEndState(ExchangeReceiverState new_state)
{
    assert(new_state == ExchangeReceiverState::CANCELED || new_state == ExchangeReceiverState::CLOSED);
    std::unique_lock lock(mu);
    if (state == ExchangeReceiverState::CANCELED || state == ExchangeReceiverState::CLOSED)
    {
        return false;
    }
    state = new_state;
    return true;
}

template <typename RPCContext>
String ExchangeReceiverBase<RPCContext>::getStatusString()
{
    std::unique_lock lock(mu);
    return constructStatusString(state, err_msg);
}

template <typename RPCContext>
void ExchangeReceiverBase<RPCContext>::connectionDone(
    bool meet_error,
    const String & local_err_msg,
    const LoggerPtr & log)
{
    Int32 copy_live_conn = -1;
    {
        std::unique_lock lock(mu);
        if (meet_error)
        {
            if (state == ExchangeReceiverState::NORMAL)
                state = ExchangeReceiverState::ERROR;
            if (err_msg.empty())
                err_msg = local_err_msg;
        }
        copy_live_conn = --live_connections;
    }
    LOG_DEBUG(
        log,
        "connection end. meet error: {}, err msg: {}, current alive connections: {}",
        meet_error,
        local_err_msg,
        copy_live_conn);

    if (copy_live_conn == 0)
    {
        LOG_DEBUG(log, "All threads end in ExchangeReceiver");
    }
    else if (copy_live_conn < 0)
        throw Exception("live_connections should not be less than 0!");

    if (meet_error || copy_live_conn == 0)
        finishAllMsgChannels();
}

template <typename RPCContext>
void ExchangeReceiverBase<RPCContext>::finishAllMsgChannels()
{
    for (auto & msg_channel : msg_channels)
        msg_channel->finish();
}

template <typename RPCContext>
void ExchangeReceiverBase<RPCContext>::cancelAllMsgChannels()
{
    for (auto & msg_channel : msg_channels)
        msg_channel->cancel();
}

/// Explicit template instantiations - to avoid code bloat in headers.
template class ExchangeReceiverBase<GRPCReceiverContext>;

} // namespace DB<|MERGE_RESOLUTION|>--- conflicted
+++ resolved
@@ -425,11 +425,8 @@
     , state(ExchangeReceiverState::NORMAL)
     , exc_log(Logger::get(req_id, executor_id))
     , collected(false)
-<<<<<<< HEAD
     , fine_grained_shuffle_stream_count(fine_grained_shuffle_stream_count_)
     , is_tiflash_storage_receiver(is_tiflash_storage_receiver_)
-=======
->>>>>>> 8c88a5c9
 {
     try
     {
