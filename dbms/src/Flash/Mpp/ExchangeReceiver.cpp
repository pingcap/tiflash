// Copyright 2022 PingCAP, Ltd.
//
// Licensed under the Apache License, Version 2.0 (the "License");
// you may not use this file except in compliance with the License.
// You may obtain a copy of the License at
//
//     http://www.apache.org/licenses/LICENSE-2.0
//
// Unless required by applicable law or agreed to in writing, software
// distributed under the License is distributed on an "AS IS" BASIS,
// WITHOUT WARRANTIES OR CONDITIONS OF ANY KIND, either express or implied.
// See the License for the specific language governing permissions and
// limitations under the License.

#include <Common/CPUAffinityManager.h>
#include <Common/ThreadFactory.h>
#include <Common/TiFlashMetrics.h>
#include <Flash/Coprocessor/CoprocessorReader.h>
#include <Flash/Mpp/ExchangeReceiver.h>
#include <Flash/Mpp/MPPTunnel.h>
#include <fmt/core.h>

namespace DB
{
namespace
{
String getReceiverStateStr(const ExchangeReceiverState & s)
{
    switch (s)
    {
    case ExchangeReceiverState::NORMAL:
        return "NORMAL";
    case ExchangeReceiverState::ERROR:
        return "ERROR";
    case ExchangeReceiverState::CANCELED:
        return "CANCELED";
    case ExchangeReceiverState::CLOSED:
        return "CLOSED";
    default:
        return "UNKNOWN";
    }
}

// Seperate chunks if recv_msg specify stream_id for each chunk, then push to corresponding msg_channel.
// Return true if push succeed.
bool pushPacket(size_t source_index,
                const String & req_info,
                MPPDataPacketPtr & packet,
                const std::vector<MsgChannelPtr> & msg_channels,
                bool enable_fine_grained_shuffle,
                LoggerPtr & log)
{
    bool push_succeed = true;
    const mpp::Error * error_ptr = nullptr;
    if (packet->has_error())
        error_ptr = packet->mutable_error();
    const String * resp_ptr = nullptr;
    if (enable_fine_grained_shuffle)
    {
        assert(packet->chunks_size() == packet->stream_ids_size());
        std::vector<std::vector<const String *>> chunks(msg_channels.size());
        if (!packet->chunks().empty())
        {
            // packet not empty.
            if (unlikely(packet->stream_ids().empty()))
            {
                // Fine grained shuffle is enabled in receiver, but sender didn't, we cannot handle this, so return error.
                // This can happen when there are old version nodes when upgrading.
                // TODO: think real error message.
                LOG_FMT_ERROR(log, "MPPDataPacket.stream_ids empty, can happen if sender is old version");
                return false;
            }
            for (int i = 0; i < packet->stream_ids_size(); ++i)
            {
                UInt32 stream_id = packet->stream_ids(i) % msg_channels.size();
                chunks[stream_id].push_back(packet->mutable_chunks(i));
            }
        }
        for (size_t i = 0; i < msg_channels.size() && push_succeed; ++i)
        {
            if (i == 0)
                resp_ptr = packet->mutable_data();
            else
                resp_ptr = nullptr;
            std::shared_ptr<ReceivedMessage> recv_msg = std::make_shared<ReceivedMessage>(
                    source_index, req_info, packet, error_ptr, resp_ptr, std::move(chunks[i]));
            push_succeed = msg_channels[i]->push(std::move(recv_msg));
        }
    }
    else
    {
        std::vector<const String *> chunks(packet->chunks_size());
        for (int i = 0; i < packet->chunks_size(); ++i)
        {
            chunks[i] = packet->mutable_chunks(i);
        }
        resp_ptr = packet->mutable_data();
        std::shared_ptr<ReceivedMessage> recv_msg = std::make_shared<ReceivedMessage>(
                source_index, req_info, packet, error_ptr, resp_ptr, std::move(chunks));

        push_succeed = msg_channels[0]->push(std::move(recv_msg));
    }
    LOG_FMT_DEBUG(log, "push recv_msg to msg_channels(size: {}) succeed:{}, enable_fine_grained_shuffle: {}",
            msg_channels.size(), push_succeed, enable_fine_grained_shuffle);
    return push_succeed;
}

enum class AsyncRequestStage
{
    NEED_INIT,
    WAIT_MAKE_READER,
    WAIT_BATCH_READ,
    WAIT_FINISH,
    WAIT_RETRY,
    FINISHED,
};

using Clock = std::chrono::system_clock;
using TimePoint = Clock::time_point;

constexpr Int32 max_retry_times = 10;
constexpr Int32 batch_packet_count = 16;

template <typename RPCContext>
class AsyncRequestHandler : public UnaryCallback<bool>
{
public:
    using Status = typename RPCContext::Status;
    using Request = typename RPCContext::Request;
    using AsyncReader = typename RPCContext::AsyncReader;
    using Self = AsyncRequestHandler<RPCContext>;

    AsyncRequestHandler(
        MPMCQueue<Self *> * queue,
        std::vector<MsgChannelPtr> msg_channels_,
        const std::shared_ptr<RPCContext> & context,
        const Request & req,
        const String & req_id,
        bool enable_fine_grained_shuffle_)
        : rpc_context(context)
        , request(&req)
        , notify_queue(queue)
        , msg_channels(msg_channels_)
        , req_info(fmt::format("tunnel{}+{}", req.send_task_id, req.recv_task_id))
        , log(Logger::get("ExchangeReceiver", req_id, req_info))
        , enable_fine_grained_shuffle(enable_fine_grained_shuffle_)
    {
        packets.resize(batch_packet_count);
        for (auto & packet : packets)
            packet = std::make_shared<MPPDataPacket>();

        start();
    }

    // execute will be called by RPC framework so it should be as light as possible.
    void execute(bool & ok) override
    {
        switch (stage)
        {
        case AsyncRequestStage::WAIT_MAKE_READER:
        {
            // Use lock to ensure reader is created already in reactor thread
            std::unique_lock lock(mu);
            if (!ok)
                reader.reset();
            notifyReactor();
            break;
        }
        case AsyncRequestStage::WAIT_BATCH_READ:
            if (ok)
                ++read_packet_index;
            if (!ok || read_packet_index == batch_packet_count || packets[read_packet_index - 1]->has_error())
                notifyReactor();
            else
                reader->read(packets[read_packet_index], thisAsUnaryCallback());
            break;
        case AsyncRequestStage::WAIT_FINISH:
            notifyReactor();
            break;
        default:
            __builtin_unreachable();
        }
    }

    // handle will be called by ExchangeReceiver::reactor.
    void handle()
    {
        LOG_FMT_TRACE(log, "stage: {}", stage);
        switch (stage)
        {
        case AsyncRequestStage::WAIT_MAKE_READER:
            if (reader)
            {
                stage = AsyncRequestStage::WAIT_BATCH_READ;
                read_packet_index = 0;
                reader->read(packets[0], thisAsUnaryCallback());
            }
            else
            {
                LOG_FMT_WARNING(log, "MakeReader fail. retry time: {}", retry_times);
                waitForRetryOrDone("Exchange receiver meet error : send async stream request fail");
            }
            break;
        case AsyncRequestStage::WAIT_BATCH_READ:
            LOG_FMT_TRACE(log, "Received {} packets.", read_packet_index);
            if (read_packet_index > 0)
                has_data = true;

            if (auto packet = getErrorPacket())
                setDone("Exchange receiver meet error : " + packet->error().msg());
            else if (!sendPackets())
                setDone("Exchange receiver meet error : push packets fail");
            else if (read_packet_index < batch_packet_count)
            {
                stage = AsyncRequestStage::WAIT_FINISH;
                reader->finish(finish_status, thisAsUnaryCallback());
            }
            else
            {
                read_packet_index = 0;
                reader->read(packets[0], thisAsUnaryCallback());
            }
            break;
        case AsyncRequestStage::WAIT_FINISH:
            if (finish_status.ok())
                setDone("");
            else
            {
                LOG_FMT_WARNING(
                    log,
                    "Finish fail. err code: {}, err msg: {}, retry time {}",
                    finish_status.error_code(),
                    finish_status.error_message(),
                    retry_times);
                waitForRetryOrDone("Exchange receiver meet error : " + finish_status.error_message());
            }
            break;
        default:
            __builtin_unreachable();
        }
    }

    bool finished() const
    {
        return stage == AsyncRequestStage::FINISHED;
    }

    bool waitingForRetry() const
    {
        return stage == AsyncRequestStage::WAIT_RETRY;
    }

    bool retrySucceed(TimePoint now)
    {
        if (now >= expected_retry_ts)
        {
            ++retry_times;
            start();
            return true;
        }
        return false;
    }

    bool meetError() const { return meet_error; }
    const String & getErrMsg() const { return err_msg; }
    const LoggerPtr & getLog() const { return log; }

private:
    void notifyReactor()
    {
        notify_queue->push(this);
    }

    MPPDataPacketPtr getErrorPacket() const
    {
        // only the last packet may has error, see execute().
        if (read_packet_index != 0 && packets[read_packet_index - 1]->has_error())
            return packets[read_packet_index - 1];
        return nullptr;
    }

    bool retriable() const
    {
        return !has_data && retry_times + 1 < max_retry_times;
    }

    void setDone(String msg)
    {
        if (!msg.empty())
        {
            meet_error = true;
            err_msg = std::move(msg);
        }
        stage = AsyncRequestStage::FINISHED;
    }

    void start()
    {
        stage = AsyncRequestStage::WAIT_MAKE_READER;
        // Use lock to ensure async reader is unreachable from grpc thread before this function returns
        std::unique_lock lock(mu);
        rpc_context->makeAsyncReader(*request, reader, thisAsUnaryCallback());
    }

    void waitForRetryOrDone(String done_msg)
    {
        if (retriable())
        {
            expected_retry_ts = Clock::now() + std::chrono::seconds(1);
            stage = AsyncRequestStage::WAIT_RETRY;
            reader.reset();
        }
        else
            setDone(done_msg);
    }

    bool sendPackets()
    {
        for (size_t i = 0; i < read_packet_index; ++i)
        {
            auto & packet = packets[i];
            if (!pushPacket(request->source_index, req_info, packet, msg_channels, enable_fine_grained_shuffle, log))
                return false;
            // Update packets[i].
            // TODO: really check this.
            packet = std::make_shared<MPPDataPacket>();
        }
        return true;
    }

    // in case of potential multiple inheritances.
    UnaryCallback<bool> * thisAsUnaryCallback()
    {
        return static_cast<UnaryCallback<bool> *>(this);
    }

    std::shared_ptr<RPCContext> rpc_context;
    const Request * request; // won't be null
    MPMCQueue<Self *> * notify_queue; // won't be null
    std::vector<MsgChannelPtr> msg_channels;

    String req_info;
    bool meet_error = false;
    bool has_data = false;
    String err_msg;
    int retry_times = 0;
    TimePoint expected_retry_ts{Clock::duration::zero()};
    AsyncRequestStage stage = AsyncRequestStage::NEED_INIT;

    std::shared_ptr<AsyncReader> reader;
    MPPDataPacketPtrs packets;
    size_t read_packet_index = 0;
    Status finish_status = RPCContext::getStatusOK();
    LoggerPtr log;
<<<<<<< HEAD
    bool enable_fine_grained_shuffle;
=======
    std::mutex mu;
>>>>>>> 5b61ae70
};
} // namespace

template <typename RPCContext>
ExchangeReceiverBase<RPCContext>::ExchangeReceiverBase(
    std::shared_ptr<RPCContext> rpc_context_,
    size_t source_num_,
    size_t max_streams_,
    const String & req_id,
    const String & executor_id,
    uint32_t fine_grained_shuffle_stream_count_)
    : rpc_context(std::move(rpc_context_))
    , source_num(source_num_)
    , max_streams(max_streams_)
    , max_buffer_size(std::max<size_t>(batch_packet_count, std::max(source_num, max_streams_) * 2))
    , thread_manager(newThreadManager())
    , live_connections(source_num)
    , state(ExchangeReceiverState::NORMAL)
    , exc_log(Logger::get("ExchangeReceiver", req_id, executor_id))
    , collected(false)
    , fine_grained_shuffle_stream_count(fine_grained_shuffle_stream_count_)
{
<<<<<<< HEAD
    if (enableFineGrainedShuffle(fine_grained_shuffle_stream_count_))
    {
        // Fine grained shuffle is enabled.
        for (size_t i = 0; i < max_streams_; ++i)
        {
            msg_channels.push_back(std::make_shared<MPMCQueue<std::shared_ptr<ReceivedMessage>>>(max_buffer_size));
        }
    }
    else
    {
        msg_channels.push_back(std::make_shared<MPMCQueue<std::shared_ptr<ReceivedMessage>>>(max_buffer_size));
    }
    rpc_context->fillSchema(schema);
    setUpConnection();
=======
    try
    {
        rpc_context->fillSchema(schema);
        setUpConnection();
    }
    catch (...)
    {
        try
        {
            cancel();
            thread_manager->wait();
        }
        catch (...)
        {
            tryLogCurrentException(exc_log, __PRETTY_FUNCTION__);
        }
        throw;
    }
>>>>>>> 5b61ae70
}

template <typename RPCContext>
ExchangeReceiverBase<RPCContext>::~ExchangeReceiverBase()
{
    try
    {
        close();
        thread_manager->wait();
    }
    catch (...)
    {
        tryLogCurrentException(exc_log, __PRETTY_FUNCTION__);
    }
}

template <typename RPCContext>
void ExchangeReceiverBase<RPCContext>::cancel()
{
    setEndState(ExchangeReceiverState::CANCELED);
    finishAllMsgChannels();
}

template <typename RPCContext>
void ExchangeReceiverBase<RPCContext>::close()
{
    setEndState(ExchangeReceiverState::CLOSED);
    finishAllMsgChannels();
}

template <typename RPCContext>
void ExchangeReceiverBase<RPCContext>::setUpConnection()
{
    std::vector<Request> async_requests;

    for (size_t index = 0; index < source_num; ++index)
    {
        auto req = rpc_context->makeRequest(index);
        if (rpc_context->supportAsync(req))
            async_requests.push_back(std::move(req));
        else
        {
            thread_manager->schedule(true, "Receiver", [this, req = std::move(req)] { readLoop(req); });
            ++thread_count;
        }
    }

    // TODO: reduce this thread in the future.
    if (!async_requests.empty())
    {
        thread_manager->schedule(true, "RecvReactor", [this, async_requests = std::move(async_requests)] { reactor(async_requests); });
        ++thread_count;
    }
}

template <typename RPCContext>
void ExchangeReceiverBase<RPCContext>::reactor(const std::vector<Request> & async_requests)
{
    using AsyncHandler = AsyncRequestHandler<RPCContext>;

    GET_METRIC(tiflash_thread_count, type_threads_of_receiver_reactor).Increment();
    SCOPE_EXIT({
        GET_METRIC(tiflash_thread_count, type_threads_of_receiver_reactor).Decrement();
    });

    CPUAffinityManager::getInstance().bindSelfQueryThread();

    size_t alive_async_connections = async_requests.size();
    MPMCQueue<AsyncHandler *> ready_requests(alive_async_connections * 2);
    std::vector<AsyncHandler *> waiting_for_retry_requests;

    std::vector<std::unique_ptr<AsyncHandler>> handlers;
    handlers.reserve(alive_async_connections);
    for (const auto & req : async_requests)
<<<<<<< HEAD
        handlers.emplace_back(&ready_requests, msg_channels, rpc_context, req, exc_log->identifier(),
                ::DB::enableFineGrainedShuffle(fine_grained_shuffle_stream_count));
=======
        handlers.emplace_back(std::make_unique<AsyncHandler>(&ready_requests, &msg_channel, rpc_context, req, exc_log->identifier()));
>>>>>>> 5b61ae70

    while (alive_async_connections > 0)
    {
        // to avoid waiting_for_retry_requests starvation, so the max continuously popping
        // won't exceed 100ms (check_waiting_requests_freq * timeout) too much.
        static constexpr Int32 check_waiting_requests_freq = 10;
        static constexpr auto timeout = std::chrono::milliseconds(10);

        for (Int32 i = 0; i < check_waiting_requests_freq; ++i)
        {
            AsyncHandler * handler = nullptr;
            if (unlikely(!ready_requests.tryPop(handler, timeout)))
                break;

            handler->handle();
            if (handler->finished())
            {
                --alive_async_connections;
                connectionDone(handler->meetError(), handler->getErrMsg(), handler->getLog());
            }
            else if (handler->waitingForRetry())
            {
                waiting_for_retry_requests.push_back(handler);
            }
            else
            {
                // do nothing
            }
        }
        if (unlikely(!waiting_for_retry_requests.empty()))
        {
            auto now = Clock::now();
            std::vector<AsyncHandler *> tmp;
            for (auto * handler : waiting_for_retry_requests)
            {
                if (!handler->retrySucceed(now))
                    tmp.push_back(handler);
            }
            waiting_for_retry_requests.swap(tmp);
        }
    }
}

template <typename RPCContext>
void ExchangeReceiverBase<RPCContext>::readLoop(const Request & req)
{
    GET_METRIC(tiflash_thread_count, type_threads_of_receiver_read_loop).Increment();
    SCOPE_EXIT({
        GET_METRIC(tiflash_thread_count, type_threads_of_receiver_read_loop).Decrement();
    });

    CPUAffinityManager::getInstance().bindSelfQueryThread();
    bool meet_error = false;
    String local_err_msg;
    String req_info = fmt::format("tunnel{}+{}", req.send_task_id, req.recv_task_id);

    LoggerPtr log = Logger::get("ExchangeReceiver", exc_log->identifier(), req_info);

    try
    {
        auto status = RPCContext::getStatusOK();
        for (int i = 0; i < max_retry_times; ++i)
        {
            auto reader = rpc_context->makeReader(req);
            bool has_data = false;
            for (;;)
            {
                LOG_FMT_TRACE(log, "begin next ");
                MPPDataPacketPtr packet = std::make_shared<MPPDataPacket>();
                bool success = reader->read(packet);
                if (!success)
                    break;
                auto recv_msg = std::make_shared<ReceivedMessage>(req.source_index, req_info);
                has_data = true;
                if (packet->has_error())
                    throw Exception("Exchange receiver meet error : " + packet->error().msg());

                if (!pushPacket(req.source_index, req_info, packet, msg_channels,
                            ::DB::enableFineGrainedShuffle(fine_grained_shuffle_stream_count), log))
                {
                    meet_error = true;
                    auto local_state = getState();
                    local_err_msg = "receiver's state is " + getReceiverStateStr(local_state) + ", exit from readLoop";
                    LOG_WARNING(log, local_err_msg);
                    break;
                }
            }
            // if meet error, such as decode packect fails, it will not retry.
            if (meet_error)
            {
                break;
            }
            status = reader->finish();
            if (status.ok())
            {
                LOG_FMT_DEBUG(log, "finish read : {}", req.debugString());
                break;
            }
            else
            {
                bool retriable = !has_data && i + 1 < max_retry_times;
                LOG_FMT_WARNING(
                    log,
                    "EstablishMPPConnectionRequest meets rpc fail. Err code = {}, err msg = {}, retriable = {}",
                    status.error_code(),
                    status.error_message(),
                    retriable);
                // if we have received some data, we should not retry.
                if (has_data)
                    break;

                using namespace std::chrono_literals;
                std::this_thread::sleep_for(1s);
            }
        }
        if (!status.ok())
        {
            meet_error = true;
            local_err_msg = status.error_message();
        }
    }
    catch (Exception & e)
    {
        meet_error = true;
        local_err_msg = e.message();
    }
    catch (std::exception & e)
    {
        meet_error = true;
        local_err_msg = e.what();
    }
    catch (...)
    {
        meet_error = true;
        local_err_msg = "fatal error";
    }
    connectionDone(meet_error, local_err_msg, log);
}

template <typename RPCContext>
DecodeDetail ExchangeReceiverBase<RPCContext>::decodeChunks(
    const std::shared_ptr<ReceivedMessage> & recv_msg,
    std::queue<Block> & block_queue,
    const Block & header)
{
    assert(recv_msg != nullptr);
    DecodeDetail detail;

    if (recv_msg->chunks.empty())
        return detail;

    detail.packet_bytes = recv_msg->packet->ByteSizeLong();

    /// ExchangeReceiverBase should receive chunks of TypeCHBlock.
    for (const String * chunk : recv_msg->chunks)
    {
        Block block = CHBlockChunkCodec::decode(*chunk, header);
        detail.rows += block.rows();
        if (unlikely(block.rows() == 0))
            continue;
        block_queue.push(std::move(block));
    }
    return detail;
}

template <typename RPCContext>
ExchangeReceiverResult ExchangeReceiverBase<RPCContext>::nextResult(std::queue<Block> & block_queue, const Block & header, UInt32 stream_id)
{
    if (unlikely(stream_id >= msg_channels.size()))
    {
        LoggerPtr log = Logger::get("ExchangeReceiver", exc_log->identifier());
        LOG_FMT_ERROR(log, "unexpected stream_id for ExchangeReceiver, stream_id: {}, total_stream_count: {}", stream_id, msg_channels.size());
        return {nullptr, 0, "", true, "stream_id out of range", false};
    }
    std::shared_ptr<ReceivedMessage> recv_msg;
    if (!msg_channels[stream_id]->pop(recv_msg))
    {
        std::unique_lock lock(mu);

        if (state != ExchangeReceiverState::NORMAL)
        {
            String msg;
            if (state == ExchangeReceiverState::CANCELED)
                msg = "query canceled";
            else if (state == ExchangeReceiverState::CLOSED)
                msg = "ExchangeReceiver closed";
            else if (!err_msg.empty())
                msg = err_msg;
            else
                msg = "Unknown error";
            return {nullptr, 0, "ExchangeReceiver", true, msg, false};
        }
        else /// live_connections == 0, msg_channel is finished, and state is NORMAL, that is the end.
        {
            return {nullptr, 0, "ExchangeReceiver", false, "", true};
        }
    }
    assert(recv_msg != nullptr);
    ExchangeReceiverResult result;
    if (recv_msg->error_ptr != nullptr)
    {
        result = {nullptr, recv_msg->source_index, recv_msg->req_info, true, recv_msg->error_ptr->msg(), false};
    }
    else
    {
        if (recv_msg->resp_ptr != nullptr) /// the data of the last packet is serialized from tipb::SelectResponse including execution summaries.
        {
            auto select_resp = std::make_shared<tipb::SelectResponse>();
            if (!select_resp->ParseFromString(*(recv_msg->resp_ptr)))
            {
                result = {nullptr, recv_msg->source_index, recv_msg->req_info, true, "decode error", false};
            }
            else
            {
                result = {select_resp, recv_msg->source_index, recv_msg->req_info, false, "", false};
                /// If mocking TiFlash as TiDB, here should decode chunks from select_resp.
                if (!select_resp->chunks().empty())
                {
                    assert(recv_msg->chunks.empty());
                    result.decode_detail = CoprocessorReader::decodeChunks(select_resp, block_queue, header, schema);
                }
            }
        }
        else /// the non-last packets
        {
            result = {nullptr, recv_msg->source_index, recv_msg->req_info, false, "", false};
        }
        if (!result.meet_error && !recv_msg->chunks.empty())
        {
            assert(result.decode_detail.rows == 0);
            result.decode_detail = decodeChunks(recv_msg, block_queue, header);
        }
    }
    return result;
}

template <typename RPCContext>
bool ExchangeReceiverBase<RPCContext>::setEndState(ExchangeReceiverState new_state)
{
    assert(new_state == ExchangeReceiverState::CANCELED || new_state == ExchangeReceiverState::CLOSED);
    std::unique_lock lock(mu);
    if (state == ExchangeReceiverState::CANCELED || state == ExchangeReceiverState::CLOSED)
    {
        return false;
    }
    state = new_state;
    return true;
}

template <typename RPCContext>
ExchangeReceiverState ExchangeReceiverBase<RPCContext>::getState()
{
    std::unique_lock lock(mu);
    return state;
}

template <typename RPCContext>
void ExchangeReceiverBase<RPCContext>::connectionDone(
    bool meet_error,
    const String & local_err_msg,
    const LoggerPtr & log)
{
    Int32 copy_live_conn = -1;
    {
        std::unique_lock lock(mu);
        if (meet_error)
        {
            if (state == ExchangeReceiverState::NORMAL)
                state = ExchangeReceiverState::ERROR;
            if (err_msg.empty())
                err_msg = local_err_msg;
        }
        copy_live_conn = --live_connections;
    }
    LOG_FMT_DEBUG(
        log,
        "connection end. meet error: {}, err msg: {}, current alive connections: {}",
        meet_error,
        local_err_msg,
        copy_live_conn);

    if (copy_live_conn == 0)
    {
        LOG_FMT_DEBUG(log, "All threads end in ExchangeReceiver");
    }
    else if (copy_live_conn < 0)
        throw Exception("live_connections should not be less than 0!");

    if (meet_error || copy_live_conn == 0)
        finishAllMsgChannels();
}

template <typename RPCContext>
void ExchangeReceiverBase<RPCContext>::finishAllMsgChannels()
{
    for (auto & msg_channel : msg_channels)
        msg_channel->finish();
}

/// Explicit template instantiations - to avoid code bloat in headers.
template class ExchangeReceiverBase<GRPCReceiverContext>;

} // namespace DB<|MERGE_RESOLUTION|>--- conflicted
+++ resolved
@@ -352,11 +352,8 @@
     size_t read_packet_index = 0;
     Status finish_status = RPCContext::getStatusOK();
     LoggerPtr log;
-<<<<<<< HEAD
     bool enable_fine_grained_shuffle;
-=======
     std::mutex mu;
->>>>>>> 5b61ae70
 };
 } // namespace
 
@@ -379,24 +376,20 @@
     , collected(false)
     , fine_grained_shuffle_stream_count(fine_grained_shuffle_stream_count_)
 {
-<<<<<<< HEAD
-    if (enableFineGrainedShuffle(fine_grained_shuffle_stream_count_))
-    {
-        // Fine grained shuffle is enabled.
-        for (size_t i = 0; i < max_streams_; ++i)
+    try
+    {
+        if (enableFineGrainedShuffle(fine_grained_shuffle_stream_count_))
+        {
+            // Fine grained shuffle is enabled.
+            for (size_t i = 0; i < max_streams_; ++i)
+            {
+                msg_channels.push_back(std::make_shared<MPMCQueue<std::shared_ptr<ReceivedMessage>>>(max_buffer_size));
+            }
+        }
+        else
         {
             msg_channels.push_back(std::make_shared<MPMCQueue<std::shared_ptr<ReceivedMessage>>>(max_buffer_size));
         }
-    }
-    else
-    {
-        msg_channels.push_back(std::make_shared<MPMCQueue<std::shared_ptr<ReceivedMessage>>>(max_buffer_size));
-    }
-    rpc_context->fillSchema(schema);
-    setUpConnection();
-=======
-    try
-    {
         rpc_context->fillSchema(schema);
         setUpConnection();
     }
@@ -413,7 +406,6 @@
         }
         throw;
     }
->>>>>>> 5b61ae70
 }
 
 template <typename RPCContext>
@@ -488,12 +480,8 @@
     std::vector<std::unique_ptr<AsyncHandler>> handlers;
     handlers.reserve(alive_async_connections);
     for (const auto & req : async_requests)
-<<<<<<< HEAD
-        handlers.emplace_back(&ready_requests, msg_channels, rpc_context, req, exc_log->identifier(),
-                ::DB::enableFineGrainedShuffle(fine_grained_shuffle_stream_count));
-=======
-        handlers.emplace_back(std::make_unique<AsyncHandler>(&ready_requests, &msg_channel, rpc_context, req, exc_log->identifier()));
->>>>>>> 5b61ae70
+        handlers.emplace_back(std::make_unique<AsyncHandler>(&ready_requests, &msg_channel, rpc_context, req, exc_log->identifier(),
+                ::DB::enableFineGrainedShuffle(fine_grained_shuffle_stream_count)));
 
     while (alive_async_connections > 0)
     {
