--- conflicted
+++ resolved
@@ -42,265 +42,6 @@
         return fmt::format("Receiver state: {}", magic_enum::enum_name(state));
     return fmt::format("Receiver state: {}, error message: {}", magic_enum::enum_name(state), error_message);
 }
-<<<<<<< HEAD
-=======
-
-enum class AsyncRequestStage
-{
-    NEED_INIT,
-    WAIT_MAKE_READER,
-    WAIT_BATCH_READ,
-    WAIT_FINISH,
-    WAIT_RETRY,
-    FINISHED,
-};
-
-using Clock = std::chrono::system_clock;
-using TimePoint = Clock::time_point;
-
-constexpr Int32 max_retry_times = 10;
-constexpr Int32 retry_interval_time = 1; // second
-
-template <typename RPCContext, bool enable_fine_grained_shuffle>
-class AsyncRequestHandler : public UnaryCallback<bool>
-{
-public:
-    using Status = typename RPCContext::Status;
-    using Request = typename RPCContext::Request;
-    using AsyncReader = typename RPCContext::AsyncReader;
-    using Self = AsyncRequestHandler<RPCContext, enable_fine_grained_shuffle>;
-
-    AsyncRequestHandler(
-        MPMCQueue<Self *> * queue,
-        std::vector<MsgChannelPtr> * msg_channels_,
-        const std::shared_ptr<RPCContext> & context,
-        const Request & req,
-        const String & req_id,
-        std::atomic<Int64> * data_size_in_queue)
-        : rpc_context(context)
-        , cq(&(GRPCCompletionQueuePool::global_instance->pickQueue()))
-        , request(&req)
-        , notify_queue(queue)
-        , msg_channels(msg_channels_)
-        , req_info(fmt::format("tunnel{}+{}", req.send_task_id, req.recv_task_id))
-        , log(Logger::get(req_id, req_info))
-        , channel_writer(msg_channels_, req_info, log, data_size_in_queue, ReceiverMode::Async)
-    {
-        packets.resize(batch_packet_count);
-        for (auto & packet : packets)
-            packet = std::make_shared<TrackedMppDataPacket>();
-
-        start();
-    }
-
-    // execute will be called by RPC framework so it should be as light as possible.
-    void execute(bool & ok) override
-    {
-        switch (stage)
-        {
-        case AsyncRequestStage::WAIT_RETRY:
-            start();
-            break;
-        case AsyncRequestStage::WAIT_MAKE_READER:
-        {
-            // Use lock to ensure reader is created already in reactor thread
-            std::lock_guard lock(mu);
-            if (!ok)
-            {
-                reader.reset();
-                LOG_WARNING(log, "MakeReader fail. retry time: {}", retry_times);
-                if (!retryOrDone("Exchange receiver meet error : send async stream request fail"))
-                    notifyReactor();
-            }
-            else
-            {
-                stage = AsyncRequestStage::WAIT_BATCH_READ;
-                read_packet_index = 0;
-                reader->read(packets[0], thisAsUnaryCallback());
-            }
-            break;
-        }
-        case AsyncRequestStage::WAIT_BATCH_READ:
-            if (ok)
-                ++read_packet_index;
-
-            if (!ok || read_packet_index == batch_packet_count || packets[read_packet_index - 1]->hasError())
-                notifyReactor();
-            else
-                reader->read(packets[read_packet_index], thisAsUnaryCallback());
-            break;
-        case AsyncRequestStage::WAIT_FINISH:
-            notifyReactor();
-            break;
-        default:
-            __builtin_unreachable();
-        }
-    }
-
-    // handle will be called by ExchangeReceiver::reactor.
-    void handle()
-    {
-        std::string err_info;
-        LOG_TRACE(log, "stage: {}", magic_enum::enum_name(stage));
-        switch (stage)
-        {
-        case AsyncRequestStage::WAIT_BATCH_READ:
-            LOG_TRACE(log, "Received {} packets.", read_packet_index);
-            if (read_packet_index > 0)
-                has_data = true;
-
-            if (auto error_message = getErrorFromPackets(); !error_message.empty())
-                setDone(fmt::format("Exchange receiver meet error : {}", error_message));
-            else if (!sendPackets())
-                setDone("Exchange receiver meet error : push packets fail");
-            else if (read_packet_index < batch_packet_count)
-            {
-                stage = AsyncRequestStage::WAIT_FINISH;
-                reader->finish(finish_status, thisAsUnaryCallback());
-            }
-            else
-            {
-                read_packet_index = 0;
-                reader->read(packets[0], thisAsUnaryCallback());
-            }
-            break;
-        case AsyncRequestStage::WAIT_FINISH:
-            if (finish_status.ok())
-                setDone("");
-            else
-            {
-                LOG_WARNING(
-                    log,
-                    "Finish fail. err code: {}, err msg: {}, retry time {}",
-                    finish_status.error_code(),
-                    finish_status.error_message(),
-                    retry_times);
-                retryOrDone(fmt::format("Exchange receiver meet error : {}", finish_status.error_message()));
-            }
-            break;
-        default:
-            __builtin_unreachable();
-        }
-    }
-
-    bool finished() const
-    {
-        return stage == AsyncRequestStage::FINISHED;
-    }
-
-    bool meetError() const { return meet_error; }
-    const String & getErrMsg() const { return err_msg; }
-    const LoggerPtr & getLog() const { return log; }
-
-private:
-    void notifyReactor()
-    {
-        notify_queue->push(this);
-    }
-
-    String getErrorFromPackets()
-    {
-        // step 1: check if there is error packet
-        // only the last packet may has error, see execute().
-        if (read_packet_index != 0 && packets[read_packet_index - 1]->hasError())
-            return packets[read_packet_index - 1]->error();
-        // step 2: check memory overflow error
-        for (size_t i = 0; i < read_packet_index; ++i)
-        {
-            packets[i]->recomputeTrackedMem();
-            if (packets[i]->hasError())
-                return packets[i]->error();
-        }
-        return "";
-    }
-
-    bool retriable() const
-    {
-        return !has_data && retry_times + 1 < max_retry_times;
-    }
-
-    void setDone(String && msg)
-    {
-        if (!msg.empty())
-        {
-            meet_error = true;
-            err_msg = std::move(msg);
-        }
-        stage = AsyncRequestStage::FINISHED;
-    }
-
-    void start()
-    {
-        stage = AsyncRequestStage::WAIT_MAKE_READER;
-
-        // Use lock to ensure async reader is unreachable from grpc thread before this function returns
-        std::lock_guard lock(mu);
-        rpc_context->makeAsyncReader(*request, reader, cq, thisAsUnaryCallback());
-    }
-
-    bool retryOrDone(String done_msg)
-    {
-        if (retriable())
-        {
-            ++retry_times;
-            stage = AsyncRequestStage::WAIT_RETRY;
-
-            // Let alarm put me into CompletionQueue after a while
-            // , so that we can try to connect again.
-            alarm.Set(cq, Clock::now() + std::chrono::seconds(retry_interval_time), this);
-            return true;
-        }
-        else
-        {
-            setDone(std::move(done_msg));
-            return false;
-        }
-    }
-
-    bool sendPackets()
-    {
-        // note: no exception should be thrown rudely, since it's called by a GRPC poller.
-        for (size_t i = 0; i < read_packet_index; ++i)
-        {
-            auto & packet = packets[i];
-            if (!channel_writer.write<enable_fine_grained_shuffle>(request->source_index, packet))
-                return false;
-
-            // can't reuse packet since it is sent to readers.
-            packet = std::make_shared<TrackedMppDataPacket>();
-        }
-        return true;
-    }
-
-    // in case of potential multiple inheritances.
-    UnaryCallback<bool> * thisAsUnaryCallback()
-    {
-        return static_cast<UnaryCallback<bool> *>(this);
-    }
-
-    std::shared_ptr<RPCContext> rpc_context;
-    grpc::Alarm alarm{};
-    grpc::CompletionQueue * cq; // won't be null and do not delete this pointer
-    const Request * request; // won't be null
-    MPMCQueue<Self *> * notify_queue; // won't be null
-    std::vector<MsgChannelPtr> * msg_channels; // won't be null
-
-    String req_info;
-    bool meet_error = false;
-    bool has_data = false;
-    String err_msg;
-    int retry_times = 0;
-    AsyncRequestStage stage = AsyncRequestStage::NEED_INIT;
-
-    std::shared_ptr<AsyncReader> reader;
-    TrackedMPPDataPacketPtrs packets;
-    size_t read_packet_index = 0;
-    Status finish_status = RPCContext::getStatusOK();
-    LoggerPtr log;
-    ReceiverChannelWriter channel_writer;
-    std::mutex mu;
-};
->>>>>>> 18700043
 } // namespace
 
 template <typename RPCContext>
@@ -363,13 +104,9 @@
     }
     catch (...)
     {
-<<<<<<< HEAD
-        RUNTIME_ASSERT(live_connections == 0, "We should wait the close of all connections");
-=======
         std::lock_guard lock(mu);
         RUNTIME_ASSERT(live_connections == 0, "We should wait the close of all connections");
         RUNTIME_ASSERT(live_local_connections == 0, "We should wait the close of local connection");
->>>>>>> 18700043
         tryLogCurrentException(exc_log, __PRETTY_FUNCTION__);
     }
 }
@@ -444,17 +181,10 @@
 }
 
 template <typename RPCContext>
-<<<<<<< HEAD
 void ExchangeReceiverBase<RPCContext>::addAsyncConnectionNum()
 {
     std::lock_guard lock(mu);
     ++live_connections;
-=======
-void ExchangeReceiverBase<RPCContext>::addAsyncConnectionNum(Int32 conn_num)
-{
-    std::lock_guard lock(mu);
-    live_connections += conn_num;
->>>>>>> 18700043
 }
 
 template <typename RPCContext>
@@ -474,7 +204,6 @@
             setUpSyncConnection(std::move(req));
     }
 
-<<<<<<< HEAD
     setUpAsyncConnection(std::move(async_requests));
 }
 
@@ -491,6 +220,9 @@
         [this]() {
             this->connectionLocalDone();
         },
+        [this]() {
+            this->addLocalConnectionNum();
+        },
         ReceiverChannelWriter(&(getMsgChannels()), req_info, exc_log, getDataSizeInQueue(), ReceiverMode::Local));
 
     rpc_context->establishMPPConnectionLocal(
@@ -514,39 +246,37 @@
     });
     ++thread_count;
 }
-=======
-            LocalRequestHandler local_request_handler(
-                getMemoryTracker(),
-                [this](bool meet_error, const String & local_err_msg) {
-                    this->connectionDone(meet_error, local_err_msg, exc_log);
-                },
-                [this]() {
-                    this->connectionLocalDone();
-                },
-                [this]() {
-                    this->addLocalConnectionNum();
-                },
-                ReceiverChannelWriter(&(getMsgChannels()), req_info, exc_log, getDataSizeInQueue(), ReceiverMode::Local));
-
-            rpc_context->establishMPPConnectionLocal(
-                req,
-                req.source_index,
-                local_request_handler,
-                enable_fine_grained_shuffle_flag);
-        }
-        else
-        {
-            thread_manager->schedule(true, "Receiver", [this, req = std::move(req)] {
-                if (enable_fine_grained_shuffle_flag)
-                    readLoop<true>(req);
-                else
-                    readLoop<false>(req);
-            });
-
-            ++thread_count;
-        }
-    }
->>>>>>> 18700043
+    //         LocalRequestHandler local_request_handler(
+    //             getMemoryTracker(),
+    //             [this](bool meet_error, const String & local_err_msg) {
+    //                 this->connectionDone(meet_error, local_err_msg, exc_log);
+    //             },
+    //             [this]() {
+    //                 this->connectionLocalDone();
+    //             },
+    //             [this]() {
+    //                 this->addLocalConnectionNum();
+    //             },
+    //             ReceiverChannelWriter(&(getMsgChannels()), req_info, exc_log, getDataSizeInQueue(), ReceiverMode::Local));
+
+    //         rpc_context->establishMPPConnectionLocal(
+    //             req,
+    //             req.source_index,
+    //             local_request_handler,
+    //             enable_fine_grained_shuffle_flag);
+    //     }
+    //     else
+    //     {
+    //         thread_manager->schedule(true, "Receiver", [this, req = std::move(req)] {
+    //             if (enable_fine_grained_shuffle_flag)
+    //                 readLoop<true>(req);
+    //             else
+    //                 readLoop<false>(req);
+    //         });
+
+    //         ++thread_count;
+    //     }
+    // }
 
 template <typename RPCContext>
 void ExchangeReceiverBase<RPCContext>::setUpAsyncConnection(std::vector<Request> && async_requests)
@@ -563,7 +293,6 @@
 {
     if (enable_fine_grained_shuffle_flag)
     {
-<<<<<<< HEAD
         async_handler_fine_grained_ptr.push_back(
             new AsyncRequestHandler<RPCContext, true>(
                 &msg_channels,
@@ -589,16 +318,6 @@
                     this->addAsyncConnectionNum();
                 })
         );
-=======
-        thread_manager->schedule(true, "RecvReactor", [this, async_requests = std::move(async_requests)] {
-            if (enable_fine_grained_shuffle_flag)
-                reactor<true>(async_requests);
-            else
-                reactor<false>(async_requests);
-        });
-
-        ++thread_count;
->>>>>>> 18700043
     }
 }
 
@@ -941,12 +660,8 @@
 {
     std::lock_guard lock(mu);
     --live_local_connections;
-<<<<<<< HEAD
     if (live_local_connections == 0)
         cv.notify_all();
-=======
-    cv.notify_all();
->>>>>>> 18700043
 }
 
 template <typename RPCContext>
