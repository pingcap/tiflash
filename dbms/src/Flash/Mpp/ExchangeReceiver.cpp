#include <Flash/Mpp/ExchangeReceiver.h>
#include <fmt/core.h>

namespace pingcap
{
namespace kv
{
template <>
struct RpcTypeTraits<::mpp::EstablishMPPConnectionRequest>
{
    using RequestType = ::mpp::EstablishMPPConnectionRequest;
    using ResultType = ::mpp::MPPDataPacket;
    static std::unique_ptr<::grpc::ClientReader<::mpp::MPPDataPacket>> doRPCCall(
        grpc::ClientContext * context,
        std::shared_ptr<KvConnClient> client,
        const RequestType & req)
    {
        return client->stub->EstablishMPPConnection(context, req);
    }
    static std::unique_ptr<::grpc::ClientAsyncReader<::mpp::MPPDataPacket>> doAsyncRPCCall(grpc::ClientContext * context,
                                                                                           std::shared_ptr<KvConnClient> client,
                                                                                           const RequestType & req,
                                                                                           grpc::CompletionQueue & cq,
                                                                                           void * call)
    {
        return client->stub->AsyncEstablishMPPConnection(context, req, &cq, call);
    }
};

} // namespace kv
} // namespace pingcap

namespace DB
{
void ExchangeReceiver::setUpConnection()
{
    for (int index = 0; index < pb_exchange_receiver.encoded_task_meta_size(); index++)
    {
        auto & meta = pb_exchange_receiver.encoded_task_meta(index);
        std::thread t(&ExchangeReceiver::ReadLoop, this, std::ref(meta), index);
        workers.push_back(std::move(t));
    }
}

void ExchangeReceiver::ReadLoop(const String & meta_raw, size_t source_index)
{
    bool meet_error = false;
    String local_err_msg;

    Int64 send_task_id = -1;
    Int64 recv_task_id = task_meta.task_id();

    try
    {
        auto sender_task = new mpp::TaskMeta();
        send_task_id = sender_task->task_id();
        sender_task->ParseFromString(meta_raw);
        auto req = std::make_shared<mpp::EstablishMPPConnectionRequest>();
        req->set_allocated_receiver_meta(new mpp::TaskMeta(task_meta));
        req->set_allocated_sender_meta(sender_task);
        LOG_DEBUG(log, "begin start and read : " << req->DebugString());
        ::grpc::Status status = ::grpc::Status::OK;
        for (int i = 0; i < 10; i++)
        {
            pingcap::kv::RpcCall<mpp::EstablishMPPConnectionRequest> call(req);
            grpc::ClientContext client_context;
            auto reader = cluster->rpc_client->sendStreamRequest(req->sender_meta().address(), &client_context, call);
            reader->WaitForInitialMetadata();
            mpp::MPPDataPacket packet;
            String req_info = "tunnel" + std::to_string(send_task_id) + "+" + std::to_string(recv_task_id);
            bool has_data = false;
            for (;;)
<<<<<<< HEAD
            {
                LOG_TRACE(log, "begin next ");
                std::shared_ptr<ReceivedPacket> packet;
                empty_packets.pop(packet);
                packet->req_info = req_info;
                packet->source_index = source_index;
                bool success = reader->Read(packet->packet.get());
                if (!success)
                    break;
                else
                    has_data = true;
                if (packet->packet->has_error())
                {
                    throw Exception("Exchange receiver meet error : " + packet->packet->error().msg());
                }
                if (state == NORMAL)
                {
                    full_packets.push(packet);
                }
                else
                {
                    meet_error = true;
                    local_err_msg = "Decode packet meet error";
                    LOG_WARNING(log, "Decode packet meet error, exit from ReadLoop");
                    break;
                }
            }
            // if meet error, such as decode packect fails, it will not retry.
            if (meet_error)
            {
                break;
            }
            status = reader->Finish();
            if (status.ok())
            {
                LOG_DEBUG(log, "finish read : " << req->DebugString());
                break;
            }
=======
            {
                LOG_TRACE(log, "begin next ");
                bool success = reader->Read(&packet);
                if (!success)
                    break;
                else
                    has_data = true;
                if (packet.has_error())
                {
                    throw Exception("Exchange receiver meet error : " + packet.error().msg());
                }
                if (!decodePacket(packet, source_index, req_info))
                {
                    meet_error = true;
                    local_err_msg = "Decode packet meet error";
                    LOG_WARNING(log, "Decode packet meet error, exit from ReadLoop");
                    break;
                }
            }
            // if meet error, such as decode packect fails, it will not retry.
            if (meet_error)
            {
                break;
            }
            status = reader->Finish();
            if (status.ok())
            {
                LOG_DEBUG(log, "finish read : " << req->DebugString());
                break;
            }
>>>>>>> 8e52061d
            else
            {
                LOG_WARNING(log,
                            "EstablishMPPConnectionRequest meets rpc fail. Err msg is: " << status.error_message() << " req info " << req_info);
                // if we have received some data, we should not retry.
                if (has_data)
                    break;

                using namespace std::chrono_literals;
                std::this_thread::sleep_for(1s);
            }
        }
        if (!status.ok())
        {
            meet_error = true;
            local_err_msg = status.error_message();
        }
    }
    catch (Exception & e)
    {
        meet_error = true;
        local_err_msg = e.message();
    }
    catch (std::exception & e)
    {
        meet_error = true;
        local_err_msg = e.what();
    }
    catch (...)
    {
        meet_error = true;
        local_err_msg = "fatal error";
    }
    std::lock_guard<std::mutex> lock(mu);
    live_connections--;

    // avoid concurrent conflict
    Int32 live_conn_copy = live_connections;

    if (meet_error && state == NORMAL)
    {
        state = ERROR;
<<<<<<< HEAD
    }
    if (meet_error && err_msg.empty())
        err_msg = local_err_msg;
    if (live_connections == 0)
    {
        if (state == NORMAL)
        {
            /// in normal case, notify each stream to stop by sending it a nullptr
            for (size_t i = 0; i < max_streams; ++i)
            {
                full_packets.push(nullptr);
            }
        }
        else
        {
            /// in error case, prevent a stream from being blocked when pop a packet
            if ( full_packets.size() < max_streams)
            {
                int num = max_streams - full_packets.size();
                while (num--)
                full_packets.push(nullptr);
            }
        }
    }
=======
    if (meet_error && err_msg.empty())
        err_msg = local_err_msg;
>>>>>>> 8e52061d
    cv.notify_all();

    LOG_DEBUG(log, fmt::format("{} -> {} end! current alive connections: {}", send_task_id, recv_task_id, live_conn_copy));

    if (live_conn_copy == 0)
        LOG_DEBUG(log, fmt::format("All threads end in ExchangeReceiver"));
<<<<<<< HEAD
}

ExchangeReceiverResult ExchangeReceiver::nextResult()
{
    ExchangeReceiverResult result;
    if (state != NORMAL)
    {
        String msg;
        if (state == CANCELED)
            msg = "query canceled";
        else if (state == CLOSED)
            msg = "ExchangeReceiver closed";
        else
            msg = err.message();
        result = {nullptr, 0, "ExchangeReceiver", true, msg, false};
    }
    else if (full_packets.size()==0 && live_connections==0)
    {
        result = {nullptr, 0, "ExchangeReceiver", false, "", true};
    }
    else
    {
        if (state != NORMAL)
        {
            String msg;
            if (state == CANCELED)
                msg = "query canceled";
            else if (state == CLOSED)
                msg = "ExchangeReceiver closed";
            else
                msg = err.message();
            result = {nullptr, 0, "ExchangeReceiver", true, msg, false};
        }
        else
        {
            std::shared_ptr<ReceivedPacket> packet;
            full_packets.pop(packet);
            if (packet != nullptr)
            {
                if (packet->packet != nullptr)
                {
                    std::shared_ptr<tipb::SelectResponse> resp_ptr = std::make_shared<tipb::SelectResponse>();
                    if (!resp_ptr->ParseFromString(packet->packet->data()))
                    {
                        result = {nullptr, 0, "ExchangeReceiver", true, "decode error", false};
                    }
                    else
                    {
                        result = {resp_ptr, packet->source_index, packet->req_info};
                        packet->packet->Clear();
                        empty_packets.push(std::move(packet));
                    }
                }
                else if (packet->packet->has_error())
                {
                    result = {nullptr, 0, "ExchangeReceiver", true, err.message(), false};
                }
                else
                {
                    result = {nullptr, 0, "ExchangeReceiver", true, "unknown errors", false};
                }
            }
            else
            {
                if (live_connections > 0)
                    result = {nullptr, 0, "ExchangeReceiver", true, "unknown errors", false};
                else
                    result = {nullptr, 0, "ExchangeReceiver", false, "", true};
            }
        }
    }
    return result;
=======
>>>>>>> 8e52061d
}

} // namespace DB<|MERGE_RESOLUTION|>--- conflicted
+++ resolved
@@ -66,14 +66,12 @@
             grpc::ClientContext client_context;
             auto reader = cluster->rpc_client->sendStreamRequest(req->sender_meta().address(), &client_context, call);
             reader->WaitForInitialMetadata();
-            mpp::MPPDataPacket packet;
+            std::shared_ptr<ReceivedPacket> packet;
             String req_info = "tunnel" + std::to_string(send_task_id) + "+" + std::to_string(recv_task_id);
             bool has_data = false;
             for (;;)
-<<<<<<< HEAD
             {
                 LOG_TRACE(log, "begin next ");
-                std::shared_ptr<ReceivedPacket> packet;
                 empty_packets.pop(packet);
                 packet->req_info = req_info;
                 packet->source_index = source_index;
@@ -109,38 +107,6 @@
                 LOG_DEBUG(log, "finish read : " << req->DebugString());
                 break;
             }
-=======
-            {
-                LOG_TRACE(log, "begin next ");
-                bool success = reader->Read(&packet);
-                if (!success)
-                    break;
-                else
-                    has_data = true;
-                if (packet.has_error())
-                {
-                    throw Exception("Exchange receiver meet error : " + packet.error().msg());
-                }
-                if (!decodePacket(packet, source_index, req_info))
-                {
-                    meet_error = true;
-                    local_err_msg = "Decode packet meet error";
-                    LOG_WARNING(log, "Decode packet meet error, exit from ReadLoop");
-                    break;
-                }
-            }
-            // if meet error, such as decode packect fails, it will not retry.
-            if (meet_error)
-            {
-                break;
-            }
-            status = reader->Finish();
-            if (status.ok())
-            {
-                LOG_DEBUG(log, "finish read : " << req->DebugString());
-                break;
-            }
->>>>>>> 8e52061d
             else
             {
                 LOG_WARNING(log,
@@ -181,10 +147,7 @@
     Int32 live_conn_copy = live_connections;
 
     if (meet_error && state == NORMAL)
-    {
         state = ERROR;
-<<<<<<< HEAD
-    }
     if (meet_error && err_msg.empty())
         err_msg = local_err_msg;
     if (live_connections == 0)
@@ -208,17 +171,12 @@
             }
         }
     }
-=======
-    if (meet_error && err_msg.empty())
-        err_msg = local_err_msg;
->>>>>>> 8e52061d
     cv.notify_all();
 
     LOG_DEBUG(log, fmt::format("{} -> {} end! current alive connections: {}", send_task_id, recv_task_id, live_conn_copy));
 
     if (live_conn_copy == 0)
         LOG_DEBUG(log, fmt::format("All threads end in ExchangeReceiver"));
-<<<<<<< HEAD
 }
 
 ExchangeReceiverResult ExchangeReceiver::nextResult()
@@ -232,7 +190,7 @@
         else if (state == CLOSED)
             msg = "ExchangeReceiver closed";
         else
-            msg = err.message();
+            msg = err_msg;
         result = {nullptr, 0, "ExchangeReceiver", true, msg, false};
     }
     else if (full_packets.size()==0 && live_connections==0)
@@ -249,7 +207,7 @@
             else if (state == CLOSED)
                 msg = "ExchangeReceiver closed";
             else
-                msg = err.message();
+                msg = err_msg;
             result = {nullptr, 0, "ExchangeReceiver", true, msg, false};
         }
         else
@@ -274,7 +232,7 @@
                 }
                 else if (packet->packet->has_error())
                 {
-                    result = {nullptr, 0, "ExchangeReceiver", true, err.message(), false};
+                    result = {nullptr, 0, "ExchangeReceiver", true, err_msg, false};
                 }
                 else
                 {
@@ -291,8 +249,6 @@
         }
     }
     return result;
-=======
->>>>>>> 8e52061d
 }
 
 } // namespace DB