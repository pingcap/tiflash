#include <Common/CPUAffinityManager.h>
#include <Common/ThreadFactory.h>
#include <Flash/Coprocessor/CoprocessorReader.h>
#include <Flash/Mpp/ExchangeReceiver.h>
#include <fmt/core.h>

namespace DB
{
template <typename RPCContext>
ExchangeReceiverBase<RPCContext>::ExchangeReceiverBase(
    std::shared_ptr<RPCContext> rpc_context_,
    const ::tipb::ExchangeReceiver & exc,
    const ::mpp::TaskMeta & meta,
    size_t max_streams_,
    const std::shared_ptr<LogWithPrefix> & log_)
    : rpc_context(rpc_context_)
    , pb_exchange_receiver(exc)
    , source_num(pb_exchange_receiver.encoded_task_meta_size())
    , task_meta(meta)
    , max_streams(max_streams_)
    , max_buffer_size(std::max(source_num, max_streams_) * 2)
    , res_buffer(max_buffer_size)
    , live_connections(pb_exchange_receiver.encoded_task_meta_size())
    , state(ExchangeReceiverState::NORMAL)
    , log(getMPPTaskLog(log_, "ExchangeReceiver"))
{
    for (int i = 0; i < exc.field_types_size(); i++)
    {
        String name = "exchange_receiver_" + std::to_string(i);
        ColumnInfo info = TiDB::fieldTypeToColumnInfo(exc.field_types(i));
        schema.push_back(std::make_pair(name, info));
    }

    setUpConnection();
}

template <typename RPCContext>
ExchangeReceiverBase<RPCContext>::~ExchangeReceiverBase()
{
    {
        std::unique_lock<std::mutex> lk(mu);
        state = ExchangeReceiverState::CLOSED;
        cv.notify_all();
    }

    for (auto & worker : workers)
    {
        worker.join();
    }
}

template <typename RPCContext>
void ExchangeReceiverBase<RPCContext>::cancel()
{
    std::unique_lock<std::mutex> lk(mu);
    state = ExchangeReceiverState::CANCELED;
    cv.notify_all();
}

template <typename RPCContext>
void ExchangeReceiverBase<RPCContext>::setUpConnection()
{
    for (size_t index = 0; index < source_num; ++index)
    {
        if (glb_thd_pool) {
            glb_thd_pool->schedule([this, idx=index] {
                this->readLoop(idx);
            });
        } else
        {
            auto t = ThreadFactory(true, "Receiver").newThread(&ExchangeReceiverBase<RPCContext>::readLoop, this, index);
            workers.push_back(std::move(t));
        }
    }
}

static inline String getReceiverStateStr(const ExchangeReceiverState & s)
{
    switch (s)
    {
    case ExchangeReceiverState::NORMAL:
        return "NORMAL";
    case ExchangeReceiverState::ERROR:
        return "ERROR";
    case ExchangeReceiverState::CANCELED:
        return "CANCELED";
    case ExchangeReceiverState::CLOSED:
        return "CLOSED";
    default:
        return "UNKNOWN";
    }
}

template <typename RPCContext>
void ExchangeReceiverBase<RPCContext>::readLoop(size_t source_index)
{
    CPUAffinityManager::getInstance().bindSelfQueryThread();
    bool meet_error = false;
    String local_err_msg;

    Int64 send_task_id = -1;
    Int64 recv_task_id = task_meta.task_id();

    try
    {
        auto req = rpc_context->makeRequest(source_index, pb_exchange_receiver, task_meta);
        send_task_id = req.send_task_id;
        String req_info = "tunnel" + std::to_string(send_task_id) + "+" + std::to_string(recv_task_id);
        //LOG_DEBUG(log, "begin start and read : " << req.debugString());
        auto status = RPCContext::getStatusOK();
        for (int i = 0; i < 10; i++)
        {
            auto reader = rpc_context->makeReader(req);
            reader->initialize();
            std::shared_ptr<ReceivedMessage> recv_msg;
            bool has_data = false;
            for (;;)
            {
                // LOG_TRACE(log, "begin next ");
                {
                    std::unique_lock<std::mutex> lock(mu);
                    cv.wait(lock, [&] { return res_buffer.hasEmpty() || state != ExchangeReceiverState::NORMAL; });
                    if (state == ExchangeReceiverState::NORMAL)
                    {
                        res_buffer.popEmpty(recv_msg);
                        cv.notify_all();
                    }
                    else
                    {
                        meet_error = true;
                        local_err_msg = "receiver's state is " + getReceiverStateStr(state) + ", exit from readLoop";
                        //LOG_WARNING(log, local_err_msg);
                        break;
                    }
                }
                recv_msg->req_info = req_info;
                recv_msg->source_index = source_index;
                bool success = reader->read(recv_msg->packet.get());
<<<<<<< HEAD
                if (!success) {
=======
                if (!success)
                {
                    /// if the first read fails, this for(,,) may retry later, so recv_msg should be returned.
>>>>>>> 61166f14
                    returnEmptyMsg(recv_msg);
                    break;
                }
                else
                    has_data = true;
                if (recv_msg->packet->has_error())
                {
                    throw Exception("Exchange receiver meet error : " + recv_msg->packet->error().msg());
                }
                {
                    std::unique_lock<std::mutex> lock(mu);
                    cv.wait(lock, [&] { return res_buffer.canPush() || state != ExchangeReceiverState::NORMAL; });
                    if (state == ExchangeReceiverState::NORMAL)
                    {
                        res_buffer.pushObject(recv_msg);
                        cv.notify_all();
                    }
                    else
                    {
                        meet_error = true;
                        local_err_msg = "receiver's state is " + getReceiverStateStr(state) + ", exit from readLoop";
                        //LOG_WARNING(log, local_err_msg);
                        break;
                    }
                }
            }
            // if meet error, such as decode packect fails, it will not retry.
            if (meet_error)
            {
                break;
            }
            status = reader->finish();
            if (status.ok())
            {
                //LOG_DEBUG(log, "finish read : " << req.debugString());
                break;
            }
            else
            {
                // LOG_WARNING(
                    // log,
                    // "EstablishMPPConnectionRequest meets rpc fail. Err msg is: " << status.error_message() << " req info " << req_info);
                // if we have received some data, we should not retry.
                if (has_data)
                    break;

                using namespace std::chrono_literals;
                std::this_thread::sleep_for(1s);
            }
        }
        if (!status.ok())
        {
            meet_error = true;
            local_err_msg = status.error_message();
        }
    }
    catch (Exception & e)
    {
        meet_error = true;
        local_err_msg = e.message();
    }
    catch (std::exception & e)
    {
        meet_error = true;
        local_err_msg = e.what();
    }
    catch (...)
    {
        meet_error = true;
        local_err_msg = "fatal error";
    }
    Int32 copy_live_conn = -1;
    {
        std::unique_lock<std::mutex> lock(mu);
        live_connections--;
        if (meet_error && state == ExchangeReceiverState::NORMAL)
            state = ExchangeReceiverState::ERROR;
        if (meet_error && err_msg.empty())
            err_msg = local_err_msg;
        copy_live_conn = live_connections;
        cv.notify_all();
    }
    //LOG_DEBUG(log, fmt::format("{} -> {} end! current alive connections: {}", send_task_id, recv_task_id, copy_live_conn));

    // if (copy_live_conn == 0)
        //LOG_DEBUG(log, fmt::format("All threads end in ExchangeReceiver"));
    // else 
    if (copy_live_conn < 0)
        throw Exception("live_connections should not be less than 0!");
}

template <typename RPCContext>
void ExchangeReceiverBase<RPCContext>::returnEmptyMsg(std::shared_ptr<ReceivedMessage> & recv_msg)
{
    if (recv_msg == nullptr)
        return;
    if (recv_msg->packet != nullptr)
        recv_msg->packet->Clear();
    std::unique_lock<std::mutex> lock(mu);
    cv.wait(lock, [&] { return res_buffer.canPushEmpty(); });
    res_buffer.pushEmpty(std::move(recv_msg));
    cv.notify_all();
}

template <typename RPCContext>
Int64 ExchangeReceiverBase<RPCContext>::decodeChunks(std::shared_ptr<ReceivedMessage> & recv_msg, std::queue<Block> & block_queue, const DataTypes & expected_types)
{
    assert(recv_msg != nullptr);
    Int64 rows = 0;

    int chunk_size = recv_msg->packet->chunks_size();
    if (chunk_size == 0)
        return rows;

    /// ExchangeReceiverBase should receive chunks of TypeCHBlock
    for (int i = 0; i < chunk_size; i++)
    {
        Block block = CHBlockChunkCodec().decode(recv_msg->packet->chunks(i), schema);
        rows += block.rows();
        if (unlikely(block.rows() == 0))
            continue;
        assertBlockSchema(expected_types, block, "ExchangeReceiver decodes chunks");
        block_queue.push(std::move(block));
    }
    return rows;
}

template <typename RPCContext>
ExchangeReceiverResult ExchangeReceiverBase<RPCContext>::nextResult(std::queue<Block> & block_queue, const DataTypes & expected_types)
{
    std::shared_ptr<ReceivedMessage> recv_msg;
    {
        std::unique_lock<std::mutex> lock(mu);
        cv.wait(lock, [&] { return res_buffer.hasObjects() || live_connections == 0 || state != ExchangeReceiverState::NORMAL; });

        if (state != ExchangeReceiverState::NORMAL)
        {
            String msg;
            if (state == ExchangeReceiverState::CANCELED)
                msg = "query canceled";
            else if (state == ExchangeReceiverState::CLOSED)
                msg = "ExchangeReceiver closed";
            else if (!err_msg.empty())
                msg = err_msg;
            else
                msg = "Unknown error";
            return {nullptr, 0, "ExchangeReceiver", true, msg, false};
        }
        else if (res_buffer.hasObjects())
        {
            res_buffer.popObject(recv_msg);
            cv.notify_all();
        }
        else /// live_connections == 0, res_buffer is empty, and state is NORMAL, that is the end.
        {
            return {nullptr, 0, "ExchangeReceiver", false, "", true};
        }
    }
    assert(recv_msg != nullptr && recv_msg->packet != nullptr);
    ExchangeReceiverResult result;
    if (recv_msg->packet->has_error())
    {
        result = {nullptr, recv_msg->source_index, recv_msg->req_info, true, recv_msg->packet->error().msg(), false};
    }
    else
    {
        if (!recv_msg->packet->data().empty()) /// the data of the last packet is serialized from tipb::SelectResponse including execution summaries.
        {
            auto resp_ptr = std::make_shared<tipb::SelectResponse>();
            if (!resp_ptr->ParseFromString(recv_msg->packet->data()))
            {
                result = {nullptr, recv_msg->source_index, recv_msg->req_info, true, "decode error", false};
            }
            else
            {
                result = {resp_ptr, recv_msg->source_index, recv_msg->req_info, false, "", false};
                /// If mocking TiFlash as TiDB, here should decode chunks from resp_ptr.
                if (!resp_ptr->chunks().empty())
                {
                    assert(recv_msg->packet->chunks().empty());
                    result.rows = CoprocessorReader::decodeChunks(resp_ptr, block_queue, expected_types, schema);
                }
            }
        }
        else /// the non-last packets
        {
            result = {nullptr, recv_msg->source_index, recv_msg->req_info, false, "", false};
        }
        if (!result.meet_error && !recv_msg->packet->chunks().empty())
        {
            assert(result.rows == 0);
            result.rows = decodeChunks(recv_msg, block_queue, expected_types);
        }
    }
    returnEmptyMsg(recv_msg);
    return result;
}

/// Explicit template instantiations - to avoid code bloat in headers.
template class ExchangeReceiverBase<GRPCReceiverContext>;

} // namespace DB<|MERGE_RESOLUTION|>--- conflicted
+++ resolved
@@ -136,13 +136,9 @@
                 recv_msg->req_info = req_info;
                 recv_msg->source_index = source_index;
                 bool success = reader->read(recv_msg->packet.get());
-<<<<<<< HEAD
-                if (!success) {
-=======
                 if (!success)
                 {
                     /// if the first read fails, this for(,,) may retry later, so recv_msg should be returned.
->>>>>>> 61166f14
                     returnEmptyMsg(recv_msg);
                     break;
                 }
