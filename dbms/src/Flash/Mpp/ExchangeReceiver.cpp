#include <Flash/Mpp/ExchangeReceiver.h>

namespace pingcap
{
namespace kv
{

template <>
struct RpcTypeTraits<::mpp::EstablishMPPConnectionRequest>
{
    using RequestType = ::mpp::EstablishMPPConnectionRequest;
    using ResultType = ::mpp::MPPDataPacket;
    static std::unique_ptr<::grpc::ClientReader<::mpp::MPPDataPacket>> doRPCCall(
        grpc::ClientContext * context, std::shared_ptr<KvConnClient> client, const RequestType & req)
    {
        return client->stub->EstablishMPPConnection(context, req);
    }
    static std::unique_ptr<::grpc::ClientAsyncReader<::mpp::MPPDataPacket>> doAsyncRPCCall(grpc::ClientContext * context,
        std::shared_ptr<KvConnClient> client, const RequestType & req, grpc::CompletionQueue & cq, void * call)
    {
        return client->stub->AsyncEstablishMPPConnection(context, req, &cq, call);
    }
};

} // namespace kv
} // namespace pingcap

namespace DB
{

void ExchangeReceiver::init()
{
    std::lock_guard<std::mutex> lk(mu);
    if (inited)
    {
        return;
    }
    for (int index = 0; index < pb_exchange_receiver.encoded_task_meta_size(); index++)
    {
<<<<<<< HEAD
        auto & meta = pb_exchange_receiver.encoded_task_meta(index);
        std::thread t(&ExchangeReceiver::ReadLoop, this, std::ref(meta), index);
=======
        std::thread t(&ExchangeReceiver::ReadLoop, this, std::ref(meta));
        live_connections++;
>>>>>>> f1597cf3
        workers.push_back(std::move(t));
    }
    inited = true;
}

void ExchangeReceiver::ReadLoop(const String & meta_raw, size_t source_index)
{
    try
    {
        auto sender_task = new mpp::TaskMeta();
        sender_task->ParseFromString(meta_raw);
        auto req = std::make_shared<mpp::EstablishMPPConnectionRequest>();
        req->set_allocated_receiver_meta(new mpp::TaskMeta(task_meta));
        req->set_allocated_sender_meta(sender_task);
        String req_info = req->DebugString();
        LOG_DEBUG(log, "begin start and read : " << req_info);
        pingcap::kv::RpcCall<mpp::EstablishMPPConnectionRequest> call(req);
        grpc::ClientContext client_context;
        auto reader = cluster->rpc_client->sendStreamRequest(req->sender_meta().address(), &client_context, call);
        reader->WaitForInitialMetadata();
        // Block until the next result is available in the completion queue "cq".
        mpp::MPPDataPacket packet;
        for (;;)
        {
            LOG_TRACE(log, "begin next ");
            bool success = reader->Read(&packet);
            if (!success)
                break;
            if (packet.has_error())
            {
                throw Exception("exchange receiver meet error : " + packet.error().msg());
            }
            decodePacket(packet, source_index, req_info);
        }
        LOG_DEBUG(log, "finish read : " << req->DebugString());
    }
    catch (Exception & e)
    {
        meet_error = true;
        err = e;
    }
    catch (std::exception & e)
    {
        meet_error = true;
        err = Exception(e.what());
    }
    catch (...)
    {
        meet_error = true;
        err = Exception("fatal error");
    }
    live_connections--;
    cv.notify_all();
    LOG_DEBUG(log, "read thread end!!! live connections: " << std::to_string(live_connections));
}

} // namespace DB<|MERGE_RESOLUTION|>--- conflicted
+++ resolved
@@ -37,13 +37,9 @@
     }
     for (int index = 0; index < pb_exchange_receiver.encoded_task_meta_size(); index++)
     {
-<<<<<<< HEAD
         auto & meta = pb_exchange_receiver.encoded_task_meta(index);
         std::thread t(&ExchangeReceiver::ReadLoop, this, std::ref(meta), index);
-=======
-        std::thread t(&ExchangeReceiver::ReadLoop, this, std::ref(meta));
         live_connections++;
->>>>>>> f1597cf3
         workers.push_back(std::move(t));
     }
     inited = true;
