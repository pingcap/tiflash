// Copyright 2022 PingCAP, Ltd.
//
// Licensed under the Apache License, Version 2.0 (the "License");
// you may not use this file except in compliance with the License.
// You may obtain a copy of the License at
//
//     http://www.apache.org/licenses/LICENSE-2.0
//
// Unless required by applicable law or agreed to in writing, software
// distributed under the License is distributed on an "AS IS" BASIS,
// WITHOUT WARRANTIES OR CONDITIONS OF ANY KIND, either express or implied.
// See the License for the specific language governing permissions and
// limitations under the License.

#include <Common/CPUAffinityManager.h>
#include <Common/Exception.h>
#include <Common/FailPoint.h>
#include <Common/ThreadFactory.h>
#include <Common/TiFlashMetrics.h>
#include <Flash/Coprocessor/CoprocessorReader.h>
#include <Flash/Mpp/ExchangeReceiver.h>
#include <Flash/Mpp/GRPCCompletionQueuePool.h>
#include <Flash/Mpp/GRPCReceiverContext.h>
#include <Flash/Mpp/MPPTunnel.h>
#include <Flash/Mpp/ReceiverChannelWriter.h>
#include <common/logger_useful.h>
#include <fmt/core.h>
#include <grpcpp/alarm.h>
#include <grpcpp/completion_queue.h>

#include <magic_enum.hpp>
#include <memory>
#include <mutex>

namespace DB
{
namespace
{
String constructStatusString(ExchangeReceiverState state, const String & error_message)
{
    if (error_message.empty())
        return fmt::format("Receiver state: {}", magic_enum::enum_name(state));
    return fmt::format("Receiver state: {}, error message: {}", magic_enum::enum_name(state), error_message);
}
<<<<<<< HEAD
=======

enum class AsyncRequestStage
{
    NEED_INIT,
    WAIT_MAKE_READER,
    WAIT_BATCH_READ,
    WAIT_FINISH,
    WAIT_RETRY,
    FINISHED,
};

using Clock = std::chrono::system_clock;
using TimePoint = Clock::time_point;

constexpr Int32 max_retry_times = 10;
constexpr Int32 retry_interval_time = 1; // second

template <typename RPCContext, bool enable_fine_grained_shuffle>
class AsyncRequestHandler : public UnaryCallback<bool>
{
public:
    using Status = typename RPCContext::Status;
    using Request = typename RPCContext::Request;
    using AsyncReader = typename RPCContext::AsyncReader;
    using Self = AsyncRequestHandler<RPCContext, enable_fine_grained_shuffle>;

    AsyncRequestHandler(
        MPMCQueue<Self *> * queue,
        std::vector<MsgChannelPtr> * msg_channels_,
        const std::shared_ptr<RPCContext> & context,
        const Request & req,
        const String & req_id,
        std::atomic<Int64> * data_size_in_queue)
        : rpc_context(context)
        , cq(&(GRPCCompletionQueuePool::global_instance->pickQueue()))
        , request(&req)
        , notify_queue(queue)
        , msg_channels(msg_channels_)
        , req_info(fmt::format("tunnel{}+{}", req.send_task_id, req.recv_task_id))
        , log(Logger::get(req_id, req_info))
        , channel_writer(msg_channels_, req_info, log, data_size_in_queue, ReceiverMode::Async)
    {
        packets.resize(batch_packet_count);
        for (auto & packet : packets)
            packet = std::make_shared<TrackedMppDataPacket>(MPPDataPacketV0);

        start();
    }

    // execute will be called by RPC framework so it should be as light as possible.
    void execute(bool & ok) override
    {
        switch (stage)
        {
        case AsyncRequestStage::WAIT_RETRY:
            start();
            break;
        case AsyncRequestStage::WAIT_MAKE_READER:
        {
            // Use lock to ensure reader is created already in reactor thread
            std::lock_guard lock(mu);
            if (!ok)
            {
                reader.reset();
                LOG_WARNING(log, "MakeReader fail. retry time: {}", retry_times);
                if (!retryOrDone("Exchange receiver meet error : send async stream request fail"))
                    notifyReactor();
            }
            else
            {
                stage = AsyncRequestStage::WAIT_BATCH_READ;
                read_packet_index = 0;
                reader->read(packets[0], thisAsUnaryCallback());
            }
            break;
        }
        case AsyncRequestStage::WAIT_BATCH_READ:
            if (ok)
                ++read_packet_index;

            if (!ok || read_packet_index == batch_packet_count || packets[read_packet_index - 1]->hasError())
                notifyReactor();
            else
                reader->read(packets[read_packet_index], thisAsUnaryCallback());
            break;
        case AsyncRequestStage::WAIT_FINISH:
            notifyReactor();
            break;
        default:
            __builtin_unreachable();
        }
    }

    // handle will be called by ExchangeReceiver::reactor.
    void handle()
    {
        std::string err_info;
        LOG_TRACE(log, "stage: {}", magic_enum::enum_name(stage));
        switch (stage)
        {
        case AsyncRequestStage::WAIT_BATCH_READ:
            LOG_TRACE(log, "Received {} packets.", read_packet_index);
            if (read_packet_index > 0)
                has_data = true;

            if (auto error_message = getErrorFromPackets(); !error_message.empty())
                setDone(fmt::format("Exchange receiver meet error : {}", error_message));
            else if (!sendPackets())
                setDone("Exchange receiver meet error : push packets fail");
            else if (read_packet_index < batch_packet_count)
            {
                stage = AsyncRequestStage::WAIT_FINISH;
                reader->finish(finish_status, thisAsUnaryCallback());
            }
            else
            {
                read_packet_index = 0;
                reader->read(packets[0], thisAsUnaryCallback());
            }
            break;
        case AsyncRequestStage::WAIT_FINISH:
            if (finish_status.ok())
                setDone("");
            else
            {
                LOG_WARNING(
                    log,
                    "Finish fail. err code: {}, err msg: {}, retry time {}",
                    finish_status.error_code(),
                    finish_status.error_message(),
                    retry_times);
                retryOrDone(fmt::format("Exchange receiver meet error : {}", finish_status.error_message()));
            }
            break;
        default:
            __builtin_unreachable();
        }
    }

    bool finished() const
    {
        return stage == AsyncRequestStage::FINISHED;
    }

    bool meetError() const { return meet_error; }
    const String & getErrMsg() const { return err_msg; }
    const LoggerPtr & getLog() const { return log; }

private:
    void notifyReactor()
    {
        notify_queue->push(this);
    }

    String getErrorFromPackets()
    {
        // step 1: check if there is error packet
        // only the last packet may has error, see execute().
        if (read_packet_index != 0 && packets[read_packet_index - 1]->hasError())
            return packets[read_packet_index - 1]->error();
        // step 2: check memory overflow error
        for (size_t i = 0; i < read_packet_index; ++i)
        {
            packets[i]->recomputeTrackedMem();
            if (packets[i]->hasError())
                return packets[i]->error();
        }
        return "";
    }

    bool retriable() const
    {
        return !has_data && retry_times + 1 < max_retry_times;
    }

    void setDone(String && msg)
    {
        if (!msg.empty())
        {
            meet_error = true;
            err_msg = std::move(msg);
        }
        stage = AsyncRequestStage::FINISHED;
    }

    void start()
    {
        stage = AsyncRequestStage::WAIT_MAKE_READER;

        // Use lock to ensure async reader is unreachable from grpc thread before this function returns
        std::lock_guard lock(mu);
        rpc_context->makeAsyncReader(*request, reader, cq, thisAsUnaryCallback());
    }

    bool retryOrDone(String done_msg)
    {
        if (retriable())
        {
            ++retry_times;
            stage = AsyncRequestStage::WAIT_RETRY;

            // Let alarm put me into CompletionQueue after a while
            // , so that we can try to connect again.
            alarm.Set(cq, Clock::now() + std::chrono::seconds(retry_interval_time), this);
            return true;
        }
        else
        {
            setDone(std::move(done_msg));
            return false;
        }
    }

    bool sendPackets()
    {
        // note: no exception should be thrown rudely, since it's called by a GRPC poller.
        for (size_t i = 0; i < read_packet_index; ++i)
        {
            auto & packet = packets[i];
            if (!channel_writer.write<enable_fine_grained_shuffle>(request->source_index, packet))
                return false;

            // can't reuse packet since it is sent to readers.
            packet = std::make_shared<TrackedMppDataPacket>(MPPDataPacketV0);
        }
        return true;
    }

    // in case of potential multiple inheritances.
    UnaryCallback<bool> * thisAsUnaryCallback()
    {
        return static_cast<UnaryCallback<bool> *>(this);
    }

    std::shared_ptr<RPCContext> rpc_context;
    grpc::Alarm alarm{};
    grpc::CompletionQueue * cq; // won't be null and do not delete this pointer
    const Request * request; // won't be null
    MPMCQueue<Self *> * notify_queue; // won't be null
    std::vector<MsgChannelPtr> * msg_channels; // won't be null

    String req_info;
    bool meet_error = false;
    bool has_data = false;
    String err_msg;
    int retry_times = 0;
    AsyncRequestStage stage = AsyncRequestStage::NEED_INIT;

    std::shared_ptr<AsyncReader> reader;
    TrackedMPPDataPacketPtrs packets;
    size_t read_packet_index = 0;
    Status finish_status = RPCContext::getStatusOK();
    LoggerPtr log;
    ReceiverChannelWriter channel_writer;
    std::mutex mu;
};
>>>>>>> 12b69013
} // namespace

template <typename RPCContext>
ExchangeReceiverBase<RPCContext>::ExchangeReceiverBase(
    std::shared_ptr<RPCContext> rpc_context_,
    size_t source_num_,
    size_t max_streams_,
    const String & req_id,
    const String & executor_id,
    uint64_t fine_grained_shuffle_stream_count_,
    const std::vector<StorageDisaggregated::RequestAndRegionIDs> & disaggregated_dispatch_reqs_)
    : rpc_context(std::move(rpc_context_))
    , source_num(source_num_)
    , enable_fine_grained_shuffle_flag(enableFineGrainedShuffle(fine_grained_shuffle_stream_count_))
    , output_stream_count(enable_fine_grained_shuffle_flag ? std::min(max_streams_, fine_grained_shuffle_stream_count_) : max_streams_)
    , max_buffer_size(std::max<size_t>(batch_packet_count, std::max(source_num, max_streams_) * 2))
    , connection_uncreated_num(source_num)
    , thread_manager(newThreadManager())
    , live_local_connections(0)
    , live_connections(source_num)
    , state(ExchangeReceiverState::NORMAL)
    , exc_log(Logger::get(req_id, executor_id))
    , collected(false)
    , data_size_in_queue(0)
    , disaggregated_dispatch_reqs(disaggregated_dispatch_reqs_)
{
    try
    {
        prepareMsgChannels();
        if (isReceiverForTiFlashStorage())
            rpc_context->sendMPPTaskToTiFlashStorageNode(exc_log, disaggregated_dispatch_reqs);

        rpc_context->fillSchema(schema);
        setUpConnection();
    }
    catch (...)
    {
        try
        {
            handleConnectionAfterException();
            cancel();
            thread_manager->wait();
        }
        catch (...)
        {
            tryLogCurrentException(exc_log, __PRETTY_FUNCTION__);
        }
        throw;
    }
}

template <typename RPCContext>
ExchangeReceiverBase<RPCContext>::~ExchangeReceiverBase()
{
    // TODO delete async_req_handler_ptr at the appropriate time
    try
    {
        close();
        waitAllConnectionDone();
        thread_manager->wait();
        ExchangeReceiverMetric::clearDataSizeMetric(data_size_in_queue);
    }
    catch (...)
    {
        std::lock_guard lock(mu);
        RUNTIME_ASSERT(live_connections == 0, "We should wait the close of all connections");
        RUNTIME_ASSERT(live_local_connections == 0, "We should wait the close of local connection");
        tryLogCurrentException(exc_log, __PRETTY_FUNCTION__);
    }
}

template <typename RPCContext>
void ExchangeReceiverBase<RPCContext>::handleConnectionAfterException()
{
    std::lock_guard lock(mu);
    live_connections -= connection_uncreated_num;

    // some cv may have been blocked, wake them up and recheck the condition.
    cv.notify_all();
}

template <typename RPCContext>
void ExchangeReceiverBase<RPCContext>::waitAllConnectionDone()
{
    std::unique_lock lock(mu);
    auto pred = [&] {
        return live_connections == 0;
    };
    cv.wait(lock, pred);

    // The meaning of calling of connectionDone by local tunnel is to tell the receiver
    // to close channels and the local tunnel may still alive after it calls connectionDone.
    //
    // In order to ensure the destructions of local tunnels are
    // after the ExchangeReceiver, we need to wait at here.
    waitLocalConnectionDone(lock);
}

template <typename RPCContext>
void ExchangeReceiverBase<RPCContext>::waitLocalConnectionDone(std::unique_lock<std::mutex> & lock)
{
    auto pred = [&] {
        return live_local_connections == 0;
    };
    cv.wait(lock, pred);
}

template <typename RPCContext>
void ExchangeReceiverBase<RPCContext>::prepareMsgChannels()
{
    if (enable_fine_grained_shuffle_flag)
        for (size_t i = 0; i < output_stream_count; ++i)
            msg_channels.push_back(std::make_shared<MPMCQueue<std::shared_ptr<ReceivedMessage>>>(max_buffer_size));
    else
        msg_channels.push_back(std::make_shared<MPMCQueue<std::shared_ptr<ReceivedMessage>>>(max_buffer_size));
}

template <typename RPCContext>
void ExchangeReceiverBase<RPCContext>::cancel()
{
    if (setEndState(ExchangeReceiverState::CANCELED))
    {
        if (isReceiverForTiFlashStorage())
            rpc_context->cancelMPPTaskOnTiFlashStorageNode(exc_log);
    }
    cancelAllMsgChannels();
}

template <typename RPCContext>
void ExchangeReceiverBase<RPCContext>::close()
{
    setEndState(ExchangeReceiverState::CLOSED);
    finishAllMsgChannels();
}

template <typename RPCContext>
void ExchangeReceiverBase<RPCContext>::addLocalConnectionNum()
{
    std::lock_guard lock(mu);
    ++live_local_connections;
}

template <typename RPCContext>
<<<<<<< HEAD
void ExchangeReceiverBase<RPCContext>::addSyncConnectionNum()
{
    std::lock_guard lock(mu);
    ++live_connections;
    ++thread_count;
}

template <typename RPCContext>
void ExchangeReceiverBase<RPCContext>::addAsyncConnectionNum()
{
    std::lock_guard lock(mu);
    ++live_connections;
}

template <typename RPCContext>
=======
>>>>>>> 12b69013
void ExchangeReceiverBase<RPCContext>::setUpConnection()
{
    mem_tracker = current_memory_tracker ? current_memory_tracker->shared_from_this() : nullptr;
    std::vector<Request> async_requests;

    for (size_t index = 0; index < source_num; ++index)
    {
        auto req = rpc_context->makeRequest(index);
        if (rpc_context->supportAsync(req))
            async_requests.push_back(std::move(req));
        else if (req.is_local)
            setUpLocalConnection(req);
        else
            setUpSyncConnection(std::move(req));
    }

    setUpAsyncConnection(std::move(async_requests));
}

template <typename RPCContext>
void ExchangeReceiverBase<RPCContext>::setUpLocalConnection(const Request & req)
{
    String req_info = fmt::format("tunnel{}+{}", req.send_task_id, req.recv_task_id);

    LocalRequestHandler local_request_handler(
        getMemoryTracker(),
        [this](bool meet_error, const String & local_err_msg) {
            this->connectionDone(meet_error, local_err_msg, exc_log);
        },
        [this]() {
            this->connectionLocalDone();
        },
        [this]() {
            this->addLocalConnectionNum();
        },
        ReceiverChannelWriter(&(getMsgChannels()), req_info, exc_log, getDataSizeInQueue(), ReceiverMode::Local));

    rpc_context->establishMPPConnectionLocal(
        req,
        req.source_index,
        local_request_handler,
        enable_fine_grained_shuffle_flag);
}

template <typename RPCContext>
void ExchangeReceiverBase<RPCContext>::setUpSyncConnection(Request && req)
{
    thread_manager->schedule(true, "Receiver", [this, req = std::move(req)] {
        if (enable_fine_grained_shuffle_flag)
            readLoop<true>(req);
        else
            readLoop<false>(req);
    });
}

template <typename RPCContext>
void ExchangeReceiverBase<RPCContext>::setUpAsyncConnection(std::vector<Request> && async_requests)
{
    if (async_requests.empty())
        return;

    for (auto & request : async_requests)
        createAsyncRequestHandler(std::move(request));
}

template <typename RPCContext>
void ExchangeReceiverBase<RPCContext>::createAsyncRequestHandler(Request && request)
{
    if (enable_fine_grained_shuffle_flag)
    {
        async_handler_fine_grained_ptr.push_back(
            new AsyncRequestHandler<RPCContext, true>(
                &msg_channels,
                rpc_context,
                std::move(request),
                exc_log->identifier(),
                &data_size_in_queue,
                [this]() {
                    this->addAsyncConnectionNum();
                },
                [this](bool meet_error, const String & local_err_msg, const LoggerPtr &log) {
                    this->connectionDone(meet_error, local_err_msg, log);
                })
        );
    }
    else
    {
        async_handler_no_fine_grained_ptr.push_back(
            new AsyncRequestHandler<RPCContext, false>(
                &msg_channels,
                rpc_context,
                std::move(request),
                exc_log->identifier(),
                &data_size_in_queue,
                [this]() {
                    this->addAsyncConnectionNum();
                },
<<<<<<< HEAD
                [this](bool meet_error, const String & local_err_msg, const LoggerPtr &log) {
                    this->connectionDone(meet_error, local_err_msg, log);
                })
        );
=======
                ReceiverChannelWriter(&(getMsgChannels()), req_info, exc_log, getDataSizeInQueue(), ReceiverMode::Local));

            rpc_context->establishMPPConnectionLocal(
                req,
                req.source_index,
                local_request_handler,
                enable_fine_grained_shuffle_flag);
            --connection_uncreated_num;
        }
        else
        {
            thread_manager->schedule(true, "Receiver", [this, req = std::move(req)] {
                if (enable_fine_grained_shuffle_flag)
                    readLoop<true>(req);
                else
                    readLoop<false>(req);
            });

            ++thread_count;
            --connection_uncreated_num;
        }
>>>>>>> 12b69013
    }
}

<<<<<<< HEAD
template <typename RPCContext>
void ExchangeReceiverBase<RPCContext>::destructAllAsyncRequestHandler()
{
    if (enable_fine_grained_shuffle_flag)
        for (auto handler_ptr : async_handler_fine_grained_ptr)
            delete handler_ptr;
    else
        for (auto handler_ptr : async_handler_no_fine_grained_ptr)
            delete handler_ptr;
=======
    // TODO: reduce this thread in the future.
    if (!async_requests.empty())
    {
        auto async_conn_num = async_requests.size();
        thread_manager->schedule(true, "RecvReactor", [this, async_requests = std::move(async_requests)] {
            if (enable_fine_grained_shuffle_flag)
                reactor<true>(async_requests);
            else
                reactor<false>(async_requests);
        });

        ++thread_count;
        connection_uncreated_num -= async_conn_num;
    }
>>>>>>> 12b69013
}

template <typename RPCContext>
template <bool enable_fine_grained_shuffle>
void ExchangeReceiverBase<RPCContext>::reactor(const std::vector<Request> & async_requests)
{
    using AsyncHandler = AsyncRequestHandler<RPCContext, enable_fine_grained_shuffle>;

    GET_METRIC(tiflash_thread_count, type_threads_of_receiver_reactor).Increment();
    SCOPE_EXIT({
        GET_METRIC(tiflash_thread_count, type_threads_of_receiver_reactor).Decrement();
    });

    CPUAffinityManager::getInstance().bindSelfQueryThread();

    size_t alive_async_connections = async_requests.size();
    MPMCQueue<AsyncHandler *> ready_requests(alive_async_connections * 2);

    std::vector<std::unique_ptr<AsyncHandler>> handlers;
    handlers.reserve(alive_async_connections);
    for (const auto & req : async_requests)
        handlers.emplace_back(std::make_unique<AsyncHandler>(&ready_requests, &msg_channels, rpc_context, req, exc_log->identifier(), &data_size_in_queue));

    while (alive_async_connections > 0)
    {
        AsyncHandler * handler = nullptr;
        ready_requests.pop(handler);

        if (likely(handler != nullptr))
        {
            handler->handle();
            if (handler->finished())
            {
                --alive_async_connections;
                connectionDone(handler->meetError(), handler->getErrMsg(), handler->getLog());
            }
        }
        else
        {
            throw Exception("get a null pointer in reactor");
        }
    }
}

template <typename RPCContext>
template <bool enable_fine_grained_shuffle>
void ExchangeReceiverBase<RPCContext>::readLoop(const Request & req)
{
    GET_METRIC(tiflash_thread_count, type_threads_of_receiver_read_loop).Increment();
    SCOPE_EXIT({
        GET_METRIC(tiflash_thread_count, type_threads_of_receiver_read_loop).Decrement();
    });

    CPUAffinityManager::getInstance().bindSelfQueryThread();
    bool meet_error = false;
    String local_err_msg;
    String req_info = fmt::format("tunnel{}+{}", req.send_task_id, req.recv_task_id);

    LoggerPtr log = exc_log->getChild(req_info);

    try
    {
        auto status = RPCContext::getStatusOK();
        ReceiverChannelWriter channel_writer(&msg_channels, req_info, log, &data_size_in_queue, ReceiverMode::Sync);
        for (int i = 0; i < max_retry_times; ++i)
        {
            auto reader = rpc_context->makeSyncReader(req);
            bool has_data = false;
            for (;;)
            {
                LOG_TRACE(log, "begin next ");
                TrackedMppDataPacketPtr packet = std::make_shared<TrackedMppDataPacket>(MPPDataPacketV0);
                bool success = reader->read(packet);
                if (!success)
                    break;
                has_data = true;
                if (packet->hasError())
                {
                    meet_error = true;
                    local_err_msg = fmt::format("Read error message from mpp packet: {}", packet->error());
                    break;
                }

                if (!channel_writer.write<enable_fine_grained_shuffle>(req.source_index, packet))
                {
                    meet_error = true;
                    local_err_msg = fmt::format("Push mpp packet failed. {}", getStatusString());
                    break;
                }
            }
            // if meet error, such as decode packet fails, it will not retry.
            if (meet_error)
            {
                reader->cancel(local_err_msg);
                break;
            }
            status = reader->finish();
            if (status.ok())
            {
                LOG_DEBUG(log, "finish read : {}", req.debugString());
                break;
            }
            else
            {
                bool retriable = !has_data && i + 1 < max_retry_times;
                LOG_WARNING(
                    log,
                    "EstablishMPPConnectionRequest meets rpc fail. Err code = {}, err msg = {}, retriable = {}",
                    status.error_code(),
                    status.error_message(),
                    retriable);
                // if we have received some data, we should not retry.
                if (has_data)
                    break;

                using namespace std::chrono_literals;
                std::this_thread::sleep_for(1s);
            }
        }
        if (!status.ok())
        {
            meet_error = true;
            local_err_msg = status.error_message();
        }
    }
    catch (...)
    {
        meet_error = true;
        local_err_msg = getCurrentExceptionMessage(false);
    }
    connectionDone(meet_error, local_err_msg, log);
}

template <typename RPCContext>
DecodeDetail ExchangeReceiverBase<RPCContext>::decodeChunks(
    const std::shared_ptr<ReceivedMessage> & recv_msg,
    std::queue<Block> & block_queue,
    std::unique_ptr<CHBlockChunkDecodeAndSquash> & decoder_ptr)
{
    assert(recv_msg != nullptr);
    DecodeDetail detail;

    if (recv_msg->chunks.empty())
        return detail;
    auto & packet = recv_msg->packet->getPacket();

    // Record total packet size even if fine grained shuffle is enabled.
    detail.packet_bytes = packet.ByteSizeLong();

    switch (auto version = packet.version(); version)
    {
    case DB::MPPDataPacketV0:
    {
        for (const auto * chunk : recv_msg->chunks)
        {
            auto result = decoder_ptr->decodeAndSquash(*chunk);
            if (!result)
                continue;
            detail.rows += result->rows();
            if likely (result->rows() > 0)
            {
                block_queue.push(std::move(result.value()));
            }
        }
        return detail;
    }
    case DB::MPPDataPacketV1:
    {
        for (const auto * chunk : recv_msg->chunks)
        {
            auto && result = decoder_ptr->decodeAndSquashV1(*chunk);
            if (!result || !result->rows())
                continue;
            detail.rows += result->rows();
            block_queue.push(std::move(*result));
        }
        return detail;
    }
    default:
    {
        RUNTIME_CHECK_MSG(false, "Unknown mpp packet version {}, please update TiFlash instance", version);
        break;
    }
    }
    return detail;
}

template <typename RPCContext>
ExchangeReceiverResult ExchangeReceiverBase<RPCContext>::nextResult(
    std::queue<Block> & block_queue,
    const Block & header,
    size_t stream_id,
    std::unique_ptr<CHBlockChunkDecodeAndSquash> & decoder_ptr)
{
    if (unlikely(stream_id >= msg_channels.size()))
    {
        LOG_ERROR(exc_log, "stream_id out of range, stream_id: {}, total_stream_count: {}", stream_id, msg_channels.size());
        return ExchangeReceiverResult::newError(0, "", "stream_id out of range");
    }

    std::shared_ptr<ReceivedMessage> recv_msg;
    if (msg_channels[stream_id]->pop(recv_msg) != MPMCQueueResult::OK)
    {
        return handleUnnormalChannel(block_queue, decoder_ptr);
    }
    else
    {
        assert(recv_msg != nullptr);
        if (unlikely(recv_msg->error_ptr != nullptr))
            return ExchangeReceiverResult::newError(recv_msg->source_index, recv_msg->req_info, recv_msg->error_ptr->msg());

        ExchangeReceiverMetric::subDataSizeMetric(data_size_in_queue, recv_msg->packet->getPacket().ByteSizeLong());
        return toDecodeResult(block_queue, header, recv_msg, decoder_ptr);
    }
}

template <typename RPCContext>
ExchangeReceiverResult ExchangeReceiverBase<RPCContext>::handleUnnormalChannel(
    std::queue<Block> & block_queue,
    std::unique_ptr<CHBlockChunkDecodeAndSquash> & decoder_ptr)
{
    std::optional<Block> last_block = decoder_ptr->flush();
    std::lock_guard lock(mu);
    if (this->state != DB::ExchangeReceiverState::NORMAL)
    {
        return DB::ExchangeReceiverResult::newError(0, DB::ExchangeReceiverBase<RPCContext>::name, DB::constructStatusString(this->state, this->err_msg));
    }
    else
    {
        /// If there are cached data in squashDecoder, then just push the block and return EOF next iteration
        if (last_block && last_block->rows() > 0)
        {
            /// Can't get correct caller_index here, use 0 instead
            auto result = ExchangeReceiverResult::newOk(nullptr, 0, "");
            result.decode_detail.packets = 0;
            result.decode_detail.rows = last_block->rows();
            block_queue.push(std::move(last_block.value()));
            return result;
        }
        else
        {
            return DB::ExchangeReceiverResult::newEOF(DB::ExchangeReceiverBase<RPCContext>::name); /// live_connections == 0, msg_channel is finished, and state is NORMAL, that is the end.
        }
    }
}

template <typename RPCContext>
ExchangeReceiverResult ExchangeReceiverBase<RPCContext>::toDecodeResult(
    std::queue<Block> & block_queue,
    const Block & header,
    const std::shared_ptr<ReceivedMessage> & recv_msg,
    std::unique_ptr<CHBlockChunkDecodeAndSquash> & decoder_ptr)
{
    assert(recv_msg != nullptr);
    if (recv_msg->resp_ptr != nullptr) /// the data of the last packet is serialized from tipb::SelectResponse including execution summaries.
    {
        auto select_resp = std::make_shared<tipb::SelectResponse>();
        if (unlikely(!select_resp->ParseFromString(*(recv_msg->resp_ptr))))
        {
            return ExchangeReceiverResult::newError(recv_msg->source_index, recv_msg->req_info, "decode error");
        }
        else
        {
            auto result = ExchangeReceiverResult::newOk(select_resp, recv_msg->source_index, recv_msg->req_info);
            /// If mocking TiFlash as TiDB, we should decode chunks from select_resp.
            if (unlikely(!result.resp->chunks().empty()))
            {
                assert(recv_msg->chunks.empty());
                // Fine grained shuffle should only be enabled when sending data to TiFlash node.
                // So all data should be encoded into MPPDataPacket.chunks.
                RUNTIME_CHECK_MSG(!enable_fine_grained_shuffle_flag, "Data should not be encoded into tipb::SelectResponse.chunks when fine grained shuffle is enabled");
                result.decode_detail = CoprocessorReader::decodeChunks(select_resp, block_queue, header, schema);
            }
            else if (!recv_msg->chunks.empty())
            {
                result.decode_detail = decodeChunks(recv_msg, block_queue, decoder_ptr);
            }
            return result;
        }
    }
    else /// the non-last packets
    {
        auto result = ExchangeReceiverResult::newOk(nullptr, recv_msg->source_index, recv_msg->req_info);
        result.decode_detail = decodeChunks(recv_msg, block_queue, decoder_ptr);
        return result;
    }
}

template <typename RPCContext>
bool ExchangeReceiverBase<RPCContext>::setEndState(ExchangeReceiverState new_state)
{
    assert(new_state == ExchangeReceiverState::CANCELED || new_state == ExchangeReceiverState::CLOSED);
    std::lock_guard lock(mu);
    if (state == ExchangeReceiverState::CANCELED || state == ExchangeReceiverState::CLOSED)
    {
        return false;
    }
    state = new_state;
    return true;
}

template <typename RPCContext>
String ExchangeReceiverBase<RPCContext>::getStatusString()
{
    std::lock_guard lock(mu);
    return constructStatusString(state, err_msg);
}

template <typename RPCContext>
void ExchangeReceiverBase<RPCContext>::connectionDone(
    bool meet_error,
    const String & local_err_msg,
    const LoggerPtr & log)
{
    Int32 copy_live_connections;
    {
        std::lock_guard lock(mu);

        if (meet_error)
        {
            if (state == ExchangeReceiverState::NORMAL)
                state = ExchangeReceiverState::ERROR;
            if (err_msg.empty())
                err_msg = local_err_msg;
        }

        copy_live_connections = --live_connections;
    }

    LOG_DEBUG(
        log,
        "connection end. meet error: {}, err msg: {}, current alive connections: {}",
        meet_error,
        local_err_msg,
        copy_live_connections);

    if (copy_live_connections == 0)
    {
        LOG_DEBUG(log, "All threads end in ExchangeReceiver");
        cv.notify_all();
    }
    else if (copy_live_connections < 0)
        throw Exception("alive_connection_num should not be less than 0!");

    if (meet_error || copy_live_connections == 0)
    {
        LOG_INFO(exc_log, "receiver channels finished");
        finishAllMsgChannels();
    }
}

template <typename RPCContext>
void ExchangeReceiverBase<RPCContext>::connectionLocalDone()
{
    std::lock_guard lock(mu);
    --live_local_connections;
    if (live_local_connections == 0)
        cv.notify_all();
}

template <typename RPCContext>
void ExchangeReceiverBase<RPCContext>::finishAllMsgChannels()
{
    for (auto & msg_channel : msg_channels)
        msg_channel->finish();
}

template <typename RPCContext>
void ExchangeReceiverBase<RPCContext>::cancelAllMsgChannels()
{
    for (auto & msg_channel : msg_channels)
        msg_channel->cancel();
}

/// Explicit template instantiations - to avoid code bloat in headers.
template class ExchangeReceiverBase<GRPCReceiverContext>;

} // namespace DB<|MERGE_RESOLUTION|>--- conflicted
+++ resolved
@@ -42,265 +42,6 @@
         return fmt::format("Receiver state: {}", magic_enum::enum_name(state));
     return fmt::format("Receiver state: {}, error message: {}", magic_enum::enum_name(state), error_message);
 }
-<<<<<<< HEAD
-=======
-
-enum class AsyncRequestStage
-{
-    NEED_INIT,
-    WAIT_MAKE_READER,
-    WAIT_BATCH_READ,
-    WAIT_FINISH,
-    WAIT_RETRY,
-    FINISHED,
-};
-
-using Clock = std::chrono::system_clock;
-using TimePoint = Clock::time_point;
-
-constexpr Int32 max_retry_times = 10;
-constexpr Int32 retry_interval_time = 1; // second
-
-template <typename RPCContext, bool enable_fine_grained_shuffle>
-class AsyncRequestHandler : public UnaryCallback<bool>
-{
-public:
-    using Status = typename RPCContext::Status;
-    using Request = typename RPCContext::Request;
-    using AsyncReader = typename RPCContext::AsyncReader;
-    using Self = AsyncRequestHandler<RPCContext, enable_fine_grained_shuffle>;
-
-    AsyncRequestHandler(
-        MPMCQueue<Self *> * queue,
-        std::vector<MsgChannelPtr> * msg_channels_,
-        const std::shared_ptr<RPCContext> & context,
-        const Request & req,
-        const String & req_id,
-        std::atomic<Int64> * data_size_in_queue)
-        : rpc_context(context)
-        , cq(&(GRPCCompletionQueuePool::global_instance->pickQueue()))
-        , request(&req)
-        , notify_queue(queue)
-        , msg_channels(msg_channels_)
-        , req_info(fmt::format("tunnel{}+{}", req.send_task_id, req.recv_task_id))
-        , log(Logger::get(req_id, req_info))
-        , channel_writer(msg_channels_, req_info, log, data_size_in_queue, ReceiverMode::Async)
-    {
-        packets.resize(batch_packet_count);
-        for (auto & packet : packets)
-            packet = std::make_shared<TrackedMppDataPacket>(MPPDataPacketV0);
-
-        start();
-    }
-
-    // execute will be called by RPC framework so it should be as light as possible.
-    void execute(bool & ok) override
-    {
-        switch (stage)
-        {
-        case AsyncRequestStage::WAIT_RETRY:
-            start();
-            break;
-        case AsyncRequestStage::WAIT_MAKE_READER:
-        {
-            // Use lock to ensure reader is created already in reactor thread
-            std::lock_guard lock(mu);
-            if (!ok)
-            {
-                reader.reset();
-                LOG_WARNING(log, "MakeReader fail. retry time: {}", retry_times);
-                if (!retryOrDone("Exchange receiver meet error : send async stream request fail"))
-                    notifyReactor();
-            }
-            else
-            {
-                stage = AsyncRequestStage::WAIT_BATCH_READ;
-                read_packet_index = 0;
-                reader->read(packets[0], thisAsUnaryCallback());
-            }
-            break;
-        }
-        case AsyncRequestStage::WAIT_BATCH_READ:
-            if (ok)
-                ++read_packet_index;
-
-            if (!ok || read_packet_index == batch_packet_count || packets[read_packet_index - 1]->hasError())
-                notifyReactor();
-            else
-                reader->read(packets[read_packet_index], thisAsUnaryCallback());
-            break;
-        case AsyncRequestStage::WAIT_FINISH:
-            notifyReactor();
-            break;
-        default:
-            __builtin_unreachable();
-        }
-    }
-
-    // handle will be called by ExchangeReceiver::reactor.
-    void handle()
-    {
-        std::string err_info;
-        LOG_TRACE(log, "stage: {}", magic_enum::enum_name(stage));
-        switch (stage)
-        {
-        case AsyncRequestStage::WAIT_BATCH_READ:
-            LOG_TRACE(log, "Received {} packets.", read_packet_index);
-            if (read_packet_index > 0)
-                has_data = true;
-
-            if (auto error_message = getErrorFromPackets(); !error_message.empty())
-                setDone(fmt::format("Exchange receiver meet error : {}", error_message));
-            else if (!sendPackets())
-                setDone("Exchange receiver meet error : push packets fail");
-            else if (read_packet_index < batch_packet_count)
-            {
-                stage = AsyncRequestStage::WAIT_FINISH;
-                reader->finish(finish_status, thisAsUnaryCallback());
-            }
-            else
-            {
-                read_packet_index = 0;
-                reader->read(packets[0], thisAsUnaryCallback());
-            }
-            break;
-        case AsyncRequestStage::WAIT_FINISH:
-            if (finish_status.ok())
-                setDone("");
-            else
-            {
-                LOG_WARNING(
-                    log,
-                    "Finish fail. err code: {}, err msg: {}, retry time {}",
-                    finish_status.error_code(),
-                    finish_status.error_message(),
-                    retry_times);
-                retryOrDone(fmt::format("Exchange receiver meet error : {}", finish_status.error_message()));
-            }
-            break;
-        default:
-            __builtin_unreachable();
-        }
-    }
-
-    bool finished() const
-    {
-        return stage == AsyncRequestStage::FINISHED;
-    }
-
-    bool meetError() const { return meet_error; }
-    const String & getErrMsg() const { return err_msg; }
-    const LoggerPtr & getLog() const { return log; }
-
-private:
-    void notifyReactor()
-    {
-        notify_queue->push(this);
-    }
-
-    String getErrorFromPackets()
-    {
-        // step 1: check if there is error packet
-        // only the last packet may has error, see execute().
-        if (read_packet_index != 0 && packets[read_packet_index - 1]->hasError())
-            return packets[read_packet_index - 1]->error();
-        // step 2: check memory overflow error
-        for (size_t i = 0; i < read_packet_index; ++i)
-        {
-            packets[i]->recomputeTrackedMem();
-            if (packets[i]->hasError())
-                return packets[i]->error();
-        }
-        return "";
-    }
-
-    bool retriable() const
-    {
-        return !has_data && retry_times + 1 < max_retry_times;
-    }
-
-    void setDone(String && msg)
-    {
-        if (!msg.empty())
-        {
-            meet_error = true;
-            err_msg = std::move(msg);
-        }
-        stage = AsyncRequestStage::FINISHED;
-    }
-
-    void start()
-    {
-        stage = AsyncRequestStage::WAIT_MAKE_READER;
-
-        // Use lock to ensure async reader is unreachable from grpc thread before this function returns
-        std::lock_guard lock(mu);
-        rpc_context->makeAsyncReader(*request, reader, cq, thisAsUnaryCallback());
-    }
-
-    bool retryOrDone(String done_msg)
-    {
-        if (retriable())
-        {
-            ++retry_times;
-            stage = AsyncRequestStage::WAIT_RETRY;
-
-            // Let alarm put me into CompletionQueue after a while
-            // , so that we can try to connect again.
-            alarm.Set(cq, Clock::now() + std::chrono::seconds(retry_interval_time), this);
-            return true;
-        }
-        else
-        {
-            setDone(std::move(done_msg));
-            return false;
-        }
-    }
-
-    bool sendPackets()
-    {
-        // note: no exception should be thrown rudely, since it's called by a GRPC poller.
-        for (size_t i = 0; i < read_packet_index; ++i)
-        {
-            auto & packet = packets[i];
-            if (!channel_writer.write<enable_fine_grained_shuffle>(request->source_index, packet))
-                return false;
-
-            // can't reuse packet since it is sent to readers.
-            packet = std::make_shared<TrackedMppDataPacket>(MPPDataPacketV0);
-        }
-        return true;
-    }
-
-    // in case of potential multiple inheritances.
-    UnaryCallback<bool> * thisAsUnaryCallback()
-    {
-        return static_cast<UnaryCallback<bool> *>(this);
-    }
-
-    std::shared_ptr<RPCContext> rpc_context;
-    grpc::Alarm alarm{};
-    grpc::CompletionQueue * cq; // won't be null and do not delete this pointer
-    const Request * request; // won't be null
-    MPMCQueue<Self *> * notify_queue; // won't be null
-    std::vector<MsgChannelPtr> * msg_channels; // won't be null
-
-    String req_info;
-    bool meet_error = false;
-    bool has_data = false;
-    String err_msg;
-    int retry_times = 0;
-    AsyncRequestStage stage = AsyncRequestStage::NEED_INIT;
-
-    std::shared_ptr<AsyncReader> reader;
-    TrackedMPPDataPacketPtrs packets;
-    size_t read_packet_index = 0;
-    Status finish_status = RPCContext::getStatusOK();
-    LoggerPtr log;
-    ReceiverChannelWriter channel_writer;
-    std::mutex mu;
-};
->>>>>>> 12b69013
 } // namespace
 
 template <typename RPCContext>
@@ -444,24 +185,6 @@
 }
 
 template <typename RPCContext>
-<<<<<<< HEAD
-void ExchangeReceiverBase<RPCContext>::addSyncConnectionNum()
-{
-    std::lock_guard lock(mu);
-    ++live_connections;
-    ++thread_count;
-}
-
-template <typename RPCContext>
-void ExchangeReceiverBase<RPCContext>::addAsyncConnectionNum()
-{
-    std::lock_guard lock(mu);
-    ++live_connections;
-}
-
-template <typename RPCContext>
-=======
->>>>>>> 12b69013
 void ExchangeReceiverBase<RPCContext>::setUpConnection()
 {
     mem_tracker = current_memory_tracker ? current_memory_tracker->shared_from_this() : nullptr;
@@ -559,38 +282,13 @@
                 [this]() {
                     this->addAsyncConnectionNum();
                 },
-<<<<<<< HEAD
                 [this](bool meet_error, const String & local_err_msg, const LoggerPtr &log) {
                     this->connectionDone(meet_error, local_err_msg, log);
                 })
         );
-=======
-                ReceiverChannelWriter(&(getMsgChannels()), req_info, exc_log, getDataSizeInQueue(), ReceiverMode::Local));
-
-            rpc_context->establishMPPConnectionLocal(
-                req,
-                req.source_index,
-                local_request_handler,
-                enable_fine_grained_shuffle_flag);
-            --connection_uncreated_num;
-        }
-        else
-        {
-            thread_manager->schedule(true, "Receiver", [this, req = std::move(req)] {
-                if (enable_fine_grained_shuffle_flag)
-                    readLoop<true>(req);
-                else
-                    readLoop<false>(req);
-            });
-
-            ++thread_count;
-            --connection_uncreated_num;
-        }
->>>>>>> 12b69013
-    }
-}
-
-<<<<<<< HEAD
+    }
+}
+
 template <typename RPCContext>
 void ExchangeReceiverBase<RPCContext>::destructAllAsyncRequestHandler()
 {
@@ -600,22 +298,6 @@
     else
         for (auto handler_ptr : async_handler_no_fine_grained_ptr)
             delete handler_ptr;
-=======
-    // TODO: reduce this thread in the future.
-    if (!async_requests.empty())
-    {
-        auto async_conn_num = async_requests.size();
-        thread_manager->schedule(true, "RecvReactor", [this, async_requests = std::move(async_requests)] {
-            if (enable_fine_grained_shuffle_flag)
-                reactor<true>(async_requests);
-            else
-                reactor<false>(async_requests);
-        });
-
-        ++thread_count;
-        connection_uncreated_num -= async_conn_num;
-    }
->>>>>>> 12b69013
 }
 
 template <typename RPCContext>
