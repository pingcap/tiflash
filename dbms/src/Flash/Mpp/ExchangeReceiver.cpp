// Copyright 2022 PingCAP, Ltd.
//
// Licensed under the Apache License, Version 2.0 (the "License");
// you may not use this file except in compliance with the License.
// You may obtain a copy of the License at
//
//     http://www.apache.org/licenses/LICENSE-2.0
//
// Unless required by applicable law or agreed to in writing, software
// distributed under the License is distributed on an "AS IS" BASIS,
// WITHOUT WARRANTIES OR CONDITIONS OF ANY KIND, either express or implied.
// See the License for the specific language governing permissions and
// limitations under the License.

#include <Common/CPUAffinityManager.h>
#include <Common/Exception.h>
#include <Common/FailPoint.h>
#include <Common/ThreadFactory.h>
#include <Common/TiFlashMetrics.h>
#include <Flash/Coprocessor/CoprocessorReader.h>
#include <Flash/Mpp/ExchangeReceiver.h>
#include <Flash/Mpp/MPPTunnel.h>
#include <fmt/core.h>

namespace DB
{
namespace FailPoints
{
extern const char random_receiver_sync_msg_push_failure_failpoint[];
extern const char random_receiver_async_msg_push_failure_failpoint[];
} // namespace FailPoints

namespace
{
String getReceiverStateStr(const ExchangeReceiverState & s)
{
    switch (s)
    {
    case ExchangeReceiverState::NORMAL:
        return "NORMAL";
    case ExchangeReceiverState::ERROR:
        return "ERROR";
    case ExchangeReceiverState::CANCELED:
        return "CANCELED";
    case ExchangeReceiverState::CLOSED:
        return "CLOSED";
    default:
        return "UNKNOWN";
    }
}

// If enable_fine_grained_shuffle:
//      Seperate chunks according to packet.stream_ids[i], then push to msg_channels[stream_id].
// If fine grained_shuffle is disabled:
//      Push all chunks to msg_channels[0].
// Return true if all push succeed, otherwise return false.
// NOTE: shared_ptr<MPPDataPacket> will be hold by all ExchangeReceiverBlockInputStream to make chunk pointer valid.
template <bool enable_fine_grained_shuffle, bool is_sync>
bool pushPacket(size_t source_index,
                const String & req_info,
                MPPDataPacketPtr & packet,
                const std::vector<MsgChannelPtr> & msg_channels,
                LoggerPtr & log)
{
    bool push_succeed = true;

    const mpp::Error * error_ptr = nullptr;
    if (packet->has_error())
        error_ptr = &packet->error();
    const String * resp_ptr = nullptr;
    if (!packet->data().empty())
        resp_ptr = &packet->data();

    if constexpr (enable_fine_grained_shuffle)
    {
        std::vector<std::vector<const String *>> chunks(msg_channels.size());
        if (!packet->chunks().empty())
        {
            // Packet not empty.
            if (unlikely(packet->stream_ids().empty()))
            {
                // Fine grained shuffle is enabled in receiver, but sender didn't. We cannot handle this, so return error.
                // This can happen when there are old version nodes when upgrading.
                LOG_FMT_ERROR(log, "MPPDataPacket.stream_ids empty, it means ExchangeSender is old version of binary "
                                   "(source_index: {}) while fine grained shuffle of ExchangeReceiver is enabled. "
                                   "Cannot handle this.",
                              source_index);
                return false;
            }
            // packet.stream_ids[i] is corresponding to packet.chunks[i],
            // indicating which stream_id this chunk belongs to.
            assert(packet->chunks_size() == packet->stream_ids_size());

            for (int i = 0; i < packet->stream_ids_size(); ++i)
            {
                UInt64 stream_id = packet->stream_ids(i) % msg_channels.size();
                chunks[stream_id].push_back(&packet->chunks(i));
            }
        }
        // Still need to send error_ptr or resp_ptr even if packet.chunks_size() is zero.
        for (size_t i = 0; i < msg_channels.size() && push_succeed; ++i)
        {
            if (resp_ptr == nullptr && error_ptr == nullptr && chunks[i].empty())
                continue;

            std::shared_ptr<ReceivedMessage> recv_msg = std::make_shared<ReceivedMessage>(
                source_index,
                req_info,
                packet,
                error_ptr,
                resp_ptr,
                std::move(chunks[i]));
            push_succeed = msg_channels[i]->push(std::move(recv_msg));
            if constexpr (is_sync)
                fiu_do_on(FailPoints::random_receiver_sync_msg_push_failure_failpoint, push_succeed = false;);
            else
                fiu_do_on(FailPoints::random_receiver_async_msg_push_failure_failpoint, push_succeed = false;);

            // Only the first ExchangeReceiverInputStream need to handle resp.
            resp_ptr = nullptr;
        }
    }
    else
    {
        std::vector<const String *> chunks(packet->chunks_size());
        for (int i = 0; i < packet->chunks_size(); ++i)
        {
            chunks[i] = &packet->chunks(i);
        }

        if (!(resp_ptr == nullptr && error_ptr == nullptr && chunks.empty()))
        {
            std::shared_ptr<ReceivedMessage> recv_msg = std::make_shared<ReceivedMessage>(
                source_index,
                req_info,
                packet,
                error_ptr,
                resp_ptr,
                std::move(chunks));

            push_succeed = msg_channels[0]->push(std::move(recv_msg));
            if constexpr (is_sync)
                fiu_do_on(FailPoints::random_receiver_sync_msg_push_failure_failpoint, push_succeed = false;);
            else
                fiu_do_on(FailPoints::random_receiver_async_msg_push_failure_failpoint, push_succeed = false;);
        }
    }
    LOG_FMT_DEBUG(log, "push recv_msg to msg_channels(size: {}) succeed:{}, enable_fine_grained_shuffle: {}", msg_channels.size(), push_succeed, enable_fine_grained_shuffle);
    return push_succeed;
}

enum class AsyncRequestStage
{
    NEED_INIT,
    WAIT_MAKE_READER,
    WAIT_BATCH_READ,
    WAIT_FINISH,
    WAIT_RETRY,
    FINISHED,
};

using Clock = std::chrono::system_clock;
using TimePoint = Clock::time_point;

constexpr Int32 max_retry_times = 10;
constexpr Int32 batch_packet_count = 16;

template <typename RPCContext, bool enable_fine_grained_shuffle>
class AsyncRequestHandler : public UnaryCallback<bool>
{
public:
    using Status = typename RPCContext::Status;
    using Request = typename RPCContext::Request;
    using AsyncReader = typename RPCContext::AsyncReader;
    using Self = AsyncRequestHandler<RPCContext, enable_fine_grained_shuffle>;

    AsyncRequestHandler(
        MPMCQueue<Self *> * queue,
        std::vector<MsgChannelPtr> * msg_channels_,
        const std::shared_ptr<RPCContext> & context,
        const Request & req,
        const String & req_id)
        : rpc_context(context)
        , request(&req)
        , notify_queue(queue)
        , msg_channels(msg_channels_)
        , req_info(fmt::format("tunnel{}+{}", req.send_task_id, req.recv_task_id))
        , log(Logger::get("ExchangeReceiver", req_id, req_info))
    {
        packets.resize(batch_packet_count);
        for (auto & packet : packets)
            packet = std::make_shared<MPPDataPacket>();

        start();
    }

    // execute will be called by RPC framework so it should be as light as possible.
    void execute(bool & ok) override
    {
        switch (stage)
        {
        case AsyncRequestStage::WAIT_MAKE_READER:
        {
            // Use lock to ensure reader is created already in reactor thread
            std::unique_lock lock(mu);
            if (!ok)
                reader.reset();
            notifyReactor();
            break;
        }
        case AsyncRequestStage::WAIT_BATCH_READ:
            if (ok)
                ++read_packet_index;
            if (!ok || read_packet_index == batch_packet_count || packets[read_packet_index - 1]->has_error())
                notifyReactor();
            else
                reader->read(packets[read_packet_index], thisAsUnaryCallback());
            break;
        case AsyncRequestStage::WAIT_FINISH:
            notifyReactor();
            break;
        default:
            __builtin_unreachable();
        }
    }

    // handle will be called by ExchangeReceiver::reactor.
    void handle()
    {
        std::string err_info;
        LOG_FMT_TRACE(log, "stage: {}", stage);
        switch (stage)
        {
        case AsyncRequestStage::WAIT_MAKE_READER:
            if (reader)
            {
                stage = AsyncRequestStage::WAIT_BATCH_READ;
                read_packet_index = 0;
                reader->read(packets[0], thisAsUnaryCallback());
            }
            else
            {
                LOG_FMT_WARNING(log, "MakeReader fail. retry time: {}", retry_times);
                waitForRetryOrDone("Exchange receiver meet error : send async stream request fail");
            }
            break;
        case AsyncRequestStage::WAIT_BATCH_READ:
            LOG_FMT_TRACE(log, "Received {} packets.", read_packet_index);
            if (read_packet_index > 0)
                has_data = true;
            if (auto packet = getErrorPacket())
                setDone("Exchange receiver meet error : " + packet->error().msg());
            else if (!sendPackets(err_info))
                setDone("Exchange receiver meet error : push packets fail, " + err_info);
            else if (read_packet_index < batch_packet_count)
            {
                stage = AsyncRequestStage::WAIT_FINISH;
                reader->finish(finish_status, thisAsUnaryCallback());
            }
            else
            {
                read_packet_index = 0;
                reader->read(packets[0], thisAsUnaryCallback());
            }
            break;
        case AsyncRequestStage::WAIT_FINISH:
            if (finish_status.ok())
                setDone("");
            else
            {
                LOG_FMT_WARNING(
                    log,
                    "Finish fail. err code: {}, err msg: {}, retry time {}",
                    finish_status.error_code(),
                    finish_status.error_message(),
                    retry_times);
                waitForRetryOrDone("Exchange receiver meet error : " + finish_status.error_message());
            }
            break;
        default:
            __builtin_unreachable();
        }
    }

    bool finished() const
    {
        return stage == AsyncRequestStage::FINISHED;
    }

    bool waitingForRetry() const
    {
        return stage == AsyncRequestStage::WAIT_RETRY;
    }

    bool retrySucceed(TimePoint now)
    {
        if (now >= expected_retry_ts)
        {
            ++retry_times;
            start();
            return true;
        }
        return false;
    }

    bool meetError() const { return meet_error; }
    const String & getErrMsg() const { return err_msg; }
    const LoggerPtr & getLog() const { return log; }

private:
    void notifyReactor()
    {
        notify_queue->push(this);
    }

    MPPDataPacketPtr getErrorPacket() const
    {
        // only the last packet may has error, see execute().
        if (read_packet_index != 0 && packets[read_packet_index - 1]->has_error())
            return packets[read_packet_index - 1];
        return nullptr;
    }

    bool retriable() const
    {
        return !has_data && retry_times + 1 < max_retry_times;
    }

    void setDone(String msg)
    {
        if (!msg.empty())
        {
            meet_error = true;
            err_msg = std::move(msg);
        }
        stage = AsyncRequestStage::FINISHED;
    }

    void start()
    {
        stage = AsyncRequestStage::WAIT_MAKE_READER;
        // Use lock to ensure async reader is unreachable from grpc thread before this function returns
        std::unique_lock lock(mu);
        rpc_context->makeAsyncReader(*request, reader, thisAsUnaryCallback());
    }

    void waitForRetryOrDone(String done_msg)
    {
        if (retriable())
        {
            expected_retry_ts = Clock::now() + std::chrono::seconds(1);
            stage = AsyncRequestStage::WAIT_RETRY;
            reader.reset();
        }
        else
            setDone(done_msg);
    }

    bool sendPackets(std::string & err_msg)
    {
        for (size_t i = 0; i < read_packet_index; ++i)
        {
            auto & packet = packets[i];
<<<<<<< HEAD
            if (!pushPacket<enable_fine_grained_shuffle, false>(request->source_index, req_info, packet, *msg_channels, log))
=======
            auto recv_msg = std::make_shared<ReceivedMessage>();
            try
            {
                recv_msg->packet = std::make_shared<TrackedMppDataPacket>(packet, current_memory_tracker, 2);
            }
            catch (Exception & e)
            {
                err_msg = e.displayText();
                return false;
            }
            catch (pingcap::Exception & e)
            {
                err_msg = e.message();
                return false;
            }
            catch (std::exception & e)
            {
                err_msg = e.what();
                return false;
            }
            catch (...)
            {
                err_msg = "unknown error";
                return false;
            }
            recv_msg->source_index = request->source_index;
            recv_msg->req_info = req_info;
            if (!msg_channel->push(std::move(recv_msg)))
>>>>>>> c04f2438
                return false;
            // can't reuse packet since it is sent to readers.
            packet = std::make_shared<MPPDataPacket>();
        }
        return true;
    }

    // in case of potential multiple inheritances.
    UnaryCallback<bool> * thisAsUnaryCallback()
    {
        return static_cast<UnaryCallback<bool> *>(this);
    }

    std::shared_ptr<RPCContext> rpc_context;
    const Request * request; // won't be null
    MPMCQueue<Self *> * notify_queue; // won't be null
    std::vector<MsgChannelPtr> * msg_channels; // won't be null

    String req_info;
    bool meet_error = false;
    bool has_data = false;
    String err_msg;
    int retry_times = 0;
    TimePoint expected_retry_ts{Clock::duration::zero()};
    AsyncRequestStage stage = AsyncRequestStage::NEED_INIT;

    std::shared_ptr<AsyncReader> reader;
    MPPDataPacketPtrs packets;
    size_t read_packet_index = 0;
    Status finish_status = RPCContext::getStatusOK();
    LoggerPtr log;
    std::mutex mu;
};
} // namespace

template <typename RPCContext>
ExchangeReceiverBase<RPCContext>::ExchangeReceiverBase(
    std::shared_ptr<RPCContext> rpc_context_,
    size_t source_num_,
    size_t max_streams_,
    const String & req_id,
    const String & executor_id,
    uint64_t fine_grained_shuffle_stream_count_)
    : rpc_context(std::move(rpc_context_))
    , source_num(source_num_)
    , max_streams(max_streams_)
    , max_buffer_size(std::max<size_t>(batch_packet_count, std::max(source_num, max_streams_) * 2))
    , thread_manager(newThreadManager())
    , live_connections(source_num)
    , state(ExchangeReceiverState::NORMAL)
    , exc_log(Logger::get("ExchangeReceiver", req_id, executor_id))
    , collected(false)
    , fine_grained_shuffle_stream_count(fine_grained_shuffle_stream_count_)
{
    try
    {
        if (enableFineGrainedShuffle(fine_grained_shuffle_stream_count_))
        {
            for (size_t i = 0; i < max_streams_; ++i)
            {
                msg_channels.push_back(std::make_unique<MPMCQueue<std::shared_ptr<ReceivedMessage>>>(max_buffer_size));
            }
        }
        else
        {
            msg_channels.push_back(std::make_unique<MPMCQueue<std::shared_ptr<ReceivedMessage>>>(max_buffer_size));
        }
        rpc_context->fillSchema(schema);
        // setUpConnection();
    }
    catch (...)
    {
        try
        {
            cancel();
            thread_manager->wait();
        }
        catch (...)
        {
            tryLogCurrentException(exc_log, __PRETTY_FUNCTION__);
        }
        throw;
    }
}

template <typename RPCContext>
ExchangeReceiverBase<RPCContext>::~ExchangeReceiverBase()
{
    try
    {
        close();
        thread_manager->wait();
    }
    catch (...)
    {
        tryLogCurrentException(exc_log, __PRETTY_FUNCTION__);
    }
}

template <typename RPCContext>
void ExchangeReceiverBase<RPCContext>::cancel()
{
    setEndState(ExchangeReceiverState::CANCELED);
    cancelAllMsgChannels();
}

template <typename RPCContext>
void ExchangeReceiverBase<RPCContext>::close()
{
    setEndState(ExchangeReceiverState::CLOSED);
    finishAllMsgChannels();
}

template <typename RPCContext>
void ExchangeReceiverBase<RPCContext>::setUpConnection()
{
    std::vector<Request> async_requests;

    for (size_t index = 0; index < source_num; ++index)
    {
        auto req = rpc_context->makeRequest(index);
        if (rpc_context->supportAsync(req))
            async_requests.push_back(std::move(req));
        else
        {
            thread_manager->schedule(true, "Receiver", [this, req = std::move(req)] {
                if (enableFineGrainedShuffle(fine_grained_shuffle_stream_count))
                    readLoop<true>(req);
                else
                    readLoop<false>(req);
            });
            ++thread_count;
        }
    }

    // TODO: reduce this thread in the future.
    if (!async_requests.empty())
    {
        thread_manager->schedule(true, "RecvReactor", [this, async_requests = std::move(async_requests)] {
            if (enableFineGrainedShuffle(fine_grained_shuffle_stream_count))
                reactor<true>(async_requests);
            else
                reactor<false>(async_requests);
        });
        ++thread_count;
    }
}

template <typename RPCContext>
template <bool enable_fine_grained_shuffle>
void ExchangeReceiverBase<RPCContext>::reactor(const std::vector<Request> & async_requests)
{
    using AsyncHandler = AsyncRequestHandler<RPCContext, enable_fine_grained_shuffle>;

    GET_METRIC(tiflash_thread_count, type_threads_of_receiver_reactor).Increment();
    SCOPE_EXIT({
        GET_METRIC(tiflash_thread_count, type_threads_of_receiver_reactor).Decrement();
    });

    LoggerPtr log = Logger::get("ExchangeReceiverRoot");
    if (!current_memory_tracker) {
        LOG_FMT_ERROR(log, "reactor.current_memory_tracker is null!");
    }

    CPUAffinityManager::getInstance().bindSelfQueryThread();

    size_t alive_async_connections = async_requests.size();
    MPMCQueue<AsyncHandler *> ready_requests(alive_async_connections * 2);
    std::vector<AsyncHandler *> waiting_for_retry_requests;

    std::vector<std::unique_ptr<AsyncHandler>> handlers;
    handlers.reserve(alive_async_connections);
    for (const auto & req : async_requests)
        handlers.emplace_back(std::make_unique<AsyncHandler>(&ready_requests, &msg_channels, rpc_context, req, exc_log->identifier()));

    while (alive_async_connections > 0)
    {
        // to avoid waiting_for_retry_requests starvation, so the max continuously popping
        // won't exceed 100ms (check_waiting_requests_freq * timeout) too much.
        static constexpr Int32 check_waiting_requests_freq = 10;
        static constexpr auto timeout = std::chrono::milliseconds(10);

        for (Int32 i = 0; i < check_waiting_requests_freq; ++i)
        {
            AsyncHandler * handler = nullptr;
            if (unlikely(!ready_requests.popTimeout(handler, timeout)))
                break;

            handler->handle();
            if (handler->finished())
            {
                --alive_async_connections;
                connectionDone(handler->meetError(), handler->getErrMsg(), handler->getLog());
            }
            else if (handler->waitingForRetry())
            {
                waiting_for_retry_requests.push_back(handler);
            }
            else
            {
                // do nothing
            }
        }
        if (unlikely(!waiting_for_retry_requests.empty()))
        {
            auto now = Clock::now();
            std::vector<AsyncHandler *> tmp;
            for (auto * handler : waiting_for_retry_requests)
            {
                if (!handler->retrySucceed(now))
                    tmp.push_back(handler);
            }
            waiting_for_retry_requests.swap(tmp);
        }
    }
}

template <typename RPCContext>
template <bool enable_fine_grained_shuffle>
void ExchangeReceiverBase<RPCContext>::readLoop(const Request & req)
{
    GET_METRIC(tiflash_thread_count, type_threads_of_receiver_read_loop).Increment();
    SCOPE_EXIT({
        GET_METRIC(tiflash_thread_count, type_threads_of_receiver_read_loop).Decrement();
    });


    
    CPUAffinityManager::getInstance().bindSelfQueryThread();
    bool meet_error = false;
    String local_err_msg;
    String req_info = fmt::format("tunnel{}+{}", req.send_task_id, req.recv_task_id);

    LoggerPtr log = Logger::get("ExchangeReceiver", exc_log->identifier(), req_info);

    if (!current_memory_tracker) {
        LOG_FMT_ERROR(log, "readloop.current_memory_tracker is null!");
    }

    try
    {
        auto status = RPCContext::getStatusOK();
        for (int i = 0; i < max_retry_times; ++i)
        {
            auto reader = rpc_context->makeReader(req);
            bool has_data = false;
            for (;;)
            {
                LOG_FMT_TRACE(log, "begin next ");
<<<<<<< HEAD
                MPPDataPacketPtr packet = std::make_shared<MPPDataPacket>();
                bool success = reader->read(packet);
=======
                auto recv_msg = std::make_shared<ReceivedMessage>();
                std::shared_ptr<mpp::MPPDataPacket> packet = std::make_shared<mpp::MPPDataPacket>();
                recv_msg->req_info = req_info;
                recv_msg->source_index = req.source_index;
                bool success = reader->read(packet);
                recv_msg->packet = std::make_shared<TrackedMppDataPacket>(packet, current_memory_tracker, 2);
>>>>>>> c04f2438
                if (!success)
                    break;
                has_data = true;
                if (packet->has_error())
                    throw Exception("Exchange receiver meet error : " + packet->error().msg());

                if (!pushPacket<enable_fine_grained_shuffle, true>(req.source_index, req_info, packet, msg_channels, log))
                {
                    meet_error = true;
                    auto local_state = getState();
                    local_err_msg = "receiver's state is " + getReceiverStateStr(local_state) + ", exit from readLoop";
                    LOG_WARNING(log, local_err_msg);
                    break;
                }
            }
            // if meet error, such as decode packet fails, it will not retry.
            if (meet_error)
            {
                break;
            }
            status = reader->finish();
            if (status.ok())
            {
                LOG_FMT_DEBUG(log, "finish read : {}", req.debugString());
                break;
            }
            else
            {
                bool retriable = !has_data && i + 1 < max_retry_times;
                LOG_FMT_WARNING(
                    log,
                    "EstablishMPPConnectionRequest meets rpc fail. Err code = {}, err msg = {}, retriable = {}",
                    status.error_code(),
                    status.error_message(),
                    retriable);
                // if we have received some data, we should not retry.
                if (has_data)
                    break;

                using namespace std::chrono_literals;
                std::this_thread::sleep_for(1s);
            }
        }
        if (!status.ok())
        {
            meet_error = true;
            local_err_msg = status.error_message();
        }
    }
    catch (Exception & e)
    {
        meet_error = true;
        local_err_msg = e.message();
    }
    catch (std::exception & e)
    {
        meet_error = true;
        local_err_msg = e.what();
    }
    catch (...)
    {
        meet_error = true;
        local_err_msg = "fatal error";
    }
    connectionDone(meet_error, local_err_msg, log);
}

template <typename RPCContext>
DecodeDetail ExchangeReceiverBase<RPCContext>::decodeChunks(
    const std::shared_ptr<ReceivedMessage> & recv_msg,
    std::queue<Block> & block_queue,
    const Block & header)
{
    assert(recv_msg != nullptr);
    DecodeDetail detail;
<<<<<<< HEAD

    if (recv_msg->chunks.empty())
        return detail;

    // Record total packet size even if fine grained shuffle is enabled.
    detail.packet_bytes = recv_msg->packet->ByteSizeLong();

    for (const String * chunk : recv_msg->chunks)
    {
        Block block = CHBlockChunkCodec::decode(*chunk, header);
=======
    auto & packet = recv_msg->packet->packet;
    int chunk_size = packet->chunks_size();
    if (chunk_size == 0)
        return detail;

    detail.packet_bytes = packet->ByteSizeLong();
    /// ExchangeReceiverBase should receive chunks of TypeCHBlock
    for (int i = 0; i < chunk_size; ++i)
    {
        Block block = CHBlockChunkCodec::decode(packet->chunks(i), header);
>>>>>>> c04f2438
        detail.rows += block.rows();
        if (unlikely(block.rows() == 0))
            continue;
        block_queue.push(std::move(block));
    }
    return detail;
}

template <typename RPCContext>
ExchangeReceiverResult ExchangeReceiverBase<RPCContext>::nextResult(std::queue<Block> & block_queue, const Block & header, size_t stream_id)
{
    if (unlikely(stream_id >= msg_channels.size()))
    {
        LOG_FMT_ERROR(exc_log, "stream_id out of range, stream_id: {}, total_stream_count: {}", stream_id, msg_channels.size());
        return ExchangeReceiverResult::newError(0, "", "stream_id out of range");
    }
    std::shared_ptr<ReceivedMessage> recv_msg;
<<<<<<< HEAD
    if (!msg_channels[stream_id]->pop(recv_msg))
=======
    //FOR PLAYGROUND make consume slow
    // while(!(msg_channel.isNextPopNonBlocking() && (msg_channel.getStatus()==MPMCQueueStatus::FINISHED || !msg_channel.isNextPushNonBlocking()))) {
        // usleep(100000);
    // }
    if (!msg_channel.pop(recv_msg))
>>>>>>> c04f2438
    {
        std::unique_lock lock(mu);

        if (state != ExchangeReceiverState::NORMAL)
        {
            String msg;
            if (state == ExchangeReceiverState::CANCELED)
                msg = "query canceled";
            else if (state == ExchangeReceiverState::CLOSED)
                msg = "ExchangeReceiver closed";
            else if (!err_msg.empty())
                msg = err_msg;
            else
                msg = "Unknown error";
            return ExchangeReceiverResult::newError(0, name, msg);
        }
        else /// live_connections == 0, msg_channel is finished, and state is NORMAL, that is the end.
        {
            return ExchangeReceiverResult::newEOF(name);
        }
    }
    assert(recv_msg != nullptr);
    ExchangeReceiverResult result;
<<<<<<< HEAD
    if (recv_msg->error_ptr != nullptr)
    {
        result = ExchangeReceiverResult::newError(recv_msg->source_index, recv_msg->req_info, recv_msg->error_ptr->msg());
    }
    else
    {
        if (recv_msg->resp_ptr != nullptr) /// the data of the last packet is serialized from tipb::SelectResponse including execution summaries.
        {
            auto select_resp = std::make_shared<tipb::SelectResponse>();
            if (!select_resp->ParseFromString(*(recv_msg->resp_ptr)))
=======
    auto packet = recv_msg->packet->packet;
    if (packet->has_error())
    {
        result = {nullptr, recv_msg->source_index, recv_msg->req_info, true, packet->error().msg(), false};
    }
    else
    {
        if (!packet->data().empty()) /// the data of the last packet is serialized from tipb::SelectResponse including execution summaries.
        {
            auto resp_ptr = std::make_shared<tipb::SelectResponse>();
            if (!resp_ptr->ParseFromString(packet->data()))
>>>>>>> c04f2438
            {
                result = ExchangeReceiverResult::newError(recv_msg->source_index, recv_msg->req_info, "decode error");
            }
            else
            {
                /// If mocking TiFlash as TiDB, here should decode chunks from select_resp.
                result = ExchangeReceiverResult::newOk(select_resp, recv_msg->source_index, recv_msg->req_info);
                if (!select_resp->chunks().empty())
                {
<<<<<<< HEAD
                    assert(recv_msg->chunks.empty());
                    // Fine grained shuffle should only be enabled when sending data to TiFlash node.
                    // So all data should be encoded into MPPDataPacket.chunks.
                    RUNTIME_CHECK(!enableFineGrainedShuffle(fine_grained_shuffle_stream_count), Exception("Data should not be encoded into tipb::SelectResponse.chunks when fine grained shuffle is enabled"));
                    result.decode_detail = CoprocessorReader::decodeChunks(select_resp, block_queue, header, schema);
=======
                    assert(packet->chunks().empty());
                    result.decode_detail = CoprocessorReader::decodeChunks(resp_ptr, block_queue, header, schema);
>>>>>>> c04f2438
                }
            }
        }
        else /// the non-last packets
        {
            result = ExchangeReceiverResult::newOk(nullptr, recv_msg->source_index, recv_msg->req_info);
        }
<<<<<<< HEAD
        if (!result.meet_error && !recv_msg->chunks.empty())
=======
        if (!result.meet_error && !packet->chunks().empty())
>>>>>>> c04f2438
        {
            assert(result.decode_detail.rows == 0);
            result.decode_detail = decodeChunks(recv_msg, block_queue, header);
        }
    }
    return result;
}

template <typename RPCContext>
bool ExchangeReceiverBase<RPCContext>::setEndState(ExchangeReceiverState new_state)
{
    assert(new_state == ExchangeReceiverState::CANCELED || new_state == ExchangeReceiverState::CLOSED);
    std::unique_lock lock(mu);
    if (state == ExchangeReceiverState::CANCELED || state == ExchangeReceiverState::CLOSED)
    {
        return false;
    }
    state = new_state;
    return true;
}

template <typename RPCContext>
ExchangeReceiverState ExchangeReceiverBase<RPCContext>::getState()
{
    std::unique_lock lock(mu);
    return state;
}

template <typename RPCContext>
void ExchangeReceiverBase<RPCContext>::connectionDone(
    bool meet_error,
    const String & local_err_msg,
    const LoggerPtr & log)
{
    Int32 copy_live_conn = -1;
    {
        std::unique_lock lock(mu);
        if (meet_error)
        {
            if (state == ExchangeReceiverState::NORMAL)
                state = ExchangeReceiverState::ERROR;
            if (err_msg.empty())
                err_msg = local_err_msg;
        }
        copy_live_conn = --live_connections;
    }
    LOG_FMT_DEBUG(
        log,
        "connection end. meet error: {}, err msg: {}, current alive connections: {}",
        meet_error,
        local_err_msg,
        copy_live_conn);

    if (copy_live_conn == 0)
    {
        LOG_FMT_DEBUG(log, "All threads end in ExchangeReceiver");
    }
    else if (copy_live_conn < 0)
        throw Exception("live_connections should not be less than 0!");

    if (meet_error || copy_live_conn == 0)
        finishAllMsgChannels();
}

template <typename RPCContext>
void ExchangeReceiverBase<RPCContext>::finishAllMsgChannels()
{
    for (auto & msg_channel : msg_channels)
        msg_channel->finish();
}

template <typename RPCContext>
void ExchangeReceiverBase<RPCContext>::cancelAllMsgChannels()
{
    for (auto & msg_channel : msg_channels)
        msg_channel->cancel();
}

/// Explicit template instantiations - to avoid code bloat in headers.
template class ExchangeReceiverBase<GRPCReceiverContext>;

} // namespace DB<|MERGE_RESOLUTION|>--- conflicted
+++ resolved
@@ -227,7 +227,6 @@
     // handle will be called by ExchangeReceiver::reactor.
     void handle()
     {
-        std::string err_info;
         LOG_FMT_TRACE(log, "stage: {}", stage);
         switch (stage)
         {
@@ -248,10 +247,11 @@
             LOG_FMT_TRACE(log, "Received {} packets.", read_packet_index);
             if (read_packet_index > 0)
                 has_data = true;
+
             if (auto packet = getErrorPacket())
                 setDone("Exchange receiver meet error : " + packet->error().msg());
-            else if (!sendPackets(err_info))
-                setDone("Exchange receiver meet error : push packets fail, " + err_info);
+            else if (!sendPackets())
+                setDone("Exchange receiver meet error : push packets fail");
             else if (read_packet_index < batch_packet_count)
             {
                 stage = AsyncRequestStage::WAIT_FINISH;
@@ -356,43 +356,12 @@
             setDone(done_msg);
     }
 
-    bool sendPackets(std::string & err_msg)
+    bool sendPackets()
     {
         for (size_t i = 0; i < read_packet_index; ++i)
         {
             auto & packet = packets[i];
-<<<<<<< HEAD
             if (!pushPacket<enable_fine_grained_shuffle, false>(request->source_index, req_info, packet, *msg_channels, log))
-=======
-            auto recv_msg = std::make_shared<ReceivedMessage>();
-            try
-            {
-                recv_msg->packet = std::make_shared<TrackedMppDataPacket>(packet, current_memory_tracker, 2);
-            }
-            catch (Exception & e)
-            {
-                err_msg = e.displayText();
-                return false;
-            }
-            catch (pingcap::Exception & e)
-            {
-                err_msg = e.message();
-                return false;
-            }
-            catch (std::exception & e)
-            {
-                err_msg = e.what();
-                return false;
-            }
-            catch (...)
-            {
-                err_msg = "unknown error";
-                return false;
-            }
-            recv_msg->source_index = request->source_index;
-            recv_msg->req_info = req_info;
-            if (!msg_channel->push(std::move(recv_msg)))
->>>>>>> c04f2438
                 return false;
             // can't reuse packet since it is sent to readers.
             packet = std::make_shared<MPPDataPacket>();
@@ -461,7 +430,7 @@
             msg_channels.push_back(std::make_unique<MPMCQueue<std::shared_ptr<ReceivedMessage>>>(max_buffer_size));
         }
         rpc_context->fillSchema(schema);
-        // setUpConnection();
+        setUpConnection();
     }
     catch (...)
     {
@@ -552,11 +521,6 @@
         GET_METRIC(tiflash_thread_count, type_threads_of_receiver_reactor).Decrement();
     });
 
-    LoggerPtr log = Logger::get("ExchangeReceiverRoot");
-    if (!current_memory_tracker) {
-        LOG_FMT_ERROR(log, "reactor.current_memory_tracker is null!");
-    }
-
     CPUAffinityManager::getInstance().bindSelfQueryThread();
 
     size_t alive_async_connections = async_requests.size();
@@ -619,8 +583,6 @@
         GET_METRIC(tiflash_thread_count, type_threads_of_receiver_read_loop).Decrement();
     });
 
-
-    
     CPUAffinityManager::getInstance().bindSelfQueryThread();
     bool meet_error = false;
     String local_err_msg;
@@ -628,10 +590,6 @@
 
     LoggerPtr log = Logger::get("ExchangeReceiver", exc_log->identifier(), req_info);
 
-    if (!current_memory_tracker) {
-        LOG_FMT_ERROR(log, "readloop.current_memory_tracker is null!");
-    }
-
     try
     {
         auto status = RPCContext::getStatusOK();
@@ -642,17 +600,8 @@
             for (;;)
             {
                 LOG_FMT_TRACE(log, "begin next ");
-<<<<<<< HEAD
                 MPPDataPacketPtr packet = std::make_shared<MPPDataPacket>();
                 bool success = reader->read(packet);
-=======
-                auto recv_msg = std::make_shared<ReceivedMessage>();
-                std::shared_ptr<mpp::MPPDataPacket> packet = std::make_shared<mpp::MPPDataPacket>();
-                recv_msg->req_info = req_info;
-                recv_msg->source_index = req.source_index;
-                bool success = reader->read(packet);
-                recv_msg->packet = std::make_shared<TrackedMppDataPacket>(packet, current_memory_tracker, 2);
->>>>>>> c04f2438
                 if (!success)
                     break;
                 has_data = true;
@@ -728,7 +677,6 @@
 {
     assert(recv_msg != nullptr);
     DecodeDetail detail;
-<<<<<<< HEAD
 
     if (recv_msg->chunks.empty())
         return detail;
@@ -739,18 +687,6 @@
     for (const String * chunk : recv_msg->chunks)
     {
         Block block = CHBlockChunkCodec::decode(*chunk, header);
-=======
-    auto & packet = recv_msg->packet->packet;
-    int chunk_size = packet->chunks_size();
-    if (chunk_size == 0)
-        return detail;
-
-    detail.packet_bytes = packet->ByteSizeLong();
-    /// ExchangeReceiverBase should receive chunks of TypeCHBlock
-    for (int i = 0; i < chunk_size; ++i)
-    {
-        Block block = CHBlockChunkCodec::decode(packet->chunks(i), header);
->>>>>>> c04f2438
         detail.rows += block.rows();
         if (unlikely(block.rows() == 0))
             continue;
@@ -768,15 +704,7 @@
         return ExchangeReceiverResult::newError(0, "", "stream_id out of range");
     }
     std::shared_ptr<ReceivedMessage> recv_msg;
-<<<<<<< HEAD
     if (!msg_channels[stream_id]->pop(recv_msg))
-=======
-    //FOR PLAYGROUND make consume slow
-    // while(!(msg_channel.isNextPopNonBlocking() && (msg_channel.getStatus()==MPMCQueueStatus::FINISHED || !msg_channel.isNextPushNonBlocking()))) {
-        // usleep(100000);
-    // }
-    if (!msg_channel.pop(recv_msg))
->>>>>>> c04f2438
     {
         std::unique_lock lock(mu);
 
@@ -800,7 +728,6 @@
     }
     assert(recv_msg != nullptr);
     ExchangeReceiverResult result;
-<<<<<<< HEAD
     if (recv_msg->error_ptr != nullptr)
     {
         result = ExchangeReceiverResult::newError(recv_msg->source_index, recv_msg->req_info, recv_msg->error_ptr->msg());
@@ -811,19 +738,6 @@
         {
             auto select_resp = std::make_shared<tipb::SelectResponse>();
             if (!select_resp->ParseFromString(*(recv_msg->resp_ptr)))
-=======
-    auto packet = recv_msg->packet->packet;
-    if (packet->has_error())
-    {
-        result = {nullptr, recv_msg->source_index, recv_msg->req_info, true, packet->error().msg(), false};
-    }
-    else
-    {
-        if (!packet->data().empty()) /// the data of the last packet is serialized from tipb::SelectResponse including execution summaries.
-        {
-            auto resp_ptr = std::make_shared<tipb::SelectResponse>();
-            if (!resp_ptr->ParseFromString(packet->data()))
->>>>>>> c04f2438
             {
                 result = ExchangeReceiverResult::newError(recv_msg->source_index, recv_msg->req_info, "decode error");
             }
@@ -833,16 +747,11 @@
                 result = ExchangeReceiverResult::newOk(select_resp, recv_msg->source_index, recv_msg->req_info);
                 if (!select_resp->chunks().empty())
                 {
-<<<<<<< HEAD
                     assert(recv_msg->chunks.empty());
                     // Fine grained shuffle should only be enabled when sending data to TiFlash node.
                     // So all data should be encoded into MPPDataPacket.chunks.
                     RUNTIME_CHECK(!enableFineGrainedShuffle(fine_grained_shuffle_stream_count), Exception("Data should not be encoded into tipb::SelectResponse.chunks when fine grained shuffle is enabled"));
                     result.decode_detail = CoprocessorReader::decodeChunks(select_resp, block_queue, header, schema);
-=======
-                    assert(packet->chunks().empty());
-                    result.decode_detail = CoprocessorReader::decodeChunks(resp_ptr, block_queue, header, schema);
->>>>>>> c04f2438
                 }
             }
         }
@@ -850,11 +759,7 @@
         {
             result = ExchangeReceiverResult::newOk(nullptr, recv_msg->source_index, recv_msg->req_info);
         }
-<<<<<<< HEAD
         if (!result.meet_error && !recv_msg->chunks.empty())
-=======
-        if (!result.meet_error && !packet->chunks().empty())
->>>>>>> c04f2438
         {
             assert(result.decode_detail.rows == 0);
             result.decode_detail = decodeChunks(recv_msg, block_queue, header);
