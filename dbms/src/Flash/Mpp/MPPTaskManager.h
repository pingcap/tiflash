--- conflicted
+++ resolved
@@ -254,7 +254,6 @@
 
     String toString();
 
-<<<<<<< HEAD
     // Tag a resource group scheduler can be delete. It's called in LocalAdmissionController periodically.
     // And the scheduler will be really deleted when all mpptasks are done.
     void tagResourceGroupSchedulerReadyToDelete(const String & name);
@@ -262,9 +261,10 @@
     // Really delete resource group scheduler whose running mpp tasks is empty.
     void cleanResourceGroupScheduler();
 
-private:
-    MPPQueryTaskSetPtr addMPPQueryTaskSet(const MPPQueryId & query_id);
-    void removeMPPQueryTaskSet(const MPPQueryId & query_id, bool on_abort);
+    MPPQueryPtr getMPPQueryWithoutLock(const MPPQueryId & query_id);
+
+    MPPQueryPtr getMPPQuery(const MPPQueryId & query_id);
+
     MPPTaskSchedulerPtr getScheduler(const MPPQueryId & query_id)
     {
         auto query_id_iter = resource_group_query_ids.find(query_id);
@@ -280,16 +280,11 @@
             return scheduler;
         return iter->second;
     }
-=======
-    MPPQueryPtr getMPPQueryWithoutLock(const MPPQueryId & query_id);
-
-    MPPQueryPtr getMPPQuery(const MPPQueryId & query_id);
 
 private:
     MPPQueryPtr addMPPQuery(const MPPQueryId & query_id, bool has_meaningful_gather_id);
     void removeMPPGatherTaskSet(MPPQueryPtr & mpp_query, const MPPGatherId & gather_id, bool on_abort);
     std::tuple<MPPQueryPtr, MPPGatherTaskSetPtr, String> getMPPQueryAndGatherTaskSet(const MPPGatherId & gather_id);
->>>>>>> 67337625
 };
 
 } // namespace DB