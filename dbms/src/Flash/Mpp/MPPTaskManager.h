--- conflicted
+++ resolved
@@ -73,11 +73,7 @@
 
     void unregisterTask(MPPTask * task);
 
-<<<<<<< HEAD
-    bool isTaskToBeCancelled(const MPPTaskId & task_id);
-=======
     bool isQueryToBeCancelled(UInt64 query_id);
->>>>>>> 7693e143
 
     bool tryToScheduleTask(const MPPTaskPtr & task);
 
