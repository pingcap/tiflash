// Copyright 2022 PingCAP, Ltd.
//
// Licensed under the Apache License, Version 2.0 (the "License");
// you may not use this file except in compliance with the License.
// You may obtain a copy of the License at
//
//     http://www.apache.org/licenses/LICENSE-2.0
//
// Unless required by applicable law or agreed to in writing, software
// distributed under the License is distributed on an "AS IS" BASIS,
// WITHOUT WARRANTIES OR CONDITIONS OF ANY KIND, either express or implied.
// See the License for the specific language governing permissions and
// limitations under the License.

#include <Flash/Mpp/ExchangeReceiver.h>
#include <Flash/Mpp/MPPReceiverSet.h>

namespace DB
{
void MPPReceiverSet::addExchangeReceiver(const String & executor_id, const ExchangeReceiverPtr & exchange_receiver)
{
    RUNTIME_ASSERT(exchange_receiver_map.find(executor_id) == exchange_receiver_map.end(), log, "Duplicate executor_id: {} in DAGRequest", executor_id);
    exchange_receiver_map[executor_id] = exchange_receiver;
}

void MPPReceiverSet::addCoprocessorReader(const CoprocessorReaderPtr & coprocessor_reader)
{
    coprocessor_readers.push_back(coprocessor_reader);
}

ExchangeReceiverPtr MPPReceiverSet::getExchangeReceiver(const String & executor_id) const
{
    auto it = exchange_receiver_map.find(executor_id);
    if (unlikely(it == exchange_receiver_map.end()))
        return nullptr;
    return it->second;
}

void MPPReceiverSet::cancel()
{
    for (auto & it : exchange_receiver_map)
        it.second->cancel();
    for (auto & cop_reader : coprocessor_readers)
        cop_reader->cancel();
}

<<<<<<< HEAD
void MPPReceiverSet::setUpConnection()
{
    for (auto & it : exchange_receiver_map)
    {
        it.second->setUpConnection();
    }
=======
void MPPReceiverSet::close()
{
    for (auto & it : exchange_receiver_map)
        it.second->close();
    for (auto & cop_reader : coprocessor_readers)
        cop_reader->close();
>>>>>>> b109a12e
}
} // namespace DB<|MERGE_RESOLUTION|>--- conflicted
+++ resolved
@@ -44,20 +44,20 @@
         cop_reader->cancel();
 }
 
-<<<<<<< HEAD
+
 void MPPReceiverSet::setUpConnection()
 {
     for (auto & it : exchange_receiver_map)
     {
         it.second->setUpConnection();
     }
-=======
+
 void MPPReceiverSet::close()
 {
     for (auto & it : exchange_receiver_map)
         it.second->close();
     for (auto & cop_reader : coprocessor_readers)
         cop_reader->close();
->>>>>>> b109a12e
+
 }
 } // namespace DB