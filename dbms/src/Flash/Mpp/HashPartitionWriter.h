// Copyright 2022 PingCAP, Ltd.
//
// Licensed under the Apache License, Version 2.0 (the "License");
// you may not use this file except in compliance with the License.
// You may obtain a copy of the License at
//
//     http://www.apache.org/licenses/LICENSE-2.0
//
// Unless required by applicable law or agreed to in writing, software
// distributed under the License is distributed on an "AS IS" BASIS,
// WITHOUT WARRANTIES OR CONDITIONS OF ANY KIND, either express or implied.
// See the License for the specific language governing permissions and
// limitations under the License.

#pragma once

#include <Flash/Coprocessor/ChunkCodec.h>
#include <Flash/Coprocessor/DAGContext.h>
#include <Flash/Coprocessor/DAGResponseWriter.h>
#include <Flash/Mpp/TrackedMppDataPacket.h>
#include <common/types.h>

namespace DB
{
template <class ExchangeWriterPtr>
class HashPartitionWriter : public DAGResponseWriter
{
public:
    HashPartitionWriter(
        ExchangeWriterPtr writer_,
        std::vector<Int64> partition_col_ids_,
        TiDB::TiDBCollators collators_,
        Int64 batch_send_min_limit_,
        DAGContext & dag_context_);
    void write(const Block & block) override;
    void flush() override;
    void finishWrite() override;

private:
    void partitionAndEncodeThenWriteBlocks();

    void writePackets(TrackedMppDataPacketPtrs & packets);
<<<<<<< HEAD

    void sendExecutionSummary();
=======
>>>>>>> 368046de

private:
    Int64 batch_send_min_limit;
    ExchangeWriterPtr writer;
    std::vector<Block> blocks;
    std::vector<Int64> partition_col_ids;
    TiDB::TiDBCollators collators;
    size_t rows_in_blocks;
    uint16_t partition_num;
    std::unique_ptr<ChunkCodecStream> chunk_codec_stream;
};

} // namespace DB<|MERGE_RESOLUTION|>--- conflicted
+++ resolved
@@ -40,11 +40,6 @@
     void partitionAndEncodeThenWriteBlocks();
 
     void writePackets(TrackedMppDataPacketPtrs & packets);
-<<<<<<< HEAD
-
-    void sendExecutionSummary();
-=======
->>>>>>> 368046de
 
 private:
     Int64 batch_send_min_limit;
