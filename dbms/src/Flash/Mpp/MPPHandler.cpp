--- conflicted
+++ resolved
@@ -33,8 +33,6 @@
 } // namespace FailPoints
 
 mpp::MPPDataPacket getPacketWithError(String reason)
-<<<<<<< HEAD
-=======
 {
     mpp::MPPDataPacket data;
     auto err = std::make_unique<mpp::Error>();
@@ -43,16 +41,6 @@
     return data;
 }
 
-bool MPPTaskProgress::isTaskHanging(const Context & context)
->>>>>>> 4c262293
-{
-    mpp::MPPDataPacket data;
-    auto err = std::make_unique<mpp::Error>();
-    err->set_msg(std::move(reason));
-    data.set_allocated_error(err.release());
-    return data;
-}
-
 void MPPTunnel::close(const String & reason)
 {
     std::unique_lock<std::mutex> lk(mu);
@@ -63,10 +51,6 @@
         try
         {
             FAIL_POINT_TRIGGER_EXCEPTION(FailPoints::exception_during_mpp_close_tunnel);
-<<<<<<< HEAD
-
-=======
->>>>>>> 4c262293
             if (!writer->Write(getPacketWithError(reason)))
                 throw Exception("Failed to write err");
         }
