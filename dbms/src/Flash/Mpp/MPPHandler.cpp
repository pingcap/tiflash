--- conflicted
+++ resolved
@@ -33,13 +33,8 @@
         Stopwatch stopwatch;
         task = MPPTask::newTask(task_request.meta(), context);
 
-<<<<<<< HEAD
         auto remote_regions = task->prepare(task_request);
-        for (auto region : remote_regions)
-=======
-        auto retry_regions = task->prepare(task_request);
-        for (const auto & region : retry_regions)
->>>>>>> 53fe479c
+        for (const auto & region : remote_regions)
         {
             auto * retry_region = response->add_retry_regions();
             retry_region->set_id(region.region_id);
