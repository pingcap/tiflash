--- conflicted
+++ resolved
@@ -34,11 +34,7 @@
         task = MPPTask::newTask(task_request.meta(), context);
 
         auto remote_regions = task->prepare(task_request);
-<<<<<<< HEAD
-        for (auto region : remote_regions)
-=======
         for (const auto & region : remote_regions)
->>>>>>> c80fbeef
         {
             auto * retry_region = response->add_retry_regions();
             retry_region->set_id(region.region_id);
