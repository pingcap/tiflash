// Copyright 2022 PingCAP, Ltd.
//
// Licensed under the Apache License, Version 2.0 (the "License");
// you may not use this file except in compliance with the License.
// You may obtain a copy of the License at
//
//     http://www.apache.org/licenses/LICENSE-2.0
//
// Unless required by applicable law or agreed to in writing, software
// distributed under the License is distributed on an "AS IS" BASIS,
// WITHOUT WARRANTIES OR CONDITIONS OF ANY KIND, either express or implied.
// See the License for the specific language governing permissions and
// limitations under the License.

#pragma once

#include <Common/ThreadManager.h>
#include <Flash/Coprocessor/ChunkDecodeAndSquash.h>
#include <Flash/Coprocessor/DAGUtils.h>
#include <Flash/Mpp/GRPCReceiverContext.h>
#include <Interpreters/Context.h>

#include <future>
#include <mutex>
#include <thread>

namespace DB
{
constexpr Int32 batch_packet_count = 16;

struct ExchangeReceiverResult
{
    std::shared_ptr<tipb::SelectResponse> resp;
    size_t call_index;
    String req_info;
    bool meet_error;
    String error_msg;
    bool eof;
    DecodeDetail decode_detail;

    ExchangeReceiverResult()
        : ExchangeReceiverResult(nullptr, 0)
    {}

    static ExchangeReceiverResult newOk(std::shared_ptr<tipb::SelectResponse> resp_, size_t call_index_, const String & req_info_)
    {
        return {resp_, call_index_, req_info_, /*meet_error*/ false, /*error_msg*/ "", /*eof*/ false};
    }

    static ExchangeReceiverResult newEOF(const String & req_info_)
    {
        return {/*resp*/ nullptr, 0, req_info_, /*meet_error*/ false, /*error_msg*/ "", /*eof*/ true};
    }

    static ExchangeReceiverResult newError(size_t call_index, const String & req_info, const String & error_msg)
    {
        return {/*resp*/ nullptr, call_index, req_info, /*meet_error*/ true, error_msg, /*eof*/ false};
    }

private:
    ExchangeReceiverResult(
        std::shared_ptr<tipb::SelectResponse> resp_,
        size_t call_index_,
        const String & req_info_ = "",
        bool meet_error_ = false,
        const String & error_msg_ = "",
        bool eof_ = false)
        : resp(resp_)
        , call_index(call_index_)
        , req_info(req_info_)
        , meet_error(meet_error_)
        , error_msg(error_msg_)
        , eof(eof_)
    {}
};

enum class ExchangeReceiverState
{
    NORMAL,
    ERROR,
    CANCELED,
    CLOSED,
};

template <typename RPCContext>
class ExchangeReceiverBase
{
public:
    static constexpr bool is_streaming_reader = true;
    static constexpr auto name = "ExchangeReceiver";

public:
    ExchangeReceiverBase(
        std::shared_ptr<RPCContext> rpc_context_,
        size_t source_num_,
        size_t max_streams_,
        const String & req_id,
        const String & executor_id,
        uint64_t fine_grained_shuffle_stream_count,
        Int32 local_tunnel_version_,
        const std::vector<StorageDisaggregated::RequestAndRegionIDs> & disaggregated_dispatch_reqs_ = {});

    ~ExchangeReceiverBase();

    void cancel();
    void close();

    ExchangeReceiverResult nextResult(
        std::queue<Block> & block_queue,
        const Block & header,
        size_t stream_id,
        std::unique_ptr<CHBlockChunkDecodeAndSquash> & decoder_ptr);

    const DAGSchema & getOutputSchema() const { return schema; }
    size_t getSourceNum() const { return source_num; }
    uint64_t getFineGrainedShuffleStreamCount() const { return enable_fine_grained_shuffle_flag ? output_stream_count : 0; }
    int getExternalThreadCnt() const { return thread_count; }
    std::vector<MsgChannelPtr> & getMsgChannels() { return msg_channels; }
    MemoryTracker * getMemoryTracker() const { return mem_tracker.get(); }
    std::atomic<Int64> * getDataSizeInQueue() { return &data_size_in_queue; }

private:
    std::shared_ptr<MemoryTracker> mem_tracker;
    using Request = typename RPCContext::Request;

    // Template argument enable_fine_grained_shuffle will be setup properly in setUpConnection().
    template <bool enable_fine_grained_shuffle>
    void readLoop(const Request & req);
    template <bool enable_fine_grained_shuffle>
    void reactor(const std::vector<Request> & async_requests);
    void setUpConnection();

    bool setEndState(ExchangeReceiverState new_state);
    String getStatusString();

    ExchangeReceiverResult handleUnnormalChannel(
        std::queue<Block> & block_queue,
        std::unique_ptr<CHBlockChunkDecodeAndSquash> & decoder_ptr);

    DecodeDetail decodeChunks(
        const std::shared_ptr<ReceivedMessage> & recv_msg,
        std::queue<Block> & block_queue,
        std::unique_ptr<CHBlockChunkDecodeAndSquash> & decoder_ptr);

    void connectionDone(
        bool meet_error,
        const String & local_err_msg,
        const LoggerPtr & log);

    void waitAllConnectionDone();
    void waitLocalConnectionDone(std::unique_lock<std::mutex> & lock);

    void finishAllMsgChannels();
    void cancelAllMsgChannels();

    ExchangeReceiverResult toDecodeResult(
        std::queue<Block> & block_queue,
        const Block & header,
        const std::shared_ptr<ReceivedMessage> & recv_msg,
        std::unique_ptr<CHBlockChunkDecodeAndSquash> & decoder_ptr);

private:
    void prepareMsgChannels();
    void addLocalConnectionNum();
    void connectionLocalDone();
    void handleConnectionAfterException();

<<<<<<< HEAD
    void setUpConnectionWithReadLoop(ExchangeRecvRequest && req);
=======
    void setUpConnectionWithReadLoop(Request && req);
>>>>>>> 7b3de3c4

    bool isReceiverForTiFlashStorage()
    {
        // If not empty, need to send MPPTask to tiflash_storage.
        return !disaggregated_dispatch_reqs.empty();
    }

    std::shared_ptr<RPCContext> rpc_context;

    const tipb::ExchangeReceiver pb_exchange_receiver;
    const size_t source_num;
    const ::mpp::TaskMeta task_meta;
    const bool enable_fine_grained_shuffle_flag;
    const size_t output_stream_count;
    const size_t max_buffer_size;
    Int32 connection_uncreated_num;

    std::shared_ptr<ThreadManager> thread_manager;
    DAGSchema schema;

    std::vector<MsgChannelPtr> msg_channels;

    std::mutex mu;
    std::condition_variable cv;
    /// should lock `mu` when visit these members
    Int32 live_local_connections;
    Int32 live_connections;
    ExchangeReceiverState state;
    String err_msg;

    LoggerPtr exc_log;

    bool collected = false;
    int thread_count = 0;
    Int32 local_tunnel_version;

    std::atomic<Int64> data_size_in_queue;

    // For tiflash_compute node, need to send MPPTask to tiflash_storage node.
    std::vector<StorageDisaggregated::RequestAndRegionIDs> disaggregated_dispatch_reqs;
};

class ExchangeReceiver : public ExchangeReceiverBase<GRPCReceiverContext>
{
public:
    using Base = ExchangeReceiverBase<GRPCReceiverContext>;
    using Base::Base;
};

} // namespace DB<|MERGE_RESOLUTION|>--- conflicted
+++ resolved
@@ -165,11 +165,7 @@
     void connectionLocalDone();
     void handleConnectionAfterException();
 
-<<<<<<< HEAD
-    void setUpConnectionWithReadLoop(ExchangeRecvRequest && req);
-=======
     void setUpConnectionWithReadLoop(Request && req);
->>>>>>> 7b3de3c4
 
     bool isReceiverForTiFlashStorage()
     {
