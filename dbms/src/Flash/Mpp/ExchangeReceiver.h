#pragma once

#include <DataStreams/IProfilingBlockInputStream.h>
#include <Flash/Coprocessor/ArrowChunkCodec.h>
#include <Flash/Coprocessor/CHBlockChunkCodec.h>
#include <Flash/Coprocessor/DefaultChunkCodec.h>
#include <Interpreters/Context.h>
#include <Storages/Transaction/TMTContext.h>
#include <common/logger_useful.h>

#include <chrono>
#include <mutex>
#include <thread>

#pragma GCC diagnostic push
#pragma GCC diagnostic ignored "-Wunused-parameter"
#include <kvproto/mpp.pb.h>
#include <pingcap/kv/Rpc.h>
#include <tipb/executor.pb.h>
#include <tipb/select.pb.h>

#pragma GCC diagnostic pop


namespace DB
{

struct ExchangeReceiverResult
{
    std::shared_ptr<tipb::SelectResponse> resp;
    size_t call_index;
    String req_info;
    bool meet_error;
    String error_msg;
    bool eof;
    ExchangeReceiverResult(std::shared_ptr<tipb::SelectResponse> resp_, size_t call_index_, const String & req_info_ = "",
        bool meet_error_ = false, const String & error_msg_ = "", bool eof_ = false)
        : resp(resp_), call_index(call_index_), req_info(req_info_), meet_error(meet_error_), error_msg(error_msg_), eof(eof_)
    {}
};

class ExchangeReceiver
{
    pingcap::kv::Cluster * cluster;
    std::chrono::seconds timeout;

    tipb::ExchangeReceiver pb_exchange_receiver;
    size_t source_num;
    ::mpp::TaskMeta task_meta;
    std::vector<std::thread> workers;
    DAGSchema schema;

    // TODO: should be a concurrency bounded queue.
    std::mutex mu;
    std::condition_variable cv;
<<<<<<< HEAD
    std::queue<ExchangeReceiverResult> result_buffer;
    std::atomic_int live_connections;
=======
    std::queue<Block> block_buffer;
    Int32 live_connections;
>>>>>>> 3ccb6de5
    bool inited;
    bool meet_error;
    Exception err;
    Logger * log;

    void ReadLoop(const String & meta_raw, size_t source_index);

    void decodePacket(const mpp::MPPDataPacket & p, size_t source_index, const String & req_info)
    {
        std::shared_ptr<tipb::SelectResponse> resp_ptr = std::make_shared<tipb::SelectResponse>();
        if (!resp_ptr->ParseFromString(p.data()))
        {
            resp_ptr = nullptr;
        }
        std::lock_guard<std::mutex> lock(mu);
        if (resp_ptr != nullptr)
            result_buffer.emplace(resp_ptr, source_index, req_info);
        else
            result_buffer.emplace(resp_ptr, source_index, req_info, true, "Error while decoding MPPDataPacket");
        cv.notify_all();
    }

public:
    ExchangeReceiver(Context & context_, const ::tipb::ExchangeReceiver & exc, const ::mpp::TaskMeta & meta)
        : cluster(context_.getTMTContext().getKVCluster()),
          timeout(context_.getSettings().mpp_task_timeout),
          pb_exchange_receiver(exc),
          source_num(pb_exchange_receiver.encoded_task_meta_size()),
          task_meta(meta),
          live_connections(0),
          inited(false),
          meet_error(false),
          log(&Logger::get("exchange_receiver"))
    {
        for (int i = 0; i < exc.field_types_size(); i++)
        {
            String name = "exchange_receiver_" + std::to_string(i);
            ColumnInfo info = fieldTypeToColumnInfo(exc.field_types(i));
            schema.push_back(std::make_pair(name, info));
        }
    }

    ~ExchangeReceiver()
    {
        for (auto & worker : workers)
        {
            worker.join();
        }
    }

    const DAGSchema & getOutputSchema() const { return schema; }

    void init();

    ExchangeReceiverResult nextResult()
    {
        if (!inited)
            init();
        std::unique_lock<std::mutex> lk(mu);
        cv.wait(lk, [&] { return result_buffer.size() > 0 || live_connections == 0 || meet_error; });
        if (meet_error)
        {
            return {nullptr, 0, "ExchangeReceiver", true, err.message(), false};
        }
        if (result_buffer.empty())
        {
            return {nullptr, 0, "ExchangeReceiver", false, "", true};
        }
        auto result = result_buffer.front();
        result_buffer.pop();
        return result;
    }

    size_t getSourceNum() { return source_num; }
    String getName() { return "ExchangeReceiver"; }
};
} // namespace DB<|MERGE_RESOLUTION|>--- conflicted
+++ resolved
@@ -53,13 +53,8 @@
     // TODO: should be a concurrency bounded queue.
     std::mutex mu;
     std::condition_variable cv;
-<<<<<<< HEAD
     std::queue<ExchangeReceiverResult> result_buffer;
-    std::atomic_int live_connections;
-=======
-    std::queue<Block> block_buffer;
     Int32 live_connections;
->>>>>>> 3ccb6de5
     bool inited;
     bool meet_error;
     Exception err;
