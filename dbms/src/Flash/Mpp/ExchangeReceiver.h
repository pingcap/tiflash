--- conflicted
+++ resolved
@@ -89,13 +89,10 @@
 
     const DAGSchema & getOutputSchema() const { return schema; }
 
-<<<<<<< HEAD
-    ExchangeReceiverResult nextResult(std::queue<Block> & block_queue, const DataTypes & expected_types, Timeline::Timer & timer);
-=======
     ExchangeReceiverResult nextResult(
         std::queue<Block> & block_queue,
-        const Block & header);
->>>>>>> 98cc156f
+        const Block & header,
+        Timeline::Timer & timer);
 
     void returnEmptyMsg(std::shared_ptr<ReceivedMessage> & recv_msg);
 
