--- conflicted
+++ resolved
@@ -290,18 +290,13 @@
     void ReadLoop(size_t source_index);
 
 public:
-<<<<<<< HEAD
     ExchangeReceiverBase(
         std::shared_ptr<RPCContext> rpc_context_,
         const ::tipb::ExchangeReceiver & exc,
         const ::mpp::TaskMeta & meta,
         size_t max_streams_,
-        const std::shared_ptr<LogWithPrefix> & log_ = nullptr)
+        const std::shared_ptr<LogWithPrefix> & log_)
         : rpc_context(std::move(rpc_context_))
-=======
-    ExchangeReceiver(Context & context_, const ::tipb::ExchangeReceiver & exc, const ::mpp::TaskMeta & meta, size_t max_streams_)
-        : cluster(context_.getTMTContext().getKVCluster())
->>>>>>> 84cf3607
         , pb_exchange_receiver(exc)
         , source_num(pb_exchange_receiver.encoded_task_meta_size())
         , task_meta(meta)
@@ -310,7 +305,7 @@
         , res_buffer(max_buffer_size)
         , live_connections(pb_exchange_receiver.encoded_task_meta_size())
         , state(NORMAL)
-        , log(getMPPTaskLog(context_.getDAGContext() ? context_.getDAGContext()->mpp_task_log : nullptr, "ExchangeReceiver"))
+        , log(getMPPTaskLog(log_, "ExchangeReceiver"))
     {
         for (int i = 0; i < exc.field_types_size(); i++)
         {
