#pragma once

#include <Common/RecyclableBuffer.h>
#include <Flash/Coprocessor/CHBlockChunkCodec.h>
#include <Flash/Coprocessor/ChunkCodec.h>
#include <Flash/Coprocessor/DAGContext.h>
#include <Flash/Coprocessor/DAGUtils.h>
#include <Flash/Coprocessor/DecodeDetail.h>
#include <Flash/Mpp/GRPCReceiverContext.h>
#include <Flash/Mpp/getMPPTaskLog.h>
#include <Interpreters/Context.h>
#include <kvproto/mpp.pb.h>
#include <tipb/executor.pb.h>
#include <tipb/select.pb.h>

#include <mutex>
#include <thread>

namespace DB
{
struct ReceivedMessage
{
    ReceivedMessage()
    {
        packet = std::make_shared<mpp::MPPDataPacket>();
    }
    std::shared_ptr<mpp::MPPDataPacket> packet;
    size_t source_index = 0;
    String req_info;
};

struct ExchangeReceiverResult
{
    std::shared_ptr<tipb::SelectResponse> resp;
    size_t call_index;
    String req_info;
    bool meet_error;
    String error_msg;
    bool eof;
    DecodeDetail decode_detail;

    ExchangeReceiverResult(
        std::shared_ptr<tipb::SelectResponse> resp_,
        size_t call_index_,
        const String & req_info_ = "",
        bool meet_error_ = false,
        const String & error_msg_ = "",
        bool eof_ = false)
        : resp(resp_)
        , call_index(call_index_)
        , req_info(req_info_)
        , meet_error(meet_error_)
        , error_msg(error_msg_)
        , eof(eof_)
    {}

    ExchangeReceiverResult()
        : ExchangeReceiverResult(nullptr, 0)
    {}
};

enum class ExchangeReceiverState
{
    NORMAL,
    ERROR,
    CANCELED,
    CLOSED,
};


template <typename RPCContext>
class ExchangeReceiverBase
{
public:
    static constexpr bool is_streaming_reader = true;
    static constexpr auto name = "ExchangeReceiver";

public:
    ExchangeReceiverBase(
        std::shared_ptr<RPCContext> rpc_context_,
        const ::tipb::ExchangeReceiver & exc,
        const ::mpp::TaskMeta & meta,
        size_t max_streams_,
        const LogWithPrefixPtr & log_);

    ~ExchangeReceiverBase();

    void cancel();

    const DAGSchema & getOutputSchema() const { return schema; }

    ExchangeReceiverResult nextResult(
        std::queue<Block> & block_queue,
        const Block & header);

    void returnEmptyMsg(std::shared_ptr<ReceivedMessage> & recv_msg);

<<<<<<< HEAD
    DecodeDetail decodeChunks(std::shared_ptr<ReceivedMessage> & recv_msg, std::queue<Block> & block_queue, const DataTypes & expected_types);
=======
    Int64 decodeChunks(
        const std::shared_ptr<ReceivedMessage> & recv_msg,
        std::queue<Block> & block_queue,
        const Block & header);
>>>>>>> 8f53c681

    size_t getSourceNum() const { return source_num; }

private:
    void setUpConnection();

    void readLoop(size_t source_index);

    std::shared_ptr<RPCContext> rpc_context;

    const tipb::ExchangeReceiver pb_exchange_receiver;
    const size_t source_num;
    const ::mpp::TaskMeta task_meta;
    const size_t max_streams;
    const size_t max_buffer_size;

    std::vector<std::thread> workers;
    DAGSchema schema;

    std::mutex mu;
    std::condition_variable cv;
    /// should lock `mu` when visit these members
    RecyclableBuffer<ReceivedMessage> res_buffer;
    Int32 live_connections;
    ExchangeReceiverState state;
    String err_msg;

    LogWithPrefixPtr log;
};

class ExchangeReceiver : public ExchangeReceiverBase<GRPCReceiverContext>
{
public:
    using Base = ExchangeReceiverBase<GRPCReceiverContext>;
    using Base::Base;
};

} // namespace DB<|MERGE_RESOLUTION|>--- conflicted
+++ resolved
@@ -95,14 +95,10 @@
 
     void returnEmptyMsg(std::shared_ptr<ReceivedMessage> & recv_msg);
 
-<<<<<<< HEAD
-    DecodeDetail decodeChunks(std::shared_ptr<ReceivedMessage> & recv_msg, std::queue<Block> & block_queue, const DataTypes & expected_types);
-=======
-    Int64 decodeChunks(
+    DecodeDetail decodeChunks(
         const std::shared_ptr<ReceivedMessage> & recv_msg,
         std::queue<Block> & block_queue,
         const Block & header);
->>>>>>> 8f53c681
 
     size_t getSourceNum() const { return source_num; }
 
