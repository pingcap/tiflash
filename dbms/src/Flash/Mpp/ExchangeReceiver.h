#pragma once

#include <Common/RecyclableBuffer.h>
#include <DataStreams/IProfilingBlockInputStream.h>
#include <Flash/Coprocessor/CHBlockChunkCodec.h>
#include <Flash/Coprocessor/ChunkCodec.h>
#include <Flash/Coprocessor/DAGContext.h>
#include <Flash/Coprocessor/DAGUtils.h>
#include <Flash/Coprocessor/DecodeChunksDetail.h>
#include <Flash/Mpp/GRPCReceiverContext.h>
#include <Flash/Mpp/getMPPTaskLog.h>
#include <Flash/Statistics/ConnectionProfileInfo.h>
#include <Interpreters/Context.h>
#include <kvproto/mpp.pb.h>
#include <tipb/executor.pb.h>
#include <tipb/select.pb.h>

#include <mutex>
#include <thread>

namespace DB
{
struct ReceivedMessage
{
    ReceivedMessage()
    {
        packet = std::make_shared<mpp::MPPDataPacket>();
    }
    std::shared_ptr<mpp::MPPDataPacket> packet;
    size_t source_index = 0;
    String req_info;
};

struct ExchangeReceiverResult
{
    std::shared_ptr<tipb::SelectResponse> resp;
    size_t call_index;
    String req_info;
    bool meet_error;
    String error_msg;
    bool eof;
    UInt64 rows;
    UInt64 blocks;
    UInt64 bytes;

    ExchangeReceiverResult(
        std::shared_ptr<tipb::SelectResponse> resp_,
        size_t call_index_,
        const String & req_info_ = "",
        bool meet_error_ = false,
        const String & error_msg_ = "",
        bool eof_ = false)
        : resp(resp_)
        , call_index(call_index_)
        , req_info(req_info_)
        , meet_error(meet_error_)
        , error_msg(error_msg_)
        , eof(eof_)
        , rows(0)
        , blocks(0)
        , bytes(0)
    {}

    ExchangeReceiverResult()
        : ExchangeReceiverResult(nullptr, 0)
    {}
};

enum class ExchangeReceiverState
{
    NORMAL,
    ERROR,
    CANCELED,
    CLOSED,
};


template <typename RPCContext>
class ExchangeReceiverBase
{
public:
    static constexpr bool is_streaming_reader = true;

public:
    ExchangeReceiverBase(
        std::shared_ptr<RPCContext> rpc_context_,
        const ::tipb::ExchangeReceiver & exc,
        const ::mpp::TaskMeta & meta,
        size_t max_streams_,
        const LogWithPrefixPtr & log_);

    ~ExchangeReceiverBase();

    void cancel();

    const DAGSchema & getOutputSchema() const { return schema; }

    ExchangeReceiverResult nextResult(std::queue<Block> & block_queue, const DataTypes & expected_types);

    void returnEmptyMsg(std::shared_ptr<ReceivedMessage> & recv_msg);

    DecodeChunksDetail decodeChunks(std::shared_ptr<ReceivedMessage> & recv_msg, std::queue<Block> & block_queue, const DataTypes & expected_types);

    size_t getSourceNum() { return source_num; }
    String getName() { return "ExchangeReceiver"; }

<<<<<<< HEAD
    std::atomic<IProfilingBlockInputStream *> parent = nullptr;
=======
    std::vector<ConnectionProfileInfoPtr> createConnectionProfileInfos() const;
>>>>>>> 458335ee

private:
    void setUpConnection();

    void readLoop(size_t source_index);

    std::shared_ptr<RPCContext> rpc_context;

    const tipb::ExchangeReceiver pb_exchange_receiver;
    const size_t source_num;
    const ::mpp::TaskMeta task_meta;
    const size_t max_streams;
    const size_t max_buffer_size;

    std::vector<std::thread> workers;
    DAGSchema schema;

    std::mutex mu;
    std::condition_variable cv;
    /// should lock `mu` when visit these members
    RecyclableBuffer<ReceivedMessage> res_buffer;
    Int32 live_connections;
    ExchangeReceiverState state;
    String err_msg;

    LogWithPrefixPtr log;
};

class ExchangeReceiver : public ExchangeReceiverBase<GRPCReceiverContext>
{
public:
    using Base = ExchangeReceiverBase<GRPCReceiverContext>;
    using Base::Base;
};

} // namespace DB<|MERGE_RESOLUTION|>--- conflicted
+++ resolved
@@ -104,11 +104,9 @@
     size_t getSourceNum() { return source_num; }
     String getName() { return "ExchangeReceiver"; }
 
-<<<<<<< HEAD
+    std::vector<ConnectionProfileInfoPtr> createConnectionProfileInfos() const;
+
     std::atomic<IProfilingBlockInputStream *> parent = nullptr;
-=======
-    std::vector<ConnectionProfileInfoPtr> createConnectionProfileInfos() const;
->>>>>>> 458335ee
 
 private:
     void setUpConnection();
