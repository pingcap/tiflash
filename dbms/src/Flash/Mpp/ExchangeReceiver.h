--- conflicted
+++ resolved
@@ -75,16 +75,13 @@
     Int32 live_connections;
     State state;
     String err_msg;
-<<<<<<< HEAD
+
     std::shared_ptr<LogWithPrefix> mpp_task_log;
 
     // control the log frequency
     uint64_t log_frequency;
 
     bool isLog() { return log_frequency++ % 5 == 0; }
-=======
-    Poco::Logger * log;
->>>>>>> b1812bd3
 
     void setUpConnection();
 
@@ -117,11 +114,7 @@
     }
 
 public:
-<<<<<<< HEAD
     ExchangeReceiver(Context & context_, const ::tipb::ExchangeReceiver & exc, const ::mpp::TaskMeta & meta, size_t max_buffer_size_, const std::shared_ptr<LogWithPrefix> & mpp_task_log_ = nullptr)
-=======
-    ExchangeReceiver(Context & context_, const ::tipb::ExchangeReceiver & exc, const ::mpp::TaskMeta & meta, size_t max_buffer_size_)
->>>>>>> b1812bd3
         : cluster(context_.getTMTContext().getKVCluster())
         , pb_exchange_receiver(exc)
         , source_num(pb_exchange_receiver.encoded_task_meta_size())
@@ -129,22 +122,15 @@
         , max_buffer_size(max_buffer_size_)
         , live_connections(pb_exchange_receiver.encoded_task_meta_size())
         , state(NORMAL)
-<<<<<<< HEAD
-=======
-        , log(&Poco::Logger::get("exchange_receiver"))
->>>>>>> b1812bd3
     {
+        mpp_task_log = mpp_task_log_ != nullptr ? mpp_task_log_ : std::make_shared<LogWithPrefix>(&Poco::Logger::get("ExchangeReceiver"), "");
+
         for (int i = 0; i < exc.field_types_size(); i++)
         {
             String name = "exchange_receiver_" + std::to_string(i);
             ColumnInfo info = TiDB::fieldTypeToColumnInfo(exc.field_types(i));
             schema.push_back(std::make_pair(name, info));
         }
-
-        if (mpp_task_log_ == nullptr)
-            mpp_task_log = std::make_shared<LogWithPrefix>(&Logger::get("ExchangeReceiver"), LogWithPrefix::prefix_NA);
-        else
-            mpp_task_log = mpp_task_log_;
 
         setUpConnection();
     }
