--- conflicted
+++ resolved
@@ -161,12 +161,8 @@
         std::unique_ptr<CHBlockChunkDecodeAndSquash> & decoder_ptr);
 
 private:
+    void prepareMsgChannels();
     void addLocalConnectionNum();
-<<<<<<< HEAD
-    void addSyncConnectionNum();
-    void addAsyncConnectionNum();
-
-    void prepareMsgChannels();
     void createAsyncRequestHandler(Request && request);
     void destructAllAsyncRequestHandler();
 
@@ -174,8 +170,6 @@
     void setUpSyncConnection(Request && req);
     void setUpAsyncConnection(std::vector<Request> && async_requests);
 
-=======
->>>>>>> 12b69013
     void connectionLocalDone();
     void handleConnectionAfterException();
 
