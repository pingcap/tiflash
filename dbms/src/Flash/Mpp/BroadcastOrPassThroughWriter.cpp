// Copyright 2022 PingCAP, Ltd.
//
// Licensed under the Apache License, Version 2.0 (the "License");
// you may not use this file except in compliance with the License.
// You may obtain a copy of the License at
//
//     http://www.apache.org/licenses/LICENSE-2.0
//
// Unless required by applicable law or agreed to in writing, software
// distributed under the License is distributed on an "AS IS" BASIS,
// WITHOUT WARRANTIES OR CONDITIONS OF ANY KIND, either express or implied.
// See the License for the specific language governing permissions and
// limitations under the License.

#include <Common/TiFlashException.h>
#include <Flash/Coprocessor/CHBlockChunkCodec.h>
#include <Flash/Mpp/BroadcastOrPassThroughWriter.h>
#include <Flash/Mpp/MPPTunnelSet.h>

namespace DB
{
template <class ExchangeWriterPtr>
BroadcastOrPassThroughWriter<ExchangeWriterPtr>::BroadcastOrPassThroughWriter(
    ExchangeWriterPtr writer_,
    Int64 batch_send_min_limit_,
    bool should_send_exec_summary_at_last_,
    DAGContext & dag_context_)
    : DAGResponseWriter(/*records_per_chunk=*/-1, dag_context_)
    , batch_send_min_limit(batch_send_min_limit_)
    , should_send_exec_summary_at_last(should_send_exec_summary_at_last_)
    , writer(writer_)
{
    rows_in_blocks = 0;
    RUNTIME_CHECK(dag_context.encode_type == tipb::EncodeType::TypeCHBlock);
    chunk_codec_stream = std::make_unique<CHBlockChunkCodec>()->newCodecStream(dag_context.result_field_types);
}

template <class ExchangeWriterPtr>
void BroadcastOrPassThroughWriter<ExchangeWriterPtr>::finishWrite()
{
    assert(0 == rows_in_blocks);
    if (should_send_exec_summary_at_last)
        sendExecutionSummary();
}

template <class ExchangeWriterPtr>
void BroadcastOrPassThroughWriter<ExchangeWriterPtr>::sendExecutionSummary()
{
    tipb::SelectResponse response;
    summary_collector.addExecuteSummaries(response, /*delta_mode=*/false);
    writer->sendExecutionSummary(response);
}

template <class ExchangeWriterPtr>
void BroadcastOrPassThroughWriter<ExchangeWriterPtr>::flush()
{
    if (rows_in_blocks > 0)
        encodeThenWriteBlocks();
}

template <class ExchangeWriterPtr>
void BroadcastOrPassThroughWriter<ExchangeWriterPtr>::write(const Block & block)
{
    RUNTIME_CHECK_MSG(
        block.columns() == dag_context.result_field_types.size(),
        "Output column size mismatch with field type size");
    size_t rows = block.rows();
    rows_in_blocks += rows;
    if (rows > 0)
    {
        blocks.push_back(block);
    }

    if (static_cast<Int64>(rows_in_blocks) > batch_send_min_limit)
        encodeThenWriteBlocks();
}

template <class ExchangeWriterPtr>
void BroadcastOrPassThroughWriter<ExchangeWriterPtr>::encodeThenWriteBlocks()
{
<<<<<<< HEAD
    TrackedMppDataPacket tracked_packet(current_memory_tracker);
    if constexpr (send_exec_summary_at_last)
    {
        TrackedSelectResp response;
        summary_collector.addExecuteSummaries(response.getResponse());
        tracked_packet.serializeByResponse(response.getResponse());
    }
    if (blocks.empty())
    {
        if constexpr (send_exec_summary_at_last)
        {
            writer->write(tracked_packet.getPacket());
        }
=======
    if (unlikely(blocks.empty()))
>>>>>>> 16cf5242
        return;

    auto tracked_packet = std::make_shared<TrackedMppDataPacket>();
    while (!blocks.empty())
    {
        const auto & block = blocks.back();
        chunk_codec_stream->encode(block, 0, block.rows());
        blocks.pop_back();
        tracked_packet->addChunk(chunk_codec_stream->getString());
        chunk_codec_stream->clear();
    }
    assert(blocks.empty());
    rows_in_blocks = 0;
    writer->broadcastOrPassThroughWrite(tracked_packet);
}

template class BroadcastOrPassThroughWriter<MPPTunnelSetPtr>;

} // namespace DB<|MERGE_RESOLUTION|>--- conflicted
+++ resolved
@@ -47,7 +47,7 @@
 void BroadcastOrPassThroughWriter<ExchangeWriterPtr>::sendExecutionSummary()
 {
     tipb::SelectResponse response;
-    summary_collector.addExecuteSummaries(response, /*delta_mode=*/false);
+    summary_collector.addExecuteSummaries(response);
     writer->sendExecutionSummary(response);
 }
 
@@ -78,23 +78,7 @@
 template <class ExchangeWriterPtr>
 void BroadcastOrPassThroughWriter<ExchangeWriterPtr>::encodeThenWriteBlocks()
 {
-<<<<<<< HEAD
-    TrackedMppDataPacket tracked_packet(current_memory_tracker);
-    if constexpr (send_exec_summary_at_last)
-    {
-        TrackedSelectResp response;
-        summary_collector.addExecuteSummaries(response.getResponse());
-        tracked_packet.serializeByResponse(response.getResponse());
-    }
-    if (blocks.empty())
-    {
-        if constexpr (send_exec_summary_at_last)
-        {
-            writer->write(tracked_packet.getPacket());
-        }
-=======
     if (unlikely(blocks.empty()))
->>>>>>> 16cf5242
         return;
 
     auto tracked_packet = std::make_shared<TrackedMppDataPacket>();
