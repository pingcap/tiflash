--- conflicted
+++ resolved
@@ -66,22 +66,6 @@
     writer->broadcastOrPassThroughWrite(blocks);
     blocks.clear();
     rows_in_blocks = 0;
-<<<<<<< HEAD
-    auto packet_bytes = tracked_packet->getPacket().ByteSizeLong();
-    writer->broadcastOrPassThroughWrite(std::move(tracked_packet));
-
-    {
-        auto tunnel_cnt = writer->getPartitionNum();
-        size_t local_tunnel_cnt = 0;
-        for (size_t i = 0; i < tunnel_cnt; ++i)
-        {
-            local_tunnel_cnt += writer->isLocal(i);
-        }
-        GET_METRIC(tiflash_exchange_data_bytes, type_broadcast_passthrough_original_all).Increment(packet_bytes * tunnel_cnt);
-        GET_METRIC(tiflash_exchange_data_bytes, type_broadcast_passthrough_none_local).Increment(packet_bytes * local_tunnel_cnt);
-    }
-=======
->>>>>>> e7d7cea7
 }
 
 template class BroadcastOrPassThroughWriter<MPPTunnelSetPtr>;
