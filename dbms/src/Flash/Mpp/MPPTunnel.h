--- conflicted
+++ resolved
@@ -53,13 +53,10 @@
     // wait until all the data has been transferred.
     void waitForFinish();
 
-<<<<<<< HEAD
-//private:
-=======
+
     const LogWithPrefixPtr & getLogger() const { return log; }
 
-private:
->>>>>>> 61166f14
+//private:
     void waitUntilConnectedOrCancelled(std::unique_lock<std::mutex> & lk);
 
     // must under mu's protection
