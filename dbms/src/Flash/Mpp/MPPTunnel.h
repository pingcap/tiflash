// Copyright 2022 PingCAP, Ltd.
//
// Licensed under the Apache License, Version 2.0 (the "License");
// you may not use this file except in compliance with the License.
// You may obtain a copy of the License at
//
//     http://www.apache.org/licenses/LICENSE-2.0
//
// Unless required by applicable law or agreed to in writing, software
// distributed under the License is distributed on an "AS IS" BASIS,
// WITHOUT WARRANTIES OR CONDITIONS OF ANY KIND, either express or implied.
// See the License for the specific language governing permissions and
// limitations under the License.

#pragma once

#include <Common/Logger.h>
#include <Common/MPMCQueue.h>
#include <Common/ThreadManager.h>
#include <Flash/FlashService.h>
#include <Flash/Mpp/GRPCSendQueue.h>
#include <Flash/Mpp/PacketWriter.h>
#include <Flash/Mpp/TrackedMppDataPacket.h>
#include <Flash/Statistics/ConnectionProfileInfo.h>
#include <common/logger_useful.h>
#include <common/types.h>
#pragma GCC diagnostic push
#pragma GCC diagnostic ignored "-Wunused-parameter"
#pragma GCC diagnostic ignored "-Wnon-virtual-dtor"
#ifdef __clang__
#pragma GCC diagnostic ignored "-Wdeprecated-declarations"
#endif
#include <grpcpp/server_context.h>
#include <kvproto/mpp.pb.h>
#include <kvproto/tikvpb.grpc.pb.h>
#pragma GCC diagnostic pop

#include <boost/noncopyable.hpp>
#include <chrono>
#include <condition_variable>
#include <future>
#include <memory>
#include <mutex>

namespace DB
{
namespace tests
{
class TestMPPTunnel;
} // namespace tests

class IAsyncCallData;

enum class TunnelSenderMode
{
    SYNC_GRPC, // Using sync grpc writer
    LOCAL, // Expose internal memory access, no grpc writer needed
    ASYNC_GRPC // Using async grpc writer
};

using TrackedMppDataPacketPtr = std::shared_ptr<DB::TrackedMppDataPacket>;

/// TunnelSender is responsible for consuming data from Tunnel's internal send_queue and do the actual sending work
/// After TunnelSend finished its work, either normally or abnormally, set ConsumerState to inform Tunnel
class TunnelSender : private boost::noncopyable
{
public:
    virtual ~TunnelSender() = default;
    TunnelSender(size_t queue_size, MemoryTrackerPtr & memory_tracker_, const LoggerPtr & log_, const String & tunnel_id_)
        : memory_tracker(memory_tracker_)
        , send_queue(MPMCQueue<TrackedMppDataPacketPtr>(queue_size))
        , log(log_)
        , tunnel_id(tunnel_id_)
    {
    }

<<<<<<< HEAD
    virtual MPMCQueueResult nativePush(TrackedMppDataPacketPtr && data)
    {
        return send_queue.push(std::move(data));
    }

    virtual bool push(TrackedMppDataPacketPtr && data)
    {
        return nativePush(std::move(data)) == MPMCQueueResult::OK;
=======
    virtual bool push(const mpp::MPPDataPacket & data)
    {
        return send_queue.push(std::make_shared<TrackedMppDataPacket>(data, getMemoryTracker())) == MPMCQueueResult::OK;
>>>>>>> ef34f3b9
    }

    virtual void cancelWith(const String & reason)
    {
        send_queue.cancelWith(reason);
    }

    virtual bool finish()
    {
        return send_queue.finish();
    }

    void consumerFinish(const String & err_msg);
    String getConsumerFinishMsg()
    {
        return consumer_state.getMsg();
    }
    bool isConsumerFinished()
    {
        return consumer_state.msgHasSet();
    }
    const LoggerPtr & getLogger() const { return log; }
    String getTunnelId()
    {
        return tunnel_id;
    }
    MemoryTracker * getMemoryTracker() const
    {
        return memory_tracker != nullptr ? memory_tracker.get() : nullptr;
    }

protected:
    /// TunnelSender use consumer state to inform tunnel that whether sender has finished its work
    class ConsumerState
    {
    public:
        ConsumerState()
            : future(promise.get_future())
        {
        }
        String getMsg()
        {
            future.wait();
            return future.get();
        }
        void setMsg(const String & msg)
        {
            bool old_value = false;
            if (!msg_has_set.compare_exchange_strong(old_value, true, std::memory_order_seq_cst, std::memory_order_relaxed))
                return;
            promise.set_value(msg);
        }
        bool msgHasSet() const
        {
            return msg_has_set.load();
        }

    private:
        std::promise<String> promise;
        std::shared_future<String> future;
        std::atomic<bool> msg_has_set{false};
    };
    MemoryTrackerPtr memory_tracker;
    MPMCQueue<TrackedMppDataPacketPtr> send_queue;
    ConsumerState consumer_state;
    const LoggerPtr log;
    const String tunnel_id;
};

/// SyncTunnelSender maintains a new thread itself to consume and send data
class SyncTunnelSender : public TunnelSender
{
public:
    using Base = TunnelSender;
    using Base::Base;
    ~SyncTunnelSender() override;
    void startSendThread(PacketWriter * writer);

private:
    friend class tests::TestMPPTunnel;
    void sendJob(PacketWriter * writer);
    std::shared_ptr<ThreadManager> thread_manager;
};

/// AsyncTunnelSender is mainly triggered by the Async PacketWriter which handles GRPC request/response in async mode, send one element one time
class AsyncTunnelSender : public TunnelSender
{
public:
    AsyncTunnelSender(size_t queue_size, MemoryTrackerPtr & memory_tracker, const LoggerPtr & log_, const String & tunnel_id_, grpc_call * call_)
        : TunnelSender(0, memory_tracker, log_, tunnel_id_)
        , queue(queue_size, call_, log_)
    {}

    /// For gtest usage.
    AsyncTunnelSender(size_t queue_size, MemoryTrackerPtr & memoryTracker, const LoggerPtr & log_, const String & tunnel_id_, GRPCKickFunc func)
        : TunnelSender(0, memoryTracker, log_, tunnel_id_)
        , queue(queue_size, func)
    {}

    bool push(const mpp::MPPDataPacket & data) override
    {
        return queue.push(std::make_shared<TrackedMppDataPacket>(data, getMemoryTracker()));
    }

    bool finish() override
    {
        return queue.finish();
    }

    void cancelWith(const String & reason) override
    {
        queue.cancelWith(reason);
    }

    const String & getCancelReason() const
    {
        return queue.getCancelReason();
    }

    GRPCSendQueueRes pop(TrackedMppDataPacketPtr & data, void * new_tag)
    {
        return queue.pop(data, new_tag);
    }

private:
    GRPCSendQueue<TrackedMppDataPacketPtr> queue;
};

/// LocalTunnelSender just provide readForLocal method to return one element one time
/// LocalTunnelSender is owned by the associated ExchangeReceiver
class LocalTunnelSender : public TunnelSender
{
public:
    using Base = TunnelSender;
    using Base::Base;
    TrackedMppDataPacketPtr readForLocal();

private:
    bool cancel_reason_sent = false;
};

using TunnelSenderPtr = std::shared_ptr<TunnelSender>;
using SyncTunnelSenderPtr = std::shared_ptr<SyncTunnelSender>;
using AsyncTunnelSenderPtr = std::shared_ptr<AsyncTunnelSender>;
using LocalTunnelSenderPtr = std::shared_ptr<LocalTunnelSender>;

/**
 * MPPTunnel represents the sender of an exchange connection.
 *
 * The lifecycle of a MPPTunnel can be indicated by TunnelStatus:
 * | Previous Status        | Event           | New Status             |
 * |------------------------|-----------------|------------------------|
 * | NaN                    | Construction    | Unconnected            |
 * | Unconnected            | Close           | Finished               |
 * | Unconnected            | Connection      | Connected              |
 * | Connected              | WriteDone       | WaitingForSenderFinish |
 * | Connected              | Close           | WaitingForSenderFinish |
 * | Connected              | Encounter error | WaitingForSenderFinish |
 * | WaitingForSenderFinish | Sender Finished | Finished               |
 *
 * To be short: before connect, only close can finish a MPPTunnel; after connect, only Sender Finish can.
 *
 * Each MPPTunnel has a Sender to consume data. There're three kinds of senders: sync_remote, local and async_remote.
 *
 * The protocol between MPPTunnel and Sender:
 * - All data will be pushed into the `send_queue`, including errors.
 * - MPPTunnel may finish `send_queue` to notify Sender normally finish.
 * - Sender may finish `send_queue` to notify MPPTunnel that an error occurs.
 * - After `status` turned to Connected only when Sender finish its work, MPPTunnel can set its 'status' to Finished.
 *
 * NOTE: to avoid deadlock, `waitForSenderFinish` should be called outside of the protection of `mu`.
 */
class MPPTunnel : private boost::noncopyable
{
public:
    MPPTunnel(
        const mpp::TaskMeta & receiver_meta_,
        const mpp::TaskMeta & sender_meta_,
        std::chrono::seconds timeout_,
        int input_steams_num_,
        bool is_local_,
        bool is_async_,
        const String & req_id);

    // For gtest usage
    MPPTunnel(
        const String & tunnel_id_,
        std::chrono::seconds timeout_,
        int input_steams_num_,
        bool is_local_,
        bool is_async_,
        const String & req_id);

    ~MPPTunnel();

    const String & id() const { return tunnel_id; }

    // write a single packet to the tunnel's send queue, it will block if tunnel is not ready.
    void write(const mpp::MPPDataPacket & data);

    // finish the writing, and wait until the sender finishes.
    void writeDone();

    /// close() cancel the tunnel's send queue with `reason`, if reason is not empty, the tunnel sender will
    /// write this reason as an error message to its receiver. If `wait_sender_finish` is true, close() will
    /// not return until tunnel sender finishes, otherwise, close() will return just after the send queue is
    /// cancelled(which is a non-blocking operation)
    void close(const String & reason, bool wait_sender_finish);

    // a MPPConn request has arrived. it will build connection by this tunnel;
    void connect(PacketWriter * writer);

    // like `connect` but it's intended to connect async grpc.
    void connectAsync(IAsyncCallData * data);

    // wait until all the data has been transferred.
    void waitForFinish();

    const ConnectionProfileInfo & getConnectionProfileInfo() const { return connection_profile_info; }

    bool isLocal() const { return mode == TunnelSenderMode::LOCAL; }
    bool isAsync() const { return mode == TunnelSenderMode::ASYNC_GRPC; }

    const LoggerPtr & getLogger() const { return log; }

    TunnelSenderPtr getTunnelSender() { return tunnel_sender; }
    SyncTunnelSenderPtr getSyncTunnelSender() { return sync_tunnel_sender; }
    AsyncTunnelSenderPtr getAsyncTunnelSender() { return async_tunnel_sender; }
    LocalTunnelSenderPtr getLocalTunnelSender() { return local_tunnel_sender; }

    bool asyncWrite(const mpp::MPPDataPacket & data);

private:
    friend class tests::TestMPPTunnel;
    // TODO(hyb): Extract Cancelled status from Finished to distinguish Completed and Cancelled situation
    enum class TunnelStatus
    {
        Unconnected, // Not connect to any writer, not able to accept new data
        Connected, // Connected to some writer, accepting data
        WaitingForSenderFinish, // Wait for sender to finish
        Finished // Final state, no more work to do
    };

    StringRef statusToString();

    void waitUntilConnectedOrFinished(std::unique_lock<std::mutex> & lk);

    void waitForSenderFinish(bool allow_throw);

    MemoryTracker * getMemTracker()
    {
        return mem_tracker ? mem_tracker.get() : nullptr;
    }

    std::mutex mu;
    std::condition_variable cv_for_status_changed;

    TunnelStatus status;

    std::chrono::seconds timeout;

    // tunnel id is in the format like "tunnel[sender]+[receiver]"
    String tunnel_id;

    std::shared_ptr<MemoryTracker> mem_tracker;
    const size_t queue_size;
    ConnectionProfileInfo connection_profile_info;
    const LoggerPtr log;
    TunnelSenderMode mode; // Tunnel transfer data mode
    TunnelSenderPtr tunnel_sender; // Used to refer to one of sync/async/local_tunnel_sender which is not nullptr, just for coding convenience
    // According to mode value, among the sync/async/local_tunnel_senders, only the responding sender is not null and do actual work
    SyncTunnelSenderPtr sync_tunnel_sender;
    AsyncTunnelSenderPtr async_tunnel_sender;
    LocalTunnelSenderPtr local_tunnel_sender;
};
using MPPTunnelPtr = std::shared_ptr<MPPTunnel>;

} // namespace DB<|MERGE_RESOLUTION|>--- conflicted
+++ resolved
@@ -74,20 +74,14 @@
     {
     }
 
-<<<<<<< HEAD
-    virtual MPMCQueueResult nativePush(TrackedMppDataPacketPtr && data)
+    virtual MPMCQueueResult nativePush(const mpp::MPPDataPacket & data)
     {
         return send_queue.push(std::move(data));
     }
 
-    virtual bool push(TrackedMppDataPacketPtr && data)
-    {
-        return nativePush(std::move(data)) == MPMCQueueResult::OK;
-=======
     virtual bool push(const mpp::MPPDataPacket & data)
     {
-        return send_queue.push(std::make_shared<TrackedMppDataPacket>(data, getMemoryTracker())) == MPMCQueueResult::OK;
->>>>>>> ef34f3b9
+        return nativePush(data) == MPMCQueueResult::OK;
     }
 
     virtual void cancelWith(const String & reason)
