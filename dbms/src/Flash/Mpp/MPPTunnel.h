--- conflicted
+++ resolved
@@ -29,11 +29,8 @@
         const std::chrono::seconds timeout_,
         TaskCancelledCallback callback,
         int input_steams_num_,
-<<<<<<< HEAD
-        bool is_local_);
-=======
+        bool is_local_,
         const LogWithPrefixPtr & log_ = nullptr);
->>>>>>> 7f5b61e3
 
     ~MPPTunnelBase();
 
@@ -59,11 +56,9 @@
     // wait until all the data has been transferred.
     void waitForFinish();
 
-<<<<<<< HEAD
     bool isLocal() { return is_local; }
-=======
+
     const LogWithPrefixPtr & getLogger() const { return log; }
->>>>>>> 7f5b61e3
 
 private:
     void waitUntilConnectedOrCancelled(std::unique_lock<std::mutex> & lk);
