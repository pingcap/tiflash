--- conflicted
+++ resolved
@@ -85,15 +85,8 @@
 {
 public:
     virtual ~TunnelSender() = default;
-<<<<<<< HEAD
-    TunnelSender(size_t queue_size_, MemoryTrackerPtr & memory_tracker_, const LoggerPtr & log_, const String & tunnel_id_)
-        : queue_size(queue_size_)
-        , memory_tracker(memory_tracker_)
-        , send_queue(MPMCQueue<TrackedMppDataPacketPtr>(queue_size))
-=======
     TunnelSender(size_t queue_size, MemoryTrackerPtr & memory_tracker_, const LoggerPtr & log_, const String & tunnel_id_, std::atomic<Int64> * data_size_in_queue_)
         : memory_tracker(memory_tracker_)
->>>>>>> 3350580b
         , log(log_)
         , tunnel_id(tunnel_id_)
         , data_size_in_queue(data_size_in_queue_)
@@ -135,7 +128,7 @@
         return memory_tracker != nullptr ? memory_tracker.get() : nullptr;
     }
 
-    size_t queue_size;
+    size_t queue_size{};
 
 protected:
     /// TunnelSender use consumer state to inform tunnel that whether sender has finished its work
