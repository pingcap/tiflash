--- conflicted
+++ resolved
@@ -170,7 +170,7 @@
     const LoggerPtr log;
     const String tunnel_id;
 
-    std::atomic<Int64> * data_size_in_queue; // From MppTunnel
+    std::atomic<Int64> * data_size_in_queue; // Come from MppTunnel
     MPMCQueue<TrackedMppDataPacketPtr> send_queue;
 };
 
@@ -231,6 +231,7 @@
         return queue.pop(data, new_tag);
     }
 
+    // Local tunnel shouldn't call this function or data_size_in_queue is nullptr
     void subDataSizeMetric(size_t size)
     {
         ::DB::MPPTunnelMetric::subDataSizeMetric(*data_size_in_queue, size);
@@ -252,11 +253,11 @@
         size_t queue_size,
         MemoryTrackerPtr & memory_tracker_,
         const String & tunnel_id_)
-        : TunnelSender(queue_size, memory_tracker_, log_, tunnel_id_)
+        : TunnelSender(queue_size, memory_tracker_, log_, tunnel_id_, nullptr)
         , source_index(source_index_)
         , req_info(req_info_)
         , recv_base(recv_base_)
-        , channel_writer(&(recv_base->getMsgChannels()), req_info, log_)
+        , channel_writer(&(recv_base->getMsgChannels()), req_info, log_, recv_base_->getDataSizeInQueue())
         , is_done(false)
     {}
 
@@ -466,11 +467,8 @@
     SyncTunnelSenderPtr sync_tunnel_sender;
     AsyncTunnelSenderPtr async_tunnel_sender;
     LocalTunnelSenderPtr local_tunnel_sender;
-<<<<<<< HEAD
     LocalTunnelFineGrainedSenderPtr local_tunnel_fine_grained_sender;
-=======
     std::atomic<Int64> data_size_in_queue;
->>>>>>> d174e12e
 };
 using MPPTunnelPtr = std::shared_ptr<MPPTunnel>;
 
