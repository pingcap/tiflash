--- conflicted
+++ resolved
@@ -33,8 +33,6 @@
 #include <kvproto/tikvpb.grpc.pb.h>
 #pragma GCC diagnostic pop
 
-#include <Flash/Mpp/TrackedMppDataPacket.h>
-
 #include <boost/noncopyable.hpp>
 #include <chrono>
 #include <condition_variable>
@@ -190,7 +188,7 @@
  * To be short: before connect, only close can finish a MPPTunnel; after connect, only Sender Finish can.
  *
  * Each MPPTunnel has a Sender to consume data. There're three kinds of senders: sync_remote, local and async_remote.
- * 
+ *
  * The protocol between MPPTunnel and Sender:
  * - All data will be pushed into the `send_queue`, including errors.
  * - MPPTunnel may finish `send_queue` to notify Sender normally finish.
@@ -247,27 +245,10 @@
 
     const LoggerPtr & getLogger() const { return log; }
 
-<<<<<<< HEAD
     TunnelSenderPtr getTunnelSender() { return tunnel_sender; }
     SyncTunnelSenderPtr getSyncTunnelSender() { return sync_tunnel_sender; }
     AsyncTunnelSenderPtr getAsyncTunnelSender() { return async_tunnel_sender; }
     LocalTunnelSenderPtr getLocalTunnelSender() { return local_tunnel_sender; }
-=======
-    // do finish work for consumer, if need_lock is false, it means it has been protected by a mutex lock.
-    void consumerFinish(const String & err_msg, bool need_lock = true);
-
-    void updateMemTracker();
-
-    bool isSendQueueNextPopNonBlocking() { 
-        // FOR PLAYGROUND, make it consuming slowly.
-        // return send_queue.isNextPopNonBlocking() && (send_queue.getStatus()==MPMCQueueStatus::FINISHED || !send_queue.isNextPushNonBlocking()); 
-        return send_queue.isNextPopNonBlocking();
-    }
-
-    // In async mode, do a singe send operation when Writer::TryWrite() succeeds.
-    // In sync mode, as a background task to keep sending until done.
-    void sendJob(bool need_lock = true);
->>>>>>> c04f2438
 
 private:
     friend class tests::TestMPPTunnel;
@@ -297,65 +278,17 @@
     // tunnel id is in the format like "tunnel[sender]+[receiver]"
     String tunnel_id;
 
-<<<<<<< HEAD
     using MPPDataPacketPtr = std::shared_ptr<mpp::MPPDataPacket>;
     using DataPacketMPMCQueuePtr = std::shared_ptr<MPMCQueue<MPPDataPacketPtr>>;
     DataPacketMPMCQueuePtr send_queue;
-=======
-    int input_streams_num;
-
-    using MPPDataPacketPtr = std::shared_ptr<DB::TrackedMppDataPacket>;
-    MPMCQueue<MPPDataPacketPtr> send_queue;
-
-    std::shared_ptr<ThreadManager> thread_manager;
-
-    /// Consumer can be sendLoop or local receiver.
-    class ConsumerState
-    {
-    public:
-        ConsumerState()
-            : future(promise.get_future())
-        {
-        }
-
-        // before finished, must be called without protection of mu
-        String getError()
-        {
-            future.wait();
-            return future.get();
-        }
-
-        void setError(const String & err_msg)
-        {
-            promise.set_value(err_msg);
-            err_has_set = true;
-        }
-
-        bool errHasSet() const
-        {
-            return err_has_set.load();
-        }
-
-    private:
-        std::promise<String> promise;
-        std::shared_future<String> future;
-        std::atomic<bool> err_has_set{false};
-    };
-    ConsumerState consumer_state;
-
->>>>>>> c04f2438
     ConnectionProfileInfo connection_profile_info;
     const LoggerPtr log;
-<<<<<<< HEAD
     TunnelSenderMode mode; // Tunnel transfer data mode
     TunnelSenderPtr tunnel_sender; // Used to refer to one of sync/async/local_tunnel_sender which is not nullptr, just for coding convenience
     // According to mode value, among the sync/async/local_tunnel_senders, only the responding sender is not null and do actual work
     SyncTunnelSenderPtr sync_tunnel_sender;
     AsyncTunnelSenderPtr async_tunnel_sender;
     LocalTunnelSenderPtr local_tunnel_sender;
-=======
-    MemoryTracker * mem_tracker;
->>>>>>> c04f2438
 };
 using MPPTunnelPtr = std::shared_ptr<MPPTunnel>;
 
