#include <Common/FmtUtils.h>
#include <Flash/Coprocessor/DAGContext.h>
#include <Flash/Mpp/MPPTaskStatistics.h>
#include <Flash/Mpp/getMPPTaskTracingLog.h>
#include <common/logger_useful.h>
#include <fmt/format.h>
#include <tipb/executor.pb.h>

namespace DB
{
MPPTaskStatistics::MPPTaskStatistics(const MPPTaskId & id_, String address_)
    : logger(getMPPTaskTracingLog(id_))
    , id(id_)
    , host(std::move(address_))
    , task_init_timestamp(Clock::now())
    , status(INITIALIZING)
{}

void MPPTaskStatistics::start()
{
    task_start_timestamp = Clock::now();
    status = RUNNING;
}

void MPPTaskStatistics::end(const TaskStatus & status_, StringRef error_message_)
{
    task_end_timestamp = Clock::now();
    status = status_;
    error_message.assign(error_message_.data, error_message_.size);
}

<<<<<<< HEAD
void MPPTaskStatistics::recordReadWaitIndex(DAGContext & dag_context)
{
    if (dag_context.has_read_wait_index)
    {
        read_wait_index_start_timestamp = dag_context.read_wait_index_start_timestamp;
        read_wait_index_end_timestamp = dag_context.read_wait_index_end_timestamp;
    }
    else
    {
        read_wait_index_start_timestamp = compile_start_timestamp;
        read_wait_index_end_timestamp = compile_start_timestamp;
    }
}

void MPPTaskStatistics::logStats()
{
    log->debug(toJson());
}

=======
>>>>>>> 8097705e
namespace
{
Int64 toNanoseconds(MPPTaskStatistics::Timestamp timestamp)
{
    return std::chrono::duration_cast<std::chrono::nanoseconds>(timestamp.time_since_epoch()).count();
}
} // namespace

void MPPTaskStatistics::initializeExecutorDAG(DAGContext * dag_context)
{
    assert(dag_context);
    assert(dag_context->dag_request);
    assert(dag_context->isMPPTask());
    const auto & root_executor = dag_context->dag_request->root_executor();
    assert(root_executor.has_exchange_sender());
    sender_executor_id = root_executor.executor_id();
    executor_statistics_collector.initialize(dag_context);
}

void MPPTaskStatistics::logTracingJson()
{
<<<<<<< HEAD
    return fmt::format(
        R"({{"query_tso":{},"task_id":{},"sender_executor_id":"{}","executors":{},"host":"{}","task_init_timestamp":{},"task_start_timestamp":{},"task_end_timestamp":{},"compile_start_timestamp":{},"compile_end_timestamp":{},"read_wait_index_start_timestamp":{},"read_wait_index_end_timestamp":{},"status":"{}","error_message":"{}","working_time":{},"memory_peak":{}}})",
=======
    LOG_FMT_INFO(
        logger,
        R"({{"query_tso":{},"task_id":{},"sender_executor_id":"{}","executors":{},"host":"{}",)"
        R"("task_init_timestamp":{},"compile_start_timestamp":{},"compile_end_timestamp":{},"task_start_timestamp":{},"task_end_timestamp":{},)"
        R"("status":"{}","error_message":"{}","working_time":{},"memory_peak":{}}})",
>>>>>>> 8097705e
        id.start_ts,
        id.task_id,
        sender_executor_id,
        executor_statistics_collector.resToJson(),
        host,
        toNanoseconds(task_init_timestamp),
        toNanoseconds(task_start_timestamp),
        toNanoseconds(task_end_timestamp),
        toNanoseconds(compile_start_timestamp),
        toNanoseconds(compile_end_timestamp),
        toNanoseconds(read_wait_index_start_timestamp),
        toNanoseconds(read_wait_index_end_timestamp),
        taskStatusToString(status),
        error_message,
        working_time,
        memory_peak);
}
} // namespace DB<|MERGE_RESOLUTION|>--- conflicted
+++ resolved
@@ -29,7 +29,6 @@
     error_message.assign(error_message_.data, error_message_.size);
 }
 
-<<<<<<< HEAD
 void MPPTaskStatistics::recordReadWaitIndex(DAGContext & dag_context)
 {
     if (dag_context.has_read_wait_index)
@@ -44,13 +43,6 @@
     }
 }
 
-void MPPTaskStatistics::logStats()
-{
-    log->debug(toJson());
-}
-
-=======
->>>>>>> 8097705e
 namespace
 {
 Int64 toNanoseconds(MPPTaskStatistics::Timestamp timestamp)
@@ -72,16 +64,13 @@
 
 void MPPTaskStatistics::logTracingJson()
 {
-<<<<<<< HEAD
-    return fmt::format(
-        R"({{"query_tso":{},"task_id":{},"sender_executor_id":"{}","executors":{},"host":"{}","task_init_timestamp":{},"task_start_timestamp":{},"task_end_timestamp":{},"compile_start_timestamp":{},"compile_end_timestamp":{},"read_wait_index_start_timestamp":{},"read_wait_index_end_timestamp":{},"status":"{}","error_message":"{}","working_time":{},"memory_peak":{}}})",
-=======
     LOG_FMT_INFO(
         logger,
-        R"({{"query_tso":{},"task_id":{},"sender_executor_id":"{}","executors":{},"host":"{}",)"
-        R"("task_init_timestamp":{},"compile_start_timestamp":{},"compile_end_timestamp":{},"task_start_timestamp":{},"task_end_timestamp":{},)"
-        R"("status":"{}","error_message":"{}","working_time":{},"memory_peak":{}}})",
->>>>>>> 8097705e
+        R"({{"query_tso":{},"task_id":{},"sender_executor_id":"{}","executors":{},"host":"{}")"
+        R"(,"task_init_timestamp":{},"task_start_timestamp":{},"task_end_timestamp":{})"
+        R"(,"compile_start_timestamp":{},"compile_end_timestamp":{})"
+        R"(,"read_wait_index_start_timestamp":{},"read_wait_index_end_timestamp":{})"
+        R"(,"status":"{}","error_message":"{}","working_time":{},"memory_peak":{}}})",
         id.start_ts,
         id.task_id,
         sender_executor_id,
