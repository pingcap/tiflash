#pragma once

#include <Common/LogWithPrefix.h>
#include <Flash/Mpp/MPPTaskId.h>
#include <Flash/Mpp/TaskStatus.h>
#include <Flash/Statistics/ExecutorStatisticsCollector.h>
#include <common/StringRef.h>
#include <common/types.h>
#include <tipb/executor.pb.h>
#include <tipb/select.pb.h>

#include <chrono>
#include <map>

namespace DB
{
struct MPPTaskStatistics
{
    using Clock = std::chrono::system_clock;
    using Timestamp = Clock::time_point;

    MPPTaskStatistics(const MPPTaskId & id_, String address_);

    void start();

    void end(const TaskStatus & status_, StringRef error_message_ = "");

    void initializeExecutorDAG(DAGContext * dag_context);

<<<<<<< HEAD
    /// return exchange sender runtime statistics
    BaseRuntimeStatistics collectRuntimeStatistics();

    String toJson() const;
=======
    void logTracingJson();
>>>>>>> 8d798636

    const LogWithPrefixPtr logger;

    /// common
    const MPPTaskId id;
    const String host;
    Timestamp task_init_timestamp;
    Timestamp compile_start_timestamp;
    Timestamp compile_end_timestamp;
    Timestamp task_start_timestamp;
    Timestamp task_end_timestamp;
    TaskStatus status;
    String error_message;

    /// executor dag
    String sender_executor_id;
    ExecutorStatisticsCollector executor_statistics_collector;

    /// resource
    Int64 working_time = 0;
    Int64 memory_peak = 0;
};
} // namespace DB<|MERGE_RESOLUTION|>--- conflicted
+++ resolved
@@ -27,14 +27,10 @@
 
     void initializeExecutorDAG(DAGContext * dag_context);
 
-<<<<<<< HEAD
     /// return exchange sender runtime statistics
     BaseRuntimeStatistics collectRuntimeStatistics();
 
-    String toJson() const;
-=======
     void logTracingJson();
->>>>>>> 8d798636
 
     const LogWithPrefixPtr logger;
 
