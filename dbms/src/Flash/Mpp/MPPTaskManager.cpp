--- conflicted
+++ resolved
@@ -88,11 +88,6 @@
 
 MPPQueryPtr MPPTaskManager::getMPPQueryWithoutLock(const DB::MPPQueryId & query_id)
 {
-<<<<<<< HEAD
-    getScheduler(query_id)->deleteQuery(query_id, *this, on_abort);
-    mpp_query_map.erase(query_id);
-    GET_METRIC(tiflash_mpp_task_manager, type_mpp_query_count).Set(mpp_query_map.size());
-=======
     const auto & query_it = mpp_query_map.find(query_id);
     return query_it == mpp_query_map.end() ? nullptr : query_it->second;
 }
@@ -108,11 +103,11 @@
     query->mpp_gathers.erase(gather_id);
     if (query->mpp_gathers.empty())
     {
-        scheduler->deleteQuery(gather_id.query_id, *this, on_abort, -1);
+        const auto & query_id = gather_id.query_id;
+        getScheduler(query_id)->deleteQuery(query_id, *this, on_abort, -1);
         mpp_query_map.erase(gather_id.query_id);
         GET_METRIC(tiflash_mpp_task_manager, type_mpp_query_count).Set(mpp_query_map.size());
     }
->>>>>>> 67337625
 }
 
 std::pair<MPPTunnelPtr, String> MPPTaskManager::findAsyncTunnel(const ::mpp::EstablishMPPConnectionRequest * request, EstablishCallData * call_data, grpc::CompletionQueue * cq)
@@ -254,12 +249,7 @@
             cv.notify_all();
             return;
         }
-<<<<<<< HEAD
-        task_set = it->second;
-        getScheduler(query_id)->deleteQuery(query_id, *this, true);
-=======
-        scheduler->deleteQuery(gather_id.query_id, *this, true, gather_id.gather_id);
->>>>>>> 67337625
+        getScheduler(gather_id.query_id)->deleteQuery(gather_id.query_id, *this, true, gather_id.gather_id);
         cv.notify_all();
     }
 
