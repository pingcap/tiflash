--- conflicted
+++ resolved
@@ -24,46 +24,16 @@
 class DAGContext;
 
 template <typename Tunnel>
+static inline bool isLocalTunnel(const std::shared_ptr<Tunnel> & tunnel)
+{
+    return tunnel->isLocal();
+}
+
+template <typename Tunnel>
 class MPPTunnelSetBase : private boost::noncopyable
 {
 public:
     using TunnelPtr = std::shared_ptr<Tunnel>;
-<<<<<<< HEAD
-    MPPTunnelSetBase(DAGContext & dag_context, const String & req_id);
-
-    // this is a root mpp writing.
-    void write(tipb::SelectResponse & response);
-    // this is a broadcast or pass through writing.
-    // data codec version V0
-    void broadcastWrite(Blocks & blocks);
-    void passThroughWrite(Blocks & blocks);
-    // data codec version > V0
-    void broadcastWrite(Blocks & blocks, MPPDataPacketVersion version, CompressionMethod compression_method);
-    void passThroughWrite(Blocks & blocks, MPPDataPacketVersion version, CompressionMethod compression_method);
-    // this is a partition writing.
-    // data codec version V0
-    void partitionWrite(Blocks & blocks, int16_t partition_id);
-    // data codec version > V0
-    void partitionWrite(const Block & header, std::vector<MutableColumns> && part_columns, int16_t partition_id, MPPDataPacketVersion version, CompressionMethod compression_method);
-    // this is a fine grained shuffle writing.
-    // data codec version V0
-    void fineGrainedShuffleWrite(
-        const Block & header,
-        std::vector<IColumn::ScatterColumns> & scattered,
-        size_t bucket_idx,
-        UInt64 fine_grained_shuffle_stream_count,
-        size_t num_columns,
-        int16_t partition_id);
-    void fineGrainedShuffleWrite(
-        const Block & header,
-        std::vector<IColumn::ScatterColumns> & scattered,
-        size_t bucket_idx,
-        UInt64 fine_grained_shuffle_stream_count,
-        size_t num_columns,
-        int16_t partition_id,
-        MPPDataPacketVersion version,
-        CompressionMethod compression_method);
-=======
     explicit MPPTunnelSetBase(const String & req_id)
         : log(Logger::get(req_id))
     {}
@@ -74,7 +44,6 @@
     void write(tipb::SelectResponse & response, size_t index);
     void nonBlockingWrite(tipb::SelectResponse & response, size_t index);
 
->>>>>>> 40d23aeb
     /// this is a execution summary writing.
     /// only return meaningful execution summary for the first tunnel,
     /// because in TiDB, it does not know enough information
@@ -97,16 +66,15 @@
     {
         return external_thread_cnt;
     }
+    size_t getLocalTunnelCnt()
+    {
+        return local_tunnel_cnt;
+    }
 
     const std::vector<TunnelPtr> & getTunnels() const { return tunnels; }
 
-<<<<<<< HEAD
-=======
     bool isReadyForWrite() const;
 
-    bool isLocal(size_t index) const;
-
->>>>>>> 40d23aeb
 private:
     std::vector<TunnelPtr> tunnels;
     std::unordered_map<MPPTaskId, size_t> receiver_task_id_to_index_map;
