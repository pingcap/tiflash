#include <Common/Exception.h>
#include <Common/FailPoint.h>
#include <Common/ThreadFactory.h>
#include <Flash/Mpp/MPPTunnel.h>
#include <Flash/Mpp/Utils.h>
#include <Flash/Mpp/getMPPTaskLog.h>
#include <fmt/core.h>

namespace DB
{
namespace FailPoints
{
extern const char exception_during_mpp_close_tunnel[];
} // namespace FailPoints

template <typename Writer>
MPPTunnelBase<Writer>::MPPTunnelBase(
    const mpp::TaskMeta & receiver_meta_,
    const mpp::TaskMeta & sender_meta_,
    const std::chrono::seconds timeout_,
    int input_steams_num_,
    bool is_local_,
    const LogWithPrefixPtr & log_)
    : connected(false)
    , finished(false)
    , is_local(is_local_)
    , timeout(timeout_)
    , tunnel_id(fmt::format("tunnel{}+{}", sender_meta_.task_id(), receiver_meta_.task_id()))
    , input_streams_num(input_steams_num_)
<<<<<<< HEAD
    , send_queue(std::max(5, input_steams_num_ * 5)) // MPMCQueue can benefit from a slightly larger queue size
=======
    , thread_manager(newThreadManager())
    , send_queue(std::max(5, input_steams_num_ * 5)) /// the queue should not be too small to push the last nullptr or error msg. TODO(fzh) set a reasonable parameter
>>>>>>> d54ba823
    , log(getMPPTaskLog(log_, tunnel_id))
{
}

template <typename Writer>
MPPTunnelBase<Writer>::~MPPTunnelBase()
{
    try
    {
<<<<<<< HEAD
        {
            std::unique_lock lock(mu);
            if (finished)
                return;
            /// make sure to finish the tunnel after it is connected
            waitUntilConnectedOrFinished(lock);
            send_queue.finish();
        }
        waitForConsumerFinish(/*allow_throw=*/false);
=======
        if (!finished)
            writeDone();
        if (!is_local && thread_manager)
        {
            thread_manager->wait();
        }
        /// in abnormal cases, popping all packets out of send_queue to avoid blocking any thread pushes packets into it.
        clearSendQueue();
>>>>>>> d54ba823
    }
    catch (...)
    {
        tryLogCurrentException(log, "Error in destructor function of MPPTunnel");
    }
}

/// exit abnormally, such as being cancelled.
template <typename Writer>
void MPPTunnelBase<Writer>::close(const String & reason)
{
    {
        std::unique_lock<std::mutex> lk(mu);
        if (finished)
            return;
        if (connected)
        {
            if (!reason.empty())
            {
                try
                {
                    FAIL_POINT_TRIGGER_EXCEPTION(FailPoints::exception_during_mpp_close_tunnel);
                    send_queue.push(std::make_shared<mpp::MPPDataPacket>(getPacketWithError(reason)));
                }
                catch (...)
                {
                    tryLogCurrentException(log, "Failed to close tunnel: " + tunnel_id);
                }
            }
            send_queue.finish();
        }
        else
        {
            finished = true;
            cv_for_connected_or_finished.notify_all();
            return;
        }
    }
    waitForConsumerFinish(/*allow_throw=*/false);
}

// TODO: consider to hold a buffer
template <typename Writer>
void MPPTunnelBase<Writer>::write(const mpp::MPPDataPacket & data, bool close_after_write)
{
    LOG_TRACE(log, "ready to write");
    {
        std::unique_lock<std::mutex> lk(mu);
        waitUntilConnectedOrFinished(lk);
        if (finished)
            throw Exception("write to tunnel which is already closed," + consumer_state.getError());

        if (send_queue.push(std::make_shared<mpp::MPPDataPacket>(data)))
        {
            connection_profile_info.bytes += data.ByteSizeLong();
            connection_profile_info.packets += 1;

            if (close_after_write)
            {
                send_queue.finish();
                LOG_TRACE(log, "finish write.");
            }
            return;
        }
    }
    // push failed, wait consumer for the final state
    waitForConsumerFinish(/*allow_throw=*/true);
}

template <typename Writer>
void MPPTunnelBase<Writer>::sendLoop()
{
    assert(!is_local);
    String err_msg;
    try
    {
        /// TODO(fzh) reuse it later
        MPPDataPacketPtr res;
        while (send_queue.pop(res))
        {
            if (!writer->Write(*res))
            {
                err_msg = "grpc writes failed.";
                break;
            }
        }
    }
    catch (Exception & e)
    {
        err_msg = e.message();
    }
    catch (std::exception & e)
    {
        err_msg = e.what();
    }
    catch (...)
    {
        err_msg = "fatal error in sendLoop()";
    }
    if (!err_msg.empty())
        LOG_ERROR(log, err_msg);
    consumerFinish(err_msg);
}

/// done normally and being called exactly once after writing all packets
template <typename Writer>
void MPPTunnelBase<Writer>::writeDone()
{
    LOG_TRACE(log, "ready to finish, is_local: " << is_local);
    {
        std::unique_lock<std::mutex> lk(mu);
        if (finished)
            throw Exception("write to tunnel which is already closed," + consumer_state.getError());
        /// make sure to finish the tunnel after it is connected
        waitUntilConnectedOrFinished(lk);

        send_queue.finish();
    }
    waitForConsumerFinish(/*allow_throw=*/true);
}

template <typename Writer>
std::shared_ptr<mpp::MPPDataPacket> MPPTunnelBase<Writer>::readForLocal()
{
    assert(is_local);
    MPPDataPacketPtr res;
    if (send_queue.pop(res))
        return res;
    consumerFinish("");
    return nullptr;
}

template <typename Writer>
void MPPTunnelBase<Writer>::connect(Writer * writer_)
{
    {
<<<<<<< HEAD
        std::lock_guard<std::mutex> lk(mu);
        if (connected)
            throw Exception("has connected");

        LOG_TRACE(log, "ready to connect");
        if (is_local)
        {
            assert(writer_ == nullptr);
        }
        else
        {
            writer = writer_;
            auto send_thread = ThreadFactory::newThread(true, "MPPTunnel", [this] { sendLoop(); });
            send_thread.detach(); // communicate send_thread through `consumer_state`
        }
        connected = true;
        cv_for_connected_or_finished.notify_all();
=======
        thread_manager->schedule(true, "MPPTunnel", [this] {
            sendLoop();
        });
>>>>>>> d54ba823
    }
    LOG_DEBUG(log, "connected");
}

template <typename Writer>
void MPPTunnelBase<Writer>::waitForFinish()
{
    waitForConsumerFinish(/*allow_throw=*/true);
}

template <typename Writer>
void MPPTunnelBase<Writer>::waitForConsumerFinish(bool allow_throw)
{
    String err_msg = consumer_state.getError(); // may blocking
    if (allow_throw && !err_msg.empty())
        throw Exception("Consumer exits unexpected, " + err_msg);
}

template <typename Writer>
void MPPTunnelBase<Writer>::waitUntilConnectedOrFinished(std::unique_lock<std::mutex> & lk)
{
    auto connected_or_finished = [&] {
        return connected || finished;
    };
    if (timeout.count() > 0)
    {
        LOG_TRACE(log, "start waitUntilConnectedOrFinished");
        auto res = cv_for_connected_or_finished.wait_for(lk, timeout, connected_or_finished);
        LOG_TRACE(log, "end waitUntilConnectedOrFinished");

        if (!res)
            throw Exception(tunnel_id + " is timeout");
    }
    else
    {
        LOG_TRACE(log, "start waitUntilConnectedOrFinished");
        cv_for_connected_or_finished.wait(lk, connected_or_finished);
        LOG_TRACE(log, "end waitUntilConnectedOrFinished");
    }
    if (!connected)
        throw Exception("MPPTunnel can not be connected because MPPTask is cancelled");
}

template <typename Writer>
void MPPTunnelBase<Writer>::consumerFinish(const String & err_msg)
{
    // must finish send_queue outside of the critical area to avoid deadlock with write.
    send_queue.finish();

    std::unique_lock<std::mutex> lk(mu);
    finished = true;
    // must call setError in the critical area to keep consistent with `finished` from outside.
    consumer_state.setError(err_msg);
    cv_for_connected_or_finished.notify_all();
}

/// Explicit template instantiations - to avoid code bloat in headers.
template class MPPTunnelBase<::grpc::ServerWriter<::mpp::MPPDataPacket>>;

} // namespace DB<|MERGE_RESOLUTION|>--- conflicted
+++ resolved
@@ -27,12 +27,8 @@
     , timeout(timeout_)
     , tunnel_id(fmt::format("tunnel{}+{}", sender_meta_.task_id(), receiver_meta_.task_id()))
     , input_streams_num(input_steams_num_)
-<<<<<<< HEAD
+    , thread_manager(newThreadManager())
     , send_queue(std::max(5, input_steams_num_ * 5)) // MPMCQueue can benefit from a slightly larger queue size
-=======
-    , thread_manager(newThreadManager())
-    , send_queue(std::max(5, input_steams_num_ * 5)) /// the queue should not be too small to push the last nullptr or error msg. TODO(fzh) set a reasonable parameter
->>>>>>> d54ba823
     , log(getMPPTaskLog(log_, tunnel_id))
 {
 }
@@ -42,7 +38,6 @@
 {
     try
     {
-<<<<<<< HEAD
         {
             std::unique_lock lock(mu);
             if (finished)
@@ -52,16 +47,6 @@
             send_queue.finish();
         }
         waitForConsumerFinish(/*allow_throw=*/false);
-=======
-        if (!finished)
-            writeDone();
-        if (!is_local && thread_manager)
-        {
-            thread_manager->wait();
-        }
-        /// in abnormal cases, popping all packets out of send_queue to avoid blocking any thread pushes packets into it.
-        clearSendQueue();
->>>>>>> d54ba823
     }
     catch (...)
     {
@@ -198,29 +183,23 @@
 void MPPTunnelBase<Writer>::connect(Writer * writer_)
 {
     {
-<<<<<<< HEAD
         std::lock_guard<std::mutex> lk(mu);
         if (connected)
             throw Exception("has connected");
 
         LOG_TRACE(log, "ready to connect");
         if (is_local)
-        {
             assert(writer_ == nullptr);
-        }
         else
         {
             writer = writer_;
-            auto send_thread = ThreadFactory::newThread(true, "MPPTunnel", [this] { sendLoop(); });
-            send_thread.detach(); // communicate send_thread through `consumer_state`
+            // communicate send_thread through `consumer_state`
+            thread_manager->scheduleThenDetach(true, "MPPTunnel", [this] {
+                sendLoop();
+            });
         }
         connected = true;
         cv_for_connected_or_finished.notify_all();
-=======
-        thread_manager->schedule(true, "MPPTunnel", [this] {
-            sendLoop();
-        });
->>>>>>> d54ba823
     }
     LOG_DEBUG(log, "connected");
 }
