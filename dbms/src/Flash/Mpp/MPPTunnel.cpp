#include <Common/Exception.h>
#include <Common/FailPoint.h>
#include <Common/ThreadFactory.h>
#include <Common/TiFlashMetrics.h>
#include <Flash/Mpp/MPPTunnel.h>
#include <Flash/Mpp/Utils.h>
#include <Flash/Mpp/getMPPTaskLog.h>
#include <fmt/core.h>

namespace DB
{
namespace FailPoints
{
extern const char exception_during_mpp_close_tunnel[];
} // namespace FailPoints

template <typename Writer>
MPPTunnelBase<Writer>::MPPTunnelBase(
    const mpp::TaskMeta & receiver_meta_,
    const mpp::TaskMeta & sender_meta_,
    const std::chrono::seconds timeout_,
    int input_steams_num_,
    bool is_local_,
    const LogWithPrefixPtr & log_)
    : connected(false)
    , finished(false)
    , is_local(is_local_)
    , timeout(timeout_)
    , tunnel_id(fmt::format("tunnel{}+{}", sender_meta_.task_id(), receiver_meta_.task_id()))
    , input_streams_num(input_steams_num_)
    , send_queue(std::max(5, input_steams_num_ * 5)) // MPMCQueue can benefit from a slightly larger queue size
    , thd_manager(newThreadManager())
    , log(getMPPTaskLog(log_, tunnel_id))
{
}

template <typename Writer>
MPPTunnelBase<Writer>::~MPPTunnelBase()
{
    try
    {
        {
            std::unique_lock lock(mu);
            if (finished)
                return;
            /// make sure to finish the tunnel after it is connected
            waitUntilConnectedOrFinished(lock);
            finishSendQueue();
        }
        waitForConsumerFinish(/*allow_throw=*/false);
    }
    catch (...)
    {
        tryLogCurrentException(log, "Error in destructor function of MPPTunnel");
    }
    thd_manager->wait();
}

template <typename Writer>
void MPPTunnelBase<Writer>::finishSendQueue()
{
    bool fg = send_queue.finish();
    if (fg && !is_local && is_async)
        writer->TryWrite();
}

/// exit abnormally, such as being cancelled.
template <typename Writer>
void MPPTunnelBase<Writer>::close(const String & reason)
{
    {
        std::unique_lock lk(mu);
        if (finished)
            return;
        if (connected)
        {
            if (!reason.empty())
            {
                try
                {
                    FAIL_POINT_TRIGGER_EXCEPTION(FailPoints::exception_during_mpp_close_tunnel);
                    send_queue.push(std::make_shared<mpp::MPPDataPacket>(getPacketWithError(reason)));
                    if (!is_local && is_async)
                        writer->TryWrite();
                }
                catch (...)
                {
                    tryLogCurrentException(log, "Failed to close tunnel: " + tunnel_id);
                }
            }
            finishSendQueue();
        }
        else
        {
            finished = true;
            cv_for_connected_or_finished.notify_all();
            return;
        }
    }
    waitForConsumerFinish(/*allow_throw=*/false);
}

// TODO: consider to hold a buffer
template <typename Writer>
void MPPTunnelBase<Writer>::write(const mpp::MPPDataPacket & data, bool close_after_write)
{
    LOG_TRACE(log, "ready to write");
    {
        std::unique_lock lk(mu);
        waitUntilConnectedOrFinished(lk);
        if (finished)
            throw Exception("write to tunnel which is already closed," + consumer_state.getError());

        if (send_queue.push(std::make_shared<mpp::MPPDataPacket>(data)))
        {
            connection_profile_info.bytes += data.ByteSizeLong();
            connection_profile_info.packets += 1;
            if (!is_local && is_async)
                writer->TryWrite();
            if (close_after_write)
            {
                finishSendQueue();
                LOG_TRACE(log, "finish write.");
            }
            return;
        }
    }
    // push failed, wait consumer for the final state
    waitForConsumerFinish(/*allow_throw=*/true);
}

template <typename Writer>
void MPPTunnelBase<Writer>::sendJob(bool need_lock)
{
    assert(!is_local);
<<<<<<< HEAD
    bool async = is_async.load();
=======
    UPDATE_CUR_AND_MAX_METRIC(tiflash_thread_count, type_active_threads_of_establish_mpp, type_max_threads_of_establish_mpp);
>>>>>>> 05f56286
    String err_msg;
    try
    {
        /// TODO(fzh) reuse it later
        MPPDataPacketPtr res;
        while (send_queue.pop(res))
        {
            if (!writer->Write(*res))
            {
                err_msg = "grpc writes failed.";
                break;
            }
            else
            {
                if (async)
                    return;
            }
        }
    }
    catch (Exception & e)
    {
        err_msg = e.message();
    }
    catch (std::exception & e)
    {
        err_msg = e.what();
    }
    catch (...)
    {
        err_msg = "fatal error in sendJob()";
    }
    if (!err_msg.empty())
        LOG_ERROR(log, err_msg);
    consumerFinish(err_msg, need_lock);
    if (async)
        writer->WriteDone(grpc::Status::OK);
}


/// done normally and being called exactly once after writing all packets
template <typename Writer>
void MPPTunnelBase<Writer>::writeDone()
{
    LOG_TRACE(log, "ready to finish, is_local: " << is_local);
    {
        std::unique_lock lk(mu);
        if (finished)
            throw Exception("write to tunnel which is already closed," + consumer_state.getError());
        /// make sure to finish the tunnel after it is connected
        waitUntilConnectedOrFinished(lk);
        finishSendQueue();
    }
    waitForConsumerFinish(/*allow_throw=*/true);
}

template <typename Writer>
std::shared_ptr<mpp::MPPDataPacket> MPPTunnelBase<Writer>::readForLocal()
{
    assert(is_local);
    MPPDataPacketPtr res;
    if (send_queue.pop(res))
        return res;
    consumerFinish("");
    return nullptr;
}

template <typename Writer>
void MPPTunnelBase<Writer>::connect(Writer * writer_)
{
    {
        std::unique_lock lk(mu);
        if (connected)
            throw Exception("has connected");

        LOG_TRACE(log, "ready to connect");
        if (is_local)
            assert(writer_ == nullptr);
        else
        {
            writer = writer_;
            if (!is_async)
            {
                // communicate send_thread through `consumer_state`
                // NOTE: if the thread creation failed, `connected` will still be `false`.
                thd_manager->schedule(true, "MPPTunnel", [this] {
                    sendJob();
                });
            }
        }
        connected = true;
        cv_for_connected_or_finished.notify_all();
    }
    LOG_DEBUG(log, "connected");
}

template <typename Writer>
void MPPTunnelBase<Writer>::waitForFinish()
{
    waitForConsumerFinish(/*allow_throw=*/true);
}

template <typename Writer>
void MPPTunnelBase<Writer>::waitForConsumerFinish(bool allow_throw)
{
#ifndef NDEBUG
    {
        std::unique_lock lock(mu);
        assert(connected);
    }
#endif
    String err_msg = consumer_state.getError(); // may blocking
    if (allow_throw && !err_msg.empty())
        throw Exception("Consumer exits unexpected, " + err_msg);
}

template <typename Writer>
void MPPTunnelBase<Writer>::waitUntilConnectedOrFinished(std::unique_lock<std::mutex> & lk)
{
    auto connected_or_finished = [&] {
        return connected || finished;
    };
    if (timeout.count() > 0)
    {
        LOG_TRACE(log, "start waitUntilConnectedOrFinished");
        auto res = cv_for_connected_or_finished.wait_for(lk, timeout, connected_or_finished);
        LOG_TRACE(log, "end waitUntilConnectedOrFinished");

        if (!res)
            throw Exception(tunnel_id + " is timeout");
    }
    else
    {
        LOG_TRACE(log, "start waitUntilConnectedOrFinished");
        cv_for_connected_or_finished.wait(lk, connected_or_finished);
        LOG_TRACE(log, "end waitUntilConnectedOrFinished");
    }
    if (!connected)
        throw Exception("MPPTunnel can not be connected because MPPTask is cancelled");
}

template <typename Writer>
void MPPTunnelBase<Writer>::consumerFinish(const String & err_msg, bool need_lock)
{
    // must finish send_queue outside of the critical area to avoid deadlock with write.
    send_queue.finish();
    auto rest_work = [this, &err_msg] {
        finished = true;
        // must call setError in the critical area to keep consistent with `finished` from outside.
        consumer_state.setError(err_msg);
        cv_for_connected_or_finished.notify_all();
    };
    if (need_lock)
    {
        std::unique_lock lk(mu);
        rest_work();
    }
    else
        rest_work();
}

/// Explicit template instantiations - to avoid code bloat in headers.
template class MPPTunnelBase<PacketWriter>;

} // namespace DB<|MERGE_RESOLUTION|>--- conflicted
+++ resolved
@@ -133,11 +133,11 @@
 void MPPTunnelBase<Writer>::sendJob(bool need_lock)
 {
     assert(!is_local);
-<<<<<<< HEAD
     bool async = is_async.load();
-=======
-    UPDATE_CUR_AND_MAX_METRIC(tiflash_thread_count, type_active_threads_of_establish_mpp, type_max_threads_of_establish_mpp);
->>>>>>> 05f56286
+    if (!async) 
+    {
+        UPDATE_CUR_AND_MAX_METRIC(tiflash_thread_count, type_active_threads_of_establish_mpp, type_max_threads_of_establish_mpp);
+    }
     String err_msg;
     try
     {
