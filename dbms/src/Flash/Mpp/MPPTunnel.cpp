#include <Common/Exception.h>
#include <Common/FailPoint.h>
#include <Common/ThreadFactory.h>
#include <Flash/Mpp/MPPTunnel.h>
#include <Flash/Mpp/Utils.h>
#include <Flash/Mpp/getMPPTaskLog.h>
#include <fmt/core.h>

namespace DB
{
namespace FailPoints
{
extern const char exception_during_mpp_close_tunnel[];
} // namespace FailPoints

template <typename Writer>
MPPTunnelBase<Writer>::MPPTunnelBase(
    const mpp::TaskMeta & receiver_meta_,
    const mpp::TaskMeta & sender_meta_,
    const std::chrono::seconds timeout_,
    TaskCancelledCallback callback,
    int input_steams_num_,
<<<<<<< HEAD
    bool is_local_)
=======
    const LogWithPrefixPtr & log_)
>>>>>>> 7f5b61e3
    : connected(false)
    , finished(false)
    , is_local(is_local_)
    , timeout(timeout_)
    , task_cancelled_callback(std::move(callback))
    , tunnel_id(fmt::format("tunnel{}+{}", sender_meta_.task_id(), receiver_meta_.task_id()))
    , send_loop_msg("")
    , input_streams_num(input_steams_num_)
    , send_thread(nullptr)
    , send_queue(std::max(5, input_steams_num_ * 5)) /// the queue should not be too small to push the last nullptr or error msg. TODO(fzh) set a reasonable parameter
    , log(getMPPTaskLog(log_, tunnel_id))
{
}

template <typename Writer>
MPPTunnelBase<Writer>::~MPPTunnelBase()
{
    try
    {
        if (!finished)
            writeDone();
        if (nullptr != send_thread && send_thread->joinable())
        {
            send_thread->join();
        }
        clearSendQueue();
    }
    catch (...)
    {
        tryLogCurrentException(log, "Error in destructor function of MPPTunnel");
    }
}

/// exit abnormally, such as being cancelled.
template <typename Writer>
void MPPTunnelBase<Writer>::close(const String & reason)
{
    std::unique_lock<std::mutex> lk(mu);
    if (finished)
        return;
    if (connected && !reason.empty())
    {
        try
        {
            FAIL_POINT_TRIGGER_EXCEPTION(FailPoints::exception_during_mpp_close_tunnel);
            send_queue.push(std::make_shared<mpp::MPPDataPacket>(getPacketWithError(reason)));
        }
        catch (...)
        {
            tryLogCurrentException(log, "Failed to close tunnel: " + tunnel_id);
        }
    }
    if (connected)
    {
        send_queue.push(nullptr);
        /// should wait the errors being sent in abnormal cases.
        cv_for_finished.wait(lk, [&]() { return finished.load(); });
    }
    else
    {
        finished = true;
    }
}

template <typename Writer>
bool MPPTunnelBase<Writer>::isTaskCancelled()
{
    return task_cancelled_callback();
}

// TODO: consider to hold a buffer
template <typename Writer>
void MPPTunnelBase<Writer>::write(const mpp::MPPDataPacket & data, bool close_after_write)
{
    LOG_TRACE(log, "ready to write");
    {
        {
            std::unique_lock<std::mutex> lk(mu);
            waitUntilConnectedOrCancelled(lk);
            if (finished)
                throw Exception("write to tunnel which is already closed," + send_loop_msg);
        }

        send_queue.push(std::make_shared<mpp::MPPDataPacket>(data));
        if (close_after_write)
        {
            std::unique_lock<std::mutex> lk(mu);
            if (!finished)
            {
                /// in abnormal cases, finished can be set in advance and pushing nullptr is also necessary
                send_queue.push(nullptr);
                LOG_TRACE(log, "sending a nullptr to finish write.");
            }
        }
    }
}

/// in abnormal cases, popping all packets out of send_queue to avoid blocking any thread pushes packets into it.
template <typename Writer>
void MPPTunnelBase<Writer>::clearSendQueue()
{
    MPPDataPacketPtr res;
    while (send_queue.size() > 0)
    {
        send_queue.pop(res);
    }
}

/// to avoid being blocked when pop(), we should send nullptr into send_queue in all cases
template <typename Writer>
void MPPTunnelBase<Writer>::sendLoop()
{
    if (is_local)
        return; // sendLoop is useless in local environment
    try
    {
        /// TODO(fzh) reuse it later
        MPPDataPacketPtr res;
        while (!finished)
        {
            send_queue.pop(res);
            if (nullptr == res)
            {
                finishWithLock();
                return;
            }
            else
            {
                if (!writer->Write(*res))
                {
                    finishWithLock();
                    auto msg = " grpc writes failed.";
                    LOG_ERROR(log, msg);
                    throw Exception(tunnel_id + msg);
                }
            }
        }
    }
    catch (Exception & e)
    {
        std::unique_lock<std::mutex> lk(mu);
        send_loop_msg = e.message();
    }
    catch (std::exception & e)
    {
        std::unique_lock<std::mutex> lk(mu);
        send_loop_msg = e.what();
    }
    catch (...)
    {
        std::unique_lock<std::mutex> lk(mu);
        send_loop_msg = "fatal error in sendLoop()";
    }
    if (!finished)
    {
        finishWithLock();
    }
}

/// done normally and being called exactly once after writing all packets
template <typename Writer>
void MPPTunnelBase<Writer>::writeDone()
{
    LOG_TRACE(log, "ready to finish");
    std::unique_lock<std::mutex> lk(mu);
    if (finished)
        throw Exception("has finished, " + send_loop_msg);
    /// make sure to finish the tunnel after it is connected
    waitUntilConnectedOrCancelled(lk);
    lk.unlock();
    /// in normal cases, send nullptr to notify finish
    send_queue.push(nullptr);
    waitForFinish();
    LOG_TRACE(log, "done to finish");
}

template <typename Writer>
std::shared_ptr<mpp::MPPDataPacket> MPPTunnelBase<Writer>::readForLocal()
{
    if (is_local)
    {
        MPPDataPacketPtr res;
        if (!finished)
        {
            send_queue.pop(res);
            if (nullptr == res)
            {
                finishWithLock();
            }

            return res;
        }
    }
    return nullptr;
}


template <typename Writer>
void MPPTunnelBase<Writer>::connect(Writer * writer_)
{
    std::lock_guard<std::mutex> lk(mu);
    if (connected)
        throw Exception("has connected");

    LOG_DEBUG(log, "ready to connect");
    writer = writer_;
    send_thread = std::make_unique<std::thread>(ThreadFactory(true, "MPPTunnel").newThread([this] { sendLoop(); }));
    connected = true;
    cv_for_connected.notify_all();
}

template <typename Writer>
void MPPTunnelBase<Writer>::waitForFinish()
{
    std::unique_lock<std::mutex> lk(mu);

    cv_for_finished.wait(lk, [&]() { return finished.load(); });

    /// check whether sendLoop() normally or abnormally exited
    if (!send_loop_msg.empty())
        throw Exception("sendLoop() exits unexpected, " + send_loop_msg);
}

template <typename Writer>
void MPPTunnelBase<Writer>::waitUntilConnectedOrCancelled(std::unique_lock<std::mutex> & lk)
{
    auto connected_or_cancelled = [&] {
        return connected || isTaskCancelled();
    };
    if (timeout.count() > 0)
    {
        if (!cv_for_connected.wait_for(lk, timeout, connected_or_cancelled))
            throw Exception(tunnel_id + " is timeout");
    }
    else
    {
        cv_for_connected.wait(lk, connected_or_cancelled);
    }
    if (!connected)
        throw Exception("MPPTunnel can not be connected because MPPTask is cancelled");
}

template <typename Writer>
void MPPTunnelBase<Writer>::finishWithLock()
{
    clearSendQueue();
    std::unique_lock<std::mutex> lk(mu);
    finished = true;
    cv_for_finished.notify_all();
}

/// Explicit template instantiations - to avoid code bloat in headers.
template class MPPTunnelBase<::grpc::ServerWriter<::mpp::MPPDataPacket>>;

} // namespace DB<|MERGE_RESOLUTION|>--- conflicted
+++ resolved
@@ -20,11 +20,8 @@
     const std::chrono::seconds timeout_,
     TaskCancelledCallback callback,
     int input_steams_num_,
-<<<<<<< HEAD
-    bool is_local_)
-=======
+    bool is_local_,
     const LogWithPrefixPtr & log_)
->>>>>>> 7f5b61e3
     : connected(false)
     , finished(false)
     , is_local(is_local_)
