--- conflicted
+++ resolved
@@ -36,29 +36,8 @@
     bool is_local_,
     bool is_async_,
     const String & req_id)
-<<<<<<< HEAD
     : MPPTunnel(fmt::format("tunnel{}+{}", sender_meta_.task_id(), receiver_meta_.task_id()), timeout_, input_steams_num_, is_local_, is_async_, req_id)
 {}
-=======
-    : connected(false)
-    , finished(false)
-    , is_local(is_local_)
-    , is_async(is_async_)
-    , timeout(timeout_)
-    , tunnel_id(fmt::format("tunnel{}+{}", sender_meta_.task_id(), receiver_meta_.task_id()))
-    , input_streams_num(input_steams_num_)
-    , send_queue(std::max(5, input_steams_num_ * 5)) // MPMCQueue can benefit from a slightly larger queue size
-    , thread_manager(newThreadManager())
-    , log(Logger::get("MPPTunnel", req_id, tunnel_id))
-    , mem_tracker(current_memory_tracker)
-{
-    if (!current_memory_tracker) {
-        LOG_ERROR(log, "mpptunnel.current_memory_tracker is null!");
-    }
-    RUNTIME_ASSERT(!(is_local && is_async), log, "is_local: {}, is_async: {}.", is_local, is_async);
-    GET_METRIC(tiflash_object_count, type_count_of_mpptunnel).Increment();
-}
->>>>>>> c04f2438
 
 MPPTunnel::MPPTunnel(
     const String & tunnel_id_,
@@ -72,7 +51,6 @@
     , tunnel_id(tunnel_id_)
     , send_queue(std::make_shared<MPMCQueue<MPPDataPacketPtr>>(std::max(5, input_steams_num_ * 5))) // MPMCQueue can benefit from a slightly larger queue size
     , log(Logger::get("MPPTunnel", req_id, tunnel_id))
-    , mem_tracker(current_memory_tracker)
 {
     RUNTIME_ASSERT(!(is_local_ && is_async_), log, "is_local: {}, is_async: {}.", is_local_, is_async_);
     if (is_local_)
@@ -125,12 +103,6 @@
 /// exit abnormally, such as being cancelled.
 void MPPTunnel::close(const String & reason)
 {
-     SCOPE_EXIT({
-            send_queue.finish();
-            MPPDataPacketPtr res;
-            while(send_queue.pop(res)) {
-            }
-        });
     {
         std::unique_lock lk(mu);
         switch (status)
@@ -146,15 +118,9 @@
                 try
                 {
                     FAIL_POINT_TRIGGER_EXCEPTION(FailPoints::exception_during_mpp_close_tunnel);
-<<<<<<< HEAD
                     send_queue->push(std::make_shared<mpp::MPPDataPacket>(getPacketWithError(reason)));
                     if (mode == TunnelSenderMode::ASYNC_GRPC)
                         async_tunnel_sender->tryFlushOne();
-=======
-                    send_queue.push(std::make_shared<DB::TrackedMppDataPacket>(getPacketWithError(reason), mem_tracker, 1));
-                    if (!is_local && is_async)
-                        writer->tryFlushOne();
->>>>>>> c04f2438
                 }
                 catch (...)
                 {
@@ -180,7 +146,6 @@
 {
     LOG_FMT_TRACE(log, "ready to write");
     {
-<<<<<<< HEAD
         {
             std::unique_lock lk(mu);
             waitUntilConnectedOrFinished(lk);
@@ -189,13 +154,6 @@
         }
 
         if (send_queue->push(std::make_shared<mpp::MPPDataPacket>(data)))
-=======
-        std::unique_lock lk(mu);
-        waitUntilConnectedOrFinished(lk);
-        if (finished)
-            throw Exception("write to tunnel which is already closed," + consumer_state.getError());
-        if (send_queue.push(std::make_shared<DB::TrackedMppDataPacket>(data, mem_tracker, 1)))
->>>>>>> c04f2438
         {
             connection_profile_info.bytes += data.ByteSizeLong();
             connection_profile_info.packets += 1;
@@ -210,67 +168,7 @@
         }
     }
     // push failed, wait consumer for the final state
-<<<<<<< HEAD
     waitForSenderFinish(/*allow_throw=*/true);
-=======
-    waitForConsumerFinish(/*allow_throw=*/true);
-}
-
-template <typename Writer>
-void MPPTunnelBase<Writer>::sendJob(bool need_lock)
-{
-    RUNTIME_ASSERT(!is_local, log, "should not reach sendJob for local tunnels");
-    if (!is_async)
-    {
-        GET_METRIC(tiflash_thread_count, type_active_threads_of_establish_mpp).Increment();
-        GET_METRIC(tiflash_thread_count, type_max_threads_of_establish_mpp).Set(std::max(GET_METRIC(tiflash_thread_count, type_max_threads_of_establish_mpp).Value(), GET_METRIC(tiflash_thread_count, type_active_threads_of_establish_mpp).Value()));
-    }
-    String err_msg;
-    try
-    {
-
-//        if (!current_memory_tracker)
-        MemoryTrackerSetter setter(!current_memory_tracker, mem_tracker);
-        /// TODO(fzh) reuse it later
-        MPPDataPacketPtr res;
-        // send_queue.isNextPushNonBlocking() or send_queue.getStatus()==MPMCQueueStatus::FINISHED
-        
-        while (send_queue.pop(res))
-        {
-            if (!writer->write(*(res->packet)))
-            {
-                err_msg = "grpc writes failed.";
-                break;
-            }
-            else
-            {
-                if (is_async)
-                    return;
-            }
-        }
-    }
-    catch (Exception & e)
-    {
-        err_msg = e.message();
-    }
-    catch (std::exception & e)
-    {
-        err_msg = e.what();
-    }
-    catch (...)
-    {
-        err_msg = "fatal error in sendJob()";
-    }
-    if (!err_msg.empty())
-        LOG_ERROR(log, err_msg);
-    consumerFinish(err_msg, need_lock);
-    if (is_async)
-        writer->writeDone(grpc::Status::OK);
-    else
-    {
-        GET_METRIC(tiflash_thread_count, type_active_threads_of_establish_mpp).Decrement();
-    }
->>>>>>> c04f2438
 }
 
 /// done normally and being called exactly once after writing all packets
@@ -285,22 +183,7 @@
         waitUntilConnectedOrFinished(lk);
         finishSendQueue();
     }
-<<<<<<< HEAD
     waitForSenderFinish(/*allow_throw=*/true);
-=======
-    waitForConsumerFinish(/*allow_throw=*/true);
-}
-
-template <typename Writer>
-std::shared_ptr<mpp::MPPDataPacket> MPPTunnelBase<Writer>::readForLocal()
-{
-    RUNTIME_ASSERT(is_local, log, "should not reach readForLocal for remote tunnels");
-    MPPDataPacketPtr res;
-    if (send_queue.pop(res))
-        return res->packet;
-    consumerFinish("");
-    return nullptr;
->>>>>>> c04f2438
 }
 
 void MPPTunnel::connect(PacketWriter * writer)
@@ -464,7 +347,6 @@
     });
 }
 
-<<<<<<< HEAD
 void AsyncTunnelSender::tryFlushOne()
 {
     // When consumer finished, sending work is done already, just return
@@ -509,16 +391,6 @@
         writer->writeDone(grpc::Status::OK);
     }
 }
-=======
-template <typename Writer>
-void MPPTunnelBase<Writer>::updateMemTracker() 
-{
-    mem_tracker = current_memory_tracker;
-}
-
-/// Explicit template instantiations - to avoid code bloat in headers.
-template class MPPTunnelBase<PacketWriter>;
->>>>>>> c04f2438
 
 LocalTunnelSender::MPPDataPacketPtr LocalTunnelSender::readForLocal()
 {
