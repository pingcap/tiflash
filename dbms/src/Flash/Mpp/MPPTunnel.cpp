--- conflicted
+++ resolved
@@ -164,26 +164,9 @@
         if (tunnel_sender == nullptr)
             throw Exception(fmt::format("write to tunnel which is already closed."));
     }
-    double cost{};
-    cost = watch.elapsedSeconds();
-    if (cost > 1.0)
-    {
-        LOG_INFO(log, "tzg, `{}`, write costs {:.3f}s", tunnelSenderModeToString(mode), cost);
-    }
-
-<<<<<<< HEAD
-    SCOPE_EXIT({
-        cost = watch.elapsedSeconds();
-        if (cost > 1.0)
-        {
-            LOG_INFO(log, "tzg, `{}`, `tunnel_sender->push(data) cap {} name {}`, costs {:.3f}s", tunnelSenderModeToString(mode), tunnel_sender->queue_size, tunnel_id, cost);
-        }
-    });
-    if (tunnel_sender->push(data))
-=======
+
     auto pushed_data_size = data->getPacket().ByteSizeLong();
     if (tunnel_sender->push(std::move(data)))
->>>>>>> 3350580b
     {
         updateMetric(data_size_in_queue, pushed_data_size, mode);
         connection_profile_info.bytes += pushed_data_size;
