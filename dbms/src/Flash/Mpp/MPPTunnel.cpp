--- conflicted
+++ resolved
@@ -164,11 +164,7 @@
         if (status == TunnelStatus::Finished)
             throw Exception(fmt::format("write to tunnel which is already closed,{}", tunnel_sender ? tunnel_sender->getConsumerFinishMsg() : ""));
 
-<<<<<<< HEAD
-        if (send_queue->push(std::make_shared<DB::TrackedMppDataPacket>(data, mem_tracker)))
-=======
-        if (send_queue->push(std::make_shared<mpp::MPPDataPacket>(data)) == MPMCQueueResult::OK)
->>>>>>> 5fea4d15
+        if (send_queue->push(std::make_shared<DB::TrackedMppDataPacket>(data, mem_tracker)) == MPMCQueueResult::OK)
         {
             connection_profile_info.bytes += data.ByteSizeLong();
             connection_profile_info.packets += 1;
@@ -335,13 +331,8 @@
     String err_msg;
     try
     {
-<<<<<<< HEAD
         TrackedMppDataPacketPtr res;
-        while (send_queue->pop(res))
-=======
-        MPPDataPacketPtr res;
         while (send_queue->pop(res) == MPMCQueueResult::OK)
->>>>>>> 5fea4d15
         {
             if (!writer->write(res->packet))
             {
@@ -398,13 +389,8 @@
     bool queue_empty_flag = false;
     try
     {
-<<<<<<< HEAD
         TrackedMppDataPacketPtr res;
-        queue_empty_flag = !send_queue->pop(res);
-=======
-        MPPDataPacketPtr res;
         queue_empty_flag = send_queue->pop(res) != MPMCQueueResult::OK;
->>>>>>> 5fea4d15
         if (!queue_empty_flag)
         {
             if (!writer->write(res->packet))
@@ -439,16 +425,11 @@
 
 std::shared_ptr<DB::TrackedMppDataPacket> LocalTunnelSender::readForLocal()
 {
-<<<<<<< HEAD
     TrackedMppDataPacketPtr res;
-    if (send_queue->pop(res))
+    if (send_queue->pop(res) == MPMCQueueResult::OK)
     {
         // switch tunnel's memory tracker into receiver's
         res->switchMemTracker(current_memory_tracker);
-=======
-    MPPDataPacketPtr res;
-    if (send_queue->pop(res) == MPMCQueueResult::OK)
->>>>>>> 5fea4d15
         return res;
     }
     consumerFinish("");
