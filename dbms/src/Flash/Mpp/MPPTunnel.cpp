// Copyright 2022 PingCAP, Ltd.
//
// Licensed under the Apache License, Version 2.0 (the "License");
// you may not use this file except in compliance with the License.
// You may obtain a copy of the License at
//
//     http://www.apache.org/licenses/LICENSE-2.0
//
// Unless required by applicable law or agreed to in writing, software
// distributed under the License is distributed on an "AS IS" BASIS,
// WITHOUT WARRANTIES OR CONDITIONS OF ANY KIND, either express or implied.
// See the License for the specific language governing permissions and
// limitations under the License.

#include <Common/Exception.h>
#include <Common/FailPoint.h>
#include <Common/TiFlashMetrics.h>
#include <Flash/EstablishCall.h>
#include <Flash/Mpp/MPPTunnel.h>
#include <Flash/Mpp/Utils.h>
#include <fmt/core.h>

namespace DB
{
namespace FailPoints
{
extern const char exception_during_mpp_close_tunnel[];
extern const char random_tunnel_wait_timeout_failpoint[];
} // namespace FailPoints

namespace
{
String tunnelSenderModeToString(TunnelSenderMode mode)
{
    switch (mode)
    {
    case TunnelSenderMode::ASYNC_GRPC:
        return "async";
    case TunnelSenderMode::SYNC_GRPC:
        return "sync";
    case TunnelSenderMode::LOCAL:
        return "local";
    default:
        return "unknown";
    }
}
} // namespace

MPPTunnel::MPPTunnel(
    const mpp::TaskMeta & receiver_meta_,
    const mpp::TaskMeta & sender_meta_,
    const std::chrono::seconds timeout_,
    int input_steams_num_,
    bool is_local_,
    bool is_async_,
    const String & req_id)
    : MPPTunnel(fmt::format("tunnel{}+{}", sender_meta_.task_id(), receiver_meta_.task_id()), timeout_, input_steams_num_, is_local_, is_async_, req_id)
{}

MPPTunnel::MPPTunnel(
    const String & tunnel_id_,
    const std::chrono::seconds timeout_,
    int input_steams_num_,
    bool is_local_,
    bool is_async_,
    const String & req_id)
    : status(TunnelStatus::Unconnected)
    , timeout(timeout_)
    , tunnel_id(tunnel_id_)
<<<<<<< HEAD
    , queue_size(std::max(5, input_steams_num_ * 5)) // MPMCQueue can benefit from a slightly larger queue size
=======
    , mem_tracker(current_memory_tracker ? current_memory_tracker->shared_from_this() : nullptr)
    , send_queue(std::make_shared<MPMCQueue<TrackedMppDataPacketPtr>>(std::max(5, input_steams_num_ * 5))) // MPMCQueue can benefit from a slightly larger queue size
>>>>>>> faefb441
    , log(Logger::get("MPPTunnel", req_id, tunnel_id))

{
    RUNTIME_ASSERT(!(is_local_ && is_async_), log, "is_local: {}, is_async: {}.", is_local_, is_async_);
    if (is_local_)
        mode = TunnelSenderMode::LOCAL;
    else if (is_async_)
        mode = TunnelSenderMode::ASYNC_GRPC;
    else
        mode = TunnelSenderMode::SYNC_GRPC;
    GET_METRIC(tiflash_object_count, type_count_of_mpptunnel).Increment();
}

MPPTunnel::~MPPTunnel()
{
    SCOPE_EXIT({
        GET_METRIC(tiflash_object_count, type_count_of_mpptunnel).Decrement();
    });
    try
    {
        close("");
    }
    catch (...)
    {
        tryLogCurrentException(log, "Error in destructor function of MPPTunnel");
    }
    LOG_FMT_TRACE(log, "destructed tunnel obj!");
}

void MPPTunnel::finishSendQueue(bool drain)
{
    if (tunnel_sender)
    {
        if (drain)
            tunnel_sender->finishAndDrain();
        else
            tunnel_sender->finish();
    }
}

/// exit abnormally, such as being cancelled.
void MPPTunnel::close(const String & reason)
{
    SCOPE_EXIT({
        // ensure the tracked memory is released and updated before memory tracker(in ProcListEntry) is released
        finishSendQueue(true); // drain the send_queue when close
    });
    {
        std::unique_lock lk(mu);
        switch (status)
        {
        case TunnelStatus::Unconnected:
            status = TunnelStatus::Finished;
            cv_for_status_changed.notify_all();
            return;
        case TunnelStatus::Connected:
        {
            if (!reason.empty())
            {
                try
                {
                    FAIL_POINT_TRIGGER_EXCEPTION(FailPoints::exception_during_mpp_close_tunnel);
<<<<<<< HEAD
                    tunnel_sender->push(std::make_shared<DB::TrackedMppDataPacket>(getPacketWithError(reason), mem_tracker));
=======
                    send_queue->push(std::make_shared<DB::TrackedMppDataPacket>(getPacketWithError(reason), getMemTracker()));
                    if (mode == TunnelSenderMode::ASYNC_GRPC)
                        async_tunnel_sender->tryFlushOne();
>>>>>>> faefb441
                }
                catch (...)
                {
                    tryLogCurrentException(log, "Failed to close tunnel: " + tunnel_id);
                }
            }
            finishSendQueue();
            break;
        }
        case TunnelStatus::WaitingForSenderFinish:
            break;
        case TunnelStatus::Finished:
            return;
        default:
            RUNTIME_ASSERT(false, log, "Unsupported tunnel status: {}", status);
        }
    }
    waitForSenderFinish(/*allow_throw=*/false);
}

// TODO: consider to hold a buffer
void MPPTunnel::write(const mpp::MPPDataPacket & data, bool close_after_write)
{
    LOG_FMT_TRACE(log, "ready to write");
    {
        {
            std::unique_lock lk(mu);
            waitUntilConnectedOrFinished(lk);
            if (status == TunnelStatus::Finished)
                throw Exception(fmt::format("write to tunnel which is already closed,{}", tunnel_sender ? tunnel_sender->getConsumerFinishMsg() : ""));
        }

<<<<<<< HEAD
        if (tunnel_sender->push(std::make_shared<DB::TrackedMppDataPacket>(data, mem_tracker)))
=======
        if (send_queue->push(std::make_shared<DB::TrackedMppDataPacket>(data, getMemTracker())) == MPMCQueueResult::OK)
>>>>>>> faefb441
        {
            connection_profile_info.bytes += data.ByteSizeLong();
            connection_profile_info.packets += 1;
            if (close_after_write)
            {
                finishSendQueue();
                LOG_FMT_TRACE(log, "finish write.");
            }
            return;
        }
    }
    // push failed, wait consumer for the final state
    waitForSenderFinish(/*allow_throw=*/true);
}

/// done normally and being called exactly once after writing all packets
void MPPTunnel::writeDone()
{
    LOG_FMT_TRACE(log, "ready to finish, is_local: {}", mode == TunnelSenderMode::LOCAL);
    {
        std::unique_lock lk(mu);
        if (status == TunnelStatus::Finished)
            throw Exception(fmt::format("write to tunnel which is already closed,{}", tunnel_sender ? tunnel_sender->getConsumerFinishMsg() : ""));
        /// make sure to finish the tunnel after it is connected
        waitUntilConnectedOrFinished(lk);
        finishSendQueue();
    }
    waitForSenderFinish(/*allow_throw=*/true);
}

void MPPTunnel::connect(PacketWriter * writer)
{
    {
        std::unique_lock lk(mu);
        if (status != TunnelStatus::Unconnected)
            throw Exception(fmt::format("MPPTunnel has connected or finished: {}", statusToString()));

        LOG_FMT_TRACE(log, "ready to connect");
        switch (mode)
        {
        case TunnelSenderMode::LOCAL:
        {
            RUNTIME_ASSERT(writer == nullptr, log);
            local_tunnel_sender = std::make_shared<LocalTunnelSender>(queue_size, log, tunnel_id);
            tunnel_sender = local_tunnel_sender;
            break;
        }
        case TunnelSenderMode::SYNC_GRPC:
        {
            RUNTIME_ASSERT(writer != nullptr, log, "Sync writer shouldn't be null");
            sync_tunnel_sender = std::make_shared<SyncTunnelSender>(queue_size, log, tunnel_id);
            sync_tunnel_sender->startSendThread(writer);
            tunnel_sender = sync_tunnel_sender;
            break;
        }
        default:
            RUNTIME_ASSERT(false, log, "Unsupported TunnelSenderMode in connect: {}", mode);
        }
        status = TunnelStatus::Connected;
        cv_for_status_changed.notify_all();
    }
    LOG_DEBUG(log, "connected");
}

void MPPTunnel::connectAsync(IAsyncCallData * call_data)
{
    {
        std::unique_lock lk(mu);
        if (status != TunnelStatus::Unconnected)
            throw Exception(fmt::format("MPPTunnel has connected or finished: {}", statusToString()));

        LOG_FMT_TRACE(log, "ready to connect async");
        if (mode == TunnelSenderMode::ASYNC_GRPC)
        {
            RUNTIME_ASSERT(call_data != nullptr, log, "Async writer shouldn't be null");
            auto kick_func_for_test = call_data->getKickFuncForTest();
            if (unlikely(kick_func_for_test.has_value()))
            {
                async_tunnel_sender = std::make_shared<AsyncTunnelSender>(queue_size, log, tunnel_id, kick_func_for_test.value());
            }
            else
            {
                async_tunnel_sender = std::make_shared<AsyncTunnelSender>(queue_size, log, tunnel_id, call_data->grpcCall());
            }
            call_data->attachAsyncTunnelSender(async_tunnel_sender);
            tunnel_sender = async_tunnel_sender;
        }
        else
        {
            RUNTIME_ASSERT(false, log, "Unsupported TunnelSenderMode: {} in connectAsync", mode);
        }
        status = TunnelStatus::Connected;
        cv_for_status_changed.notify_all();
    }
    LOG_FMT_DEBUG(log, "Tunnel connected in {} mode", tunnelSenderModeToString(mode));
}

void MPPTunnel::waitForFinish()
{
    waitForSenderFinish(/*allow_throw=*/true);
}

void MPPTunnel::waitForSenderFinish(bool allow_throw)
{
#ifndef NDEBUG
    {
        std::unique_lock lock(mu);
        assert(status != TunnelStatus::Unconnected);
    }
#endif
    LOG_FMT_TRACE(log, "start wait for consumer finish!");
    {
        std::unique_lock lock(mu);
        if (status == TunnelStatus::Finished)
        {
            return;
        }
        status = TunnelStatus::WaitingForSenderFinish;
    }
    String err_msg = tunnel_sender->getConsumerFinishMsg(); // may blocking
    {
        std::unique_lock lock(mu);
        status = TunnelStatus::Finished;
    }
    if (allow_throw && !err_msg.empty())
        throw Exception("Consumer exits unexpected, " + err_msg);
    LOG_FMT_TRACE(log, "end wait for consumer finish!");
}

void MPPTunnel::waitUntilConnectedOrFinished(std::unique_lock<std::mutex> & lk)
{
    auto not_unconnected = [&] {
        return (status != TunnelStatus::Unconnected);
    };
    if (timeout.count() > 0)
    {
        LOG_FMT_TRACE(log, "start waitUntilConnectedOrFinished");
        auto res = cv_for_status_changed.wait_for(lk, timeout, not_unconnected);
        LOG_FMT_TRACE(log, "end waitUntilConnectedOrFinished");
        fiu_do_on(FailPoints::random_tunnel_wait_timeout_failpoint, res = false;);
        if (!res)
            throw Exception(tunnel_id + " is timeout");
    }
    else
    {
        LOG_FMT_TRACE(log, "start waitUntilConnectedOrFinished");
        cv_for_status_changed.wait(lk, not_unconnected);
        LOG_FMT_TRACE(log, "end waitUntilConnectedOrFinished");
    }
    if (status == TunnelStatus::Unconnected)
        throw Exception("MPPTunnel can not be connected because MPPTask is cancelled");
}

StringRef MPPTunnel::statusToString()
{
    switch (status)
    {
    case TunnelStatus::Unconnected:
        return "Unconnected";
    case TunnelStatus::Connected:
        return "Connected";
    case TunnelStatus::WaitingForSenderFinish:
        return "WaitingForSenderFinish";
    case TunnelStatus::Finished:
        return "Finished";
    default:
        RUNTIME_ASSERT(false, log, "Unknown TaskStatus {}", status);
    }
}

void MPPTunnel::updateMemTracker()
{
    mem_tracker = current_memory_tracker ? current_memory_tracker->shared_from_this() : nullptr;
}

void TunnelSender::consumerFinish(const String & msg)
{
    LOG_FMT_TRACE(log, "calling consumer Finish");
    finish();
    consumer_state.setMsg(msg);
}

SyncTunnelSender::~SyncTunnelSender()
{
    LOG_FMT_TRACE(log, "waiting child thread finished!");
    thread_manager->wait();
}

void SyncTunnelSender::sendJob(PacketWriter * writer)
{
    GET_METRIC(tiflash_thread_count, type_active_threads_of_establish_mpp).Increment();
    GET_METRIC(tiflash_thread_count, type_max_threads_of_establish_mpp).Set(std::max(GET_METRIC(tiflash_thread_count, type_max_threads_of_establish_mpp).Value(), GET_METRIC(tiflash_thread_count, type_active_threads_of_establish_mpp).Value()));
    String err_msg;
    try
    {
        TrackedMppDataPacketPtr res;
        while (send_queue.pop(res) == MPMCQueueResult::OK)
        {
            if (!writer->write(res->packet))
            {
                err_msg = "grpc writes failed.";
                break;
            }
        }
    }
    catch (...)
    {
        err_msg = getCurrentExceptionMessage(true);
    }
    if (!err_msg.empty())
    {
        err_msg = fmt::format("{} meet error: {}", tunnel_id, err_msg);
        LOG_ERROR(log, err_msg);
        trimStackTrace(err_msg);
    }
    consumerFinish(err_msg);
    GET_METRIC(tiflash_thread_count, type_active_threads_of_establish_mpp).Decrement();
}

void SyncTunnelSender::startSendThread(PacketWriter * writer)
{
    thread_manager = newThreadManager();
    thread_manager->schedule(true, "MPPTunnel", [this, writer] {
        sendJob(writer);
    });
}

std::shared_ptr<DB::TrackedMppDataPacket> LocalTunnelSender::readForLocal()
{
    TrackedMppDataPacketPtr res;
    if (send_queue.pop(res) == MPMCQueueResult::OK)
    {
        // switch tunnel's memory tracker into receiver's
        res->switchMemTracker(current_memory_tracker);
        return res;
    }
    consumerFinish("");
    return nullptr;
}
} // namespace DB<|MERGE_RESOLUTION|>--- conflicted
+++ resolved
@@ -67,12 +67,8 @@
     : status(TunnelStatus::Unconnected)
     , timeout(timeout_)
     , tunnel_id(tunnel_id_)
-<<<<<<< HEAD
+    , mem_tracker(current_memory_tracker ? current_memory_tracker->shared_from_this() : nullptr)
     , queue_size(std::max(5, input_steams_num_ * 5)) // MPMCQueue can benefit from a slightly larger queue size
-=======
-    , mem_tracker(current_memory_tracker ? current_memory_tracker->shared_from_this() : nullptr)
-    , send_queue(std::make_shared<MPMCQueue<TrackedMppDataPacketPtr>>(std::max(5, input_steams_num_ * 5))) // MPMCQueue can benefit from a slightly larger queue size
->>>>>>> faefb441
     , log(Logger::get("MPPTunnel", req_id, tunnel_id))
 
 {
@@ -135,13 +131,7 @@
                 try
                 {
                     FAIL_POINT_TRIGGER_EXCEPTION(FailPoints::exception_during_mpp_close_tunnel);
-<<<<<<< HEAD
-                    tunnel_sender->push(std::make_shared<DB::TrackedMppDataPacket>(getPacketWithError(reason), mem_tracker));
-=======
-                    send_queue->push(std::make_shared<DB::TrackedMppDataPacket>(getPacketWithError(reason), getMemTracker()));
-                    if (mode == TunnelSenderMode::ASYNC_GRPC)
-                        async_tunnel_sender->tryFlushOne();
->>>>>>> faefb441
+                    tunnel_sender->push(std::make_shared<DB::TrackedMppDataPacket>(getPacketWithError(reason), getMemTracker()));
                 }
                 catch (...)
                 {
@@ -174,11 +164,7 @@
                 throw Exception(fmt::format("write to tunnel which is already closed,{}", tunnel_sender ? tunnel_sender->getConsumerFinishMsg() : ""));
         }
 
-<<<<<<< HEAD
-        if (tunnel_sender->push(std::make_shared<DB::TrackedMppDataPacket>(data, mem_tracker)))
-=======
-        if (send_queue->push(std::make_shared<DB::TrackedMppDataPacket>(data, getMemTracker())) == MPMCQueueResult::OK)
->>>>>>> faefb441
+        if (tunnel_sender->push(std::make_shared<DB::TrackedMppDataPacket>(data, getMemTracker())))
         {
             connection_profile_info.bytes += data.ByteSizeLong();
             connection_profile_info.packets += 1;
