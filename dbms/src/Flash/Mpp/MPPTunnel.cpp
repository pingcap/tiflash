--- conflicted
+++ resolved
@@ -140,13 +140,8 @@
                 writer->tryFlushOne();
             if (close_after_write)
             {
-<<<<<<< HEAD
-                send_queue.finish();
+                finishSendQueue();
                 LOG_FMT_TRACE(log, "finish write.");
-=======
-                finishSendQueue();
-                LOG_TRACE(log, "finish write.");
->>>>>>> e919a611
             }
             return;
         }
