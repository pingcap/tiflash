// Copyright 2022 PingCAP, Ltd.
//
// Licensed under the Apache License, Version 2.0 (the "License");
// you may not use this file except in compliance with the License.
// You may obtain a copy of the License at
//
//     http://www.apache.org/licenses/LICENSE-2.0
//
// Unless required by applicable law or agreed to in writing, software
// distributed under the License is distributed on an "AS IS" BASIS,
// WITHOUT WARRANTIES OR CONDITIONS OF ANY KIND, either express or implied.
// See the License for the specific language governing permissions and
// limitations under the License.

#include <Common/Exception.h>
#include <Common/FailPoint.h>
#include <Common/ThreadFactory.h>
#include <Common/TiFlashMetrics.h>
#include <Flash/Mpp/MPPTunnel.h>
#include <Flash/Mpp/Utils.h>
#include <fmt/core.h>

namespace DB
{
namespace FailPoints
{
extern const char exception_during_mpp_close_tunnel[];
extern const char random_tunnel_wait_timeout_failpoint[];
} // namespace FailPoints

MPPTunnel::MPPTunnel(
    const mpp::TaskMeta & receiver_meta_,
    const mpp::TaskMeta & sender_meta_,
    const std::chrono::seconds timeout_,
    int input_steams_num_,
    bool is_local_,
    bool is_async_,
    const String & req_id)
    : MPPTunnel(fmt::format("tunnel{}+{}", sender_meta_.task_id(), receiver_meta_.task_id()), timeout_, input_steams_num_, is_local_, is_async_, req_id)
{}

MPPTunnel::MPPTunnel(
    const String & tunnel_id_,
    const std::chrono::seconds timeout_,
    int input_steams_num_,
    bool is_local_,
    bool is_async_,
    const String & req_id)
    : status(TunnelStatus::Unconnected)
    , timeout(timeout_)
    , tunnel_id(tunnel_id_)
    , send_queue(std::make_shared<MPMCQueue<MPPDataPacketPtr>>(std::max(5, input_steams_num_ * 5))) // MPMCQueue can benefit from a slightly larger queue size
    , log(Logger::get("MPPTunnel", req_id, tunnel_id))
{
    RUNTIME_ASSERT(!(is_local_ && is_async_), log, "is_local: {}, is_async: {}.", is_local_, is_async_);
    if (is_local_)
        mode = TunnelSenderMode::LOCAL;
    else if (is_async_)
        mode = TunnelSenderMode::ASYNC_GRPC;
    else
        mode = TunnelSenderMode::SYNC_GRPC;
    GET_METRIC(tiflash_object_count, type_count_of_mpptunnel).Increment();
}

MPPTunnel::~MPPTunnel()
{
    SCOPE_EXIT({
        GET_METRIC(tiflash_object_count, type_count_of_mpptunnel).Decrement();
    });
    try
    {
        {
            std::unique_lock lock(mu);
            if (status == TunnelStatus::Finished)
            {
                LOG_DEBUG(log, "already finished!");
                return;
            }

            /// make sure to finish the tunnel after it is connected
            waitUntilConnectedOrFinished(lock);
            finishSendQueue();
        }
        LOG_FMT_TRACE(log, "waiting consumer finish!");
        waitForSenderFinish(/*allow_throw=*/false);
    }
    catch (...)
    {
        tryLogCurrentException(log, "Error in destructor function of MPPTunnel");
    }
    LOG_FMT_TRACE(log, "destructed tunnel obj!");
}

void MPPTunnel::finishSendQueue()
{
    bool flag = send_queue->finish();
    if (flag && mode == TunnelSenderMode::ASYNC_GRPC)
    {
        async_tunnel_sender->tryFlushOne();
    }
}

/// exit abnormally, such as being cancelled.
void MPPTunnel::close(const String & reason)
{
    {
        std::unique_lock lk(mu);
        switch (status)
        {
        case TunnelStatus::Unconnected:
            status = TunnelStatus::Finished;
            cv_for_status_changed.notify_all();
            return;
        case TunnelStatus::Connected:
        {
            if (!reason.empty())
            {
                try
                {
                    FAIL_POINT_TRIGGER_EXCEPTION(FailPoints::exception_during_mpp_close_tunnel);
                    send_queue->push(std::make_shared<mpp::MPPDataPacket>(getPacketWithError(reason)));
                    if (mode == TunnelSenderMode::ASYNC_GRPC)
                        async_tunnel_sender->tryFlushOne();
                }
                catch (...)
                {
                    tryLogCurrentException(log, "Failed to close tunnel: " + tunnel_id);
                }
            }
            finishSendQueue();
            break;
        }
        case TunnelStatus::WaitingForSenderFinish:
            break;
        case TunnelStatus::Finished:
            return;
        default:
            RUNTIME_ASSERT(false, log, "Unsupported tunnel status: {}", status);
        }
    }
    waitForSenderFinish(/*allow_throw=*/false);
}

// TODO: consider to hold a buffer
void MPPTunnel::write(const mpp::MPPDataPacket & data, bool close_after_write)
{
    LOG_FMT_TRACE(log, "ready to write");
    {
        {
            std::unique_lock lk(mu);
            waitUntilConnectedOrFinished(lk);
            if (status == TunnelStatus::Finished)
                throw Exception(fmt::format("write to tunnel which is already closed,{}", tunnel_sender ? tunnel_sender->getConsumerFinishMsg() : ""));
        }

        if (send_queue->push(std::make_shared<mpp::MPPDataPacket>(data)))
        {
            connection_profile_info.bytes += data.ByteSizeLong();
            connection_profile_info.packets += 1;
            if (mode == TunnelSenderMode::ASYNC_GRPC)
                async_tunnel_sender->tryFlushOne();
            if (close_after_write)
            {
                finishSendQueue();
                LOG_FMT_TRACE(log, "finish write.");
            }
            return;
        }
    }
    // push failed, wait consumer for the final state
<<<<<<< HEAD
    waitForConsumerFinish(/*allow_throw=*/true);
}

template <typename Writer>
void MPPTunnelBase<Writer>::sendJob(bool need_lock)
{
    RUNTIME_ASSERT(!is_local, log, "should not reach sendJob for local tunnels");
    if (!is_async)
    {
        GET_METRIC(tiflash_thread_count, type_active_threads_of_establish_mpp).Increment();
        GET_METRIC(tiflash_thread_count, type_max_threads_of_establish_mpp).Set(std::max(GET_METRIC(tiflash_thread_count, type_max_threads_of_establish_mpp).Value(), GET_METRIC(tiflash_thread_count, type_active_threads_of_establish_mpp).Value()));
    }
    String err_msg;
    try
    {
        /// TODO(fzh) reuse it later
        MPPDataPacketPtr res;
        while (send_queue.pop(res))
        {
            if (!writer->write(*res))
            {
                err_msg = "grpc writes failed.";
                break;
            }
            else
            {
                if (is_async)
                    return;
            }
        }
    }
    catch (Exception & e)
    {
        err_msg = e.message();
    }
    catch (std::exception & e)
    {
        err_msg = e.what();
    }
    catch (...)
    {
        err_msg = "fatal error in sendJob()";
    }
    if (!err_msg.empty())
    {
        /// append tunnel id to error message
        err_msg = fmt::format("{} meet error: {}", tunnel_id, err_msg);
        LOG_ERROR(log, err_msg);
    }
    consumerFinish(err_msg, need_lock);
    if (is_async)
        writer->writeDone(grpc::Status::OK);
    else
    {
        GET_METRIC(tiflash_thread_count, type_active_threads_of_establish_mpp).Decrement();
    }
=======
    waitForSenderFinish(/*allow_throw=*/true);
>>>>>>> 7693e143
}

/// done normally and being called exactly once after writing all packets
void MPPTunnel::writeDone()
{
    LOG_FMT_TRACE(log, "ready to finish, is_local: {}", mode == TunnelSenderMode::LOCAL);
    {
        std::unique_lock lk(mu);
        if (status == TunnelStatus::Finished)
            throw Exception(fmt::format("write to tunnel which is already closed,{}", tunnel_sender ? tunnel_sender->getConsumerFinishMsg() : ""));
        /// make sure to finish the tunnel after it is connected
        waitUntilConnectedOrFinished(lk);
        finishSendQueue();
    }
    waitForSenderFinish(/*allow_throw=*/true);
}

void MPPTunnel::connect(PacketWriter * writer)
{
    {
        std::unique_lock lk(mu);
        if (status != TunnelStatus::Unconnected)
            throw Exception(fmt::format("MPPTunnel has connected or finished: {}", statusToString()));

        LOG_FMT_TRACE(log, "ready to connect");
        switch (mode)
        {
        case TunnelSenderMode::LOCAL:
            RUNTIME_ASSERT(writer == nullptr, log);
            local_tunnel_sender = std::make_shared<LocalTunnelSender>(mode, send_queue, nullptr, log, tunnel_id);
            tunnel_sender = local_tunnel_sender;
            break;
        case TunnelSenderMode::SYNC_GRPC:
            RUNTIME_ASSERT(writer != nullptr, log, "Sync writer shouldn't be null");
            sync_tunnel_sender = std::make_shared<SyncTunnelSender>(mode, send_queue, writer, log, tunnel_id);
            sync_tunnel_sender->startSendThread();
            tunnel_sender = sync_tunnel_sender;
            break;
        case TunnelSenderMode::ASYNC_GRPC:
            RUNTIME_ASSERT(writer != nullptr, log, "Async writer shouldn't be null");
            async_tunnel_sender = std::make_shared<AsyncTunnelSender>(mode, send_queue, writer, log, tunnel_id);
            tunnel_sender = async_tunnel_sender;
            writer->attachAsyncTunnelSender(async_tunnel_sender);
            break;
        default:
            RUNTIME_ASSERT(false, log, "Unsupported TunnelSenderMode: {}", mode);
        }
        status = TunnelStatus::Connected;
        cv_for_status_changed.notify_all();
    }
    LOG_DEBUG(log, "connected");
}

void MPPTunnel::waitForFinish()
{
    waitForSenderFinish(/*allow_throw=*/true);
}

void MPPTunnel::waitForSenderFinish(bool allow_throw)
{
#ifndef NDEBUG
    {
        std::unique_lock lock(mu);
        assert(status != TunnelStatus::Unconnected);
    }
#endif
    LOG_FMT_TRACE(log, "start wait for consumer finish!");
    {
        std::unique_lock lock(mu);
        if (status == TunnelStatus::Finished)
        {
            return;
        }
        status = TunnelStatus::WaitingForSenderFinish;
    }
    String err_msg = tunnel_sender->getConsumerFinishMsg(); // may blocking
    {
        std::unique_lock lock(mu);
        status = TunnelStatus::Finished;
    }
    if (allow_throw && !err_msg.empty())
        throw Exception("Consumer exits unexpected, " + err_msg);
    LOG_FMT_TRACE(log, "end wait for consumer finish!");
}

void MPPTunnel::waitUntilConnectedOrFinished(std::unique_lock<std::mutex> & lk)
{
    auto not_unconnected = [&] {
        return (status != TunnelStatus::Unconnected);
    };
    if (timeout.count() > 0)
    {
        LOG_FMT_TRACE(log, "start waitUntilConnectedOrFinished");
        auto res = cv_for_status_changed.wait_for(lk, timeout, not_unconnected);
        LOG_FMT_TRACE(log, "end waitUntilConnectedOrFinished");
<<<<<<< HEAD

=======
>>>>>>> 7693e143
        fiu_do_on(FailPoints::random_tunnel_wait_timeout_failpoint, res = false;);
        if (!res)
            throw Exception(tunnel_id + " is timeout");
    }
    else
    {
        LOG_FMT_TRACE(log, "start waitUntilConnectedOrFinished");
        cv_for_status_changed.wait(lk, not_unconnected);
        LOG_FMT_TRACE(log, "end waitUntilConnectedOrFinished");
    }
    if (status == TunnelStatus::Unconnected)
        throw Exception("MPPTunnel can not be connected because MPPTask is cancelled");
}

StringRef MPPTunnel::statusToString()
{
    switch (status)
    {
    case TunnelStatus::Unconnected:
        return "Unconnected";
    case TunnelStatus::Connected:
        return "Connected";
    case TunnelStatus::WaitingForSenderFinish:
        return "WaitingForSenderFinish";
    case TunnelStatus::Finished:
        return "Finished";
    default:
        RUNTIME_ASSERT(false, log, "Unknown TaskStatus {}", status);
    }
}

void TunnelSender::consumerFinish(const String & msg)
{
    LOG_FMT_TRACE(log, "calling consumer Finish");
    send_queue->finish();
    consumer_state.setMsg(msg);
}

SyncTunnelSender::~SyncTunnelSender()
{
    LOG_FMT_TRACE(log, "waiting child thread finished!");
    thread_manager->wait();
}

void SyncTunnelSender::sendJob()
{
    GET_METRIC(tiflash_thread_count, type_active_threads_of_establish_mpp).Increment();
    GET_METRIC(tiflash_thread_count, type_max_threads_of_establish_mpp).Set(std::max(GET_METRIC(tiflash_thread_count, type_max_threads_of_establish_mpp).Value(), GET_METRIC(tiflash_thread_count, type_active_threads_of_establish_mpp).Value()));
    String err_msg;
    try
    {
        MPPDataPacketPtr res;
        while (send_queue->pop(res))
        {
            if (!writer->write(*res))
            {
                err_msg = "grpc writes failed.";
                break;
            }
        }
    }
    catch (...)
    {
        err_msg = getCurrentExceptionMessage(true);
    }
    if (!err_msg.empty())
    {
        err_msg = fmt::format("{} meet error: {}", tunnel_id, err_msg);
        LOG_ERROR(log, err_msg);
        trimStackTrace(err_msg);
    }
    consumerFinish(err_msg);
    GET_METRIC(tiflash_thread_count, type_active_threads_of_establish_mpp).Decrement();
}

void SyncTunnelSender::startSendThread()
{
    thread_manager = newThreadManager();
    thread_manager->schedule(true, "MPPTunnel", [this] {
        sendJob();
    });
}

void AsyncTunnelSender::tryFlushOne()
{
    writer->tryFlushOne();
}

void AsyncTunnelSender::sendOne()
{
    String err_msg;
    bool queue_empty_flag = false;
    try
    {
        MPPDataPacketPtr res;
        queue_empty_flag = !send_queue->pop(res);
        if (!queue_empty_flag)
        {
            if (!writer->write(*res))
            {
                err_msg = "grpc writes failed.";
            }
        }
    }
    catch (...)
    {
        err_msg = getCurrentExceptionMessage(true);
    }
    if (!err_msg.empty())
    {
        err_msg = fmt::format("{} meet error: {}", tunnel_id, err_msg);
        LOG_ERROR(log, err_msg);
        trimStackTrace(err_msg);
    }
    if (!err_msg.empty() || queue_empty_flag)
    {
        consumerFinish(err_msg);
        writer->writeDone(grpc::Status::OK);
    }
}

LocalTunnelSender::MPPDataPacketPtr LocalTunnelSender::readForLocal()
{
    MPPDataPacketPtr res;
    if (send_queue->pop(res))
        return res;
    consumerFinish("");
    return nullptr;
}
} // namespace DB<|MERGE_RESOLUTION|>--- conflicted
+++ resolved
@@ -168,66 +168,7 @@
         }
     }
     // push failed, wait consumer for the final state
-<<<<<<< HEAD
-    waitForConsumerFinish(/*allow_throw=*/true);
-}
-
-template <typename Writer>
-void MPPTunnelBase<Writer>::sendJob(bool need_lock)
-{
-    RUNTIME_ASSERT(!is_local, log, "should not reach sendJob for local tunnels");
-    if (!is_async)
-    {
-        GET_METRIC(tiflash_thread_count, type_active_threads_of_establish_mpp).Increment();
-        GET_METRIC(tiflash_thread_count, type_max_threads_of_establish_mpp).Set(std::max(GET_METRIC(tiflash_thread_count, type_max_threads_of_establish_mpp).Value(), GET_METRIC(tiflash_thread_count, type_active_threads_of_establish_mpp).Value()));
-    }
-    String err_msg;
-    try
-    {
-        /// TODO(fzh) reuse it later
-        MPPDataPacketPtr res;
-        while (send_queue.pop(res))
-        {
-            if (!writer->write(*res))
-            {
-                err_msg = "grpc writes failed.";
-                break;
-            }
-            else
-            {
-                if (is_async)
-                    return;
-            }
-        }
-    }
-    catch (Exception & e)
-    {
-        err_msg = e.message();
-    }
-    catch (std::exception & e)
-    {
-        err_msg = e.what();
-    }
-    catch (...)
-    {
-        err_msg = "fatal error in sendJob()";
-    }
-    if (!err_msg.empty())
-    {
-        /// append tunnel id to error message
-        err_msg = fmt::format("{} meet error: {}", tunnel_id, err_msg);
-        LOG_ERROR(log, err_msg);
-    }
-    consumerFinish(err_msg, need_lock);
-    if (is_async)
-        writer->writeDone(grpc::Status::OK);
-    else
-    {
-        GET_METRIC(tiflash_thread_count, type_active_threads_of_establish_mpp).Decrement();
-    }
-=======
     waitForSenderFinish(/*allow_throw=*/true);
->>>>>>> 7693e143
 }
 
 /// done normally and being called exactly once after writing all packets
@@ -323,10 +264,6 @@
         LOG_FMT_TRACE(log, "start waitUntilConnectedOrFinished");
         auto res = cv_for_status_changed.wait_for(lk, timeout, not_unconnected);
         LOG_FMT_TRACE(log, "end waitUntilConnectedOrFinished");
-<<<<<<< HEAD
-
-=======
->>>>>>> 7693e143
         fiu_do_on(FailPoints::random_tunnel_wait_timeout_failpoint, res = false;);
         if (!res)
             throw Exception(tunnel_id + " is timeout");
