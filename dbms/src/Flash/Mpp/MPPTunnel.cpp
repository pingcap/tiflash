#include <Common/Exception.h>
#include <Common/FailPoint.h>
#include <Common/ThreadFactory.h>
#include <Flash/Mpp/MPPTunnel.h>
#include <Flash/Mpp/Utils.h>
#include <Flash/Mpp/getMPPTaskLog.h>
#include <fmt/core.h>

namespace DB
{
namespace FailPoints
{
extern const char exception_during_mpp_close_tunnel[];
} // namespace FailPoints

template <typename Writer>
MPPTunnelBase<Writer>::MPPTunnelBase(
    const mpp::TaskMeta & receiver_meta_,
    const mpp::TaskMeta & sender_meta_,
    const std::chrono::seconds timeout_,
    TaskCancelledCallback callback,
    int input_steams_num_,
    bool is_local_,
    const LogWithPrefixPtr & log_)
    : connected(false)
    , finished(false)
    , is_local(is_local_)
    , timeout(timeout_)
    , task_cancelled_callback(std::move(callback))
    , tunnel_id(fmt::format("tunnel{}+{}", sender_meta_.task_id(), receiver_meta_.task_id()))
    , send_loop_msg("")
    , input_streams_num(input_steams_num_)
    , send_thread(nullptr)
    , send_queue(std::max(5, input_steams_num_ * 5)) /// the queue should not be too small to push the last nullptr or error msg. TODO(fzh) set a reasonable parameter
    , log(getMPPTaskLog(log_, tunnel_id))
{
}

template <typename Writer>
MPPTunnelBase<Writer>::~MPPTunnelBase()
{
    try
    {
        if (!finished)
            writeDone();
        if (nullptr != send_thread && send_thread->joinable())
        {
            send_thread->join();
        }
        else
        {
            std::unique_lock<std::mutex> lk(end_mu);
            end_cv.wait(lk, [&] { return send_end.load(); });
        }
        /// in abnormal cases, popping all packets out of send_queue to avoid blocking any thread pushes packets into it.
        clearSendQueue();
    }
    catch (...)
    {
        tryLogCurrentException(log, "Error in destructor function of MPPTunnel");
    }
}

/// exit abnormally, such as being cancelled.
template <typename Writer>
void MPPTunnelBase<Writer>::close(const String & reason)
{
    std::unique_lock<std::mutex> lk(mu);
    if (finished)
        return;
    if (connected && !reason.empty())
    {
        try
        {
            FAIL_POINT_TRIGGER_EXCEPTION(FailPoints::exception_during_mpp_close_tunnel);
            send_queue.push(std::make_shared<mpp::MPPDataPacket>(getPacketWithError(reason)));
        }
        catch (...)
        {
            tryLogCurrentException(log, "Failed to close tunnel: " + tunnel_id);
        }
    }
    if (connected)
    {
        send_queue.push(nullptr);
        /// should wait the errors being sent in abnormal cases.
        cv_for_finished.wait(lk, [&]() { return finished.load(); });
    }
    else
    {
        finished = true;
    }
}

template <typename Writer>
bool MPPTunnelBase<Writer>::isTaskCancelled()
{
    return task_cancelled_callback();
}

// TODO: consider to hold a buffer
template <typename Writer>
void MPPTunnelBase<Writer>::write(const mpp::MPPDataPacket & data, bool close_after_write)
{
    LOG_TRACE(log, "ready to write");
    {
        {
            std::unique_lock<std::mutex> lk(mu);
            waitUntilConnectedOrCancelled(lk);
            if (finished)
                throw Exception("write to tunnel which is already closed," + send_loop_msg);
        }

        send_queue.push(std::make_shared<mpp::MPPDataPacket>(data));
        if (close_after_write)
        {
            std::unique_lock<std::mutex> lk(mu);
            if (!finished)
            {
                /// in abnormal cases, finished can be set in advance and pushing nullptr is also necessary
                send_queue.push(nullptr);
                LOG_TRACE(log, "sending a nullptr to finish write.");
            }
        }
    }
}

/// in abnormal cases, popping all packets out of send_queue to avoid blocking any thread pushes packets into it.
template <typename Writer>
void MPPTunnelBase<Writer>::clearSendQueue()
{
    MPPDataPacketPtr res;
    while (send_queue.size() > 0)
    {
        send_queue.pop(res);
    }
}

/// to avoid being blocked when pop(), we should send nullptr into send_queue in all cases
template <typename Writer>
void MPPTunnelBase<Writer>::sendLoop()
{
    assert(!is_local);
    try
    {
        /// TODO(fzh) reuse it later
        MPPDataPacketPtr res;
        while (!finished)
        {
            send_queue.pop(res);
            if (nullptr == res)
            {
                finishWithLock();
                {
                    std::unique_lock<std::mutex> lk(end_mu);
                    send_end = true;
                    end_cv.notify_one();
                }
                return;
            }
            else
            {
                if (!writer->Write(*res))
                // if (!writer->Write(*res, grpc::WriteOptions().set_buffer_hint()))
                {
                    finishWithLock();
                    auto msg = " grpc writes failed.";
                    LOG_ERROR(log, msg);
                    throw Exception(tunnel_id + msg);
                }
            }
        }
    }
    catch (Exception & e)
    {
        std::unique_lock<std::mutex> lk(mu);
        send_loop_msg = e.message();
    }
    catch (std::exception & e)
    {
        std::unique_lock<std::mutex> lk(mu);
        send_loop_msg = e.what();
    }
    catch (...)
    {
        std::unique_lock<std::mutex> lk(mu);
        send_loop_msg = "fatal error in sendLoop()";
    }
    if (!finished)
    {
        finishWithLock();
    }
    {
        std::unique_lock<std::mutex> lk(end_mu);
        send_end = true;
        end_cv.notify_one();
    }
}

/// done normally and being called exactly once after writing all packets
template <typename Writer>
void MPPTunnelBase<Writer>::writeDone()
{
    LOG_TRACE(log, "ready to finish, is_local: " << is_local);
    std::unique_lock<std::mutex> lk(mu);
    if (finished)
        throw Exception("has finished, " + send_loop_msg);
    /// make sure to finish the tunnel after it is connected
    LOG_TRACE(log, "waitUntilConnectedOrCancelled");
    waitUntilConnectedOrCancelled(lk);
    lk.unlock();
    /// in normal cases, send nullptr to notify finish
    send_queue.push(nullptr);
    LOG_TRACE(log, "waitForFinish");
    waitForFinish();
    LOG_TRACE(log, "done to finish");
}

template <typename Writer>
<<<<<<< HEAD
static void tunnelSendLoop(MPPTunnelBase<Writer> * tunnel)
{
    tunnel->sendLoop();
}

=======
std::shared_ptr<mpp::MPPDataPacket> MPPTunnelBase<Writer>::readForLocal()
{
    assert(is_local);
    if (!finished)
    {
        MPPDataPacketPtr res;
        send_queue.pop(res);
        if (nullptr == res)
        {
            finishWithLock();
        }

        return res;
    }
    return nullptr;
}


>>>>>>> bde2ff6c
template <typename Writer>
void MPPTunnelBase<Writer>::connect(Writer * writer_)
{
    std::lock_guard<std::mutex> lk(mu);
    if (connected)
        throw Exception("has connected");

    LOG_DEBUG(log, "ready to connect");
    writer = writer_;
<<<<<<< HEAD
    //    if (!is_local) {
    if (glb_thd_pool)
    {
        //            loop = false;
        glb_thd_pool->schedule(
            ThreadFactory(true, "MergingAggregtd").newJob([this] {
                tunnelSendLoop(this);
            }));
        send_thread = nullptr;
        //            while(!loop) usleep(1);
    }
    else
    {
        send_thread = std::make_unique<std::thread>(ThreadFactory(true, "MPPTunnel").newThread([this] { sendLoop(); }));
    }
    //    }
    //    send_thread = std::make_unique<std::thread>(ThreadFactory(true, "MPPTunnel").newThread([this] { sendLoop(); }));
=======
    if (!is_local)
    {
        send_thread = std::make_unique<std::thread>(ThreadFactory(true, "MPPTunnel").newThread([this] { sendLoop(); }));
    }
>>>>>>> bde2ff6c
    connected = true;
    cv_for_connected.notify_all();
}

template <typename Writer>
void MPPTunnelBase<Writer>::waitForFinish()
{
    std::unique_lock<std::mutex> lk(mu);

    cv_for_finished.wait(lk, [&]() { return finished.load(); });

    /// check whether sendLoop() normally or abnormally exited
    if (!send_loop_msg.empty())
        throw Exception("sendLoop() exits unexpected, " + send_loop_msg);
}

template <typename Writer>
void MPPTunnelBase<Writer>::waitUntilConnectedOrCancelled(std::unique_lock<std::mutex> & lk)
{
    auto connected_or_cancelled = [&] {
        return connected || isTaskCancelled();
    };
    if (timeout.count() > 0)
    {
        if (!cv_for_connected.wait_for(lk, timeout, connected_or_cancelled))
            throw Exception(tunnel_id + " is timeout");
    }
    else
    {
        cv_for_connected.wait(lk, connected_or_cancelled);
    }
    if (!connected)
        throw Exception("MPPTunnel can not be connected because MPPTask is cancelled");
}

template <typename Writer>
void MPPTunnelBase<Writer>::finishWithLock()
{
    clearSendQueue();
    std::unique_lock<std::mutex> lk(mu);
    finished = true;
    cv_for_finished.notify_all();
}

/// Explicit template instantiations - to avoid code bloat in headers.
template class MPPTunnelBase<::grpc::ServerWriter<::mpp::MPPDataPacket>>;

} // namespace DB<|MERGE_RESOLUTION|>--- conflicted
+++ resolved
@@ -43,14 +43,17 @@
     {
         if (!finished)
             writeDone();
-        if (nullptr != send_thread && send_thread->joinable())
-        {
-            send_thread->join();
-        }
-        else
-        {
-            std::unique_lock<std::mutex> lk(end_mu);
-            end_cv.wait(lk, [&] { return send_end.load(); });
+        if (!is_local)
+        {
+            if (nullptr != send_thread && send_thread->joinable())
+            {
+                send_thread->join();
+            }
+            else
+            {
+                std::unique_lock<std::mutex> lk(end_mu);
+                end_cv.wait(lk, [&] { return send_end.load(); });
+            }
         }
         /// in abnormal cases, popping all packets out of send_queue to avoid blocking any thread pushes packets into it.
         clearSendQueue();
@@ -217,13 +220,12 @@
 }
 
 template <typename Writer>
-<<<<<<< HEAD
 static void tunnelSendLoop(MPPTunnelBase<Writer> * tunnel)
 {
     tunnel->sendLoop();
 }
 
-=======
+template <typename Writer>
 std::shared_ptr<mpp::MPPDataPacket> MPPTunnelBase<Writer>::readForLocal()
 {
     assert(is_local);
@@ -242,7 +244,6 @@
 }
 
 
->>>>>>> bde2ff6c
 template <typename Writer>
 void MPPTunnelBase<Writer>::connect(Writer * writer_)
 {
@@ -252,30 +253,21 @@
 
     LOG_DEBUG(log, "ready to connect");
     writer = writer_;
-<<<<<<< HEAD
-    //    if (!is_local) {
-    if (glb_thd_pool)
-    {
-        //            loop = false;
-        glb_thd_pool->schedule(
-            ThreadFactory(true, "MergingAggregtd").newJob([this] {
-                tunnelSendLoop(this);
-            }));
-        send_thread = nullptr;
-        //            while(!loop) usleep(1);
-    }
-    else
-    {
-        send_thread = std::make_unique<std::thread>(ThreadFactory(true, "MPPTunnel").newThread([this] { sendLoop(); }));
-    }
-    //    }
-    //    send_thread = std::make_unique<std::thread>(ThreadFactory(true, "MPPTunnel").newThread([this] { sendLoop(); }));
-=======
     if (!is_local)
     {
-        send_thread = std::make_unique<std::thread>(ThreadFactory(true, "MPPTunnel").newThread([this] { sendLoop(); }));
-    }
->>>>>>> bde2ff6c
+        if (glb_thd_pool)
+        {
+            glb_thd_pool->schedule(
+                ThreadFactory(true, "MPPTunnel").newJob([this] {
+                    tunnelSendLoop(this);
+                }));
+            send_thread = nullptr;
+        }
+        else
+        {
+            send_thread = std::make_unique<std::thread>(ThreadFactory(true, "MPPTunnel").newThread([this] { sendLoop(); }));
+        }
+    }
     connected = true;
     cv_for_connected.notify_all();
 }
