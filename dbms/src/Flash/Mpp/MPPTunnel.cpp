--- conflicted
+++ resolved
@@ -142,25 +142,11 @@
             throw Exception(fmt::format("write to tunnel which is already closed."));
     }
 
-<<<<<<< HEAD
-        if (tunnel_sender->push(std::make_shared<DB::TrackedMppDataPacket>(data, getMemTracker())))
-        {
-            connection_profile_info.bytes += data.ByteSizeLong();
-            connection_profile_info.packets += 1;
-            if (close_after_write)
-            {
-                finishSendQueue();
-                LOG_TRACE(log, "finish write.");
-            }
-            return;
-        }
-=======
     if (tunnel_sender->push(std::make_shared<DB::TrackedMppDataPacket>(data, getMemTracker())))
     {
         connection_profile_info.bytes += data.ByteSizeLong();
         connection_profile_info.packets += 1;
         return;
->>>>>>> 988cde9c
     }
     throw Exception(fmt::format("write to tunnel which is already closed,{}", tunnel_sender->isConsumerFinished() ? tunnel_sender->getConsumerFinishMsg() : ""));
 }
