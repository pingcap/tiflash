#include <Common/Exception.h>
#include <Common/FailPoint.h>
#include <Common/ThreadFactory.h>
#include <Flash/Mpp/MPPTunnel.h>
#include <Flash/Mpp/Utils.h>
#include <Flash/Mpp/getMPPTaskLog.h>
#include <fmt/core.h>

namespace DB
{
namespace FailPoints
{
extern const char exception_during_mpp_close_tunnel[];
} // namespace FailPoints

template <typename Writer>
MPPTunnelBase<Writer>::MPPTunnelBase(
    const mpp::TaskMeta & receiver_meta_,
    const mpp::TaskMeta & sender_meta_,
    const std::chrono::seconds timeout_,
    TaskCancelledCallback callback,
    int input_steams_num_,
    bool is_local_,
    const LogWithPrefixPtr & log_)
    : connected(false)
    , finished(false)
    , is_local(is_local_)
    , timeout(timeout_)
    , task_cancelled_callback(std::move(callback))
    , tunnel_id(fmt::format("tunnel{}+{}", sender_meta_.task_id(), receiver_meta_.task_id()))
    , input_streams_num(input_steams_num_)
    , send_queue(std::max(5, input_steams_num_ * 5)) /// the queue should not be too small to push the last nullptr or error msg. TODO(fzh) set a reasonable parameter
    , log(getMPPTaskLog(log_, tunnel_id))
{
}

template <typename Writer>
MPPTunnelBase<Writer>::~MPPTunnelBase()
{
    try
    {
        {
            std::unique_lock lock(mu);
            if (finished)
                return;
            /// make sure to finish the tunnel after it is connected
            waitUntilConnectedOrCancelled(lock);
            send_queue.finish();
        }
        waitForConsumerFinish(/*allow_throw=*/false);
    }
    catch (...)
    {
        tryLogCurrentException(log, "Error in destructor function of MPPTunnel");
    }
}

/// exit abnormally, such as being cancelled.
template <typename Writer>
void MPPTunnelBase<Writer>::close(const String & reason)
{
    {
        std::unique_lock<std::mutex> lk(mu);
        if (finished)
            return;
        if (connected)
        {
            if (!reason.empty())
            {
                try
                {
                    FAIL_POINT_TRIGGER_EXCEPTION(FailPoints::exception_during_mpp_close_tunnel);
                    send_queue.push(std::make_shared<mpp::MPPDataPacket>(getPacketWithError(reason)));
                }
                catch (...)
                {
                    tryLogCurrentException(log, "Failed to close tunnel: " + tunnel_id);
                }
            }
            send_queue.finish();
        }
        else
        {
            finished = true;
            cv_for_connected.notify_all();
            return;
        }
    }
    waitForConsumerFinish(/*allow_throw=*/false);
}

template <typename Writer>
bool MPPTunnelBase<Writer>::isTaskCancelled()
{
    return task_cancelled_callback();
}

// TODO: consider to hold a buffer
template <typename Writer>
void MPPTunnelBase<Writer>::write(const mpp::MPPDataPacket & data, bool close_after_write)
{
    LOG_TRACE(log, "ready to write");
    {
        std::unique_lock<std::mutex> lk(mu);
        waitUntilConnectedOrCancelled(lk);
        if (finished)
            throw Exception("write to tunnel which is already closed," + consumer_state.getError());

<<<<<<< HEAD
        if (send_queue.push(std::make_shared<mpp::MPPDataPacket>(data)))
=======
        connection_profile_info.bytes += data.ByteSizeLong();
        connection_profile_info.packets += 1;
        send_queue.push(std::make_shared<mpp::MPPDataPacket>(data));
        if (close_after_write)
>>>>>>> 003f9513
        {
            if (close_after_write)
            {
                send_queue.finish();
                LOG_TRACE(log, "finish write.");
            }
            return;
        }
    }
    // push failed, wait consumer for the final state
    waitForConsumerFinish(/*allow_throw=*/true);
}

/// to avoid being blocked when pop(), we should send nullptr into send_queue in all cases
template <typename Writer>
void MPPTunnelBase<Writer>::sendLoop()
{
    assert(!is_local);
    String err_msg;
    try
    {
        /// TODO(fzh) reuse it later
        MPPDataPacketPtr res;
        while (send_queue.pop(res))
        {
            if (!writer->Write(*res))
            {
                err_msg = "grpc writes failed.";
                break;
            }
        }
    }
    catch (Exception & e)
    {
        err_msg = e.message();
    }
    catch (std::exception & e)
    {
        err_msg = e.what();
    }
    catch (...)
    {
        err_msg = "fatal error in sendLoop()";
    }
    if (!err_msg.empty())
        LOG_ERROR(log, err_msg);
    consumerFinish(err_msg);
}

/// done normally and being called exactly once after writing all packets
template <typename Writer>
void MPPTunnelBase<Writer>::writeDone()
{
    LOG_TRACE(log, "ready to finish, is_local: " << is_local);
    {
        std::unique_lock<std::mutex> lk(mu);
        if (finished)
            throw Exception("write to tunnel which is already closed," + consumer_state.getError());
        /// make sure to finish the tunnel after it is connected
        waitUntilConnectedOrCancelled(lk);

        send_queue.finish();
    }
    waitForConsumerFinish(/*allow_throw=*/true);
}

template <typename Writer>
std::shared_ptr<mpp::MPPDataPacket> MPPTunnelBase<Writer>::readForLocal()
{
    assert(is_local);
    MPPDataPacketPtr res;
    if (send_queue.pop(res))
        return res;
    consumerFinish("");
    return nullptr;
}

template <typename Writer>
void MPPTunnelBase<Writer>::connect(Writer * writer_)
{
    {
<<<<<<< HEAD
        std::lock_guard<std::mutex> lk(mu);
        if (connected)
            throw Exception("has connected");

        LOG_TRACE(log, "ready to connect");
        if (is_local)
        {
            assert(writer_ == nullptr);
        }
        else
        {
            writer = writer_;
            auto send_thread = ThreadFactory(true, "MPPTunnel").newThread([this] { sendLoop(); });
            send_thread.detach(); // communicate send_thread through `consumer_state`
        }
        connected = true;
        cv_for_connected.notify_all();
=======
        send_thread = std::make_unique<std::thread>(ThreadFactory::newThread("MPPTunnel", [this] { sendLoop(); }));
>>>>>>> 003f9513
    }
    LOG_DEBUG(log, "connected");
}

template <typename Writer>
void MPPTunnelBase<Writer>::waitForFinish()
{
    waitForConsumerFinish(/*allow_throw=*/true);
}

template <typename Writer>
void MPPTunnelBase<Writer>::waitForConsumerFinish(bool allow_throw)
{
    String err_msg = consumer_state.getError(); // may blocking
    if (allow_throw && !err_msg.empty())
        throw Exception("Consumer exits unexpected, " + err_msg);
}

template <typename Writer>
void MPPTunnelBase<Writer>::waitUntilConnectedOrCancelled(std::unique_lock<std::mutex> & lk)
{
    auto connected_or_cancelled = [&] {
        return connected || isTaskCancelled();
    };
    if (timeout.count() > 0)
    {
        LOG_TRACE(log, "start waitUntilConnectedOrCancelled");
        auto res = cv_for_connected.wait_for(lk, timeout, connected_or_cancelled);
        LOG_TRACE(log, "end waitUntilConnectedOrCancelled");

        if (!res)
            throw Exception(tunnel_id + " is timeout");
    }
    else
    {
        LOG_TRACE(log, "start waitUntilConnectedOrCancelled");
        cv_for_connected.wait(lk, connected_or_cancelled);
        LOG_TRACE(log, "end waitUntilConnectedOrCancelled");
    }
    if (!connected)
        throw Exception("MPPTunnel can not be connected because MPPTask is cancelled");
}

template <typename Writer>
void MPPTunnelBase<Writer>::consumerFinish(const String & err_msg)
{
    // must finish send_queue outside of the critical area to avoid deadlock with write.
    send_queue.finish();

    std::unique_lock<std::mutex> lk(mu);
    finished = true;
    // must call setError in the critical area to keep consistent with `finished` from outside.
    consumer_state.setError(err_msg);
}

/// Explicit template instantiations - to avoid code bloat in headers.
template class MPPTunnelBase<::grpc::ServerWriter<::mpp::MPPDataPacket>>;

} // namespace DB<|MERGE_RESOLUTION|>--- conflicted
+++ resolved
@@ -106,15 +106,11 @@
         if (finished)
             throw Exception("write to tunnel which is already closed," + consumer_state.getError());
 
-<<<<<<< HEAD
         if (send_queue.push(std::make_shared<mpp::MPPDataPacket>(data)))
-=======
-        connection_profile_info.bytes += data.ByteSizeLong();
-        connection_profile_info.packets += 1;
-        send_queue.push(std::make_shared<mpp::MPPDataPacket>(data));
-        if (close_after_write)
->>>>>>> 003f9513
-        {
+        {
+            connection_profile_info.bytes += data.ByteSizeLong();
+            connection_profile_info.packets += 1;
+
             if (close_after_write)
             {
                 send_queue.finish();
@@ -195,7 +191,6 @@
 void MPPTunnelBase<Writer>::connect(Writer * writer_)
 {
     {
-<<<<<<< HEAD
         std::lock_guard<std::mutex> lk(mu);
         if (connected)
             throw Exception("has connected");
@@ -208,14 +203,11 @@
         else
         {
             writer = writer_;
-            auto send_thread = ThreadFactory(true, "MPPTunnel").newThread([this] { sendLoop(); });
+            auto send_thread = ThreadFactory::newThread("MPPTunnel", [this] { sendLoop(); });
             send_thread.detach(); // communicate send_thread through `consumer_state`
         }
         connected = true;
         cv_for_connected.notify_all();
-=======
-        send_thread = std::make_unique<std::thread>(ThreadFactory::newThread("MPPTunnel", [this] { sendLoop(); }));
->>>>>>> 003f9513
     }
     LOG_DEBUG(log, "connected");
 }
