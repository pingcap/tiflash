// Copyright 2023 PingCAP, Inc.
//
// Licensed under the Apache License, Version 2.0 (the "License");
// you may not use this file except in compliance with the License.
// You may obtain a copy of the License at
//
//     http://www.apache.org/licenses/LICENSE-2.0
//
// Unless required by applicable law or agreed to in writing, software
// distributed under the License is distributed on an "AS IS" BASIS,
// WITHOUT WARRANTIES OR CONDITIONS OF ANY KIND, either express or implied.
// See the License for the specific language governing permissions and
// limitations under the License.

#pragma once

#include <common/types.h>
#include <fmt/core.h>
#include <kvproto/mpp.pb.h>

namespace DB
{
// global unique MPP query id.
struct MPPQueryId
{
    UInt64 query_ts;
    UInt64 local_query_id;
    UInt64 server_id;
    UInt64 start_ts;
    String resource_group_name;
    UInt64 connection_id;
    String connection_alias;

    MPPQueryId(
        UInt64 query_ts,
        UInt64 local_query_id,
        UInt64 server_id,
        UInt64 start_ts,
        const String & resource_group_name_,
        UInt64 connection_id_,
        const String & connection_alias_)
        : query_ts(query_ts)
        , local_query_id(local_query_id)
        , server_id(server_id)
        , start_ts(start_ts)
        , resource_group_name(resource_group_name_)
        , connection_id(connection_id_)
        , connection_alias(connection_alias_)
    {}
    explicit MPPQueryId(const mpp::TaskMeta & task_meta)
        : query_ts(task_meta.query_ts())
        , local_query_id(task_meta.local_query_id())
        , server_id(task_meta.server_id())
        , start_ts(task_meta.start_ts())
        , resource_group_name(task_meta.resource_group_name())
        , connection_id(task_meta.connection_id())
        , connection_alias(task_meta.connection_alias())
    {}
    bool operator<(const MPPQueryId & mpp_query_id) const;
    bool operator==(const MPPQueryId & rid) const;
    bool operator!=(const MPPQueryId & rid) const;
    bool operator<=(const MPPQueryId & rid) const;

    String toString() const
    {
        return fmt::format(
            "<query_ts:{}, local_query_id:{}, server_id:{}, start_ts:{}>",
            query_ts,
            local_query_id,
            server_id,
            start_ts);
    }
};

struct MPPQueryIdHash
{
    size_t operator()(MPPQueryId const & mpp_query_id) const noexcept;
};

/// A MPP query has one or more MPPGathers, each mpp gather has one or more MPPTasks. The mpp tasks in different mpp gathers are independent
/// to each other, while MPPGathers belong to the same MPP query could have dependence to each other(e.g. for query A join B, if the join is
/// not supported in TiFlash, TiDB will generate two mpp gathers, one is reading from A and the other is reading from B, the probe side's mpp
/// gather depends on the build side's mpp gather), so the smallest scheduling unit in TiFlash is MPP query, but the smallest cancel/retry unit
/// in TiFlash is MPP gather.
struct MPPGatherId
{
    Int64 gather_id;
    MPPQueryId query_id;
    MPPGatherId(Int64 gather_id_, const MPPQueryId & query_id_)
        : gather_id(gather_id_)
        , query_id(query_id_)
    {}
    MPPGatherId(
        Int64 gather_id_,
        UInt64 query_ts,
        UInt64 local_query_id,
        UInt64 server_id,
        UInt64 start_ts,
        const String & resource_group_name,
        UInt64 connection_id,
        const String & connection_alias)
        : gather_id(gather_id_)
        , query_id(query_ts, local_query_id, server_id, start_ts, resource_group_name, connection_id, connection_alias)
    {}

    explicit MPPGatherId(const mpp::TaskMeta & task_meta)
        : gather_id(task_meta.gather_id())
        , query_id(task_meta)
    {}

<<<<<<< HEAD
    inline String toStringForQueryID() const
    {
        return fmt::format(
            "query_ts:{}, local_query_id:{}, server_id:{}, start_ts:{}, gather_id: {}",
=======
    inline String toString() const
    {
        return fmt::format(
            "gather_id:{}, query_ts:{}, local_query_id:{}, server_id:{}, start_ts:{}",
            this->gather_id,
>>>>>>> c6dc5fcc
            query_id.query_ts,
            query_id.local_query_id,
            query_id.server_id,
            query_id.start_ts,
            this->gather_id);
    }

<<<<<<< HEAD
    inline String toString() const { return fmt::format("gather_id:{}, {}", gather_id, this->toStringForQueryID()); }

=======
>>>>>>> c6dc5fcc
    bool hasMeaningfulGatherId() const { return gather_id > 0; }
    bool operator==(const MPPGatherId & rid) const;
};

struct MPPGatherIdHash
{
    size_t operator()(MPPGatherId const & mpp_gather_id) const noexcept;
};

// Identify a mpp task.
struct MPPTaskId
{
    MPPTaskId()
        : task_id(unknown_task_id)
        , gather_id(0, 0, 0, 0, 0, "", 0, ""){};

    MPPTaskId(
        UInt64 start_ts,
        Int64 task_id_,
        UInt64 server_id,
        Int64 gather_id,
        UInt64 query_ts,
        UInt64 local_query_id,
        const String resource_group_name,
        UInt64 connection_id,
        const String & connection_alias)
        : task_id(task_id_)
        , gather_id(
              gather_id,
              query_ts,
              local_query_id,
              server_id,
              start_ts,
              resource_group_name,
              connection_id,
              connection_alias)
    {}

    explicit MPPTaskId(const mpp::TaskMeta & task_meta)
        : task_id(task_meta.task_id())
        , gather_id(task_meta)
    {}

    Int64 task_id;
    MPPGatherId gather_id;

    bool isUnknown() const { return task_id == unknown_task_id; }

<<<<<<< HEAD
    inline String getQueryID() const { return isUnknown() ? "" : gather_id.toStringForQueryID(); }
=======
    inline String getQueryID() const { return isUnknown() ? "" : gather_id.toString(); }
>>>>>>> c6dc5fcc
    String toString() const;
    static const MPPTaskId unknown_mpp_task_id;
    static const MPPQueryId Max_Query_Id;

private:
    static constexpr Int64 unknown_task_id = -1;
};

bool operator==(const MPPTaskId & lid, const MPPTaskId & rid);
} // namespace DB

namespace std
{
template <>
class hash<DB::MPPTaskId>
{
public:
    size_t operator()(const DB::MPPTaskId & id) const
    {
        return DB::MPPGatherIdHash()(id.gather_id) ^ hash<Int64>()(id.task_id);
    }
};
} // namespace std<|MERGE_RESOLUTION|>--- conflicted
+++ resolved
@@ -108,18 +108,11 @@
         , query_id(task_meta)
     {}
 
-<<<<<<< HEAD
-    inline String toStringForQueryID() const
-    {
-        return fmt::format(
-            "query_ts:{}, local_query_id:{}, server_id:{}, start_ts:{}, gather_id: {}",
-=======
     inline String toString() const
     {
         return fmt::format(
             "gather_id:{}, query_ts:{}, local_query_id:{}, server_id:{}, start_ts:{}",
             this->gather_id,
->>>>>>> c6dc5fcc
             query_id.query_ts,
             query_id.local_query_id,
             query_id.server_id,
@@ -127,11 +120,6 @@
             this->gather_id);
     }
 
-<<<<<<< HEAD
-    inline String toString() const { return fmt::format("gather_id:{}, {}", gather_id, this->toStringForQueryID()); }
-
-=======
->>>>>>> c6dc5fcc
     bool hasMeaningfulGatherId() const { return gather_id > 0; }
     bool operator==(const MPPGatherId & rid) const;
 };
@@ -180,11 +168,7 @@
 
     bool isUnknown() const { return task_id == unknown_task_id; }
 
-<<<<<<< HEAD
-    inline String getQueryID() const { return isUnknown() ? "" : gather_id.toStringForQueryID(); }
-=======
     inline String getQueryID() const { return isUnknown() ? "" : gather_id.toString(); }
->>>>>>> c6dc5fcc
     String toString() const;
     static const MPPTaskId unknown_mpp_task_id;
     static const MPPQueryId Max_Query_Id;
