#pragma once

#include <Common/Exception.h>
#include <Common/LogWithPrefix.h>
#include <Common/MemoryTracker.h>
#include <DataStreams/BlockIO.h>
#include <Flash/Coprocessor/DAGContext.h>
#include <Flash/Mpp/MPPTaskId.h>
#include <Flash/Mpp/MPPTunnel.h>
#include <Flash/Mpp/MPPTunnelSet.h>
#include <Flash/Mpp/TaskStatus.h>
#include <Interpreters/Context.h>
#include <common/logger_useful.h>
#include <common/types.h>
#include <kvproto/mpp.pb.h>

#include <atomic>
#include <boost/noncopyable.hpp>
#include <memory>

namespace DB
{
class MPPTaskManager;
class MPPTask : public std::enable_shared_from_this<MPPTask>
    , private boost::noncopyable
{
public:
    using Ptr = std::shared_ptr<MPPTask>;

    /// Ensure all MPPTasks are allocated as std::shared_ptr
    template <typename... Args>
    static Ptr newTask(Args &&... args)
    {
        return Ptr(new MPPTask(std::forward<Args>(args)...));
    }

    const MPPTaskId & getId() const { return id; }

    bool isRootMPPTask() const { return dag_context->isRootMPPTask(); }

    TaskStatus getStatus() const { return status.load(); }

    void cancel(const String & reason);

    std::vector<RegionInfo> prepare(const mpp::DispatchTaskRequest & task_request);

    void preprocess();

    void run();

    void registerTunnel(const MPPTaskId & id, MPPTunnelPtr tunnel);

    // tunnel and error_message
    std::pair<MPPTunnelPtr, String> getTunnel(const ::mpp::EstablishMPPConnectionRequest * request);

    ~MPPTask();

private:
    MPPTask(const mpp::TaskMeta & meta_, const Context & context_);

    void runImpl();

    void unregisterTask();

    void writeErrToAllTunnels(const String & e);

    /// Similar to `writeErrToAllTunnels`, but it just try to write the error message to tunnel
    /// without waiting the tunnel to be connected
    void closeAllTunnels(const String & reason);

    void finishWrite();

    bool switchStatus(TaskStatus from, TaskStatus to);

    Context context;

    RegionInfoMap local_regions;
    RegionInfoList remote_regions;

    tipb::DAGRequest dag_req;
    std::unique_ptr<DAGContext> dag_context;

    /// store io in MPPTask to keep the life cycle of memory_tracker for the current query
    /// BlockIO contains some information stored in Context and DAGContext, so need deconstruct it before Context and DAGContext
    BlockIO io;
    MemoryTracker * memory_tracker = nullptr;

    std::atomic<TaskStatus> status{INITIALIZING};

    mpp::TaskMeta meta;

<<<<<<< HEAD
    const MPPTaskId id;
=======
    MPPTaskId id;
>>>>>>> 35105eb9

    MPPTunnelSetPtr tunnel_set;

    // which targeted task we should send data by which tunnel.
    std::map<MPPTaskId, MPPTunnelPtr> tunnel_map;

    MPPTaskManager * manager = nullptr;

    const LogWithPrefixPtr log;

    Exception err;

    friend class MPPTaskManager;
};

using MPPTaskPtr = std::shared_ptr<MPPTask>;

using MPPTaskMap = std::map<MPPTaskId, MPPTaskPtr>;

} // namespace DB<|MERGE_RESOLUTION|>--- conflicted
+++ resolved
@@ -89,11 +89,7 @@
 
     mpp::TaskMeta meta;
 
-<<<<<<< HEAD
-    const MPPTaskId id;
-=======
     MPPTaskId id;
->>>>>>> 35105eb9
 
     MPPTunnelSetPtr tunnel_set;
 
