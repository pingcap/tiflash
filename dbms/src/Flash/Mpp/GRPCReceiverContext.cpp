#include <Common/Exception.h>
#include <Flash/Mpp/GRPCReceiverContext.h>

#include <tuple>

namespace pingcap
{
namespace kv
{
template <>
struct RpcTypeTraits<::mpp::EstablishMPPConnectionRequest>
{
    using RequestType = ::mpp::EstablishMPPConnectionRequest;
    using ResultType = ::mpp::MPPDataPacket;
    static std::unique_ptr<::grpc::ClientReader<::mpp::MPPDataPacket>> doRPCCall(
        grpc::ClientContext * context,
        std::shared_ptr<KvConnClient> client,
        const RequestType & req)
    {
        return client->stub->EstablishMPPConnection(context, req);
    }
    static std::unique_ptr<::grpc::ClientAsyncReader<::mpp::MPPDataPacket>> doAsyncRPCCall(
        grpc::ClientContext * context,
        std::shared_ptr<KvConnClient> client,
        const RequestType & req,
        grpc::CompletionQueue & cq,
        void * call)
    {
        return client->stub->AsyncEstablishMPPConnection(context, req, &cq, call);
    }
};

} // namespace kv
} // namespace pingcap

namespace DB
{
namespace
{
struct GrpcExchangePacketReader : public ExchangePacketReader
{
    std::shared_ptr<pingcap::kv::RpcCall<mpp::EstablishMPPConnectionRequest>> call;
    grpc::ClientContext client_context;
    std::unique_ptr<::grpc::ClientReader<::mpp::MPPDataPacket>> reader;

    explicit GrpcExchangePacketReader(const ExchangeRecvRequest & req)
    {
        call = std::make_shared<pingcap::kv::RpcCall<mpp::EstablishMPPConnectionRequest>>(req.req);
    }

    bool read(MPPDataPacketPtr & packet) override
    {
        return reader->Read(packet.get());
    }

    ::grpc::Status finish() override
    {
        return reader->Finish();
    }
};

<<<<<<< HEAD
ExchangeRecvRequest GRPCReceiverContext::makeRequest(
    int index,
    const tipb::ExchangeReceiver & pb_exchange_receiver,
    const ::mpp::TaskMeta & task_meta)
=======
struct LocalExchangePacketReader : public ExchangePacketReader
>>>>>>> 6ffbe3b0
{
    MPPTunnelPtr tunnel;

    explicit LocalExchangePacketReader(const std::shared_ptr<MPPTunnel> & tunnel_)
        : tunnel(tunnel_)
    {}

    /// put the implementation of dtor in .cpp so we don't need to put the specialization of
    /// pingcap::kv::RpcCall<mpp::EstablishMPPConnectionRequest> in header file.
    ~LocalExchangePacketReader() override
    {
        if (tunnel)
        {
            // In case that ExchangeReceiver throw error before finish reading from mpptunnel
            tunnel->consumerFinish("Receiver closed");
        }
    }

    bool read(MPPDataPacketPtr & packet) override
    {
        MPPDataPacketPtr tmp_packet = tunnel->readForLocal();
        bool success = tmp_packet != nullptr;
        if (success)
            packet = tmp_packet;
        return success;
    }

    ::grpc::Status finish() override
    {
        tunnel.reset();
        return ::grpc::Status::OK;
    }
};

std::tuple<MPPTunnelPtr, grpc::Status> establishMPPConnectionLocal(
    const ::mpp::EstablishMPPConnectionRequest * request,
    const std::shared_ptr<MPPTaskManager> & task_manager)
{
    std::chrono::seconds timeout(10);
    String err_msg;
    MPPTunnelPtr tunnel = nullptr;
    {
        MPPTaskPtr sender_task = task_manager->findTaskWithTimeout(request->sender_meta(), timeout, err_msg);
        if (sender_task != nullptr)
        {
            std::tie(tunnel, err_msg) = sender_task->getTunnel(request);
        }
        if (tunnel == nullptr)
        {
            return std::make_tuple(tunnel, grpc::Status(grpc::StatusCode::INTERNAL, err_msg));
        }
    }
    if (!tunnel->isLocal())
    {
        String err_msg("EstablishMPPConnectionLocal into a remote channel !");
        return std::make_tuple(nullptr, grpc::Status(grpc::StatusCode::INTERNAL, err_msg));
    }
    tunnel->connect(nullptr);
    return std::make_tuple(tunnel, grpc::Status::OK);
}
} // namespace

GRPCReceiverContext::GRPCReceiverContext(
    const tipb::ExchangeReceiver & exchange_receiver_meta_,
    const mpp::TaskMeta & task_meta_,
    pingcap::kv::Cluster * cluster_,
    std::shared_ptr<MPPTaskManager> task_manager_,
    bool enable_local_tunnel_)
    : exchange_receiver_meta(exchange_receiver_meta_)
    , task_meta(task_meta_)
    , cluster(cluster_)
    , task_manager(std::move(task_manager_))
    , enable_local_tunnel(enable_local_tunnel_)
{}

ExchangeRecvRequest GRPCReceiverContext::makeRequest(int index) const
{
    const auto & meta_raw = exchange_receiver_meta.encoded_task_meta(index);
    auto sender_task = std::make_unique<mpp::TaskMeta>();
    if (!sender_task->ParseFromString(meta_raw))
        throw Exception("parse task meta error!");

    ExchangeRecvRequest req;
    req.source_index = index;
    req.is_local = enable_local_tunnel && sender_task->address() == task_meta.address();
    req.send_task_id = sender_task->task_id();
    req.recv_task_id = task_meta.task_id();
    req.req = std::make_shared<mpp::EstablishMPPConnectionRequest>();
    req.req->set_allocated_receiver_meta(new mpp::TaskMeta(task_meta));
    req.req->set_allocated_sender_meta(sender_task.release());
    return req;
}

ExchangePacketReaderPtr GRPCReceiverContext::makeReader(const ExchangeRecvRequest & request) const
{
    if (request.is_local)
    {
        auto [tunnel, status] = establishMPPConnectionLocal(request.req.get(), task_manager);
        if (!status.ok())
        {
            throw Exception("Exchange receiver meet error : " + status.error_message());
        }
        return std::make_shared<LocalExchangePacketReader>(tunnel);
    }
    else
    {
        auto reader = std::make_shared<GrpcExchangePacketReader>(request);
        reader->reader = cluster->rpc_client->sendStreamRequest(
            request.req->sender_meta().address(),
            &reader->client_context,
            *reader->call);
        return reader;
    }
}

void GRPCReceiverContext::fillSchema(DAGSchema & schema) const
{
<<<<<<< HEAD
    call = std::make_shared<pingcap::kv::RpcCall<mpp::EstablishMPPConnectionRequest>>(req.req);
}

GrpcExchangePacketReader::~GrpcExchangePacketReader() = default;

void GrpcExchangePacketReader::initialize() const
{
    reader->WaitForInitialMetadata();
}

bool GrpcExchangePacketReader::read(std::shared_ptr<mpp::MPPDataPacket> & packet) const
{
    return reader->Read(packet.get());
}

::grpc::Status GrpcExchangePacketReader::finish()
{
    return reader->Finish();
}


bool LocalExchangePacketReader::read(std::shared_ptr<mpp::MPPDataPacket> & packet) const
{
    std::shared_ptr<mpp::MPPDataPacket> tmp_packet = tunnel->readForLocal();
    bool success = tmp_packet != nullptr;
    if (success)
        packet = tmp_packet;
    return success;
=======
    schema.clear();
    for (int i = 0; i < exchange_receiver_meta.field_types_size(); ++i)
    {
        String name = "exchange_receiver_" + std::to_string(i);
        ColumnInfo info = TiDB::fieldTypeToColumnInfo(exchange_receiver_meta.field_types(i));
        schema.push_back(std::make_pair(name, info));
    }
>>>>>>> 6ffbe3b0
}

String ExchangeRecvRequest::debugString() const
{
    return req->DebugString();
}
} // namespace DB<|MERGE_RESOLUTION|>--- conflicted
+++ resolved
@@ -59,14 +59,7 @@
     }
 };
 
-<<<<<<< HEAD
-ExchangeRecvRequest GRPCReceiverContext::makeRequest(
-    int index,
-    const tipb::ExchangeReceiver & pb_exchange_receiver,
-    const ::mpp::TaskMeta & task_meta)
-=======
 struct LocalExchangePacketReader : public ExchangePacketReader
->>>>>>> 6ffbe3b0
 {
     MPPTunnelPtr tunnel;
 
@@ -184,36 +177,6 @@
 
 void GRPCReceiverContext::fillSchema(DAGSchema & schema) const
 {
-<<<<<<< HEAD
-    call = std::make_shared<pingcap::kv::RpcCall<mpp::EstablishMPPConnectionRequest>>(req.req);
-}
-
-GrpcExchangePacketReader::~GrpcExchangePacketReader() = default;
-
-void GrpcExchangePacketReader::initialize() const
-{
-    reader->WaitForInitialMetadata();
-}
-
-bool GrpcExchangePacketReader::read(std::shared_ptr<mpp::MPPDataPacket> & packet) const
-{
-    return reader->Read(packet.get());
-}
-
-::grpc::Status GrpcExchangePacketReader::finish()
-{
-    return reader->Finish();
-}
-
-
-bool LocalExchangePacketReader::read(std::shared_ptr<mpp::MPPDataPacket> & packet) const
-{
-    std::shared_ptr<mpp::MPPDataPacket> tmp_packet = tunnel->readForLocal();
-    bool success = tmp_packet != nullptr;
-    if (success)
-        packet = tmp_packet;
-    return success;
-=======
     schema.clear();
     for (int i = 0; i < exchange_receiver_meta.field_types_size(); ++i)
     {
@@ -221,7 +184,6 @@
         ColumnInfo info = TiDB::fieldTypeToColumnInfo(exchange_receiver_meta.field_types(i));
         schema.push_back(std::make_pair(name, info));
     }
->>>>>>> 6ffbe3b0
 }
 
 String ExchangeRecvRequest::debugString() const
