#include <Common/Exception.h>
#include <Flash/Mpp/GRPCCompletionQueuePool.h>
#include <Flash/Mpp/GRPCReceiverContext.h>

#include <tuple>

namespace pingcap
{
namespace kv
{
template <>
struct RpcTypeTraits<::mpp::EstablishMPPConnectionRequest>
{
    using RequestType = ::mpp::EstablishMPPConnectionRequest;
    using ResultType = ::mpp::MPPDataPacket;
    static std::unique_ptr<::grpc::ClientReader<::mpp::MPPDataPacket>> doRPCCall(
        grpc::ClientContext * context,
        std::shared_ptr<KvConnClient> client,
        const RequestType & req)
    {
        return client->stub->EstablishMPPConnection(context, req);
    }
    static std::unique_ptr<::grpc::ClientAsyncReader<::mpp::MPPDataPacket>> doAsyncRPCCall(
        grpc::ClientContext * context,
        std::shared_ptr<KvConnClient> client,
        const RequestType & req,
        grpc::CompletionQueue & cq,
        void * call)
    {
        return client->stub->AsyncEstablishMPPConnection(context, req, &cq, call);
    }
};

} // namespace kv
} // namespace pingcap

namespace DB
{
namespace
{
struct GrpcExchangePacketReader : public ExchangePacketReader
{
    std::shared_ptr<pingcap::kv::RpcCall<mpp::EstablishMPPConnectionRequest>> call;
    grpc::ClientContext client_context;
    std::unique_ptr<::grpc::ClientReader<::mpp::MPPDataPacket>> reader;

    explicit GrpcExchangePacketReader(const ExchangeRecvRequest & req)
    {
        call = std::make_shared<pingcap::kv::RpcCall<mpp::EstablishMPPConnectionRequest>>(req.req);
    }
<<<<<<< HEAD

    bool read(MPPDataPacketPtr & packet) override
    {
        return reader->Read(packet.get());
    }

    ::grpc::Status finish() override
    {
        return reader->Finish();
    }
};

struct AsyncGrpcExchangePacketReader : public AsyncExchangePacketReader
{
    pingcap::kv::Cluster * cluster;
    const ExchangeRecvRequest & request;
    pingcap::kv::RpcCall<mpp::EstablishMPPConnectionRequest> call;
    grpc::ClientContext client_context;
    std::unique_ptr<::grpc::ClientAsyncReader<::mpp::MPPDataPacket>> reader;

    AsyncGrpcExchangePacketReader(
        pingcap::kv::Cluster * cluster_,
        const ExchangeRecvRequest & req)
        : cluster(cluster_)
        , request(req)
        , call(req.req)
    {
    }

    void init(UnaryCallback<bool> * callback) override
    {
        reader = cluster->rpc_client->sendStreamRequestAsync(
            request.req->sender_meta().address(),
            &client_context,
            call,
            GRPCCompletionQueuePool::global_instance->pickQueue(),
            callback);
    }

    void read(MPPDataPacketPtr & packet, UnaryCallback<bool> * callback) override
    {
        reader->Read(packet.get(), callback);
    }

    void finish(::grpc::Status & status, UnaryCallback<bool> * callback) override
    {
        reader->Finish(&status, callback);
    }
};

struct LocalExchangePacketReader : public ExchangePacketReader
{
    MPPTunnelPtr tunnel;

=======

    bool read(MPPDataPacketPtr & packet) override
    {
        return reader->Read(packet.get());
    }

    ::grpc::Status finish() override
    {
        return reader->Finish();
    }
};

struct LocalExchangePacketReader : public ExchangePacketReader
{
    MPPTunnelPtr tunnel;

>>>>>>> b3b1ed03
    explicit LocalExchangePacketReader(const std::shared_ptr<MPPTunnel> & tunnel_)
        : tunnel(tunnel_)
    {}

    /// put the implementation of dtor in .cpp so we don't need to put the specialization of
    /// pingcap::kv::RpcCall<mpp::EstablishMPPConnectionRequest> in header file.
    ~LocalExchangePacketReader() override
    {
        if (tunnel)
<<<<<<< HEAD
        { // In case that ExchangeReceiver throw error before finish reading from mpptunnel
            tunnel->finishWithLock();
        }
    }

    bool read(MPPDataPacketPtr & packet) override
    {
        MPPDataPacketPtr tmp_packet = tunnel->readForLocal();
        bool success = tmp_packet != nullptr;
        if (success)
            packet = tmp_packet;
        return success;
    }

    ::grpc::Status finish() override
    {
=======
        {
            // In case that ExchangeReceiver throw error before finish reading from mpptunnel
            tunnel->consumerFinish("Receiver closed");
        }
    }

    bool read(MPPDataPacketPtr & packet) override
    {
        MPPDataPacketPtr tmp_packet = tunnel->readForLocal();
        bool success = tmp_packet != nullptr;
        if (success)
            packet = tmp_packet;
        return success;
    }

    ::grpc::Status finish() override
    {
        tunnel.reset();
>>>>>>> b3b1ed03
        return ::grpc::Status::OK;
    }
};

std::tuple<MPPTunnelPtr, grpc::Status> establishMPPConnectionLocal(
    const ::mpp::EstablishMPPConnectionRequest * request,
    const std::shared_ptr<MPPTaskManager> & task_manager)
{
    std::chrono::seconds timeout(10);
    String err_msg;
    MPPTunnelPtr tunnel = nullptr;
    {
        MPPTaskPtr sender_task = task_manager->findTaskWithTimeout(request->sender_meta(), timeout, err_msg);
        if (sender_task != nullptr)
        {
            std::tie(tunnel, err_msg) = sender_task->getTunnel(request);
        }
        if (tunnel == nullptr)
        {
            return std::make_tuple(tunnel, grpc::Status(grpc::StatusCode::INTERNAL, err_msg));
        }
    }
    if (!tunnel->isLocal())
    {
        String err_msg("EstablishMPPConnectionLocal into a remote channel !");
        return std::make_tuple(nullptr, grpc::Status(grpc::StatusCode::INTERNAL, err_msg));
    }
    tunnel->connect(nullptr);
    return std::make_tuple(tunnel, grpc::Status::OK);
}
} // namespace

GRPCReceiverContext::GRPCReceiverContext(
    const tipb::ExchangeReceiver & exchange_receiver_meta_,
    const mpp::TaskMeta & task_meta_,
    pingcap::kv::Cluster * cluster_,
    std::shared_ptr<MPPTaskManager> task_manager_,
<<<<<<< HEAD
    bool enable_local_tunnel_,
    bool enable_async_grpc_)
=======
    bool enable_local_tunnel_)
>>>>>>> b3b1ed03
    : exchange_receiver_meta(exchange_receiver_meta_)
    , task_meta(task_meta_)
    , cluster(cluster_)
    , task_manager(std::move(task_manager_))
    , enable_local_tunnel(enable_local_tunnel_)
<<<<<<< HEAD
    , enable_async_grpc(enable_async_grpc_)
=======
>>>>>>> b3b1ed03
{}

ExchangeRecvRequest GRPCReceiverContext::makeRequest(int index) const
{
    const auto & meta_raw = exchange_receiver_meta.encoded_task_meta(index);
    auto sender_task = std::make_unique<mpp::TaskMeta>();
    if (!sender_task->ParseFromString(meta_raw))
        throw Exception("parse task meta error!");

    ExchangeRecvRequest req;
    req.source_index = index;
    req.is_local = enable_local_tunnel && sender_task->address() == task_meta.address();
    req.send_task_id = sender_task->task_id();
    req.recv_task_id = task_meta.task_id();
    req.req = std::make_shared<mpp::EstablishMPPConnectionRequest>();
    req.req->set_allocated_receiver_meta(new mpp::TaskMeta(task_meta));
    req.req->set_allocated_sender_meta(sender_task.release());
    return req;
}
<<<<<<< HEAD

bool GRPCReceiverContext::supportAsync(const ExchangeRecvRequest & request)
{
    return enable_async_grpc && !request.is_local;
}
=======
>>>>>>> b3b1ed03

ExchangePacketReaderPtr GRPCReceiverContext::makeReader(const ExchangeRecvRequest & request) const
{
    if (request.is_local)
    {
        auto [tunnel, status] = establishMPPConnectionLocal(request.req.get(), task_manager);
        if (!status.ok())
        {
            throw Exception("Exchange receiver meet error : " + status.error_message());
        }
        return std::make_shared<LocalExchangePacketReader>(tunnel);
    }
    else
    {
        auto reader = std::make_shared<GrpcExchangePacketReader>(request);
        reader->reader = cluster->rpc_client->sendStreamRequest(
            request.req->sender_meta().address(),
            &reader->client_context,
            *reader->call);
        return reader;
    }
}

<<<<<<< HEAD
void GRPCReceiverContext::makeAsyncReader(
    const ExchangeRecvRequest & request,
    AsyncExchangePacketReaderPtr & reader,
    UnaryCallback<bool> * callback) const
{
    reader = std::make_shared<AsyncGrpcExchangePacketReader>(cluster, request);
    reader->init(callback);
}

void GRPCReceiverContext::fillSchema(DAGSchema & schema) const
{
=======
void GRPCReceiverContext::fillSchema(DAGSchema & schema) const
{
>>>>>>> b3b1ed03
    schema.clear();
    for (int i = 0; i < exchange_receiver_meta.field_types_size(); ++i)
    {
        String name = "exchange_receiver_" + std::to_string(i);
        ColumnInfo info = TiDB::fieldTypeToColumnInfo(exchange_receiver_meta.field_types(i));
        schema.push_back(std::make_pair(name, info));
    }
}

String ExchangeRecvRequest::debugString() const
{
    return req->DebugString();
}
} // namespace DB<|MERGE_RESOLUTION|>--- conflicted
+++ resolved
@@ -48,7 +48,6 @@
     {
         call = std::make_shared<pingcap::kv::RpcCall<mpp::EstablishMPPConnectionRequest>>(req.req);
     }
-<<<<<<< HEAD
 
     bool read(MPPDataPacketPtr & packet) override
     {
@@ -103,24 +102,6 @@
 {
     MPPTunnelPtr tunnel;
 
-=======
-
-    bool read(MPPDataPacketPtr & packet) override
-    {
-        return reader->Read(packet.get());
-    }
-
-    ::grpc::Status finish() override
-    {
-        return reader->Finish();
-    }
-};
-
-struct LocalExchangePacketReader : public ExchangePacketReader
-{
-    MPPTunnelPtr tunnel;
-
->>>>>>> b3b1ed03
     explicit LocalExchangePacketReader(const std::shared_ptr<MPPTunnel> & tunnel_)
         : tunnel(tunnel_)
     {}
@@ -130,9 +111,9 @@
     ~LocalExchangePacketReader() override
     {
         if (tunnel)
-<<<<<<< HEAD
-        { // In case that ExchangeReceiver throw error before finish reading from mpptunnel
-            tunnel->finishWithLock();
+        {
+            // In case that ExchangeReceiver throw error before finish reading from mpptunnel
+            tunnel->consumerFinish("Receiver closed");
         }
     }
 
@@ -147,26 +128,7 @@
 
     ::grpc::Status finish() override
     {
-=======
-        {
-            // In case that ExchangeReceiver throw error before finish reading from mpptunnel
-            tunnel->consumerFinish("Receiver closed");
-        }
-    }
-
-    bool read(MPPDataPacketPtr & packet) override
-    {
-        MPPDataPacketPtr tmp_packet = tunnel->readForLocal();
-        bool success = tmp_packet != nullptr;
-        if (success)
-            packet = tmp_packet;
-        return success;
-    }
-
-    ::grpc::Status finish() override
-    {
         tunnel.reset();
->>>>>>> b3b1ed03
         return ::grpc::Status::OK;
     }
 };
@@ -204,21 +166,14 @@
     const mpp::TaskMeta & task_meta_,
     pingcap::kv::Cluster * cluster_,
     std::shared_ptr<MPPTaskManager> task_manager_,
-<<<<<<< HEAD
     bool enable_local_tunnel_,
     bool enable_async_grpc_)
-=======
-    bool enable_local_tunnel_)
->>>>>>> b3b1ed03
     : exchange_receiver_meta(exchange_receiver_meta_)
     , task_meta(task_meta_)
     , cluster(cluster_)
     , task_manager(std::move(task_manager_))
     , enable_local_tunnel(enable_local_tunnel_)
-<<<<<<< HEAD
     , enable_async_grpc(enable_async_grpc_)
-=======
->>>>>>> b3b1ed03
 {}
 
 ExchangeRecvRequest GRPCReceiverContext::makeRequest(int index) const
@@ -238,14 +193,11 @@
     req.req->set_allocated_sender_meta(sender_task.release());
     return req;
 }
-<<<<<<< HEAD
 
 bool GRPCReceiverContext::supportAsync(const ExchangeRecvRequest & request)
 {
     return enable_async_grpc && !request.is_local;
 }
-=======
->>>>>>> b3b1ed03
 
 ExchangePacketReaderPtr GRPCReceiverContext::makeReader(const ExchangeRecvRequest & request) const
 {
@@ -269,7 +221,6 @@
     }
 }
 
-<<<<<<< HEAD
 void GRPCReceiverContext::makeAsyncReader(
     const ExchangeRecvRequest & request,
     AsyncExchangePacketReaderPtr & reader,
@@ -281,10 +232,6 @@
 
 void GRPCReceiverContext::fillSchema(DAGSchema & schema) const
 {
-=======
-void GRPCReceiverContext::fillSchema(DAGSchema & schema) const
-{
->>>>>>> b3b1ed03
     schema.clear();
     for (int i = 0; i < exchange_receiver_meta.field_types_size(); ++i)
     {
