#pragma once

#include <Flash/Mpp/MPPTask.h>
#include <common/logger_useful.h>
#include <kvproto/mpp.pb.h>

namespace DB
{
<<<<<<< HEAD

// Identify a mpp task.
struct MPPTaskId
{
    uint64_t start_ts;
    int64_t task_id;
    bool operator<(const MPPTaskId & rhs) const { return start_ts < rhs.start_ts || (start_ts == rhs.start_ts && task_id < rhs.task_id); }
    String toString() const { return "[" + std::to_string(start_ts) + "," + std::to_string(task_id) + "]"; }
};


struct MPPTunnel
{
    std::mutex mu;
    std::condition_variable cv_for_connected;
    std::condition_variable cv_for_finished;

    bool connected; // if the exchange in has connected this tunnel.

    std::atomic<bool> finished; // if the tunnel has finished its connection.

    ::grpc::ServerWriter<::mpp::MPPDataPacket> * writer;

    std::chrono::seconds timeout;

    // tunnel id is in the format like "tunnel[sender]+[receiver]"
    String tunnel_id;

    int input_num;

    std::unique_ptr<std::thread> send_thr;

    ConcurrentBoundedQueue<std::shared_ptr<mpp::MPPDataPacket>>send_queue;

    Logger * log;

    MPPTunnel(const mpp::TaskMeta & receiver_meta_, const mpp::TaskMeta & sender_meta_, const std::chrono::seconds timeout_, int input_num_)
        : connected(false),
          finished(false),
          timeout(timeout_),
          tunnel_id("tunnel" + std::to_string(sender_meta_.task_id()) + "+" + std::to_string(receiver_meta_.task_id())),
          input_num(input_num_),
          send_thr(nullptr),
          send_queue(input_num_*5), /// TODO(fzh) set a reasonable parameter
          log(&Logger::get(tunnel_id))
    {}

    ~MPPTunnel()
    {
        try
        {
            if (!finished)
                writeDone();
            if(nullptr != send_thr)
            {
                send_thr->join();
            }
        }
        catch (...)
        {
            tryLogCurrentException(log, "Error in destructor function of MPPTunnel");
        }
    }

    void write(const mpp::MPPDataPacket & data, bool close_after_write = false)
    {
        LOG_TRACE(log, "ready to write");
        std::unique_lock<std::mutex> lk(mu);
        if (timeout.count() > 0)
        {
            if (!cv_for_connected.wait_for(lk, timeout, [&]() { return connected; }))
            {
                throw Exception(tunnel_id + " is timeout");
            }
        }
        else
        {
            cv_for_connected.wait(lk, [&]() { return connected; });
        }
        if (finished)
            throw Exception("write to tunnel which is already closed.");
        lk.unlock();

        send_queue.push(std::make_shared<mpp::MPPDataPacket>(data));
        if (close_after_write)
        {
            lk.lock();
            if (!finished)
            {
                /// in abnormal cases, finished can be set in advance and pushing nullptr is also necessary
                send_queue.push(nullptr);
                LOG_TRACE(log, "finish write and close the tunnel");
            }
            lk.unlock();
        }
    }

    /// finish the writing which should be strictly after all packets are written
    void writeDone()
    {
        std::unique_lock<std::mutex> lk(mu);
        if (finished)
            throw Exception("has finished");
        /// make sure to finish the tunnel after it is connected
        if (timeout.count() > 0)
        {
            if (!cv_for_connected.wait_for(lk, timeout, [&]() { return connected; }))
            {
                throw Exception(tunnel_id + " is timeout");
            }
        }
        else
        {
            cv_for_connected.wait(lk, [&]() { return connected; });
        }
        lk.unlock();
        /// in normal cases, send nullptr to notify finish
        send_queue.push(nullptr);
        waitForFinish();
    }

    /// close() finishes the tunnel, if the tunnel is connected already, it will
    /// write the error message to the tunnel, otherwise it just close the tunnel
    void close(const String & reason);

    /// to avoid being blocked when pop(), we should send nullptr into send_queue
    void send()
    {
        while (connected && !finished)
        {
            /// TODO(fzh) reuse it later
            auto res = std::shared_ptr<mpp::MPPDataPacket>();
            send_queue.pop(res);
            if (nullptr == res)
            {
                finished = true;
                cv_for_finished.notify_all();
                return;
            }
            else
            {
                writer->Write(*res.get());
            }
        }
    }

    // a MPPConn request has arrived. it will build connection by this tunnel;
    void connect(::grpc::ServerWriter<::mpp::MPPDataPacket> * writer_)
    {
        if (connected)
        {
            throw Exception("has connected");
        }
        std::lock_guard<std::mutex> lk(mu);
        {
            LOG_DEBUG(log, "ready to connect");
            connected = true;
            writer = writer_;
            cv_for_connected.notify_all();
        }
        send_thr = std::make_unique<std::thread>([this]{ send();});
    }

    // wait until all the data has been transferred.
    void waitForFinish()
    {
        std::unique_lock<std::mutex> lk(mu);

        cv_for_finished.wait(lk, [&]() { return finished.load(); });
    }
};

using MPPTunnelPtr = std::shared_ptr<MPPTunnel>;

struct MPPTunnelSet
{
    std::vector<MPPTunnelPtr> tunnels;

    void clearExecutionSummaries(tipb::SelectResponse & response)
    {
        /// can not use response.clear_execution_summaries() because
        /// TiDB assume all the executor should return execution summary
        for (int i = 0; i < response.execution_summaries_size(); i++)
        {
            auto * mutable_execution_summary = response.mutable_execution_summaries(i);
            mutable_execution_summary->set_num_produced_rows(0);
            mutable_execution_summary->set_num_iterations(0);
            mutable_execution_summary->set_concurrency(0);
        }
    }
    /// for both broadcast writing and partition writing, only
    /// return meaningful execution summary for the first tunnel,
    /// because in TiDB, it does not know enough information
    /// about the execution details for the mpp query, it just
    /// add up all the execution summaries for the same executor,
    /// so if return execution summary for all the tunnels, the
    /// information in TiDB will be amplified, which may make
    /// user confused.
    // this is a broadcast writing.
    void write(tipb::SelectResponse & response)
    {
        mpp::MPPDataPacket packet;
        response.SerializeToString(packet.mutable_data());
        tunnels[0]->write(packet);

        if (tunnels.size() > 1)
        {
            clearExecutionSummaries(response);
            response.SerializeToString(packet.mutable_data());
            for (size_t i = 1; i < tunnels.size(); i++)
            {
                tunnels[i]->write(packet);
            }
        }
    }

    // this is a partition writing.
    void write(tipb::SelectResponse & response, int16_t partition_id)
    {
        if (partition_id != 0)
        {
            clearExecutionSummaries(response);
        }
        mpp::MPPDataPacket packet;
        response.SerializeToString(packet.mutable_data());
        tunnels[partition_id]->write(packet);
    }

    uint16_t getPartitionNum() { return tunnels.size(); }
};

using MPPTunnelSetPtr = std::shared_ptr<MPPTunnelSet>;

class MPPTaskManager;

struct MPPTaskProgress
{
    std::atomic<UInt64> current_progress{0};
    UInt64 progress_on_last_check = 0;
    UInt64 epoch_when_found_no_progress = 0;
    bool found_no_progress = false;
    bool isTaskHanging(const Context & context);
};

enum TaskStatus
{
    INITIALIZING,
    RUNNING,
    FINISHED,
    CANCELLED,
};

struct MPPTask : std::enable_shared_from_this<MPPTask>, private boost::noncopyable
{
    /// store io in MPPTask to keep the life cycle of memory_tracker for the current query
    BlockIO io;
    Context context;

    std::unique_ptr<tipb::DAGRequest> dag_req;
    std::unique_ptr<DAGContext> dag_context;
    MemoryTracker * memory_tracker = nullptr;

    MPPTaskId id;

    MPPTaskProgress task_progress;
    std::atomic<Int32> status{INITIALIZING};

    mpp::TaskMeta meta;

    // which targeted task we should send data by which tunnel.
    std::map<MPPTaskId, MPPTunnelPtr> tunnel_map;

    MPPTaskManager * manager = nullptr;

    Logger * log;

    Exception err;

    std::condition_variable cv;

    MPPTask(const mpp::TaskMeta & meta_, const Context & context_)
        : context(context_), meta(meta_), log(&Logger::get("task " + std::to_string(meta_.task_id())))
    {
        id.start_ts = meta.start_ts();
        id.task_id = meta.task_id();
    }

    void unregisterTask();

    void runImpl();

    bool isTaskHanging();

    void cancel(const String & reason);

    /// Similar to `writeErrToAllTunnel`, but it just try to write the error message to tunnel
    /// without waiting the tunnel to be connected
    void closeAllTunnel(const String & reason)
    {
        for (auto & it : tunnel_map)
        {
            it.second->close(reason);
        }
    }

    void finishWrite()
    {
        for (auto it : tunnel_map)
        {
            it.second->writeDone();
        }
    }

    void writeErrToAllTunnel(const String & e);

    std::vector<RegionInfo> prepare(const mpp::DispatchTaskRequest & task_request);

    void updateProgress(const Progress &) { task_progress.current_progress++; }

    void run()
    {
        std::thread worker(&MPPTask::runImpl, this->shared_from_this());
        worker.detach();
    }

    std::mutex tunnel_mutex;

    void registerTunnel(const MPPTaskId & id, MPPTunnelPtr tunnel)
    {
        std::unique_lock<std::mutex> lk(tunnel_mutex);
        if (tunnel_map.find(id) != tunnel_map.end())
        {
            throw Exception("the tunnel " + tunnel->tunnel_id + " has been registered");
        }
        tunnel_map[id] = tunnel;
        cv.notify_all();
    }

    MPPTunnelPtr getTunnelWithTimeout(const mpp::TaskMeta & meta, std::chrono::seconds timeout)
    {
        MPPTaskId id{meta.start_ts(), meta.task_id()};
        std::map<MPPTaskId, MPPTunnelPtr>::iterator it;
        std::unique_lock<std::mutex> lk(tunnel_mutex);
        auto ret = cv.wait_for(lk, timeout, [&] {
            it = tunnel_map.find(id);
            return it != tunnel_map.end();
        });
        return ret ? it->second : nullptr;
    }
    ~MPPTask()
    {
        /// MPPTask maybe destructed by different thread, set the query memory_tracker
        /// to current_memory_tracker in the destructor
        current_memory_tracker = memory_tracker;
        closeAllTunnel("");
        LOG_DEBUG(log, "finish MPPTask: " << id.toString());
    }
};

using MPPTaskPtr = std::shared_ptr<MPPTask>;

using MPPTaskMap = std::map<MPPTaskId, MPPTaskPtr>;

struct MPPQueryTaskSet
{
    /// to_be_cancelled is kind of lock, if to_be_cancelled is set
    /// to true, then task_map can only be modified by query cancel
    /// thread, which means no task can register/un-register for the
    /// query, here we do not need mutex because all the write/read
    /// to MPPQueryTaskSet is protected by the mutex in MPPTaskManager
    bool to_be_cancelled = false;
    MPPTaskMap task_map;
};

/// a map from the mpp query id to mpp query task set, we use
/// the start ts of a query as the query id as TiDB will guarantee
/// the uniqueness of the start ts
using MPPQueryMap = std::unordered_map<UInt64, MPPQueryTaskSet>;

// MPPTaskManger holds all running mpp tasks. It's a single instance holden in Context.
class MPPTaskManager : private boost::noncopyable
{
    std::mutex mu;

    MPPQueryMap mpp_query_map;

    Logger * log;

    std::condition_variable cv;

public:
    MPPTaskManager();
    ~MPPTaskManager();

    std::vector<UInt64> getCurrentQueries()
    {
        std::vector<UInt64> ret;
        std::lock_guard<std::mutex> lock(mu);
        for (auto & it : mpp_query_map)
        {
            ret.push_back(it.first);
        }
        return ret;
    }

    std::vector<MPPTaskPtr> getCurrentTasksForQuery(UInt64 query_id)
    {
        std::vector<MPPTaskPtr> ret;
        std::lock_guard<std::mutex> lock(mu);
        const auto & it = mpp_query_map.find(query_id);
        if (it == mpp_query_map.end() || it->second.to_be_cancelled)
            return ret;
        for (const auto & task_it : it->second.task_map)
            ret.push_back(task_it.second);
        return ret;
    }

    bool registerTask(MPPTaskPtr task);

    void unregisterTask(MPPTask * task);

    MPPTaskPtr findTaskWithTimeout(const mpp::TaskMeta & meta, std::chrono::seconds timeout, std::string & errMsg);

    void cancelMPPQuery(UInt64 query_id, const String & reason);

    String toString()
    {
        std::lock_guard<std::mutex> lock(mu);
        String res("(");
        for (auto & query_it : mpp_query_map)
        {
            for (auto & it : query_it.second.task_map)
                res += it.first.toString() + ", ";
        }
        return res + ")";
    }
};

=======
>>>>>>> dc2bc1ee
class MPPHandler
{
    const mpp::DispatchTaskRequest & task_request;

    Poco::Logger * log;

public:
    MPPHandler(const mpp::DispatchTaskRequest & task_request_)
        : task_request(task_request_)
        , log(&Poco::Logger::get("MPPHandler"))
    {}
    grpc::Status execute(Context & context, mpp::DispatchTaskResponse * response);
    void handleError(const MPPTaskPtr & task, String error);
};

} // namespace DB<|MERGE_RESOLUTION|>--- conflicted
+++ resolved
@@ -6,447 +6,6 @@
 
 namespace DB
 {
-<<<<<<< HEAD
-
-// Identify a mpp task.
-struct MPPTaskId
-{
-    uint64_t start_ts;
-    int64_t task_id;
-    bool operator<(const MPPTaskId & rhs) const { return start_ts < rhs.start_ts || (start_ts == rhs.start_ts && task_id < rhs.task_id); }
-    String toString() const { return "[" + std::to_string(start_ts) + "," + std::to_string(task_id) + "]"; }
-};
-
-
-struct MPPTunnel
-{
-    std::mutex mu;
-    std::condition_variable cv_for_connected;
-    std::condition_variable cv_for_finished;
-
-    bool connected; // if the exchange in has connected this tunnel.
-
-    std::atomic<bool> finished; // if the tunnel has finished its connection.
-
-    ::grpc::ServerWriter<::mpp::MPPDataPacket> * writer;
-
-    std::chrono::seconds timeout;
-
-    // tunnel id is in the format like "tunnel[sender]+[receiver]"
-    String tunnel_id;
-
-    int input_num;
-
-    std::unique_ptr<std::thread> send_thr;
-
-    ConcurrentBoundedQueue<std::shared_ptr<mpp::MPPDataPacket>>send_queue;
-
-    Logger * log;
-
-    MPPTunnel(const mpp::TaskMeta & receiver_meta_, const mpp::TaskMeta & sender_meta_, const std::chrono::seconds timeout_, int input_num_)
-        : connected(false),
-          finished(false),
-          timeout(timeout_),
-          tunnel_id("tunnel" + std::to_string(sender_meta_.task_id()) + "+" + std::to_string(receiver_meta_.task_id())),
-          input_num(input_num_),
-          send_thr(nullptr),
-          send_queue(input_num_*5), /// TODO(fzh) set a reasonable parameter
-          log(&Logger::get(tunnel_id))
-    {}
-
-    ~MPPTunnel()
-    {
-        try
-        {
-            if (!finished)
-                writeDone();
-            if(nullptr != send_thr)
-            {
-                send_thr->join();
-            }
-        }
-        catch (...)
-        {
-            tryLogCurrentException(log, "Error in destructor function of MPPTunnel");
-        }
-    }
-
-    void write(const mpp::MPPDataPacket & data, bool close_after_write = false)
-    {
-        LOG_TRACE(log, "ready to write");
-        std::unique_lock<std::mutex> lk(mu);
-        if (timeout.count() > 0)
-        {
-            if (!cv_for_connected.wait_for(lk, timeout, [&]() { return connected; }))
-            {
-                throw Exception(tunnel_id + " is timeout");
-            }
-        }
-        else
-        {
-            cv_for_connected.wait(lk, [&]() { return connected; });
-        }
-        if (finished)
-            throw Exception("write to tunnel which is already closed.");
-        lk.unlock();
-
-        send_queue.push(std::make_shared<mpp::MPPDataPacket>(data));
-        if (close_after_write)
-        {
-            lk.lock();
-            if (!finished)
-            {
-                /// in abnormal cases, finished can be set in advance and pushing nullptr is also necessary
-                send_queue.push(nullptr);
-                LOG_TRACE(log, "finish write and close the tunnel");
-            }
-            lk.unlock();
-        }
-    }
-
-    /// finish the writing which should be strictly after all packets are written
-    void writeDone()
-    {
-        std::unique_lock<std::mutex> lk(mu);
-        if (finished)
-            throw Exception("has finished");
-        /// make sure to finish the tunnel after it is connected
-        if (timeout.count() > 0)
-        {
-            if (!cv_for_connected.wait_for(lk, timeout, [&]() { return connected; }))
-            {
-                throw Exception(tunnel_id + " is timeout");
-            }
-        }
-        else
-        {
-            cv_for_connected.wait(lk, [&]() { return connected; });
-        }
-        lk.unlock();
-        /// in normal cases, send nullptr to notify finish
-        send_queue.push(nullptr);
-        waitForFinish();
-    }
-
-    /// close() finishes the tunnel, if the tunnel is connected already, it will
-    /// write the error message to the tunnel, otherwise it just close the tunnel
-    void close(const String & reason);
-
-    /// to avoid being blocked when pop(), we should send nullptr into send_queue
-    void send()
-    {
-        while (connected && !finished)
-        {
-            /// TODO(fzh) reuse it later
-            auto res = std::shared_ptr<mpp::MPPDataPacket>();
-            send_queue.pop(res);
-            if (nullptr == res)
-            {
-                finished = true;
-                cv_for_finished.notify_all();
-                return;
-            }
-            else
-            {
-                writer->Write(*res.get());
-            }
-        }
-    }
-
-    // a MPPConn request has arrived. it will build connection by this tunnel;
-    void connect(::grpc::ServerWriter<::mpp::MPPDataPacket> * writer_)
-    {
-        if (connected)
-        {
-            throw Exception("has connected");
-        }
-        std::lock_guard<std::mutex> lk(mu);
-        {
-            LOG_DEBUG(log, "ready to connect");
-            connected = true;
-            writer = writer_;
-            cv_for_connected.notify_all();
-        }
-        send_thr = std::make_unique<std::thread>([this]{ send();});
-    }
-
-    // wait until all the data has been transferred.
-    void waitForFinish()
-    {
-        std::unique_lock<std::mutex> lk(mu);
-
-        cv_for_finished.wait(lk, [&]() { return finished.load(); });
-    }
-};
-
-using MPPTunnelPtr = std::shared_ptr<MPPTunnel>;
-
-struct MPPTunnelSet
-{
-    std::vector<MPPTunnelPtr> tunnels;
-
-    void clearExecutionSummaries(tipb::SelectResponse & response)
-    {
-        /// can not use response.clear_execution_summaries() because
-        /// TiDB assume all the executor should return execution summary
-        for (int i = 0; i < response.execution_summaries_size(); i++)
-        {
-            auto * mutable_execution_summary = response.mutable_execution_summaries(i);
-            mutable_execution_summary->set_num_produced_rows(0);
-            mutable_execution_summary->set_num_iterations(0);
-            mutable_execution_summary->set_concurrency(0);
-        }
-    }
-    /// for both broadcast writing and partition writing, only
-    /// return meaningful execution summary for the first tunnel,
-    /// because in TiDB, it does not know enough information
-    /// about the execution details for the mpp query, it just
-    /// add up all the execution summaries for the same executor,
-    /// so if return execution summary for all the tunnels, the
-    /// information in TiDB will be amplified, which may make
-    /// user confused.
-    // this is a broadcast writing.
-    void write(tipb::SelectResponse & response)
-    {
-        mpp::MPPDataPacket packet;
-        response.SerializeToString(packet.mutable_data());
-        tunnels[0]->write(packet);
-
-        if (tunnels.size() > 1)
-        {
-            clearExecutionSummaries(response);
-            response.SerializeToString(packet.mutable_data());
-            for (size_t i = 1; i < tunnels.size(); i++)
-            {
-                tunnels[i]->write(packet);
-            }
-        }
-    }
-
-    // this is a partition writing.
-    void write(tipb::SelectResponse & response, int16_t partition_id)
-    {
-        if (partition_id != 0)
-        {
-            clearExecutionSummaries(response);
-        }
-        mpp::MPPDataPacket packet;
-        response.SerializeToString(packet.mutable_data());
-        tunnels[partition_id]->write(packet);
-    }
-
-    uint16_t getPartitionNum() { return tunnels.size(); }
-};
-
-using MPPTunnelSetPtr = std::shared_ptr<MPPTunnelSet>;
-
-class MPPTaskManager;
-
-struct MPPTaskProgress
-{
-    std::atomic<UInt64> current_progress{0};
-    UInt64 progress_on_last_check = 0;
-    UInt64 epoch_when_found_no_progress = 0;
-    bool found_no_progress = false;
-    bool isTaskHanging(const Context & context);
-};
-
-enum TaskStatus
-{
-    INITIALIZING,
-    RUNNING,
-    FINISHED,
-    CANCELLED,
-};
-
-struct MPPTask : std::enable_shared_from_this<MPPTask>, private boost::noncopyable
-{
-    /// store io in MPPTask to keep the life cycle of memory_tracker for the current query
-    BlockIO io;
-    Context context;
-
-    std::unique_ptr<tipb::DAGRequest> dag_req;
-    std::unique_ptr<DAGContext> dag_context;
-    MemoryTracker * memory_tracker = nullptr;
-
-    MPPTaskId id;
-
-    MPPTaskProgress task_progress;
-    std::atomic<Int32> status{INITIALIZING};
-
-    mpp::TaskMeta meta;
-
-    // which targeted task we should send data by which tunnel.
-    std::map<MPPTaskId, MPPTunnelPtr> tunnel_map;
-
-    MPPTaskManager * manager = nullptr;
-
-    Logger * log;
-
-    Exception err;
-
-    std::condition_variable cv;
-
-    MPPTask(const mpp::TaskMeta & meta_, const Context & context_)
-        : context(context_), meta(meta_), log(&Logger::get("task " + std::to_string(meta_.task_id())))
-    {
-        id.start_ts = meta.start_ts();
-        id.task_id = meta.task_id();
-    }
-
-    void unregisterTask();
-
-    void runImpl();
-
-    bool isTaskHanging();
-
-    void cancel(const String & reason);
-
-    /// Similar to `writeErrToAllTunnel`, but it just try to write the error message to tunnel
-    /// without waiting the tunnel to be connected
-    void closeAllTunnel(const String & reason)
-    {
-        for (auto & it : tunnel_map)
-        {
-            it.second->close(reason);
-        }
-    }
-
-    void finishWrite()
-    {
-        for (auto it : tunnel_map)
-        {
-            it.second->writeDone();
-        }
-    }
-
-    void writeErrToAllTunnel(const String & e);
-
-    std::vector<RegionInfo> prepare(const mpp::DispatchTaskRequest & task_request);
-
-    void updateProgress(const Progress &) { task_progress.current_progress++; }
-
-    void run()
-    {
-        std::thread worker(&MPPTask::runImpl, this->shared_from_this());
-        worker.detach();
-    }
-
-    std::mutex tunnel_mutex;
-
-    void registerTunnel(const MPPTaskId & id, MPPTunnelPtr tunnel)
-    {
-        std::unique_lock<std::mutex> lk(tunnel_mutex);
-        if (tunnel_map.find(id) != tunnel_map.end())
-        {
-            throw Exception("the tunnel " + tunnel->tunnel_id + " has been registered");
-        }
-        tunnel_map[id] = tunnel;
-        cv.notify_all();
-    }
-
-    MPPTunnelPtr getTunnelWithTimeout(const mpp::TaskMeta & meta, std::chrono::seconds timeout)
-    {
-        MPPTaskId id{meta.start_ts(), meta.task_id()};
-        std::map<MPPTaskId, MPPTunnelPtr>::iterator it;
-        std::unique_lock<std::mutex> lk(tunnel_mutex);
-        auto ret = cv.wait_for(lk, timeout, [&] {
-            it = tunnel_map.find(id);
-            return it != tunnel_map.end();
-        });
-        return ret ? it->second : nullptr;
-    }
-    ~MPPTask()
-    {
-        /// MPPTask maybe destructed by different thread, set the query memory_tracker
-        /// to current_memory_tracker in the destructor
-        current_memory_tracker = memory_tracker;
-        closeAllTunnel("");
-        LOG_DEBUG(log, "finish MPPTask: " << id.toString());
-    }
-};
-
-using MPPTaskPtr = std::shared_ptr<MPPTask>;
-
-using MPPTaskMap = std::map<MPPTaskId, MPPTaskPtr>;
-
-struct MPPQueryTaskSet
-{
-    /// to_be_cancelled is kind of lock, if to_be_cancelled is set
-    /// to true, then task_map can only be modified by query cancel
-    /// thread, which means no task can register/un-register for the
-    /// query, here we do not need mutex because all the write/read
-    /// to MPPQueryTaskSet is protected by the mutex in MPPTaskManager
-    bool to_be_cancelled = false;
-    MPPTaskMap task_map;
-};
-
-/// a map from the mpp query id to mpp query task set, we use
-/// the start ts of a query as the query id as TiDB will guarantee
-/// the uniqueness of the start ts
-using MPPQueryMap = std::unordered_map<UInt64, MPPQueryTaskSet>;
-
-// MPPTaskManger holds all running mpp tasks. It's a single instance holden in Context.
-class MPPTaskManager : private boost::noncopyable
-{
-    std::mutex mu;
-
-    MPPQueryMap mpp_query_map;
-
-    Logger * log;
-
-    std::condition_variable cv;
-
-public:
-    MPPTaskManager();
-    ~MPPTaskManager();
-
-    std::vector<UInt64> getCurrentQueries()
-    {
-        std::vector<UInt64> ret;
-        std::lock_guard<std::mutex> lock(mu);
-        for (auto & it : mpp_query_map)
-        {
-            ret.push_back(it.first);
-        }
-        return ret;
-    }
-
-    std::vector<MPPTaskPtr> getCurrentTasksForQuery(UInt64 query_id)
-    {
-        std::vector<MPPTaskPtr> ret;
-        std::lock_guard<std::mutex> lock(mu);
-        const auto & it = mpp_query_map.find(query_id);
-        if (it == mpp_query_map.end() || it->second.to_be_cancelled)
-            return ret;
-        for (const auto & task_it : it->second.task_map)
-            ret.push_back(task_it.second);
-        return ret;
-    }
-
-    bool registerTask(MPPTaskPtr task);
-
-    void unregisterTask(MPPTask * task);
-
-    MPPTaskPtr findTaskWithTimeout(const mpp::TaskMeta & meta, std::chrono::seconds timeout, std::string & errMsg);
-
-    void cancelMPPQuery(UInt64 query_id, const String & reason);
-
-    String toString()
-    {
-        std::lock_guard<std::mutex> lock(mu);
-        String res("(");
-        for (auto & query_it : mpp_query_map)
-        {
-            for (auto & it : query_it.second.task_map)
-                res += it.first.toString() + ", ";
-        }
-        return res + ")";
-    }
-};
-
-=======
->>>>>>> dc2bc1ee
 class MPPHandler
 {
     const mpp::DispatchTaskRequest & task_request;
