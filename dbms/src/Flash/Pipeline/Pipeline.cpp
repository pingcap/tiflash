--- conflicted
+++ resolved
@@ -193,13 +193,7 @@
  */
 bool Pipeline::isFineGrainedMode() const
 {
-<<<<<<< HEAD
-    RUNTIME_CHECK(!plan_nodes.empty());
-    // The source plan node determines whether the execution mode is fine grained or non-fine grained.
-    return plan_nodes.front()->getFineGrainedShuffle().enable();
-=======
     return is_fine_grained_mode;
->>>>>>> 0f7603a5
 }
 
 Events Pipeline::toEvents(PipelineExecutorStatus & status, Context & context, size_t concurrency)
