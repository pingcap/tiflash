// Copyright 2023 PingCAP, Ltd.
//
// Licensed under the Apache License, Version 2.0 (the "License");
// you may not use this file except in compliance with the License.
// You may obtain a copy of the License at
//
//     http://www.apache.org/licenses/LICENSE-2.0
//
// Unless required by applicable law or agreed to in writing, software
// distributed under the License is distributed on an "AS IS" BASIS,
// WITHOUT WARRANTIES OR CONDITIONS OF ANY KIND, either express or implied.
// See the License for the specific language governing permissions and
// limitations under the License.

#include <Common/FmtUtils.h>
#include <Flash/Coprocessor/FineGrainedShuffle.h>
#include <Flash/Executor/PipelineExecutorContext.h>
#include <Flash/Pipeline/Exec/PipelineExecBuilder.h>
#include <Flash/Pipeline/Pipeline.h>
#include <Flash/Pipeline/Schedule/Events/Event.h>
#include <Flash/Pipeline/Schedule/Events/FineGrainedPipelineEvent.h>
#include <Flash/Pipeline/Schedule/Events/PlainPipelineEvent.h>
#include <Flash/Planner/PhysicalPlanNode.h>
#include <Flash/Planner/Plans/PhysicalGetResultSink.h>
#include <Flash/Statistics/traverseExecutors.h>
#include <Interpreters/Settings.h>
#include <tipb/select.pb.h>

#include <magic_enum.hpp>

namespace DB
{
namespace
{
FmtBuffer & addPrefix(FmtBuffer & buffer, size_t level)
{
    return buffer.append(String(level, ' '));
}
} // namespace

PipelineEvents::PipelineEvents(Events && events_, bool is_fine_grained_)
    : events(std::move(events_))
    , is_fine_grained(is_fine_grained_)
{
    RUNTIME_CHECK(!events.empty());
    // For non fine grained mode, the size of events must be 1.
    RUNTIME_CHECK(is_fine_grained || events.size() == 1);
}

void PipelineEvents::mapInputs(const PipelineEvents & inputs)
{
    /// The self events is output.
    if (inputs.is_fine_grained && is_fine_grained)
    {
        if (inputs.events.size() == events.size())
        {
            /**
             * 1. If the number of partitions match, use fine grained mapping here.
             *     ```
             *     FineGrainedPipelineEvent◄────FineGrainedPipelineEvent
             *     FineGrainedPipelineEvent◄────FineGrainedPipelineEvent
             *     FineGrainedPipelineEvent◄────FineGrainedPipelineEvent
             *     FineGrainedPipelineEvent◄────FineGrainedPipelineEvent
             *     ```
             */
            size_t partition_num = inputs.events.size();
            for (size_t index = 0; index < partition_num; ++index)
                events[index]->addInput(inputs.events[index]);
        }
        else
        {
            /**
             * 2. If the number of partitions does not match, it is safer to use full mapping.
             *     ```
             *     FineGrainedPipelineEvent◄──┐ ┌──FineGrainedPipelineEvent
             *     FineGrainedPipelineEvent◄──┼─┼──FineGrainedPipelineEvent
             *     FineGrainedPipelineEvent◄──┤ └──FineGrainedPipelineEvent
             *     FineGrainedPipelineEvent◄──┘
             *     ```
             */
            for (const auto & output : events)
            {
                for (const auto & input : inputs.events)
                    output->addInput(input);
            }
        }
    }
    else
    {
        /**
         * Use full mapping here.
         * 1. for non fine grained inputs and non fine grained outputs
         *     The size of inputs and outputs must be the same and 1.
         *     ```
         *     PlainPipelineEvent◄────PlainPipelineEvent
         *     ```
         * 2. for non fine grained inputs and fine grained outputs
         *     This is not possible, if fine-grained is enabled in outputs, then inputs must also be enabled.
         * 3. for fine grained inputs and non fine grained outputs
         *     ```
         *                          ┌──FineGrainedPipelineEvent
         *     PlainPipelineEvent◄──┼──FineGrainedPipelineEvent
         *                          ├──FineGrainedPipelineEvent
         *                          └──FineGrainedPipelineEvent
         * 
         *     PlainPipelineEvent◄────FineGrainedPipelineEvent
         *     ```
         */

        // If the outputs is fine grained mode, the intputs must also be.
        RUNTIME_CHECK(inputs.is_fine_grained || !is_fine_grained);
        for (const auto & output : events)
        {
            for (const auto & input : inputs.events)
                output->addInput(input);
        }
    }
}

void Pipeline::addPlanNode(const PhysicalPlanNodePtr & plan_node)
{
    assert(plan_node);
    /// For fine grained mode, all plan node should enable fine grained shuffle.
    if (!plan_node->getFineGrainedShuffle().enable())
        is_fine_grained_mode = false;
    plan_nodes.push_back(plan_node);
}

void Pipeline::addChild(const PipelinePtr & child)
{
    RUNTIME_CHECK(child);
    children.push_back(child);
}

Block Pipeline::getSampleBlock() const
{
    RUNTIME_CHECK(!plan_nodes.empty());
    return plan_nodes.back()->getSampleBlock();
}

void Pipeline::toSelfString(FmtBuffer & buffer, size_t level) const
{
    if (level > 0)
        addPrefix(buffer, level).append("|- ");
    buffer.fmtAppend("pipeline#{}: ", id);
    buffer.joinStr(
        plan_nodes.cbegin(),
        plan_nodes.cend(),
        [](const auto & plan_node, FmtBuffer & buf) { buf.append(plan_node->toSimpleString()); },
        " -> ");
}

void Pipeline::toTreeString(FmtBuffer & buffer, size_t level) const
{
    toSelfString(buffer, level);
    if (!children.empty())
        buffer.append("\n");
    ++level;
    for (const auto & child : children)
        child->toTreeString(buffer, level);
}

void Pipeline::addGetResultSink(const ResultQueuePtr & result_queue)
{
    RUNTIME_CHECK(!plan_nodes.empty());
    auto get_result_sink = PhysicalGetResultSink::build(result_queue, log, plan_nodes.back());
    addPlanNode(get_result_sink);
}

<<<<<<< HEAD
String Pipeline::getFinalPlanExecId() const
{
    // NOLINTNEXTLINE(modernize-loop-convert)
    for (auto it = plan_nodes.crbegin(); it != plan_nodes.crend(); ++it)
    {
        const auto & plan_node = *it;
        if (plan_node->isTiDBOperator())
            return plan_node->execId();
    }
    return "";
}

PipelineExecGroup Pipeline::buildExecGroup(PipelineExecutorStatus & exec_status, Context & context, size_t concurrency)
=======
PipelineExecGroup Pipeline::buildExecGroup(PipelineExecutorContext & exec_context, Context & context, size_t concurrency)
>>>>>>> bfd4016a
{
    RUNTIME_CHECK(!plan_nodes.empty());
    PipelineExecGroupBuilder builder;
    for (const auto & plan_node : plan_nodes)
    {
        plan_node->buildPipelineExecGroup(exec_context, builder, context, concurrency);
    }
    return builder.build();
}

/**
 * There are two execution modes in pipeline.
 * 1. non fine grained mode
 *     A pipeline generates an event(PlainPipelineEvent).
 *     This means that all the operators in the pipeline are finished before the next pipeline is triggered.
 * 2. fine grained mode
 *     A pipeline will generate n Events(FineGrainedPipelineEvent), one for each data partition.
 *     There is a fine-grained mapping of Events between Pipelines, e.g. only Events from the same data partition will have dependencies on each other.
 *     This means that once some data partition of the previous pipeline has finished, the operators of the next pipeline's corresponding data partition can be started without having to wait for the entire pipeline to finish.
 * 
 *        ┌──non fine grained mode──┐                          ┌──fine grained mode──┐
 *                                            ┌──FineGrainedPipelineEvent◄───FineGrainedPipelineEvent
 * PlainPipelineEvent◄───PlainPipelineEvent◄──┼──FineGrainedPipelineEvent◄───FineGrainedPipelineEvent
 *                                            └──FineGrainedPipelineEvent◄───FineGrainedPipelineEvent
 */
bool Pipeline::isFineGrainedMode() const
{
    return is_fine_grained_mode;
}

EventPtr Pipeline::complete(PipelineExecutorContext & exec_context)
{
    assert(!isFineGrainedMode());
    if unlikely (exec_context.isCancelled())
        return nullptr;
    assert(!plan_nodes.empty());
    return plan_nodes.back()->sinkComplete(exec_context);
}

Events Pipeline::toEvents(PipelineExecutorContext & exec_context, Context & context, size_t concurrency)
{
    Events all_events;
    doToEvents(exec_context, context, concurrency, all_events);
    RUNTIME_CHECK(!all_events.empty());
    return all_events;
}

PipelineEvents Pipeline::toSelfEvents(PipelineExecutorContext & exec_context, Context & context, size_t concurrency)
{
    Events self_events;
    RUNTIME_CHECK(!plan_nodes.empty());
    if (isFineGrainedMode())
    {
        auto fine_grained_exec_group = buildExecGroup(exec_context, context, concurrency);
        for (auto & pipeline_exec : fine_grained_exec_group)
            self_events.push_back(std::make_shared<FineGrainedPipelineEvent>(exec_context, log->identifier(), std::move(pipeline_exec)));
        LOG_DEBUG(log, "Execute in fine grained mode and generate {} fine grained pipeline event", self_events.size());
    }
    else
    {
        self_events.push_back(std::make_shared<PlainPipelineEvent>(exec_context, log->identifier(), context, shared_from_this(), concurrency));
        LOG_DEBUG(log, "Execute in non fine grained mode and generate one plain pipeline event");
    }
    return {std::move(self_events), isFineGrainedMode()};
}

PipelineEvents Pipeline::doToEvents(PipelineExecutorContext & exec_context, Context & context, size_t concurrency, Events & all_events)
{
    auto self_events = toSelfEvents(exec_context, context, concurrency);
    for (const auto & child : children)
        self_events.mapInputs(child->doToEvents(exec_context, context, concurrency, all_events));
    all_events.insert(all_events.end(), self_events.events.cbegin(), self_events.events.cend());
    return self_events;
}

bool Pipeline::isSupported(const tipb::DAGRequest & dag_request, const Settings & settings)
{
    bool is_supported = true;
    traverseExecutors(
        &dag_request,
        [&](const tipb::Executor & executor) {
            switch (executor.tp())
            {
            case tipb::ExecType::TypeTableScan:
            case tipb::ExecType::TypePartitionTableScan:
            case tipb::ExecType::TypeProjection:
            case tipb::ExecType::TypeSelection:
            case tipb::ExecType::TypeLimit:
            case tipb::ExecType::TypeTopN:
            case tipb::ExecType::TypeExchangeSender:
            case tipb::ExecType::TypeExchangeReceiver:
            case tipb::ExecType::TypeExpand:
            case tipb::ExecType::TypeExpand2:
            case tipb::ExecType::TypeAggregation:
            case tipb::ExecType::TypeStreamAgg:
            case tipb::ExecType::TypeWindow:
            case tipb::ExecType::TypeSort:
                return true;
            case tipb::ExecType::TypeJoin:
                // TODO support spill.
                // If enforce_enable_pipeline is true, it will return true, even if the join does not actually support spill.
                is_supported = (settings.max_bytes_before_external_join == 0 || settings.enforce_enable_pipeline);
                return is_supported;
            default:
                if (settings.enforce_enable_pipeline)
                    throw Exception(fmt::format(
                        "Pipeline mode does not support {}, and an error is reported because the setting enforce_enable_pipeline is true.",
                        magic_enum::enum_name(executor.tp())));
                is_supported = false;
                return false;
            }
        });
    if (settings.enforce_enable_pipeline && !is_supported)
        throw Exception("There is an unsupported operator in pipeline model, and an error is reported because the setting enforce_enable_pipeline is true.");
    return is_supported;
}
} // namespace DB<|MERGE_RESOLUTION|>--- conflicted
+++ resolved
@@ -167,7 +167,6 @@
     addPlanNode(get_result_sink);
 }
 
-<<<<<<< HEAD
 String Pipeline::getFinalPlanExecId() const
 {
     // NOLINTNEXTLINE(modernize-loop-convert)
@@ -180,10 +179,7 @@
     return "";
 }
 
-PipelineExecGroup Pipeline::buildExecGroup(PipelineExecutorStatus & exec_status, Context & context, size_t concurrency)
-=======
 PipelineExecGroup Pipeline::buildExecGroup(PipelineExecutorContext & exec_context, Context & context, size_t concurrency)
->>>>>>> bfd4016a
 {
     RUNTIME_CHECK(!plan_nodes.empty());
     PipelineExecGroupBuilder builder;
