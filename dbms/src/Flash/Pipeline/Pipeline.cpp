// Copyright 2023 PingCAP, Ltd.
//
// Licensed under the Apache License, Version 2.0 (the "License");
// you may not use this file except in compliance with the License.
// You may obtain a copy of the License at
//
//     http://www.apache.org/licenses/LICENSE-2.0
//
// Unless required by applicable law or agreed to in writing, software
// distributed under the License is distributed on an "AS IS" BASIS,
// WITHOUT WARRANTIES OR CONDITIONS OF ANY KIND, either express or implied.
// See the License for the specific language governing permissions and
// limitations under the License.

#include <Common/FmtUtils.h>
#include <Flash/Coprocessor/FineGrainedShuffle.h>
#include <Flash/Executor/PipelineExecutorStatus.h>
#include <Flash/Pipeline/Exec/PipelineExecBuilder.h>
#include <Flash/Pipeline/Pipeline.h>
#include <Flash/Pipeline/Schedule/Events/Event.h>
#include <Flash/Pipeline/Schedule/Events/FineGrainedPipelineEvent.h>
#include <Flash/Pipeline/Schedule/Events/PlainPipelineEvent.h>
#include <Flash/Planner/PhysicalPlanNode.h>
#include <Flash/Planner/Plans/PhysicalGetResultSink.h>
#include <Flash/Statistics/traverseExecutors.h>
#include <tipb/select.pb.h>

namespace DB
{
namespace
{
FmtBuffer & addPrefix(FmtBuffer & buffer, size_t level)
{
    return buffer.append(String(level, ' '));
}

void mapEvents(const Events & inputs, const Events & outputs)
{
    assert(!inputs.empty());
    assert(!outputs.empty());
    if (inputs.size() == outputs.size())
    {
        /**
         * 1. for fine grained inputs and fine grained outputs
         *     ```
         *     FineGrainedPipelineEvent◄────FineGrainedPipelineEvent
         *     FineGrainedPipelineEvent◄────FineGrainedPipelineEvent
         *     FineGrainedPipelineEvent◄────FineGrainedPipelineEvent
         *     FineGrainedPipelineEvent◄────FineGrainedPipelineEvent
         *     ```
         * 2. for non fine grained inputs and non fine grained outputs
         *     ```
         *     PlainPipelineEvent◄────PlainPipelineEvent
         *     ```
         * 3. for non fine grained inputs and fine grained outputs
         *     This is not possible, if fine-grained is enabled in outputs, then inputs must also be enabled.
         *     Checked in `doToEvents`.
         * 4. for fine grained inputs and non fine grained outputs
         *     ```
         *     PlainPipelineEvent◄────FineGrainedPipelineEvent
         *     ```
         */
        size_t partition_num = inputs.size();
        for (size_t index = 0; index < partition_num; ++index)
            outputs[index]->addInput(inputs[index]);
    }
    else
    {
        /**
         * 1. for fine grained inputs and fine grained outputs
         *     If the number of partitions does not match, it is safer to use full mapping.
         *     ```
         *     FineGrainedPipelineEvent◄──┐ ┌──FineGrainedPipelineEvent
         *     FineGrainedPipelineEvent◄──┼─┼──FineGrainedPipelineEvent
         *     FineGrainedPipelineEvent◄──┤ └──FineGrainedPipelineEvent
         *     FineGrainedPipelineEvent◄──┘
         *     ```
         * 2. for non fine grained inputs and non fine grained outputs
         *     This is not possible, the size of inputs and outputs must be the same and 1.
         * 3. for non fine grained inputs and fine grained outputs
         *     This is not possible, if fine-grained is enabled in outputs, then inputs must also be enabled.
         *     Checked in `doToEvents`.
         * 4. for fine grained inputs and non fine grained outputs
         *     ```
         *                          ┌──FineGrainedPipelineEvent
         *     PlainPipelineEvent◄──┼──FineGrainedPipelineEvent
         *                          ├──FineGrainedPipelineEvent
         *                          └──FineGrainedPipelineEvent
         *     ```
         */
        for (const auto & output : outputs)
        {
            for (const auto & input : inputs)
                output->addInput(input);
        }
    }
}
} // namespace

void Pipeline::addPlanNode(const PhysicalPlanNodePtr & plan_node)
{
    plan_nodes.push_back(plan_node);
}

void Pipeline::addChild(const PipelinePtr & child)
{
    assert(child);
    children.push_back(child);
}

Block Pipeline::getSampleBlock() const
{
    assert(!plan_nodes.empty());
    return plan_nodes.back()->getSampleBlock();
}

void Pipeline::toSelfString(FmtBuffer & buffer, size_t level) const
{
    if (level > 0)
        addPrefix(buffer, level).append("|- ");
    buffer.fmtAppend("pipeline#{}: ", id);
    buffer.joinStr(
        plan_nodes.cbegin(),
        plan_nodes.cend(),
        [](const auto & plan_node, FmtBuffer & buf) { buf.append(plan_node->toSimpleString()); },
        " -> ");
}

void Pipeline::toTreeString(FmtBuffer & buffer, size_t level) const
{
    toSelfString(buffer, level);
    if (!children.empty())
        buffer.append("\n");
    ++level;
    for (const auto & child : children)
        child->toTreeString(buffer, level);
}

void Pipeline::addGetResultSink(ResultHandler && result_handler)
{
    assert(!plan_nodes.empty());
    auto get_result_sink = PhysicalGetResultSink::build(std::move(result_handler), log, plan_nodes.back());
    addPlanNode(get_result_sink);
}

PipelineExecGroup Pipeline::buildExecGroup(PipelineExecutorStatus & exec_status, Context & context, size_t concurrency)
{
    assert(!plan_nodes.empty());
    PipelineExecGroupBuilder builder;
    for (const auto & plan_node : plan_nodes)
        plan_node->buildPipelineExecGroup(exec_status, builder, context, concurrency);
    return builder.build();
}

/**
 * There are two execution modes in pipeline.
 * 1. non fine grained mode
 *     A pipeline generates an event(PlainPipelineEvent).
 *     This means that all the operators in the pipeline are finished before the next pipeline is triggered.
 * 2. fine grained mode
 *     A pipeline will generate n Events(FineGrainedPipelineEvent), one for each data partition.
 *     There is a fine-grained mapping of Events between Pipelines, e.g. only Events from the same data partition will have dependencies on each other.
 *     This means that once some data partition of the previous pipeline has finished, the operators of the next pipeline's corresponding data partition can be started without having to wait for the entire pipeline to finish.
 * 
 *        ┌──non fine grained mode──┐                          ┌──fine grained mode──┐
 *                                            ┌──FineGrainedPipelineEvent◄───FineGrainedPipelineEvent
 * PlainPipelineEvent◄───PlainPipelineEvent◄──┼──FineGrainedPipelineEvent◄───FineGrainedPipelineEvent
 *                                            └──FineGrainedPipelineEvent◄───FineGrainedPipelineEvent
 */
bool Pipeline::isFineGrainedMode() const
{
    assert(!plan_nodes.empty());
    // The source plan node determines whether the execution mode is fine grained or non-fine grained.
    return plan_nodes.front()->getFineGrainedShuffle().enable();
}

Events Pipeline::toEvents(PipelineExecutorStatus & status, Context & context, size_t concurrency)
{
    Events all_events;
    doToEvents(status, context, concurrency, all_events);
    assert(!all_events.empty());
    return all_events;
}

Events Pipeline::toSelfEvents(PipelineExecutorStatus & status, Context & context, size_t concurrency)
{
    auto memory_tracker = current_memory_tracker ? current_memory_tracker->shared_from_this() : nullptr;
    Events self_events;
    assert(!plan_nodes.empty());
    if (isFineGrainedMode())
    {
        auto fine_grained_exec_group = buildExecGroup(status, context, concurrency);
        RUNTIME_CHECK(!fine_grained_exec_group.empty());
        for (auto & pipeline_exec : fine_grained_exec_group)
            self_events.push_back(std::make_shared<FineGrainedPipelineEvent>(status, memory_tracker, log->identifier(), context, shared_from_this(), std::move(pipeline_exec)));
        LOG_DEBUG(log, "Execute in fine grained model and generate {} fine grained pipeline event", self_events.size());
    }
    else
    {
        self_events.push_back(std::make_shared<PlainPipelineEvent>(status, memory_tracker, log->identifier(), context, shared_from_this(), concurrency));
        LOG_DEBUG(log, "Execute in non fine grained model and generate one plain pipeline event");
    }
    return self_events;
}

Events Pipeline::doToEvents(PipelineExecutorStatus & status, Context & context, size_t concurrency, Events & all_events)
{
    auto self_events = toSelfEvents(status, context, concurrency);
    for (const auto & child : children)
    {
        // If the current pipeline is fine grained model, the child must also be.
        RUNTIME_CHECK(!isFineGrainedMode() || child->isFineGrainedMode());
        auto inputs = child->doToEvents(status, context, concurrency, all_events);
        mapEvents(inputs, self_events);
    }
    all_events.insert(all_events.end(), self_events.cbegin(), self_events.cend());
    return self_events;
}

bool Pipeline::isSupported(const tipb::DAGRequest & dag_request)
{
    bool is_supported = true;
    traverseExecutors(
        &dag_request,
        [&](const tipb::Executor & executor) {
            switch (executor.tp())
            {
            case tipb::ExecType::TypeProjection:
            case tipb::ExecType::TypeSelection:
            case tipb::ExecType::TypeLimit:
            case tipb::ExecType::TypeTopN:
            case tipb::ExecType::TypeTableScan:
                if (executor.tbl_scan().keep_order())
                {
                    is_supported = false;
                    return false;
                }
            case tipb::ExecType::TypeExchangeSender:
            case tipb::ExecType::TypeExchangeReceiver:
            case tipb::ExecType::TypeExpand:
                return true;
<<<<<<< HEAD
            case tipb::ExecType::TypeWindow:
            case tipb::ExecType::TypeSort:
                // TODO support non fine grained shuffle.
                if (FineGrainedShuffle(&executor).enable())
=======
            case tipb::ExecType::TypeAggregation:
                // TODO support fine grained shuffle.
                if (!FineGrainedShuffle(&executor).enable())
>>>>>>> cd049c9a
                    return true;
            default:
                is_supported = false;
                return false;
            }
        });
    return is_supported;
}
} // namespace DB<|MERGE_RESOLUTION|>--- conflicted
+++ resolved
@@ -225,30 +225,25 @@
         [&](const tipb::Executor & executor) {
             switch (executor.tp())
             {
-            case tipb::ExecType::TypeProjection:
-            case tipb::ExecType::TypeSelection:
-            case tipb::ExecType::TypeLimit:
-            case tipb::ExecType::TypeTopN:
             case tipb::ExecType::TypeTableScan:
                 if (executor.tbl_scan().keep_order())
                 {
                     is_supported = false;
                     return false;
                 }
+            case tipb::ExecType::TypeProjection:
+            case tipb::ExecType::TypeSelection:
+            case tipb::ExecType::TypeLimit:
+            case tipb::ExecType::TypeTopN:
             case tipb::ExecType::TypeExchangeSender:
             case tipb::ExecType::TypeExchangeReceiver:
             case tipb::ExecType::TypeExpand:
                 return true;
-<<<<<<< HEAD
             case tipb::ExecType::TypeWindow:
             case tipb::ExecType::TypeSort:
+            case tipb::ExecType::TypeAggregation:
                 // TODO support non fine grained shuffle.
                 if (FineGrainedShuffle(&executor).enable())
-=======
-            case tipb::ExecType::TypeAggregation:
-                // TODO support fine grained shuffle.
-                if (!FineGrainedShuffle(&executor).enable())
->>>>>>> cd049c9a
                     return true;
             default:
                 is_supported = false;
