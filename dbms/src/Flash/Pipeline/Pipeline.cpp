// Copyright 2023 PingCAP, Ltd.
//
// Licensed under the Apache License, Version 2.0 (the "License");
// you may not use this file except in compliance with the License.
// You may obtain a copy of the License at
//
//     http://www.apache.org/licenses/LICENSE-2.0
//
// Unless required by applicable law or agreed to in writing, software
// distributed under the License is distributed on an "AS IS" BASIS,
// WITHOUT WARRANTIES OR CONDITIONS OF ANY KIND, either express or implied.
// See the License for the specific language governing permissions and
// limitations under the License.

#include <Common/FmtUtils.h>
#include <Flash/Coprocessor/FineGrainedShuffle.h>
#include <Flash/Executor/PipelineExecutorStatus.h>
#include <Flash/Pipeline/Exec/PipelineExecBuilder.h>
#include <Flash/Pipeline/Pipeline.h>
#include <Flash/Pipeline/Schedule/Events/Event.h>
#include <Flash/Pipeline/Schedule/Events/PlainPipelineEvent.h>
#include <Flash/Planner/PhysicalPlanNode.h>
#include <Flash/Planner/Plans/PhysicalGetResultSink.h>
#include <Flash/Statistics/traverseExecutors.h>
#include <tipb/select.pb.h>

namespace DB
{
namespace
{
FmtBuffer & addPrefix(FmtBuffer & buffer, size_t level)
{
    return buffer.append(String(level, ' '));
}
} // namespace

void Pipeline::addPlanNode(const PhysicalPlanNodePtr & plan_node)
{
    plan_nodes.push_back(plan_node);
}

void Pipeline::addChild(const PipelinePtr & child)
{
    assert(child);
    children.push_back(child);
}

Block Pipeline::getSampleBlock() const
{
    assert(!plan_nodes.empty());
    return plan_nodes.back()->getSampleBlock();
}

void Pipeline::toSelfString(FmtBuffer & buffer, size_t level) const
{
    if (level > 0)
        addPrefix(buffer, level).append("|- ");
    buffer.fmtAppend("pipeline#{}: ", id);
    buffer.joinStr(
        plan_nodes.cbegin(),
        plan_nodes.cend(),
        [](const auto & plan_node, FmtBuffer & buf) { buf.append(plan_node->toSimpleString()); },
        " -> ");
}

void Pipeline::toTreeString(FmtBuffer & buffer, size_t level) const
{
    toSelfString(buffer, level);
    if (!children.empty())
        buffer.append("\n");
    ++level;
    for (const auto & child : children)
        child->toTreeString(buffer, level);
}

void Pipeline::addGetResultSink(ResultHandler && result_handler)
{
    assert(!plan_nodes.empty());
    auto get_result_sink = PhysicalGetResultSink::build(std::move(result_handler), plan_nodes.back());
    addPlanNode(get_result_sink);
}

PipelineExecGroup Pipeline::buildExecGroup(PipelineExecutorStatus & exec_status, Context & context, size_t concurrency)
{
    assert(!plan_nodes.empty());
    PipelineExecGroupBuilder builder{exec_status};
    for (const auto & plan_node : plan_nodes)
        plan_node->buildPipelineExec(builder, context, concurrency);
    return builder.build();
}

Events Pipeline::toEvents(PipelineExecutorStatus & status, Context & context, size_t concurrency)
{
    Events all_events;
    toEvent(status, context, concurrency, all_events);
    assert(!all_events.empty());
    return all_events;
}

EventPtr Pipeline::toEvent(PipelineExecutorStatus & status, Context & context, size_t concurrency, Events & all_events)
{
    // TODO support fine grained shuffle
    //     - a fine grained partition maps to an event
    //     - the event flow will be
    //     ```
    //     disable fine grained partition pipeline   enable fine grained partition pipeline   enable fine grained partition pipeline
    //                                       ┌───────────────FineGrainedPipelineEvent<────────────────FineGrainedPipelineEvent
    //            PlainPipelineEvent<────────┼───────────────FineGrainedPipelineEvent<────────────────FineGrainedPipelineEvent
    //                                       ├───────────────FineGrainedPipelineEvent<────────────────FineGrainedPipelineEvent
    //                                       └───────────────FineGrainedPipelineEvent<────────────────FineGrainedPipelineEvent
    //     ```
    auto memory_tracker = current_memory_tracker ? current_memory_tracker->shared_from_this() : nullptr;

    auto plain_pipeline_event = std::make_shared<PlainPipelineEvent>(status, memory_tracker, context, shared_from_this(), concurrency);
    for (const auto & child : children)
    {
        auto input = child->toEvent(status, context, concurrency, all_events);
        assert(input);
        plain_pipeline_event->addInput(input);
    }
    all_events.push_back(plain_pipeline_event);
    return plain_pipeline_event;
}

bool Pipeline::isSupported(const tipb::DAGRequest & dag_request)
{
    bool is_supported = true;
    traverseExecutors(
        &dag_request,
        [&](const tipb::Executor & executor) {
            // TODO support fine grained shuffle.
            if (FineGrainedShuffle(&executor).enable())
            {
                is_supported = false;
                return false;
            }
            switch (executor.tp())
            {
            case tipb::ExecType::TypeProjection:
            case tipb::ExecType::TypeSelection:
            case tipb::ExecType::TypeLimit:
            case tipb::ExecType::TypeTopN:
            case tipb::ExecType::TypeExchangeSender:
            case tipb::ExecType::TypeExchangeReceiver:
<<<<<<< HEAD
            case tipb::ExecType::TypeTableScan:
=======
            case tipb::ExecType::TypeExpand:
>>>>>>> a5e23629
                return true;
            default:
                is_supported = false;
                return false;
            }
        });
    return is_supported;
}
} // namespace DB<|MERGE_RESOLUTION|>--- conflicted
+++ resolved
@@ -140,13 +140,10 @@
             case tipb::ExecType::TypeSelection:
             case tipb::ExecType::TypeLimit:
             case tipb::ExecType::TypeTopN:
+            case tipb::ExecType::TypeTableScan:
             case tipb::ExecType::TypeExchangeSender:
             case tipb::ExecType::TypeExchangeReceiver:
-<<<<<<< HEAD
-            case tipb::ExecType::TypeTableScan:
-=======
             case tipb::ExecType::TypeExpand:
->>>>>>> a5e23629
                 return true;
             default:
                 is_supported = false;
