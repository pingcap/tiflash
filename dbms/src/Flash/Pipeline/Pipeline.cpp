--- conflicted
+++ resolved
@@ -205,7 +205,6 @@
     Events self_events;
     assert(!plan_nodes.empty());
     if (isFineGrainedMode())
-<<<<<<< HEAD
     {
         auto fine_grained_exec_group = buildExecGroup(status, context, concurrency);
         for (auto & pipeline_exec : fine_grained_exec_group)
@@ -217,19 +216,6 @@
         self_events.push_back(std::make_shared<PlainPipelineEvent>(status, memory_tracker, log->identifier(), context, shared_from_this(), concurrency));
         LOG_DEBUG(log, "Execute in non fine grained model and generate one plain pipeline event");
     }
-=======
-    {
-        auto fine_grained_exec_group = buildExecGroup(status, context, concurrency);
-        for (auto & pipeline_exec : fine_grained_exec_group)
-            self_events.push_back(std::make_shared<FineGrainedPipelineEvent>(status, memory_tracker, log->identifier(), std::move(pipeline_exec)));
-        LOG_DEBUG(log, "Execute in fine grained model and generate {} fine grained pipeline event", self_events.size());
-    }
-    else
-    {
-        self_events.push_back(std::make_shared<PlainPipelineEvent>(status, memory_tracker, log->identifier(), context, shared_from_this(), concurrency));
-        LOG_DEBUG(log, "Execute in non fine grained model and generate one plain pipeline event");
-    }
->>>>>>> ac240b4c
     return {std::move(self_events), isFineGrainedMode()};
 }
 
@@ -251,16 +237,9 @@
             switch (executor.tp())
             {
             case tipb::ExecType::TypeTableScan:
-<<<<<<< HEAD
+                // // TODO support keep order.
                 is_supported = !executor.tbl_scan().keep_order();
                 return is_supported;
-=======
-                if (executor.tbl_scan().keep_order())
-                {
-                    is_supported = false;
-                    return false;
-                }
->>>>>>> ac240b4c
             case tipb::ExecType::TypeProjection:
             case tipb::ExecType::TypeSelection:
             case tipb::ExecType::TypeLimit:
@@ -269,7 +248,6 @@
             case tipb::ExecType::TypeExchangeReceiver:
             case tipb::ExecType::TypeExpand:
                 return true;
-<<<<<<< HEAD
             case tipb::ExecType::TypeWindow:
             case tipb::ExecType::TypeSort:
                 // TODO support non fine grained shuffle.
@@ -279,12 +257,6 @@
                 // TODO support fine grained shuffle.
                 is_supported = !FineGrainedShuffle(&executor).enable();
                 return is_supported;
-=======
-            case tipb::ExecType::TypeAggregation:
-                // TODO support fine grained shuffle.
-                if (!FineGrainedShuffle(&executor).enable())
-                    return true;
->>>>>>> ac240b4c
             default:
                 is_supported = false;
                 return false;
