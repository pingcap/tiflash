// Copyright 2023 PingCAP, Ltd.
//
// Licensed under the Apache License, Version 2.0 (the "License");
// you may not use this file except in compliance with the License.
// You may obtain a copy of the License at
//
//     http://www.apache.org/licenses/LICENSE-2.0
//
// Unless required by applicable law or agreed to in writing, software
// distributed under the License is distributed on an "AS IS" BASIS,
// WITHOUT WARRANTIES OR CONDITIONS OF ANY KIND, either express or implied.
// See the License for the specific language governing permissions and
// limitations under the License.

#include <Common/FmtUtils.h>
#include <Flash/Coprocessor/DAGContext.h>
#include <Flash/Coprocessor/FineGrainedShuffle.h>
#include <Flash/Executor/PipelineExecutorContext.h>
#include <Flash/Pipeline/Exec/PipelineExecBuilder.h>
#include <Flash/Pipeline/Pipeline.h>
#include <Flash/Pipeline/Schedule/Events/Event.h>
#include <Flash/Pipeline/Schedule/Events/FineGrainedPipelineEvent.h>
#include <Flash/Pipeline/Schedule/Events/PlainPipelineEvent.h>
#include <Flash/Planner/PhysicalPlanNode.h>
#include <Flash/Planner/Plans/PhysicalGetResultSink.h>
#include <Flash/Statistics/traverseExecutors.h>
#include <Interpreters/Context.h>
#include <Interpreters/Settings.h>
#include <tipb/select.pb.h>

#include <magic_enum.hpp>

namespace DB
{
namespace
{
FmtBuffer & addPrefix(FmtBuffer & buffer, size_t level)
{
    return buffer.append(String(level, ' '));
}
} // namespace

PipelineEvents::PipelineEvents(Events && events_, bool is_fine_grained_)
    : events(std::move(events_))
    , is_fine_grained(is_fine_grained_)
{
    RUNTIME_CHECK(!events.empty());
    // For non fine grained mode, the size of events must be 1.
    RUNTIME_CHECK(is_fine_grained || events.size() == 1);
}

void PipelineEvents::mapInputs(const PipelineEvents & inputs)
{
    /// The self events is output.
    if (inputs.is_fine_grained && is_fine_grained)
    {
        if (inputs.events.size() == events.size())
        {
            /**
             * 1. If the number of partitions match, use fine grained mapping here.
             *     ```
             *     FineGrainedPipelineEvent◄────FineGrainedPipelineEvent
             *     FineGrainedPipelineEvent◄────FineGrainedPipelineEvent
             *     FineGrainedPipelineEvent◄────FineGrainedPipelineEvent
             *     FineGrainedPipelineEvent◄────FineGrainedPipelineEvent
             *     ```
             */
            size_t partition_num = inputs.events.size();
            for (size_t index = 0; index < partition_num; ++index)
                events[index]->addInput(inputs.events[index]);
        }
        else
        {
            /**
             * 2. If the number of partitions does not match, it is safer to use full mapping.
             *     ```
             *     FineGrainedPipelineEvent◄──┐ ┌──FineGrainedPipelineEvent
             *     FineGrainedPipelineEvent◄──┼─┼──FineGrainedPipelineEvent
             *     FineGrainedPipelineEvent◄──┤ └──FineGrainedPipelineEvent
             *     FineGrainedPipelineEvent◄──┘
             *     ```
             */
            for (const auto & output : events)
            {
                for (const auto & input : inputs.events)
                    output->addInput(input);
            }
        }
    }
    else
    {
        /**
         * Use full mapping here.
         * 1. for non fine grained inputs and non fine grained outputs
         *     The size of inputs and outputs must be the same and 1.
         *     ```
         *     PlainPipelineEvent◄────PlainPipelineEvent
         *     ```
         * 2. for non fine grained inputs and fine grained outputs
         *     This is not possible, if fine-grained is enabled in outputs, then inputs must also be enabled.
         * 3. for fine grained inputs and non fine grained outputs
         *     ```
         *                          ┌──FineGrainedPipelineEvent
         *     PlainPipelineEvent◄──┼──FineGrainedPipelineEvent
         *                          ├──FineGrainedPipelineEvent
         *                          └──FineGrainedPipelineEvent
         * 
         *     PlainPipelineEvent◄────FineGrainedPipelineEvent
         *     ```
         */

        // If the outputs is fine grained mode, the intputs must also be.
        RUNTIME_CHECK(inputs.is_fine_grained || !is_fine_grained);
        for (const auto & output : events)
        {
            for (const auto & input : inputs.events)
                output->addInput(input);
        }
    }
}

void Pipeline::addPlanNode(const PhysicalPlanNodePtr & plan_node)
{
    assert(plan_node);
    /// For fine grained mode, all plan node should enable fine grained shuffle.
    if (!plan_node->getFineGrainedShuffle().enable())
        is_fine_grained_mode = false;
    plan_nodes.push_back(plan_node);
}

void Pipeline::addChild(const PipelinePtr & child)
{
    RUNTIME_CHECK(child);
    children.push_back(child);
}

Block Pipeline::getSampleBlock() const
{
    RUNTIME_CHECK(!plan_nodes.empty());
    return plan_nodes.back()->getSampleBlock();
}

void Pipeline::toSelfString(FmtBuffer & buffer, size_t level) const
{
    if (level > 0)
        addPrefix(buffer, level).append("|- ");
    buffer.fmtAppend("pipeline#{}: ", id);
    buffer.joinStr(
        plan_nodes.cbegin(),
        plan_nodes.cend(),
        [](const auto & plan_node, FmtBuffer & buf) { buf.append(plan_node->toSimpleString()); },
        " -> ");
}

const String & Pipeline::toTreeString() const
{
    if (!tree_string.empty())
        return tree_string;

    FmtBuffer buffer;
    toTreeStringImpl(buffer, 0);
    tree_string = buffer.toString();
    return tree_string;
}

void Pipeline::toTreeStringImpl(FmtBuffer & buffer, size_t level) const
{
    toSelfString(buffer, level);
    if (!children.empty())
        buffer.append("\n");
    ++level;
    for (const auto & child : children)
        child->toTreeStringImpl(buffer, level);
}

void Pipeline::addGetResultSink(const ResultQueuePtr & result_queue)
{
    RUNTIME_CHECK(!plan_nodes.empty());
    auto get_result_sink = PhysicalGetResultSink::build(result_queue, log, plan_nodes.back());
    addPlanNode(get_result_sink);
}

String Pipeline::getFinalPlanExecId() const
{
    // NOLINTNEXTLINE(modernize-loop-convert)
    for (auto it = plan_nodes.crbegin(); it != plan_nodes.crend(); ++it)
    {
        const auto & plan_node = *it;
        if (plan_node->isTiDBOperator())
            return plan_node->execId();
    }
    return "";
}

PipelineExecGroup Pipeline::buildExecGroup(PipelineExecutorContext & exec_context, Context & context, size_t concurrency)
{
    RUNTIME_CHECK(!plan_nodes.empty());
    PipelineExecGroupBuilder builder;
    for (const auto & plan_node : plan_nodes)
    {
        plan_node->buildPipelineExecGroup(exec_context, builder, context, concurrency);
    }
    return builder.build();
}

/**
 * There are two execution modes in pipeline.
 * 1. non fine grained mode
 *     A pipeline generates an event(PlainPipelineEvent).
 *     This means that all the operators in the pipeline are finished before the next pipeline is triggered.
 * 2. fine grained mode
 *     A pipeline will generate n Events(FineGrainedPipelineEvent), one for each data partition.
 *     There is a fine-grained mapping of Events between Pipelines, e.g. only Events from the same data partition will have dependencies on each other.
 *     This means that once some data partition of the previous pipeline has finished, the operators of the next pipeline's corresponding data partition can be started without having to wait for the entire pipeline to finish.
 * 
 *        ┌──non fine grained mode──┐                          ┌──fine grained mode──┐
 *                                            ┌──FineGrainedPipelineEvent◄───FineGrainedPipelineEvent
 * PlainPipelineEvent◄───PlainPipelineEvent◄──┼──FineGrainedPipelineEvent◄───FineGrainedPipelineEvent
 *                                            └──FineGrainedPipelineEvent◄───FineGrainedPipelineEvent
 */
bool Pipeline::isFineGrainedMode() const
{
    return is_fine_grained_mode;
}

EventPtr Pipeline::complete(PipelineExecutorContext & exec_context)
{
    assert(!isFineGrainedMode());
    if unlikely (exec_context.isCancelled())
        return nullptr;
    assert(!plan_nodes.empty());
    return plan_nodes.back()->sinkComplete(exec_context);
}

Events Pipeline::toEvents(PipelineExecutorContext & exec_context, Context & context, size_t concurrency)
{
    Events all_events;
    doToEvents(exec_context, context, concurrency, all_events);
    RUNTIME_CHECK(!all_events.empty());
    return all_events;
}

PipelineEvents Pipeline::toSelfEvents(PipelineExecutorContext & exec_context, Context & context, size_t concurrency)
{
    Events self_events;
    RUNTIME_CHECK(!plan_nodes.empty());
    if (isFineGrainedMode())
    {
        auto fine_grained_exec_group = buildExecGroup(exec_context, context, concurrency);
        for (auto & pipeline_exec : fine_grained_exec_group)
<<<<<<< HEAD
            self_events.push_back(std::make_shared<FineGrainedPipelineEvent>(status, memory_tracker, log->identifier(), std::move(pipeline_exec),
                        context.getDAGContext()->getResourceGroupName(), context.getDAGContext()->getKeyspaceID()));
=======
            self_events.push_back(std::make_shared<FineGrainedPipelineEvent>(exec_context, log->identifier(), std::move(pipeline_exec)));
>>>>>>> 67337625
        LOG_DEBUG(log, "Execute in fine grained mode and generate {} fine grained pipeline event", self_events.size());
    }
    else
    {
        self_events.push_back(std::make_shared<PlainPipelineEvent>(exec_context, log->identifier(), context, shared_from_this(), concurrency));
        LOG_DEBUG(log, "Execute in non fine grained mode and generate one plain pipeline event");
    }
    return {std::move(self_events), isFineGrainedMode()};
}

PipelineEvents Pipeline::doToEvents(PipelineExecutorContext & exec_context, Context & context, size_t concurrency, Events & all_events)
{
    auto self_events = toSelfEvents(exec_context, context, concurrency);
    for (const auto & child : children)
        self_events.mapInputs(child->doToEvents(exec_context, context, concurrency, all_events));
    all_events.insert(all_events.end(), self_events.events.cbegin(), self_events.events.cend());
    return self_events;
}

bool Pipeline::isSupported(const tipb::DAGRequest & dag_request, const Settings & settings)
{
    bool is_supported = true;
    traverseExecutors(
        &dag_request,
        [&](const tipb::Executor & executor) {
            switch (executor.tp())
            {
            case tipb::ExecType::TypeTableScan:
            case tipb::ExecType::TypePartitionTableScan:
            case tipb::ExecType::TypeProjection:
            case tipb::ExecType::TypeSelection:
            case tipb::ExecType::TypeLimit:
            case tipb::ExecType::TypeTopN:
            case tipb::ExecType::TypeExchangeSender:
            case tipb::ExecType::TypeExchangeReceiver:
            case tipb::ExecType::TypeExpand:
            case tipb::ExecType::TypeExpand2:
            case tipb::ExecType::TypeAggregation:
            case tipb::ExecType::TypeStreamAgg:
            case tipb::ExecType::TypeWindow:
            case tipb::ExecType::TypeSort:
                return true;
            case tipb::ExecType::TypeJoin:
                // TODO support spill.
                // If enforce_enable_pipeline is true, it will return true, even if the join does not actually support spill.
                is_supported = (settings.max_bytes_before_external_join == 0 || settings.enforce_enable_pipeline);
                return is_supported;
            default:
                if (settings.enforce_enable_pipeline)
                    throw Exception(fmt::format(
                        "Pipeline mode does not support {}, and an error is reported because the setting enforce_enable_pipeline is true.",
                        magic_enum::enum_name(executor.tp())));
                is_supported = false;
                return false;
            }
        });
    if (settings.enforce_enable_pipeline && !is_supported)
        throw Exception("There is an unsupported operator in pipeline model, and an error is reported because the setting enforce_enable_pipeline is true.");
    return is_supported;
}
} // namespace DB<|MERGE_RESOLUTION|>--- conflicted
+++ resolved
@@ -248,12 +248,7 @@
     {
         auto fine_grained_exec_group = buildExecGroup(exec_context, context, concurrency);
         for (auto & pipeline_exec : fine_grained_exec_group)
-<<<<<<< HEAD
-            self_events.push_back(std::make_shared<FineGrainedPipelineEvent>(status, memory_tracker, log->identifier(), std::move(pipeline_exec),
-                        context.getDAGContext()->getResourceGroupName(), context.getDAGContext()->getKeyspaceID()));
-=======
-            self_events.push_back(std::make_shared<FineGrainedPipelineEvent>(exec_context, log->identifier(), std::move(pipeline_exec)));
->>>>>>> 67337625
+            self_events.push_back(std::make_shared<FineGrainedPipelineEvent>(exec_context, log->identifier(), std::move(pipeline_exec), context.getDAGContext()->getResourceGroupName(), context.getDAGContext()->getKeyspaceID()));
         LOG_DEBUG(log, "Execute in fine grained mode and generate {} fine grained pipeline event", self_events.size());
     }
     else
