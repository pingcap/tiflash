// Copyright 2023 PingCAP, Ltd.
//
// Licensed under the Apache License, Version 2.0 (the "License");
// you may not use this file except in compliance with the License.
// You may obtain a copy of the License at
//
//     http://www.apache.org/licenses/LICENSE-2.0
//
// Unless required by applicable law or agreed to in writing, software
// distributed under the License is distributed on an "AS IS" BASIS,
// WITHOUT WARRANTIES OR CONDITIONS OF ANY KIND, either express or implied.
// See the License for the specific language governing permissions and
// limitations under the License.

#include <Common/Exception.h>
#include <Flash/Pipeline/Schedule/TaskQueues/IOPriorityQueue.h>
#include <Flash/Pipeline/Schedule/TaskQueues/MultiLevelFeedbackQueue.h>
#include <Flash/Pipeline/Schedule/TaskQueues/ResourceControlQueue.h>
#include <Flash/Pipeline/Schedule/ThreadPool/TaskThreadPoolImpl.h>

#include <magic_enum.hpp>

namespace DB
{
TaskQueuePtr CPUImpl::newTaskQueue(TaskQueueType type)
{
    switch (type)
    {
    // the default queue is mlfq queue.
    case TaskQueueType::DEFAULT:
    case TaskQueueType::RCQ_MLFQ:
        return std::make_unique<ResourceControlQueue<CPUMultiLevelFeedbackQueue>>();
    case TaskQueueType::MLFQ:
        return std::make_unique<CPUMultiLevelFeedbackQueue>();
<<<<<<< HEAD
    case TaskQueueType::FIFO:
        return std::make_unique<FIFOTaskQueue>();
    case TaskQueueType::RCQ_FIFO:
        return std::make_unique<ResourceControlQueue<FIFOTaskQueue>>();
=======
>>>>>>> 67337625
    default:
        throw Exception(fmt::format("Unsupported queue type: {}", magic_enum::enum_name(type)));
    }
}

TaskQueuePtr IOImpl::newTaskQueue(TaskQueueType type)
{
    switch (type)
    {
    // the default queue is io priority queue.
    case TaskQueueType::DEFAULT:
    case TaskQueueType::RCQ_FIFO:
        return std::make_unique<ResourceControlQueue<IOPriorityQueue>>();
    case TaskQueueType::IO_PRIORITY:
        return std::make_unique<IOPriorityQueue>();
    case TaskQueueType::MLFQ:
        return std::make_unique<IOMultiLevelFeedbackQueue>();
    case TaskQueueType::RCQ_MLFQ:
        return std::make_unique<ResourceControlQueue<CPUMultiLevelFeedbackQueue>>();
    default:
        throw Exception(fmt::format("Unsupported queue type: {}", magic_enum::enum_name(type)));
    }
}
} // namespace DB<|MERGE_RESOLUTION|>--- conflicted
+++ resolved
@@ -32,13 +32,6 @@
         return std::make_unique<ResourceControlQueue<CPUMultiLevelFeedbackQueue>>();
     case TaskQueueType::MLFQ:
         return std::make_unique<CPUMultiLevelFeedbackQueue>();
-<<<<<<< HEAD
-    case TaskQueueType::FIFO:
-        return std::make_unique<FIFOTaskQueue>();
-    case TaskQueueType::RCQ_FIFO:
-        return std::make_unique<ResourceControlQueue<FIFOTaskQueue>>();
-=======
->>>>>>> 67337625
     default:
         throw Exception(fmt::format("Unsupported queue type: {}", magic_enum::enum_name(type)));
     }
@@ -50,14 +43,11 @@
     {
     // the default queue is io priority queue.
     case TaskQueueType::DEFAULT:
-    case TaskQueueType::RCQ_FIFO:
-        return std::make_unique<ResourceControlQueue<IOPriorityQueue>>();
+        // gjt todo RCQ_IO_PRIORITY
     case TaskQueueType::IO_PRIORITY:
         return std::make_unique<IOPriorityQueue>();
     case TaskQueueType::MLFQ:
         return std::make_unique<IOMultiLevelFeedbackQueue>();
-    case TaskQueueType::RCQ_MLFQ:
-        return std::make_unique<ResourceControlQueue<CPUMultiLevelFeedbackQueue>>();
     default:
         throw Exception(fmt::format("Unsupported queue type: {}", magic_enum::enum_name(type)));
     }
