--- conflicted
+++ resolved
@@ -101,14 +101,7 @@
         auto inc_time_spent = task->profile_info.elapsedFromPrev();
         task_queue->updateStatistics(task, inc_time_spent);
         total_time_spent += inc_time_spent;
-<<<<<<< HEAD
         if (status != Impl::TargetStatus || pipelineTaskTimeExceedThreshold(total_time_spent))
-        {
-            metrics.updateTaskMaxtimeOnRound(total_time_spent);
-=======
-        // The executing task should yield if it takes more than `YIELD_MAX_TIME_SPENT_NS`.
-        if (status != Impl::TargetStatus || total_time_spent >= YIELD_MAX_TIME_SPENT_NS)
->>>>>>> d15d97d7
             break;
     }
     metrics.addExecuteTime(task, total_time_spent);
