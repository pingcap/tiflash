--- conflicted
+++ resolved
@@ -102,12 +102,8 @@
         task_queue->updateStatistics(task, cur_status, inc_time_spent);
         cur_status = after_status;
         total_time_spent += inc_time_spent;
-<<<<<<< HEAD
-        if (status != Impl::TargetStatus || pipelineTaskTimeExceedYieldThreshold(total_time_spent))
-=======
         // The executing task should yield if it takes more than `YIELD_MAX_TIME_SPENT_NS`.
-        if (!Impl::isTargetStatus(cur_status) || total_time_spent >= YIELD_MAX_TIME_SPENT_NS)
->>>>>>> 4f984af6
+        if (!Impl::isTargetStatus(cur_status) || pipelineTaskTimeExceedYieldThreshold(total_time_spent))
             break;
     }
     metrics.addExecuteTime(task, total_time_spent);
