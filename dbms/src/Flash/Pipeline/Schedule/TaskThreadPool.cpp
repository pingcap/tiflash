// Copyright 2023 PingCAP, Ltd.
//
// Licensed under the Apache License, Version 2.0 (the "License");
// you may not use this file except in compliance with the License.
// You may obtain a copy of the License at
//
//     http://www.apache.org/licenses/LICENSE-2.0
//
// Unless required by applicable law or agreed to in writing, software
// distributed under the License is distributed on an "AS IS" BASIS,
// WITHOUT WARRANTIES OR CONDITIONS OF ANY KIND, either express or implied.
// See the License for the specific language governing permissions and
// limitations under the License.

#include <Common/Exception.h>
#include <Common/Stopwatch.h>
#include <Common/TiFlashMetrics.h>
#include <Common/setThreadName.h>
#include <Flash/Pipeline/Schedule/TaskScheduler.h>
#include <Flash/Pipeline/Schedule/TaskThreadPool.h>
#include <Flash/Pipeline/Schedule/TaskThreadPoolImpl.h>
#include <Flash/Pipeline/Schedule/Tasks/TaskHelper.h>
#include <common/likely.h>
#include <common/logger_useful.h>

namespace DB
{
template <typename Impl>
TaskThreadPool<Impl>::TaskThreadPool(TaskScheduler & scheduler_, size_t thread_num)
    : task_queue(Impl::newTaskQueue())
    , scheduler(scheduler_)
{
    GET_METRIC(tiflash_pipeline_scheduler, type_pending_tasks_count).Set(0);
    GET_METRIC(tiflash_pipeline_scheduler, type_running_tasks_count).Set(0);
    GET_METRIC(tiflash_pipeline_scheduler, type_task_thread_pool_size).Set(0);

    RUNTIME_CHECK(thread_num > 0);
    threads.reserve(thread_num);
    for (size_t i = 0; i < thread_num; ++i)
        threads.emplace_back(&TaskThreadPool::loop, this, i);
}

template <typename Impl>
void TaskThreadPool<Impl>::close()
{
    task_queue->close();
}

template <typename Impl>
void TaskThreadPool<Impl>::waitForStop()
{
    for (auto & thread : threads)
        thread.join();
    LOG_INFO(logger, "task thread pool is stopped");
}

template <typename Impl>
void TaskThreadPool<Impl>::loop(size_t thread_no) noexcept
{
    GET_METRIC(tiflash_pipeline_scheduler, type_task_thread_pool_size).Increment();
    SCOPE_EXIT({
        GET_METRIC(tiflash_pipeline_scheduler, type_task_thread_pool_size).Decrement();
    });

    auto thread_no_str = fmt::format("thread_no={}", thread_no);
    auto thread_logger = logger->getChild(thread_no_str);
    setThreadName(thread_no_str.c_str());
    LOG_INFO(thread_logger, "start loop");
    ASSERT_MEMORY_TRACKER

    TaskPtr task;
    while (likely(task_queue->take(task)))
    {
        GET_METRIC(tiflash_pipeline_scheduler, type_pending_tasks_count).Decrement();
        handleTask(task, thread_logger);
        assert(!task);
        ASSERT_MEMORY_TRACKER
    }

    LOG_INFO(thread_logger, "loop finished");
}

template <typename Impl>
void TaskThreadPool<Impl>::handleTask(TaskPtr & task, const LoggerPtr & log) noexcept
{
    assert(task);
    TRACE_MEMORY(task);

    GET_METRIC(tiflash_pipeline_scheduler, type_running_tasks_count).Increment();

    Stopwatch stopwatch{CLOCK_MONOTONIC_COARSE};
    ExecTaskStatus status;
    while (true)
    {
<<<<<<< HEAD
        status = task->execute();
        auto execute_time_ns = stopwatch.elapsed();
        // The executing task should yield if it takes more than `YIELD_MAX_TIME_SPENT_NS`.
        if (status != ExecTaskStatus::RUNNING || execute_time_ns >= YIELD_MAX_TIME_SPENT_NS)
        {
            task_metrics.updateOnRound(execute_time_ns);
=======
        status = Impl::exec(task);
        // The executing task should yield if it takes more than `YIELD_MAX_TIME_SPENT_NS`.
        if (status != Impl::TargetStatus || stopwatch.elapsed() >= YIELD_MAX_TIME_SPENT_NS)
>>>>>>> b8df1395
            break;
        }
    }

    GET_METRIC(tiflash_pipeline_scheduler, type_running_tasks_count).Decrement();
    switch (status)
    {
    case ExecTaskStatus::RUNNING:
        scheduler.submitToCPUTaskThreadPool(std::move(task));
        break;
    case ExecTaskStatus::IO:
        scheduler.submitToIOTaskThreadPool(std::move(task));
        break;
    case ExecTaskStatus::WAITING:
        scheduler.submitToWaitReactor(std::move(task));
        break;
    case FINISH_STATUS:
        task.reset();
        break;
    default:
        UNEXPECTED_STATUS(log, status);
    }
}

template <typename Impl>
void TaskThreadPool<Impl>::submit(TaskPtr && task) noexcept
{
    GET_METRIC(tiflash_pipeline_scheduler, type_pending_tasks_count).Increment();
    task_queue->submit(std::move(task));
}

template <typename Impl>
void TaskThreadPool<Impl>::submit(std::vector<TaskPtr> & tasks) noexcept
{
    GET_METRIC(tiflash_pipeline_scheduler, type_pending_tasks_count).Increment(tasks.size());
    task_queue->submit(tasks);
}

template class TaskThreadPool<CPUImpl>;
template class TaskThreadPool<IOImpl>;

} // namespace DB<|MERGE_RESOLUTION|>--- conflicted
+++ resolved
@@ -14,7 +14,6 @@
 
 #include <Common/Exception.h>
 #include <Common/Stopwatch.h>
-#include <Common/TiFlashMetrics.h>
 #include <Common/setThreadName.h>
 #include <Flash/Pipeline/Schedule/TaskScheduler.h>
 #include <Flash/Pipeline/Schedule/TaskThreadPool.h>
@@ -30,10 +29,6 @@
     : task_queue(Impl::newTaskQueue())
     , scheduler(scheduler_)
 {
-    GET_METRIC(tiflash_pipeline_scheduler, type_pending_tasks_count).Set(0);
-    GET_METRIC(tiflash_pipeline_scheduler, type_running_tasks_count).Set(0);
-    GET_METRIC(tiflash_pipeline_scheduler, type_task_thread_pool_size).Set(0);
-
     RUNTIME_CHECK(thread_num > 0);
     threads.reserve(thread_num);
     for (size_t i = 0; i < thread_num; ++i)
@@ -57,10 +52,8 @@
 template <typename Impl>
 void TaskThreadPool<Impl>::loop(size_t thread_no) noexcept
 {
-    GET_METRIC(tiflash_pipeline_scheduler, type_task_thread_pool_size).Increment();
-    SCOPE_EXIT({
-        GET_METRIC(tiflash_pipeline_scheduler, type_task_thread_pool_size).Decrement();
-    });
+    metrics.incThreadCnt();
+    SCOPE_EXIT({ metrics.decThreadCnt(); });
 
     auto thread_no_str = fmt::format("thread_no={}", thread_no);
     auto thread_logger = logger->getChild(thread_no_str);
@@ -71,7 +64,7 @@
     TaskPtr task;
     while (likely(task_queue->take(task)))
     {
-        GET_METRIC(tiflash_pipeline_scheduler, type_pending_tasks_count).Decrement();
+        metrics.decPendingTask();
         handleTask(task, thread_logger);
         assert(!task);
         ASSERT_MEMORY_TRACKER
@@ -86,29 +79,23 @@
     assert(task);
     TRACE_MEMORY(task);
 
-    GET_METRIC(tiflash_pipeline_scheduler, type_running_tasks_count).Increment();
+    metrics.incExecutingTask();
 
     Stopwatch stopwatch{CLOCK_MONOTONIC_COARSE};
     ExecTaskStatus status;
     while (true)
     {
-<<<<<<< HEAD
-        status = task->execute();
+        status = Impl::exec(task);
         auto execute_time_ns = stopwatch.elapsed();
         // The executing task should yield if it takes more than `YIELD_MAX_TIME_SPENT_NS`.
-        if (status != ExecTaskStatus::RUNNING || execute_time_ns >= YIELD_MAX_TIME_SPENT_NS)
+        if (status != Impl::TargetStatus || execute_time_ns >= YIELD_MAX_TIME_SPENT_NS)
         {
-            task_metrics.updateOnRound(execute_time_ns);
-=======
-        status = Impl::exec(task);
-        // The executing task should yield if it takes more than `YIELD_MAX_TIME_SPENT_NS`.
-        if (status != Impl::TargetStatus || stopwatch.elapsed() >= YIELD_MAX_TIME_SPENT_NS)
->>>>>>> b8df1395
+            metrics.updateTaskMaxtimeOnRound(execute_time_ns);
             break;
         }
     }
 
-    GET_METRIC(tiflash_pipeline_scheduler, type_running_tasks_count).Decrement();
+    metrics.decExecutingTask();
     switch (status)
     {
     case ExecTaskStatus::RUNNING:
@@ -131,14 +118,14 @@
 template <typename Impl>
 void TaskThreadPool<Impl>::submit(TaskPtr && task) noexcept
 {
-    GET_METRIC(tiflash_pipeline_scheduler, type_pending_tasks_count).Increment();
+    metrics.incPendingTask(1);
     task_queue->submit(std::move(task));
 }
 
 template <typename Impl>
 void TaskThreadPool<Impl>::submit(std::vector<TaskPtr> & tasks) noexcept
 {
-    GET_METRIC(tiflash_pipeline_scheduler, type_pending_tasks_count).Increment(tasks.size());
+    metrics.incPendingTask(tasks.size());
     task_queue->submit(tasks);
 }
 
