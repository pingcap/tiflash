--- conflicted
+++ resolved
@@ -31,11 +31,7 @@
 
     virtual void submit(std::vector<TaskPtr> & tasks) = 0;
 
-<<<<<<< HEAD
-    // Will drain all tasks and return false if finished.
-=======
     // Will return false if finished and all remaining tasks should be drained in destructor.
->>>>>>> 72111e2d
     virtual bool take(TaskPtr & task) = 0;
 
     // Update the execution metrics of the task taken from the queue.
