--- conflicted
+++ resolved
@@ -130,10 +130,7 @@
     void submitTaskWithoutLock(TaskPtr && task);
 
     void drainTaskQueueWithoutLock();
-<<<<<<< HEAD
-=======
 
->>>>>>> 72111e2d
 private:
     mutable std::mutex mu;
     std::condition_variable cv;
