--- conflicted
+++ resolved
@@ -23,14 +23,7 @@
     assert(loader);
     auto load_inputs = loader->getNeedLoadInputs();
     for (const auto & input : load_inputs)
-<<<<<<< HEAD
-    {
-        auto load_bucket_task = std::make_unique<LoadBucketTask>(mem_tracker, log->identifier(), exec_status, shared_from_this(), *input, resource_group_name, keyspace_id);
-        addTask(std::move(load_bucket_task));
-    }
-=======
-        addTask(std::make_unique<LoadBucketTask>(exec_context, log->identifier(), shared_from_this(), *input));
->>>>>>> 67337625
+        addTask(std::make_unique<LoadBucketTask>(exec_context, log->identifier(), shared_from_this(), *input, resource_group_name, keyspace_id));
 }
 
 void LoadBucketEvent::finishImpl()
