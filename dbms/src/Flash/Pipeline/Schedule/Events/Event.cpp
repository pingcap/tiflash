--- conflicted
+++ resolved
@@ -126,15 +126,13 @@
     assert(0 == unfinished_tasks);
     unfinished_tasks = tasks.size();
     assert(status != EventStatus::FINISHED);
-<<<<<<< HEAD
-    LOG_DEBUG(log, "{} tasks scheduled by event", tasks.size());
-    TaskScheduler::instance->submit(tasks);
-=======
     // If query has already been cancelled, we can skip scheduling tasks.
     // And then tasks will be destroyed and call `onTaskFinish`.
     if (likely(!exec_status.isCancelled()))
+    {
+        LOG_DEBUG(log, "{} tasks scheduled by event", tasks.size());
         TaskScheduler::instance->submit(tasks);
->>>>>>> 7876b805
+    }
 }
 
 void Event::onTaskFinish() noexcept
