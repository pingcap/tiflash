--- conflicted
+++ resolved
@@ -25,15 +25,10 @@
     FineGrainedPipelineEvent(
         PipelineExecutorContext & exec_context_,
         const String & req_id,
-<<<<<<< HEAD
         PipelineExecPtr && pipeline_exec_,
         const String & resource_group_name_,
         const KeyspaceID & keyspace_id_)
-        : Event(exec_status_, std::move(mem_tracker_), req_id)
-=======
-        PipelineExecPtr && pipeline_exec_)
         : Event(exec_context_, req_id)
->>>>>>> 67337625
         , pipeline_exec(std::move(pipeline_exec_))
         , resource_group_name(resource_group_name_)
         , keyspace_id(keyspace_id_)
