// Copyright 2023 PingCAP, Ltd.
//
// Licensed under the Apache License, Version 2.0 (the "License");
// you may not use this file except in compliance with the License.
// You may obtain a copy of the License at
//
//     http://www.apache.org/licenses/LICENSE-2.0
//
// Unless required by applicable law or agreed to in writing, software
// distributed under the License is distributed on an "AS IS" BASIS,
// WITHOUT WARRANTIES OR CONDITIONS OF ANY KIND, either express or implied.
// See the License for the specific language governing permissions and
// limitations under the License.

#include <Common/FailPoint.h>
#include <Common/TiFlashMetrics.h>
#include <Flash/Pipeline/Schedule/Tasks/Task.h>
#include <common/logger_useful.h>

#include <magic_enum.hpp>

namespace DB
{
namespace FailPoints
{
extern const char random_pipeline_model_task_construct_failpoint[];
} // namespace FailPoints

namespace
{
// TODO supports more detailed status transfer metrics, such as from waiting to running.
void addToStatusMetrics(ExecTaskStatus to)
{
#define M(expect_status, metric_name)                                                \
    case (expect_status):                                                            \
    {                                                                                \
        GET_METRIC(tiflash_pipeline_task_change_to_status, metric_name).Increment(); \
        break;                                                                       \
    }

    // It is impossible for any task to change to init status.
    switch (to)
    {
        M(ExecTaskStatus::WAITING, type_to_waiting)
        M(ExecTaskStatus::RUNNING, type_to_running)
        M(ExecTaskStatus::IO, type_to_io)
        M(ExecTaskStatus::FINISHED, type_to_finished)
        M(ExecTaskStatus::ERROR, type_to_error)
        M(ExecTaskStatus::CANCELLED, type_to_cancelled)
        M(ExecTaskStatus::FINALIZE, type_to_finalize)
    default:
        RUNTIME_ASSERT(false, "unexpected task status: {}.", magic_enum::enum_name(to));
    }

#undef M
}
} // namespace

#define CHECK_FINISHED                                        \
    if unlikely (task_status == ExecTaskStatus::FINISHED      \
                 || task_status == ExecTaskStatus::ERROR      \
                 || task_status == ExecTaskStatus::CANCELLED) \
        return task_status;

Task::Task()
    : log(Logger::get())
    , mem_tracker(nullptr)
{
    FAIL_POINT_TRIGGER_EXCEPTION(FailPoints::random_pipeline_model_task_construct_failpoint);
    GET_METRIC(tiflash_pipeline_task_change_to_status, type_to_init).Increment();
}

Task::Task(MemoryTrackerPtr mem_tracker_, const String & req_id)
    : log(Logger::get(req_id))
    , mem_tracker(std::move(mem_tracker_))
{
    FAIL_POINT_TRIGGER_EXCEPTION(FailPoints::random_pipeline_model_task_construct_failpoint);
    GET_METRIC(tiflash_pipeline_task_change_to_status, type_to_init).Increment();
}

Task::~Task()
{
    RUNTIME_ASSERT(
        exec_status == ExecTaskStatus::FINALIZE,
        log,
        "The state of the Task must be {} before it is destructed, but it is actually {}",
        magic_enum::enum_name(ExecTaskStatus::FINALIZE),
        magic_enum::enum_name(exec_status));
}

ExecTaskStatus Task::execute()
{
    CHECK_FINISHED
    assert(getMemTracker().get() == current_memory_tracker);
    assertNormalStatus(ExecTaskStatus::RUNNING);
    switchStatus(executeImpl());
    return task_status;
}

ExecTaskStatus Task::executeIO()
{
    CHECK_FINISHED
    assert(getMemTracker().get() == current_memory_tracker);
    assertNormalStatus(ExecTaskStatus::IO);
    switchStatus(executeIOImpl());
    return task_status;
}

ExecTaskStatus Task::await()
{
    CHECK_FINISHED
    assert(getMemTracker().get() == current_memory_tracker);
    assertNormalStatus(ExecTaskStatus::WAITING);
    switchStatus(awaitImpl());
    return task_status;
}

void Task::finalize()
{
    // To make sure that `finalize` only called once.
    RUNTIME_ASSERT(
<<<<<<< HEAD
        task_status == ExecTaskStatus::FINISHED
            || task_status == ExecTaskStatus::ERROR
            || task_status == ExecTaskStatus::CANCELLED,
        log,
        "finalize must be called in FINISHED/ERROR/CANCELLED status, but actual status is {}",
        magic_enum::enum_name(task_status));

    // To make sure that `finalize` only called once.
    task_status = ExecTaskStatus::FINALIZE;
=======
        exec_status != ExecTaskStatus::FINALIZE,
        log,
        "finalize can only be called once.");
    switchStatus(ExecTaskStatus::FINALIZE);

>>>>>>> 245fb6a6
    finalizeImpl();
    LOG_TRACE(log, "task finalize with profile info: {}", profile_info.toJson());
}

#undef CHECK_FINISHED

void Task::switchStatus(ExecTaskStatus to)
{
    if (task_status != to)
    {
        LOG_TRACE(log, "switch status: {} --> {}", magic_enum::enum_name(task_status), magic_enum::enum_name(to));
        addToStatusMetrics(to);
        task_status = to;
    }
}

void Task::assertNormalStatus(ExecTaskStatus expect)
{
    RUNTIME_ASSERT(
        task_status == expect || task_status == ExecTaskStatus::INIT,
        log,
        "actual status is {}, but expect status are {} and {}",
        magic_enum::enum_name(task_status),
        magic_enum::enum_name(expect),
        magic_enum::enum_name(ExecTaskStatus::INIT));
}
} // namespace DB<|MERGE_RESOLUTION|>--- conflicted
+++ resolved
@@ -119,23 +119,11 @@
 {
     // To make sure that `finalize` only called once.
     RUNTIME_ASSERT(
-<<<<<<< HEAD
-        task_status == ExecTaskStatus::FINISHED
-            || task_status == ExecTaskStatus::ERROR
-            || task_status == ExecTaskStatus::CANCELLED,
-        log,
-        "finalize must be called in FINISHED/ERROR/CANCELLED status, but actual status is {}",
-        magic_enum::enum_name(task_status));
-
-    // To make sure that `finalize` only called once.
-    task_status = ExecTaskStatus::FINALIZE;
-=======
         exec_status != ExecTaskStatus::FINALIZE,
         log,
         "finalize can only be called once.");
     switchStatus(ExecTaskStatus::FINALIZE);
 
->>>>>>> 245fb6a6
     finalizeImpl();
     LOG_TRACE(log, "task finalize with profile info: {}", profile_info.toJson());
 }
