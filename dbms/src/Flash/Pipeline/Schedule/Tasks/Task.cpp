--- conflicted
+++ resolved
@@ -70,32 +70,14 @@
 }
 } // namespace
 
-<<<<<<< HEAD
-Task::Task()
-    : log(Logger::get())
-    , mem_tracker_holder(nullptr)
-    , mem_tracker_ptr(nullptr)
-    , resource_group_name()
-    , keyspace_id(NullspaceID)
-{
-    FAIL_POINT_TRIGGER_EXCEPTION(FailPoints::random_pipeline_model_task_construct_failpoint);
-    GET_METRIC(tiflash_pipeline_task_change_to_status, type_to_init).Increment();
-}
-
-Task::Task(MemoryTrackerPtr mem_tracker_, const String & req_id, const String & resource_group_name_, const KeyspaceID & keyspace_id_)
-=======
-Task::Task(PipelineExecutorContext & exec_context_, const String & req_id, ExecTaskStatus init_status)
->>>>>>> 67337625
+Task::Task(PipelineExecutorContext & exec_context_, const String & req_id, const String & resource_group_name, const KeyspaceID & keyspace_id, ExecTaskStatus init_status)
     : log(Logger::get(req_id))
     , exec_context(exec_context_)
     , mem_tracker_holder(exec_context_.getMemoryTracker())
     , mem_tracker_ptr(mem_tracker_holder.get())
-<<<<<<< HEAD
     , resource_group_name(resource_group_name_)
     , keyspace_id(keyspace_id_)
-=======
     , task_status(init_status)
->>>>>>> 67337625
 {
     assert(mem_tracker_holder.get() == mem_tracker_ptr);
     FAIL_POINT_TRIGGER_EXCEPTION(FailPoints::random_pipeline_model_task_construct_failpoint);
