--- conflicted
+++ resolved
@@ -70,31 +70,16 @@
 }
 } // namespace
 
-<<<<<<< HEAD
-Task::Task(PipelineExecutorStatus & exec_status_, const String & req_id)
-=======
-Task::Task()
-    : log(Logger::get())
-    , mem_tracker_holder(nullptr)
-    , mem_tracker_ptr(nullptr)
-    , task_status(ExecTaskStatus::RUNNING)
-{
-    FAIL_POINT_TRIGGER_EXCEPTION(FailPoints::random_pipeline_model_task_construct_failpoint);
-    addToStatusMetrics(task_status);
-}
-
-Task::Task(MemoryTrackerPtr mem_tracker_, const String & req_id, ExecTaskStatus init_status)
->>>>>>> accc4f4d
+Task::Task(PipelineExecutorStatus & exec_status_, const String & req_id, ExecTaskStatus init_status)
     : log(Logger::get(req_id))
+    , task_status(init_status)
     , exec_status(exec_status_)
     , mem_tracker_holder(exec_status_.getMemoryTracker())
     , mem_tracker_ptr(mem_tracker_holder.get())
-    , task_status(init_status)
 {
     assert(mem_tracker_holder.get() == mem_tracker_ptr);
     FAIL_POINT_TRIGGER_EXCEPTION(FailPoints::random_pipeline_model_task_construct_failpoint);
-<<<<<<< HEAD
-    GET_METRIC(tiflash_pipeline_task_change_to_status, type_to_init).Increment();
+    addToStatusMetrics(task_status);
 
     exec_status.incActiveRefCount();
 }
@@ -102,9 +87,6 @@
 Task::Task(PipelineExecutorStatus & exec_status_)
     : Task(exec_status_, "")
 {
-=======
-    addToStatusMetrics(task_status);
->>>>>>> accc4f4d
 }
 
 Task::~Task()
@@ -147,27 +129,15 @@
 ExecTaskStatus Task::execute()
 {
     assert(mem_tracker_ptr == current_memory_tracker);
-<<<<<<< HEAD
-    assert(task_status == ExecTaskStatus::RUNNING || task_status == ExecTaskStatus::INIT);
+    assert(task_status == ExecTaskStatus::RUNNING);
     EXECUTE(executeImpl);
-=======
-    assert(task_status == ExecTaskStatus::RUNNING);
-    switchStatus(executeImpl());
-    return task_status;
->>>>>>> accc4f4d
 }
 
 ExecTaskStatus Task::executeIO()
 {
     assert(mem_tracker_ptr == current_memory_tracker);
-<<<<<<< HEAD
-    assert(task_status == ExecTaskStatus::IO_IN || task_status == ExecTaskStatus::IO_OUT || task_status == ExecTaskStatus::INIT);
+    assert(task_status == ExecTaskStatus::IO_IN || task_status == ExecTaskStatus::IO_OUT);
     EXECUTE(executeIOImpl);
-=======
-    assert(task_status == ExecTaskStatus::IO_IN || task_status == ExecTaskStatus::IO_OUT);
-    switchStatus(executeIOImpl());
-    return task_status;
->>>>>>> accc4f4d
 }
 
 ExecTaskStatus Task::await()
@@ -175,14 +145,8 @@
     // Because await only performs polling checks and does not involve computing/memory tracker memory allocation,
     // await will not invoke MemoryTracker, so current_memory_tracker must be nullptr here.
     assert(current_memory_tracker == nullptr);
-<<<<<<< HEAD
-    assert(task_status == ExecTaskStatus::WAITING || task_status == ExecTaskStatus::INIT);
+    assert(task_status == ExecTaskStatus::WAITING);
     EXECUTE(awaitImpl);
-=======
-    assert(task_status == ExecTaskStatus::WAITING);
-    switchStatus(awaitImpl());
-    return task_status;
->>>>>>> accc4f4d
 }
 
 #undef EXECUTE
