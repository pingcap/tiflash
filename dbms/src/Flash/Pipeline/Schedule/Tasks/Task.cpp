--- conflicted
+++ resolved
@@ -56,15 +56,6 @@
 }
 } // namespace
 
-<<<<<<< HEAD
-=======
-#define CHECK_FINISHED                                        \
-    if unlikely (task_status == ExecTaskStatus::FINISHED      \
-                 || task_status == ExecTaskStatus::ERROR      \
-                 || task_status == ExecTaskStatus::CANCELLED) \
-        return task_status;
-
->>>>>>> 9a1037b3
 Task::Task()
     : log(Logger::get())
     , mem_tracker_holder(nullptr)
@@ -95,16 +86,16 @@
 }
 
 #define CHECK_FINISHED                                        \
-    if unlikely (exec_status == ExecTaskStatus::FINISHED      \
-                 || exec_status == ExecTaskStatus::ERROR      \
-                 || exec_status == ExecTaskStatus::CANCELLED) \
-        return exec_status;
+    if unlikely (task_status == ExecTaskStatus::FINISHED      \
+                 || task_status == ExecTaskStatus::ERROR      \
+                 || task_status == ExecTaskStatus::CANCELLED) \
+        return task_status;
 
 ExecTaskStatus Task::execute()
 {
     CHECK_FINISHED
     assert(mem_tracker_ptr == current_memory_tracker);
-    assert(exec_status == ExecTaskStatus::RUNNING || exec_status == ExecTaskStatus::INIT);
+    assert(task_status == ExecTaskStatus::RUNNING || task_status == ExecTaskStatus::INIT);
     switchStatus(executeImpl());
     return task_status;
 }
@@ -113,7 +104,7 @@
 {
     CHECK_FINISHED
     assert(mem_tracker_ptr == current_memory_tracker);
-    assert(exec_status == ExecTaskStatus::IO || exec_status == ExecTaskStatus::INIT);
+    assert(task_status == ExecTaskStatus::IO || task_status == ExecTaskStatus::INIT);
     switchStatus(executeIOImpl());
     return task_status;
 }
@@ -122,7 +113,7 @@
 {
     CHECK_FINISHED
     assert(mem_tracker_ptr == current_memory_tracker);
-    assert(exec_status == ExecTaskStatus::WAITING || exec_status == ExecTaskStatus::INIT);
+    assert(task_status == ExecTaskStatus::WAITING || task_status == ExecTaskStatus::INIT);
     switchStatus(awaitImpl());
     return task_status;
 }
@@ -148,29 +139,11 @@
 {
     if (task_status != to)
     {
-<<<<<<< HEAD
 #ifndef NDEBUG
-        LOG_TRACE(log, "switch status: {} --> {}", magic_enum::enum_name(exec_status), magic_enum::enum_name(to));
+        LOG_TRACE(log, "switch status: {} --> {}", magic_enum::enum_name(task_status), magic_enum::enum_name(to));
 #endif // !NDEBUG
-=======
-        LOG_TRACE(log, "switch status: {} --> {}", magic_enum::enum_name(task_status), magic_enum::enum_name(to));
->>>>>>> 9a1037b3
         addToStatusMetrics(to);
         task_status = to;
     }
 }
-<<<<<<< HEAD
-=======
-
-void Task::assertNormalStatus(ExecTaskStatus expect)
-{
-    RUNTIME_ASSERT(
-        task_status == expect || task_status == ExecTaskStatus::INIT,
-        log,
-        "actual status is {}, but expect status are {} and {}",
-        magic_enum::enum_name(task_status),
-        magic_enum::enum_name(expect),
-        magic_enum::enum_name(ExecTaskStatus::INIT));
-}
->>>>>>> 9a1037b3
 } // namespace DB