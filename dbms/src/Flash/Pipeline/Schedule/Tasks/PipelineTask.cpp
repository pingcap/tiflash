--- conflicted
+++ resolved
@@ -23,15 +23,10 @@
     PipelineExecutorContext & exec_context_,
     const String & req_id,
     const EventPtr & event_,
-<<<<<<< HEAD
     PipelineExecPtr && pipeline_exec_,
     const String & resource_group_name_,
     const KeyspaceID & keyspace_id_)
-    : EventTask(std::move(mem_tracker_), req_id, exec_status_, event_, resource_group_name_, keyspace_id_)
-=======
-    PipelineExecPtr && pipeline_exec_)
-    : EventTask(exec_context_, req_id, event_, ExecTaskStatus::RUNNING)
->>>>>>> 67337625
+    : EventTask(exec_context_, req_id, event_, ExecTaskStatus::RUNNING, resource_group_name_, keyspace_id_)
     , pipeline_exec_holder(std::move(pipeline_exec_))
     , pipeline_exec(pipeline_exec_holder.get())
 {
