--- conflicted
+++ resolved
@@ -49,14 +49,10 @@
 class Task
 {
 public:
-    Task(PipelineExecutorContext & exec_context_, const String & req_id, ExecTaskStatus init_status = ExecTaskStatus::RUNNING);
+    Task(PipelineExecutorContext & exec_context_, const String & req_id, const String & resource_group_name, const KeyspaceID & keyspace_id, ExecTaskStatus init_status = ExecTaskStatus::RUNNING);
 
-<<<<<<< HEAD
-    Task(MemoryTrackerPtr mem_tracker_, const String & req_id, const String & resource_group_name, const KeyspaceID & keyspace_id);
-=======
     // Only used for unit test.
     explicit Task(PipelineExecutorContext & exec_context_);
->>>>>>> 67337625
 
     virtual ~Task();
 
@@ -84,7 +80,6 @@
         current_memory_tracker = nullptr;
     }
 
-<<<<<<< HEAD
     std::string getResourceGroupName() const
     {
         return resource_group_name;
@@ -94,9 +89,8 @@
     {
         return keyspace_id;
     }
-=======
+
     const String & getQueryId() const;
->>>>>>> 67337625
 
 public:
     LoggerPtr log;
