--- conflicted
+++ resolved
@@ -27,15 +27,12 @@
     EventTask(
         PipelineExecutorStatus & exec_status_,
         const EventPtr & event_);
+
     EventTask(
         PipelineExecutorStatus & exec_status_,
-<<<<<<< HEAD
         const String & req_id,
-        const EventPtr & event_);
-=======
         const EventPtr & event_,
         ExecTaskStatus init_status = ExecTaskStatus::RUNNING);
->>>>>>> accc4f4d
 
 protected:
     void finalizeImpl() override;
