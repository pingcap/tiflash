// Copyright 2023 PingCAP, Ltd.
//
// Licensed under the Apache License, Version 2.0 (the "License");
// you may not use this file except in compliance with the License.
// You may obtain a copy of the License at
//
//     http://www.apache.org/licenses/LICENSE-2.0
//
// Unless required by applicable law or agreed to in writing, software
// distributed under the License is distributed on an "AS IS" BASIS,
// WITHOUT WARRANTIES OR CONDITIONS OF ANY KIND, either express or implied.
// See the License for the specific language governing permissions and
// limitations under the License.

#pragma once

#include <Common/FailPoint.h>
#include <Flash/Executor/PipelineExecutorStatus.h>
#include <Flash/Pipeline/Schedule/Events/Event.h>
#include <Flash/Pipeline/Schedule/Tasks/Task.h>
#include <Flash/Pipeline/Schedule/Tasks/TaskHelper.h>

namespace DB
{
namespace FailPoints
{
extern const char random_pipeline_model_task_run_failpoint[];
} // namespace FailPoints

// The base class of event related task.
class EventTask : public Task
{
public:
    EventTask(
        PipelineExecutorStatus & exec_status_,
        const EventPtr & event_);
    EventTask(
        MemoryTrackerPtr mem_tracker_,
        const String & req_id,
        PipelineExecutorStatus & exec_status_,
        const EventPtr & event_);

    ~EventTask();

protected:
    ExecTaskStatus executeImpl() noexcept override;
    virtual ExecTaskStatus doExecuteImpl() = 0;

    ExecTaskStatus awaitImpl() noexcept override;
    virtual ExecTaskStatus doAwaitImpl() { return ExecTaskStatus::RUNNING; };

    // Used to release held resources, just like `Event::finishImpl`.
    void finalize() noexcept;
    virtual void finalizeImpl(){};

private:
<<<<<<< HEAD
    ExecTaskStatus doTaskAction(std::function<ExecTaskStatus()> && action);
=======
    template <typename Action>
    ExecTaskStatus doTaskAction(Action && action) noexcept
    {
        if (unlikely(exec_status.isCancelled()))
        {
            finalize();
            return ExecTaskStatus::CANCELLED;
        }
        try
        {
            auto status = action();
            FAIL_POINT_TRIGGER_EXCEPTION(FailPoints::random_pipeline_model_task_run_failpoint);
            switch (status)
            {
            case FINISH_STATUS:
                finalize();
            default:
                return status;
            }
        }
        catch (...)
        {
            finalize();
            assert(event);
            exec_status.onErrorOccurred(std::current_exception());
            return ExecTaskStatus::ERROR;
        }
    }
>>>>>>> 7876b805

private:
    PipelineExecutorStatus & exec_status;
    EventPtr event;
    std::atomic_bool finalized{false};
};

} // namespace DB<|MERGE_RESOLUTION|>--- conflicted
+++ resolved
@@ -54,38 +54,7 @@
     virtual void finalizeImpl(){};
 
 private:
-<<<<<<< HEAD
     ExecTaskStatus doTaskAction(std::function<ExecTaskStatus()> && action);
-=======
-    template <typename Action>
-    ExecTaskStatus doTaskAction(Action && action) noexcept
-    {
-        if (unlikely(exec_status.isCancelled()))
-        {
-            finalize();
-            return ExecTaskStatus::CANCELLED;
-        }
-        try
-        {
-            auto status = action();
-            FAIL_POINT_TRIGGER_EXCEPTION(FailPoints::random_pipeline_model_task_run_failpoint);
-            switch (status)
-            {
-            case FINISH_STATUS:
-                finalize();
-            default:
-                return status;
-            }
-        }
-        catch (...)
-        {
-            finalize();
-            assert(event);
-            exec_status.onErrorOccurred(std::current_exception());
-            return ExecTaskStatus::ERROR;
-        }
-    }
->>>>>>> 7876b805
 
 private:
     PipelineExecutorStatus & exec_status;
