// Copyright 2023 PingCAP, Ltd.
//
// Licensed under the Apache License, Version 2.0 (the "License");
// you may not use this file except in compliance with the License.
// You may obtain a copy of the License at
//
//     http://www.apache.org/licenses/LICENSE-2.0
//
// Unless required by applicable law or agreed to in writing, software
// distributed under the License is distributed on an "AS IS" BASIS,
// WITHOUT WARRANTIES OR CONDITIONS OF ANY KIND, either express or implied.
// See the License for the specific language governing permissions and
// limitations under the License.

#include <Common/Exception.h>
#include <Flash/Pipeline/Schedule/Tasks/EventTask.h>

namespace DB
{
EventTask::EventTask(
    PipelineExecutorStatus & exec_status_,
    const EventPtr & event_)
    : Task(exec_status_)
    , event(event_)
{
    RUNTIME_CHECK(event);
}

EventTask::EventTask(
    PipelineExecutorStatus & exec_status_,
<<<<<<< HEAD
    const String & req_id,
    const EventPtr & event_)
    : Task(exec_status_, req_id)
=======
    const EventPtr & event_,
    ExecTaskStatus init_status)
    : Task(std::move(mem_tracker_), req_id, init_status)
    , exec_status(exec_status_)
>>>>>>> accc4f4d
    , event(event_)
{
    RUNTIME_CHECK(event);
}

void EventTask::finalizeImpl()
{
    doFinalizeImpl();
    event->onTaskFinish(profile_info);
    event.reset();
}

UInt64 EventTask::getScheduleDuration() const
{
    return event->getScheduleDuration();
}
} // namespace DB<|MERGE_RESOLUTION|>--- conflicted
+++ resolved
@@ -28,16 +28,10 @@
 
 EventTask::EventTask(
     PipelineExecutorStatus & exec_status_,
-<<<<<<< HEAD
     const String & req_id,
-    const EventPtr & event_)
-    : Task(exec_status_, req_id)
-=======
     const EventPtr & event_,
     ExecTaskStatus init_status)
-    : Task(std::move(mem_tracker_), req_id, init_status)
-    , exec_status(exec_status_)
->>>>>>> accc4f4d
+    : Task(exec_status_, req_id, init_status)
     , event(event_)
 {
     RUNTIME_CHECK(event);
