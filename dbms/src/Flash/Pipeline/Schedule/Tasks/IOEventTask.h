// Copyright 2023 PingCAP, Ltd.
//
// Licensed under the Apache License, Version 2.0 (the "License");
// you may not use this file except in compliance with the License.
// You may obtain a copy of the License at
//
//     http://www.apache.org/licenses/LICENSE-2.0
//
// Unless required by applicable law or agreed to in writing, software
// distributed under the License is distributed on an "AS IS" BASIS,
// WITHOUT WARRANTIES OR CONDITIONS OF ANY KIND, either express or implied.
// See the License for the specific language governing permissions and
// limitations under the License.

#pragma once

#include <Flash/Pipeline/Schedule/Tasks/EventTask.h>

namespace DB
{
template <bool is_input>
class IOEventTask : public EventTask
{
public:
    IOEventTask(
        PipelineExecutorContext & exec_context_,
        const String & req_id,
<<<<<<< HEAD
        PipelineExecutorStatus & exec_status_,
        const EventPtr & event_,
        const String & resource_group_name_,
        const KeyspaceID & keyspace_id_)
        : EventTask(std::move(mem_tracker_), req_id, exec_status_, event_, resource_group_name_, keyspace_id_)
=======
        const EventPtr & event_)
        : EventTask(
            exec_context_,
            req_id,
            event_,
            is_input ? ExecTaskStatus::IO_IN : ExecTaskStatus::IO_OUT)
>>>>>>> 67337625
    {
    }

private:
    ExecTaskStatus executeImpl() override
    {
        if constexpr (is_input)
            return ExecTaskStatus::IO_IN;
        else
            return ExecTaskStatus::IO_OUT;
    }

    ExecTaskStatus awaitImpl() override
    {
        if constexpr (is_input)
            return ExecTaskStatus::IO_IN;
        else
            return ExecTaskStatus::IO_OUT;
    }
};

using InputIOEventTask = IOEventTask<true>;
using OutputIOEventTask = IOEventTask<false>;

} // namespace DB<|MERGE_RESOLUTION|>--- conflicted
+++ resolved
@@ -25,20 +25,16 @@
     IOEventTask(
         PipelineExecutorContext & exec_context_,
         const String & req_id,
-<<<<<<< HEAD
-        PipelineExecutorStatus & exec_status_,
         const EventPtr & event_,
         const String & resource_group_name_,
         const KeyspaceID & keyspace_id_)
-        : EventTask(std::move(mem_tracker_), req_id, exec_status_, event_, resource_group_name_, keyspace_id_)
-=======
-        const EventPtr & event_)
         : EventTask(
             exec_context_,
             req_id,
             event_,
+            resource_group_name_,
+            keyspace_id_,
             is_input ? ExecTaskStatus::IO_IN : ExecTaskStatus::IO_OUT)
->>>>>>> 67337625
     {
     }
 
