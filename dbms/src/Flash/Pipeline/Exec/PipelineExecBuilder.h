// Copyright 2023 PingCAP, Ltd.
//
// Licensed under the Apache License, Version 2.0 (the "License");
// you may not use this file except in compliance with the License.
// You may obtain a copy of the License at
//
//     http://www.apache.org/licenses/LICENSE-2.0
//
// Unless required by applicable law or agreed to in writing, software
// distributed under the License is distributed on an "AS IS" BASIS,
// WITHOUT WARRANTIES OR CONDITIONS OF ANY KIND, either express or implied.
// See the License for the specific language governing permissions and
// limitations under the License.

#pragma once

#include <Flash/Pipeline/Exec/PipelineExec.h>

namespace DB
{
struct PipelineExecBuilder
{
    SourceOpPtr source_op;
    TransformOps transform_ops;
    SinkOpPtr sink_op;

    void setSourceOp(SourceOpPtr && source_op_);
    void appendTransformOp(TransformOpPtr && transform_op);
    void setSinkOp(SinkOpPtr && sink_op_);

    Block getCurrentHeader() const;

    PipelineExecPtr build();

    OperatorProfileInfoPtr getCurProfileInfo() const;
};

class PipelineExecGroupBuilder
{
public:
    PipelineExecGroupBuilder()
    {
        groups.emplace_back();
    }

    using BuilderGroup = std::vector<PipelineExecBuilder>;

<<<<<<< HEAD
    size_t concurrency() const { return group.size(); }

    bool empty() const { return group.empty(); }
=======
    BuilderGroup & getCurGroup() { return groups.back(); }

    void addGroup() { groups.emplace_back(); }

    size_t concurrency() { return getCurGroup().size(); }

    bool empty() { return getCurGroup().empty(); }
>>>>>>> c90ecbde

    void addConcurrency(SourceOpPtr && source);

    void reset();

    void merge(PipelineExecGroupBuilder && other);

    /// ff: [](PipelineExecBuilder & builder) {}
    template <typename FF>
    void transform(FF && ff)
    {
        for (auto & builder : getCurGroup())
        {
            ff(builder);
        }
    }

    PipelineExecGroup build();

    Block getCurrentHeader();

<<<<<<< HEAD
    OperatorProfileInfos getCurProfileInfos() const;
=======
private:
    // groups generates a set of pipeline_execs running in parallel.
    //
    // group1  -->   group2  -->   cur_group
    // exec1         exec1         exec1
    // exec2         exec2         exec2
    // exec3                       exec3
    //                             exec4
    //
    // Only `cur_group` will be modified, other groups are already stable.
    // The concurrency level of different groups can be different. Usually, a `SharedQueue` is used to connect different groups.
    // This way, different operators with different levels of concurrency can be executed together in a pipeline.
    std::vector<BuilderGroup> groups;
>>>>>>> c90ecbde
};
} // namespace DB<|MERGE_RESOLUTION|>--- conflicted
+++ resolved
@@ -45,19 +45,13 @@
 
     using BuilderGroup = std::vector<PipelineExecBuilder>;
 
-<<<<<<< HEAD
-    size_t concurrency() const { return group.size(); }
-
-    bool empty() const { return group.empty(); }
-=======
     BuilderGroup & getCurGroup() { return groups.back(); }
 
     void addGroup() { groups.emplace_back(); }
 
-    size_t concurrency() { return getCurGroup().size(); }
+    size_t concurrency() const { return getCurGroup().size(); }
 
-    bool empty() { return getCurGroup().empty(); }
->>>>>>> c90ecbde
+    bool empty() const { return getCurGroup().empty(); }
 
     void addConcurrency(SourceOpPtr && source);
 
@@ -79,9 +73,8 @@
 
     Block getCurrentHeader();
 
-<<<<<<< HEAD
     OperatorProfileInfos getCurProfileInfos() const;
-=======
+
 private:
     // groups generates a set of pipeline_execs running in parallel.
     //
@@ -95,6 +88,5 @@
     // The concurrency level of different groups can be different. Usually, a `SharedQueue` is used to connect different groups.
     // This way, different operators with different levels of concurrency can be executed together in a pipeline.
     std::vector<BuilderGroup> groups;
->>>>>>> c90ecbde
 };
 } // namespace DB