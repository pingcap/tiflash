// Copyright 2023 PingCAP, Ltd.
//
// Licensed under the Apache License, Version 2.0 (the "License");
// you may not use this file except in compliance with the License.
// You may obtain a copy of the License at
//
//     http://www.apache.org/licenses/LICENSE-2.0
//
// Unless required by applicable law or agreed to in writing, software
// distributed under the License is distributed on an "AS IS" BASIS,
// WITHOUT WARRANTIES OR CONDITIONS OF ANY KIND, either express or implied.
// See the License for the specific language governing permissions and
// limitations under the License.

#pragma once

#include <Flash/Pipeline/Exec/PipelineExec.h>

namespace DB
{
class PipelineExecutorStatus;

struct PipelineExecBuilder
{
    SourceOpPtr source_op;
    TransformOps transform_ops;
    SinkOpPtr sink_op;

    void setSourceOp(SourceOpPtr && source_op_);
    void appendTransformOp(TransformOpPtr && transform_op);
    void setSinkOp(SinkOpPtr && sink_op_);

    Block getCurrentHeader() const;

    PipelineExecPtr build();
};

struct PipelineExecGroupBuilder
{
    // A Group generates a set of pipeline_execs running in parallel.
    using BuilderGroup = std::vector<PipelineExecBuilder>;
    using BuilderGroups = std::vector<BuilderGroup>;
    BuilderGroups groups;

<<<<<<< HEAD
    int32_t cur_group_index = -1;
=======
    explicit PipelineExecGroupBuilder(PipelineExecutorStatus & exec_status_)
        : exec_status(exec_status_)
    {}

    PipelineExecutorStatus & exec_status;

    size_t concurrency = 0;
>>>>>>> f8830417

    void addGroup(size_t init_concurrency);

    /// ff: [](PipelineExecBuilder & builder) {}
    template <typename FF>
    void transform(FF && ff)
    {
        assert(cur_group_index >= 0 && groups.size() > static_cast<size_t>(cur_group_index));
        auto & group = groups[cur_group_index];
        assert(!group.empty());
        for (auto & builder : group)
        {
            ff(builder);
        }
    }

<<<<<<< HEAD
    PipelineExecGroups build(PipelineExecutorStatus & exec_status);
=======
    PipelineExecGroup build();
>>>>>>> f8830417

    Block getCurrentHeader();

    size_t getCurrentConcurrency() const;
};
} // namespace DB<|MERGE_RESOLUTION|>--- conflicted
+++ resolved
@@ -42,17 +42,13 @@
     using BuilderGroups = std::vector<BuilderGroup>;
     BuilderGroups groups;
 
-<<<<<<< HEAD
-    int32_t cur_group_index = -1;
-=======
     explicit PipelineExecGroupBuilder(PipelineExecutorStatus & exec_status_)
         : exec_status(exec_status_)
     {}
 
     PipelineExecutorStatus & exec_status;
 
-    size_t concurrency = 0;
->>>>>>> f8830417
+    int32_t cur_group_index = -1;
 
     void addGroup(size_t init_concurrency);
 
@@ -69,11 +65,7 @@
         }
     }
 
-<<<<<<< HEAD
-    PipelineExecGroups build(PipelineExecutorStatus & exec_status);
-=======
-    PipelineExecGroup build();
->>>>>>> f8830417
+    PipelineExecGroups build();
 
     Block getCurrentHeader();
 
