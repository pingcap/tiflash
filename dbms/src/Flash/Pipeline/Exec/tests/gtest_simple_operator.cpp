--- conflicted
+++ resolved
@@ -66,15 +66,10 @@
             assert(plan);
             plan->buildPipelineExec(group_builder, context.context, /*concurrency=*/1);
         });
-<<<<<<< HEAD
-        auto result = group_builder.build(exec_status);
+        auto result = group_builder.build();
+        assert(result.size() == 1);
         assert(result.back().size() == 1);
         return std::move(result.back().back());
-=======
-        auto result = group_builder.build();
-        assert(result.size() == 1);
-        return {std::move(plan_tree), std::move(result.back())};
->>>>>>> f8830417
     }
 
     void executeAndAssert(
