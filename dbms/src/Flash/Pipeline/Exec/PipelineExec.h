--- conflicted
+++ resolved
@@ -39,11 +39,7 @@
 
     void notify();
 
-<<<<<<< HEAD
-    void finalizeProfileInfo(UInt64 extra_time);
-=======
     void finalizeProfileInfo(UInt64 queuing_time, UInt64 pipeline_breaker_wait_time);
->>>>>>> db0bfc9c
 
 private:
     inline OperatorStatus executeImpl();
