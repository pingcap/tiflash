// Copyright 2022 PingCAP, Ltd.
//
// Licensed under the Apache License, Version 2.0 (the "License");
// you may not use this file except in compliance with the License.
// You may obtain a copy of the License at
//
//     http://www.apache.org/licenses/LICENSE-2.0
//
// Unless required by applicable law or agreed to in writing, software
// distributed under the License is distributed on an "AS IS" BASIS,
// WITHOUT WARRANTIES OR CONDITIONS OF ANY KIND, either express or implied.
// See the License for the specific language governing permissions and
// limitations under the License.

#include <TestUtils/ExecutorTestUtils.h>

#include <ext/enumerate.h>
#include <tuple>

namespace DB
{
namespace tests
{
class JoinExecutorTestRunner : public DB::tests::ExecutorTest
{
public:
    void initializeContext() override
    {
        ExecutorTest::initializeContext();
        context.addMockTable({"test_db", "test_table"},
                             {{"s1", TiDB::TP::TypeString}, {"s2", TiDB::TP::TypeString}},
                             {toNullableVec<String>("s1", {"banana", {}, "banana"}),
                              toNullableVec<String>("s2", {"apple", {}, "banana"})});

        context.addMockTable({"test_db", "r_table"},
                             {{"s", TiDB::TP::TypeString}, {"join_c", TiDB::TP::TypeString}},
                             {toVec<String>("s", {"banana", "banana"}),
                              toVec<String>("join_c", {"apple", "banana"})});

        context.addMockTable({"test_db", "r_table_2"},
                             {{"s", TiDB::TP::TypeString}, {"join_c", TiDB::TP::TypeString}},
                             {toVec<String>("s", {"banana", "banana", "banana"}),
                              toVec<String>("join_c", {"apple", "apple", "apple"})});

        context.addMockTable({"test_db", "l_table"},
                             {{"s", TiDB::TP::TypeString}, {"join_c", TiDB::TP::TypeString}},
                             {toVec<String>("s", {"banana", "banana"}),
                              toVec<String>("join_c", {"apple", "banana"})});

        context.addExchangeReceiver("exchange_r_table",
                                    {{"s1", TiDB::TP::TypeString}, {"join_c", TiDB::TP::TypeString}},
                                    {toNullableVec<String>("s", {"banana", "banana"}),
                                     toNullableVec<String>("join_c", {"apple", "banana"})});

        context.addExchangeReceiver("exchange_l_table",
                                    {{"s1", TiDB::TP::TypeString}, {"join_c", TiDB::TP::TypeString}},
                                    {toNullableVec<String>("s", {"banana", "banana"}),
                                     toNullableVec<String>("join_c", {"apple", "banana"})});
    }

    static constexpr size_t join_type_num = 7;

    static constexpr tipb::JoinType join_types[join_type_num] = {
        tipb::JoinType::TypeInnerJoin,
        tipb::JoinType::TypeLeftOuterJoin,
        tipb::JoinType::TypeRightOuterJoin,
        tipb::JoinType::TypeSemiJoin,
        tipb::JoinType::TypeAntiSemiJoin,
        tipb::JoinType::TypeLeftOuterSemiJoin,
        tipb::JoinType::TypeAntiLeftOuterSemiJoin,
    };
};

TEST_F(JoinExecutorTestRunner, SimpleJoin)
try
{
    constexpr size_t simple_test_num = 4;

    context.addMockTable("simple_test", "t1", {{"a", TiDB::TP::TypeString}, {"b", TiDB::TP::TypeString}}, {toNullableVec<String>("a", {"1", "2", {}, "1", {}}), toNullableVec<String>("b", {"3", "4", "3", {}, {}})});
    context.addMockTable("simple_test", "t2", {{"a", TiDB::TP::TypeString}, {"b", TiDB::TP::TypeString}}, {toNullableVec<String>("a", {"1", "3", {}, "1", {}}), toNullableVec<String>("b", {"3", "4", "3", {}, {}})});

    // names of left table, right table and join key column
    const std::tuple<String, String, String> join_cases[simple_test_num] = {
        std::make_tuple("t1", "t2", "a"),
        std::make_tuple("t2", "t1", "a"),
        std::make_tuple("t1", "t2", "b"),
        std::make_tuple("t2", "t1", "b"),
    };

    const ColumnsWithTypeAndName expected_cols[simple_test_num * join_type_num] = {
        // inner join
        {toNullableVec<String>({"1", "1", "1", "1"}), toNullableVec<String>({{}, "3", {}, "3"}), toNullableVec<String>({"1", "1", "1", "1"}), toNullableVec<String>({"3", "3", {}, {}})},
        {toNullableVec<String>({"1", "1", "1", "1"}), toNullableVec<String>({{}, "3", {}, "3"}), toNullableVec<String>({"1", "1", "1", "1"}), toNullableVec<String>({"3", "3", {}, {}})},
        {toNullableVec<String>({{}, "1", "2", {}, "1"}), toNullableVec<String>({"3", "3", "4", "3", "3"}), toNullableVec<String>({"1", "1", "3", {}, {}}), toNullableVec<String>({"3", "3", "4", "3", "3"})},
        {toNullableVec<String>({{}, "1", "3", {}, "1"}), toNullableVec<String>({"3", "3", "4", "3", "3"}), toNullableVec<String>({"1", "1", "2", {}, {}}), toNullableVec<String>({"3", "3", "4", "3", "3"})},
        // left join
        {toNullableVec<String>({"1", "1", "2", {}, "1", "1", {}}), toNullableVec<String>({"3", "3", "4", "3", {}, {}, {}}), toNullableVec<String>({"1", "1", {}, {}, "1", "1", {}}), toNullableVec<String>({{}, "3", {}, {}, {}, "3", {}})},
        {toNullableVec<String>({"1", "1", "3", {}, "1", "1", {}}), toNullableVec<String>({"3", "3", "4", "3", {}, {}, {}}), toNullableVec<String>({"1", "1", {}, {}, "1", "1", {}}), toNullableVec<String>({{}, "3", {}, {}, {}, "3", {}})},
        {toNullableVec<String>({"1", "1", "2", {}, {}, "1", {}}), toNullableVec<String>({"3", "3", "4", "3", "3", {}, {}}), toNullableVec<String>({{}, "1", "3", {}, "1", {}, {}}), toNullableVec<String>({"3", "3", "4", "3", "3", {}, {}})},
        {toNullableVec<String>({"1", "1", "3", {}, {}, "1", {}}), toNullableVec<String>({"3", "3", "4", "3", "3", {}, {}}), toNullableVec<String>({{}, "1", "2", {}, "1", {}, {}}), toNullableVec<String>({"3", "3", "4", "3", "3", {}, {}})},
        // right join
        {toNullableVec<String>({"1", "1", {}, {}, "1", "1", {}}), toNullableVec<String>({{}, "3", {}, {}, {}, "3", {}}), toNullableVec<String>({"1", "1", "3", {}, "1", "1", {}}), toNullableVec<String>({"3", "3", "4", "3", {}, {}, {}})},
        {toNullableVec<String>({"1", "1", {}, {}, "1", "1", {}}), toNullableVec<String>({{}, "3", {}, {}, {}, "3", {}}), toNullableVec<String>({"1", "1", "2", {}, "1", "1", {}}), toNullableVec<String>({"3", "3", "4", "3", {}, {}, {}})},
        {toNullableVec<String>({{}, "1", "2", {}, "1", {}, {}}), toNullableVec<String>({"3", "3", "4", "3", "3", {}, {}}), toNullableVec<String>({"1", "1", "3", {}, {}, "1", {}}), toNullableVec<String>({"3", "3", "4", "3", "3", {}, {}})},
        {toNullableVec<String>({{}, "1", "3", {}, "1", {}, {}}), toNullableVec<String>({"3", "3", "4", "3", "3", {}, {}}), toNullableVec<String>({"1", "1", "2", {}, {}, "1", {}}), toNullableVec<String>({"3", "3", "4", "3", "3", {}, {}})},
        // semi join
        {toNullableVec<String>({"1", "1"}), toNullableVec<String>({"3", {}})},
        {toNullableVec<String>({"1", "1"}), toNullableVec<String>({"3", {}})},
        {toNullableVec<String>({"1", "2", {}}), toNullableVec<String>({"3", "4", "3"})},
        {toNullableVec<String>({"1", "3", {}}), toNullableVec<String>({"3", "4", "3"})},
        // anti semi join
        {toNullableVec<String>({"2", {}, {}}), toNullableVec<String>({"4", "3", {}})},
        {toNullableVec<String>({"3", {}, {}}), toNullableVec<String>({"4", "3", {}})},
        {toNullableVec<String>({"1", {}}), toNullableVec<String>({{}, {}})},
        {toNullableVec<String>({"1", {}}), toNullableVec<String>({{}, {}})},
        // left outer semi join
        {toNullableVec<String>({"1", "2", {}, "1", {}}), toNullableVec<String>({"3", "4", "3", {}, {}}), toNullableVec<Int8>({1, 0, 0, 1, 0})},
        {toNullableVec<String>({"1", "3", {}, "1", {}}), toNullableVec<String>({"3", "4", "3", {}, {}}), toNullableVec<Int8>({1, 0, 0, 1, 0})},
        {toNullableVec<String>({"1", "2", {}, "1", {}}), toNullableVec<String>({"3", "4", "3", {}, {}}), toNullableVec<Int8>({1, 1, 1, 0, 0})},
        {toNullableVec<String>({"1", "3", {}, "1", {}}), toNullableVec<String>({"3", "4", "3", {}, {}}), toNullableVec<Int8>({1, 1, 1, 0, 0})},
        // anti left outer semi join
        {toNullableVec<String>({"1", "2", {}, "1", {}}), toNullableVec<String>({"3", "4", "3", {}, {}}), toNullableVec<Int8>({0, 1, 1, 0, 1})},
        {toNullableVec<String>({"1", "3", {}, "1", {}}), toNullableVec<String>({"3", "4", "3", {}, {}}), toNullableVec<Int8>({0, 1, 1, 0, 1})},
        {toNullableVec<String>({"1", "2", {}, "1", {}}), toNullableVec<String>({"3", "4", "3", {}, {}}), toNullableVec<Int8>({0, 0, 0, 1, 1})},
        {toNullableVec<String>({"1", "3", {}, "1", {}}), toNullableVec<String>({"3", "4", "3", {}, {}}), toNullableVec<Int8>({0, 0, 0, 1, 1})},
    };

    for (size_t i = 0; i < join_type_num; ++i)
    {
        for (size_t j = 0; j < simple_test_num; ++j)
        {
            const auto & [l, r, k] = join_cases[j];
            auto request = context.scan("simple_test", l)
                               .join(context.scan("simple_test", r), join_types[i], {col(k)})
                               .build(context);

            {
                executeAndAssertColumnsEqual(request, expected_cols[i * simple_test_num + j]);
            }
        }
    }
}
CATCH

TEST_F(JoinExecutorTestRunner, MultiJoin)
try
{
    context.addMockTable("multi_test", "t1", {{"a", TiDB::TP::TypeLong}, {"b", TiDB::TP::TypeLong}, {"c", TiDB::TP::TypeLong}}, {toVec<Int32>("a", {1, 3, 0}), toVec<Int32>("b", {2, 2, 0}), toVec<Int32>("c", {3, 2, 0})});

    context.addMockTable("multi_test", "t2", {{"a", TiDB::TP::TypeLong}, {"b", TiDB::TP::TypeLong}, {"c", TiDB::TP::TypeLong}}, {toVec<Int32>("a", {3, 3, 0}), toVec<Int32>("b", {4, 2, 0}), toVec<Int32>("c", {5, 3, 0})});

    context.addMockTable("multi_test", "t3", {{"a", TiDB::TP::TypeLong}, {"b", TiDB::TP::TypeLong}}, {toVec<Int32>("a", {1, 2, 0}), toVec<Int32>("b", {2, 2, 0})});

    context.addMockTable("multi_test", "t4", {{"a", TiDB::TP::TypeLong}, {"b", TiDB::TP::TypeLong}}, {toVec<Int32>("a", {3, 2, 0}), toVec<Int32>("b", {4, 2, 0})});

    const ColumnsWithTypeAndName expected_cols[join_type_num * join_type_num] = {
        /// inner x inner x inner
        {toNullableVec<Int32>({3, 3, 0}), toNullableVec<Int32>({2, 2, 0}), toNullableVec<Int32>({2, 2, 0}), toNullableVec<Int32>({3, 3, 0}), toNullableVec<Int32>({4, 2, 0}), toNullableVec<Int32>({5, 3, 0}), toNullableVec<Int32>({2, 2, 0}), toNullableVec<Int32>({2, 2, 0}), toNullableVec<Int32>({2, 2, 0}), toNullableVec<Int32>({2, 2, 0})},
        /// inner x left x inner
        {toNullableVec<Int32>({3, 3, 0}), toNullableVec<Int32>({2, 2, 0}), toNullableVec<Int32>({2, 2, 0}), toNullableVec<Int32>({3, 3, 0}), toNullableVec<Int32>({4, 2, 0}), toNullableVec<Int32>({5, 3, 0}), toNullableVec<Int32>({2, 2, 0}), toNullableVec<Int32>({2, 2, 0}), toNullableVec<Int32>({2, 2, 0}), toNullableVec<Int32>({2, 2, 0})},
        /// inner x right x inner
        {toNullableVec<Int32>({3, 3, 0}), toNullableVec<Int32>({2, 2, 0}), toNullableVec<Int32>({2, 2, 0}), toNullableVec<Int32>({3, 3, 0}), toNullableVec<Int32>({4, 2, 0}), toNullableVec<Int32>({5, 3, 0}), toNullableVec<Int32>({2, 2, 0}), toNullableVec<Int32>({2, 2, 0}), toNullableVec<Int32>({2, 2, 0}), toNullableVec<Int32>({2, 2, 0})},
        /// inner x semi x inner
        {toNullableVec<Int32>({3, 3, 0}), toNullableVec<Int32>({2, 2, 0}), toNullableVec<Int32>({2, 2, 0}), toNullableVec<Int32>({3, 3, 0}), toNullableVec<Int32>({4, 2, 0}), toNullableVec<Int32>({5, 3, 0})},
        /// inner x anti semi x inner
        {toNullableVec<Int32>({}), toNullableVec<Int32>({}), toNullableVec<Int32>({}), toNullableVec<Int32>({}), toNullableVec<Int32>({}), toNullableVec<Int32>({})},
        /// inner x left outer semi x inner
        {toNullableVec<Int32>({3, 3, 0}), toNullableVec<Int32>({2, 2, 0}), toNullableVec<Int32>({2, 2, 0}), toNullableVec<Int32>({3, 3, 0}), toNullableVec<Int32>({4, 2, 0}), toNullableVec<Int32>({5, 3, 0}), toNullableVec<Int8>({1, 1, 1})},
        /// inner x anti left outer semi x inner
        {toNullableVec<Int32>({3, 3, 0}), toNullableVec<Int32>({2, 2, 0}), toNullableVec<Int32>({2, 2, 0}), toNullableVec<Int32>({3, 3, 0}), toNullableVec<Int32>({4, 2, 0}), toNullableVec<Int32>({5, 3, 0}), toNullableVec<Int8>({0, 0, 0})},

        /// left x inner x left
        {toNullableVec<Int32>({1, 1, 3, 3, 3, 3, 0}), toNullableVec<Int32>({2, 2, 2, 2, 2, 2, 0}), toNullableVec<Int32>({3, 3, 2, 2, 2, 2, 0}), toNullableVec<Int32>({{}, {}, 3, 3, 3, 3, 0}), toNullableVec<Int32>({{}, {}, 4, 4, 2, 2, 0}), toNullableVec<Int32>({{}, {}, 5, 5, 3, 3, 0}), toNullableVec<Int32>({1, 2, 1, 2, 1, 2, 0}), toNullableVec<Int32>({2, 2, 2, 2, 2, 2, 0}), toNullableVec<Int32>({{}, 2, {}, 2, {}, 2, 0}), toNullableVec<Int32>({{}, 2, {}, 2, {}, 2, 0})},
        /// left x left x left
        {toNullableVec<Int32>({1, 1, 3, 3, 3, 3, 0}), toNullableVec<Int32>({2, 2, 2, 2, 2, 2, 0}), toNullableVec<Int32>({3, 3, 2, 2, 2, 2, 0}), toNullableVec<Int32>({{}, {}, 3, 3, 3, 3, 0}), toNullableVec<Int32>({{}, {}, 2, 2, 4, 4, 0}), toNullableVec<Int32>({{}, {}, 3, 3, 5, 5, 0}), toNullableVec<Int32>({2, 1, 2, 1, 2, 1, 0}), toNullableVec<Int32>({2, 2, 2, 2, 2, 2, 0}), toNullableVec<Int32>({2, {}, 2, {}, 2, {}, 0}), toNullableVec<Int32>({2, {}, 2, {}, 2, {}, 0})},
        /// left x right x left
        {toNullableVec<Int32>({1, 3, 3, 1, 3, 3, 0}), toNullableVec<Int32>({2, 2, 2, 2, 2, 2, 0}), toNullableVec<Int32>({3, 2, 2, 3, 2, 2, 0}), toNullableVec<Int32>({{}, 3, 3, {}, 3, 3, 0}), toNullableVec<Int32>({{}, 4, 2, {}, 4, 2, 0}), toNullableVec<Int32>({{}, 5, 3, {}, 5, 3, 0}), toNullableVec<Int32>({1, 1, 1, 2, 2, 2, 0}), toNullableVec<Int32>({2, 2, 2, 2, 2, 2, 0}), toNullableVec<Int32>({{}, {}, {}, 2, 2, 2, 0}), toNullableVec<Int32>({{}, {}, {}, 2, 2, 2, 0})},
        /// left x semi x left
        {toNullableVec<Int32>({1, 3, 3, 0}), toNullableVec<Int32>({2, 2, 2, 0}), toNullableVec<Int32>({3, 2, 2, 0}), toNullableVec<Int32>({{}, 3, 3, 0}), toNullableVec<Int32>({{}, 4, 2, 0}), toNullableVec<Int32>({{}, 5, 3, 0})},
        /// left x anti semi x left
        {toNullableVec<Int32>({}), toNullableVec<Int32>({}), toNullableVec<Int32>({}), toNullableVec<Int32>({}), toNullableVec<Int32>({}), toNullableVec<Int32>({})},
        /// left x left outer semi x left
        {toNullableVec<Int32>({1, 3, 3, 0}), toNullableVec<Int32>({2, 2, 2, 0}), toNullableVec<Int32>({3, 2, 2, 0}), toNullableVec<Int32>({{}, 3, 3, 0}), toNullableVec<Int32>({{}, 4, 2, 0}), toNullableVec<Int32>({{}, 5, 3, 0}), toNullableVec<Int8>({1, 1, 1, 1})},
        /// left x anti left outer semi x left
        {toNullableVec<Int32>({1, 3, 3, 0}), toNullableVec<Int32>({2, 2, 2, 0}), toNullableVec<Int32>({3, 2, 2, 0}), toNullableVec<Int32>({{}, 3, 3, 0}), toNullableVec<Int32>({{}, 4, 2, 0}), toNullableVec<Int32>({{}, 5, 3, 0}), toNullableVec<Int8>({0, 0, 0, 0})},

        /// right x inner x right
        {toNullableVec<Int32>({3, 3, 0}), toNullableVec<Int32>({2, 2, 0}), toNullableVec<Int32>({2, 2, 0}), toNullableVec<Int32>({3, 3, 0}), toNullableVec<Int32>({4, 2, 0}), toNullableVec<Int32>({5, 3, 0}), toNullableVec<Int32>({2, 2, 0}), toNullableVec<Int32>({2, 2, 0}), toNullableVec<Int32>({2, 2, 0}), toNullableVec<Int32>({2, 2, 0})},
        /// right x left x right
        {toNullableVec<Int32>({3, 3, 0}), toNullableVec<Int32>({2, 2, 0}), toNullableVec<Int32>({2, 2, 0}), toNullableVec<Int32>({3, 3, 0}), toNullableVec<Int32>({4, 2, 0}), toNullableVec<Int32>({5, 3, 0}), toNullableVec<Int32>({2, 2, 0}), toNullableVec<Int32>({2, 2, 0}), toNullableVec<Int32>({2, 2, 0}), toNullableVec<Int32>({2, 2, 0})},
        /// right x right x right
        {toNullableVec<Int32>({{}, 3, 3, 0}), toNullableVec<Int32>({{}, 2, 2, 0}), toNullableVec<Int32>({{}, 2, 2, 0}), toNullableVec<Int32>({{}, 3, 3, 0}), toNullableVec<Int32>({{}, 4, 2, 0}), toNullableVec<Int32>({{}, 5, 3, 0}), toNullableVec<Int32>({{}, 2, 2, 0}), toNullableVec<Int32>({{}, 2, 2, 0}), toNullableVec<Int32>({3, 2, 2, 0}), toNullableVec<Int32>({4, 2, 2, 0})},
        /// right x semi x right
        {toNullableVec<Int32>({3, 3, 0}), toNullableVec<Int32>({2, 2, 0}), toNullableVec<Int32>({2, 2, 0}), toNullableVec<Int32>({3, 3, 0}), toNullableVec<Int32>({4, 2, 0}), toNullableVec<Int32>({5, 3, 0})},
        /// right x anti semi x right
        {toNullableVec<Int32>({}), toNullableVec<Int32>({}), toNullableVec<Int32>({}), toNullableVec<Int32>({}), toNullableVec<Int32>({}), toNullableVec<Int32>({})},
        /// right x left outer semi x right
        {toNullableVec<Int32>({3, 3, 0}), toNullableVec<Int32>({2, 2, 0}), toNullableVec<Int32>({2, 2, 0}), toNullableVec<Int32>({3, 3, 0}), toNullableVec<Int32>({4, 2, 0}), toNullableVec<Int32>({5, 3, 0}), toNullableVec<Int8>({1, 1, 1})},
        /// right x anti left outer semi x right
        {toNullableVec<Int32>({3, 3, 0}), toNullableVec<Int32>({2, 2, 0}), toNullableVec<Int32>({2, 2, 0}), toNullableVec<Int32>({3, 3, 0}), toNullableVec<Int32>({4, 2, 0}), toNullableVec<Int32>({5, 3, 0}), toNullableVec<Int8>({0, 0, 0})},

        /// semi x inner x semi
        {toNullableVec<Int32>({3, 0}), toNullableVec<Int32>({2, 0}), toNullableVec<Int32>({2, 0}), toNullableVec<Int32>({2, 0}), toNullableVec<Int32>({2, 0})},
        /// semi x left x semi
        {toNullableVec<Int32>({3, 0}), toNullableVec<Int32>({2, 0}), toNullableVec<Int32>({2, 0}), toNullableVec<Int32>({2, 0}), toNullableVec<Int32>({2, 0})},
        /// semi x right x semi
        {toNullableVec<Int32>({3, 0}), toNullableVec<Int32>({2, 0}), toNullableVec<Int32>({2, 0}), toNullableVec<Int32>({2, 0}), toNullableVec<Int32>({2, 0})},
        /// semi x semi x semi
        {toNullableVec<Int32>({3, 0}), toNullableVec<Int32>({2, 0}), toNullableVec<Int32>({2, 0})},
        /// semi x anti semi x semi
        {toNullableVec<Int32>({}), toNullableVec<Int32>({}), toNullableVec<Int32>({})},
        /// semi x left outer semi x semi
        {toNullableVec<Int32>({3, 0}), toNullableVec<Int32>({2, 0}), toNullableVec<Int32>({2, 0}), toNullableVec<Int8>({1, 1})},
        /// semi x anti left outer semi x semi
        {toNullableVec<Int32>({3, 0}), toNullableVec<Int32>({2, 0}), toNullableVec<Int32>({2, 0}), toNullableVec<Int8>({0, 0})},

        /// anti semi x inner x anti semi
        {toNullableVec<Int32>({1}), toNullableVec<Int32>({2}), toNullableVec<Int32>({3}), toNullableVec<Int32>({1}), toNullableVec<Int32>({2})},
        /// anti semi x left x anti semi
        {toNullableVec<Int32>({1}), toNullableVec<Int32>({2}), toNullableVec<Int32>({3}), toNullableVec<Int32>({1}), toNullableVec<Int32>({2})},
        /// anti semi x right x anti semi
        {toNullableVec<Int32>({1}), toNullableVec<Int32>({2}), toNullableVec<Int32>({3}), toNullableVec<Int32>({1}), toNullableVec<Int32>({2})},
        /// anti semi x semi x anti semi
        {toNullableVec<Int32>({1}), toNullableVec<Int32>({2}), toNullableVec<Int32>({3})},
        /// anti semi x anti semi x anti semi
        {toNullableVec<Int32>({}), toNullableVec<Int32>({}), toNullableVec<Int32>({})},
        /// anti semi x left outer semi x anti semi
        {toNullableVec<Int32>({1}), toNullableVec<Int32>({2}), toNullableVec<Int32>({3}), toNullableVec<Int8>({1})},
        /// anti semi x left outer anti semi x anti semi
        {toNullableVec<Int32>({1}), toNullableVec<Int32>({2}), toNullableVec<Int32>({3}), toNullableVec<Int8>({0})},

        /// left outer semi x inner x left outer semi
        {toNullableVec<Int32>({1, 1, 3, 3, 0}), toNullableVec<Int32>({2, 2, 2, 2, 0}), toNullableVec<Int32>({3, 3, 2, 2, 0}), toNullableVec<Int8>({0, 0, 1, 1, 1}), toNullableVec<Int32>({1, 2, 1, 2, 0}), toNullableVec<Int32>({2, 2, 2, 2, 0}), toNullableVec<Int8>({0, 1, 0, 1, 1})},
        /// left outer semi x left x left outer semi
        {toNullableVec<Int32>({1, 1, 3, 3, 0}), toNullableVec<Int32>({2, 2, 2, 2, 0}), toNullableVec<Int32>({3, 3, 2, 2, 0}), toNullableVec<Int8>({0, 0, 1, 1, 1}), toNullableVec<Int32>({1, 2, 1, 2, 0}), toNullableVec<Int32>({2, 2, 2, 2, 0}), toNullableVec<Int8>({0, 1, 0, 1, 1})},
        /// left outer semi x right x left outer semi
        {toNullableVec<Int32>({1, 1, 3, 3, 0}), toNullableVec<Int32>({2, 2, 2, 2, 0}), toNullableVec<Int32>({3, 3, 2, 2, 0}), toNullableVec<Int8>({0, 0, 1, 1, 1}), toNullableVec<Int32>({1, 2, 1, 2, 0}), toNullableVec<Int32>({2, 2, 2, 2, 0}), toNullableVec<Int8>({0, 1, 0, 1, 1})},
        /// left outer semi x semi x left outer semi
        {toNullableVec<Int32>({1, 3, 0}), toNullableVec<Int32>({2, 2, 0}), toNullableVec<Int32>({3, 2, 0}), toNullableVec<Int8>({0, 1, 1})},
        /// left outer semi x anti semi x left outer semi
        {toNullableVec<Int32>({}), toNullableVec<Int32>({}), toNullableVec<Int32>({}), toNullableVec<Int8>({})},
        /// left outer semi x left outer semi x left outer semi
        {toNullableVec<Int32>({1, 3, 0}), toNullableVec<Int32>({2, 2, 0}), toNullableVec<Int32>({3, 2, 0}), toNullableVec<Int8>({0, 1, 1}), toNullableVec<Int8>({1, 1, 1})},
        /// left outer semi x left outer anti semi x left outer semi
        {toNullableVec<Int32>({1, 3, 0}), toNullableVec<Int32>({2, 2, 0}), toNullableVec<Int32>({3, 2, 0}), toNullableVec<Int8>({0, 1, 1}), toNullableVec<Int8>({0, 0, 0})},

        /// left outer anti semi x inner x left outer anti semi
        {toNullableVec<Int32>({1, 1, 3, 3, 0}), toNullableVec<Int32>({2, 2, 2, 2, 0}), toNullableVec<Int32>({3, 3, 2, 2, 0}), toNullableVec<Int8>({1, 1, 0, 0, 0}), toNullableVec<Int32>({1, 2, 1, 2, 0}), toNullableVec<Int32>({2, 2, 2, 2, 0}), toNullableVec<Int8>({1, 0, 1, 0, 0})},
        /// left outer anti semi x left x left outer anti semi
        {toNullableVec<Int32>({1, 1, 3, 3, 0}), toNullableVec<Int32>({2, 2, 2, 2, 0}), toNullableVec<Int32>({3, 3, 2, 2, 0}), toNullableVec<Int8>({1, 1, 0, 0, 0}), toNullableVec<Int32>({1, 2, 1, 2, 0}), toNullableVec<Int32>({2, 2, 2, 2, 0}), toNullableVec<Int8>({1, 0, 1, 0, 0})},
        /// left outer anti semi x right x left outer anti semi
        {toNullableVec<Int32>({1, 1, 3, 3, 0}), toNullableVec<Int32>({2, 2, 2, 2, 0}), toNullableVec<Int32>({3, 3, 2, 2, 0}), toNullableVec<Int8>({1, 1, 0, 0, 0}), toNullableVec<Int32>({1, 2, 1, 2, 0}), toNullableVec<Int32>({2, 2, 2, 2, 0}), toNullableVec<Int8>({1, 0, 1, 0, 0})},
        /// left outer anti semi x semi x left outer anti semi
        {toNullableVec<Int32>({1, 3, 0}), toNullableVec<Int32>({2, 2, 0}), toNullableVec<Int32>({3, 2, 0}), toNullableVec<Int8>({1, 0, 0})},
        /// left outer anti semi x anti semi x left outer anti semi
        {toNullableVec<Int32>({}), toNullableVec<Int32>({}), toNullableVec<Int32>({}), toNullableVec<Int8>({})},
        /// left outer anti semi x left outer semi x left outer anti semi
        {toNullableVec<Int32>({1, 3, 0}), toNullableVec<Int32>({2, 2, 0}), toNullableVec<Int32>({3, 2, 0}), toNullableVec<Int8>({1, 0, 0}), toNullableVec<Int8>({1, 1, 1})},
        /// left outer anti semi x left outer anti semi x left outer anti semi
        {toNullableVec<Int32>({1, 3, 0}), toNullableVec<Int32>({2, 2, 0}), toNullableVec<Int32>({3, 2, 0}), toNullableVec<Int8>({1, 0, 0}), toNullableVec<Int8>({0, 0, 0})},
    };

    /// select * from (t1 JT1 t2 using (a)) JT2 (t3 JT1 t4 using (a)) using (b)
    for (auto [i, jt1] : ext::enumerate(join_types))
    {
        for (auto [j, jt2] : ext::enumerate(join_types))
        {
            auto t1 = context.scan("multi_test", "t1");
            auto t2 = context.scan("multi_test", "t2");
            auto t3 = context.scan("multi_test", "t3");
            auto t4 = context.scan("multi_test", "t4");
            auto request = t1.join(t2, jt1, {col("a")})
                               .join(t3.join(t4, jt1, {col("a")}),
                                     jt2,
                                     {col("b")})
                               .build(context);

            executeAndAssertColumnsEqual(request, expected_cols[i * join_type_num + j]);
        }
    }
}
CATCH

TEST_F(JoinExecutorTestRunner, JoinCast)
try
{
    auto cast_request = [&]() {
        return context.scan("cast", "t1")
            .join(context.scan("cast", "t2"), tipb::JoinType::TypeInnerJoin, {col("a")})
            .build(context);
    };

    /// int(1) == float(1.0)
    context.addMockTable("cast", "t1", {{"a", TiDB::TP::TypeLong}}, {toVec<Int32>("a", {1})});

    context.addMockTable("cast", "t2", {{"a", TiDB::TP::TypeFloat}}, {toVec<Float32>("a", {1.0})});

    executeAndAssertColumnsEqual(cast_request(), {toNullableVec<Int32>({1}), toNullableVec<Float32>({1.0})});

    /// int(1) == double(1.0)
    context.addMockTable("cast", "t1", {{"a", TiDB::TP::TypeLong}}, {toVec<Int32>("a", {1})});

    context.addMockTable("cast", "t2", {{"a", TiDB::TP::TypeDouble}}, {toVec<Float64>("a", {1.0})});

    executeAndAssertColumnsEqual(cast_request(), {toNullableVec<Int32>({1}), toNullableVec<Float64>({1.0})});

    /// float(1) == double(1.0)
    context.addMockTable("cast", "t1", {{"a", TiDB::TP::TypeFloat}}, {toVec<Float32>("a", {1})});

    context.addMockTable("cast", "t2", {{"a", TiDB::TP::TypeDouble}}, {toVec<Float64>("a", {1})});

    executeAndAssertColumnsEqual(cast_request(), {toNullableVec<Float32>({1}), toNullableVec<Float64>({1})});

    /// varchar('x') == char('x')
    context.addMockTable("cast", "t1", {{"a", TiDB::TP::TypeString}}, {toVec<String>("a", {"x"})});

    context.addMockTable("cast", "t2", {{"a", TiDB::TP::TypeVarchar}}, {toVec<String>("a", {"x"})});

    executeAndAssertColumnsEqual(cast_request(), {toNullableVec<String>({"x"}), toNullableVec<String>({"x"})});

    /// tinyblob('x') == varchar('x')
    context.addMockTable("cast", "t1", {{"a", TiDB::TP::TypeTinyBlob}}, {toVec<String>("a", {"x"})});

    context.addMockTable("cast", "t2", {{"a", TiDB::TP::TypeVarchar}}, {toVec<String>("a", {"x"})});

    executeAndAssertColumnsEqual(cast_request(), {toNullableVec<String>({"x"}), toNullableVec<String>({"x"})});

    /// mediumBlob('x') == varchar('x')
    context.addMockTable("cast", "t1", {{"a", TiDB::TP::TypeMediumBlob}}, {toVec<String>("a", {"x"})});

    context.addMockTable("cast", "t2", {{"a", TiDB::TP::TypeVarchar}}, {toVec<String>("a", {"x"})});

    executeAndAssertColumnsEqual(cast_request(), {toNullableVec<String>({"x"}), toNullableVec<String>({"x"})});

    /// blob('x') == varchar('x')
    context.addMockTable("cast", "t1", {{"a", TiDB::TP::TypeBlob}}, {toVec<String>("a", {"x"})});

    context.addMockTable("cast", "t2", {{"a", TiDB::TP::TypeVarchar}}, {toVec<String>("a", {"x"})});

    executeAndAssertColumnsEqual(cast_request(), {toNullableVec<String>({"x"}), toNullableVec<String>({"x"})});

    /// longBlob('x') == varchar('x')
    context.addMockTable("cast", "t1", {{"a", TiDB::TP::TypeLongBlob}}, {toVec<String>("a", {"x"})});

    context.addMockTable("cast", "t2", {{"a", TiDB::TP::TypeVarchar}}, {toVec<String>("a", {"x"})});

    executeAndAssertColumnsEqual(cast_request(), {toNullableVec<String>({"x"}), toNullableVec<String>({"x"})});

    /// decimal with different scale
    context.addMockTable("cast", "t1", {{"a", TiDB::TP::TypeNewDecimal}}, {createColumn<Decimal256>(std::make_tuple(9, 4), {"0.12"}, "a")});

    context.addMockTable("cast", "t2", {{"a", TiDB::TP::TypeNewDecimal}}, {createColumn<Decimal256>(std::make_tuple(9, 3), {"0.12"}, "a")});

    executeAndAssertColumnsEqual(cast_request(), {createNullableColumn<Decimal256>(std::make_tuple(65, 0), {"0.12"}, {0}), createNullableColumn<Decimal256>(std::make_tuple(65, 0), {"0.12"}, {0})});

    /// datetime(1970-01-01 00:00:01) == timestamp(1970-01-01 00:00:01)
    context.addMockTable("cast", "t1", {{"a", TiDB::TP::TypeDatetime}}, {createDateTimeColumn({{{1970, 1, 1, 0, 0, 1, 0}}}, 6)});

    context.addMockTable("cast", "t2", {{"a", TiDB::TP::TypeTimestamp}}, {createDateTimeColumn({{{1970, 1, 1, 0, 0, 1, 0}}}, 6)});

    executeAndAssertColumnsEqual(cast_request(), {createDateTimeColumn({{{1970, 1, 1, 0, 0, 1, 0}}}, 0), createDateTimeColumn({{{1970, 1, 1, 0, 0, 1, 0}}}, 0)});
}
CATCH

TEST_F(JoinExecutorTestRunner, JoinAgg)
try
{
    context.addMockTable("join_agg", "t1", {{"a", TiDB::TP::TypeLong}, {"b", TiDB::TP::TypeLong}}, {toVec<Int32>("a", {1, 1, 3, 4}), toVec<Int32>("b", {1, 1, 4, 1})});

    context.addMockTable("join_agg", "t2", {{"a", TiDB::TP::TypeLong}, {"b", TiDB::TP::TypeLong}}, {toVec<Int32>("a", {1, 4, 2}), toVec<Int32>("b", {2, 6, 2})});

    const ColumnsWithTypeAndName expected_cols[join_type_num] = {
        {toNullableVec<Int32>({4}), toNullableVec<Int32>({1}), toVec<UInt64>({3}), toNullableVec<Int32>({1})},
        {toNullableVec<Int32>({4, 3}), toNullableVec<Int32>({1, 3}), toVec<UInt64>({3, 1}), toNullableVec<Int32>({1, 4})},
        {toNullableVec<Int32>({4, {}}), toNullableVec<Int32>({1, {}}), toVec<UInt64>({3, 0}), toNullableVec<Int32>({1, {}})},
        {toNullableVec<Int32>({4}), toNullableVec<Int32>({1}), toVec<UInt64>({3}), toNullableVec<Int32>({1})},
        {toNullableVec<Int32>({3}), toNullableVec<Int32>({3}), toVec<UInt64>({1}), toNullableVec<Int32>({4})},
        {toNullableVec<Int32>({4, 3}), toNullableVec<Int32>({1, 3}), toVec<UInt64>({3, 1}), toNullableVec<Int32>({1, 4})},
        {toNullableVec<Int32>({4, 3}), toNullableVec<Int32>({1, 3}), toVec<UInt64>({3, 1}), toNullableVec<Int32>({1, 4})},
    };

    for (auto [i, tp] : ext::enumerate(join_types))
    {
        auto request = context.scan("join_agg", "t1")
                           .join(context.scan("join_agg", "t2"), tp, {col("a")})
                           .aggregation({Max(col("a")), Min(col("a")), Count(col("a"))}, {col("b")})
                           .build(context);

        executeAndAssertColumnsEqual(request, expected_cols[i]);
    }
}
CATCH

TEST_F(JoinExecutorTestRunner, CrossJoinWithCondition)
try
{
    context.addMockTable("cross_join", "t1", {{"a", TiDB::TP::TypeString}, {"b", TiDB::TP::TypeString}}, {toNullableVec<String>("a", {"1", "2", {}, "1"}), toNullableVec<String>("b", {"3", "4", "3", {}})});
    context.addMockTable("cross_join", "t2", {{"a", TiDB::TP::TypeString}, {"b", TiDB::TP::TypeString}}, {toNullableVec<String>("a", {"1", "3", {}, "2"}), toNullableVec<String>("b", {"3", "4", "3", {}})});

    const auto cond = gt(col("a"), lit(Field("1", 1)));

    const auto table_scan = [&]() -> std::tuple<DAGRequestBuilder, DAGRequestBuilder> {
        return {context.scan("cross_join", "t1"), context.scan("cross_join", "t2")};
    };

    const ColumnsWithTypeAndName expected_cols[join_type_num] = {
        // inner
        {toNullableVec<String>({"2", "2", "2", "2"}), toNullableVec<String>({"4", "4", "4", "4"}), toNullableVec<String>({"1", "3", {}, "2"}), toNullableVec<String>({"3", "4", "3", {}})},
        // left
        {toNullableVec<String>({"1", "2", "2", "2", "2", {}, "1"}), toNullableVec<String>({"3", "4", "4", "4", "4", "3", {}}), toNullableVec<String>({{}, "2", {}, "3", "1", {}, {}}), toNullableVec<String>({{}, {}, "3", "4", "3", {}, {}})},
        // right
        {toNullableVec<String>({{}, "1", {}, "2", "1", {}, "1", {}, "2", "1"}), toNullableVec<String>({{}, {}, "3", "4", "3", {}, {}, "3", "4", "3"}), toNullableVec<String>({"1", "3", "3", "3", "3", {}, "2", "2", "2", "2"}), toNullableVec<String>({"3", "4", "4", "4", "4", "3", {}, {}, {}, {}})},
        // semi
        {toNullableVec<String>({"2"}), toNullableVec<String>({"4"})},
        // anti semi
        {toNullableVec<String>({"1", "1", {}}), toNullableVec<String>({{}, "3", "3"})},
        // left outer semi
        {toNullableVec<String>({"1", "2", {}, "1"}), toNullableVec<String>({"3", "4", "3", {}}), toNullableVec<Int8>({0, 1, 0, 0})},
        // anti left outer semi
        {toNullableVec<String>({"1", "2", {}, "1"}), toNullableVec<String>({"3", "4", "3", {}}), toNullableVec<Int8>({1, 0, 1, 1})},
    };

    /// for cross join, there is no join columns
    size_t i = 0;

    {
        auto [t1, t2] = table_scan();
        auto request = t1
                           .join(t2, tipb::JoinType::TypeInnerJoin, {}, {}, {}, {cond}, {})
                           .build(context);
        executeAndAssertColumnsEqual(request, expected_cols[i++]);
    }

    {
        auto [t1, t2] = table_scan();
        auto request = t1
                           .join(t2, tipb::JoinType::TypeLeftOuterJoin, {}, {cond}, {}, {}, {})
                           .build(context);
        executeAndAssertColumnsEqual(request, expected_cols[i++]);
    }

    {
        auto [t1, t2] = table_scan();
        auto request = t1
                           .join(t2, tipb::JoinType::TypeRightOuterJoin, {}, {}, {cond}, {}, {})
                           .build(context);
        executeAndAssertColumnsEqual(request, expected_cols[i++]);
    }

    {
        auto [t1, t2] = table_scan();
        auto request = t1
                           .join(t2, tipb::JoinType::TypeSemiJoin, {}, {}, {}, {cond}, {})
                           .build(context);
        executeAndAssertColumnsEqual(request, expected_cols[i++]);
    }

    {
        auto [t1, t2] = table_scan();
        auto request = t1
                           .join(t2, tipb::JoinType::TypeAntiSemiJoin, {}, {}, {}, {cond}, {})
                           .build(context);
        executeAndAssertColumnsEqual(request, expected_cols[i++]);
    }

    {
        auto [t1, t2] = table_scan();
        auto request = t1
                           .join(t2, tipb::JoinType::TypeLeftOuterSemiJoin, {}, {}, {}, {cond}, {})
                           .build(context);
        executeAndAssertColumnsEqual(request, expected_cols[i++]);
    }

    {
        auto [t1, t2] = table_scan();
        auto request = t1
                           .join(t2, tipb::JoinType::TypeAntiLeftOuterSemiJoin, {}, {}, {}, {cond}, {})
                           .build(context);
        executeAndAssertColumnsEqual(request, expected_cols[i++]);
    }
}
CATCH

TEST_F(JoinExecutorTestRunner, JoinWithTableScan)
try
{
    auto request = context
                       .scan("test_db", "l_table")
                       .join(context.scan("test_db", "r_table"), tipb::JoinType::TypeLeftOuterJoin, {col("join_c")})
                       .build(context);
    {
        executeAndAssertColumnsEqual(request, {toNullableVec<String>({"banana", "banana"}), toNullableVec<String>({"apple", "banana"}), toNullableVec<String>({"banana", "banana"}), toNullableVec<String>({"apple", "banana"})});
    }

    request = context
                  .scan("test_db", "l_table")
                  .join(context.scan("test_db", "r_table"), tipb::JoinType::TypeLeftOuterJoin, {col("join_c")})
                  .project({"s", "join_c"})
                  .build(context);
    {
        executeAndAssertColumnsEqual(request, {toNullableVec<String>({"banana", "banana"}), toNullableVec<String>({"apple", "banana"})});
    }

    request = context
                  .scan("test_db", "l_table")
                  .join(context.scan("test_db", "r_table_2"), tipb::JoinType::TypeLeftOuterJoin, {col("join_c")})
                  .build(context);
    {
        executeAndAssertColumnsEqual(request, {toNullableVec<String>({"banana", "banana", "banana", "banana"}), toNullableVec<String>({"apple", "apple", "apple", "banana"}), toNullableVec<String>({"banana", "banana", "banana", {}}), toNullableVec<String>({"apple", "apple", "apple", {}})});
    }
}
CATCH

TEST_F(JoinExecutorTestRunner, JoinWithExchangeReceiver)
try
{
    auto request = context
                       .receive("exchange_l_table")
                       .join(context.receive("exchange_r_table"), tipb::JoinType::TypeLeftOuterJoin, {col("join_c")})
                       .build(context);
    {
        executeAndAssertColumnsEqual(request, {toNullableVec<String>({"banana", "banana"}), toNullableVec<String>({"apple", "banana"}), toNullableVec<String>({"banana", "banana"}), toNullableVec<String>({"apple", "banana"})});
    }
}
CATCH

TEST_F(JoinExecutorTestRunner, JoinWithTableScanAndReceiver)
try
{
    auto request = context
                       .scan("test_db", "l_table")
                       .join(context.receive("exchange_r_table"), tipb::JoinType::TypeLeftOuterJoin, {col("join_c")})
                       .build(context);
    {
        executeAndAssertColumnsEqual(request, {toNullableVec<String>({"banana", "banana"}), toNullableVec<String>({"apple", "banana"}), toNullableVec<String>({"banana", "banana"}), toNullableVec<String>({"apple", "banana"})});
    }
}
CATCH

TEST_F(JoinExecutorTestRunner, JoinWithNullTable)
try
{
    context.addMockTable("null_test", "t", {{"a", TiDB::TP::TypeLong}, {"b", TiDB::TP::TypeLong}, {"c", TiDB::TP::TypeLong}}, {toVec<Int32>("a", {1, 2, 3, 4, 5, 6, 7, 8, 9, 0}), toVec<Int32>("b", {1, 1, 1, 1, 1, 1, 1, 2, 2, 2}), toVec<Int32>("c", {1, 1, 1, 1, 1, 2, 2, 2, 2, 2})});
    context.addMockTable("null_test", "null_table", {{"a", TiDB::TP::TypeLong}, {"b", TiDB::TP::TypeLong}, {"c", TiDB::TP::TypeLong}}, {toVec<Int32>("a", {}), toVec<Int32>("b", {}), toVec<Int32>("c", {})});

<<<<<<< HEAD
    auto request = context
                       .scan("null_test", "null_table")
                       .join(context.scan("null_test", "t"), tipb::JoinType::TypeInnerJoin, {col("a")})
                       .build(context);
    {
        executeAndAssertColumnsEqual(request, {});
    }

    request = context
                  .scan("null_test", "t")
                  .join(context.scan("null_test", "null_table"), tipb::JoinType::TypeInnerJoin, {col("a")})
                  .build(context);
    {
        executeAndAssertColumnsEqual(request, {toNullableVec<Int32>({}), toNullableVec<Int32>({}), toNullableVec<Int32>({}), toNullableVec<Int32>({}), toNullableVec<Int32>({}), toNullableVec<Int32>({})});
=======
    std::shared_ptr<tipb::DAGRequest> request;

    // inner join
    {
        // null table join non-null table
        request = context.scan("null_test", "null_table")
                      .join(context.scan("null_test", "t"), tipb::JoinType::TypeInnerJoin, {col("a")})
                      .build(context);
        executeAndAssertColumnsEqual(request, {});

        // non-null table join null table
        request = context.scan("null_test", "t")
                      .join(context.scan("null_test", "null_table"), tipb::JoinType::TypeInnerJoin, {col("a")})
                      .build(context);
        executeAndAssertColumnsEqual(request, {toNullableVec<Int32>({}), toNullableVec<Int32>({}), toNullableVec<Int32>({}), toNullableVec<Int32>({}), toNullableVec<Int32>({}), toNullableVec<Int32>({})});

        // null table join null table
        request = context.scan("null_test", "null_table")
                      .join(context.scan("null_test", "null_table"), tipb::JoinType::TypeInnerJoin, {col("a")})
                      .build(context);
        executeAndAssertColumnsEqual(request, {});
    }

    // cross join
    const auto cond = gt(col("a"), lit(Field(static_cast<Int64>(5))));
    // non-null table join null table
    {
        request = context.scan("null_test", "t")
                      .join(context.scan("null_test", "null_table"), tipb::JoinType::TypeInnerJoin, {}, {}, {}, {cond}, {})
                      .build(context);
        executeAndAssertColumnsEqual(request, {toNullableVec<Int32>({}), toNullableVec<Int32>({}), toNullableVec<Int32>({}), toNullableVec<Int32>({}), toNullableVec<Int32>({}), toNullableVec<Int32>({})});

        request = context.scan("null_test", "t")
                      .join(context.scan("null_test", "null_table"), tipb::JoinType::TypeLeftOuterJoin, {}, {cond}, {}, {}, {})
                      .build(context);
        executeAndAssertColumnsEqual(request, {toNullableVec<Int32>({1, 2, 3, 4, 5, 6, 7, 8, 9, 0}), toNullableVec<Int32>({1, 1, 1, 1, 1, 1, 1, 2, 2, 2}), toNullableVec<Int32>({1, 1, 1, 1, 1, 2, 2, 2, 2, 2}), toNullableVec<Int32>({{}, {}, {}, {}, {}, {}, {}, {}, {}, {}}), toNullableVec<Int32>({{}, {}, {}, {}, {}, {}, {}, {}, {}, {}}), toNullableVec<Int32>({{}, {}, {}, {}, {}, {}, {}, {}, {}, {}})});

        request = context.scan("null_test", "t")
                      .join(context.scan("null_test", "null_table"), tipb::JoinType::TypeRightOuterJoin, {}, {}, {cond}, {}, {})
                      .build(context);
        executeAndAssertColumnsEqual(request, {});

        request = context.scan("null_test", "t")
                      .join(context.scan("null_test", "null_table"), tipb::JoinType::TypeSemiJoin, {}, {}, {}, {cond}, {})
                      .build(context);
        executeAndAssertColumnsEqual(request, {toNullableVec<Int32>({}), toNullableVec<Int32>({}), toNullableVec<Int32>({})});

        request = context.scan("null_test", "t")
                      .join(context.scan("null_test", "null_table"), tipb::JoinType::TypeAntiSemiJoin, {}, {}, {}, {cond}, {})
                      .build(context);
        executeAndAssertColumnsEqual(request, {toNullableVec<Int32>({1, 2, 3, 4, 5, 6, 7, 8, 9, 0}), toNullableVec<Int32>({1, 1, 1, 1, 1, 1, 1, 2, 2, 2}), toNullableVec<Int32>({1, 1, 1, 1, 1, 2, 2, 2, 2, 2})});

        request = context.scan("null_test", "t")
                      .join(context.scan("null_test", "null_table"), tipb::JoinType::TypeLeftOuterSemiJoin, {}, {}, {}, {cond}, {})
                      .build(context);
        // the 4th col is left semi helper col.
        executeAndAssertColumnsEqual(request, {toNullableVec<Int32>({1, 2, 3, 4, 5, 6, 7, 8, 9, 0}), toNullableVec<Int32>({1, 1, 1, 1, 1, 1, 1, 2, 2, 2}), toNullableVec<Int32>({1, 1, 1, 1, 1, 2, 2, 2, 2, 2}), toNullableVec<Int8>({0, 0, 0, 0, 0, 0, 0, 0, 0, 0})});

        request = context.scan("null_test", "t")
                      .join(context.scan("null_test", "null_table"), tipb::JoinType::TypeAntiLeftOuterSemiJoin, {}, {}, {}, {cond}, {})
                      .build(context);
        // the 4th col is left semi helper col.
        executeAndAssertColumnsEqual(request, {toNullableVec<Int32>({1, 2, 3, 4, 5, 6, 7, 8, 9, 0}), toNullableVec<Int32>({1, 1, 1, 1, 1, 1, 1, 2, 2, 2}), toNullableVec<Int32>({1, 1, 1, 1, 1, 2, 2, 2, 2, 2}), toNullableVec<Int8>({1, 1, 1, 1, 1, 1, 1, 1, 1, 1})});
    }

    // null table join non-null table
    {
        request = context.scan("null_test", "null_table")
                      .join(context.scan("null_test", "t"), tipb::JoinType::TypeInnerJoin, {}, {}, {}, {cond}, {})
                      .build(context);
        executeAndAssertColumnsEqual(request, {});

        request = context.scan("null_test", "null_table")
                      .join(context.scan("null_test", "t"), tipb::JoinType::TypeLeftOuterJoin, {}, {cond}, {}, {}, {})
                      .build(context);
        executeAndAssertColumnsEqual(request, {});

        request = context.scan("null_test", "null_table")
                      .join(context.scan("null_test", "t"), tipb::JoinType::TypeRightOuterJoin, {}, {}, {cond}, {}, {})
                      .build(context);
        executeAndAssertColumnsEqual(request, {toNullableVec<Int32>({{}, {}, {}, {}, {}, {}, {}, {}, {}, {}}), toNullableVec<Int32>({{}, {}, {}, {}, {}, {}, {}, {}, {}, {}}), toNullableVec<Int32>({{}, {}, {}, {}, {}, {}, {}, {}, {}, {}}), toNullableVec<Int32>({1, 2, 3, 4, 5, 6, 7, 8, 9, 0}), toNullableVec<Int32>({1, 1, 1, 1, 1, 1, 1, 2, 2, 2}), toNullableVec<Int32>({1, 1, 1, 1, 1, 2, 2, 2, 2, 2})});

        request = context.scan("null_test", "null_table")
                      .join(context.scan("null_test", "t"), tipb::JoinType::TypeSemiJoin, {}, {}, {}, {cond}, {})
                      .build(context);
        executeAndAssertColumnsEqual(request, {});

        request = context.scan("null_test", "null_table")
                      .join(context.scan("null_test", "t"), tipb::JoinType::TypeAntiSemiJoin, {}, {}, {}, {cond}, {})
                      .build(context);
        executeAndAssertColumnsEqual(request, {});

        request = context.scan("null_test", "null_table")
                      .join(context.scan("null_test", "t"), tipb::JoinType::TypeLeftOuterSemiJoin, {}, {}, {}, {cond}, {})
                      .build(context);
        executeAndAssertColumnsEqual(request, {});

        request = context.scan("null_test", "null_table")
                      .join(context.scan("null_test", "t"), tipb::JoinType::TypeAntiLeftOuterSemiJoin, {}, {}, {}, {cond}, {})
                      .build(context);
        executeAndAssertColumnsEqual(request, {});
    }

    // null table join null table
    {
        request = context.scan("null_test", "null_table")
                      .join(context.scan("null_test", "null_table"), tipb::JoinType::TypeInnerJoin, {}, {}, {}, {cond}, {})
                      .build(context);
        executeAndAssertColumnsEqual(request, {});

        request = context.scan("null_test", "null_table")
                      .join(context.scan("null_test", "null_table"), tipb::JoinType::TypeLeftOuterJoin, {}, {cond}, {}, {}, {})
                      .build(context);
        executeAndAssertColumnsEqual(request, {});

        request = context.scan("null_test", "null_table")
                      .join(context.scan("null_test", "null_table"), tipb::JoinType::TypeRightOuterJoin, {}, {}, {cond}, {}, {})
                      .build(context);
        executeAndAssertColumnsEqual(request, {});

        request = context.scan("null_test", "null_table")
                      .join(context.scan("null_test", "null_table"), tipb::JoinType::TypeSemiJoin, {}, {}, {}, {cond}, {})
                      .build(context);
        executeAndAssertColumnsEqual(request, {});

        request = context.scan("null_test", "null_table")
                      .join(context.scan("null_test", "null_table"), tipb::JoinType::TypeAntiSemiJoin, {}, {}, {}, {cond}, {})
                      .build(context);
        executeAndAssertColumnsEqual(request, {});

        request = context.scan("null_test", "null_table")
                      .join(context.scan("null_test", "null_table"), tipb::JoinType::TypeLeftOuterSemiJoin, {}, {}, {}, {cond}, {})
                      .build(context);
        executeAndAssertColumnsEqual(request, {});

        request = context.scan("null_test", "null_table")
                      .join(context.scan("null_test", "null_table"), tipb::JoinType::TypeAntiLeftOuterSemiJoin, {}, {}, {}, {cond}, {})
                      .build(context);
        executeAndAssertColumnsEqual(request, {});
>>>>>>> d174e12e
    }
}
CATCH


// Currently only support join with `using`
TEST_F(JoinExecutorTestRunner, RawQuery)
try
{
    String query = "select * from test_db.l_table left outer join test_db.r_table_2 using join_c";
    auto cols = {toNullableVec<String>({"banana", "banana", "banana", "banana"}), toNullableVec<String>({"apple", "apple", "apple", "banana"}), toNullableVec<String>({"banana", "banana", "banana", {}}), toNullableVec<String>({"apple", "apple", "apple", {}})};
    ASSERT_COLUMNS_EQ_R(executeRawQuery(query, 1), cols);
}
CATCH

TEST_F(JoinExecutorTestRunner, SplitJoinResult)
try
{
    context.addMockTable("split_test", "t1", {{"a", TiDB::TP::TypeLong}}, {toVec<Int32>("a", {1, 1, 1, 1, 1, 1, 1, 1, 1, 1})});
    context.addMockTable("split_test", "t2", {{"a", TiDB::TP::TypeLong}}, {toVec<Int32>("a", {1, 1, 1, 1, 1})});

    auto request = context
                       .scan("split_test", "t1")
                       .join(context.scan("split_test", "t2"), tipb::JoinType::TypeInnerJoin, {col("a")})
                       .build(context);

    std::vector<size_t> block_sizes{1, 2, 7, 25, 49, 50, 51, DEFAULT_BLOCK_SIZE};
<<<<<<< HEAD
    std::vector<size_t> expect{10, 10, 10, 2, 2, 1, 1, 1};
    for (size_t i = 0; i < block_sizes.size(); ++i)
    {
        context.context.setSetting("max_block_size", Field(static_cast<UInt64>(block_sizes[i])));
        ASSERT_EQ(expect[i], getExecuteStreamsReturnBlockCount(request));
=======
    std::vector<std::vector<size_t>> expect{{5, 5, 5, 5, 5, 5, 5, 5, 5, 5}, {5, 5, 5, 5, 5, 5, 5, 5, 5, 5}, {5, 5, 5, 5, 5, 5, 5, 5, 5, 5}, {25, 25}, {45, 5}, {50}, {50}, {50}};
    for (size_t i = 0; i < block_sizes.size(); ++i)
    {
        context.context.setSetting("max_block_size", Field(static_cast<UInt64>(block_sizes[i])));
        auto blocks = getExecuteStreamsReturnBlocks(request);
        ASSERT_EQ(expect[i].size(), blocks.size());
        for (size_t j = 0; j < blocks.size(); ++j)
        {
            ASSERT_EQ(expect[i][j], blocks[j].rows());
        }
>>>>>>> d174e12e
    }
}
CATCH

} // namespace tests
} // namespace DB<|MERGE_RESOLUTION|>--- conflicted
+++ resolved
@@ -543,22 +543,6 @@
     context.addMockTable("null_test", "t", {{"a", TiDB::TP::TypeLong}, {"b", TiDB::TP::TypeLong}, {"c", TiDB::TP::TypeLong}}, {toVec<Int32>("a", {1, 2, 3, 4, 5, 6, 7, 8, 9, 0}), toVec<Int32>("b", {1, 1, 1, 1, 1, 1, 1, 2, 2, 2}), toVec<Int32>("c", {1, 1, 1, 1, 1, 2, 2, 2, 2, 2})});
     context.addMockTable("null_test", "null_table", {{"a", TiDB::TP::TypeLong}, {"b", TiDB::TP::TypeLong}, {"c", TiDB::TP::TypeLong}}, {toVec<Int32>("a", {}), toVec<Int32>("b", {}), toVec<Int32>("c", {})});
 
-<<<<<<< HEAD
-    auto request = context
-                       .scan("null_test", "null_table")
-                       .join(context.scan("null_test", "t"), tipb::JoinType::TypeInnerJoin, {col("a")})
-                       .build(context);
-    {
-        executeAndAssertColumnsEqual(request, {});
-    }
-
-    request = context
-                  .scan("null_test", "t")
-                  .join(context.scan("null_test", "null_table"), tipb::JoinType::TypeInnerJoin, {col("a")})
-                  .build(context);
-    {
-        executeAndAssertColumnsEqual(request, {toNullableVec<Int32>({}), toNullableVec<Int32>({}), toNullableVec<Int32>({}), toNullableVec<Int32>({}), toNullableVec<Int32>({}), toNullableVec<Int32>({})});
-=======
     std::shared_ptr<tipb::DAGRequest> request;
 
     // inner join
@@ -698,7 +682,6 @@
                       .join(context.scan("null_test", "null_table"), tipb::JoinType::TypeAntiLeftOuterSemiJoin, {}, {}, {}, {cond}, {})
                       .build(context);
         executeAndAssertColumnsEqual(request, {});
->>>>>>> d174e12e
     }
 }
 CATCH
@@ -726,13 +709,6 @@
                        .build(context);
 
     std::vector<size_t> block_sizes{1, 2, 7, 25, 49, 50, 51, DEFAULT_BLOCK_SIZE};
-<<<<<<< HEAD
-    std::vector<size_t> expect{10, 10, 10, 2, 2, 1, 1, 1};
-    for (size_t i = 0; i < block_sizes.size(); ++i)
-    {
-        context.context.setSetting("max_block_size", Field(static_cast<UInt64>(block_sizes[i])));
-        ASSERT_EQ(expect[i], getExecuteStreamsReturnBlockCount(request));
-=======
     std::vector<std::vector<size_t>> expect{{5, 5, 5, 5, 5, 5, 5, 5, 5, 5}, {5, 5, 5, 5, 5, 5, 5, 5, 5, 5}, {5, 5, 5, 5, 5, 5, 5, 5, 5, 5}, {25, 25}, {45, 5}, {50}, {50}, {50}};
     for (size_t i = 0; i < block_sizes.size(); ++i)
     {
@@ -743,7 +719,6 @@
         {
             ASSERT_EQ(expect[i][j], blocks[j].rows());
         }
->>>>>>> d174e12e
     }
 }
 CATCH
